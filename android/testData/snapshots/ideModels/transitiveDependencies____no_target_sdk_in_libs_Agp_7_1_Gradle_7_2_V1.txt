MODULE                        : project
    ExternalModuleGroup           :
    ExternalModuleVersion         : unspecified
    LinkedProjectId               : project
    LinkedProjectPath             : <ROOT>
    RootProjectPath               : <ROOT>
    COMPILER_MODULE_EXTENSION
        compilerSourceOutputPath      : file://<ROOT>/build/classes/production/project [-]
        compilerTestOutputPath        : file://<ROOT>/build/classes/test/project [-]
        isCompilerPathInherited       : true
        isExcludeOutput               : true
    ModuleFile                    : <ROOT>/.idea/modules/project.iml [-]
    ModuleTypeName                : JAVA_MODULE
    CONENT_ENTRY                  : file://<ROOT>
        EXCLUDE_FOLDER                : file://<ROOT>/.gradle
        EXCLUDE_FOLDER                : file://<ROOT>/build [-]
    JDK                           : <NAME_CUT> JavaSDK
    *isInherited                  : true
    ORDER_ENTRY                   : <Module source>
    BUILD_TASKS
LIBRARY_TABLE
    - library                     : android.arch.core:runtime:1.1.1@aar (IdeAndroidLibraryImpl)
        aidlFolder                    : <GRADLE>/caches/<TRANSFORMS>/xxxxxxxxxxxxxxxxxxxxxxxxxxxxxxxx/transformed/runtime-1.1.1/aidl [-]
        artifact                      : <M2>/android/arch/core/runtime/1.1.1/runtime-1.1.1.aar
        artifactAddress               : android.arch.core:runtime:1.1.1@aar
        assetsFolder                  : <GRADLE>/caches/<TRANSFORMS>/xxxxxxxxxxxxxxxxxxxxxxxxxxxxxxxx/transformed/runtime-1.1.1/assets [-]
        - compileJarFiles             : <GRADLE>/caches/<TRANSFORMS>/xxxxxxxxxxxxxxxxxxxxxxxxxxxxxxxx/transformed/runtime-1.1.1/jars/classes.jar
        component                     : android.arch.core:runtime:1.1.1
        externalAnnotations           : <GRADLE>/caches/<TRANSFORMS>/xxxxxxxxxxxxxxxxxxxxxxxxxxxxxxxx/transformed/runtime-1.1.1/annotations.zip [-]
        folder                        : <GRADLE>/caches/<TRANSFORMS>/xxxxxxxxxxxxxxxxxxxxxxxxxxxxxxxx/transformed/runtime-1.1.1
        jniFolder                     : <GRADLE>/caches/<TRANSFORMS>/xxxxxxxxxxxxxxxxxxxxxxxxxxxxxxxx/transformed/runtime-1.1.1/jni [-]
        lintJar                       : <GRADLE>/caches/<TRANSFORMS>/xxxxxxxxxxxxxxxxxxxxxxxxxxxxxxxx/transformed/runtime-1.1.1/jars/lint.jar [-]
        manifest                      : <GRADLE>/caches/<TRANSFORMS>/xxxxxxxxxxxxxxxxxxxxxxxxxxxxxxxx/transformed/runtime-1.1.1/AndroidManifest.xml
        proguardRules                 : <GRADLE>/caches/<TRANSFORMS>/xxxxxxxxxxxxxxxxxxxxxxxxxxxxxxxx/transformed/runtime-1.1.1/proguard.txt [-]
        publicResources               : <GRADLE>/caches/<TRANSFORMS>/xxxxxxxxxxxxxxxxxxxxxxxxxxxxxxxx/transformed/runtime-1.1.1/public.txt [-]
        renderscriptFolder            : <GRADLE>/caches/<TRANSFORMS>/xxxxxxxxxxxxxxxxxxxxxxxxxxxxxxxx/transformed/runtime-1.1.1/rs [-]
        resFolder                     : <GRADLE>/caches/<TRANSFORMS>/xxxxxxxxxxxxxxxxxxxxxxxxxxxxxxxx/transformed/runtime-1.1.1/res [-]
        resStaticLibrary              : <GRADLE>/caches/<TRANSFORMS>/xxxxxxxxxxxxxxxxxxxxxxxxxxxxxxxx/transformed/runtime-1.1.1/res.apk [-]
        - runtimeJarFiles             : <GRADLE>/caches/<TRANSFORMS>/xxxxxxxxxxxxxxxxxxxxxxxxxxxxxxxx/transformed/runtime-1.1.1/jars/classes.jar
        symbolFile                    : <GRADLE>/caches/<TRANSFORMS>/xxxxxxxxxxxxxxxxxxxxxxxxxxxxxxxx/transformed/runtime-1.1.1/R.txt
    - library                     : android.arch.lifecycle:livedata-core:1.1.1@aar (IdeAndroidLibraryImpl)
        aidlFolder                    : <GRADLE>/caches/<TRANSFORMS>/xxxxxxxxxxxxxxxxxxxxxxxxxxxxxxxx/transformed/livedata-core-1.1.1/aidl [-]
        artifact                      : <M2>/android/arch/lifecycle/livedata-core/1.1.1/livedata-core-1.1.1.aar
        artifactAddress               : android.arch.lifecycle:livedata-core:1.1.1@aar
        assetsFolder                  : <GRADLE>/caches/<TRANSFORMS>/xxxxxxxxxxxxxxxxxxxxxxxxxxxxxxxx/transformed/livedata-core-1.1.1/assets [-]
        - compileJarFiles             : <GRADLE>/caches/<TRANSFORMS>/xxxxxxxxxxxxxxxxxxxxxxxxxxxxxxxx/transformed/livedata-core-1.1.1/jars/classes.jar
        component                     : android.arch.lifecycle:livedata-core:1.1.1
        externalAnnotations           : <GRADLE>/caches/<TRANSFORMS>/xxxxxxxxxxxxxxxxxxxxxxxxxxxxxxxx/transformed/livedata-core-1.1.1/annotations.zip [-]
        folder                        : <GRADLE>/caches/<TRANSFORMS>/xxxxxxxxxxxxxxxxxxxxxxxxxxxxxxxx/transformed/livedata-core-1.1.1
        jniFolder                     : <GRADLE>/caches/<TRANSFORMS>/xxxxxxxxxxxxxxxxxxxxxxxxxxxxxxxx/transformed/livedata-core-1.1.1/jni [-]
        lintJar                       : <GRADLE>/caches/<TRANSFORMS>/xxxxxxxxxxxxxxxxxxxxxxxxxxxxxxxx/transformed/livedata-core-1.1.1/jars/lint.jar [-]
        manifest                      : <GRADLE>/caches/<TRANSFORMS>/xxxxxxxxxxxxxxxxxxxxxxxxxxxxxxxx/transformed/livedata-core-1.1.1/AndroidManifest.xml
        proguardRules                 : <GRADLE>/caches/<TRANSFORMS>/xxxxxxxxxxxxxxxxxxxxxxxxxxxxxxxx/transformed/livedata-core-1.1.1/proguard.txt [-]
        publicResources               : <GRADLE>/caches/<TRANSFORMS>/xxxxxxxxxxxxxxxxxxxxxxxxxxxxxxxx/transformed/livedata-core-1.1.1/public.txt [-]
        renderscriptFolder            : <GRADLE>/caches/<TRANSFORMS>/xxxxxxxxxxxxxxxxxxxxxxxxxxxxxxxx/transformed/livedata-core-1.1.1/rs [-]
        resFolder                     : <GRADLE>/caches/<TRANSFORMS>/xxxxxxxxxxxxxxxxxxxxxxxxxxxxxxxx/transformed/livedata-core-1.1.1/res [-]
        resStaticLibrary              : <GRADLE>/caches/<TRANSFORMS>/xxxxxxxxxxxxxxxxxxxxxxxxxxxxxxxx/transformed/livedata-core-1.1.1/res.apk [-]
        - runtimeJarFiles             : <GRADLE>/caches/<TRANSFORMS>/xxxxxxxxxxxxxxxxxxxxxxxxxxxxxxxx/transformed/livedata-core-1.1.1/jars/classes.jar
        symbolFile                    : <GRADLE>/caches/<TRANSFORMS>/xxxxxxxxxxxxxxxxxxxxxxxxxxxxxxxx/transformed/livedata-core-1.1.1/R.txt
    - library                     : android.arch.lifecycle:livedata:1.1.1@aar (IdeAndroidLibraryImpl)
        aidlFolder                    : <GRADLE>/caches/<TRANSFORMS>/xxxxxxxxxxxxxxxxxxxxxxxxxxxxxxxx/transformed/livedata-1.1.1/aidl [-]
        artifact                      : <M2>/android/arch/lifecycle/livedata/1.1.1/livedata-1.1.1.aar
        artifactAddress               : android.arch.lifecycle:livedata:1.1.1@aar
        assetsFolder                  : <GRADLE>/caches/<TRANSFORMS>/xxxxxxxxxxxxxxxxxxxxxxxxxxxxxxxx/transformed/livedata-1.1.1/assets [-]
        - compileJarFiles             : <GRADLE>/caches/<TRANSFORMS>/xxxxxxxxxxxxxxxxxxxxxxxxxxxxxxxx/transformed/livedata-1.1.1/jars/classes.jar
        component                     : android.arch.lifecycle:livedata:1.1.1
        externalAnnotations           : <GRADLE>/caches/<TRANSFORMS>/xxxxxxxxxxxxxxxxxxxxxxxxxxxxxxxx/transformed/livedata-1.1.1/annotations.zip [-]
        folder                        : <GRADLE>/caches/<TRANSFORMS>/xxxxxxxxxxxxxxxxxxxxxxxxxxxxxxxx/transformed/livedata-1.1.1
        jniFolder                     : <GRADLE>/caches/<TRANSFORMS>/xxxxxxxxxxxxxxxxxxxxxxxxxxxxxxxx/transformed/livedata-1.1.1/jni [-]
        lintJar                       : <GRADLE>/caches/<TRANSFORMS>/xxxxxxxxxxxxxxxxxxxxxxxxxxxxxxxx/transformed/livedata-1.1.1/jars/lint.jar [-]
        manifest                      : <GRADLE>/caches/<TRANSFORMS>/xxxxxxxxxxxxxxxxxxxxxxxxxxxxxxxx/transformed/livedata-1.1.1/AndroidManifest.xml
        proguardRules                 : <GRADLE>/caches/<TRANSFORMS>/xxxxxxxxxxxxxxxxxxxxxxxxxxxxxxxx/transformed/livedata-1.1.1/proguard.txt [-]
        publicResources               : <GRADLE>/caches/<TRANSFORMS>/xxxxxxxxxxxxxxxxxxxxxxxxxxxxxxxx/transformed/livedata-1.1.1/public.txt [-]
        renderscriptFolder            : <GRADLE>/caches/<TRANSFORMS>/xxxxxxxxxxxxxxxxxxxxxxxxxxxxxxxx/transformed/livedata-1.1.1/rs [-]
        resFolder                     : <GRADLE>/caches/<TRANSFORMS>/xxxxxxxxxxxxxxxxxxxxxxxxxxxxxxxx/transformed/livedata-1.1.1/res [-]
        resStaticLibrary              : <GRADLE>/caches/<TRANSFORMS>/xxxxxxxxxxxxxxxxxxxxxxxxxxxxxxxx/transformed/livedata-1.1.1/res.apk [-]
        - runtimeJarFiles             : <GRADLE>/caches/<TRANSFORMS>/xxxxxxxxxxxxxxxxxxxxxxxxxxxxxxxx/transformed/livedata-1.1.1/jars/classes.jar
        symbolFile                    : <GRADLE>/caches/<TRANSFORMS>/xxxxxxxxxxxxxxxxxxxxxxxxxxxxxxxx/transformed/livedata-1.1.1/R.txt
    - library                     : android.arch.lifecycle:runtime:1.1.1@aar (IdeAndroidLibraryImpl)
        aidlFolder                    : <GRADLE>/caches/<TRANSFORMS>/xxxxxxxxxxxxxxxxxxxxxxxxxxxxxxxx/transformed/runtime-1.1.1/aidl [-]
        artifact                      : <M2>/android/arch/lifecycle/runtime/1.1.1/runtime-1.1.1.aar
        artifactAddress               : android.arch.lifecycle:runtime:1.1.1@aar
        assetsFolder                  : <GRADLE>/caches/<TRANSFORMS>/xxxxxxxxxxxxxxxxxxxxxxxxxxxxxxxx/transformed/runtime-1.1.1/assets [-]
        - compileJarFiles             : <GRADLE>/caches/<TRANSFORMS>/xxxxxxxxxxxxxxxxxxxxxxxxxxxxxxxx/transformed/runtime-1.1.1/jars/classes.jar
        component                     : android.arch.lifecycle:runtime:1.1.1
        externalAnnotations           : <GRADLE>/caches/<TRANSFORMS>/xxxxxxxxxxxxxxxxxxxxxxxxxxxxxxxx/transformed/runtime-1.1.1/annotations.zip [-]
        folder                        : <GRADLE>/caches/<TRANSFORMS>/xxxxxxxxxxxxxxxxxxxxxxxxxxxxxxxx/transformed/runtime-1.1.1
        jniFolder                     : <GRADLE>/caches/<TRANSFORMS>/xxxxxxxxxxxxxxxxxxxxxxxxxxxxxxxx/transformed/runtime-1.1.1/jni [-]
        lintJar                       : <GRADLE>/caches/<TRANSFORMS>/xxxxxxxxxxxxxxxxxxxxxxxxxxxxxxxx/transformed/runtime-1.1.1/jars/lint.jar [-]
        manifest                      : <GRADLE>/caches/<TRANSFORMS>/xxxxxxxxxxxxxxxxxxxxxxxxxxxxxxxx/transformed/runtime-1.1.1/AndroidManifest.xml
        proguardRules                 : <GRADLE>/caches/<TRANSFORMS>/xxxxxxxxxxxxxxxxxxxxxxxxxxxxxxxx/transformed/runtime-1.1.1/proguard.txt
        publicResources               : <GRADLE>/caches/<TRANSFORMS>/xxxxxxxxxxxxxxxxxxxxxxxxxxxxxxxx/transformed/runtime-1.1.1/public.txt [-]
        renderscriptFolder            : <GRADLE>/caches/<TRANSFORMS>/xxxxxxxxxxxxxxxxxxxxxxxxxxxxxxxx/transformed/runtime-1.1.1/rs [-]
        resFolder                     : <GRADLE>/caches/<TRANSFORMS>/xxxxxxxxxxxxxxxxxxxxxxxxxxxxxxxx/transformed/runtime-1.1.1/res [-]
        resStaticLibrary              : <GRADLE>/caches/<TRANSFORMS>/xxxxxxxxxxxxxxxxxxxxxxxxxxxxxxxx/transformed/runtime-1.1.1/res.apk [-]
        - runtimeJarFiles             : <GRADLE>/caches/<TRANSFORMS>/xxxxxxxxxxxxxxxxxxxxxxxxxxxxxxxx/transformed/runtime-1.1.1/jars/classes.jar
        symbolFile                    : <GRADLE>/caches/<TRANSFORMS>/xxxxxxxxxxxxxxxxxxxxxxxxxxxxxxxx/transformed/runtime-1.1.1/R.txt
    - library                     : android.arch.lifecycle:viewmodel:1.1.1@aar (IdeAndroidLibraryImpl)
        aidlFolder                    : <GRADLE>/caches/<TRANSFORMS>/xxxxxxxxxxxxxxxxxxxxxxxxxxxxxxxx/transformed/viewmodel-1.1.1/aidl [-]
        artifact                      : <M2>/android/arch/lifecycle/viewmodel/1.1.1/viewmodel-1.1.1.aar
        artifactAddress               : android.arch.lifecycle:viewmodel:1.1.1@aar
        assetsFolder                  : <GRADLE>/caches/<TRANSFORMS>/xxxxxxxxxxxxxxxxxxxxxxxxxxxxxxxx/transformed/viewmodel-1.1.1/assets [-]
        - compileJarFiles             : <GRADLE>/caches/<TRANSFORMS>/xxxxxxxxxxxxxxxxxxxxxxxxxxxxxxxx/transformed/viewmodel-1.1.1/jars/classes.jar
        component                     : android.arch.lifecycle:viewmodel:1.1.1
        externalAnnotations           : <GRADLE>/caches/<TRANSFORMS>/xxxxxxxxxxxxxxxxxxxxxxxxxxxxxxxx/transformed/viewmodel-1.1.1/annotations.zip [-]
        folder                        : <GRADLE>/caches/<TRANSFORMS>/xxxxxxxxxxxxxxxxxxxxxxxxxxxxxxxx/transformed/viewmodel-1.1.1
        jniFolder                     : <GRADLE>/caches/<TRANSFORMS>/xxxxxxxxxxxxxxxxxxxxxxxxxxxxxxxx/transformed/viewmodel-1.1.1/jni [-]
        lintJar                       : <GRADLE>/caches/<TRANSFORMS>/xxxxxxxxxxxxxxxxxxxxxxxxxxxxxxxx/transformed/viewmodel-1.1.1/jars/lint.jar [-]
        manifest                      : <GRADLE>/caches/<TRANSFORMS>/xxxxxxxxxxxxxxxxxxxxxxxxxxxxxxxx/transformed/viewmodel-1.1.1/AndroidManifest.xml
        proguardRules                 : <GRADLE>/caches/<TRANSFORMS>/xxxxxxxxxxxxxxxxxxxxxxxxxxxxxxxx/transformed/viewmodel-1.1.1/proguard.txt
        publicResources               : <GRADLE>/caches/<TRANSFORMS>/xxxxxxxxxxxxxxxxxxxxxxxxxxxxxxxx/transformed/viewmodel-1.1.1/public.txt [-]
        renderscriptFolder            : <GRADLE>/caches/<TRANSFORMS>/xxxxxxxxxxxxxxxxxxxxxxxxxxxxxxxx/transformed/viewmodel-1.1.1/rs [-]
        resFolder                     : <GRADLE>/caches/<TRANSFORMS>/xxxxxxxxxxxxxxxxxxxxxxxxxxxxxxxx/transformed/viewmodel-1.1.1/res [-]
        resStaticLibrary              : <GRADLE>/caches/<TRANSFORMS>/xxxxxxxxxxxxxxxxxxxxxxxxxxxxxxxx/transformed/viewmodel-1.1.1/res.apk [-]
        - runtimeJarFiles             : <GRADLE>/caches/<TRANSFORMS>/xxxxxxxxxxxxxxxxxxxxxxxxxxxxxxxx/transformed/viewmodel-1.1.1/jars/classes.jar
        symbolFile                    : <GRADLE>/caches/<TRANSFORMS>/xxxxxxxxxxxxxxxxxxxxxxxxxxxxxxxx/transformed/viewmodel-1.1.1/R.txt
    - library                     : com.android.support.test.espresso:espresso-core:3.0.2@aar (IdeAndroidLibraryImpl)
        aidlFolder                    : <GRADLE>/caches/<TRANSFORMS>/xxxxxxxxxxxxxxxxxxxxxxxxxxxxxxxx/transformed/espresso-core-3.0.2/aidl [-]
        artifact                      : <M2>/com/android/support/test/espresso/espresso-core/3.0.2/espresso-core-3.0.2.aar
        artifactAddress               : com.android.support.test.espresso:espresso-core:3.0.2@aar
        assetsFolder                  : <GRADLE>/caches/<TRANSFORMS>/xxxxxxxxxxxxxxxxxxxxxxxxxxxxxxxx/transformed/espresso-core-3.0.2/assets [-]
        - compileJarFiles             : <GRADLE>/caches/<TRANSFORMS>/xxxxxxxxxxxxxxxxxxxxxxxxxxxxxxxx/transformed/espresso-core-3.0.2/jars/classes.jar
        component                     : com.android.support.test.espresso:espresso-core:3.0.2
        externalAnnotations           : <GRADLE>/caches/<TRANSFORMS>/xxxxxxxxxxxxxxxxxxxxxxxxxxxxxxxx/transformed/espresso-core-3.0.2/annotations.zip [-]
        folder                        : <GRADLE>/caches/<TRANSFORMS>/xxxxxxxxxxxxxxxxxxxxxxxxxxxxxxxx/transformed/espresso-core-3.0.2
        jniFolder                     : <GRADLE>/caches/<TRANSFORMS>/xxxxxxxxxxxxxxxxxxxxxxxxxxxxxxxx/transformed/espresso-core-3.0.2/jni [-]
        lintJar                       : <GRADLE>/caches/<TRANSFORMS>/xxxxxxxxxxxxxxxxxxxxxxxxxxxxxxxx/transformed/espresso-core-3.0.2/jars/lint.jar [-]
        manifest                      : <GRADLE>/caches/<TRANSFORMS>/xxxxxxxxxxxxxxxxxxxxxxxxxxxxxxxx/transformed/espresso-core-3.0.2/AndroidManifest.xml
        proguardRules                 : <GRADLE>/caches/<TRANSFORMS>/xxxxxxxxxxxxxxxxxxxxxxxxxxxxxxxx/transformed/espresso-core-3.0.2/proguard.txt
        publicResources               : <GRADLE>/caches/<TRANSFORMS>/xxxxxxxxxxxxxxxxxxxxxxxxxxxxxxxx/transformed/espresso-core-3.0.2/public.txt [-]
        renderscriptFolder            : <GRADLE>/caches/<TRANSFORMS>/xxxxxxxxxxxxxxxxxxxxxxxxxxxxxxxx/transformed/espresso-core-3.0.2/rs [-]
        resFolder                     : <GRADLE>/caches/<TRANSFORMS>/xxxxxxxxxxxxxxxxxxxxxxxxxxxxxxxx/transformed/espresso-core-3.0.2/res [-]
        resStaticLibrary              : <GRADLE>/caches/<TRANSFORMS>/xxxxxxxxxxxxxxxxxxxxxxxxxxxxxxxx/transformed/espresso-core-3.0.2/res.apk [-]
        - runtimeJarFiles             : <GRADLE>/caches/<TRANSFORMS>/xxxxxxxxxxxxxxxxxxxxxxxxxxxxxxxx/transformed/espresso-core-3.0.2/jars/classes.jar
        symbolFile                    : <GRADLE>/caches/<TRANSFORMS>/xxxxxxxxxxxxxxxxxxxxxxxxxxxxxxxx/transformed/espresso-core-3.0.2/R.txt
    - library                     : com.android.support.test.espresso:espresso-idling-resource:3.0.2@aar (IdeAndroidLibraryImpl)
        aidlFolder                    : <GRADLE>/caches/<TRANSFORMS>/xxxxxxxxxxxxxxxxxxxxxxxxxxxxxxxx/transformed/espresso-idling-resource-3.0.2/aidl [-]
        artifact                      : <M2>/com/android/support/test/espresso/espresso-idling-resource/3.0.2/espresso-idling-resource-3.0.2.aar
        artifactAddress               : com.android.support.test.espresso:espresso-idling-resource:3.0.2@aar
        assetsFolder                  : <GRADLE>/caches/<TRANSFORMS>/xxxxxxxxxxxxxxxxxxxxxxxxxxxxxxxx/transformed/espresso-idling-resource-3.0.2/assets [-]
        - compileJarFiles             : <GRADLE>/caches/<TRANSFORMS>/xxxxxxxxxxxxxxxxxxxxxxxxxxxxxxxx/transformed/espresso-idling-resource-3.0.2/jars/classes.jar
        component                     : com.android.support.test.espresso:espresso-idling-resource:3.0.2
        externalAnnotations           : <GRADLE>/caches/<TRANSFORMS>/xxxxxxxxxxxxxxxxxxxxxxxxxxxxxxxx/transformed/espresso-idling-resource-3.0.2/annotations.zip [-]
        folder                        : <GRADLE>/caches/<TRANSFORMS>/xxxxxxxxxxxxxxxxxxxxxxxxxxxxxxxx/transformed/espresso-idling-resource-3.0.2
        jniFolder                     : <GRADLE>/caches/<TRANSFORMS>/xxxxxxxxxxxxxxxxxxxxxxxxxxxxxxxx/transformed/espresso-idling-resource-3.0.2/jni [-]
        lintJar                       : <GRADLE>/caches/<TRANSFORMS>/xxxxxxxxxxxxxxxxxxxxxxxxxxxxxxxx/transformed/espresso-idling-resource-3.0.2/jars/lint.jar [-]
        manifest                      : <GRADLE>/caches/<TRANSFORMS>/xxxxxxxxxxxxxxxxxxxxxxxxxxxxxxxx/transformed/espresso-idling-resource-3.0.2/AndroidManifest.xml
        proguardRules                 : <GRADLE>/caches/<TRANSFORMS>/xxxxxxxxxxxxxxxxxxxxxxxxxxxxxxxx/transformed/espresso-idling-resource-3.0.2/proguard.txt [-]
        publicResources               : <GRADLE>/caches/<TRANSFORMS>/xxxxxxxxxxxxxxxxxxxxxxxxxxxxxxxx/transformed/espresso-idling-resource-3.0.2/public.txt [-]
        renderscriptFolder            : <GRADLE>/caches/<TRANSFORMS>/xxxxxxxxxxxxxxxxxxxxxxxxxxxxxxxx/transformed/espresso-idling-resource-3.0.2/rs [-]
        resFolder                     : <GRADLE>/caches/<TRANSFORMS>/xxxxxxxxxxxxxxxxxxxxxxxxxxxxxxxx/transformed/espresso-idling-resource-3.0.2/res [-]
        resStaticLibrary              : <GRADLE>/caches/<TRANSFORMS>/xxxxxxxxxxxxxxxxxxxxxxxxxxxxxxxx/transformed/espresso-idling-resource-3.0.2/res.apk [-]
        - runtimeJarFiles             : <GRADLE>/caches/<TRANSFORMS>/xxxxxxxxxxxxxxxxxxxxxxxxxxxxxxxx/transformed/espresso-idling-resource-3.0.2/jars/classes.jar
        symbolFile                    : <GRADLE>/caches/<TRANSFORMS>/xxxxxxxxxxxxxxxxxxxxxxxxxxxxxxxx/transformed/espresso-idling-resource-3.0.2/R.txt
    - library                     : com.android.support.test:monitor:1.0.2@aar (IdeAndroidLibraryImpl)
        aidlFolder                    : <GRADLE>/caches/<TRANSFORMS>/xxxxxxxxxxxxxxxxxxxxxxxxxxxxxxxx/transformed/monitor-1.0.2/aidl [-]
        artifact                      : <M2>/com/android/support/test/monitor/1.0.2/monitor-1.0.2.aar
        artifactAddress               : com.android.support.test:monitor:1.0.2@aar
        assetsFolder                  : <GRADLE>/caches/<TRANSFORMS>/xxxxxxxxxxxxxxxxxxxxxxxxxxxxxxxx/transformed/monitor-1.0.2/assets [-]
        - compileJarFiles             : <GRADLE>/caches/<TRANSFORMS>/xxxxxxxxxxxxxxxxxxxxxxxxxxxxxxxx/transformed/monitor-1.0.2/jars/classes.jar
        component                     : com.android.support.test:monitor:1.0.2
        externalAnnotations           : <GRADLE>/caches/<TRANSFORMS>/xxxxxxxxxxxxxxxxxxxxxxxxxxxxxxxx/transformed/monitor-1.0.2/annotations.zip [-]
        folder                        : <GRADLE>/caches/<TRANSFORMS>/xxxxxxxxxxxxxxxxxxxxxxxxxxxxxxxx/transformed/monitor-1.0.2
        jniFolder                     : <GRADLE>/caches/<TRANSFORMS>/xxxxxxxxxxxxxxxxxxxxxxxxxxxxxxxx/transformed/monitor-1.0.2/jni [-]
        lintJar                       : <GRADLE>/caches/<TRANSFORMS>/xxxxxxxxxxxxxxxxxxxxxxxxxxxxxxxx/transformed/monitor-1.0.2/jars/lint.jar [-]
        manifest                      : <GRADLE>/caches/<TRANSFORMS>/xxxxxxxxxxxxxxxxxxxxxxxxxxxxxxxx/transformed/monitor-1.0.2/AndroidManifest.xml
        proguardRules                 : <GRADLE>/caches/<TRANSFORMS>/xxxxxxxxxxxxxxxxxxxxxxxxxxxxxxxx/transformed/monitor-1.0.2/proguard.txt
        publicResources               : <GRADLE>/caches/<TRANSFORMS>/xxxxxxxxxxxxxxxxxxxxxxxxxxxxxxxx/transformed/monitor-1.0.2/public.txt [-]
        renderscriptFolder            : <GRADLE>/caches/<TRANSFORMS>/xxxxxxxxxxxxxxxxxxxxxxxxxxxxxxxx/transformed/monitor-1.0.2/rs [-]
        resFolder                     : <GRADLE>/caches/<TRANSFORMS>/xxxxxxxxxxxxxxxxxxxxxxxxxxxxxxxx/transformed/monitor-1.0.2/res [-]
        resStaticLibrary              : <GRADLE>/caches/<TRANSFORMS>/xxxxxxxxxxxxxxxxxxxxxxxxxxxxxxxx/transformed/monitor-1.0.2/res.apk [-]
        - runtimeJarFiles             : <GRADLE>/caches/<TRANSFORMS>/xxxxxxxxxxxxxxxxxxxxxxxxxxxxxxxx/transformed/monitor-1.0.2/jars/classes.jar
        symbolFile                    : <GRADLE>/caches/<TRANSFORMS>/xxxxxxxxxxxxxxxxxxxxxxxxxxxxxxxx/transformed/monitor-1.0.2/R.txt
    - library                     : com.android.support.test:runner:1.0.2@aar (IdeAndroidLibraryImpl)
        aidlFolder                    : <GRADLE>/caches/<TRANSFORMS>/xxxxxxxxxxxxxxxxxxxxxxxxxxxxxxxx/transformed/runner-1.0.2/aidl [-]
        artifact                      : <M2>/com/android/support/test/runner/1.0.2/runner-1.0.2.aar
        artifactAddress               : com.android.support.test:runner:1.0.2@aar
        assetsFolder                  : <GRADLE>/caches/<TRANSFORMS>/xxxxxxxxxxxxxxxxxxxxxxxxxxxxxxxx/transformed/runner-1.0.2/assets [-]
        - compileJarFiles             : <GRADLE>/caches/<TRANSFORMS>/xxxxxxxxxxxxxxxxxxxxxxxxxxxxxxxx/transformed/runner-1.0.2/jars/classes.jar
        component                     : com.android.support.test:runner:1.0.2
        externalAnnotations           : <GRADLE>/caches/<TRANSFORMS>/xxxxxxxxxxxxxxxxxxxxxxxxxxxxxxxx/transformed/runner-1.0.2/annotations.zip [-]
        folder                        : <GRADLE>/caches/<TRANSFORMS>/xxxxxxxxxxxxxxxxxxxxxxxxxxxxxxxx/transformed/runner-1.0.2
        jniFolder                     : <GRADLE>/caches/<TRANSFORMS>/xxxxxxxxxxxxxxxxxxxxxxxxxxxxxxxx/transformed/runner-1.0.2/jni [-]
        lintJar                       : <GRADLE>/caches/<TRANSFORMS>/xxxxxxxxxxxxxxxxxxxxxxxxxxxxxxxx/transformed/runner-1.0.2/jars/lint.jar [-]
        manifest                      : <GRADLE>/caches/<TRANSFORMS>/xxxxxxxxxxxxxxxxxxxxxxxxxxxxxxxx/transformed/runner-1.0.2/AndroidManifest.xml
        proguardRules                 : <GRADLE>/caches/<TRANSFORMS>/xxxxxxxxxxxxxxxxxxxxxxxxxxxxxxxx/transformed/runner-1.0.2/proguard.txt
        publicResources               : <GRADLE>/caches/<TRANSFORMS>/xxxxxxxxxxxxxxxxxxxxxxxxxxxxxxxx/transformed/runner-1.0.2/public.txt [-]
        renderscriptFolder            : <GRADLE>/caches/<TRANSFORMS>/xxxxxxxxxxxxxxxxxxxxxxxxxxxxxxxx/transformed/runner-1.0.2/rs [-]
        resFolder                     : <GRADLE>/caches/<TRANSFORMS>/xxxxxxxxxxxxxxxxxxxxxxxxxxxxxxxx/transformed/runner-1.0.2/res [-]
        resStaticLibrary              : <GRADLE>/caches/<TRANSFORMS>/xxxxxxxxxxxxxxxxxxxxxxxxxxxxxxxx/transformed/runner-1.0.2/res.apk [-]
        - runtimeJarFiles             : <GRADLE>/caches/<TRANSFORMS>/xxxxxxxxxxxxxxxxxxxxxxxxxxxxxxxx/transformed/runner-1.0.2/jars/classes.jar
        symbolFile                    : <GRADLE>/caches/<TRANSFORMS>/xxxxxxxxxxxxxxxxxxxxxxxxxxxxxxxx/transformed/runner-1.0.2/R.txt
    - library                     : com.android.support:animated-vector-drawable:28.0.0@aar (IdeAndroidLibraryImpl)
        aidlFolder                    : <GRADLE>/caches/<TRANSFORMS>/xxxxxxxxxxxxxxxxxxxxxxxxxxxxxxxx/transformed/animated-vector-drawable-28.0.0/aidl [-]
        artifact                      : <M2>/com/android/support/animated-vector-drawable/28.0.0/animated-vector-drawable-28.0.0.aar
        artifactAddress               : com.android.support:animated-vector-drawable:28.0.0@aar
        assetsFolder                  : <GRADLE>/caches/<TRANSFORMS>/xxxxxxxxxxxxxxxxxxxxxxxxxxxxxxxx/transformed/animated-vector-drawable-28.0.0/assets [-]
        - compileJarFiles             : <GRADLE>/caches/<TRANSFORMS>/xxxxxxxxxxxxxxxxxxxxxxxxxxxxxxxx/transformed/animated-vector-drawable-28.0.0/jars/classes.jar
        component                     : com.android.support:animated-vector-drawable:28.0.0
        externalAnnotations           : <GRADLE>/caches/<TRANSFORMS>/xxxxxxxxxxxxxxxxxxxxxxxxxxxxxxxx/transformed/animated-vector-drawable-28.0.0/annotations.zip [-]
        folder                        : <GRADLE>/caches/<TRANSFORMS>/xxxxxxxxxxxxxxxxxxxxxxxxxxxxxxxx/transformed/animated-vector-drawable-28.0.0
        jniFolder                     : <GRADLE>/caches/<TRANSFORMS>/xxxxxxxxxxxxxxxxxxxxxxxxxxxxxxxx/transformed/animated-vector-drawable-28.0.0/jni [-]
        lintJar                       : <GRADLE>/caches/<TRANSFORMS>/xxxxxxxxxxxxxxxxxxxxxxxxxxxxxxxx/transformed/animated-vector-drawable-28.0.0/jars/lint.jar [-]
        manifest                      : <GRADLE>/caches/<TRANSFORMS>/xxxxxxxxxxxxxxxxxxxxxxxxxxxxxxxx/transformed/animated-vector-drawable-28.0.0/AndroidManifest.xml
        proguardRules                 : <GRADLE>/caches/<TRANSFORMS>/xxxxxxxxxxxxxxxxxxxxxxxxxxxxxxxx/transformed/animated-vector-drawable-28.0.0/proguard.txt
        publicResources               : <GRADLE>/caches/<TRANSFORMS>/xxxxxxxxxxxxxxxxxxxxxxxxxxxxxxxx/transformed/animated-vector-drawable-28.0.0/public.txt [-]
        renderscriptFolder            : <GRADLE>/caches/<TRANSFORMS>/xxxxxxxxxxxxxxxxxxxxxxxxxxxxxxxx/transformed/animated-vector-drawable-28.0.0/rs [-]
        resFolder                     : <GRADLE>/caches/<TRANSFORMS>/xxxxxxxxxxxxxxxxxxxxxxxxxxxxxxxx/transformed/animated-vector-drawable-28.0.0/res [-]
        resStaticLibrary              : <GRADLE>/caches/<TRANSFORMS>/xxxxxxxxxxxxxxxxxxxxxxxxxxxxxxxx/transformed/animated-vector-drawable-28.0.0/res.apk [-]
        - runtimeJarFiles             : <GRADLE>/caches/<TRANSFORMS>/xxxxxxxxxxxxxxxxxxxxxxxxxxxxxxxx/transformed/animated-vector-drawable-28.0.0/jars/classes.jar
        symbolFile                    : <GRADLE>/caches/<TRANSFORMS>/xxxxxxxxxxxxxxxxxxxxxxxxxxxxxxxx/transformed/animated-vector-drawable-28.0.0/R.txt
    - library                     : com.android.support:appcompat-v7:28.0.0@aar (IdeAndroidLibraryImpl)
        aidlFolder                    : <GRADLE>/caches/<TRANSFORMS>/xxxxxxxxxxxxxxxxxxxxxxxxxxxxxxxx/transformed/appcompat-v7-28.0.0/aidl [-]
        artifact                      : <M2>/com/android/support/appcompat-v7/28.0.0/appcompat-v7-28.0.0.aar
        artifactAddress               : com.android.support:appcompat-v7:28.0.0@aar
        assetsFolder                  : <GRADLE>/caches/<TRANSFORMS>/xxxxxxxxxxxxxxxxxxxxxxxxxxxxxxxx/transformed/appcompat-v7-28.0.0/assets [-]
        - compileJarFiles             : <GRADLE>/caches/<TRANSFORMS>/xxxxxxxxxxxxxxxxxxxxxxxxxxxxxxxx/transformed/appcompat-v7-28.0.0/jars/classes.jar
        component                     : com.android.support:appcompat-v7:28.0.0
        externalAnnotations           : <GRADLE>/caches/<TRANSFORMS>/xxxxxxxxxxxxxxxxxxxxxxxxxxxxxxxx/transformed/appcompat-v7-28.0.0/annotations.zip
        folder                        : <GRADLE>/caches/<TRANSFORMS>/xxxxxxxxxxxxxxxxxxxxxxxxxxxxxxxx/transformed/appcompat-v7-28.0.0
        jniFolder                     : <GRADLE>/caches/<TRANSFORMS>/xxxxxxxxxxxxxxxxxxxxxxxxxxxxxxxx/transformed/appcompat-v7-28.0.0/jni [-]
        lintJar                       : <GRADLE>/caches/<TRANSFORMS>/xxxxxxxxxxxxxxxxxxxxxxxxxxxxxxxx/transformed/appcompat-v7-28.0.0/jars/lint.jar [-]
        manifest                      : <GRADLE>/caches/<TRANSFORMS>/xxxxxxxxxxxxxxxxxxxxxxxxxxxxxxxx/transformed/appcompat-v7-28.0.0/AndroidManifest.xml
        proguardRules                 : <GRADLE>/caches/<TRANSFORMS>/xxxxxxxxxxxxxxxxxxxxxxxxxxxxxxxx/transformed/appcompat-v7-28.0.0/proguard.txt
        publicResources               : <GRADLE>/caches/<TRANSFORMS>/xxxxxxxxxxxxxxxxxxxxxxxxxxxxxxxx/transformed/appcompat-v7-28.0.0/public.txt
        renderscriptFolder            : <GRADLE>/caches/<TRANSFORMS>/xxxxxxxxxxxxxxxxxxxxxxxxxxxxxxxx/transformed/appcompat-v7-28.0.0/rs [-]
        resFolder                     : <GRADLE>/caches/<TRANSFORMS>/xxxxxxxxxxxxxxxxxxxxxxxxxxxxxxxx/transformed/appcompat-v7-28.0.0/res
        resStaticLibrary              : <GRADLE>/caches/<TRANSFORMS>/xxxxxxxxxxxxxxxxxxxxxxxxxxxxxxxx/transformed/appcompat-v7-28.0.0/res.apk [-]
        - runtimeJarFiles             : <GRADLE>/caches/<TRANSFORMS>/xxxxxxxxxxxxxxxxxxxxxxxxxxxxxxxx/transformed/appcompat-v7-28.0.0/jars/classes.jar
        symbolFile                    : <GRADLE>/caches/<TRANSFORMS>/xxxxxxxxxxxxxxxxxxxxxxxxxxxxxxxx/transformed/appcompat-v7-28.0.0/R.txt
    - library                     : com.android.support:asynclayoutinflater:28.0.0@aar (IdeAndroidLibraryImpl)
        aidlFolder                    : <GRADLE>/caches/<TRANSFORMS>/xxxxxxxxxxxxxxxxxxxxxxxxxxxxxxxx/transformed/asynclayoutinflater-28.0.0/aidl [-]
        artifact                      : <M2>/com/android/support/asynclayoutinflater/28.0.0/asynclayoutinflater-28.0.0.aar
        artifactAddress               : com.android.support:asynclayoutinflater:28.0.0@aar
        assetsFolder                  : <GRADLE>/caches/<TRANSFORMS>/xxxxxxxxxxxxxxxxxxxxxxxxxxxxxxxx/transformed/asynclayoutinflater-28.0.0/assets [-]
        - compileJarFiles             : <GRADLE>/caches/<TRANSFORMS>/xxxxxxxxxxxxxxxxxxxxxxxxxxxxxxxx/transformed/asynclayoutinflater-28.0.0/jars/classes.jar
        component                     : com.android.support:asynclayoutinflater:28.0.0
        externalAnnotations           : <GRADLE>/caches/<TRANSFORMS>/xxxxxxxxxxxxxxxxxxxxxxxxxxxxxxxx/transformed/asynclayoutinflater-28.0.0/annotations.zip [-]
        folder                        : <GRADLE>/caches/<TRANSFORMS>/xxxxxxxxxxxxxxxxxxxxxxxxxxxxxxxx/transformed/asynclayoutinflater-28.0.0
        jniFolder                     : <GRADLE>/caches/<TRANSFORMS>/xxxxxxxxxxxxxxxxxxxxxxxxxxxxxxxx/transformed/asynclayoutinflater-28.0.0/jni [-]
        lintJar                       : <GRADLE>/caches/<TRANSFORMS>/xxxxxxxxxxxxxxxxxxxxxxxxxxxxxxxx/transformed/asynclayoutinflater-28.0.0/jars/lint.jar [-]
        manifest                      : <GRADLE>/caches/<TRANSFORMS>/xxxxxxxxxxxxxxxxxxxxxxxxxxxxxxxx/transformed/asynclayoutinflater-28.0.0/AndroidManifest.xml
        proguardRules                 : <GRADLE>/caches/<TRANSFORMS>/xxxxxxxxxxxxxxxxxxxxxxxxxxxxxxxx/transformed/asynclayoutinflater-28.0.0/proguard.txt [-]
        publicResources               : <GRADLE>/caches/<TRANSFORMS>/xxxxxxxxxxxxxxxxxxxxxxxxxxxxxxxx/transformed/asynclayoutinflater-28.0.0/public.txt [-]
        renderscriptFolder            : <GRADLE>/caches/<TRANSFORMS>/xxxxxxxxxxxxxxxxxxxxxxxxxxxxxxxx/transformed/asynclayoutinflater-28.0.0/rs [-]
        resFolder                     : <GRADLE>/caches/<TRANSFORMS>/xxxxxxxxxxxxxxxxxxxxxxxxxxxxxxxx/transformed/asynclayoutinflater-28.0.0/res [-]
        resStaticLibrary              : <GRADLE>/caches/<TRANSFORMS>/xxxxxxxxxxxxxxxxxxxxxxxxxxxxxxxx/transformed/asynclayoutinflater-28.0.0/res.apk [-]
        - runtimeJarFiles             : <GRADLE>/caches/<TRANSFORMS>/xxxxxxxxxxxxxxxxxxxxxxxxxxxxxxxx/transformed/asynclayoutinflater-28.0.0/jars/classes.jar
        symbolFile                    : <GRADLE>/caches/<TRANSFORMS>/xxxxxxxxxxxxxxxxxxxxxxxxxxxxxxxx/transformed/asynclayoutinflater-28.0.0/R.txt
    - library                     : com.android.support:coordinatorlayout:28.0.0@aar (IdeAndroidLibraryImpl)
        aidlFolder                    : <GRADLE>/caches/<TRANSFORMS>/xxxxxxxxxxxxxxxxxxxxxxxxxxxxxxxx/transformed/coordinatorlayout-28.0.0/aidl [-]
        artifact                      : <M2>/com/android/support/coordinatorlayout/28.0.0/coordinatorlayout-28.0.0.aar
        artifactAddress               : com.android.support:coordinatorlayout:28.0.0@aar
        assetsFolder                  : <GRADLE>/caches/<TRANSFORMS>/xxxxxxxxxxxxxxxxxxxxxxxxxxxxxxxx/transformed/coordinatorlayout-28.0.0/assets [-]
        - compileJarFiles             : <GRADLE>/caches/<TRANSFORMS>/xxxxxxxxxxxxxxxxxxxxxxxxxxxxxxxx/transformed/coordinatorlayout-28.0.0/jars/classes.jar
        component                     : com.android.support:coordinatorlayout:28.0.0
        externalAnnotations           : <GRADLE>/caches/<TRANSFORMS>/xxxxxxxxxxxxxxxxxxxxxxxxxxxxxxxx/transformed/coordinatorlayout-28.0.0/annotations.zip
        folder                        : <GRADLE>/caches/<TRANSFORMS>/xxxxxxxxxxxxxxxxxxxxxxxxxxxxxxxx/transformed/coordinatorlayout-28.0.0
        jniFolder                     : <GRADLE>/caches/<TRANSFORMS>/xxxxxxxxxxxxxxxxxxxxxxxxxxxxxxxx/transformed/coordinatorlayout-28.0.0/jni [-]
        lintJar                       : <GRADLE>/caches/<TRANSFORMS>/xxxxxxxxxxxxxxxxxxxxxxxxxxxxxxxx/transformed/coordinatorlayout-28.0.0/jars/lint.jar [-]
        manifest                      : <GRADLE>/caches/<TRANSFORMS>/xxxxxxxxxxxxxxxxxxxxxxxxxxxxxxxx/transformed/coordinatorlayout-28.0.0/AndroidManifest.xml
        proguardRules                 : <GRADLE>/caches/<TRANSFORMS>/xxxxxxxxxxxxxxxxxxxxxxxxxxxxxxxx/transformed/coordinatorlayout-28.0.0/proguard.txt
        publicResources               : <GRADLE>/caches/<TRANSFORMS>/xxxxxxxxxxxxxxxxxxxxxxxxxxxxxxxx/transformed/coordinatorlayout-28.0.0/public.txt
        renderscriptFolder            : <GRADLE>/caches/<TRANSFORMS>/xxxxxxxxxxxxxxxxxxxxxxxxxxxxxxxx/transformed/coordinatorlayout-28.0.0/rs [-]
        resFolder                     : <GRADLE>/caches/<TRANSFORMS>/xxxxxxxxxxxxxxxxxxxxxxxxxxxxxxxx/transformed/coordinatorlayout-28.0.0/res
        resStaticLibrary              : <GRADLE>/caches/<TRANSFORMS>/xxxxxxxxxxxxxxxxxxxxxxxxxxxxxxxx/transformed/coordinatorlayout-28.0.0/res.apk [-]
        - runtimeJarFiles             : <GRADLE>/caches/<TRANSFORMS>/xxxxxxxxxxxxxxxxxxxxxxxxxxxxxxxx/transformed/coordinatorlayout-28.0.0/jars/classes.jar
        symbolFile                    : <GRADLE>/caches/<TRANSFORMS>/xxxxxxxxxxxxxxxxxxxxxxxxxxxxxxxx/transformed/coordinatorlayout-28.0.0/R.txt
    - library                     : com.android.support:cursoradapter:28.0.0@aar (IdeAndroidLibraryImpl)
        aidlFolder                    : <GRADLE>/caches/<TRANSFORMS>/xxxxxxxxxxxxxxxxxxxxxxxxxxxxxxxx/transformed/cursoradapter-28.0.0/aidl [-]
        artifact                      : <M2>/com/android/support/cursoradapter/28.0.0/cursoradapter-28.0.0.aar
        artifactAddress               : com.android.support:cursoradapter:28.0.0@aar
        assetsFolder                  : <GRADLE>/caches/<TRANSFORMS>/xxxxxxxxxxxxxxxxxxxxxxxxxxxxxxxx/transformed/cursoradapter-28.0.0/assets [-]
        - compileJarFiles             : <GRADLE>/caches/<TRANSFORMS>/xxxxxxxxxxxxxxxxxxxxxxxxxxxxxxxx/transformed/cursoradapter-28.0.0/jars/classes.jar
        component                     : com.android.support:cursoradapter:28.0.0
        externalAnnotations           : <GRADLE>/caches/<TRANSFORMS>/xxxxxxxxxxxxxxxxxxxxxxxxxxxxxxxx/transformed/cursoradapter-28.0.0/annotations.zip [-]
        folder                        : <GRADLE>/caches/<TRANSFORMS>/xxxxxxxxxxxxxxxxxxxxxxxxxxxxxxxx/transformed/cursoradapter-28.0.0
        jniFolder                     : <GRADLE>/caches/<TRANSFORMS>/xxxxxxxxxxxxxxxxxxxxxxxxxxxxxxxx/transformed/cursoradapter-28.0.0/jni [-]
        lintJar                       : <GRADLE>/caches/<TRANSFORMS>/xxxxxxxxxxxxxxxxxxxxxxxxxxxxxxxx/transformed/cursoradapter-28.0.0/jars/lint.jar [-]
        manifest                      : <GRADLE>/caches/<TRANSFORMS>/xxxxxxxxxxxxxxxxxxxxxxxxxxxxxxxx/transformed/cursoradapter-28.0.0/AndroidManifest.xml
        proguardRules                 : <GRADLE>/caches/<TRANSFORMS>/xxxxxxxxxxxxxxxxxxxxxxxxxxxxxxxx/transformed/cursoradapter-28.0.0/proguard.txt [-]
        publicResources               : <GRADLE>/caches/<TRANSFORMS>/xxxxxxxxxxxxxxxxxxxxxxxxxxxxxxxx/transformed/cursoradapter-28.0.0/public.txt [-]
        renderscriptFolder            : <GRADLE>/caches/<TRANSFORMS>/xxxxxxxxxxxxxxxxxxxxxxxxxxxxxxxx/transformed/cursoradapter-28.0.0/rs [-]
        resFolder                     : <GRADLE>/caches/<TRANSFORMS>/xxxxxxxxxxxxxxxxxxxxxxxxxxxxxxxx/transformed/cursoradapter-28.0.0/res [-]
        resStaticLibrary              : <GRADLE>/caches/<TRANSFORMS>/xxxxxxxxxxxxxxxxxxxxxxxxxxxxxxxx/transformed/cursoradapter-28.0.0/res.apk [-]
        - runtimeJarFiles             : <GRADLE>/caches/<TRANSFORMS>/xxxxxxxxxxxxxxxxxxxxxxxxxxxxxxxx/transformed/cursoradapter-28.0.0/jars/classes.jar
        symbolFile                    : <GRADLE>/caches/<TRANSFORMS>/xxxxxxxxxxxxxxxxxxxxxxxxxxxxxxxx/transformed/cursoradapter-28.0.0/R.txt
    - library                     : com.android.support:customview:28.0.0@aar (IdeAndroidLibraryImpl)
        aidlFolder                    : <GRADLE>/caches/<TRANSFORMS>/xxxxxxxxxxxxxxxxxxxxxxxxxxxxxxxx/transformed/customview-28.0.0/aidl [-]
        artifact                      : <M2>/com/android/support/customview/28.0.0/customview-28.0.0.aar
        artifactAddress               : com.android.support:customview:28.0.0@aar
        assetsFolder                  : <GRADLE>/caches/<TRANSFORMS>/xxxxxxxxxxxxxxxxxxxxxxxxxxxxxxxx/transformed/customview-28.0.0/assets [-]
        - compileJarFiles             : <GRADLE>/caches/<TRANSFORMS>/xxxxxxxxxxxxxxxxxxxxxxxxxxxxxxxx/transformed/customview-28.0.0/jars/classes.jar
        component                     : com.android.support:customview:28.0.0
        externalAnnotations           : <GRADLE>/caches/<TRANSFORMS>/xxxxxxxxxxxxxxxxxxxxxxxxxxxxxxxx/transformed/customview-28.0.0/annotations.zip [-]
        folder                        : <GRADLE>/caches/<TRANSFORMS>/xxxxxxxxxxxxxxxxxxxxxxxxxxxxxxxx/transformed/customview-28.0.0
        jniFolder                     : <GRADLE>/caches/<TRANSFORMS>/xxxxxxxxxxxxxxxxxxxxxxxxxxxxxxxx/transformed/customview-28.0.0/jni [-]
        lintJar                       : <GRADLE>/caches/<TRANSFORMS>/xxxxxxxxxxxxxxxxxxxxxxxxxxxxxxxx/transformed/customview-28.0.0/jars/lint.jar [-]
        manifest                      : <GRADLE>/caches/<TRANSFORMS>/xxxxxxxxxxxxxxxxxxxxxxxxxxxxxxxx/transformed/customview-28.0.0/AndroidManifest.xml
        proguardRules                 : <GRADLE>/caches/<TRANSFORMS>/xxxxxxxxxxxxxxxxxxxxxxxxxxxxxxxx/transformed/customview-28.0.0/proguard.txt [-]
        publicResources               : <GRADLE>/caches/<TRANSFORMS>/xxxxxxxxxxxxxxxxxxxxxxxxxxxxxxxx/transformed/customview-28.0.0/public.txt [-]
        renderscriptFolder            : <GRADLE>/caches/<TRANSFORMS>/xxxxxxxxxxxxxxxxxxxxxxxxxxxxxxxx/transformed/customview-28.0.0/rs [-]
        resFolder                     : <GRADLE>/caches/<TRANSFORMS>/xxxxxxxxxxxxxxxxxxxxxxxxxxxxxxxx/transformed/customview-28.0.0/res [-]
        resStaticLibrary              : <GRADLE>/caches/<TRANSFORMS>/xxxxxxxxxxxxxxxxxxxxxxxxxxxxxxxx/transformed/customview-28.0.0/res.apk [-]
        - runtimeJarFiles             : <GRADLE>/caches/<TRANSFORMS>/xxxxxxxxxxxxxxxxxxxxxxxxxxxxxxxx/transformed/customview-28.0.0/jars/classes.jar
        symbolFile                    : <GRADLE>/caches/<TRANSFORMS>/xxxxxxxxxxxxxxxxxxxxxxxxxxxxxxxx/transformed/customview-28.0.0/R.txt
    - library                     : com.android.support:documentfile:28.0.0@aar (IdeAndroidLibraryImpl)
        aidlFolder                    : <GRADLE>/caches/<TRANSFORMS>/xxxxxxxxxxxxxxxxxxxxxxxxxxxxxxxx/transformed/documentfile-28.0.0/aidl [-]
        artifact                      : <M2>/com/android/support/documentfile/28.0.0/documentfile-28.0.0.aar
        artifactAddress               : com.android.support:documentfile:28.0.0@aar
        assetsFolder                  : <GRADLE>/caches/<TRANSFORMS>/xxxxxxxxxxxxxxxxxxxxxxxxxxxxxxxx/transformed/documentfile-28.0.0/assets [-]
        - compileJarFiles             : <GRADLE>/caches/<TRANSFORMS>/xxxxxxxxxxxxxxxxxxxxxxxxxxxxxxxx/transformed/documentfile-28.0.0/jars/classes.jar
        component                     : com.android.support:documentfile:28.0.0
        externalAnnotations           : <GRADLE>/caches/<TRANSFORMS>/xxxxxxxxxxxxxxxxxxxxxxxxxxxxxxxx/transformed/documentfile-28.0.0/annotations.zip [-]
        folder                        : <GRADLE>/caches/<TRANSFORMS>/xxxxxxxxxxxxxxxxxxxxxxxxxxxxxxxx/transformed/documentfile-28.0.0
        jniFolder                     : <GRADLE>/caches/<TRANSFORMS>/xxxxxxxxxxxxxxxxxxxxxxxxxxxxxxxx/transformed/documentfile-28.0.0/jni [-]
        lintJar                       : <GRADLE>/caches/<TRANSFORMS>/xxxxxxxxxxxxxxxxxxxxxxxxxxxxxxxx/transformed/documentfile-28.0.0/jars/lint.jar [-]
        manifest                      : <GRADLE>/caches/<TRANSFORMS>/xxxxxxxxxxxxxxxxxxxxxxxxxxxxxxxx/transformed/documentfile-28.0.0/AndroidManifest.xml
        proguardRules                 : <GRADLE>/caches/<TRANSFORMS>/xxxxxxxxxxxxxxxxxxxxxxxxxxxxxxxx/transformed/documentfile-28.0.0/proguard.txt [-]
        publicResources               : <GRADLE>/caches/<TRANSFORMS>/xxxxxxxxxxxxxxxxxxxxxxxxxxxxxxxx/transformed/documentfile-28.0.0/public.txt [-]
        renderscriptFolder            : <GRADLE>/caches/<TRANSFORMS>/xxxxxxxxxxxxxxxxxxxxxxxxxxxxxxxx/transformed/documentfile-28.0.0/rs [-]
        resFolder                     : <GRADLE>/caches/<TRANSFORMS>/xxxxxxxxxxxxxxxxxxxxxxxxxxxxxxxx/transformed/documentfile-28.0.0/res [-]
        resStaticLibrary              : <GRADLE>/caches/<TRANSFORMS>/xxxxxxxxxxxxxxxxxxxxxxxxxxxxxxxx/transformed/documentfile-28.0.0/res.apk [-]
        - runtimeJarFiles             : <GRADLE>/caches/<TRANSFORMS>/xxxxxxxxxxxxxxxxxxxxxxxxxxxxxxxx/transformed/documentfile-28.0.0/jars/classes.jar
        symbolFile                    : <GRADLE>/caches/<TRANSFORMS>/xxxxxxxxxxxxxxxxxxxxxxxxxxxxxxxx/transformed/documentfile-28.0.0/R.txt
    - library                     : com.android.support:drawerlayout:28.0.0@aar (IdeAndroidLibraryImpl)
        aidlFolder                    : <GRADLE>/caches/<TRANSFORMS>/xxxxxxxxxxxxxxxxxxxxxxxxxxxxxxxx/transformed/drawerlayout-28.0.0/aidl [-]
        artifact                      : <M2>/com/android/support/drawerlayout/28.0.0/drawerlayout-28.0.0.aar
        artifactAddress               : com.android.support:drawerlayout:28.0.0@aar
        assetsFolder                  : <GRADLE>/caches/<TRANSFORMS>/xxxxxxxxxxxxxxxxxxxxxxxxxxxxxxxx/transformed/drawerlayout-28.0.0/assets [-]
        - compileJarFiles             : <GRADLE>/caches/<TRANSFORMS>/xxxxxxxxxxxxxxxxxxxxxxxxxxxxxxxx/transformed/drawerlayout-28.0.0/jars/classes.jar
        component                     : com.android.support:drawerlayout:28.0.0
        externalAnnotations           : <GRADLE>/caches/<TRANSFORMS>/xxxxxxxxxxxxxxxxxxxxxxxxxxxxxxxx/transformed/drawerlayout-28.0.0/annotations.zip
        folder                        : <GRADLE>/caches/<TRANSFORMS>/xxxxxxxxxxxxxxxxxxxxxxxxxxxxxxxx/transformed/drawerlayout-28.0.0
        jniFolder                     : <GRADLE>/caches/<TRANSFORMS>/xxxxxxxxxxxxxxxxxxxxxxxxxxxxxxxx/transformed/drawerlayout-28.0.0/jni [-]
        lintJar                       : <GRADLE>/caches/<TRANSFORMS>/xxxxxxxxxxxxxxxxxxxxxxxxxxxxxxxx/transformed/drawerlayout-28.0.0/jars/lint.jar [-]
        manifest                      : <GRADLE>/caches/<TRANSFORMS>/xxxxxxxxxxxxxxxxxxxxxxxxxxxxxxxx/transformed/drawerlayout-28.0.0/AndroidManifest.xml
        proguardRules                 : <GRADLE>/caches/<TRANSFORMS>/xxxxxxxxxxxxxxxxxxxxxxxxxxxxxxxx/transformed/drawerlayout-28.0.0/proguard.txt [-]
        publicResources               : <GRADLE>/caches/<TRANSFORMS>/xxxxxxxxxxxxxxxxxxxxxxxxxxxxxxxx/transformed/drawerlayout-28.0.0/public.txt [-]
        renderscriptFolder            : <GRADLE>/caches/<TRANSFORMS>/xxxxxxxxxxxxxxxxxxxxxxxxxxxxxxxx/transformed/drawerlayout-28.0.0/rs [-]
        resFolder                     : <GRADLE>/caches/<TRANSFORMS>/xxxxxxxxxxxxxxxxxxxxxxxxxxxxxxxx/transformed/drawerlayout-28.0.0/res [-]
        resStaticLibrary              : <GRADLE>/caches/<TRANSFORMS>/xxxxxxxxxxxxxxxxxxxxxxxxxxxxxxxx/transformed/drawerlayout-28.0.0/res.apk [-]
        - runtimeJarFiles             : <GRADLE>/caches/<TRANSFORMS>/xxxxxxxxxxxxxxxxxxxxxxxxxxxxxxxx/transformed/drawerlayout-28.0.0/jars/classes.jar
        symbolFile                    : <GRADLE>/caches/<TRANSFORMS>/xxxxxxxxxxxxxxxxxxxxxxxxxxxxxxxx/transformed/drawerlayout-28.0.0/R.txt
    - library                     : com.android.support:interpolator:28.0.0@aar (IdeAndroidLibraryImpl)
        aidlFolder                    : <GRADLE>/caches/<TRANSFORMS>/xxxxxxxxxxxxxxxxxxxxxxxxxxxxxxxx/transformed/interpolator-28.0.0/aidl [-]
        artifact                      : <M2>/com/android/support/interpolator/28.0.0/interpolator-28.0.0.aar
        artifactAddress               : com.android.support:interpolator:28.0.0@aar
        assetsFolder                  : <GRADLE>/caches/<TRANSFORMS>/xxxxxxxxxxxxxxxxxxxxxxxxxxxxxxxx/transformed/interpolator-28.0.0/assets [-]
        - compileJarFiles             : <GRADLE>/caches/<TRANSFORMS>/xxxxxxxxxxxxxxxxxxxxxxxxxxxxxxxx/transformed/interpolator-28.0.0/jars/classes.jar
        component                     : com.android.support:interpolator:28.0.0
        externalAnnotations           : <GRADLE>/caches/<TRANSFORMS>/xxxxxxxxxxxxxxxxxxxxxxxxxxxxxxxx/transformed/interpolator-28.0.0/annotations.zip [-]
        folder                        : <GRADLE>/caches/<TRANSFORMS>/xxxxxxxxxxxxxxxxxxxxxxxxxxxxxxxx/transformed/interpolator-28.0.0
        jniFolder                     : <GRADLE>/caches/<TRANSFORMS>/xxxxxxxxxxxxxxxxxxxxxxxxxxxxxxxx/transformed/interpolator-28.0.0/jni [-]
        lintJar                       : <GRADLE>/caches/<TRANSFORMS>/xxxxxxxxxxxxxxxxxxxxxxxxxxxxxxxx/transformed/interpolator-28.0.0/jars/lint.jar [-]
        manifest                      : <GRADLE>/caches/<TRANSFORMS>/xxxxxxxxxxxxxxxxxxxxxxxxxxxxxxxx/transformed/interpolator-28.0.0/AndroidManifest.xml
        proguardRules                 : <GRADLE>/caches/<TRANSFORMS>/xxxxxxxxxxxxxxxxxxxxxxxxxxxxxxxx/transformed/interpolator-28.0.0/proguard.txt [-]
        publicResources               : <GRADLE>/caches/<TRANSFORMS>/xxxxxxxxxxxxxxxxxxxxxxxxxxxxxxxx/transformed/interpolator-28.0.0/public.txt [-]
        renderscriptFolder            : <GRADLE>/caches/<TRANSFORMS>/xxxxxxxxxxxxxxxxxxxxxxxxxxxxxxxx/transformed/interpolator-28.0.0/rs [-]
        resFolder                     : <GRADLE>/caches/<TRANSFORMS>/xxxxxxxxxxxxxxxxxxxxxxxxxxxxxxxx/transformed/interpolator-28.0.0/res [-]
        resStaticLibrary              : <GRADLE>/caches/<TRANSFORMS>/xxxxxxxxxxxxxxxxxxxxxxxxxxxxxxxx/transformed/interpolator-28.0.0/res.apk [-]
        - runtimeJarFiles             : <GRADLE>/caches/<TRANSFORMS>/xxxxxxxxxxxxxxxxxxxxxxxxxxxxxxxx/transformed/interpolator-28.0.0/jars/classes.jar
        symbolFile                    : <GRADLE>/caches/<TRANSFORMS>/xxxxxxxxxxxxxxxxxxxxxxxxxxxxxxxx/transformed/interpolator-28.0.0/R.txt
    - library                     : com.android.support:loader:28.0.0@aar (IdeAndroidLibraryImpl)
        aidlFolder                    : <GRADLE>/caches/<TRANSFORMS>/xxxxxxxxxxxxxxxxxxxxxxxxxxxxxxxx/transformed/loader-28.0.0/aidl [-]
        artifact                      : <M2>/com/android/support/loader/28.0.0/loader-28.0.0.aar
        artifactAddress               : com.android.support:loader:28.0.0@aar
        assetsFolder                  : <GRADLE>/caches/<TRANSFORMS>/xxxxxxxxxxxxxxxxxxxxxxxxxxxxxxxx/transformed/loader-28.0.0/assets [-]
        - compileJarFiles             : <GRADLE>/caches/<TRANSFORMS>/xxxxxxxxxxxxxxxxxxxxxxxxxxxxxxxx/transformed/loader-28.0.0/jars/classes.jar
        component                     : com.android.support:loader:28.0.0
        externalAnnotations           : <GRADLE>/caches/<TRANSFORMS>/xxxxxxxxxxxxxxxxxxxxxxxxxxxxxxxx/transformed/loader-28.0.0/annotations.zip [-]
        folder                        : <GRADLE>/caches/<TRANSFORMS>/xxxxxxxxxxxxxxxxxxxxxxxxxxxxxxxx/transformed/loader-28.0.0
        jniFolder                     : <GRADLE>/caches/<TRANSFORMS>/xxxxxxxxxxxxxxxxxxxxxxxxxxxxxxxx/transformed/loader-28.0.0/jni [-]
        lintJar                       : <GRADLE>/caches/<TRANSFORMS>/xxxxxxxxxxxxxxxxxxxxxxxxxxxxxxxx/transformed/loader-28.0.0/jars/lint.jar [-]
        manifest                      : <GRADLE>/caches/<TRANSFORMS>/xxxxxxxxxxxxxxxxxxxxxxxxxxxxxxxx/transformed/loader-28.0.0/AndroidManifest.xml
        proguardRules                 : <GRADLE>/caches/<TRANSFORMS>/xxxxxxxxxxxxxxxxxxxxxxxxxxxxxxxx/transformed/loader-28.0.0/proguard.txt [-]
        publicResources               : <GRADLE>/caches/<TRANSFORMS>/xxxxxxxxxxxxxxxxxxxxxxxxxxxxxxxx/transformed/loader-28.0.0/public.txt [-]
        renderscriptFolder            : <GRADLE>/caches/<TRANSFORMS>/xxxxxxxxxxxxxxxxxxxxxxxxxxxxxxxx/transformed/loader-28.0.0/rs [-]
        resFolder                     : <GRADLE>/caches/<TRANSFORMS>/xxxxxxxxxxxxxxxxxxxxxxxxxxxxxxxx/transformed/loader-28.0.0/res [-]
        resStaticLibrary              : <GRADLE>/caches/<TRANSFORMS>/xxxxxxxxxxxxxxxxxxxxxxxxxxxxxxxx/transformed/loader-28.0.0/res.apk [-]
        - runtimeJarFiles             : <GRADLE>/caches/<TRANSFORMS>/xxxxxxxxxxxxxxxxxxxxxxxxxxxxxxxx/transformed/loader-28.0.0/jars/classes.jar
        symbolFile                    : <GRADLE>/caches/<TRANSFORMS>/xxxxxxxxxxxxxxxxxxxxxxxxxxxxxxxx/transformed/loader-28.0.0/R.txt
    - library                     : com.android.support:localbroadcastmanager:28.0.0@aar (IdeAndroidLibraryImpl)
        aidlFolder                    : <GRADLE>/caches/<TRANSFORMS>/xxxxxxxxxxxxxxxxxxxxxxxxxxxxxxxx/transformed/localbroadcastmanager-28.0.0/aidl [-]
        artifact                      : <M2>/com/android/support/localbroadcastmanager/28.0.0/localbroadcastmanager-28.0.0.aar
        artifactAddress               : com.android.support:localbroadcastmanager:28.0.0@aar
        assetsFolder                  : <GRADLE>/caches/<TRANSFORMS>/xxxxxxxxxxxxxxxxxxxxxxxxxxxxxxxx/transformed/localbroadcastmanager-28.0.0/assets [-]
        - compileJarFiles             : <GRADLE>/caches/<TRANSFORMS>/xxxxxxxxxxxxxxxxxxxxxxxxxxxxxxxx/transformed/localbroadcastmanager-28.0.0/jars/classes.jar
        component                     : com.android.support:localbroadcastmanager:28.0.0
        externalAnnotations           : <GRADLE>/caches/<TRANSFORMS>/xxxxxxxxxxxxxxxxxxxxxxxxxxxxxxxx/transformed/localbroadcastmanager-28.0.0/annotations.zip [-]
        folder                        : <GRADLE>/caches/<TRANSFORMS>/xxxxxxxxxxxxxxxxxxxxxxxxxxxxxxxx/transformed/localbroadcastmanager-28.0.0
        jniFolder                     : <GRADLE>/caches/<TRANSFORMS>/xxxxxxxxxxxxxxxxxxxxxxxxxxxxxxxx/transformed/localbroadcastmanager-28.0.0/jni [-]
        lintJar                       : <GRADLE>/caches/<TRANSFORMS>/xxxxxxxxxxxxxxxxxxxxxxxxxxxxxxxx/transformed/localbroadcastmanager-28.0.0/jars/lint.jar [-]
        manifest                      : <GRADLE>/caches/<TRANSFORMS>/xxxxxxxxxxxxxxxxxxxxxxxxxxxxxxxx/transformed/localbroadcastmanager-28.0.0/AndroidManifest.xml
        proguardRules                 : <GRADLE>/caches/<TRANSFORMS>/xxxxxxxxxxxxxxxxxxxxxxxxxxxxxxxx/transformed/localbroadcastmanager-28.0.0/proguard.txt [-]
        publicResources               : <GRADLE>/caches/<TRANSFORMS>/xxxxxxxxxxxxxxxxxxxxxxxxxxxxxxxx/transformed/localbroadcastmanager-28.0.0/public.txt [-]
        renderscriptFolder            : <GRADLE>/caches/<TRANSFORMS>/xxxxxxxxxxxxxxxxxxxxxxxxxxxxxxxx/transformed/localbroadcastmanager-28.0.0/rs [-]
        resFolder                     : <GRADLE>/caches/<TRANSFORMS>/xxxxxxxxxxxxxxxxxxxxxxxxxxxxxxxx/transformed/localbroadcastmanager-28.0.0/res [-]
        resStaticLibrary              : <GRADLE>/caches/<TRANSFORMS>/xxxxxxxxxxxxxxxxxxxxxxxxxxxxxxxx/transformed/localbroadcastmanager-28.0.0/res.apk [-]
        - runtimeJarFiles             : <GRADLE>/caches/<TRANSFORMS>/xxxxxxxxxxxxxxxxxxxxxxxxxxxxxxxx/transformed/localbroadcastmanager-28.0.0/jars/classes.jar
        symbolFile                    : <GRADLE>/caches/<TRANSFORMS>/xxxxxxxxxxxxxxxxxxxxxxxxxxxxxxxx/transformed/localbroadcastmanager-28.0.0/R.txt
    - library                     : com.android.support:print:28.0.0@aar (IdeAndroidLibraryImpl)
        aidlFolder                    : <GRADLE>/caches/<TRANSFORMS>/xxxxxxxxxxxxxxxxxxxxxxxxxxxxxxxx/transformed/print-28.0.0/aidl [-]
        artifact                      : <M2>/com/android/support/print/28.0.0/print-28.0.0.aar
        artifactAddress               : com.android.support:print:28.0.0@aar
        assetsFolder                  : <GRADLE>/caches/<TRANSFORMS>/xxxxxxxxxxxxxxxxxxxxxxxxxxxxxxxx/transformed/print-28.0.0/assets [-]
        - compileJarFiles             : <GRADLE>/caches/<TRANSFORMS>/xxxxxxxxxxxxxxxxxxxxxxxxxxxxxxxx/transformed/print-28.0.0/jars/classes.jar
        component                     : com.android.support:print:28.0.0
        externalAnnotations           : <GRADLE>/caches/<TRANSFORMS>/xxxxxxxxxxxxxxxxxxxxxxxxxxxxxxxx/transformed/print-28.0.0/annotations.zip
        folder                        : <GRADLE>/caches/<TRANSFORMS>/xxxxxxxxxxxxxxxxxxxxxxxxxxxxxxxx/transformed/print-28.0.0
        jniFolder                     : <GRADLE>/caches/<TRANSFORMS>/xxxxxxxxxxxxxxxxxxxxxxxxxxxxxxxx/transformed/print-28.0.0/jni [-]
        lintJar                       : <GRADLE>/caches/<TRANSFORMS>/xxxxxxxxxxxxxxxxxxxxxxxxxxxxxxxx/transformed/print-28.0.0/jars/lint.jar [-]
        manifest                      : <GRADLE>/caches/<TRANSFORMS>/xxxxxxxxxxxxxxxxxxxxxxxxxxxxxxxx/transformed/print-28.0.0/AndroidManifest.xml
        proguardRules                 : <GRADLE>/caches/<TRANSFORMS>/xxxxxxxxxxxxxxxxxxxxxxxxxxxxxxxx/transformed/print-28.0.0/proguard.txt [-]
        publicResources               : <GRADLE>/caches/<TRANSFORMS>/xxxxxxxxxxxxxxxxxxxxxxxxxxxxxxxx/transformed/print-28.0.0/public.txt [-]
        renderscriptFolder            : <GRADLE>/caches/<TRANSFORMS>/xxxxxxxxxxxxxxxxxxxxxxxxxxxxxxxx/transformed/print-28.0.0/rs [-]
        resFolder                     : <GRADLE>/caches/<TRANSFORMS>/xxxxxxxxxxxxxxxxxxxxxxxxxxxxxxxx/transformed/print-28.0.0/res [-]
        resStaticLibrary              : <GRADLE>/caches/<TRANSFORMS>/xxxxxxxxxxxxxxxxxxxxxxxxxxxxxxxx/transformed/print-28.0.0/res.apk [-]
        - runtimeJarFiles             : <GRADLE>/caches/<TRANSFORMS>/xxxxxxxxxxxxxxxxxxxxxxxxxxxxxxxx/transformed/print-28.0.0/jars/classes.jar
        symbolFile                    : <GRADLE>/caches/<TRANSFORMS>/xxxxxxxxxxxxxxxxxxxxxxxxxxxxxxxx/transformed/print-28.0.0/R.txt
    - library                     : com.android.support:slidingpanelayout:28.0.0@aar (IdeAndroidLibraryImpl)
        aidlFolder                    : <GRADLE>/caches/<TRANSFORMS>/xxxxxxxxxxxxxxxxxxxxxxxxxxxxxxxx/transformed/slidingpanelayout-28.0.0/aidl [-]
        artifact                      : <M2>/com/android/support/slidingpanelayout/28.0.0/slidingpanelayout-28.0.0.aar
        artifactAddress               : com.android.support:slidingpanelayout:28.0.0@aar
        assetsFolder                  : <GRADLE>/caches/<TRANSFORMS>/xxxxxxxxxxxxxxxxxxxxxxxxxxxxxxxx/transformed/slidingpanelayout-28.0.0/assets [-]
        - compileJarFiles             : <GRADLE>/caches/<TRANSFORMS>/xxxxxxxxxxxxxxxxxxxxxxxxxxxxxxxx/transformed/slidingpanelayout-28.0.0/jars/classes.jar
        component                     : com.android.support:slidingpanelayout:28.0.0
        externalAnnotations           : <GRADLE>/caches/<TRANSFORMS>/xxxxxxxxxxxxxxxxxxxxxxxxxxxxxxxx/transformed/slidingpanelayout-28.0.0/annotations.zip [-]
        folder                        : <GRADLE>/caches/<TRANSFORMS>/xxxxxxxxxxxxxxxxxxxxxxxxxxxxxxxx/transformed/slidingpanelayout-28.0.0
        jniFolder                     : <GRADLE>/caches/<TRANSFORMS>/xxxxxxxxxxxxxxxxxxxxxxxxxxxxxxxx/transformed/slidingpanelayout-28.0.0/jni [-]
        lintJar                       : <GRADLE>/caches/<TRANSFORMS>/xxxxxxxxxxxxxxxxxxxxxxxxxxxxxxxx/transformed/slidingpanelayout-28.0.0/jars/lint.jar [-]
        manifest                      : <GRADLE>/caches/<TRANSFORMS>/xxxxxxxxxxxxxxxxxxxxxxxxxxxxxxxx/transformed/slidingpanelayout-28.0.0/AndroidManifest.xml
        proguardRules                 : <GRADLE>/caches/<TRANSFORMS>/xxxxxxxxxxxxxxxxxxxxxxxxxxxxxxxx/transformed/slidingpanelayout-28.0.0/proguard.txt [-]
        publicResources               : <GRADLE>/caches/<TRANSFORMS>/xxxxxxxxxxxxxxxxxxxxxxxxxxxxxxxx/transformed/slidingpanelayout-28.0.0/public.txt [-]
        renderscriptFolder            : <GRADLE>/caches/<TRANSFORMS>/xxxxxxxxxxxxxxxxxxxxxxxxxxxxxxxx/transformed/slidingpanelayout-28.0.0/rs [-]
        resFolder                     : <GRADLE>/caches/<TRANSFORMS>/xxxxxxxxxxxxxxxxxxxxxxxxxxxxxxxx/transformed/slidingpanelayout-28.0.0/res [-]
        resStaticLibrary              : <GRADLE>/caches/<TRANSFORMS>/xxxxxxxxxxxxxxxxxxxxxxxxxxxxxxxx/transformed/slidingpanelayout-28.0.0/res.apk [-]
        - runtimeJarFiles             : <GRADLE>/caches/<TRANSFORMS>/xxxxxxxxxxxxxxxxxxxxxxxxxxxxxxxx/transformed/slidingpanelayout-28.0.0/jars/classes.jar
        symbolFile                    : <GRADLE>/caches/<TRANSFORMS>/xxxxxxxxxxxxxxxxxxxxxxxxxxxxxxxx/transformed/slidingpanelayout-28.0.0/R.txt
    - library                     : com.android.support:support-compat:28.0.0@aar (IdeAndroidLibraryImpl)
        aidlFolder                    : <GRADLE>/caches/<TRANSFORMS>/xxxxxxxxxxxxxxxxxxxxxxxxxxxxxxxx/transformed/support-compat-28.0.0/aidl
        artifact                      : <M2>/com/android/support/support-compat/28.0.0/support-compat-28.0.0.aar
        artifactAddress               : com.android.support:support-compat:28.0.0@aar
        assetsFolder                  : <GRADLE>/caches/<TRANSFORMS>/xxxxxxxxxxxxxxxxxxxxxxxxxxxxxxxx/transformed/support-compat-28.0.0/assets [-]
        - compileJarFiles             : <GRADLE>/caches/<TRANSFORMS>/xxxxxxxxxxxxxxxxxxxxxxxxxxxxxxxx/transformed/support-compat-28.0.0/jars/classes.jar
        component                     : com.android.support:support-compat:28.0.0
        externalAnnotations           : <GRADLE>/caches/<TRANSFORMS>/xxxxxxxxxxxxxxxxxxxxxxxxxxxxxxxx/transformed/support-compat-28.0.0/annotations.zip
        folder                        : <GRADLE>/caches/<TRANSFORMS>/xxxxxxxxxxxxxxxxxxxxxxxxxxxxxxxx/transformed/support-compat-28.0.0
        jniFolder                     : <GRADLE>/caches/<TRANSFORMS>/xxxxxxxxxxxxxxxxxxxxxxxxxxxxxxxx/transformed/support-compat-28.0.0/jni [-]
        lintJar                       : <GRADLE>/caches/<TRANSFORMS>/xxxxxxxxxxxxxxxxxxxxxxxxxxxxxxxx/transformed/support-compat-28.0.0/jars/lint.jar [-]
        manifest                      : <GRADLE>/caches/<TRANSFORMS>/xxxxxxxxxxxxxxxxxxxxxxxxxxxxxxxx/transformed/support-compat-28.0.0/AndroidManifest.xml
        proguardRules                 : <GRADLE>/caches/<TRANSFORMS>/xxxxxxxxxxxxxxxxxxxxxxxxxxxxxxxx/transformed/support-compat-28.0.0/proguard.txt
        publicResources               : <GRADLE>/caches/<TRANSFORMS>/xxxxxxxxxxxxxxxxxxxxxxxxxxxxxxxx/transformed/support-compat-28.0.0/public.txt
        renderscriptFolder            : <GRADLE>/caches/<TRANSFORMS>/xxxxxxxxxxxxxxxxxxxxxxxxxxxxxxxx/transformed/support-compat-28.0.0/rs [-]
        resFolder                     : <GRADLE>/caches/<TRANSFORMS>/xxxxxxxxxxxxxxxxxxxxxxxxxxxxxxxx/transformed/support-compat-28.0.0/res
        resStaticLibrary              : <GRADLE>/caches/<TRANSFORMS>/xxxxxxxxxxxxxxxxxxxxxxxxxxxxxxxx/transformed/support-compat-28.0.0/res.apk [-]
        - runtimeJarFiles             : <GRADLE>/caches/<TRANSFORMS>/xxxxxxxxxxxxxxxxxxxxxxxxxxxxxxxx/transformed/support-compat-28.0.0/jars/classes.jar
        symbolFile                    : <GRADLE>/caches/<TRANSFORMS>/xxxxxxxxxxxxxxxxxxxxxxxxxxxxxxxx/transformed/support-compat-28.0.0/R.txt
    - library                     : com.android.support:support-core-ui:28.0.0@aar (IdeAndroidLibraryImpl)
        aidlFolder                    : <GRADLE>/caches/<TRANSFORMS>/xxxxxxxxxxxxxxxxxxxxxxxxxxxxxxxx/transformed/support-core-ui-28.0.0/aidl [-]
        artifact                      : <M2>/com/android/support/support-core-ui/28.0.0/support-core-ui-28.0.0.aar
        artifactAddress               : com.android.support:support-core-ui:28.0.0@aar
        assetsFolder                  : <GRADLE>/caches/<TRANSFORMS>/xxxxxxxxxxxxxxxxxxxxxxxxxxxxxxxx/transformed/support-core-ui-28.0.0/assets [-]
        - compileJarFiles             : <GRADLE>/caches/<TRANSFORMS>/xxxxxxxxxxxxxxxxxxxxxxxxxxxxxxxx/transformed/support-core-ui-28.0.0/jars/classes.jar
        component                     : com.android.support:support-core-ui:28.0.0
        externalAnnotations           : <GRADLE>/caches/<TRANSFORMS>/xxxxxxxxxxxxxxxxxxxxxxxxxxxxxxxx/transformed/support-core-ui-28.0.0/annotations.zip [-]
        folder                        : <GRADLE>/caches/<TRANSFORMS>/xxxxxxxxxxxxxxxxxxxxxxxxxxxxxxxx/transformed/support-core-ui-28.0.0
        jniFolder                     : <GRADLE>/caches/<TRANSFORMS>/xxxxxxxxxxxxxxxxxxxxxxxxxxxxxxxx/transformed/support-core-ui-28.0.0/jni [-]
        lintJar                       : <GRADLE>/caches/<TRANSFORMS>/xxxxxxxxxxxxxxxxxxxxxxxxxxxxxxxx/transformed/support-core-ui-28.0.0/jars/lint.jar [-]
        manifest                      : <GRADLE>/caches/<TRANSFORMS>/xxxxxxxxxxxxxxxxxxxxxxxxxxxxxxxx/transformed/support-core-ui-28.0.0/AndroidManifest.xml
        proguardRules                 : <GRADLE>/caches/<TRANSFORMS>/xxxxxxxxxxxxxxxxxxxxxxxxxxxxxxxx/transformed/support-core-ui-28.0.0/proguard.txt [-]
        publicResources               : <GRADLE>/caches/<TRANSFORMS>/xxxxxxxxxxxxxxxxxxxxxxxxxxxxxxxx/transformed/support-core-ui-28.0.0/public.txt [-]
        renderscriptFolder            : <GRADLE>/caches/<TRANSFORMS>/xxxxxxxxxxxxxxxxxxxxxxxxxxxxxxxx/transformed/support-core-ui-28.0.0/rs [-]
        resFolder                     : <GRADLE>/caches/<TRANSFORMS>/xxxxxxxxxxxxxxxxxxxxxxxxxxxxxxxx/transformed/support-core-ui-28.0.0/res [-]
        resStaticLibrary              : <GRADLE>/caches/<TRANSFORMS>/xxxxxxxxxxxxxxxxxxxxxxxxxxxxxxxx/transformed/support-core-ui-28.0.0/res.apk [-]
        - runtimeJarFiles             : <GRADLE>/caches/<TRANSFORMS>/xxxxxxxxxxxxxxxxxxxxxxxxxxxxxxxx/transformed/support-core-ui-28.0.0/jars/classes.jar
        symbolFile                    : <GRADLE>/caches/<TRANSFORMS>/xxxxxxxxxxxxxxxxxxxxxxxxxxxxxxxx/transformed/support-core-ui-28.0.0/R.txt
    - library                     : com.android.support:support-core-utils:28.0.0@aar (IdeAndroidLibraryImpl)
        aidlFolder                    : <GRADLE>/caches/<TRANSFORMS>/xxxxxxxxxxxxxxxxxxxxxxxxxxxxxxxx/transformed/support-core-utils-28.0.0/aidl [-]
        artifact                      : <M2>/com/android/support/support-core-utils/28.0.0/support-core-utils-28.0.0.aar
        artifactAddress               : com.android.support:support-core-utils:28.0.0@aar
        assetsFolder                  : <GRADLE>/caches/<TRANSFORMS>/xxxxxxxxxxxxxxxxxxxxxxxxxxxxxxxx/transformed/support-core-utils-28.0.0/assets [-]
        - compileJarFiles             : <GRADLE>/caches/<TRANSFORMS>/xxxxxxxxxxxxxxxxxxxxxxxxxxxxxxxx/transformed/support-core-utils-28.0.0/jars/classes.jar
        component                     : com.android.support:support-core-utils:28.0.0
        externalAnnotations           : <GRADLE>/caches/<TRANSFORMS>/xxxxxxxxxxxxxxxxxxxxxxxxxxxxxxxx/transformed/support-core-utils-28.0.0/annotations.zip [-]
        folder                        : <GRADLE>/caches/<TRANSFORMS>/xxxxxxxxxxxxxxxxxxxxxxxxxxxxxxxx/transformed/support-core-utils-28.0.0
        jniFolder                     : <GRADLE>/caches/<TRANSFORMS>/xxxxxxxxxxxxxxxxxxxxxxxxxxxxxxxx/transformed/support-core-utils-28.0.0/jni [-]
        lintJar                       : <GRADLE>/caches/<TRANSFORMS>/xxxxxxxxxxxxxxxxxxxxxxxxxxxxxxxx/transformed/support-core-utils-28.0.0/jars/lint.jar [-]
        manifest                      : <GRADLE>/caches/<TRANSFORMS>/xxxxxxxxxxxxxxxxxxxxxxxxxxxxxxxx/transformed/support-core-utils-28.0.0/AndroidManifest.xml
        proguardRules                 : <GRADLE>/caches/<TRANSFORMS>/xxxxxxxxxxxxxxxxxxxxxxxxxxxxxxxx/transformed/support-core-utils-28.0.0/proguard.txt [-]
        publicResources               : <GRADLE>/caches/<TRANSFORMS>/xxxxxxxxxxxxxxxxxxxxxxxxxxxxxxxx/transformed/support-core-utils-28.0.0/public.txt [-]
        renderscriptFolder            : <GRADLE>/caches/<TRANSFORMS>/xxxxxxxxxxxxxxxxxxxxxxxxxxxxxxxx/transformed/support-core-utils-28.0.0/rs [-]
        resFolder                     : <GRADLE>/caches/<TRANSFORMS>/xxxxxxxxxxxxxxxxxxxxxxxxxxxxxxxx/transformed/support-core-utils-28.0.0/res [-]
        resStaticLibrary              : <GRADLE>/caches/<TRANSFORMS>/xxxxxxxxxxxxxxxxxxxxxxxxxxxxxxxx/transformed/support-core-utils-28.0.0/res.apk [-]
        - runtimeJarFiles             : <GRADLE>/caches/<TRANSFORMS>/xxxxxxxxxxxxxxxxxxxxxxxxxxxxxxxx/transformed/support-core-utils-28.0.0/jars/classes.jar
        symbolFile                    : <GRADLE>/caches/<TRANSFORMS>/xxxxxxxxxxxxxxxxxxxxxxxxxxxxxxxx/transformed/support-core-utils-28.0.0/R.txt
    - library                     : com.android.support:support-fragment:28.0.0@aar (IdeAndroidLibraryImpl)
        aidlFolder                    : <GRADLE>/caches/<TRANSFORMS>/xxxxxxxxxxxxxxxxxxxxxxxxxxxxxxxx/transformed/support-fragment-28.0.0/aidl [-]
        artifact                      : <M2>/com/android/support/support-fragment/28.0.0/support-fragment-28.0.0.aar
        artifactAddress               : com.android.support:support-fragment:28.0.0@aar
        assetsFolder                  : <GRADLE>/caches/<TRANSFORMS>/xxxxxxxxxxxxxxxxxxxxxxxxxxxxxxxx/transformed/support-fragment-28.0.0/assets [-]
        - compileJarFiles             : <GRADLE>/caches/<TRANSFORMS>/xxxxxxxxxxxxxxxxxxxxxxxxxxxxxxxx/transformed/support-fragment-28.0.0/jars/classes.jar
        component                     : com.android.support:support-fragment:28.0.0
        externalAnnotations           : <GRADLE>/caches/<TRANSFORMS>/xxxxxxxxxxxxxxxxxxxxxxxxxxxxxxxx/transformed/support-fragment-28.0.0/annotations.zip
        folder                        : <GRADLE>/caches/<TRANSFORMS>/xxxxxxxxxxxxxxxxxxxxxxxxxxxxxxxx/transformed/support-fragment-28.0.0
        jniFolder                     : <GRADLE>/caches/<TRANSFORMS>/xxxxxxxxxxxxxxxxxxxxxxxxxxxxxxxx/transformed/support-fragment-28.0.0/jni [-]
        lintJar                       : <GRADLE>/caches/<TRANSFORMS>/xxxxxxxxxxxxxxxxxxxxxxxxxxxxxxxx/transformed/support-fragment-28.0.0/jars/lint.jar [-]
        manifest                      : <GRADLE>/caches/<TRANSFORMS>/xxxxxxxxxxxxxxxxxxxxxxxxxxxxxxxx/transformed/support-fragment-28.0.0/AndroidManifest.xml
        proguardRules                 : <GRADLE>/caches/<TRANSFORMS>/xxxxxxxxxxxxxxxxxxxxxxxxxxxxxxxx/transformed/support-fragment-28.0.0/proguard.txt [-]
        publicResources               : <GRADLE>/caches/<TRANSFORMS>/xxxxxxxxxxxxxxxxxxxxxxxxxxxxxxxx/transformed/support-fragment-28.0.0/public.txt [-]
        renderscriptFolder            : <GRADLE>/caches/<TRANSFORMS>/xxxxxxxxxxxxxxxxxxxxxxxxxxxxxxxx/transformed/support-fragment-28.0.0/rs [-]
        resFolder                     : <GRADLE>/caches/<TRANSFORMS>/xxxxxxxxxxxxxxxxxxxxxxxxxxxxxxxx/transformed/support-fragment-28.0.0/res [-]
        resStaticLibrary              : <GRADLE>/caches/<TRANSFORMS>/xxxxxxxxxxxxxxxxxxxxxxxxxxxxxxxx/transformed/support-fragment-28.0.0/res.apk [-]
        - runtimeJarFiles             : <GRADLE>/caches/<TRANSFORMS>/xxxxxxxxxxxxxxxxxxxxxxxxxxxxxxxx/transformed/support-fragment-28.0.0/jars/classes.jar
        symbolFile                    : <GRADLE>/caches/<TRANSFORMS>/xxxxxxxxxxxxxxxxxxxxxxxxxxxxxxxx/transformed/support-fragment-28.0.0/R.txt
    - library                     : com.android.support:support-vector-drawable:28.0.0@aar (IdeAndroidLibraryImpl)
        aidlFolder                    : <GRADLE>/caches/<TRANSFORMS>/xxxxxxxxxxxxxxxxxxxxxxxxxxxxxxxx/transformed/support-vector-drawable-28.0.0/aidl [-]
        artifact                      : <M2>/com/android/support/support-vector-drawable/28.0.0/support-vector-drawable-28.0.0.aar
        artifactAddress               : com.android.support:support-vector-drawable:28.0.0@aar
        assetsFolder                  : <GRADLE>/caches/<TRANSFORMS>/xxxxxxxxxxxxxxxxxxxxxxxxxxxxxxxx/transformed/support-vector-drawable-28.0.0/assets [-]
        - compileJarFiles             : <GRADLE>/caches/<TRANSFORMS>/xxxxxxxxxxxxxxxxxxxxxxxxxxxxxxxx/transformed/support-vector-drawable-28.0.0/jars/classes.jar
        component                     : com.android.support:support-vector-drawable:28.0.0
        externalAnnotations           : <GRADLE>/caches/<TRANSFORMS>/xxxxxxxxxxxxxxxxxxxxxxxxxxxxxxxx/transformed/support-vector-drawable-28.0.0/annotations.zip [-]
        folder                        : <GRADLE>/caches/<TRANSFORMS>/xxxxxxxxxxxxxxxxxxxxxxxxxxxxxxxx/transformed/support-vector-drawable-28.0.0
        jniFolder                     : <GRADLE>/caches/<TRANSFORMS>/xxxxxxxxxxxxxxxxxxxxxxxxxxxxxxxx/transformed/support-vector-drawable-28.0.0/jni [-]
        lintJar                       : <GRADLE>/caches/<TRANSFORMS>/xxxxxxxxxxxxxxxxxxxxxxxxxxxxxxxx/transformed/support-vector-drawable-28.0.0/jars/lint.jar [-]
        manifest                      : <GRADLE>/caches/<TRANSFORMS>/xxxxxxxxxxxxxxxxxxxxxxxxxxxxxxxx/transformed/support-vector-drawable-28.0.0/AndroidManifest.xml
        proguardRules                 : <GRADLE>/caches/<TRANSFORMS>/xxxxxxxxxxxxxxxxxxxxxxxxxxxxxxxx/transformed/support-vector-drawable-28.0.0/proguard.txt [-]
        publicResources               : <GRADLE>/caches/<TRANSFORMS>/xxxxxxxxxxxxxxxxxxxxxxxxxxxxxxxx/transformed/support-vector-drawable-28.0.0/public.txt [-]
        renderscriptFolder            : <GRADLE>/caches/<TRANSFORMS>/xxxxxxxxxxxxxxxxxxxxxxxxxxxxxxxx/transformed/support-vector-drawable-28.0.0/rs [-]
        resFolder                     : <GRADLE>/caches/<TRANSFORMS>/xxxxxxxxxxxxxxxxxxxxxxxxxxxxxxxx/transformed/support-vector-drawable-28.0.0/res [-]
        resStaticLibrary              : <GRADLE>/caches/<TRANSFORMS>/xxxxxxxxxxxxxxxxxxxxxxxxxxxxxxxx/transformed/support-vector-drawable-28.0.0/res.apk [-]
        - runtimeJarFiles             : <GRADLE>/caches/<TRANSFORMS>/xxxxxxxxxxxxxxxxxxxxxxxxxxxxxxxx/transformed/support-vector-drawable-28.0.0/jars/classes.jar
        symbolFile                    : <GRADLE>/caches/<TRANSFORMS>/xxxxxxxxxxxxxxxxxxxxxxxxxxxxxxxx/transformed/support-vector-drawable-28.0.0/R.txt
    - library                     : com.android.support:swiperefreshlayout:28.0.0@aar (IdeAndroidLibraryImpl)
        aidlFolder                    : <GRADLE>/caches/<TRANSFORMS>/xxxxxxxxxxxxxxxxxxxxxxxxxxxxxxxx/transformed/swiperefreshlayout-28.0.0/aidl [-]
        artifact                      : <M2>/com/android/support/swiperefreshlayout/28.0.0/swiperefreshlayout-28.0.0.aar
        artifactAddress               : com.android.support:swiperefreshlayout:28.0.0@aar
        assetsFolder                  : <GRADLE>/caches/<TRANSFORMS>/xxxxxxxxxxxxxxxxxxxxxxxxxxxxxxxx/transformed/swiperefreshlayout-28.0.0/assets [-]
        - compileJarFiles             : <GRADLE>/caches/<TRANSFORMS>/xxxxxxxxxxxxxxxxxxxxxxxxxxxxxxxx/transformed/swiperefreshlayout-28.0.0/jars/classes.jar
        component                     : com.android.support:swiperefreshlayout:28.0.0
        externalAnnotations           : <GRADLE>/caches/<TRANSFORMS>/xxxxxxxxxxxxxxxxxxxxxxxxxxxxxxxx/transformed/swiperefreshlayout-28.0.0/annotations.zip
        folder                        : <GRADLE>/caches/<TRANSFORMS>/xxxxxxxxxxxxxxxxxxxxxxxxxxxxxxxx/transformed/swiperefreshlayout-28.0.0
        jniFolder                     : <GRADLE>/caches/<TRANSFORMS>/xxxxxxxxxxxxxxxxxxxxxxxxxxxxxxxx/transformed/swiperefreshlayout-28.0.0/jni [-]
        lintJar                       : <GRADLE>/caches/<TRANSFORMS>/xxxxxxxxxxxxxxxxxxxxxxxxxxxxxxxx/transformed/swiperefreshlayout-28.0.0/jars/lint.jar [-]
        manifest                      : <GRADLE>/caches/<TRANSFORMS>/xxxxxxxxxxxxxxxxxxxxxxxxxxxxxxxx/transformed/swiperefreshlayout-28.0.0/AndroidManifest.xml
        proguardRules                 : <GRADLE>/caches/<TRANSFORMS>/xxxxxxxxxxxxxxxxxxxxxxxxxxxxxxxx/transformed/swiperefreshlayout-28.0.0/proguard.txt [-]
        publicResources               : <GRADLE>/caches/<TRANSFORMS>/xxxxxxxxxxxxxxxxxxxxxxxxxxxxxxxx/transformed/swiperefreshlayout-28.0.0/public.txt [-]
        renderscriptFolder            : <GRADLE>/caches/<TRANSFORMS>/xxxxxxxxxxxxxxxxxxxxxxxxxxxxxxxx/transformed/swiperefreshlayout-28.0.0/rs [-]
        resFolder                     : <GRADLE>/caches/<TRANSFORMS>/xxxxxxxxxxxxxxxxxxxxxxxxxxxxxxxx/transformed/swiperefreshlayout-28.0.0/res [-]
        resStaticLibrary              : <GRADLE>/caches/<TRANSFORMS>/xxxxxxxxxxxxxxxxxxxxxxxxxxxxxxxx/transformed/swiperefreshlayout-28.0.0/res.apk [-]
        - runtimeJarFiles             : <GRADLE>/caches/<TRANSFORMS>/xxxxxxxxxxxxxxxxxxxxxxxxxxxxxxxx/transformed/swiperefreshlayout-28.0.0/jars/classes.jar
        symbolFile                    : <GRADLE>/caches/<TRANSFORMS>/xxxxxxxxxxxxxxxxxxxxxxxxxxxxxxxx/transformed/swiperefreshlayout-28.0.0/R.txt
    - library                     : com.android.support:versionedparcelable:28.0.0@aar (IdeAndroidLibraryImpl)
        aidlFolder                    : <GRADLE>/caches/<TRANSFORMS>/xxxxxxxxxxxxxxxxxxxxxxxxxxxxxxxx/transformed/versionedparcelable-28.0.0/aidl
        artifact                      : <M2>/com/android/support/versionedparcelable/28.0.0/versionedparcelable-28.0.0.aar
        artifactAddress               : com.android.support:versionedparcelable:28.0.0@aar
        assetsFolder                  : <GRADLE>/caches/<TRANSFORMS>/xxxxxxxxxxxxxxxxxxxxxxxxxxxxxxxx/transformed/versionedparcelable-28.0.0/assets [-]
        - compileJarFiles             : <GRADLE>/caches/<TRANSFORMS>/xxxxxxxxxxxxxxxxxxxxxxxxxxxxxxxx/transformed/versionedparcelable-28.0.0/jars/classes.jar
        component                     : com.android.support:versionedparcelable:28.0.0
        externalAnnotations           : <GRADLE>/caches/<TRANSFORMS>/xxxxxxxxxxxxxxxxxxxxxxxxxxxxxxxx/transformed/versionedparcelable-28.0.0/annotations.zip [-]
        folder                        : <GRADLE>/caches/<TRANSFORMS>/xxxxxxxxxxxxxxxxxxxxxxxxxxxxxxxx/transformed/versionedparcelable-28.0.0
        jniFolder                     : <GRADLE>/caches/<TRANSFORMS>/xxxxxxxxxxxxxxxxxxxxxxxxxxxxxxxx/transformed/versionedparcelable-28.0.0/jni [-]
        lintJar                       : <GRADLE>/caches/<TRANSFORMS>/xxxxxxxxxxxxxxxxxxxxxxxxxxxxxxxx/transformed/versionedparcelable-28.0.0/jars/lint.jar [-]
        manifest                      : <GRADLE>/caches/<TRANSFORMS>/xxxxxxxxxxxxxxxxxxxxxxxxxxxxxxxx/transformed/versionedparcelable-28.0.0/AndroidManifest.xml
        proguardRules                 : <GRADLE>/caches/<TRANSFORMS>/xxxxxxxxxxxxxxxxxxxxxxxxxxxxxxxx/transformed/versionedparcelable-28.0.0/proguard.txt
        publicResources               : <GRADLE>/caches/<TRANSFORMS>/xxxxxxxxxxxxxxxxxxxxxxxxxxxxxxxx/transformed/versionedparcelable-28.0.0/public.txt [-]
        renderscriptFolder            : <GRADLE>/caches/<TRANSFORMS>/xxxxxxxxxxxxxxxxxxxxxxxxxxxxxxxx/transformed/versionedparcelable-28.0.0/rs [-]
        resFolder                     : <GRADLE>/caches/<TRANSFORMS>/xxxxxxxxxxxxxxxxxxxxxxxxxxxxxxxx/transformed/versionedparcelable-28.0.0/res [-]
        resStaticLibrary              : <GRADLE>/caches/<TRANSFORMS>/xxxxxxxxxxxxxxxxxxxxxxxxxxxxxxxx/transformed/versionedparcelable-28.0.0/res.apk [-]
        - runtimeJarFiles             : <GRADLE>/caches/<TRANSFORMS>/xxxxxxxxxxxxxxxxxxxxxxxxxxxxxxxx/transformed/versionedparcelable-28.0.0/jars/classes.jar
        symbolFile                    : <GRADLE>/caches/<TRANSFORMS>/xxxxxxxxxxxxxxxxxxxxxxxxxxxxxxxx/transformed/versionedparcelable-28.0.0/R.txt
    - library                     : com.android.support:viewpager:28.0.0@aar (IdeAndroidLibraryImpl)
        aidlFolder                    : <GRADLE>/caches/<TRANSFORMS>/xxxxxxxxxxxxxxxxxxxxxxxxxxxxxxxx/transformed/viewpager-28.0.0/aidl [-]
        artifact                      : <M2>/com/android/support/viewpager/28.0.0/viewpager-28.0.0.aar
        artifactAddress               : com.android.support:viewpager:28.0.0@aar
        assetsFolder                  : <GRADLE>/caches/<TRANSFORMS>/xxxxxxxxxxxxxxxxxxxxxxxxxxxxxxxx/transformed/viewpager-28.0.0/assets [-]
        - compileJarFiles             : <GRADLE>/caches/<TRANSFORMS>/xxxxxxxxxxxxxxxxxxxxxxxxxxxxxxxx/transformed/viewpager-28.0.0/jars/classes.jar
        component                     : com.android.support:viewpager:28.0.0
        externalAnnotations           : <GRADLE>/caches/<TRANSFORMS>/xxxxxxxxxxxxxxxxxxxxxxxxxxxxxxxx/transformed/viewpager-28.0.0/annotations.zip [-]
        folder                        : <GRADLE>/caches/<TRANSFORMS>/xxxxxxxxxxxxxxxxxxxxxxxxxxxxxxxx/transformed/viewpager-28.0.0
        jniFolder                     : <GRADLE>/caches/<TRANSFORMS>/xxxxxxxxxxxxxxxxxxxxxxxxxxxxxxxx/transformed/viewpager-28.0.0/jni [-]
        lintJar                       : <GRADLE>/caches/<TRANSFORMS>/xxxxxxxxxxxxxxxxxxxxxxxxxxxxxxxx/transformed/viewpager-28.0.0/jars/lint.jar [-]
        manifest                      : <GRADLE>/caches/<TRANSFORMS>/xxxxxxxxxxxxxxxxxxxxxxxxxxxxxxxx/transformed/viewpager-28.0.0/AndroidManifest.xml
        proguardRules                 : <GRADLE>/caches/<TRANSFORMS>/xxxxxxxxxxxxxxxxxxxxxxxxxxxxxxxx/transformed/viewpager-28.0.0/proguard.txt [-]
        publicResources               : <GRADLE>/caches/<TRANSFORMS>/xxxxxxxxxxxxxxxxxxxxxxxxxxxxxxxx/transformed/viewpager-28.0.0/public.txt [-]
        renderscriptFolder            : <GRADLE>/caches/<TRANSFORMS>/xxxxxxxxxxxxxxxxxxxxxxxxxxxxxxxx/transformed/viewpager-28.0.0/rs [-]
        resFolder                     : <GRADLE>/caches/<TRANSFORMS>/xxxxxxxxxxxxxxxxxxxxxxxxxxxxxxxx/transformed/viewpager-28.0.0/res [-]
        resStaticLibrary              : <GRADLE>/caches/<TRANSFORMS>/xxxxxxxxxxxxxxxxxxxxxxxxxxxxxxxx/transformed/viewpager-28.0.0/res.apk [-]
        - runtimeJarFiles             : <GRADLE>/caches/<TRANSFORMS>/xxxxxxxxxxxxxxxxxxxxxxxxxxxxxxxx/transformed/viewpager-28.0.0/jars/classes.jar
        symbolFile                    : <GRADLE>/caches/<TRANSFORMS>/xxxxxxxxxxxxxxxxxxxxxxxxxxxxxxxx/transformed/viewpager-28.0.0/R.txt
    - library                     : ./library2/libs/fakelib.jar (IdeJavaLibraryImpl)
        artifact                      : <ROOT>/library2/libs/fakelib.jar
        artifactAddress               : __local_aars__:<ROOT>/library2/libs/fakelib.jar:unspecified@jar
    - library                     : android.arch.core:common:1.1.1 (IdeJavaLibraryImpl)
        artifact                      : <M2>/android/arch/core/common/1.1.1/common-1.1.1.jar
        artifactAddress               : android.arch.core:common:1.1.1@jar
        component                     : android.arch.core:common:1.1.1
    - library                     : android.arch.lifecycle:common:1.1.1 (IdeJavaLibraryImpl)
        artifact                      : <M2>/android/arch/lifecycle/common/1.1.1/common-1.1.1.jar
        artifactAddress               : android.arch.lifecycle:common:1.1.1@jar
        component                     : android.arch.lifecycle:common:1.1.1
    - library                     : com.android.support:collections:28.0.0 (IdeJavaLibraryImpl)
        artifact                      : <M2>/com/android/support/collections/<VERSION>/collections-<VERSION>.jar
        artifactAddress               : com.android.support:collections:28.0.0@jar
        component                     : com.android.support:collections:28.0.0
    - library                     : com.android.support:support-annotations:28.0.0 (IdeJavaLibraryImpl)
        artifact                      : <M2>/com/android/support/support-annotations/<VERSION>/support-annotations-<VERSION>.jar
        artifactAddress               : com.android.support:support-annotations:28.0.0@jar
        component                     : com.android.support:support-annotations:28.0.0
    - library                     : com.google.code.findbugs:jsr305:1.3.9 (IdeJavaLibraryImpl)
        artifact                      : <M2>/com/google/code/findbugs/jsr305/1.3.9/jsr305-1.3.9.jar
        artifactAddress               : com.google.code.findbugs:jsr305:1.3.9@jar
        component                     : com.google.code.findbugs:jsr305:1.3.9
    - library                     : com.google.code.findbugs:jsr305:2.0.1 (IdeJavaLibraryImpl)
        artifact                      : <M2>/com/google/code/findbugs/jsr305/2.0.1/jsr305-2.0.1.jar
        artifactAddress               : com.google.code.findbugs:jsr305:2.0.1@jar
        component                     : com.google.code.findbugs:jsr305:2.0.1
    - library                     : com.google.code.gson:gson:2.2.4 (IdeJavaLibraryImpl)
        artifact                      : <M2>/com/google/code/gson/gson/2.2.4/gson-2.2.4.jar
        artifactAddress               : com.google.code.gson:gson:2.2.4@jar
        component                     : com.google.code.gson:gson:2.2.4
    - library                     : com.google.errorprone:error_prone_annotations:2.0.18 (IdeJavaLibraryImpl)
        artifact                      : <M2>/com/google/errorprone/error_prone_annotations/2.0.18/error_prone_annotations-2.0.18.jar
        artifactAddress               : com.google.errorprone:error_prone_annotations:2.0.18@jar
        component                     : com.google.errorprone:error_prone_annotations:2.0.18
    - library                     : com.google.guava:guava:23.0 (IdeJavaLibraryImpl)
        artifact                      : <M2>/com/google/guava/guava/23.0/guava-23.0.jar
        artifactAddress               : com.google.guava:guava:23.0@jar
        component                     : com.google.guava:guava:23.0
    - library                     : com.google.j2objc:j2objc-annotations:1.1 (IdeJavaLibraryImpl)
        artifact                      : <M2>/com/google/j2objc/j2objc-annotations/1.1/j2objc-annotations-1.1.jar
        artifactAddress               : com.google.j2objc:j2objc-annotations:1.1@jar
        component                     : com.google.j2objc:j2objc-annotations:1.1
    - library                     : com.squareup:javawriter:2.1.1 (IdeJavaLibraryImpl)
        artifact                      : <M2>/com/squareup/javawriter/2.1.1/javawriter-2.1.1.jar
        artifactAddress               : com.squareup:javawriter:2.1.1@jar
        component                     : com.squareup:javawriter:2.1.1
    - library                     : commons-io:commons-io:2.4 (IdeJavaLibraryImpl)
        artifact                      : <M2>/commons-io/commons-io/2.4/commons-io-2.4.jar
        artifactAddress               : commons-io:commons-io:2.4@jar
        component                     : commons-io:commons-io:2.4
    - library                     : javax.inject:javax.inject:1 (IdeJavaLibraryImpl)
        artifact                      : <M2>/javax/inject/javax.inject/1/javax.inject-1.jar
        artifactAddress               : javax.inject:javax.inject:1@jar
        component                     : javax.inject:javax.inject:1
    - library                     : junit:junit:4.12 (IdeJavaLibraryImpl)
        artifact                      : <M2>/junit/junit/4.12/junit-4.12.jar
        artifactAddress               : junit:junit:4.12@jar
        component                     : junit:junit:4.12
    - library                     : net.sf.kxml:kxml2:2.3.0 (IdeJavaLibraryImpl)
        artifact                      : <M2>/net/sf/kxml/kxml2/2.3.0/kxml2-2.3.0.jar
        artifactAddress               : net.sf.kxml:kxml2:2.3.0@jar
        component                     : net.sf.kxml:kxml2:2.3.0
    - library                     : org.codehaus.mojo:animal-sniffer-annotations:1.14 (IdeJavaLibraryImpl)
        artifact                      : <M2>/org/codehaus/mojo/animal-sniffer-annotations/1.14/animal-sniffer-annotations-1.14.jar
        artifactAddress               : org.codehaus.mojo:animal-sniffer-annotations:1.14@jar
        component                     : org.codehaus.mojo:animal-sniffer-annotations:1.14
    - library                     : org.hamcrest:hamcrest-core:1.3 (IdeJavaLibraryImpl)
        artifact                      : <M2>/org/hamcrest/hamcrest-core/1.3/hamcrest-core-1.3.jar
        artifactAddress               : org.hamcrest:hamcrest-core:1.3@jar
        component                     : org.hamcrest:hamcrest-core:1.3
    - library                     : org.hamcrest:hamcrest-integration:1.3 (IdeJavaLibraryImpl)
        artifact                      : <M2>/org/hamcrest/hamcrest-integration/1.3/hamcrest-integration-1.3.jar
        artifactAddress               : org.hamcrest:hamcrest-integration:1.3@jar
        component                     : org.hamcrest:hamcrest-integration:1.3
    - library                     : org.hamcrest:hamcrest-library:1.3 (IdeJavaLibraryImpl)
        artifact                      : <M2>/org/hamcrest/hamcrest-library/1.3/hamcrest-library-1.3.jar
        artifactAddress               : org.hamcrest:hamcrest-library:1.3@jar
        component                     : org.hamcrest:hamcrest-library:1.3
    - library                     : <ROOT>::app@debug (IdeModuleLibraryImpl)
        buildId                       : <ROOT>
        projectPath                   : :app
        sourceSet                     : MAIN
        variant                       : debug
    - library                     : <ROOT>::javalib1 (IdeModuleLibraryImpl)
        buildId                       : <ROOT>
        projectPath                   : :javalib1
        sourceSet                     : MAIN
    - library                     : <ROOT>::javalib2 (IdeModuleLibraryImpl)
        buildId                       : <ROOT>
        projectPath                   : :javalib2
        sourceSet                     : MAIN
    - library                     : <ROOT>::library1@debug (IdeModuleLibraryImpl)
        buildId                       : <ROOT>
        lintJar                       : <ROOT>/library1/build/intermediates/lint_publish_jar/global/lint.jar [-]
        projectPath                   : :library1
        sourceSet                     : MAIN
        variant                       : debug
    - library                     : <ROOT>::library2@debug (IdeModuleLibraryImpl)
        buildId                       : <ROOT>
        lintJar                       : <ROOT>/library2/build/intermediates/lint_publish_jar/global/lint.jar [-]
        projectPath                   : :library2
        sourceSet                     : MAIN
        variant                       : debug
MODULE                        : project
    externalProject               : project (DefaultExternalProject)
        path                          : : [-]
        identityPath                  : : [-]
        name                          : project
        qName                         : project
        version                       : unspecified
        projectDir                    : <ROOT>
        buildDir                      : <ROOT>/build [-]
        buildFile                     : <ROOT>/build.gradle
        externalSystemId              : GRADLE
        childProjects
            app                           : :app (DefaultExternalProject)
                path                          : :app [-]
                identityPath                  : :app [-]
                name                          : app
                qName                         : :app
                group                         : project
                version                       : unspecified
                projectDir                    : <ROOT>/app
                buildDir                      : <ROOT>/app/build [-]
                buildFile                     : <ROOT>/app/build.gradle
                externalSystemId              : GRADLE
                sourceSetModel                : DefaultGradleSourceSetModel
                    sourceCompatibility           : <PROJECT_JDK_FEATURE_LEVEL>
                    targetCompatibility           : <PROJECT_JDK_FEATURE_LEVEL>
                    configurationArtifacts
                        androidApis                   : <empty>
                        androidJacocoAnt              : <empty>
                        androidJdkImage               : <empty>
                        androidTestAnnotationProcessor          : <empty>
                        androidTestCompileOnly        : <empty>
                        androidTestDebugAnnotationProcessor     : <empty>
                        androidTestDebugCompileOnly   : <empty>
                        androidTestDebugImplementation          : <empty>
                        androidTestDebugRuntimeOnly   : <empty>
                        androidTestDebugWearApp       : <empty>
                        androidTestImplementation     : <empty>
                        androidTestReleaseAnnotationProcessor   : <empty>
                        androidTestReleaseCompileOnly : <empty>
                        androidTestReleaseImplementation        : <empty>
                        androidTestReleaseRuntimeOnly : <empty>
                        androidTestReleaseWearApp     : <empty>
                        androidTestRuntimeOnly        : <empty>
                        androidTestUtil               : <empty>
                        androidTestWearApp            : <empty>
                        annotationProcessor           : <empty>
                        api                           : <empty>
                        archives                      : <empty>
                        compileOnly                   : <empty>
                        coreLibraryDesugaring         : <empty>
                        - debugAabPublication         : <ROOT>/app/build/outputs/bundle/debug/app-debug.aab [-]
                        debugAndroidTestAnnotationProcessorClasspath      : <empty>
                        debugAndroidTestCompileClasspath        : <empty>
                        debugAndroidTestRuntimeClasspath        : <empty>
                        debugAnnotationProcessor      : <empty>
                        debugAnnotationProcessorClasspath       : <empty>
                        debugApi                      : <empty>
                        debugApiElements              : <empty>
                        - debugApkPublication         : <ROOT>/app/build/outputs/apk-zips/debug/apks.zip [-]
                        debugCompileClasspath         : <empty>
                        debugCompileOnly              : <empty>
                        debugImplementation           : <empty>
                        debugReverseMetadataValues    : <empty>
                        debugRuntimeClasspath         : <empty>
                        debugRuntimeElements          : <empty>
                        debugRuntimeOnly              : <empty>
                        debugUnitTestAnnotationProcessorClasspath         : <empty>
                        debugUnitTestCompileClasspath : <empty>
                        debugUnitTestRuntimeClasspath : <empty>
                        debugWearApp                  : <empty>
                        debugWearBundling             : <empty>
                        default                       : <empty>
                        implementation                : <empty>
                        lintChecks                    : <empty>
                        lintPublish                   : <empty>
                        - releaseAabPublication       : <ROOT>/app/build/outputs/bundle/release/app-release.aab [-]
                        releaseAnnotationProcessor    : <empty>
                        releaseAnnotationProcessorClasspath     : <empty>
                        releaseApi                    : <empty>
                        releaseApiElements            : <empty>
                        - releaseApkPublication       : <ROOT>/app/build/outputs/apk-zips/release/apks.zip [-]
                        releaseCompileClasspath       : <empty>
                        releaseCompileOnly            : <empty>
                        releaseImplementation         : <empty>
                        releaseReverseMetadataValues  : <empty>
                        releaseRuntimeClasspath       : <empty>
                        releaseRuntimeElements        : <empty>
                        releaseRuntimeOnly            : <empty>
                        releaseUnitTestAnnotationProcessorClasspath       : <empty>
                        releaseUnitTestCompileClasspath         : <empty>
                        releaseUnitTestRuntimeClasspath         : <empty>
                        releaseWearApp                : <empty>
                        releaseWearBundling           : <empty>
                        runtimeOnly                   : <empty>
                        testAnnotationProcessor       : <empty>
                        testCompileOnly               : <empty>
                        testDebugAnnotationProcessor  : <empty>
                        testDebugCompileOnly          : <empty>
                        testDebugImplementation       : <empty>
                        testDebugRuntimeOnly          : <empty>
                        testDebugWearApp              : <empty>
                        testFixturesAnnotationProcessor         : <empty>
                        testFixturesApi               : <empty>
                        testFixturesCompileOnly       : <empty>
                        testFixturesDebugAnnotationProcessor    : <empty>
                        testFixturesDebugApi          : <empty>
                        testFixturesDebugCompileOnly  : <empty>
                        testFixturesDebugImplementation         : <empty>
                        testFixturesDebugRuntimeOnly  : <empty>
                        testFixturesDebugWearApp      : <empty>
                        testFixturesImplementation    : <empty>
                        testFixturesReleaseAnnotationProcessor  : <empty>
                        testFixturesReleaseApi        : <empty>
                        testFixturesReleaseCompileOnly          : <empty>
                        testFixturesReleaseImplementation       : <empty>
                        testFixturesReleaseRuntimeOnly          : <empty>
                        testFixturesReleaseWearApp    : <empty>
                        testFixturesRuntimeOnly       : <empty>
                        testFixturesWearApp           : <empty>
                        testImplementation            : <empty>
                        testReleaseAnnotationProcessor          : <empty>
                        testReleaseCompileOnly        : <empty>
                        testReleaseImplementation     : <empty>
                        testReleaseRuntimeOnly        : <empty>
                        testReleaseWearApp            : <empty>
                        testRuntimeOnly               : <empty>
                        testWearApp                   : <empty>
                        wearApp                       : <empty>
                taskModel                     : DefaultGradleTaskModel
                    tasks
                        testDebugUnitTest             : testDebugUnitTest (DefaultExternalTask)
                            qName                         : :app:testDebugUnitTest
                        testReleaseUnitTest           : testReleaseUnitTest (DefaultExternalTask)
                            qName                         : :app:testReleaseUnitTest
            javalib1                      : :javalib1 (DefaultExternalProject)
                path                          : :javalib1 [-]
                identityPath                  : :javalib1 [-]
                name                          : javalib1
                qName                         : :javalib1
                group                         : project
                version                       : unspecified
                projectDir                    : <ROOT>/javalib1
                buildDir                      : <ROOT>/javalib1/build [-]
                buildFile                     : <ROOT>/javalib1/build.gradle
                externalSystemId              : GRADLE
                sourceSetModel                : DefaultGradleSourceSetModel
                    sourceCompatibility           : <PROJECT_JDK_FEATURE_LEVEL>
                    targetCompatibility           : <PROJECT_JDK_FEATURE_LEVEL>
                    - taskArtifacts               : <ROOT>/javalib1/build/libs/javalib1.jar [-]
                    configurationArtifacts
                        annotationProcessor           : <empty>
                        api                           : <empty>
                        - apiElements                 : <ROOT>/javalib1/build/libs/javalib1.jar [-]
                        - archives                    : <ROOT>/javalib1/build/libs/javalib1.jar [-]
                        compileClasspath              : <empty>
                        compileOnly                   : <empty>
                        compileOnlyApi                : <empty>
                        default                       : <empty>
                        implementation                : <empty>
                        runtimeClasspath              : <empty>
                        - runtimeElements             : <ROOT>/javalib1/build/libs/javalib1.jar [-]
                        runtimeOnly                   : <empty>
                        testAnnotationProcessor       : <empty>
                        testCompileClasspath          : <empty>
                        testCompileOnly               : <empty>
                        testImplementation            : <empty>
                        testRuntimeClasspath          : <empty>
                        testRuntimeOnly               : <empty>
                    sourceSets
                        main
                            sourceCompatibility           : <PROJECT_JDK_FEATURE_LEVEL>
                            targetCompatibility           : <PROJECT_JDK_FEATURE_LEVEL>
                            - artifacts                   : <ROOT>/javalib1/build/libs/javalib1.jar [-]
                            - dependencies                : DefaultExternalLibraryDependency
                                file                          : <M2>/com/google/guava/guava/23.0/guava-23.0.jar
                            - dependencies                : apiElements (DefaultExternalProjectDependency)
                                projectPath                   : :javalib2
                                - projectDependencyArtifacts  : <ROOT>/javalib2/build/libs/javalib2.jar [-]
                                - projectDependencyArtifactsSources     : <ROOT>/javalib2/src/main/java
                            - dependencies                : DefaultExternalLibraryDependency
                                file                          : <M2>/com/google/code/findbugs/jsr305/1.3.9/jsr305-1.3.9.jar
                            - dependencies                : DefaultExternalLibraryDependency
                                file                          : <M2>/com/google/errorprone/error_prone_annotations/2.0.18/error_prone_annotations-2.0.18.jar
                            - dependencies                : DefaultExternalLibraryDependency
                                file                          : <M2>/com/google/j2objc/j2objc-annotations/1.1/j2objc-annotations-1.1.jar
                            - dependencies                : DefaultExternalLibraryDependency
                                file                          : <M2>/org/codehaus/mojo/animal-sniffer-annotations/1.14/animal-sniffer-annotations-1.14.jar
                            - dependencies                : DefaultFileCollectionDependency
                                - files                       : <ROOT>/javalib1/build/classes/java/main [-]
                                - files                       : <ROOT>/javalib1/build/resources/main [-]
                            sources
                                SOURCE                        : alljava (DefaultExternalSourceDirectorySet)
                                    - srcDirs                     : <ROOT>/javalib1/src/main/java
                                    outputDir                     : <ROOT>/javalib1/out/production/classes [-]
                                    - gradleOutputDirs            : <ROOT>/javalib1/build/classes/java/main [-]
                                    patterns                      : FilePatternSetImpl
                                RESOURCE                      : resources (DefaultExternalSourceDirectorySet)
                                    - srcDirs                     : <ROOT>/javalib1/src/main/resources [-]
                                    outputDir                     : <ROOT>/javalib1/out/production/resources [-]
                                    - gradleOutputDirs            : <ROOT>/javalib1/build/resources/main [-]
                                    patterns                      : FilePatternSetImpl
                        test
                            sourceCompatibility           : <PROJECT_JDK_FEATURE_LEVEL>
                            targetCompatibility           : <PROJECT_JDK_FEATURE_LEVEL>
                            - dependencies                : DefaultFileCollectionDependency
                                - files                       : <ROOT>/javalib1/build/classes/java/main [-]
                                - files                       : <ROOT>/javalib1/build/resources/main [-]
                            - dependencies                : DefaultExternalLibraryDependency
                                file                          : <M2>/com/google/guava/guava/23.0/guava-23.0.jar
                            - dependencies                : apiElements (DefaultExternalProjectDependency)
                                projectPath                   : :javalib2
                                - projectDependencyArtifacts  : <ROOT>/javalib2/build/libs/javalib2.jar [-]
                                - projectDependencyArtifactsSources     : <ROOT>/javalib2/src/main/java
                            - dependencies                : DefaultExternalLibraryDependency
                                file                          : <M2>/com/google/code/findbugs/jsr305/1.3.9/jsr305-1.3.9.jar
                            - dependencies                : DefaultExternalLibraryDependency
                                file                          : <M2>/com/google/errorprone/error_prone_annotations/2.0.18/error_prone_annotations-2.0.18.jar
                            - dependencies                : DefaultExternalLibraryDependency
                                file                          : <M2>/com/google/j2objc/j2objc-annotations/1.1/j2objc-annotations-1.1.jar
                            - dependencies                : DefaultExternalLibraryDependency
                                file                          : <M2>/org/codehaus/mojo/animal-sniffer-annotations/1.14/animal-sniffer-annotations-1.14.jar
                            - dependencies                : DefaultFileCollectionDependency
                                - files                       : <ROOT>/javalib1/build/classes/java/test [-]
                                - files                       : <ROOT>/javalib1/build/resources/test [-]
                            sources
                                TEST                          : alljava (DefaultExternalSourceDirectorySet)
                                    - srcDirs                     : <ROOT>/javalib1/src/test/java [-]
                                    outputDir                     : <ROOT>/javalib1/out/test/classes [-]
                                    - gradleOutputDirs            : <ROOT>/javalib1/build/classes/java/test [-]
                                    patterns                      : FilePatternSetImpl
                                TEST_RESOURCE                 : resources (DefaultExternalSourceDirectorySet)
                                    - srcDirs                     : <ROOT>/javalib1/src/test/resources [-]
                                    outputDir                     : <ROOT>/javalib1/out/test/resources [-]
                                    - gradleOutputDirs            : <ROOT>/javalib1/build/resources/test [-]
                                    patterns                      : FilePatternSetImpl
                taskModel                     : DefaultGradleTaskModel
                    tasks
                        test                          : test (DefaultExternalTask)
                            qName                         : :javalib1:test
            javalib2                      : :javalib2 (DefaultExternalProject)
                path                          : :javalib2 [-]
                identityPath                  : :javalib2 [-]
                name                          : javalib2
                qName                         : :javalib2
                group                         : project
                version                       : unspecified
                projectDir                    : <ROOT>/javalib2
                buildDir                      : <ROOT>/javalib2/build [-]
                buildFile                     : <ROOT>/javalib2/build.gradle
                externalSystemId              : GRADLE
                sourceSetModel                : DefaultGradleSourceSetModel
                    sourceCompatibility           : <PROJECT_JDK_FEATURE_LEVEL>
                    targetCompatibility           : <PROJECT_JDK_FEATURE_LEVEL>
                    - taskArtifacts               : <ROOT>/javalib2/build/libs/javalib2.jar [-]
                    configurationArtifacts
                        annotationProcessor           : <empty>
                        api                           : <empty>
                        - apiElements                 : <ROOT>/javalib2/build/libs/javalib2.jar [-]
                        - archives                    : <ROOT>/javalib2/build/libs/javalib2.jar [-]
                        compileClasspath              : <empty>
                        compileOnly                   : <empty>
                        compileOnlyApi                : <empty>
                        default                       : <empty>
                        implementation                : <empty>
                        runtimeClasspath              : <empty>
                        - runtimeElements             : <ROOT>/javalib2/build/libs/javalib2.jar [-]
                        runtimeOnly                   : <empty>
                        testAnnotationProcessor       : <empty>
                        testCompileClasspath          : <empty>
                        testCompileOnly               : <empty>
                        testImplementation            : <empty>
                        testRuntimeClasspath          : <empty>
                        testRuntimeOnly               : <empty>
                    sourceSets
                        main
                            sourceCompatibility           : <PROJECT_JDK_FEATURE_LEVEL>
                            targetCompatibility           : <PROJECT_JDK_FEATURE_LEVEL>
                            - artifacts                   : <ROOT>/javalib2/build/libs/javalib2.jar [-]
                            - dependencies                : DefaultFileCollectionDependency
                                - files                       : <ROOT>/javalib2/build/classes/java/main [-]
                                - files                       : <ROOT>/javalib2/build/resources/main [-]
                            sources
                                SOURCE                        : alljava (DefaultExternalSourceDirectorySet)
                                    - srcDirs                     : <ROOT>/javalib2/src/main/java
                                    outputDir                     : <ROOT>/javalib2/out/production/classes [-]
                                    - gradleOutputDirs            : <ROOT>/javalib2/build/classes/java/main [-]
                                    patterns                      : FilePatternSetImpl
                                RESOURCE                      : resources (DefaultExternalSourceDirectorySet)
                                    - srcDirs                     : <ROOT>/javalib2/src/main/resources [-]
                                    outputDir                     : <ROOT>/javalib2/out/production/resources [-]
                                    - gradleOutputDirs            : <ROOT>/javalib2/build/resources/main [-]
                                    patterns                      : FilePatternSetImpl
                        test
                            sourceCompatibility           : <PROJECT_JDK_FEATURE_LEVEL>
                            targetCompatibility           : <PROJECT_JDK_FEATURE_LEVEL>
                            - dependencies                : DefaultFileCollectionDependency
                                - files                       : <ROOT>/javalib2/build/classes/java/main [-]
                                - files                       : <ROOT>/javalib2/build/resources/main [-]
                            - dependencies                : DefaultFileCollectionDependency
                                - files                       : <ROOT>/javalib2/build/classes/java/test [-]
                                - files                       : <ROOT>/javalib2/build/resources/test [-]
                            sources
                                TEST                          : alljava (DefaultExternalSourceDirectorySet)
                                    - srcDirs                     : <ROOT>/javalib2/src/test/java [-]
                                    outputDir                     : <ROOT>/javalib2/out/test/classes [-]
                                    - gradleOutputDirs            : <ROOT>/javalib2/build/classes/java/test [-]
                                    patterns                      : FilePatternSetImpl
                                TEST_RESOURCE                 : resources (DefaultExternalSourceDirectorySet)
                                    - srcDirs                     : <ROOT>/javalib2/src/test/resources [-]
                                    outputDir                     : <ROOT>/javalib2/out/test/resources [-]
                                    - gradleOutputDirs            : <ROOT>/javalib2/build/resources/test [-]
                                    patterns                      : FilePatternSetImpl
                taskModel                     : DefaultGradleTaskModel
                    tasks
                        test                          : test (DefaultExternalTask)
                            qName                         : :javalib2:test
            library1                      : :library1 (DefaultExternalProject)
                path                          : :library1 [-]
                identityPath                  : :library1 [-]
                name                          : library1
                qName                         : :library1
                group                         : project
                version                       : unspecified
                projectDir                    : <ROOT>/library1
                buildDir                      : <ROOT>/library1/build [-]
                buildFile                     : <ROOT>/library1/build.gradle
                externalSystemId              : GRADLE
                sourceSetModel                : DefaultGradleSourceSetModel
                    sourceCompatibility           : <PROJECT_JDK_FEATURE_LEVEL>
                    targetCompatibility           : <PROJECT_JDK_FEATURE_LEVEL>
                    configurationArtifacts
                        androidApis                   : <empty>
                        androidJacocoAnt              : <empty>
                        androidJdkImage               : <empty>
                        androidTestAnnotationProcessor          : <empty>
                        androidTestCompileOnly        : <empty>
                        androidTestDebugAnnotationProcessor     : <empty>
                        androidTestDebugCompileOnly   : <empty>
                        androidTestDebugImplementation          : <empty>
                        androidTestDebugRuntimeOnly   : <empty>
                        androidTestDebugWearApp       : <empty>
                        androidTestImplementation     : <empty>
                        androidTestReleaseAnnotationProcessor   : <empty>
                        androidTestReleaseCompileOnly : <empty>
                        androidTestReleaseImplementation        : <empty>
                        androidTestReleaseRuntimeOnly : <empty>
                        androidTestReleaseWearApp     : <empty>
                        androidTestRuntimeOnly        : <empty>
                        androidTestUtil               : <empty>
                        androidTestWearApp            : <empty>
                        annotationProcessor           : <empty>
                        api                           : <empty>
                        archives                      : <empty>
                        compileOnly                   : <empty>
                        coreLibraryDesugaring         : <empty>
                        debugAndroidTestAnnotationProcessorClasspath      : <empty>
                        debugAndroidTestCompileClasspath        : <empty>
                        debugAndroidTestRuntimeClasspath        : <empty>
                        debugAnnotationProcessor      : <empty>
                        debugAnnotationProcessorClasspath       : <empty>
                        debugApi                      : <empty>
                        debugApiElements              : <empty>
                        debugCompileClasspath         : <empty>
                        debugCompileOnly              : <empty>
                        debugImplementation           : <empty>
                        debugRuntimeClasspath         : <empty>
                        debugRuntimeElements          : <empty>
                        debugRuntimeOnly              : <empty>
                        debugUnitTestAnnotationProcessorClasspath         : <empty>
                        debugUnitTestCompileClasspath : <empty>
                        debugUnitTestRuntimeClasspath : <empty>
                        - debugVariantAllApiPublication         : <ROOT>/library1/build/outputs/aar/library1-debug.aar [-]
                        - debugVariantAllRuntimePublication     : <ROOT>/library1/build/outputs/aar/library1-debug.aar [-]
                        - debugVariantDebugApiPublication       : <ROOT>/library1/build/outputs/aar/library1-debug.aar [-]
                        - debugVariantDebugRuntimePublication   : <ROOT>/library1/build/outputs/aar/library1-debug.aar [-]
                        debugWearApp                  : <empty>
                        default                       : <empty>
                        implementation                : <empty>
                        lintChecks                    : <empty>
                        lintPublish                   : <empty>
                        releaseAnnotationProcessor    : <empty>
                        releaseAnnotationProcessorClasspath     : <empty>
                        releaseApi                    : <empty>
                        releaseApiElements            : <empty>
                        releaseCompileClasspath       : <empty>
                        releaseCompileOnly            : <empty>
                        releaseImplementation         : <empty>
                        releaseRuntimeClasspath       : <empty>
                        releaseRuntimeElements        : <empty>
                        releaseRuntimeOnly            : <empty>
                        releaseUnitTestAnnotationProcessorClasspath       : <empty>
                        releaseUnitTestCompileClasspath         : <empty>
                        releaseUnitTestRuntimeClasspath         : <empty>
                        - releaseVariantAllApiPublication       : <ROOT>/library1/build/outputs/aar/library1-release.aar [-]
                        - releaseVariantAllRuntimePublication   : <ROOT>/library1/build/outputs/aar/library1-release.aar [-]
                        - releaseVariantReleaseApiPublication   : <ROOT>/library1/build/outputs/aar/library1-release.aar [-]
                        - releaseVariantReleaseRuntimePublication         : <ROOT>/library1/build/outputs/aar/library1-release.aar [-]
                        releaseWearApp                : <empty>
                        runtimeOnly                   : <empty>
                        testAnnotationProcessor       : <empty>
                        testCompileOnly               : <empty>
                        testDebugAnnotationProcessor  : <empty>
                        testDebugCompileOnly          : <empty>
                        testDebugImplementation       : <empty>
                        testDebugRuntimeOnly          : <empty>
                        testDebugWearApp              : <empty>
                        testFixturesAnnotationProcessor         : <empty>
                        testFixturesApi               : <empty>
                        testFixturesCompileOnly       : <empty>
                        testFixturesDebugAnnotationProcessor    : <empty>
                        testFixturesDebugApi          : <empty>
                        testFixturesDebugCompileOnly  : <empty>
                        testFixturesDebugImplementation         : <empty>
                        testFixturesDebugRuntimeOnly  : <empty>
                        testFixturesDebugWearApp      : <empty>
                        testFixturesImplementation    : <empty>
                        testFixturesReleaseAnnotationProcessor  : <empty>
                        testFixturesReleaseApi        : <empty>
                        testFixturesReleaseCompileOnly          : <empty>
                        testFixturesReleaseImplementation       : <empty>
                        testFixturesReleaseRuntimeOnly          : <empty>
                        testFixturesReleaseWearApp    : <empty>
                        testFixturesRuntimeOnly       : <empty>
                        testFixturesWearApp           : <empty>
                        testImplementation            : <empty>
                        testReleaseAnnotationProcessor          : <empty>
                        testReleaseCompileOnly        : <empty>
                        testReleaseImplementation     : <empty>
                        testReleaseRuntimeOnly        : <empty>
                        testReleaseWearApp            : <empty>
                        testRuntimeOnly               : <empty>
                        testWearApp                   : <empty>
                        wearApp                       : <empty>
                taskModel                     : DefaultGradleTaskModel
                    tasks
                        testDebugUnitTest             : testDebugUnitTest (DefaultExternalTask)
                            qName                         : :library1:testDebugUnitTest
                        testReleaseUnitTest           : testReleaseUnitTest (DefaultExternalTask)
                            qName                         : :library1:testReleaseUnitTest
            library2                      : :library2 (DefaultExternalProject)
                path                          : :library2 [-]
                identityPath                  : :library2 [-]
                name                          : library2
                qName                         : :library2
                group                         : project
                version                       : unspecified
                projectDir                    : <ROOT>/library2
                buildDir                      : <ROOT>/library2/build [-]
                buildFile                     : <ROOT>/library2/build.gradle
                externalSystemId              : GRADLE
                sourceSetModel                : DefaultGradleSourceSetModel
                    sourceCompatibility           : <PROJECT_JDK_FEATURE_LEVEL>
                    targetCompatibility           : <PROJECT_JDK_FEATURE_LEVEL>
                    configurationArtifacts
                        androidApis                   : <empty>
                        androidJacocoAnt              : <empty>
                        androidJdkImage               : <empty>
                        androidTestAnnotationProcessor          : <empty>
                        androidTestCompileOnly        : <empty>
                        androidTestDebugAnnotationProcessor     : <empty>
                        androidTestDebugCompileOnly   : <empty>
                        androidTestDebugImplementation          : <empty>
                        androidTestDebugRuntimeOnly   : <empty>
                        androidTestDebugWearApp       : <empty>
                        androidTestImplementation     : <empty>
                        androidTestReleaseAnnotationProcessor   : <empty>
                        androidTestReleaseCompileOnly : <empty>
                        androidTestReleaseImplementation        : <empty>
                        androidTestReleaseRuntimeOnly : <empty>
                        androidTestReleaseWearApp     : <empty>
                        androidTestRuntimeOnly        : <empty>
                        androidTestUtil               : <empty>
                        androidTestWearApp            : <empty>
                        annotationProcessor           : <empty>
                        api                           : <empty>
                        archives                      : <empty>
                        compileOnly                   : <empty>
                        coreLibraryDesugaring         : <empty>
                        debugAndroidTestAnnotationProcessorClasspath      : <empty>
                        debugAndroidTestCompileClasspath        : <empty>
                        debugAndroidTestRuntimeClasspath        : <empty>
                        debugAnnotationProcessor      : <empty>
                        debugAnnotationProcessorClasspath       : <empty>
                        debugApi                      : <empty>
                        debugApiElements              : <empty>
                        debugCompileClasspath         : <empty>
                        debugCompileOnly              : <empty>
                        debugImplementation           : <empty>
                        debugRuntimeClasspath         : <empty>
                        debugRuntimeElements          : <empty>
                        debugRuntimeOnly              : <empty>
                        debugUnitTestAnnotationProcessorClasspath         : <empty>
                        debugUnitTestCompileClasspath : <empty>
                        debugUnitTestRuntimeClasspath : <empty>
                        - debugVariantAllApiPublication         : <ROOT>/library2/build/outputs/aar/library2-debug.aar [-]
                        - debugVariantAllRuntimePublication     : <ROOT>/library2/build/outputs/aar/library2-debug.aar [-]
                        - debugVariantDebugApiPublication       : <ROOT>/library2/build/outputs/aar/library2-debug.aar [-]
                        - debugVariantDebugRuntimePublication   : <ROOT>/library2/build/outputs/aar/library2-debug.aar [-]
                        debugWearApp                  : <empty>
                        default                       : <empty>
                        implementation                : <empty>
                        lintChecks                    : <empty>
                        lintPublish                   : <empty>
                        releaseAnnotationProcessor    : <empty>
                        releaseAnnotationProcessorClasspath     : <empty>
                        releaseApi                    : <empty>
                        releaseApiElements            : <empty>
                        releaseCompileClasspath       : <empty>
                        releaseCompileOnly            : <empty>
                        releaseImplementation         : <empty>
                        releaseRuntimeClasspath       : <empty>
                        releaseRuntimeElements        : <empty>
                        releaseRuntimeOnly            : <empty>
                        releaseUnitTestAnnotationProcessorClasspath       : <empty>
                        releaseUnitTestCompileClasspath         : <empty>
                        releaseUnitTestRuntimeClasspath         : <empty>
                        - releaseVariantAllApiPublication       : <ROOT>/library2/build/outputs/aar/library2-release.aar [-]
                        - releaseVariantAllRuntimePublication   : <ROOT>/library2/build/outputs/aar/library2-release.aar [-]
                        - releaseVariantReleaseApiPublication   : <ROOT>/library2/build/outputs/aar/library2-release.aar [-]
                        - releaseVariantReleaseRuntimePublication         : <ROOT>/library2/build/outputs/aar/library2-release.aar [-]
                        releaseWearApp                : <empty>
                        runtimeOnly                   : <empty>
                        testAnnotationProcessor       : <empty>
                        testCompileOnly               : <empty>
                        testDebugAnnotationProcessor  : <empty>
                        testDebugCompileOnly          : <empty>
                        testDebugImplementation       : <empty>
                        testDebugRuntimeOnly          : <empty>
                        testDebugWearApp              : <empty>
                        testFixturesAnnotationProcessor         : <empty>
                        testFixturesApi               : <empty>
                        testFixturesCompileOnly       : <empty>
                        testFixturesDebugAnnotationProcessor    : <empty>
                        testFixturesDebugApi          : <empty>
                        testFixturesDebugCompileOnly  : <empty>
                        testFixturesDebugImplementation         : <empty>
                        testFixturesDebugRuntimeOnly  : <empty>
                        testFixturesDebugWearApp      : <empty>
                        testFixturesImplementation    : <empty>
                        testFixturesReleaseAnnotationProcessor  : <empty>
                        testFixturesReleaseApi        : <empty>
                        testFixturesReleaseCompileOnly          : <empty>
                        testFixturesReleaseImplementation       : <empty>
                        testFixturesReleaseRuntimeOnly          : <empty>
                        testFixturesReleaseWearApp    : <empty>
                        testFixturesRuntimeOnly       : <empty>
                        testFixturesWearApp           : <empty>
                        testImplementation            : <empty>
                        testReleaseAnnotationProcessor          : <empty>
                        testReleaseCompileOnly        : <empty>
                        testReleaseImplementation     : <empty>
                        testReleaseRuntimeOnly        : <empty>
                        testReleaseWearApp            : <empty>
                        testRuntimeOnly               : <empty>
                        testWearApp                   : <empty>
                        wearApp                       : <empty>
                taskModel                     : DefaultGradleTaskModel
                    tasks
                        testDebugUnitTest             : testDebugUnitTest (DefaultExternalTask)
                            qName                         : :library2:testDebugUnitTest
                        testReleaseUnitTest           : testReleaseUnitTest (DefaultExternalTask)
                            qName                         : :library2:testReleaseUnitTest
        sourceSetModel                : DefaultGradleSourceSetModel
        taskModel                     : DefaultGradleTaskModel
<<<<<<< HEAD
=======
            tasks
                test                          : test (DefaultExternalTask)
                    qName                         : :javalib1:test
                testDebugUnitTest             : testDebugUnitTest (DefaultExternalTask)
                    qName                         : :app:testDebugUnitTest
                testReleaseUnitTest           : testReleaseUnitTest (DefaultExternalTask)
                    qName                         : :app:testReleaseUnitTest
>>>>>>> 8b7d83e8
MODULE                        : project.app
    GradleModuleModel
        agpVersion                    : 7.1.0
        gradlePath                    : :app
        gradleVersion                 : 7.2
        buildFile                     : <ROOT>/app/build.gradle
        buildFilePath                 : <ROOT>/app/build.gradle
        rootFolderPath                : <ROOT>
        hasSafeArgsJava               : false
        hasSafeArgsKotlin             : false
    CurrentVariantReportedVersions
        minSdk
            ApiLevel                      : 23
            ApiString                     : 23
        runtimeMinSdk
            ApiLevel                      : 23
            ApiString                     : 23
        targetSdk
            ApiLevel                      : 32
            ApiString                     : 32
    RootBuildId                   : <ROOT>
    BuildId                       : <ROOT>
    ProjectPath                   : :app
    ModelVersion                  : 7.1.0
    ProjectType                   : PROJECT_TYPE_APP
    CompileTarget                 : android-32
    BuildFolder                   : <ROOT>/app/build [-]
    buildToolsVersion             : 30.0.3
    IsBaseSplit                   : true
    GroupId                       : project
    Namespace                     : com.example.alruiz.transitive_dependencies
    TestNamespace                 : com.example.alruiz.transitive_dependencies.test
    AaptOptions
        NameSpacing                   : DISABLED
    LintOptions
        IsCheckTestSources            : false
        IsCheckDependencies           : false
        IsAbortOnError                : true
        IsAbsolutePaths               : true
        IsNoLines                     : false
        IsQuiet                       : false
        IsCheckAllWarnings            : false
        IsIgnoreWarnings              : false
        IsWarningsAsErrors            : false
        IsIgnoreTestSources           : false
        IsIgnoreTestFixturesSources   : false
        IsCheckGeneratedSources       : false
        IsCheckReleaseBuilds          : true
        IsExplainIssues               : true
        IsShowAll                     : false
        TextReport                    : false
        HtmlReport                    : true
        XmlReport                     : true
        SarifReport                   : false
    JavaCompileOptions
        Encoding                      : UTF-8
        SourceCompatibility           : 1.8
        TargetCompatibility           : 1.8
        IsCoreLibraryDesugaringEnabled          : false
    AgpFlags
        ApplicationRClassConstantIds  : true
        AestRClassConstantIds         : true
        TransitiveRClasses            : true
        UseAndroidX                   : false
        UsesCompose                   : false
        MlModelBindingEnabled         : false
        AndroidResourcesEnabled       : true
        DataBindingEnabled            : false
<<<<<<< HEAD
=======
        GenerateManifestClass         : false
>>>>>>> 8b7d83e8
    - basicVariant:               : debug
        applicationId                 : com.example.alruiz.transitive_dependencies
        testApplicationId             : com.example.alruiz.transitive_dependencies.test
        buildType                     : debug
    - basicVariant:               : release
        applicationId                 : com.example.alruiz.transitive_dependencies
        buildType                     : release
    BootClassPath                 : <ANDROID_SDK>/platforms/android-32/android.jar
    ViewBindingOptions
        Enabled                       : false
    DependenciesInfo
        IncludeInApk                  : true
        IncludeInBundle               : true
    DefaultConfig
        ProductFlavor
            Name                          : main
            ApplicationId                 : com.example.alruiz.transitive_dependencies
            VersionCode                   : 1
            VersionName                   : 1.0
            TestInstrumentationRunner     : android.support.test.runner.AndroidJUnitRunner
            MinSdkVersion
                ApiLevel                      : 23
                ApiString                     : 23
            TargetSdkVersion
                ApiLevel                      : 32
                ApiString                     : 32
            VectorDrawables
                UseSupportLibrary             : false
        SourceProvider
            Name                          : main
            Manifest                      : <ROOT>/app/src/main/AndroidManifest.xml
            JavaDirectories               : <ROOT>/app/src/main/java
            KotlinDirectories             : <ROOT>/app/src/main/java
            KotlinDirectories             : <ROOT>/app/src/main/kotlin [-]
            ResourcesDirectories          : <ROOT>/app/src/main/resources [-]
            AidlDirectories               : <ROOT>/app/src/main/aidl [-]
            RenderscriptDirectories       : <ROOT>/app/src/main/rs [-]
            ResDirectories                : <ROOT>/app/src/main/res
            AssetsDirectories             : <ROOT>/app/src/main/assets [-]
            JniLibsDirectories            : <ROOT>/app/src/main/jniLibs [-]
            ShadersDirectories            : <ROOT>/app/src/main/shaders [-]
        ExtraSourceProviders
            ExtraSourceProvider
                ArtifactName                  : _android_test_
                SourceProvider
                    Name                          : androidTest
                    Manifest                      : <ROOT>/app/src/androidTest/AndroidManifest.xml [-]
                    JavaDirectories               : <ROOT>/app/src/androidTest/java
                    KotlinDirectories             : <ROOT>/app/src/androidTest/java
                    KotlinDirectories             : <ROOT>/app/src/androidTest/kotlin [-]
                    ResourcesDirectories          : <ROOT>/app/src/androidTest/resources [-]
                    AidlDirectories               : <ROOT>/app/src/androidTest/aidl [-]
                    RenderscriptDirectories       : <ROOT>/app/src/androidTest/rs [-]
                    ResDirectories                : <ROOT>/app/src/androidTest/res [-]
                    AssetsDirectories             : <ROOT>/app/src/androidTest/assets [-]
                    JniLibsDirectories            : <ROOT>/app/src/androidTest/jniLibs [-]
                    ShadersDirectories            : <ROOT>/app/src/androidTest/shaders [-]
            ExtraSourceProvider
                ArtifactName                  : _unit_test_
                SourceProvider
                    Name                          : test
                    Manifest                      : <ROOT>/app/src/test/AndroidManifest.xml [-]
                    JavaDirectories               : <ROOT>/app/src/test/java
                    KotlinDirectories             : <ROOT>/app/src/test/java
                    KotlinDirectories             : <ROOT>/app/src/test/kotlin [-]
                    ResourcesDirectories          : <ROOT>/app/src/test/resources [-]
                    AidlDirectories               : <ROOT>/app/src/test/aidl [-]
                    RenderscriptDirectories       : <ROOT>/app/src/test/rs [-]
                    ResDirectories                : <ROOT>/app/src/test/res [-]
                    AssetsDirectories             : <ROOT>/app/src/test/assets [-]
                    JniLibsDirectories            : <ROOT>/app/src/test/jniLibs [-]
                    ShadersDirectories            : <ROOT>/app/src/test/shaders [-]
    BuildTypes
        BuildType
            Name                          : debug
            IsDebuggable                  : true
            IsJniDebuggable               : false
            IsPseudoLocalesEnabled        : false
            IsRenderscriptDebuggable      : false
            RenderscriptOptimLevel        : 3
            IsMinifyEnabled               : false
            IsZipAlignEnabled             : true
        SourceProvider
            Name                          : debug
            Manifest                      : <ROOT>/app/src/debug/AndroidManifest.xml [-]
            JavaDirectories               : <ROOT>/app/src/debug/java [-]
            KotlinDirectories             : <ROOT>/app/src/debug/java [-]
            KotlinDirectories             : <ROOT>/app/src/debug/kotlin [-]
            ResourcesDirectories          : <ROOT>/app/src/debug/resources [-]
            AidlDirectories               : <ROOT>/app/src/debug/aidl [-]
            RenderscriptDirectories       : <ROOT>/app/src/debug/rs [-]
            ResDirectories                : <ROOT>/app/src/debug/res [-]
            AssetsDirectories             : <ROOT>/app/src/debug/assets [-]
            JniLibsDirectories            : <ROOT>/app/src/debug/jniLibs [-]
            ShadersDirectories            : <ROOT>/app/src/debug/shaders [-]
        ExtraSourceProviders
            ExtraSourceProvider
                ArtifactName                  : _android_test_
                SourceProvider
                    Name                          : androidTestDebug
                    Manifest                      : <ROOT>/app/src/androidTestDebug/AndroidManifest.xml [-]
                    JavaDirectories               : <ROOT>/app/src/androidTestDebug/java [-]
                    KotlinDirectories             : <ROOT>/app/src/androidTestDebug/java [-]
                    KotlinDirectories             : <ROOT>/app/src/androidTestDebug/kotlin [-]
                    ResourcesDirectories          : <ROOT>/app/src/androidTestDebug/resources [-]
                    AidlDirectories               : <ROOT>/app/src/androidTestDebug/aidl [-]
                    RenderscriptDirectories       : <ROOT>/app/src/androidTestDebug/rs [-]
                    ResDirectories                : <ROOT>/app/src/androidTestDebug/res [-]
                    AssetsDirectories             : <ROOT>/app/src/androidTestDebug/assets [-]
                    JniLibsDirectories            : <ROOT>/app/src/androidTestDebug/jniLibs [-]
                    ShadersDirectories            : <ROOT>/app/src/androidTestDebug/shaders [-]
        ExtraSourceProviders
            ExtraSourceProvider
                ArtifactName                  : _unit_test_
                SourceProvider
                    Name                          : testDebug
                    Manifest                      : <ROOT>/app/src/testDebug/AndroidManifest.xml [-]
                    JavaDirectories               : <ROOT>/app/src/testDebug/java [-]
                    KotlinDirectories             : <ROOT>/app/src/testDebug/java [-]
                    KotlinDirectories             : <ROOT>/app/src/testDebug/kotlin [-]
                    ResourcesDirectories          : <ROOT>/app/src/testDebug/resources [-]
                    AidlDirectories               : <ROOT>/app/src/testDebug/aidl [-]
                    RenderscriptDirectories       : <ROOT>/app/src/testDebug/rs [-]
                    ResDirectories                : <ROOT>/app/src/testDebug/res [-]
                    AssetsDirectories             : <ROOT>/app/src/testDebug/assets [-]
                    JniLibsDirectories            : <ROOT>/app/src/testDebug/jniLibs [-]
                    ShadersDirectories            : <ROOT>/app/src/testDebug/shaders [-]
        BuildType
            Name                          : release
            IsDebuggable                  : false
            IsJniDebuggable               : false
            IsPseudoLocalesEnabled        : false
            IsRenderscriptDebuggable      : false
            RenderscriptOptimLevel        : 3
            IsMinifyEnabled               : false
            IsZipAlignEnabled             : true
        SourceProvider
            Name                          : release
            Manifest                      : <ROOT>/app/src/release/AndroidManifest.xml [-]
            JavaDirectories               : <ROOT>/app/src/release/java [-]
            KotlinDirectories             : <ROOT>/app/src/release/java [-]
            KotlinDirectories             : <ROOT>/app/src/release/kotlin [-]
            ResourcesDirectories          : <ROOT>/app/src/release/resources [-]
            AidlDirectories               : <ROOT>/app/src/release/aidl [-]
            RenderscriptDirectories       : <ROOT>/app/src/release/rs [-]
            ResDirectories                : <ROOT>/app/src/release/res [-]
            AssetsDirectories             : <ROOT>/app/src/release/assets [-]
            JniLibsDirectories            : <ROOT>/app/src/release/jniLibs [-]
            ShadersDirectories            : <ROOT>/app/src/release/shaders [-]
        ExtraSourceProviders
            ExtraSourceProvider
                ArtifactName                  : _android_test_
                SourceProvider
                    Name                          : androidTestRelease
                    Manifest                      : <ROOT>/app/src/androidTestRelease/AndroidManifest.xml [-]
                    JavaDirectories               : <ROOT>/app/src/androidTestRelease/java [-]
                    KotlinDirectories             : <ROOT>/app/src/androidTestRelease/java [-]
                    KotlinDirectories             : <ROOT>/app/src/androidTestRelease/kotlin [-]
                    ResourcesDirectories          : <ROOT>/app/src/androidTestRelease/resources [-]
                    AidlDirectories               : <ROOT>/app/src/androidTestRelease/aidl [-]
                    RenderscriptDirectories       : <ROOT>/app/src/androidTestRelease/rs [-]
                    ResDirectories                : <ROOT>/app/src/androidTestRelease/res [-]
                    AssetsDirectories             : <ROOT>/app/src/androidTestRelease/assets [-]
                    JniLibsDirectories            : <ROOT>/app/src/androidTestRelease/jniLibs [-]
                    ShadersDirectories            : <ROOT>/app/src/androidTestRelease/shaders [-]
        ExtraSourceProviders
            ExtraSourceProvider
                ArtifactName                  : _unit_test_
                SourceProvider
                    Name                          : testRelease
                    Manifest                      : <ROOT>/app/src/testRelease/AndroidManifest.xml [-]
                    JavaDirectories               : <ROOT>/app/src/testRelease/java [-]
                    KotlinDirectories             : <ROOT>/app/src/testRelease/java [-]
                    KotlinDirectories             : <ROOT>/app/src/testRelease/kotlin [-]
                    ResourcesDirectories          : <ROOT>/app/src/testRelease/resources [-]
                    AidlDirectories               : <ROOT>/app/src/testRelease/aidl [-]
                    RenderscriptDirectories       : <ROOT>/app/src/testRelease/rs [-]
                    ResDirectories                : <ROOT>/app/src/testRelease/res [-]
                    AssetsDirectories             : <ROOT>/app/src/testRelease/assets [-]
                    JniLibsDirectories            : <ROOT>/app/src/testRelease/jniLibs [-]
                    ShadersDirectories            : <ROOT>/app/src/testRelease/shaders [-]
    SigningConfigs
        SigningConfig
            Name                          : debug
            StoreFile                     : debug.keystore
            StorePassword                 : android
            KeyAlias                      : AndroidDebugKey
    VariantBuildInformation
        VariantBuildInformation
            VariantName                   : debug
            BuildTasksAndOutputInformation
                AssembleTaskName              : assembleDebug
                AssembleTaskOutputListingFile : <ROOT>/app/build/intermediates/apk_ide_redirect_file/debug/redirect.txt [-]
                BundleTaskName                : bundleDebug
                BundleTaskOutputListingFile   : <ROOT>/app/build/intermediates/bundle_ide_redirect_file/debug/redirect.txt [-]
                ApkFromBundleTaskName         : extractApksForDebug
                ApkFromBundleTaskOutputListingFile      : <ROOT>/app/build/intermediates/apk_from_bundle_ide_redirect_file/debug/redirect.txt [-]
        VariantBuildInformation
            VariantName                   : release
            BuildTasksAndOutputInformation
                AssembleTaskName              : assembleRelease
                AssembleTaskOutputListingFile : <ROOT>/app/build/intermediates/apk_ide_redirect_file/release/redirect.txt [-]
                BundleTaskName                : bundleRelease
                BundleTaskOutputListingFile   : <ROOT>/app/build/intermediates/bundle_ide_redirect_file/release/redirect.txt [-]
                ApkFromBundleTaskName         : extractApksForRelease
                ApkFromBundleTaskOutputListingFile      : <ROOT>/app/build/intermediates/apk_from_bundle_ide_redirect_file/release/redirect.txt [-]
    IdeVariants
        IdeVariant
            Name                          : debug
            BuildType                     : debug
            DisplayName                   : debug
            InstantAppCompatible          : false
            MinSdkVersion
                ApiLevel                      : 23
                ApiString                     : 23
            TargetSdkVersion
                ApiLevel                      : 32
                ApiString                     : 32
            VersionCode                   : 1
            VersionNameWithSuffix         : 1.0
            DeprecatedPreMergedApplicationId        : com.example.alruiz.transitive_dependencies
            TestInstrumentationRunner     : android.support.test.runner.AndroidJUnitRunner
            MainArtifact
                Name                          : MAIN
                CompileTaskName               : compileDebugSources
                AssembleTaskName              : assembleDebug
                IsTestArtifact                : false
                IdeSetupTaskNames             : generateDebugSources
                GeneratedSourceFolders        : <ROOT>/app/build/generated/aidl_source_output_dir/debug/out [-]
                GeneratedSourceFolders        : <ROOT>/app/build/generated/ap_generated_sources/debug/out [-]
                GeneratedSourceFolders        : <ROOT>/app/build/generated/renderscript_source_output_dir/debug/out [-]
                GeneratedSourceFolders        : <ROOT>/app/build/generated/source/buildConfig/debug [-]
                ClassesFolder                 : <ROOT>/app/build/intermediates/compile_and_runtime_not_namespaced_r_class_jar/debug/R.jar [-]
                ClassesFolder                 : <ROOT>/app/build/intermediates/javac/debug/classes [-]
                Dependencies
                    compileClasspath
                        module                        : <ROOT>-:library2-MAIN
                        module                        : <ROOT>-:library1-MAIN
                        androidLibrary                : com.android.support:appcompat-v7:28.0.0@aar
                        androidLibrary                : com.android.support:support-fragment:28.0.0@aar
                        androidLibrary                : com.android.support:animated-vector-drawable:28.0.0@aar
                        androidLibrary                : com.android.support:support-core-ui:28.0.0@aar
                        androidLibrary                : com.android.support:support-core-utils:28.0.0@aar
                        androidLibrary                : com.android.support:support-vector-drawable:28.0.0@aar
                        androidLibrary                : com.android.support:loader:28.0.0@aar
                        androidLibrary                : com.android.support:viewpager:28.0.0@aar
                        androidLibrary                : com.android.support:coordinatorlayout:28.0.0@aar
                        androidLibrary                : com.android.support:drawerlayout:28.0.0@aar
                        androidLibrary                : com.android.support:slidingpanelayout:28.0.0@aar
                        androidLibrary                : com.android.support:customview:28.0.0@aar
                        androidLibrary                : com.android.support:swiperefreshlayout:28.0.0@aar
                        androidLibrary                : com.android.support:asynclayoutinflater:28.0.0@aar
                        androidLibrary                : com.android.support:support-compat:28.0.0@aar
                        androidLibrary                : com.android.support:versionedparcelable:28.0.0@aar
                        androidLibrary                : com.android.support:cursoradapter:28.0.0@aar
                        androidLibrary                : android.arch.lifecycle:runtime:1.1.1@aar
                        androidLibrary                : com.android.support:documentfile:28.0.0@aar
                        androidLibrary                : com.android.support:localbroadcastmanager:28.0.0@aar
                        androidLibrary                : com.android.support:print:28.0.0@aar
                        androidLibrary                : android.arch.lifecycle:viewmodel:1.1.1@aar
                        androidLibrary                : android.arch.lifecycle:livedata:1.1.1@aar
                        androidLibrary                : android.arch.lifecycle:livedata-core:1.1.1@aar
                        androidLibrary                : android.arch.core:runtime:1.1.1@aar
                        androidLibrary                : com.android.support:interpolator:28.0.0@aar
                        javaLibrary                   : __local_aars__:<ROOT>/library2/libs/fakelib.jar:unspecified@jar
                        javaLibrary                   : com.google.guava:guava:23.0@jar
                        javaLibrary                   : com.google.code.findbugs:jsr305:1.3.9@jar
                        javaLibrary                   : com.google.errorprone:error_prone_annotations:2.0.18@jar
                        javaLibrary                   : com.google.j2objc:j2objc-annotations:1.1@jar
                        javaLibrary                   : org.codehaus.mojo:animal-sniffer-annotations:1.14@jar
                        javaLibrary                   : com.android.support:collections:28.0.0@jar
                        javaLibrary                   : android.arch.lifecycle:common:1.1.1@jar
                        javaLibrary                   : android.arch.core:common:1.1.1@jar
                        javaLibrary                   : com.android.support:support-annotations:28.0.0@jar
                        javaLibrary                   : com.google.code.gson:gson:2.2.4@jar
                        javaLibrary                   : commons-io:commons-io:2.4@jar
                        module                        : <ROOT>-:javalib1-MAIN
                        module                        : <ROOT>-:javalib2-MAIN
                    runtimeClasspath
                        module                        : <ROOT>-:library2-MAIN
                        module                        : <ROOT>-:library1-MAIN
                        androidLibrary                : com.android.support:appcompat-v7:28.0.0@aar
                        androidLibrary                : com.android.support:support-fragment:28.0.0@aar
                        androidLibrary                : com.android.support:animated-vector-drawable:28.0.0@aar
                        androidLibrary                : com.android.support:support-core-ui:28.0.0@aar
                        androidLibrary                : com.android.support:support-core-utils:28.0.0@aar
                        androidLibrary                : com.android.support:support-vector-drawable:28.0.0@aar
                        androidLibrary                : com.android.support:loader:28.0.0@aar
                        androidLibrary                : com.android.support:viewpager:28.0.0@aar
                        androidLibrary                : com.android.support:coordinatorlayout:28.0.0@aar
                        androidLibrary                : com.android.support:drawerlayout:28.0.0@aar
                        androidLibrary                : com.android.support:slidingpanelayout:28.0.0@aar
                        androidLibrary                : com.android.support:customview:28.0.0@aar
                        androidLibrary                : com.android.support:swiperefreshlayout:28.0.0@aar
                        androidLibrary                : com.android.support:asynclayoutinflater:28.0.0@aar
                        androidLibrary                : com.android.support:support-compat:28.0.0@aar
                        androidLibrary                : com.android.support:versionedparcelable:28.0.0@aar
                        androidLibrary                : com.android.support:cursoradapter:28.0.0@aar
                        androidLibrary                : android.arch.lifecycle:runtime:1.1.1@aar
                        androidLibrary                : com.android.support:documentfile:28.0.0@aar
                        androidLibrary                : com.android.support:localbroadcastmanager:28.0.0@aar
                        androidLibrary                : com.android.support:print:28.0.0@aar
                        androidLibrary                : android.arch.lifecycle:viewmodel:1.1.1@aar
                        androidLibrary                : android.arch.lifecycle:livedata:1.1.1@aar
                        androidLibrary                : android.arch.lifecycle:livedata-core:1.1.1@aar
                        androidLibrary                : android.arch.core:runtime:1.1.1@aar
                        androidLibrary                : com.android.support:interpolator:28.0.0@aar
                        javaLibrary                   : __local_aars__:<ROOT>/library2/libs/fakelib.jar:unspecified@jar
                        javaLibrary                   : com.google.guava:guava:23.0@jar
                        javaLibrary                   : com.google.code.findbugs:jsr305:1.3.9@jar
                        javaLibrary                   : com.google.errorprone:error_prone_annotations:2.0.18@jar
                        javaLibrary                   : com.google.j2objc:j2objc-annotations:1.1@jar
                        javaLibrary                   : org.codehaus.mojo:animal-sniffer-annotations:1.14@jar
                        javaLibrary                   : com.android.support:collections:28.0.0@jar
                        javaLibrary                   : android.arch.lifecycle:common:1.1.1@jar
                        javaLibrary                   : android.arch.core:common:1.1.1@jar
                        javaLibrary                   : com.android.support:support-annotations:28.0.0@jar
                        javaLibrary                   : com.google.code.gson:gson:2.2.4@jar
                        javaLibrary                   : commons-io:commons-io:2.4@jar
                        module                        : <ROOT>-:javalib1-MAIN
                        module                        : <ROOT>-:javalib2-MAIN
                ApplicationId                 : com.example.alruiz.transitive_dependencies
                SigningConfigName             : debug
                IsSigned                      : true
                CodeShrinker                  : null
                BuildTasksAndOutputInformation
                    AssembleTaskName              : assembleDebug
                    AssembleTaskOutputListingFile : <ROOT>/app/build/intermediates/apk_ide_redirect_file/debug/redirect.txt [-]
                    BundleTaskName                : bundleDebug
                    BundleTaskOutputListingFile   : <ROOT>/app/build/intermediates/bundle_ide_redirect_file/debug/redirect.txt [-]
                    ApkFromBundleTaskName         : extractApksForDebug
                    ApkFromBundleTaskOutputListingFile      : <ROOT>/app/build/intermediates/apk_from_bundle_ide_redirect_file/debug/redirect.txt [-]
                GeneratedResourceFolders      : <ROOT>/app/build/generated/res/rs/debug [-]
                GeneratedResourceFolders      : <ROOT>/app/build/generated/res/resValues/debug [-]
            AndroidTestArtifact
                Name                          : ANDROID_TEST
                CompileTaskName               : compileDebugAndroidTestSources
                AssembleTaskName              : assembleDebugAndroidTest
                IsTestArtifact                : true
                IdeSetupTaskNames             : generateDebugAndroidTestSources
                GeneratedSourceFolders        : <ROOT>/app/build/generated/aidl_source_output_dir/debugAndroidTest/out [-]
                GeneratedSourceFolders        : <ROOT>/app/build/generated/ap_generated_sources/debugAndroidTest/out [-]
                GeneratedSourceFolders        : <ROOT>/app/build/generated/renderscript_source_output_dir/debugAndroidTest/out [-]
                GeneratedSourceFolders        : <ROOT>/app/build/generated/source/buildConfig/androidTest/debug [-]
                ClassesFolder                 : <ROOT>/app/build/intermediates/compile_and_runtime_not_namespaced_r_class_jar/debugAndroidTest/R.jar [-]
                ClassesFolder                 : <ROOT>/app/build/intermediates/javac/debugAndroidTest/classes [-]
                Dependencies
                    compileClasspath
                        module                        : <ROOT>-:library2-MAIN
                        module                        : <ROOT>-:library1-MAIN
                        androidLibrary                : com.android.support:appcompat-v7:28.0.0@aar
                        androidLibrary                : com.android.support:support-fragment:28.0.0@aar
                        androidLibrary                : com.android.support:animated-vector-drawable:28.0.0@aar
                        androidLibrary                : com.android.support:support-core-ui:28.0.0@aar
                        androidLibrary                : com.android.support:support-core-utils:28.0.0@aar
                        androidLibrary                : com.android.support:support-vector-drawable:28.0.0@aar
                        androidLibrary                : com.android.support:loader:28.0.0@aar
                        androidLibrary                : com.android.support:viewpager:28.0.0@aar
                        androidLibrary                : com.android.support:coordinatorlayout:28.0.0@aar
                        androidLibrary                : com.android.support:drawerlayout:28.0.0@aar
                        androidLibrary                : com.android.support:slidingpanelayout:28.0.0@aar
                        androidLibrary                : com.android.support:customview:28.0.0@aar
                        androidLibrary                : com.android.support:swiperefreshlayout:28.0.0@aar
                        androidLibrary                : com.android.support:asynclayoutinflater:28.0.0@aar
                        androidLibrary                : com.android.support:support-compat:28.0.0@aar
                        androidLibrary                : com.android.support:versionedparcelable:28.0.0@aar
                        androidLibrary                : com.android.support:cursoradapter:28.0.0@aar
                        androidLibrary                : android.arch.lifecycle:runtime:1.1.1@aar
                        androidLibrary                : com.android.support:documentfile:28.0.0@aar
                        androidLibrary                : com.android.support:localbroadcastmanager:28.0.0@aar
                        androidLibrary                : com.android.support:print:28.0.0@aar
                        androidLibrary                : android.arch.lifecycle:viewmodel:1.1.1@aar
                        androidLibrary                : android.arch.lifecycle:livedata:1.1.1@aar
                        androidLibrary                : android.arch.lifecycle:livedata-core:1.1.1@aar
                        androidLibrary                : android.arch.core:runtime:1.1.1@aar
                        androidLibrary                : com.android.support:interpolator:28.0.0@aar
                        javaLibrary                   : __local_aars__:<ROOT>/library2/libs/fakelib.jar:unspecified@jar
                        javaLibrary                   : com.google.guava:guava:23.0@jar
                        javaLibrary                   : com.google.code.gson:gson:2.2.4@jar
                        javaLibrary                   : com.google.code.findbugs:jsr305:1.3.9@jar
                        javaLibrary                   : com.google.errorprone:error_prone_annotations:2.0.18@jar
                        javaLibrary                   : com.google.j2objc:j2objc-annotations:1.1@jar
                        javaLibrary                   : org.codehaus.mojo:animal-sniffer-annotations:1.14@jar
                        javaLibrary                   : com.android.support:collections:28.0.0@jar
                        javaLibrary                   : android.arch.lifecycle:common:1.1.1@jar
                        javaLibrary                   : android.arch.core:common:1.1.1@jar
                        javaLibrary                   : com.android.support:support-annotations:28.0.0@jar
                        javaLibrary                   : commons-io:commons-io:2.4@jar
                        module                        : <ROOT>-:app-MAIN
                        module                        : <ROOT>-:javalib1-MAIN
                        module                        : <ROOT>-:javalib2-MAIN
                    runtimeClasspath
                        module                        : <ROOT>-:library2-MAIN
                        module                        : <ROOT>-:library1-MAIN
                        module                        : <ROOT>-:app-MAIN
                        module                        : <ROOT>-:javalib1-MAIN
                        module                        : <ROOT>-:javalib2-MAIN
                ProvidedDependencies
                    - provided                    : ./library2/libs/fakelib.jar
                    - provided                    : android.arch.core:common:1.1.1
                    - provided                    : android.arch.core:runtime:1.1.1@aar
                    - provided                    : android.arch.lifecycle:common:1.1.1
                    - provided                    : android.arch.lifecycle:livedata-core:1.1.1@aar
                    - provided                    : android.arch.lifecycle:livedata:1.1.1@aar
                    - provided                    : android.arch.lifecycle:runtime:1.1.1@aar
                    - provided                    : android.arch.lifecycle:viewmodel:1.1.1@aar
                    - provided                    : com.android.support:animated-vector-drawable:28.0.0@aar
                    - provided                    : com.android.support:appcompat-v7:28.0.0@aar
                    - provided                    : com.android.support:asynclayoutinflater:28.0.0@aar
                    - provided                    : com.android.support:collections:28.0.0
                    - provided                    : com.android.support:coordinatorlayout:28.0.0@aar
                    - provided                    : com.android.support:cursoradapter:28.0.0@aar
                    - provided                    : com.android.support:customview:28.0.0@aar
                    - provided                    : com.android.support:documentfile:28.0.0@aar
                    - provided                    : com.android.support:drawerlayout:28.0.0@aar
                    - provided                    : com.android.support:interpolator:28.0.0@aar
                    - provided                    : com.android.support:loader:28.0.0@aar
                    - provided                    : com.android.support:localbroadcastmanager:28.0.0@aar
                    - provided                    : com.android.support:print:28.0.0@aar
                    - provided                    : com.android.support:slidingpanelayout:28.0.0@aar
                    - provided                    : com.android.support:support-annotations:28.0.0
                    - provided                    : com.android.support:support-compat:28.0.0@aar
                    - provided                    : com.android.support:support-core-ui:28.0.0@aar
                    - provided                    : com.android.support:support-core-utils:28.0.0@aar
                    - provided                    : com.android.support:support-fragment:28.0.0@aar
                    - provided                    : com.android.support:support-vector-drawable:28.0.0@aar
                    - provided                    : com.android.support:swiperefreshlayout:28.0.0@aar
                    - provided                    : com.android.support:versionedparcelable:28.0.0@aar
                    - provided                    : com.android.support:viewpager:28.0.0@aar
                    - provided                    : com.google.code.findbugs:jsr305:1.3.9
                    - provided                    : com.google.code.gson:gson:2.2.4
                    - provided                    : com.google.errorprone:error_prone_annotations:2.0.18
                    - provided                    : com.google.guava:guava:23.0
                    - provided                    : com.google.j2objc:j2objc-annotations:1.1
                    - provided                    : commons-io:commons-io:2.4
                    - provided                    : org.codehaus.mojo:animal-sniffer-annotations:1.14
                ApplicationId                 : com.example.alruiz.transitive_dependencies.test
                SigningConfigName             : debug
                IsSigned                      : true
                CodeShrinker                  : null
                BuildTasksAndOutputInformation
                    AssembleTaskName              : assembleDebugAndroidTest
                    AssembleTaskOutputListingFile : <ROOT>/app/build/intermediates/apk_ide_redirect_file/debugAndroidTest/redirect.txt [-]
                GeneratedResourceFolders      : <ROOT>/app/build/generated/res/rs/androidTest/debug [-]
                GeneratedResourceFolders      : <ROOT>/app/build/generated/res/resValues/androidTest/debug [-]
                TestOptions
                    AnimationsDisabled            : false
                    Execution                     : HOST
            UnitTestArtifact
                Name                          : UNIT_TEST
                CompileTaskName               : compileDebugUnitTestSources
                AssembleTaskName              : assembleDebugUnitTest
                IsTestArtifact                : true
                IdeSetupTaskNames             : createMockableJar
                GeneratedSourceFolders        : <ROOT>/app/build/generated/ap_generated_sources/debugUnitTest/out [-]
                ClassesFolder                 : <ROOT>/app/build/intermediates/compile_and_runtime_not_namespaced_r_class_jar/debug/R.jar [-]
                ClassesFolder                 : <ROOT>/app/build/intermediates/javac/debugUnitTest/classes [-]
                Dependencies
                    compileClasspath
                        module                        : <ROOT>-:library2-MAIN
                        module                        : <ROOT>-:library1-MAIN
                        androidLibrary                : com.android.support:appcompat-v7:28.0.0@aar
                        androidLibrary                : com.android.support:support-fragment:28.0.0@aar
                        androidLibrary                : com.android.support:animated-vector-drawable:28.0.0@aar
                        androidLibrary                : com.android.support:support-core-ui:28.0.0@aar
                        androidLibrary                : com.android.support:support-core-utils:28.0.0@aar
                        androidLibrary                : com.android.support:support-vector-drawable:28.0.0@aar
                        androidLibrary                : com.android.support:loader:28.0.0@aar
                        androidLibrary                : com.android.support:viewpager:28.0.0@aar
                        androidLibrary                : com.android.support:coordinatorlayout:28.0.0@aar
                        androidLibrary                : com.android.support:drawerlayout:28.0.0@aar
                        androidLibrary                : com.android.support:slidingpanelayout:28.0.0@aar
                        androidLibrary                : com.android.support:customview:28.0.0@aar
                        androidLibrary                : com.android.support:swiperefreshlayout:28.0.0@aar
                        androidLibrary                : com.android.support:asynclayoutinflater:28.0.0@aar
                        androidLibrary                : com.android.support:support-compat:28.0.0@aar
                        androidLibrary                : com.android.support:versionedparcelable:28.0.0@aar
                        androidLibrary                : com.android.support:cursoradapter:28.0.0@aar
                        androidLibrary                : android.arch.lifecycle:runtime:1.1.1@aar
                        androidLibrary                : com.android.support:documentfile:28.0.0@aar
                        androidLibrary                : com.android.support:localbroadcastmanager:28.0.0@aar
                        androidLibrary                : com.android.support:print:28.0.0@aar
                        androidLibrary                : android.arch.lifecycle:viewmodel:1.1.1@aar
                        androidLibrary                : android.arch.lifecycle:livedata:1.1.1@aar
                        androidLibrary                : android.arch.lifecycle:livedata-core:1.1.1@aar
                        androidLibrary                : android.arch.core:runtime:1.1.1@aar
                        androidLibrary                : com.android.support:interpolator:28.0.0@aar
                        javaLibrary                   : __local_aars__:<ROOT>/library2/libs/fakelib.jar:unspecified@jar
                        javaLibrary                   : com.google.guava:guava:23.0@jar
                        javaLibrary                   : com.google.code.findbugs:jsr305:1.3.9@jar
                        javaLibrary                   : com.google.errorprone:error_prone_annotations:2.0.18@jar
                        javaLibrary                   : com.google.j2objc:j2objc-annotations:1.1@jar
                        javaLibrary                   : org.codehaus.mojo:animal-sniffer-annotations:1.14@jar
                        javaLibrary                   : com.android.support:collections:28.0.0@jar
                        javaLibrary                   : android.arch.lifecycle:common:1.1.1@jar
                        javaLibrary                   : android.arch.core:common:1.1.1@jar
                        javaLibrary                   : com.android.support:support-annotations:28.0.0@jar
                        javaLibrary                   : com.google.code.gson:gson:2.2.4@jar
                        javaLibrary                   : commons-io:commons-io:2.4@jar
                        module                        : <ROOT>-:app-MAIN
                        module                        : <ROOT>-:javalib1-MAIN
                        module                        : <ROOT>-:javalib2-MAIN
                    runtimeClasspath
                        module                        : <ROOT>-:library2-MAIN
                        module                        : <ROOT>-:library1-MAIN
                        androidLibrary                : com.android.support:appcompat-v7:28.0.0@aar
                        androidLibrary                : com.android.support:support-fragment:28.0.0@aar
                        androidLibrary                : com.android.support:animated-vector-drawable:28.0.0@aar
                        androidLibrary                : com.android.support:support-core-ui:28.0.0@aar
                        androidLibrary                : com.android.support:support-core-utils:28.0.0@aar
                        androidLibrary                : com.android.support:support-vector-drawable:28.0.0@aar
                        androidLibrary                : com.android.support:loader:28.0.0@aar
                        androidLibrary                : com.android.support:viewpager:28.0.0@aar
                        androidLibrary                : com.android.support:coordinatorlayout:28.0.0@aar
                        androidLibrary                : com.android.support:drawerlayout:28.0.0@aar
                        androidLibrary                : com.android.support:slidingpanelayout:28.0.0@aar
                        androidLibrary                : com.android.support:customview:28.0.0@aar
                        androidLibrary                : com.android.support:swiperefreshlayout:28.0.0@aar
                        androidLibrary                : com.android.support:asynclayoutinflater:28.0.0@aar
                        androidLibrary                : com.android.support:support-compat:28.0.0@aar
                        androidLibrary                : com.android.support:versionedparcelable:28.0.0@aar
                        androidLibrary                : com.android.support:cursoradapter:28.0.0@aar
                        androidLibrary                : android.arch.lifecycle:runtime:1.1.1@aar
                        androidLibrary                : com.android.support:documentfile:28.0.0@aar
                        androidLibrary                : com.android.support:localbroadcastmanager:28.0.0@aar
                        androidLibrary                : com.android.support:print:28.0.0@aar
                        androidLibrary                : android.arch.lifecycle:viewmodel:1.1.1@aar
                        androidLibrary                : android.arch.lifecycle:livedata:1.1.1@aar
                        androidLibrary                : android.arch.lifecycle:livedata-core:1.1.1@aar
                        androidLibrary                : android.arch.core:runtime:1.1.1@aar
                        androidLibrary                : com.android.support:interpolator:28.0.0@aar
                        javaLibrary                   : __local_aars__:<ROOT>/library2/libs/fakelib.jar:unspecified@jar
                        javaLibrary                   : com.google.guava:guava:23.0@jar
                        javaLibrary                   : com.google.code.findbugs:jsr305:1.3.9@jar
                        javaLibrary                   : com.google.errorprone:error_prone_annotations:2.0.18@jar
                        javaLibrary                   : com.google.j2objc:j2objc-annotations:1.1@jar
                        javaLibrary                   : org.codehaus.mojo:animal-sniffer-annotations:1.14@jar
                        javaLibrary                   : com.android.support:collections:28.0.0@jar
                        javaLibrary                   : android.arch.lifecycle:common:1.1.1@jar
                        javaLibrary                   : android.arch.core:common:1.1.1@jar
                        javaLibrary                   : com.android.support:support-annotations:28.0.0@jar
                        javaLibrary                   : com.google.code.gson:gson:2.2.4@jar
                        javaLibrary                   : commons-io:commons-io:2.4@jar
                        module                        : <ROOT>-:app-MAIN
                        module                        : <ROOT>-:javalib1-MAIN
                        module                        : <ROOT>-:javalib2-MAIN
                MockablePlatformJar           : <GRADLE>/caches/<TRANSFORMS>/xxxxxxxxxxxxxxxxxxxxxxxxxxxxxxxx/transformed/android.jar
    externalProject               : :app (DefaultExternalProject) (*seen*)
MODULE                        : project.app.androidTest
MODULE                        : project.app.main
MODULE                        : project.app.unitTest
MODULE                        : project.javalib1
    GradleModuleModel
        gradlePath                    : :javalib1
        gradleVersion                 : 7.2
        buildFile                     : <ROOT>/javalib1/build.gradle
        buildFilePath                 : <ROOT>/javalib1/build.gradle
        rootFolderPath                : <ROOT>
        hasSafeArgsJava               : false
        hasSafeArgsKotlin             : false
    externalProject               : :javalib1 (DefaultExternalProject) (*seen*)
MODULE                        : project.javalib1.main
MODULE                        : project.javalib1.test
MODULE                        : project.javalib2
    GradleModuleModel
        gradlePath                    : :javalib2
        gradleVersion                 : 7.2
        buildFile                     : <ROOT>/javalib2/build.gradle
        buildFilePath                 : <ROOT>/javalib2/build.gradle
        rootFolderPath                : <ROOT>
        hasSafeArgsJava               : false
        hasSafeArgsKotlin             : false
    externalProject               : :javalib2 (DefaultExternalProject) (*seen*)
MODULE                        : project.javalib2.main
MODULE                        : project.javalib2.test
MODULE                        : project.library1
    GradleModuleModel
        agpVersion                    : 7.1.0
        gradlePath                    : :library1
        gradleVersion                 : 7.2
        buildFile                     : <ROOT>/library1/build.gradle
        buildFilePath                 : <ROOT>/library1/build.gradle
        rootFolderPath                : <ROOT>
        hasSafeArgsJava               : false
        hasSafeArgsKotlin             : false
    CurrentVariantReportedVersions
        minSdk
            ApiLevel                      : 16
            ApiString                     : 16
        runtimeMinSdk
            ApiLevel                      : 16
            ApiString                     : 16
        targetSdk
            ApiLevel                      : 26
            ApiString                     : 26
    RootBuildId                   : <ROOT>
    BuildId                       : <ROOT>
    ProjectPath                   : :library1
    ModelVersion                  : 7.1.0
    ProjectType                   : PROJECT_TYPE_LIBRARY
    CompileTarget                 : android-32
    BuildFolder                   : <ROOT>/library1/build [-]
    buildToolsVersion             : 30.0.3
    IsBaseSplit                   : false
    GroupId                       : project
    Namespace                     : com.example.library1
    TestNamespace                 : com.example.library1.test
    AaptOptions
        NameSpacing                   : DISABLED
    LintOptions
        IsCheckTestSources            : false
        IsCheckDependencies           : false
        IsAbortOnError                : true
        IsAbsolutePaths               : true
        IsNoLines                     : false
        IsQuiet                       : false
        IsCheckAllWarnings            : false
        IsIgnoreWarnings              : false
        IsWarningsAsErrors            : false
        IsIgnoreTestSources           : false
        IsIgnoreTestFixturesSources   : false
        IsCheckGeneratedSources       : false
        IsCheckReleaseBuilds          : true
        IsExplainIssues               : true
        IsShowAll                     : false
        TextReport                    : false
        HtmlReport                    : true
        XmlReport                     : true
        SarifReport                   : false
    JavaCompileOptions
        Encoding                      : UTF-8
        SourceCompatibility           : 1.8
        TargetCompatibility           : 1.8
        IsCoreLibraryDesugaringEnabled          : false
    AgpFlags
        ApplicationRClassConstantIds  : true
        AestRClassConstantIds         : true
        TransitiveRClasses            : true
        UseAndroidX                   : false
        UsesCompose                   : false
        MlModelBindingEnabled         : false
        AndroidResourcesEnabled       : true
        DataBindingEnabled            : false
<<<<<<< HEAD
=======
        GenerateManifestClass         : false
>>>>>>> 8b7d83e8
    - basicVariant:               : debug
        testApplicationId             : com.example.library1.test
        buildType                     : debug
    - basicVariant:               : release
        buildType                     : release
    BootClassPath                 : <ANDROID_SDK>/platforms/android-32/android.jar
    ViewBindingOptions
        Enabled                       : false
    DefaultConfig
        ProductFlavor
            Name                          : main
            VersionCode                   : 1
            VersionName                   : 1.0
            TestInstrumentationRunner     : android.support.test.runner.AndroidJUnitRunner
            MinSdkVersion
                ApiLevel                      : 16
                ApiString                     : 16
            VectorDrawables
                UseSupportLibrary             : false
        SourceProvider
            Name                          : main
            Manifest                      : <ROOT>/library1/src/main/AndroidManifest.xml
            JavaDirectories               : <ROOT>/library1/src/main/java [-]
            KotlinDirectories             : <ROOT>/library1/src/main/java [-]
            KotlinDirectories             : <ROOT>/library1/src/main/kotlin [-]
            ResourcesDirectories          : <ROOT>/library1/src/main/resources [-]
            AidlDirectories               : <ROOT>/library1/src/main/aidl [-]
            RenderscriptDirectories       : <ROOT>/library1/src/main/rs [-]
            ResDirectories                : <ROOT>/library1/src/main/res
            AssetsDirectories             : <ROOT>/library1/src/main/assets [-]
            JniLibsDirectories            : <ROOT>/library1/src/main/jniLibs [-]
            ShadersDirectories            : <ROOT>/library1/src/main/shaders [-]
        ExtraSourceProviders
            ExtraSourceProvider
                ArtifactName                  : _android_test_
                SourceProvider
                    Name                          : androidTest
                    Manifest                      : <ROOT>/library1/src/androidTest/AndroidManifest.xml [-]
                    JavaDirectories               : <ROOT>/library1/src/androidTest/java
                    KotlinDirectories             : <ROOT>/library1/src/androidTest/java
                    KotlinDirectories             : <ROOT>/library1/src/androidTest/kotlin [-]
                    ResourcesDirectories          : <ROOT>/library1/src/androidTest/resources [-]
                    AidlDirectories               : <ROOT>/library1/src/androidTest/aidl [-]
                    RenderscriptDirectories       : <ROOT>/library1/src/androidTest/rs [-]
                    ResDirectories                : <ROOT>/library1/src/androidTest/res [-]
                    AssetsDirectories             : <ROOT>/library1/src/androidTest/assets [-]
                    JniLibsDirectories            : <ROOT>/library1/src/androidTest/jniLibs [-]
                    ShadersDirectories            : <ROOT>/library1/src/androidTest/shaders [-]
            ExtraSourceProvider
                ArtifactName                  : _unit_test_
                SourceProvider
                    Name                          : test
                    Manifest                      : <ROOT>/library1/src/test/AndroidManifest.xml [-]
                    JavaDirectories               : <ROOT>/library1/src/test/java
                    KotlinDirectories             : <ROOT>/library1/src/test/java
                    KotlinDirectories             : <ROOT>/library1/src/test/kotlin [-]
                    ResourcesDirectories          : <ROOT>/library1/src/test/resources [-]
                    AidlDirectories               : <ROOT>/library1/src/test/aidl [-]
                    RenderscriptDirectories       : <ROOT>/library1/src/test/rs [-]
                    ResDirectories                : <ROOT>/library1/src/test/res [-]
                    AssetsDirectories             : <ROOT>/library1/src/test/assets [-]
                    JniLibsDirectories            : <ROOT>/library1/src/test/jniLibs [-]
                    ShadersDirectories            : <ROOT>/library1/src/test/shaders [-]
    BuildTypes
        BuildType
            Name                          : debug
            IsDebuggable                  : true
            IsJniDebuggable               : false
            IsPseudoLocalesEnabled        : false
            IsRenderscriptDebuggable      : false
            RenderscriptOptimLevel        : 3
            IsMinifyEnabled               : false
            IsZipAlignEnabled             : true
        SourceProvider
            Name                          : debug
            Manifest                      : <ROOT>/library1/src/debug/AndroidManifest.xml [-]
            JavaDirectories               : <ROOT>/library1/src/debug/java [-]
            KotlinDirectories             : <ROOT>/library1/src/debug/java [-]
            KotlinDirectories             : <ROOT>/library1/src/debug/kotlin [-]
            ResourcesDirectories          : <ROOT>/library1/src/debug/resources [-]
            AidlDirectories               : <ROOT>/library1/src/debug/aidl [-]
            RenderscriptDirectories       : <ROOT>/library1/src/debug/rs [-]
            ResDirectories                : <ROOT>/library1/src/debug/res [-]
            AssetsDirectories             : <ROOT>/library1/src/debug/assets [-]
            JniLibsDirectories            : <ROOT>/library1/src/debug/jniLibs [-]
            ShadersDirectories            : <ROOT>/library1/src/debug/shaders [-]
        ExtraSourceProviders
            ExtraSourceProvider
                ArtifactName                  : _android_test_
                SourceProvider
                    Name                          : androidTestDebug
                    Manifest                      : <ROOT>/library1/src/androidTestDebug/AndroidManifest.xml [-]
                    JavaDirectories               : <ROOT>/library1/src/androidTestDebug/java [-]
                    KotlinDirectories             : <ROOT>/library1/src/androidTestDebug/java [-]
                    KotlinDirectories             : <ROOT>/library1/src/androidTestDebug/kotlin [-]
                    ResourcesDirectories          : <ROOT>/library1/src/androidTestDebug/resources [-]
                    AidlDirectories               : <ROOT>/library1/src/androidTestDebug/aidl [-]
                    RenderscriptDirectories       : <ROOT>/library1/src/androidTestDebug/rs [-]
                    ResDirectories                : <ROOT>/library1/src/androidTestDebug/res [-]
                    AssetsDirectories             : <ROOT>/library1/src/androidTestDebug/assets [-]
                    JniLibsDirectories            : <ROOT>/library1/src/androidTestDebug/jniLibs [-]
                    ShadersDirectories            : <ROOT>/library1/src/androidTestDebug/shaders [-]
        ExtraSourceProviders
            ExtraSourceProvider
                ArtifactName                  : _unit_test_
                SourceProvider
                    Name                          : testDebug
                    Manifest                      : <ROOT>/library1/src/testDebug/AndroidManifest.xml [-]
                    JavaDirectories               : <ROOT>/library1/src/testDebug/java [-]
                    KotlinDirectories             : <ROOT>/library1/src/testDebug/java [-]
                    KotlinDirectories             : <ROOT>/library1/src/testDebug/kotlin [-]
                    ResourcesDirectories          : <ROOT>/library1/src/testDebug/resources [-]
                    AidlDirectories               : <ROOT>/library1/src/testDebug/aidl [-]
                    RenderscriptDirectories       : <ROOT>/library1/src/testDebug/rs [-]
                    ResDirectories                : <ROOT>/library1/src/testDebug/res [-]
                    AssetsDirectories             : <ROOT>/library1/src/testDebug/assets [-]
                    JniLibsDirectories            : <ROOT>/library1/src/testDebug/jniLibs [-]
                    ShadersDirectories            : <ROOT>/library1/src/testDebug/shaders [-]
        BuildType
            Name                          : release
            IsDebuggable                  : false
            IsJniDebuggable               : false
            IsPseudoLocalesEnabled        : false
            IsRenderscriptDebuggable      : false
            RenderscriptOptimLevel        : 3
            IsMinifyEnabled               : false
            IsZipAlignEnabled             : true
        SourceProvider
            Name                          : release
            Manifest                      : <ROOT>/library1/src/release/AndroidManifest.xml [-]
            JavaDirectories               : <ROOT>/library1/src/release/java [-]
            KotlinDirectories             : <ROOT>/library1/src/release/java [-]
            KotlinDirectories             : <ROOT>/library1/src/release/kotlin [-]
            ResourcesDirectories          : <ROOT>/library1/src/release/resources [-]
            AidlDirectories               : <ROOT>/library1/src/release/aidl [-]
            RenderscriptDirectories       : <ROOT>/library1/src/release/rs [-]
            ResDirectories                : <ROOT>/library1/src/release/res [-]
            AssetsDirectories             : <ROOT>/library1/src/release/assets [-]
            JniLibsDirectories            : <ROOT>/library1/src/release/jniLibs [-]
            ShadersDirectories            : <ROOT>/library1/src/release/shaders [-]
        ExtraSourceProviders
            ExtraSourceProvider
                ArtifactName                  : _android_test_
                SourceProvider
                    Name                          : androidTestRelease
                    Manifest                      : <ROOT>/library1/src/androidTestRelease/AndroidManifest.xml [-]
                    JavaDirectories               : <ROOT>/library1/src/androidTestRelease/java [-]
                    KotlinDirectories             : <ROOT>/library1/src/androidTestRelease/java [-]
                    KotlinDirectories             : <ROOT>/library1/src/androidTestRelease/kotlin [-]
                    ResourcesDirectories          : <ROOT>/library1/src/androidTestRelease/resources [-]
                    AidlDirectories               : <ROOT>/library1/src/androidTestRelease/aidl [-]
                    RenderscriptDirectories       : <ROOT>/library1/src/androidTestRelease/rs [-]
                    ResDirectories                : <ROOT>/library1/src/androidTestRelease/res [-]
                    AssetsDirectories             : <ROOT>/library1/src/androidTestRelease/assets [-]
                    JniLibsDirectories            : <ROOT>/library1/src/androidTestRelease/jniLibs [-]
                    ShadersDirectories            : <ROOT>/library1/src/androidTestRelease/shaders [-]
        ExtraSourceProviders
            ExtraSourceProvider
                ArtifactName                  : _unit_test_
                SourceProvider
                    Name                          : testRelease
                    Manifest                      : <ROOT>/library1/src/testRelease/AndroidManifest.xml [-]
                    JavaDirectories               : <ROOT>/library1/src/testRelease/java [-]
                    KotlinDirectories             : <ROOT>/library1/src/testRelease/java [-]
                    KotlinDirectories             : <ROOT>/library1/src/testRelease/kotlin [-]
                    ResourcesDirectories          : <ROOT>/library1/src/testRelease/resources [-]
                    AidlDirectories               : <ROOT>/library1/src/testRelease/aidl [-]
                    RenderscriptDirectories       : <ROOT>/library1/src/testRelease/rs [-]
                    ResDirectories                : <ROOT>/library1/src/testRelease/res [-]
                    AssetsDirectories             : <ROOT>/library1/src/testRelease/assets [-]
                    JniLibsDirectories            : <ROOT>/library1/src/testRelease/jniLibs [-]
                    ShadersDirectories            : <ROOT>/library1/src/testRelease/shaders [-]
    SigningConfigs
        SigningConfig
            Name                          : debug
            StoreFile                     : debug.keystore
            StorePassword                 : android
            KeyAlias                      : AndroidDebugKey
    VariantBuildInformation
        VariantBuildInformation
            VariantName                   : debug
            BuildTasksAndOutputInformation
                AssembleTaskName              : assembleDebug
        VariantBuildInformation
            VariantName                   : release
            BuildTasksAndOutputInformation
                AssembleTaskName              : assembleRelease
    IdeVariants
        IdeVariant
            Name                          : debug
            BuildType                     : debug
            DisplayName                   : debug
            InstantAppCompatible          : false
            MinSdkVersion
                ApiLevel                      : 16
                ApiString                     : 16
            VersionCode                   : 1
            VersionNameWithSuffix         : 1.0
            DeprecatedPreMergedApplicationId        : com.example.library1
            TestInstrumentationRunner     : android.support.test.runner.AndroidJUnitRunner
            MainArtifact
                Name                          : MAIN
                CompileTaskName               : compileDebugSources
                AssembleTaskName              : assembleDebug
                IsTestArtifact                : false
                IdeSetupTaskNames             : generateDebugSources
                GeneratedSourceFolders        : <ROOT>/library1/build/generated/aidl_source_output_dir/debug/out [-]
                GeneratedSourceFolders        : <ROOT>/library1/build/generated/ap_generated_sources/debug/out [-]
                GeneratedSourceFolders        : <ROOT>/library1/build/generated/renderscript_source_output_dir/debug/out [-]
                GeneratedSourceFolders        : <ROOT>/library1/build/generated/source/buildConfig/debug [-]
                ClassesFolder                 : <ROOT>/library1/build/intermediates/compile_r_class_jar/debug/R.jar [-]
                ClassesFolder                 : <ROOT>/library1/build/intermediates/javac/debug/classes [-]
                Dependencies
                    compileClasspath
                        androidLibrary                : com.android.support:appcompat-v7:28.0.0@aar
                        androidLibrary                : com.android.support:support-fragment:28.0.0@aar
                        androidLibrary                : com.android.support:animated-vector-drawable:28.0.0@aar
                        androidLibrary                : com.android.support:support-core-ui:28.0.0@aar
                        androidLibrary                : com.android.support:support-core-utils:28.0.0@aar
                        androidLibrary                : com.android.support:support-vector-drawable:28.0.0@aar
                        androidLibrary                : com.android.support:loader:28.0.0@aar
                        androidLibrary                : com.android.support:viewpager:28.0.0@aar
                        androidLibrary                : com.android.support:coordinatorlayout:28.0.0@aar
                        androidLibrary                : com.android.support:drawerlayout:28.0.0@aar
                        androidLibrary                : com.android.support:slidingpanelayout:28.0.0@aar
                        androidLibrary                : com.android.support:customview:28.0.0@aar
                        androidLibrary                : com.android.support:swiperefreshlayout:28.0.0@aar
                        androidLibrary                : com.android.support:asynclayoutinflater:28.0.0@aar
                        androidLibrary                : com.android.support:support-compat:28.0.0@aar
                        androidLibrary                : com.android.support:versionedparcelable:28.0.0@aar
                        androidLibrary                : com.android.support:cursoradapter:28.0.0@aar
                        androidLibrary                : android.arch.lifecycle:runtime:1.1.1@aar
                        androidLibrary                : com.android.support:documentfile:28.0.0@aar
                        androidLibrary                : com.android.support:localbroadcastmanager:28.0.0@aar
                        androidLibrary                : com.android.support:print:28.0.0@aar
                        androidLibrary                : android.arch.lifecycle:viewmodel:1.1.1@aar
                        androidLibrary                : android.arch.lifecycle:livedata:1.1.1@aar
                        androidLibrary                : android.arch.lifecycle:livedata-core:1.1.1@aar
                        androidLibrary                : android.arch.core:runtime:1.1.1@aar
                        androidLibrary                : com.android.support:interpolator:28.0.0@aar
                        javaLibrary                   : commons-io:commons-io:2.4@jar
                        javaLibrary                   : com.android.support:collections:28.0.0@jar
                        javaLibrary                   : android.arch.lifecycle:common:1.1.1@jar
                        javaLibrary                   : android.arch.core:common:1.1.1@jar
                        javaLibrary                   : com.android.support:support-annotations:28.0.0@jar
                    runtimeClasspath
                        androidLibrary                : com.android.support:appcompat-v7:28.0.0@aar
                        androidLibrary                : com.android.support:support-fragment:28.0.0@aar
                        androidLibrary                : com.android.support:animated-vector-drawable:28.0.0@aar
                        androidLibrary                : com.android.support:support-core-ui:28.0.0@aar
                        androidLibrary                : com.android.support:support-core-utils:28.0.0@aar
                        androidLibrary                : com.android.support:support-vector-drawable:28.0.0@aar
                        androidLibrary                : com.android.support:loader:28.0.0@aar
                        androidLibrary                : com.android.support:viewpager:28.0.0@aar
                        androidLibrary                : com.android.support:coordinatorlayout:28.0.0@aar
                        androidLibrary                : com.android.support:drawerlayout:28.0.0@aar
                        androidLibrary                : com.android.support:slidingpanelayout:28.0.0@aar
                        androidLibrary                : com.android.support:customview:28.0.0@aar
                        androidLibrary                : com.android.support:swiperefreshlayout:28.0.0@aar
                        androidLibrary                : com.android.support:asynclayoutinflater:28.0.0@aar
                        androidLibrary                : com.android.support:support-compat:28.0.0@aar
                        androidLibrary                : com.android.support:versionedparcelable:28.0.0@aar
                        androidLibrary                : com.android.support:cursoradapter:28.0.0@aar
                        androidLibrary                : android.arch.lifecycle:runtime:1.1.1@aar
                        androidLibrary                : com.android.support:documentfile:28.0.0@aar
                        androidLibrary                : com.android.support:localbroadcastmanager:28.0.0@aar
                        androidLibrary                : com.android.support:print:28.0.0@aar
                        androidLibrary                : android.arch.lifecycle:viewmodel:1.1.1@aar
                        androidLibrary                : android.arch.lifecycle:livedata:1.1.1@aar
                        androidLibrary                : android.arch.lifecycle:livedata-core:1.1.1@aar
                        androidLibrary                : android.arch.core:runtime:1.1.1@aar
                        androidLibrary                : com.android.support:interpolator:28.0.0@aar
                        javaLibrary                   : commons-io:commons-io:2.4@jar
                        javaLibrary                   : com.android.support:collections:28.0.0@jar
                        javaLibrary                   : android.arch.lifecycle:common:1.1.1@jar
                        javaLibrary                   : android.arch.core:common:1.1.1@jar
                        javaLibrary                   : com.android.support:support-annotations:28.0.0@jar
                IsSigned                      : false
                CodeShrinker                  : null
                BuildTasksAndOutputInformation
                    AssembleTaskName              : assembleDebug
                GeneratedResourceFolders      : <ROOT>/library1/build/generated/res/rs/debug [-]
                GeneratedResourceFolders      : <ROOT>/library1/build/generated/res/resValues/debug [-]
            AndroidTestArtifact
                Name                          : ANDROID_TEST
                CompileTaskName               : compileDebugAndroidTestSources
                AssembleTaskName              : assembleDebugAndroidTest
                IsTestArtifact                : true
                IdeSetupTaskNames             : generateDebugAndroidTestSources
                GeneratedSourceFolders        : <ROOT>/library1/build/generated/aidl_source_output_dir/debugAndroidTest/out [-]
                GeneratedSourceFolders        : <ROOT>/library1/build/generated/ap_generated_sources/debugAndroidTest/out [-]
                GeneratedSourceFolders        : <ROOT>/library1/build/generated/renderscript_source_output_dir/debugAndroidTest/out [-]
                GeneratedSourceFolders        : <ROOT>/library1/build/generated/source/buildConfig/androidTest/debug [-]
                ClassesFolder                 : <ROOT>/library1/build/intermediates/compile_and_runtime_not_namespaced_r_class_jar/debugAndroidTest/R.jar [-]
                ClassesFolder                 : <ROOT>/library1/build/intermediates/javac/debugAndroidTest/classes [-]
                Dependencies
                    compileClasspath
                        module                        : <ROOT>-:library1-MAIN
                        androidLibrary                : com.android.support.test.espresso:espresso-core:3.0.2@aar
                        androidLibrary                : com.android.support.test:runner:1.0.2@aar
                        androidLibrary                : com.android.support:appcompat-v7:28.0.0@aar
                        androidLibrary                : com.android.support.test:monitor:1.0.2@aar
                        androidLibrary                : com.android.support:support-fragment:28.0.0@aar
                        androidLibrary                : com.android.support:animated-vector-drawable:28.0.0@aar
                        androidLibrary                : com.android.support:support-core-ui:28.0.0@aar
                        androidLibrary                : com.android.support:support-core-utils:28.0.0@aar
                        androidLibrary                : com.android.support:support-vector-drawable:28.0.0@aar
                        androidLibrary                : com.android.support:loader:28.0.0@aar
                        androidLibrary                : com.android.support:viewpager:28.0.0@aar
                        androidLibrary                : com.android.support:coordinatorlayout:28.0.0@aar
                        androidLibrary                : com.android.support:drawerlayout:28.0.0@aar
                        androidLibrary                : com.android.support:slidingpanelayout:28.0.0@aar
                        androidLibrary                : com.android.support:customview:28.0.0@aar
                        androidLibrary                : com.android.support:swiperefreshlayout:28.0.0@aar
                        androidLibrary                : com.android.support:asynclayoutinflater:28.0.0@aar
                        androidLibrary                : com.android.support:support-compat:28.0.0@aar
                        androidLibrary                : com.android.support:versionedparcelable:28.0.0@aar
                        androidLibrary                : com.android.support:cursoradapter:28.0.0@aar
                        androidLibrary                : android.arch.lifecycle:runtime:1.1.1@aar
                        androidLibrary                : com.android.support:documentfile:28.0.0@aar
                        androidLibrary                : com.android.support:localbroadcastmanager:28.0.0@aar
                        androidLibrary                : com.android.support:print:28.0.0@aar
                        androidLibrary                : android.arch.lifecycle:viewmodel:1.1.1@aar
                        androidLibrary                : android.arch.lifecycle:livedata:1.1.1@aar
                        androidLibrary                : android.arch.lifecycle:livedata-core:1.1.1@aar
                        androidLibrary                : android.arch.core:runtime:1.1.1@aar
                        androidLibrary                : com.android.support:interpolator:28.0.0@aar
                        androidLibrary                : com.android.support.test.espresso:espresso-idling-resource:3.0.2@aar
                        javaLibrary                   : com.android.support:collections:28.0.0@jar
                        javaLibrary                   : android.arch.lifecycle:common:1.1.1@jar
                        javaLibrary                   : android.arch.core:common:1.1.1@jar
                        javaLibrary                   : com.android.support:support-annotations:28.0.0@jar
                        javaLibrary                   : commons-io:commons-io:2.4@jar
                        javaLibrary                   : junit:junit:4.12@jar
                        javaLibrary                   : org.hamcrest:hamcrest-integration:1.3@jar
                        javaLibrary                   : org.hamcrest:hamcrest-library:1.3@jar
                        javaLibrary                   : org.hamcrest:hamcrest-core:1.3@jar
                        javaLibrary                   : net.sf.kxml:kxml2:2.3.0@jar
                        javaLibrary                   : com.squareup:javawriter:2.1.1@jar
                        javaLibrary                   : javax.inject:javax.inject:1@jar
                        javaLibrary                   : com.google.code.findbugs:jsr305:2.0.1@jar
                    runtimeClasspath
                        module                        : <ROOT>-:library1-MAIN
                        androidLibrary                : com.android.support.test.espresso:espresso-core:3.0.2@aar
                        androidLibrary                : com.android.support.test:runner:1.0.2@aar
                        androidLibrary                : com.android.support:appcompat-v7:28.0.0@aar
                        androidLibrary                : com.android.support.test:monitor:1.0.2@aar
                        androidLibrary                : com.android.support:support-fragment:28.0.0@aar
                        androidLibrary                : com.android.support:animated-vector-drawable:28.0.0@aar
                        androidLibrary                : com.android.support:support-core-ui:28.0.0@aar
                        androidLibrary                : com.android.support:support-core-utils:28.0.0@aar
                        androidLibrary                : com.android.support:support-vector-drawable:28.0.0@aar
                        androidLibrary                : com.android.support:loader:28.0.0@aar
                        androidLibrary                : com.android.support:viewpager:28.0.0@aar
                        androidLibrary                : com.android.support:coordinatorlayout:28.0.0@aar
                        androidLibrary                : com.android.support:drawerlayout:28.0.0@aar
                        androidLibrary                : com.android.support:slidingpanelayout:28.0.0@aar
                        androidLibrary                : com.android.support:customview:28.0.0@aar
                        androidLibrary                : com.android.support:swiperefreshlayout:28.0.0@aar
                        androidLibrary                : com.android.support:asynclayoutinflater:28.0.0@aar
                        androidLibrary                : com.android.support:support-compat:28.0.0@aar
                        androidLibrary                : com.android.support:versionedparcelable:28.0.0@aar
                        androidLibrary                : com.android.support:cursoradapter:28.0.0@aar
                        androidLibrary                : android.arch.lifecycle:runtime:1.1.1@aar
                        androidLibrary                : com.android.support:documentfile:28.0.0@aar
                        androidLibrary                : com.android.support:localbroadcastmanager:28.0.0@aar
                        androidLibrary                : com.android.support:print:28.0.0@aar
                        androidLibrary                : android.arch.lifecycle:viewmodel:1.1.1@aar
                        androidLibrary                : android.arch.lifecycle:livedata:1.1.1@aar
                        androidLibrary                : android.arch.lifecycle:livedata-core:1.1.1@aar
                        androidLibrary                : android.arch.core:runtime:1.1.1@aar
                        androidLibrary                : com.android.support:interpolator:28.0.0@aar
                        androidLibrary                : com.android.support.test.espresso:espresso-idling-resource:3.0.2@aar
                        javaLibrary                   : com.android.support:collections:28.0.0@jar
                        javaLibrary                   : android.arch.lifecycle:common:1.1.1@jar
                        javaLibrary                   : android.arch.core:common:1.1.1@jar
                        javaLibrary                   : com.android.support:support-annotations:28.0.0@jar
                        javaLibrary                   : commons-io:commons-io:2.4@jar
                        javaLibrary                   : junit:junit:4.12@jar
                        javaLibrary                   : org.hamcrest:hamcrest-integration:1.3@jar
                        javaLibrary                   : org.hamcrest:hamcrest-library:1.3@jar
                        javaLibrary                   : org.hamcrest:hamcrest-core:1.3@jar
                        javaLibrary                   : net.sf.kxml:kxml2:2.3.0@jar
                        javaLibrary                   : com.squareup:javawriter:2.1.1@jar
                        javaLibrary                   : javax.inject:javax.inject:1@jar
                        javaLibrary                   : com.google.code.findbugs:jsr305:2.0.1@jar
                ApplicationId                 : com.example.library1.test
                SigningConfigName             : debug
                IsSigned                      : true
                CodeShrinker                  : null
                BuildTasksAndOutputInformation
                    AssembleTaskName              : assembleDebugAndroidTest
                    AssembleTaskOutputListingFile : <ROOT>/library1/build/intermediates/apk_ide_redirect_file/debugAndroidTest/redirect.txt [-]
                GeneratedResourceFolders      : <ROOT>/library1/build/generated/res/rs/androidTest/debug [-]
                GeneratedResourceFolders      : <ROOT>/library1/build/generated/res/resValues/androidTest/debug [-]
                TestOptions
                    AnimationsDisabled            : false
                    Execution                     : HOST
            UnitTestArtifact
                Name                          : UNIT_TEST
                CompileTaskName               : compileDebugUnitTestSources
                AssembleTaskName              : assembleDebugUnitTest
                IsTestArtifact                : true
                IdeSetupTaskNames             : createMockableJar
                GeneratedSourceFolders        : <ROOT>/library1/build/generated/ap_generated_sources/debugUnitTest/out [-]
                ClassesFolder                 : <ROOT>/library1/build/intermediates/compile_and_runtime_not_namespaced_r_class_jar/debugUnitTest/R.jar [-]
                ClassesFolder                 : <ROOT>/library1/build/intermediates/javac/debugUnitTest/classes [-]
                Dependencies
                    compileClasspath
                        module                        : <ROOT>-:library1-MAIN
                        androidLibrary                : com.android.support:appcompat-v7:28.0.0@aar
                        androidLibrary                : com.android.support:support-fragment:28.0.0@aar
                        androidLibrary                : com.android.support:animated-vector-drawable:28.0.0@aar
                        androidLibrary                : com.android.support:support-core-ui:28.0.0@aar
                        androidLibrary                : com.android.support:support-core-utils:28.0.0@aar
                        androidLibrary                : com.android.support:support-vector-drawable:28.0.0@aar
                        androidLibrary                : com.android.support:loader:28.0.0@aar
                        androidLibrary                : com.android.support:viewpager:28.0.0@aar
                        androidLibrary                : com.android.support:coordinatorlayout:28.0.0@aar
                        androidLibrary                : com.android.support:drawerlayout:28.0.0@aar
                        androidLibrary                : com.android.support:slidingpanelayout:28.0.0@aar
                        androidLibrary                : com.android.support:customview:28.0.0@aar
                        androidLibrary                : com.android.support:swiperefreshlayout:28.0.0@aar
                        androidLibrary                : com.android.support:asynclayoutinflater:28.0.0@aar
                        androidLibrary                : com.android.support:support-compat:28.0.0@aar
                        androidLibrary                : com.android.support:versionedparcelable:28.0.0@aar
                        androidLibrary                : com.android.support:cursoradapter:28.0.0@aar
                        androidLibrary                : android.arch.lifecycle:runtime:1.1.1@aar
                        androidLibrary                : com.android.support:documentfile:28.0.0@aar
                        androidLibrary                : com.android.support:localbroadcastmanager:28.0.0@aar
                        androidLibrary                : com.android.support:print:28.0.0@aar
                        androidLibrary                : android.arch.lifecycle:viewmodel:1.1.1@aar
                        androidLibrary                : android.arch.lifecycle:livedata:1.1.1@aar
                        androidLibrary                : android.arch.lifecycle:livedata-core:1.1.1@aar
                        androidLibrary                : android.arch.core:runtime:1.1.1@aar
                        androidLibrary                : com.android.support:interpolator:28.0.0@aar
                        javaLibrary                   : commons-io:commons-io:2.4@jar
                        javaLibrary                   : junit:junit:4.12@jar
                        javaLibrary                   : org.hamcrest:hamcrest-core:1.3@jar
                        javaLibrary                   : com.android.support:collections:28.0.0@jar
                        javaLibrary                   : android.arch.lifecycle:common:1.1.1@jar
                        javaLibrary                   : android.arch.core:common:1.1.1@jar
                        javaLibrary                   : com.android.support:support-annotations:28.0.0@jar
                    runtimeClasspath
                        module                        : <ROOT>-:library1-MAIN
                        androidLibrary                : com.android.support:appcompat-v7:28.0.0@aar
                        androidLibrary                : com.android.support:support-fragment:28.0.0@aar
                        androidLibrary                : com.android.support:animated-vector-drawable:28.0.0@aar
                        androidLibrary                : com.android.support:support-core-ui:28.0.0@aar
                        androidLibrary                : com.android.support:support-core-utils:28.0.0@aar
                        androidLibrary                : com.android.support:support-vector-drawable:28.0.0@aar
                        androidLibrary                : com.android.support:loader:28.0.0@aar
                        androidLibrary                : com.android.support:viewpager:28.0.0@aar
                        androidLibrary                : com.android.support:coordinatorlayout:28.0.0@aar
                        androidLibrary                : com.android.support:drawerlayout:28.0.0@aar
                        androidLibrary                : com.android.support:slidingpanelayout:28.0.0@aar
                        androidLibrary                : com.android.support:customview:28.0.0@aar
                        androidLibrary                : com.android.support:swiperefreshlayout:28.0.0@aar
                        androidLibrary                : com.android.support:asynclayoutinflater:28.0.0@aar
                        androidLibrary                : com.android.support:support-compat:28.0.0@aar
                        androidLibrary                : com.android.support:versionedparcelable:28.0.0@aar
                        androidLibrary                : com.android.support:cursoradapter:28.0.0@aar
                        androidLibrary                : android.arch.lifecycle:runtime:1.1.1@aar
                        androidLibrary                : com.android.support:documentfile:28.0.0@aar
                        androidLibrary                : com.android.support:localbroadcastmanager:28.0.0@aar
                        androidLibrary                : com.android.support:print:28.0.0@aar
                        androidLibrary                : android.arch.lifecycle:viewmodel:1.1.1@aar
                        androidLibrary                : android.arch.lifecycle:livedata:1.1.1@aar
                        androidLibrary                : android.arch.lifecycle:livedata-core:1.1.1@aar
                        androidLibrary                : android.arch.core:runtime:1.1.1@aar
                        androidLibrary                : com.android.support:interpolator:28.0.0@aar
                        javaLibrary                   : commons-io:commons-io:2.4@jar
                        javaLibrary                   : junit:junit:4.12@jar
                        javaLibrary                   : org.hamcrest:hamcrest-core:1.3@jar
                        javaLibrary                   : com.android.support:collections:28.0.0@jar
                        javaLibrary                   : android.arch.lifecycle:common:1.1.1@jar
                        javaLibrary                   : android.arch.core:common:1.1.1@jar
                        javaLibrary                   : com.android.support:support-annotations:28.0.0@jar
                MockablePlatformJar           : <GRADLE>/caches/<TRANSFORMS>/xxxxxxxxxxxxxxxxxxxxxxxxxxxxxxxx/transformed/android.jar
    externalProject               : :library1 (DefaultExternalProject) (*seen*)
MODULE                        : project.library1.androidTest
MODULE                        : project.library1.main
MODULE                        : project.library1.unitTest
MODULE                        : project.library2
    GradleModuleModel
        agpVersion                    : 7.1.0
        gradlePath                    : :library2
        gradleVersion                 : 7.2
        buildFile                     : <ROOT>/library2/build.gradle
        buildFilePath                 : <ROOT>/library2/build.gradle
        rootFolderPath                : <ROOT>
        hasSafeArgsJava               : false
        hasSafeArgsKotlin             : false
    CurrentVariantReportedVersions
        minSdk
            ApiLevel                      : 16
            ApiString                     : 16
        runtimeMinSdk
            ApiLevel                      : 16
            ApiString                     : 16
        targetSdk
            ApiLevel                      : 1
            ApiString                     : 1
    RootBuildId                   : <ROOT>
    BuildId                       : <ROOT>
    ProjectPath                   : :library2
    ModelVersion                  : 7.1.0
    ProjectType                   : PROJECT_TYPE_LIBRARY
    CompileTarget                 : android-32
    BuildFolder                   : <ROOT>/library2/build [-]
    buildToolsVersion             : 30.0.3
    IsBaseSplit                   : false
    GroupId                       : project
    Namespace                     : com.example.library2
    TestNamespace                 : com.example.library2.test
    AaptOptions
        NameSpacing                   : DISABLED
    LintOptions
        IsCheckTestSources            : false
        IsCheckDependencies           : false
        IsAbortOnError                : true
        IsAbsolutePaths               : true
        IsNoLines                     : false
        IsQuiet                       : false
        IsCheckAllWarnings            : false
        IsIgnoreWarnings              : false
        IsWarningsAsErrors            : false
        IsIgnoreTestSources           : false
        IsIgnoreTestFixturesSources   : false
        IsCheckGeneratedSources       : false
        IsCheckReleaseBuilds          : true
        IsExplainIssues               : true
        IsShowAll                     : false
        TextReport                    : false
        HtmlReport                    : true
        XmlReport                     : true
        SarifReport                   : false
    JavaCompileOptions
        Encoding                      : UTF-8
        SourceCompatibility           : 1.8
        TargetCompatibility           : 1.8
        IsCoreLibraryDesugaringEnabled          : false
    AgpFlags
        ApplicationRClassConstantIds  : true
        AestRClassConstantIds         : true
        TransitiveRClasses            : true
        UseAndroidX                   : false
        UsesCompose                   : false
        MlModelBindingEnabled         : false
        AndroidResourcesEnabled       : true
        DataBindingEnabled            : false
<<<<<<< HEAD
=======
        GenerateManifestClass         : false
>>>>>>> 8b7d83e8
    - basicVariant:               : debug
        testApplicationId             : com.example.library2.test
        buildType                     : debug
    - basicVariant:               : release
        buildType                     : release
    BootClassPath                 : <ANDROID_SDK>/platforms/android-32/android.jar
    ViewBindingOptions
        Enabled                       : false
    DefaultConfig
        ProductFlavor
            Name                          : main
            VersionCode                   : 1
            VersionName                   : 1.0
            TestInstrumentationRunner     : android.support.test.runner.AndroidJUnitRunner
            MinSdkVersion
                ApiLevel                      : 16
                ApiString                     : 16
            VectorDrawables
                UseSupportLibrary             : false
        SourceProvider
            Name                          : main
            Manifest                      : <ROOT>/library2/src/main/AndroidManifest.xml
            JavaDirectories               : <ROOT>/library2/src/main/java [-]
            KotlinDirectories             : <ROOT>/library2/src/main/java [-]
            KotlinDirectories             : <ROOT>/library2/src/main/kotlin [-]
            ResourcesDirectories          : <ROOT>/library2/src/main/resources [-]
            AidlDirectories               : <ROOT>/library2/src/main/aidl [-]
            RenderscriptDirectories       : <ROOT>/library2/src/main/rs [-]
            ResDirectories                : <ROOT>/library2/src/main/res
            AssetsDirectories             : <ROOT>/library2/src/main/assets [-]
            JniLibsDirectories            : <ROOT>/library2/src/main/jniLibs [-]
            ShadersDirectories            : <ROOT>/library2/src/main/shaders [-]
        ExtraSourceProviders
            ExtraSourceProvider
                ArtifactName                  : _android_test_
                SourceProvider
                    Name                          : androidTest
                    Manifest                      : <ROOT>/library2/src/androidTest/AndroidManifest.xml [-]
                    JavaDirectories               : <ROOT>/library2/src/androidTest/java
                    KotlinDirectories             : <ROOT>/library2/src/androidTest/java
                    KotlinDirectories             : <ROOT>/library2/src/androidTest/kotlin [-]
                    ResourcesDirectories          : <ROOT>/library2/src/androidTest/resources [-]
                    AidlDirectories               : <ROOT>/library2/src/androidTest/aidl [-]
                    RenderscriptDirectories       : <ROOT>/library2/src/androidTest/rs [-]
                    ResDirectories                : <ROOT>/library2/src/androidTest/res [-]
                    AssetsDirectories             : <ROOT>/library2/src/androidTest/assets [-]
                    JniLibsDirectories            : <ROOT>/library2/src/androidTest/jniLibs [-]
                    ShadersDirectories            : <ROOT>/library2/src/androidTest/shaders [-]
            ExtraSourceProvider
                ArtifactName                  : _unit_test_
                SourceProvider
                    Name                          : test
                    Manifest                      : <ROOT>/library2/src/test/AndroidManifest.xml [-]
                    JavaDirectories               : <ROOT>/library2/src/test/java
                    KotlinDirectories             : <ROOT>/library2/src/test/java
                    KotlinDirectories             : <ROOT>/library2/src/test/kotlin [-]
                    ResourcesDirectories          : <ROOT>/library2/src/test/resources [-]
                    AidlDirectories               : <ROOT>/library2/src/test/aidl [-]
                    RenderscriptDirectories       : <ROOT>/library2/src/test/rs [-]
                    ResDirectories                : <ROOT>/library2/src/test/res [-]
                    AssetsDirectories             : <ROOT>/library2/src/test/assets [-]
                    JniLibsDirectories            : <ROOT>/library2/src/test/jniLibs [-]
                    ShadersDirectories            : <ROOT>/library2/src/test/shaders [-]
    BuildTypes
        BuildType
            Name                          : debug
            IsDebuggable                  : true
            IsJniDebuggable               : false
            IsPseudoLocalesEnabled        : false
            IsRenderscriptDebuggable      : false
            RenderscriptOptimLevel        : 3
            IsMinifyEnabled               : false
            IsZipAlignEnabled             : true
        SourceProvider
            Name                          : debug
            Manifest                      : <ROOT>/library2/src/debug/AndroidManifest.xml [-]
            JavaDirectories               : <ROOT>/library2/src/debug/java [-]
            KotlinDirectories             : <ROOT>/library2/src/debug/java [-]
            KotlinDirectories             : <ROOT>/library2/src/debug/kotlin [-]
            ResourcesDirectories          : <ROOT>/library2/src/debug/resources [-]
            AidlDirectories               : <ROOT>/library2/src/debug/aidl [-]
            RenderscriptDirectories       : <ROOT>/library2/src/debug/rs [-]
            ResDirectories                : <ROOT>/library2/src/debug/res [-]
            AssetsDirectories             : <ROOT>/library2/src/debug/assets [-]
            JniLibsDirectories            : <ROOT>/library2/src/debug/jniLibs [-]
            ShadersDirectories            : <ROOT>/library2/src/debug/shaders [-]
        ExtraSourceProviders
            ExtraSourceProvider
                ArtifactName                  : _android_test_
                SourceProvider
                    Name                          : androidTestDebug
                    Manifest                      : <ROOT>/library2/src/androidTestDebug/AndroidManifest.xml [-]
                    JavaDirectories               : <ROOT>/library2/src/androidTestDebug/java [-]
                    KotlinDirectories             : <ROOT>/library2/src/androidTestDebug/java [-]
                    KotlinDirectories             : <ROOT>/library2/src/androidTestDebug/kotlin [-]
                    ResourcesDirectories          : <ROOT>/library2/src/androidTestDebug/resources [-]
                    AidlDirectories               : <ROOT>/library2/src/androidTestDebug/aidl [-]
                    RenderscriptDirectories       : <ROOT>/library2/src/androidTestDebug/rs [-]
                    ResDirectories                : <ROOT>/library2/src/androidTestDebug/res [-]
                    AssetsDirectories             : <ROOT>/library2/src/androidTestDebug/assets [-]
                    JniLibsDirectories            : <ROOT>/library2/src/androidTestDebug/jniLibs [-]
                    ShadersDirectories            : <ROOT>/library2/src/androidTestDebug/shaders [-]
        ExtraSourceProviders
            ExtraSourceProvider
                ArtifactName                  : _unit_test_
                SourceProvider
                    Name                          : testDebug
                    Manifest                      : <ROOT>/library2/src/testDebug/AndroidManifest.xml [-]
                    JavaDirectories               : <ROOT>/library2/src/testDebug/java [-]
                    KotlinDirectories             : <ROOT>/library2/src/testDebug/java [-]
                    KotlinDirectories             : <ROOT>/library2/src/testDebug/kotlin [-]
                    ResourcesDirectories          : <ROOT>/library2/src/testDebug/resources [-]
                    AidlDirectories               : <ROOT>/library2/src/testDebug/aidl [-]
                    RenderscriptDirectories       : <ROOT>/library2/src/testDebug/rs [-]
                    ResDirectories                : <ROOT>/library2/src/testDebug/res [-]
                    AssetsDirectories             : <ROOT>/library2/src/testDebug/assets [-]
                    JniLibsDirectories            : <ROOT>/library2/src/testDebug/jniLibs [-]
                    ShadersDirectories            : <ROOT>/library2/src/testDebug/shaders [-]
        BuildType
            Name                          : release
            IsDebuggable                  : false
            IsJniDebuggable               : false
            IsPseudoLocalesEnabled        : false
            IsRenderscriptDebuggable      : false
            RenderscriptOptimLevel        : 3
            IsMinifyEnabled               : false
            IsZipAlignEnabled             : true
        SourceProvider
            Name                          : release
            Manifest                      : <ROOT>/library2/src/release/AndroidManifest.xml [-]
            JavaDirectories               : <ROOT>/library2/src/release/java [-]
            KotlinDirectories             : <ROOT>/library2/src/release/java [-]
            KotlinDirectories             : <ROOT>/library2/src/release/kotlin [-]
            ResourcesDirectories          : <ROOT>/library2/src/release/resources [-]
            AidlDirectories               : <ROOT>/library2/src/release/aidl [-]
            RenderscriptDirectories       : <ROOT>/library2/src/release/rs [-]
            ResDirectories                : <ROOT>/library2/src/release/res [-]
            AssetsDirectories             : <ROOT>/library2/src/release/assets [-]
            JniLibsDirectories            : <ROOT>/library2/src/release/jniLibs [-]
            ShadersDirectories            : <ROOT>/library2/src/release/shaders [-]
        ExtraSourceProviders
            ExtraSourceProvider
                ArtifactName                  : _android_test_
                SourceProvider
                    Name                          : androidTestRelease
                    Manifest                      : <ROOT>/library2/src/androidTestRelease/AndroidManifest.xml [-]
                    JavaDirectories               : <ROOT>/library2/src/androidTestRelease/java [-]
                    KotlinDirectories             : <ROOT>/library2/src/androidTestRelease/java [-]
                    KotlinDirectories             : <ROOT>/library2/src/androidTestRelease/kotlin [-]
                    ResourcesDirectories          : <ROOT>/library2/src/androidTestRelease/resources [-]
                    AidlDirectories               : <ROOT>/library2/src/androidTestRelease/aidl [-]
                    RenderscriptDirectories       : <ROOT>/library2/src/androidTestRelease/rs [-]
                    ResDirectories                : <ROOT>/library2/src/androidTestRelease/res [-]
                    AssetsDirectories             : <ROOT>/library2/src/androidTestRelease/assets [-]
                    JniLibsDirectories            : <ROOT>/library2/src/androidTestRelease/jniLibs [-]
                    ShadersDirectories            : <ROOT>/library2/src/androidTestRelease/shaders [-]
        ExtraSourceProviders
            ExtraSourceProvider
                ArtifactName                  : _unit_test_
                SourceProvider
                    Name                          : testRelease
                    Manifest                      : <ROOT>/library2/src/testRelease/AndroidManifest.xml [-]
                    JavaDirectories               : <ROOT>/library2/src/testRelease/java [-]
                    KotlinDirectories             : <ROOT>/library2/src/testRelease/java [-]
                    KotlinDirectories             : <ROOT>/library2/src/testRelease/kotlin [-]
                    ResourcesDirectories          : <ROOT>/library2/src/testRelease/resources [-]
                    AidlDirectories               : <ROOT>/library2/src/testRelease/aidl [-]
                    RenderscriptDirectories       : <ROOT>/library2/src/testRelease/rs [-]
                    ResDirectories                : <ROOT>/library2/src/testRelease/res [-]
                    AssetsDirectories             : <ROOT>/library2/src/testRelease/assets [-]
                    JniLibsDirectories            : <ROOT>/library2/src/testRelease/jniLibs [-]
                    ShadersDirectories            : <ROOT>/library2/src/testRelease/shaders [-]
    SigningConfigs
        SigningConfig
            Name                          : debug
            StoreFile                     : debug.keystore
            StorePassword                 : android
            KeyAlias                      : AndroidDebugKey
    VariantBuildInformation
        VariantBuildInformation
            VariantName                   : debug
            BuildTasksAndOutputInformation
                AssembleTaskName              : assembleDebug
        VariantBuildInformation
            VariantName                   : release
            BuildTasksAndOutputInformation
                AssembleTaskName              : assembleRelease
    IdeVariants
        IdeVariant
            Name                          : debug
            BuildType                     : debug
            DisplayName                   : debug
            InstantAppCompatible          : false
            MinSdkVersion
                ApiLevel                      : 16
                ApiString                     : 16
            VersionCode                   : 1
            VersionNameWithSuffix         : 1.0
            DeprecatedPreMergedApplicationId        : com.example.library2
            TestInstrumentationRunner     : android.support.test.runner.AndroidJUnitRunner
            MainArtifact
                Name                          : MAIN
                CompileTaskName               : compileDebugSources
                AssembleTaskName              : assembleDebug
                IsTestArtifact                : false
                IdeSetupTaskNames             : generateDebugSources
                GeneratedSourceFolders        : <ROOT>/library2/build/generated/aidl_source_output_dir/debug/out [-]
                GeneratedSourceFolders        : <ROOT>/library2/build/generated/ap_generated_sources/debug/out [-]
                GeneratedSourceFolders        : <ROOT>/library2/build/generated/renderscript_source_output_dir/debug/out [-]
                GeneratedSourceFolders        : <ROOT>/library2/build/generated/source/buildConfig/debug [-]
                ClassesFolder                 : <ROOT>/library2/build/intermediates/compile_r_class_jar/debug/R.jar [-]
                ClassesFolder                 : <ROOT>/library2/build/intermediates/javac/debug/classes [-]
                Dependencies
                    compileClasspath
                        module                        : <ROOT>-:library1-MAIN
                        androidLibrary                : com.android.support:appcompat-v7:28.0.0@aar
                        androidLibrary                : com.android.support:support-fragment:28.0.0@aar
                        androidLibrary                : com.android.support:animated-vector-drawable:28.0.0@aar
                        androidLibrary                : com.android.support:support-core-ui:28.0.0@aar
                        androidLibrary                : com.android.support:support-core-utils:28.0.0@aar
                        androidLibrary                : com.android.support:support-vector-drawable:28.0.0@aar
                        androidLibrary                : com.android.support:loader:28.0.0@aar
                        androidLibrary                : com.android.support:viewpager:28.0.0@aar
                        androidLibrary                : com.android.support:coordinatorlayout:28.0.0@aar
                        androidLibrary                : com.android.support:drawerlayout:28.0.0@aar
                        androidLibrary                : com.android.support:slidingpanelayout:28.0.0@aar
                        androidLibrary                : com.android.support:customview:28.0.0@aar
                        androidLibrary                : com.android.support:swiperefreshlayout:28.0.0@aar
                        androidLibrary                : com.android.support:asynclayoutinflater:28.0.0@aar
                        androidLibrary                : com.android.support:support-compat:28.0.0@aar
                        androidLibrary                : com.android.support:versionedparcelable:28.0.0@aar
                        androidLibrary                : com.android.support:cursoradapter:28.0.0@aar
                        androidLibrary                : android.arch.lifecycle:runtime:1.1.1@aar
                        androidLibrary                : com.android.support:documentfile:28.0.0@aar
                        androidLibrary                : com.android.support:localbroadcastmanager:28.0.0@aar
                        androidLibrary                : com.android.support:print:28.0.0@aar
                        androidLibrary                : android.arch.lifecycle:viewmodel:1.1.1@aar
                        androidLibrary                : android.arch.lifecycle:livedata:1.1.1@aar
                        androidLibrary                : android.arch.lifecycle:livedata-core:1.1.1@aar
                        androidLibrary                : android.arch.core:runtime:1.1.1@aar
                        androidLibrary                : com.android.support:interpolator:28.0.0@aar
                        javaLibrary                   : __local_aars__:<ROOT>/library2/libs/fakelib.jar:unspecified@jar
                        javaLibrary                   : com.google.code.gson:gson:2.2.4@jar
                        javaLibrary                   : com.android.support:collections:28.0.0@jar
                        javaLibrary                   : android.arch.lifecycle:common:1.1.1@jar
                        javaLibrary                   : android.arch.core:common:1.1.1@jar
                        javaLibrary                   : com.android.support:support-annotations:28.0.0@jar
                        javaLibrary                   : commons-io:commons-io:2.4@jar
                    runtimeClasspath
                        module                        : <ROOT>-:library1-MAIN
                        androidLibrary                : com.android.support:appcompat-v7:28.0.0@aar
                        androidLibrary                : com.android.support:support-fragment:28.0.0@aar
                        androidLibrary                : com.android.support:animated-vector-drawable:28.0.0@aar
                        androidLibrary                : com.android.support:support-core-ui:28.0.0@aar
                        androidLibrary                : com.android.support:support-core-utils:28.0.0@aar
                        androidLibrary                : com.android.support:support-vector-drawable:28.0.0@aar
                        androidLibrary                : com.android.support:loader:28.0.0@aar
                        androidLibrary                : com.android.support:viewpager:28.0.0@aar
                        androidLibrary                : com.android.support:coordinatorlayout:28.0.0@aar
                        androidLibrary                : com.android.support:drawerlayout:28.0.0@aar
                        androidLibrary                : com.android.support:slidingpanelayout:28.0.0@aar
                        androidLibrary                : com.android.support:customview:28.0.0@aar
                        androidLibrary                : com.android.support:swiperefreshlayout:28.0.0@aar
                        androidLibrary                : com.android.support:asynclayoutinflater:28.0.0@aar
                        androidLibrary                : com.android.support:support-compat:28.0.0@aar
                        androidLibrary                : com.android.support:versionedparcelable:28.0.0@aar
                        androidLibrary                : com.android.support:cursoradapter:28.0.0@aar
                        androidLibrary                : android.arch.lifecycle:runtime:1.1.1@aar
                        androidLibrary                : com.android.support:documentfile:28.0.0@aar
                        androidLibrary                : com.android.support:localbroadcastmanager:28.0.0@aar
                        androidLibrary                : com.android.support:print:28.0.0@aar
                        androidLibrary                : android.arch.lifecycle:viewmodel:1.1.1@aar
                        androidLibrary                : android.arch.lifecycle:livedata:1.1.1@aar
                        androidLibrary                : android.arch.lifecycle:livedata-core:1.1.1@aar
                        androidLibrary                : android.arch.core:runtime:1.1.1@aar
                        androidLibrary                : com.android.support:interpolator:28.0.0@aar
                        javaLibrary                   : __local_aars__:<ROOT>/library2/libs/fakelib.jar:unspecified@jar
                        javaLibrary                   : com.google.code.gson:gson:2.2.4@jar
                        javaLibrary                   : com.android.support:collections:28.0.0@jar
                        javaLibrary                   : android.arch.lifecycle:common:1.1.1@jar
                        javaLibrary                   : android.arch.core:common:1.1.1@jar
                        javaLibrary                   : com.android.support:support-annotations:28.0.0@jar
                        javaLibrary                   : commons-io:commons-io:2.4@jar
                IsSigned                      : false
                CodeShrinker                  : null
                BuildTasksAndOutputInformation
                    AssembleTaskName              : assembleDebug
                GeneratedResourceFolders      : <ROOT>/library2/build/generated/res/rs/debug [-]
                GeneratedResourceFolders      : <ROOT>/library2/build/generated/res/resValues/debug [-]
            AndroidTestArtifact
                Name                          : ANDROID_TEST
                CompileTaskName               : compileDebugAndroidTestSources
                AssembleTaskName              : assembleDebugAndroidTest
                IsTestArtifact                : true
                IdeSetupTaskNames             : generateDebugAndroidTestSources
                GeneratedSourceFolders        : <ROOT>/library2/build/generated/aidl_source_output_dir/debugAndroidTest/out [-]
                GeneratedSourceFolders        : <ROOT>/library2/build/generated/ap_generated_sources/debugAndroidTest/out [-]
                GeneratedSourceFolders        : <ROOT>/library2/build/generated/renderscript_source_output_dir/debugAndroidTest/out [-]
                GeneratedSourceFolders        : <ROOT>/library2/build/generated/source/buildConfig/androidTest/debug [-]
                ClassesFolder                 : <ROOT>/library2/build/intermediates/compile_and_runtime_not_namespaced_r_class_jar/debugAndroidTest/R.jar [-]
                ClassesFolder                 : <ROOT>/library2/build/intermediates/javac/debugAndroidTest/classes [-]
                Dependencies
                    compileClasspath
                        module                        : <ROOT>-:library2-MAIN
                        module                        : <ROOT>-:library1-MAIN
                        androidLibrary                : com.android.support:appcompat-v7:28.0.0@aar
                        androidLibrary                : com.android.support:support-fragment:28.0.0@aar
                        androidLibrary                : com.android.support:animated-vector-drawable:28.0.0@aar
                        androidLibrary                : com.android.support:support-core-ui:28.0.0@aar
                        androidLibrary                : com.android.support:support-core-utils:28.0.0@aar
                        androidLibrary                : com.android.support:support-vector-drawable:28.0.0@aar
                        androidLibrary                : com.android.support:loader:28.0.0@aar
                        androidLibrary                : com.android.support:viewpager:28.0.0@aar
                        androidLibrary                : com.android.support:coordinatorlayout:28.0.0@aar
                        androidLibrary                : com.android.support:drawerlayout:28.0.0@aar
                        androidLibrary                : com.android.support:slidingpanelayout:28.0.0@aar
                        androidLibrary                : com.android.support:customview:28.0.0@aar
                        androidLibrary                : com.android.support:swiperefreshlayout:28.0.0@aar
                        androidLibrary                : com.android.support:asynclayoutinflater:28.0.0@aar
                        androidLibrary                : com.android.support:support-compat:28.0.0@aar
                        androidLibrary                : com.android.support:versionedparcelable:28.0.0@aar
                        androidLibrary                : com.android.support:cursoradapter:28.0.0@aar
                        androidLibrary                : android.arch.lifecycle:runtime:1.1.1@aar
                        androidLibrary                : com.android.support:documentfile:28.0.0@aar
                        androidLibrary                : com.android.support:localbroadcastmanager:28.0.0@aar
                        androidLibrary                : com.android.support:print:28.0.0@aar
                        androidLibrary                : android.arch.lifecycle:viewmodel:1.1.1@aar
                        androidLibrary                : android.arch.lifecycle:livedata:1.1.1@aar
                        androidLibrary                : android.arch.lifecycle:livedata-core:1.1.1@aar
                        androidLibrary                : android.arch.core:runtime:1.1.1@aar
                        androidLibrary                : com.android.support:interpolator:28.0.0@aar
                        javaLibrary                   : __local_aars__:<ROOT>/library2/libs/fakelib.jar:unspecified@jar
                        javaLibrary                   : com.google.code.gson:gson:2.2.4@jar
                        javaLibrary                   : com.android.support:collections:28.0.0@jar
                        javaLibrary                   : android.arch.lifecycle:common:1.1.1@jar
                        javaLibrary                   : android.arch.core:common:1.1.1@jar
                        javaLibrary                   : com.android.support:support-annotations:28.0.0@jar
                        javaLibrary                   : commons-io:commons-io:2.4@jar
                    runtimeClasspath
                        module                        : <ROOT>-:library2-MAIN
                        module                        : <ROOT>-:library1-MAIN
                        androidLibrary                : com.android.support:appcompat-v7:28.0.0@aar
                        androidLibrary                : com.android.support:support-fragment:28.0.0@aar
                        androidLibrary                : com.android.support:animated-vector-drawable:28.0.0@aar
                        androidLibrary                : com.android.support:support-core-ui:28.0.0@aar
                        androidLibrary                : com.android.support:support-core-utils:28.0.0@aar
                        androidLibrary                : com.android.support:support-vector-drawable:28.0.0@aar
                        androidLibrary                : com.android.support:loader:28.0.0@aar
                        androidLibrary                : com.android.support:viewpager:28.0.0@aar
                        androidLibrary                : com.android.support:coordinatorlayout:28.0.0@aar
                        androidLibrary                : com.android.support:drawerlayout:28.0.0@aar
                        androidLibrary                : com.android.support:slidingpanelayout:28.0.0@aar
                        androidLibrary                : com.android.support:customview:28.0.0@aar
                        androidLibrary                : com.android.support:swiperefreshlayout:28.0.0@aar
                        androidLibrary                : com.android.support:asynclayoutinflater:28.0.0@aar
                        androidLibrary                : com.android.support:support-compat:28.0.0@aar
                        androidLibrary                : com.android.support:versionedparcelable:28.0.0@aar
                        androidLibrary                : com.android.support:cursoradapter:28.0.0@aar
                        androidLibrary                : android.arch.lifecycle:runtime:1.1.1@aar
                        androidLibrary                : com.android.support:documentfile:28.0.0@aar
                        androidLibrary                : com.android.support:localbroadcastmanager:28.0.0@aar
                        androidLibrary                : com.android.support:print:28.0.0@aar
                        androidLibrary                : android.arch.lifecycle:viewmodel:1.1.1@aar
                        androidLibrary                : android.arch.lifecycle:livedata:1.1.1@aar
                        androidLibrary                : android.arch.lifecycle:livedata-core:1.1.1@aar
                        androidLibrary                : android.arch.core:runtime:1.1.1@aar
                        androidLibrary                : com.android.support:interpolator:28.0.0@aar
                        javaLibrary                   : __local_aars__:<ROOT>/library2/libs/fakelib.jar:unspecified@jar
                        javaLibrary                   : com.google.code.gson:gson:2.2.4@jar
                        javaLibrary                   : com.android.support:collections:28.0.0@jar
                        javaLibrary                   : android.arch.lifecycle:common:1.1.1@jar
                        javaLibrary                   : android.arch.core:common:1.1.1@jar
                        javaLibrary                   : com.android.support:support-annotations:28.0.0@jar
                        javaLibrary                   : commons-io:commons-io:2.4@jar
                ApplicationId                 : com.example.library2.test
                SigningConfigName             : debug
                IsSigned                      : true
                CodeShrinker                  : null
                BuildTasksAndOutputInformation
                    AssembleTaskName              : assembleDebugAndroidTest
                    AssembleTaskOutputListingFile : <ROOT>/library2/build/intermediates/apk_ide_redirect_file/debugAndroidTest/redirect.txt [-]
                GeneratedResourceFolders      : <ROOT>/library2/build/generated/res/rs/androidTest/debug [-]
                GeneratedResourceFolders      : <ROOT>/library2/build/generated/res/resValues/androidTest/debug [-]
                TestOptions
                    AnimationsDisabled            : false
                    Execution                     : HOST
            UnitTestArtifact
                Name                          : UNIT_TEST
                CompileTaskName               : compileDebugUnitTestSources
                AssembleTaskName              : assembleDebugUnitTest
                IsTestArtifact                : true
                IdeSetupTaskNames             : createMockableJar
                GeneratedSourceFolders        : <ROOT>/library2/build/generated/ap_generated_sources/debugUnitTest/out [-]
                ClassesFolder                 : <ROOT>/library2/build/intermediates/compile_and_runtime_not_namespaced_r_class_jar/debugUnitTest/R.jar [-]
                ClassesFolder                 : <ROOT>/library2/build/intermediates/javac/debugUnitTest/classes [-]
                Dependencies
                    compileClasspath
                        module                        : <ROOT>-:library2-MAIN
                        module                        : <ROOT>-:library1-MAIN
                        androidLibrary                : com.android.support:appcompat-v7:28.0.0@aar
                        androidLibrary                : com.android.support:support-fragment:28.0.0@aar
                        androidLibrary                : com.android.support:animated-vector-drawable:28.0.0@aar
                        androidLibrary                : com.android.support:support-core-ui:28.0.0@aar
                        androidLibrary                : com.android.support:support-core-utils:28.0.0@aar
                        androidLibrary                : com.android.support:support-vector-drawable:28.0.0@aar
                        androidLibrary                : com.android.support:loader:28.0.0@aar
                        androidLibrary                : com.android.support:viewpager:28.0.0@aar
                        androidLibrary                : com.android.support:coordinatorlayout:28.0.0@aar
                        androidLibrary                : com.android.support:drawerlayout:28.0.0@aar
                        androidLibrary                : com.android.support:slidingpanelayout:28.0.0@aar
                        androidLibrary                : com.android.support:customview:28.0.0@aar
                        androidLibrary                : com.android.support:swiperefreshlayout:28.0.0@aar
                        androidLibrary                : com.android.support:asynclayoutinflater:28.0.0@aar
                        androidLibrary                : com.android.support:support-compat:28.0.0@aar
                        androidLibrary                : com.android.support:versionedparcelable:28.0.0@aar
                        androidLibrary                : com.android.support:cursoradapter:28.0.0@aar
                        androidLibrary                : android.arch.lifecycle:runtime:1.1.1@aar
                        androidLibrary                : com.android.support:documentfile:28.0.0@aar
                        androidLibrary                : com.android.support:localbroadcastmanager:28.0.0@aar
                        androidLibrary                : com.android.support:print:28.0.0@aar
                        androidLibrary                : android.arch.lifecycle:viewmodel:1.1.1@aar
                        androidLibrary                : android.arch.lifecycle:livedata:1.1.1@aar
                        androidLibrary                : android.arch.lifecycle:livedata-core:1.1.1@aar
                        androidLibrary                : android.arch.core:runtime:1.1.1@aar
                        androidLibrary                : com.android.support:interpolator:28.0.0@aar
                        javaLibrary                   : __local_aars__:<ROOT>/library2/libs/fakelib.jar:unspecified@jar
                        javaLibrary                   : com.google.code.gson:gson:2.2.4@jar
                        javaLibrary                   : junit:junit:4.12@jar
                        javaLibrary                   : org.hamcrest:hamcrest-core:1.3@jar
                        javaLibrary                   : com.android.support:collections:28.0.0@jar
                        javaLibrary                   : android.arch.lifecycle:common:1.1.1@jar
                        javaLibrary                   : android.arch.core:common:1.1.1@jar
                        javaLibrary                   : com.android.support:support-annotations:28.0.0@jar
                        javaLibrary                   : commons-io:commons-io:2.4@jar
                    runtimeClasspath
                        module                        : <ROOT>-:library2-MAIN
                        module                        : <ROOT>-:library1-MAIN
                        androidLibrary                : com.android.support:appcompat-v7:28.0.0@aar
                        androidLibrary                : com.android.support:support-fragment:28.0.0@aar
                        androidLibrary                : com.android.support:animated-vector-drawable:28.0.0@aar
                        androidLibrary                : com.android.support:support-core-ui:28.0.0@aar
                        androidLibrary                : com.android.support:support-core-utils:28.0.0@aar
                        androidLibrary                : com.android.support:support-vector-drawable:28.0.0@aar
                        androidLibrary                : com.android.support:loader:28.0.0@aar
                        androidLibrary                : com.android.support:viewpager:28.0.0@aar
                        androidLibrary                : com.android.support:coordinatorlayout:28.0.0@aar
                        androidLibrary                : com.android.support:drawerlayout:28.0.0@aar
                        androidLibrary                : com.android.support:slidingpanelayout:28.0.0@aar
                        androidLibrary                : com.android.support:customview:28.0.0@aar
                        androidLibrary                : com.android.support:swiperefreshlayout:28.0.0@aar
                        androidLibrary                : com.android.support:asynclayoutinflater:28.0.0@aar
                        androidLibrary                : com.android.support:support-compat:28.0.0@aar
                        androidLibrary                : com.android.support:versionedparcelable:28.0.0@aar
                        androidLibrary                : com.android.support:cursoradapter:28.0.0@aar
                        androidLibrary                : android.arch.lifecycle:runtime:1.1.1@aar
                        androidLibrary                : com.android.support:documentfile:28.0.0@aar
                        androidLibrary                : com.android.support:localbroadcastmanager:28.0.0@aar
                        androidLibrary                : com.android.support:print:28.0.0@aar
                        androidLibrary                : android.arch.lifecycle:viewmodel:1.1.1@aar
                        androidLibrary                : android.arch.lifecycle:livedata:1.1.1@aar
                        androidLibrary                : android.arch.lifecycle:livedata-core:1.1.1@aar
                        androidLibrary                : android.arch.core:runtime:1.1.1@aar
                        androidLibrary                : com.android.support:interpolator:28.0.0@aar
                        javaLibrary                   : __local_aars__:<ROOT>/library2/libs/fakelib.jar:unspecified@jar
                        javaLibrary                   : com.google.code.gson:gson:2.2.4@jar
                        javaLibrary                   : junit:junit:4.12@jar
                        javaLibrary                   : org.hamcrest:hamcrest-core:1.3@jar
                        javaLibrary                   : com.android.support:collections:28.0.0@jar
                        javaLibrary                   : android.arch.lifecycle:common:1.1.1@jar
                        javaLibrary                   : android.arch.core:common:1.1.1@jar
                        javaLibrary                   : com.android.support:support-annotations:28.0.0@jar
                        javaLibrary                   : commons-io:commons-io:2.4@jar
                MockablePlatformJar           : <GRADLE>/caches/<TRANSFORMS>/xxxxxxxxxxxxxxxxxxxxxxxxxxxxxxxx/transformed/android.jar
    externalProject               : :library2 (DefaultExternalProject) (*seen*)
MODULE                        : project.library2.androidTest
MODULE                        : project.library2.main
MODULE                        : project.library2.unitTest<|MERGE_RESOLUTION|>--- conflicted
+++ resolved
@@ -1258,8 +1258,6 @@
                             qName                         : :library2:testReleaseUnitTest
         sourceSetModel                : DefaultGradleSourceSetModel
         taskModel                     : DefaultGradleTaskModel
-<<<<<<< HEAD
-=======
             tasks
                 test                          : test (DefaultExternalTask)
                     qName                         : :javalib1:test
@@ -1267,7 +1265,6 @@
                     qName                         : :app:testDebugUnitTest
                 testReleaseUnitTest           : testReleaseUnitTest (DefaultExternalTask)
                     qName                         : :app:testReleaseUnitTest
->>>>>>> 8b7d83e8
 MODULE                        : project.app
     GradleModuleModel
         agpVersion                    : 7.1.0
@@ -1336,10 +1333,7 @@
         MlModelBindingEnabled         : false
         AndroidResourcesEnabled       : true
         DataBindingEnabled            : false
-<<<<<<< HEAD
-=======
         GenerateManifestClass         : false
->>>>>>> 8b7d83e8
     - basicVariant:               : debug
         applicationId                 : com.example.alruiz.transitive_dependencies
         testApplicationId             : com.example.alruiz.transitive_dependencies.test
@@ -1983,10 +1977,7 @@
         MlModelBindingEnabled         : false
         AndroidResourcesEnabled       : true
         DataBindingEnabled            : false
-<<<<<<< HEAD
-=======
         GenerateManifestClass         : false
->>>>>>> 8b7d83e8
     - basicVariant:               : debug
         testApplicationId             : com.example.library1.test
         buildType                     : debug
@@ -2538,10 +2529,7 @@
         MlModelBindingEnabled         : false
         AndroidResourcesEnabled       : true
         DataBindingEnabled            : false
-<<<<<<< HEAD
-=======
         GenerateManifestClass         : false
->>>>>>> 8b7d83e8
     - basicVariant:               : debug
         testApplicationId             : com.example.library2.test
         buildType                     : debug
