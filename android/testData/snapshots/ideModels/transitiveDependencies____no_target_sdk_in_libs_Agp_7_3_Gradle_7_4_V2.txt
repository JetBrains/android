--- conflicted
+++ resolved
@@ -1234,8 +1234,6 @@
                             qName                         : :library2:testReleaseUnitTest
         sourceSetModel                : DefaultGradleSourceSetModel
         taskModel                     : DefaultGradleTaskModel
-<<<<<<< HEAD
-=======
             tasks
                 test                          : test (DefaultExternalTask)
                     qName                         : :javalib1:test
@@ -1243,7 +1241,6 @@
                     qName                         : :app:testDebugUnitTest
                 testReleaseUnitTest           : testReleaseUnitTest (DefaultExternalTask)
                     qName                         : :app:testReleaseUnitTest
->>>>>>> 8b7d83e8
 MODULE                        : project.app
     GradleModuleModel
         agpVersion                    : 7.3.0
@@ -1312,10 +1309,7 @@
         MlModelBindingEnabled         : false
         AndroidResourcesEnabled       : true
         DataBindingEnabled            : false
-<<<<<<< HEAD
-=======
         GenerateManifestClass         : false
->>>>>>> 8b7d83e8
     - basicVariant:               : debug
         applicationId                 : com.example.alruiz.transitive_dependencies
         testApplicationId             : com.example.alruiz.transitive_dependencies.test
@@ -2428,10 +2422,7 @@
         MlModelBindingEnabled         : false
         AndroidResourcesEnabled       : true
         DataBindingEnabled            : false
-<<<<<<< HEAD
-=======
         GenerateManifestClass         : false
->>>>>>> 8b7d83e8
     - basicVariant:               : debug
         testApplicationId             : com.example.library1.test
         buildType                     : debug
@@ -3521,10 +3512,7 @@
         MlModelBindingEnabled         : false
         AndroidResourcesEnabled       : true
         DataBindingEnabled            : false
-<<<<<<< HEAD
-=======
         GenerateManifestClass         : false
->>>>>>> 8b7d83e8
     - basicVariant:               : debug
         testApplicationId             : com.example.library2.test
         buildType                     : debug
