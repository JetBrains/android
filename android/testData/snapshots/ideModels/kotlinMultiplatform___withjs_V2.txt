    MODULE                        : kotlinMultiPlatform
        ExternalModuleGroup           :
        ExternalModuleVersion         : unspecified
        LinkedProjectId               : kotlinMultiPlatform
        LinkedProjectPath             : <ROOT>
        RootProjectPath               : <ROOT>
        COMPILER_MODULE_EXTENSION
            compilerSourceOutputPath      : file://<ROOT>/build/classes/production/kotlinMultiPlatform [-]
            compilerTestOutputPath        : file://<ROOT>/build/classes/test/kotlinMultiPlatform [-]
            isCompilerPathInherited       : true
            isExcludeOutput               : true
        ModuleFile                    : <ROOT>/.idea/modules/kotlinMultiPlatform.iml [-]
        ModuleTypeName                : JAVA_MODULE
        CONENT_ENTRY                  : file://<ROOT>
            EXCLUDE_FOLDER                : file://<ROOT>/.gradle
            EXCLUDE_FOLDER                : file://<ROOT>/build [-]
        JDK                           : <NAME_CUT> JavaSDK
        *isInherited                  : true
        ORDER_ENTRY                   : <Module source>
        BUILD_TASKS
    LIBRARY_TABLE
        - library                     : android.arch.core:runtime:1.1.1@aar (IdeAndroidLibraryImpl)
            aidlFolder                    : <GRADLE>/caches/<GRADLE_VERSION>/transforms/xxxxxxxxxxxxxxxxxxxxxxxxxxxxxxxx/transformed/runtime-1.1.1/aidl [-]
            artifact                      : <M2>/android/arch/core/runtime/1.1.1/runtime-1.1.1.aar
            artifactAddress               : android.arch.core:runtime:1.1.1@aar
            assetsFolder                  : <GRADLE>/caches/<GRADLE_VERSION>/transforms/xxxxxxxxxxxxxxxxxxxxxxxxxxxxxxxx/transformed/runtime-1.1.1/assets [-]
            - compileJarFiles             : <GRADLE>/caches/<GRADLE_VERSION>/transforms/xxxxxxxxxxxxxxxxxxxxxxxxxxxxxxxx/transformed/runtime-1.1.1/jars/classes.jar
            component                     : android.arch.core:runtime:1.1.1
            externalAnnotations           : <GRADLE>/caches/<GRADLE_VERSION>/transforms/xxxxxxxxxxxxxxxxxxxxxxxxxxxxxxxx/transformed/runtime-1.1.1/annotations.zip [-]
            folder                        : <GRADLE>/caches/<GRADLE_VERSION>/transforms/xxxxxxxxxxxxxxxxxxxxxxxxxxxxxxxx/transformed/runtime-1.1.1
            jniFolder                     : <GRADLE>/caches/<GRADLE_VERSION>/transforms/xxxxxxxxxxxxxxxxxxxxxxxxxxxxxxxx/transformed/runtime-1.1.1/jni [-]
            manifest                      : <GRADLE>/caches/<GRADLE_VERSION>/transforms/xxxxxxxxxxxxxxxxxxxxxxxxxxxxxxxx/transformed/runtime-1.1.1/AndroidManifest.xml
            proguardRules                 : <GRADLE>/caches/<GRADLE_VERSION>/transforms/xxxxxxxxxxxxxxxxxxxxxxxxxxxxxxxx/transformed/runtime-1.1.1/proguard.txt [-]
            publicResources               : <GRADLE>/caches/<GRADLE_VERSION>/transforms/xxxxxxxxxxxxxxxxxxxxxxxxxxxxxxxx/transformed/runtime-1.1.1/public.txt [-]
            renderscriptFolder            : <GRADLE>/caches/<GRADLE_VERSION>/transforms/xxxxxxxxxxxxxxxxxxxxxxxxxxxxxxxx/transformed/runtime-1.1.1/rs [-]
            resFolder                     : <GRADLE>/caches/<GRADLE_VERSION>/transforms/xxxxxxxxxxxxxxxxxxxxxxxxxxxxxxxx/transformed/runtime-1.1.1/res [-]
            resStaticLibrary              : <GRADLE>/caches/<GRADLE_VERSION>/transforms/xxxxxxxxxxxxxxxxxxxxxxxxxxxxxxxx/transformed/runtime-1.1.1/res.apk [-]
            - runtimeJarFiles             : <GRADLE>/caches/<GRADLE_VERSION>/transforms/xxxxxxxxxxxxxxxxxxxxxxxxxxxxxxxx/transformed/runtime-1.1.1/jars/classes.jar
            symbolFile                    : <GRADLE>/caches/<GRADLE_VERSION>/transforms/xxxxxxxxxxxxxxxxxxxxxxxxxxxxxxxx/transformed/runtime-1.1.1/R.txt
        - library                     : android.arch.lifecycle:livedata-core:1.1.1@aar (IdeAndroidLibraryImpl)
            aidlFolder                    : <GRADLE>/caches/<GRADLE_VERSION>/transforms/xxxxxxxxxxxxxxxxxxxxxxxxxxxxxxxx/transformed/livedata-core-1.1.1/aidl [-]
            artifact                      : <M2>/android/arch/lifecycle/livedata-core/1.1.1/livedata-core-1.1.1.aar
            artifactAddress               : android.arch.lifecycle:livedata-core:1.1.1@aar
            assetsFolder                  : <GRADLE>/caches/<GRADLE_VERSION>/transforms/xxxxxxxxxxxxxxxxxxxxxxxxxxxxxxxx/transformed/livedata-core-1.1.1/assets [-]
            - compileJarFiles             : <GRADLE>/caches/<GRADLE_VERSION>/transforms/xxxxxxxxxxxxxxxxxxxxxxxxxxxxxxxx/transformed/livedata-core-1.1.1/jars/classes.jar
            component                     : android.arch.lifecycle:livedata-core:1.1.1
            externalAnnotations           : <GRADLE>/caches/<GRADLE_VERSION>/transforms/xxxxxxxxxxxxxxxxxxxxxxxxxxxxxxxx/transformed/livedata-core-1.1.1/annotations.zip [-]
            folder                        : <GRADLE>/caches/<GRADLE_VERSION>/transforms/xxxxxxxxxxxxxxxxxxxxxxxxxxxxxxxx/transformed/livedata-core-1.1.1
            jniFolder                     : <GRADLE>/caches/<GRADLE_VERSION>/transforms/xxxxxxxxxxxxxxxxxxxxxxxxxxxxxxxx/transformed/livedata-core-1.1.1/jni [-]
            manifest                      : <GRADLE>/caches/<GRADLE_VERSION>/transforms/xxxxxxxxxxxxxxxxxxxxxxxxxxxxxxxx/transformed/livedata-core-1.1.1/AndroidManifest.xml
            proguardRules                 : <GRADLE>/caches/<GRADLE_VERSION>/transforms/xxxxxxxxxxxxxxxxxxxxxxxxxxxxxxxx/transformed/livedata-core-1.1.1/proguard.txt [-]
            publicResources               : <GRADLE>/caches/<GRADLE_VERSION>/transforms/xxxxxxxxxxxxxxxxxxxxxxxxxxxxxxxx/transformed/livedata-core-1.1.1/public.txt [-]
            renderscriptFolder            : <GRADLE>/caches/<GRADLE_VERSION>/transforms/xxxxxxxxxxxxxxxxxxxxxxxxxxxxxxxx/transformed/livedata-core-1.1.1/rs [-]
            resFolder                     : <GRADLE>/caches/<GRADLE_VERSION>/transforms/xxxxxxxxxxxxxxxxxxxxxxxxxxxxxxxx/transformed/livedata-core-1.1.1/res [-]
            resStaticLibrary              : <GRADLE>/caches/<GRADLE_VERSION>/transforms/xxxxxxxxxxxxxxxxxxxxxxxxxxxxxxxx/transformed/livedata-core-1.1.1/res.apk [-]
            - runtimeJarFiles             : <GRADLE>/caches/<GRADLE_VERSION>/transforms/xxxxxxxxxxxxxxxxxxxxxxxxxxxxxxxx/transformed/livedata-core-1.1.1/jars/classes.jar
            symbolFile                    : <GRADLE>/caches/<GRADLE_VERSION>/transforms/xxxxxxxxxxxxxxxxxxxxxxxxxxxxxxxx/transformed/livedata-core-1.1.1/R.txt
        - library                     : android.arch.lifecycle:livedata:1.1.1@aar (IdeAndroidLibraryImpl)
            aidlFolder                    : <GRADLE>/caches/<GRADLE_VERSION>/transforms/xxxxxxxxxxxxxxxxxxxxxxxxxxxxxxxx/transformed/livedata-1.1.1/aidl [-]
            artifact                      : <M2>/android/arch/lifecycle/livedata/1.1.1/livedata-1.1.1.aar
            artifactAddress               : android.arch.lifecycle:livedata:1.1.1@aar
            assetsFolder                  : <GRADLE>/caches/<GRADLE_VERSION>/transforms/xxxxxxxxxxxxxxxxxxxxxxxxxxxxxxxx/transformed/livedata-1.1.1/assets [-]
            - compileJarFiles             : <GRADLE>/caches/<GRADLE_VERSION>/transforms/xxxxxxxxxxxxxxxxxxxxxxxxxxxxxxxx/transformed/livedata-1.1.1/jars/classes.jar
            component                     : android.arch.lifecycle:livedata:1.1.1
            externalAnnotations           : <GRADLE>/caches/<GRADLE_VERSION>/transforms/xxxxxxxxxxxxxxxxxxxxxxxxxxxxxxxx/transformed/livedata-1.1.1/annotations.zip [-]
            folder                        : <GRADLE>/caches/<GRADLE_VERSION>/transforms/xxxxxxxxxxxxxxxxxxxxxxxxxxxxxxxx/transformed/livedata-1.1.1
            jniFolder                     : <GRADLE>/caches/<GRADLE_VERSION>/transforms/xxxxxxxxxxxxxxxxxxxxxxxxxxxxxxxx/transformed/livedata-1.1.1/jni [-]
            manifest                      : <GRADLE>/caches/<GRADLE_VERSION>/transforms/xxxxxxxxxxxxxxxxxxxxxxxxxxxxxxxx/transformed/livedata-1.1.1/AndroidManifest.xml
            proguardRules                 : <GRADLE>/caches/<GRADLE_VERSION>/transforms/xxxxxxxxxxxxxxxxxxxxxxxxxxxxxxxx/transformed/livedata-1.1.1/proguard.txt [-]
            publicResources               : <GRADLE>/caches/<GRADLE_VERSION>/transforms/xxxxxxxxxxxxxxxxxxxxxxxxxxxxxxxx/transformed/livedata-1.1.1/public.txt [-]
            renderscriptFolder            : <GRADLE>/caches/<GRADLE_VERSION>/transforms/xxxxxxxxxxxxxxxxxxxxxxxxxxxxxxxx/transformed/livedata-1.1.1/rs [-]
            resFolder                     : <GRADLE>/caches/<GRADLE_VERSION>/transforms/xxxxxxxxxxxxxxxxxxxxxxxxxxxxxxxx/transformed/livedata-1.1.1/res [-]
            resStaticLibrary              : <GRADLE>/caches/<GRADLE_VERSION>/transforms/xxxxxxxxxxxxxxxxxxxxxxxxxxxxxxxx/transformed/livedata-1.1.1/res.apk [-]
            - runtimeJarFiles             : <GRADLE>/caches/<GRADLE_VERSION>/transforms/xxxxxxxxxxxxxxxxxxxxxxxxxxxxxxxx/transformed/livedata-1.1.1/jars/classes.jar
            symbolFile                    : <GRADLE>/caches/<GRADLE_VERSION>/transforms/xxxxxxxxxxxxxxxxxxxxxxxxxxxxxxxx/transformed/livedata-1.1.1/R.txt
        - library                     : android.arch.lifecycle:runtime:1.1.1@aar (IdeAndroidLibraryImpl)
            aidlFolder                    : <GRADLE>/caches/<GRADLE_VERSION>/transforms/xxxxxxxxxxxxxxxxxxxxxxxxxxxxxxxx/transformed/runtime-1.1.1/aidl [-]
            artifact                      : <M2>/android/arch/lifecycle/runtime/1.1.1/runtime-1.1.1.aar
            artifactAddress               : android.arch.lifecycle:runtime:1.1.1@aar
            assetsFolder                  : <GRADLE>/caches/<GRADLE_VERSION>/transforms/xxxxxxxxxxxxxxxxxxxxxxxxxxxxxxxx/transformed/runtime-1.1.1/assets [-]
            - compileJarFiles             : <GRADLE>/caches/<GRADLE_VERSION>/transforms/xxxxxxxxxxxxxxxxxxxxxxxxxxxxxxxx/transformed/runtime-1.1.1/jars/classes.jar
            component                     : android.arch.lifecycle:runtime:1.1.1
            externalAnnotations           : <GRADLE>/caches/<GRADLE_VERSION>/transforms/xxxxxxxxxxxxxxxxxxxxxxxxxxxxxxxx/transformed/runtime-1.1.1/annotations.zip [-]
            folder                        : <GRADLE>/caches/<GRADLE_VERSION>/transforms/xxxxxxxxxxxxxxxxxxxxxxxxxxxxxxxx/transformed/runtime-1.1.1
            jniFolder                     : <GRADLE>/caches/<GRADLE_VERSION>/transforms/xxxxxxxxxxxxxxxxxxxxxxxxxxxxxxxx/transformed/runtime-1.1.1/jni [-]
            manifest                      : <GRADLE>/caches/<GRADLE_VERSION>/transforms/xxxxxxxxxxxxxxxxxxxxxxxxxxxxxxxx/transformed/runtime-1.1.1/AndroidManifest.xml
            proguardRules                 : <GRADLE>/caches/<GRADLE_VERSION>/transforms/xxxxxxxxxxxxxxxxxxxxxxxxxxxxxxxx/transformed/runtime-1.1.1/proguard.txt
            publicResources               : <GRADLE>/caches/<GRADLE_VERSION>/transforms/xxxxxxxxxxxxxxxxxxxxxxxxxxxxxxxx/transformed/runtime-1.1.1/public.txt [-]
            renderscriptFolder            : <GRADLE>/caches/<GRADLE_VERSION>/transforms/xxxxxxxxxxxxxxxxxxxxxxxxxxxxxxxx/transformed/runtime-1.1.1/rs [-]
            resFolder                     : <GRADLE>/caches/<GRADLE_VERSION>/transforms/xxxxxxxxxxxxxxxxxxxxxxxxxxxxxxxx/transformed/runtime-1.1.1/res [-]
            resStaticLibrary              : <GRADLE>/caches/<GRADLE_VERSION>/transforms/xxxxxxxxxxxxxxxxxxxxxxxxxxxxxxxx/transformed/runtime-1.1.1/res.apk [-]
            - runtimeJarFiles             : <GRADLE>/caches/<GRADLE_VERSION>/transforms/xxxxxxxxxxxxxxxxxxxxxxxxxxxxxxxx/transformed/runtime-1.1.1/jars/classes.jar
            symbolFile                    : <GRADLE>/caches/<GRADLE_VERSION>/transforms/xxxxxxxxxxxxxxxxxxxxxxxxxxxxxxxx/transformed/runtime-1.1.1/R.txt
        - library                     : android.arch.lifecycle:viewmodel:1.1.1@aar (IdeAndroidLibraryImpl)
            aidlFolder                    : <GRADLE>/caches/<GRADLE_VERSION>/transforms/xxxxxxxxxxxxxxxxxxxxxxxxxxxxxxxx/transformed/viewmodel-1.1.1/aidl [-]
            artifact                      : <M2>/android/arch/lifecycle/viewmodel/1.1.1/viewmodel-1.1.1.aar
            artifactAddress               : android.arch.lifecycle:viewmodel:1.1.1@aar
            assetsFolder                  : <GRADLE>/caches/<GRADLE_VERSION>/transforms/xxxxxxxxxxxxxxxxxxxxxxxxxxxxxxxx/transformed/viewmodel-1.1.1/assets [-]
            - compileJarFiles             : <GRADLE>/caches/<GRADLE_VERSION>/transforms/xxxxxxxxxxxxxxxxxxxxxxxxxxxxxxxx/transformed/viewmodel-1.1.1/jars/classes.jar
            component                     : android.arch.lifecycle:viewmodel:1.1.1
            externalAnnotations           : <GRADLE>/caches/<GRADLE_VERSION>/transforms/xxxxxxxxxxxxxxxxxxxxxxxxxxxxxxxx/transformed/viewmodel-1.1.1/annotations.zip [-]
            folder                        : <GRADLE>/caches/<GRADLE_VERSION>/transforms/xxxxxxxxxxxxxxxxxxxxxxxxxxxxxxxx/transformed/viewmodel-1.1.1
            jniFolder                     : <GRADLE>/caches/<GRADLE_VERSION>/transforms/xxxxxxxxxxxxxxxxxxxxxxxxxxxxxxxx/transformed/viewmodel-1.1.1/jni [-]
            manifest                      : <GRADLE>/caches/<GRADLE_VERSION>/transforms/xxxxxxxxxxxxxxxxxxxxxxxxxxxxxxxx/transformed/viewmodel-1.1.1/AndroidManifest.xml
            proguardRules                 : <GRADLE>/caches/<GRADLE_VERSION>/transforms/xxxxxxxxxxxxxxxxxxxxxxxxxxxxxxxx/transformed/viewmodel-1.1.1/proguard.txt
            publicResources               : <GRADLE>/caches/<GRADLE_VERSION>/transforms/xxxxxxxxxxxxxxxxxxxxxxxxxxxxxxxx/transformed/viewmodel-1.1.1/public.txt [-]
            renderscriptFolder            : <GRADLE>/caches/<GRADLE_VERSION>/transforms/xxxxxxxxxxxxxxxxxxxxxxxxxxxxxxxx/transformed/viewmodel-1.1.1/rs [-]
            resFolder                     : <GRADLE>/caches/<GRADLE_VERSION>/transforms/xxxxxxxxxxxxxxxxxxxxxxxxxxxxxxxx/transformed/viewmodel-1.1.1/res [-]
            resStaticLibrary              : <GRADLE>/caches/<GRADLE_VERSION>/transforms/xxxxxxxxxxxxxxxxxxxxxxxxxxxxxxxx/transformed/viewmodel-1.1.1/res.apk [-]
            - runtimeJarFiles             : <GRADLE>/caches/<GRADLE_VERSION>/transforms/xxxxxxxxxxxxxxxxxxxxxxxxxxxxxxxx/transformed/viewmodel-1.1.1/jars/classes.jar
            symbolFile                    : <GRADLE>/caches/<GRADLE_VERSION>/transforms/xxxxxxxxxxxxxxxxxxxxxxxxxxxxxxxx/transformed/viewmodel-1.1.1/R.txt
        - library                     : com.android.support.test:monitor:1.0.2@aar (IdeAndroidLibraryImpl)
            aidlFolder                    : <GRADLE>/caches/<GRADLE_VERSION>/transforms/xxxxxxxxxxxxxxxxxxxxxxxxxxxxxxxx/transformed/monitor-1.0.2/aidl [-]
            artifact                      : <M2>/com/android/support/test/monitor/1.0.2/monitor-1.0.2.aar
            artifactAddress               : com.android.support.test:monitor:1.0.2@aar
            assetsFolder                  : <GRADLE>/caches/<GRADLE_VERSION>/transforms/xxxxxxxxxxxxxxxxxxxxxxxxxxxxxxxx/transformed/monitor-1.0.2/assets [-]
            - compileJarFiles             : <GRADLE>/caches/<GRADLE_VERSION>/transforms/xxxxxxxxxxxxxxxxxxxxxxxxxxxxxxxx/transformed/monitor-1.0.2/jars/classes.jar
            component                     : com.android.support.test:monitor:1.0.2
            externalAnnotations           : <GRADLE>/caches/<GRADLE_VERSION>/transforms/xxxxxxxxxxxxxxxxxxxxxxxxxxxxxxxx/transformed/monitor-1.0.2/annotations.zip [-]
            folder                        : <GRADLE>/caches/<GRADLE_VERSION>/transforms/xxxxxxxxxxxxxxxxxxxxxxxxxxxxxxxx/transformed/monitor-1.0.2
            jniFolder                     : <GRADLE>/caches/<GRADLE_VERSION>/transforms/xxxxxxxxxxxxxxxxxxxxxxxxxxxxxxxx/transformed/monitor-1.0.2/jni [-]
            manifest                      : <GRADLE>/caches/<GRADLE_VERSION>/transforms/xxxxxxxxxxxxxxxxxxxxxxxxxxxxxxxx/transformed/monitor-1.0.2/AndroidManifest.xml
            proguardRules                 : <GRADLE>/caches/<GRADLE_VERSION>/transforms/xxxxxxxxxxxxxxxxxxxxxxxxxxxxxxxx/transformed/monitor-1.0.2/proguard.txt
            publicResources               : <GRADLE>/caches/<GRADLE_VERSION>/transforms/xxxxxxxxxxxxxxxxxxxxxxxxxxxxxxxx/transformed/monitor-1.0.2/public.txt [-]
            renderscriptFolder            : <GRADLE>/caches/<GRADLE_VERSION>/transforms/xxxxxxxxxxxxxxxxxxxxxxxxxxxxxxxx/transformed/monitor-1.0.2/rs [-]
            resFolder                     : <GRADLE>/caches/<GRADLE_VERSION>/transforms/xxxxxxxxxxxxxxxxxxxxxxxxxxxxxxxx/transformed/monitor-1.0.2/res [-]
            resStaticLibrary              : <GRADLE>/caches/<GRADLE_VERSION>/transforms/xxxxxxxxxxxxxxxxxxxxxxxxxxxxxxxx/transformed/monitor-1.0.2/res.apk [-]
            - runtimeJarFiles             : <GRADLE>/caches/<GRADLE_VERSION>/transforms/xxxxxxxxxxxxxxxxxxxxxxxxxxxxxxxx/transformed/monitor-1.0.2/jars/classes.jar
            symbolFile                    : <GRADLE>/caches/<GRADLE_VERSION>/transforms/xxxxxxxxxxxxxxxxxxxxxxxxxxxxxxxx/transformed/monitor-1.0.2/R.txt
        - library                     : com.android.support.test:runner:1.0.2@aar (IdeAndroidLibraryImpl)
            aidlFolder                    : <GRADLE>/caches/<GRADLE_VERSION>/transforms/xxxxxxxxxxxxxxxxxxxxxxxxxxxxxxxx/transformed/runner-1.0.2/aidl [-]
            artifact                      : <M2>/com/android/support/test/runner/1.0.2/runner-1.0.2.aar
            artifactAddress               : com.android.support.test:runner:1.0.2@aar
            assetsFolder                  : <GRADLE>/caches/<GRADLE_VERSION>/transforms/xxxxxxxxxxxxxxxxxxxxxxxxxxxxxxxx/transformed/runner-1.0.2/assets [-]
            - compileJarFiles             : <GRADLE>/caches/<GRADLE_VERSION>/transforms/xxxxxxxxxxxxxxxxxxxxxxxxxxxxxxxx/transformed/runner-1.0.2/jars/classes.jar
            component                     : com.android.support.test:runner:1.0.2
            externalAnnotations           : <GRADLE>/caches/<GRADLE_VERSION>/transforms/xxxxxxxxxxxxxxxxxxxxxxxxxxxxxxxx/transformed/runner-1.0.2/annotations.zip [-]
            folder                        : <GRADLE>/caches/<GRADLE_VERSION>/transforms/xxxxxxxxxxxxxxxxxxxxxxxxxxxxxxxx/transformed/runner-1.0.2
            jniFolder                     : <GRADLE>/caches/<GRADLE_VERSION>/transforms/xxxxxxxxxxxxxxxxxxxxxxxxxxxxxxxx/transformed/runner-1.0.2/jni [-]
            manifest                      : <GRADLE>/caches/<GRADLE_VERSION>/transforms/xxxxxxxxxxxxxxxxxxxxxxxxxxxxxxxx/transformed/runner-1.0.2/AndroidManifest.xml
            proguardRules                 : <GRADLE>/caches/<GRADLE_VERSION>/transforms/xxxxxxxxxxxxxxxxxxxxxxxxxxxxxxxx/transformed/runner-1.0.2/proguard.txt
            publicResources               : <GRADLE>/caches/<GRADLE_VERSION>/transforms/xxxxxxxxxxxxxxxxxxxxxxxxxxxxxxxx/transformed/runner-1.0.2/public.txt [-]
            renderscriptFolder            : <GRADLE>/caches/<GRADLE_VERSION>/transforms/xxxxxxxxxxxxxxxxxxxxxxxxxxxxxxxx/transformed/runner-1.0.2/rs [-]
            resFolder                     : <GRADLE>/caches/<GRADLE_VERSION>/transforms/xxxxxxxxxxxxxxxxxxxxxxxxxxxxxxxx/transformed/runner-1.0.2/res [-]
            resStaticLibrary              : <GRADLE>/caches/<GRADLE_VERSION>/transforms/xxxxxxxxxxxxxxxxxxxxxxxxxxxxxxxx/transformed/runner-1.0.2/res.apk [-]
            - runtimeJarFiles             : <GRADLE>/caches/<GRADLE_VERSION>/transforms/xxxxxxxxxxxxxxxxxxxxxxxxxxxxxxxx/transformed/runner-1.0.2/jars/classes.jar
            symbolFile                    : <GRADLE>/caches/<GRADLE_VERSION>/transforms/xxxxxxxxxxxxxxxxxxxxxxxxxxxxxxxx/transformed/runner-1.0.2/R.txt
        - library                     : com.android.support:animated-vector-drawable:28.0.0@aar (IdeAndroidLibraryImpl)
            aidlFolder                    : <GRADLE>/caches/<GRADLE_VERSION>/transforms/xxxxxxxxxxxxxxxxxxxxxxxxxxxxxxxx/transformed/animated-vector-drawable-28.0.0/aidl [-]
            artifact                      : <M2>/com/android/support/animated-vector-drawable/28.0.0/animated-vector-drawable-28.0.0.aar
            artifactAddress               : com.android.support:animated-vector-drawable:28.0.0@aar
            assetsFolder                  : <GRADLE>/caches/<GRADLE_VERSION>/transforms/xxxxxxxxxxxxxxxxxxxxxxxxxxxxxxxx/transformed/animated-vector-drawable-28.0.0/assets [-]
            - compileJarFiles             : <GRADLE>/caches/<GRADLE_VERSION>/transforms/xxxxxxxxxxxxxxxxxxxxxxxxxxxxxxxx/transformed/animated-vector-drawable-28.0.0/jars/classes.jar
            component                     : com.android.support:animated-vector-drawable:28.0.0
            externalAnnotations           : <GRADLE>/caches/<GRADLE_VERSION>/transforms/xxxxxxxxxxxxxxxxxxxxxxxxxxxxxxxx/transformed/animated-vector-drawable-28.0.0/annotations.zip [-]
            folder                        : <GRADLE>/caches/<GRADLE_VERSION>/transforms/xxxxxxxxxxxxxxxxxxxxxxxxxxxxxxxx/transformed/animated-vector-drawable-28.0.0
            jniFolder                     : <GRADLE>/caches/<GRADLE_VERSION>/transforms/xxxxxxxxxxxxxxxxxxxxxxxxxxxxxxxx/transformed/animated-vector-drawable-28.0.0/jni [-]
            manifest                      : <GRADLE>/caches/<GRADLE_VERSION>/transforms/xxxxxxxxxxxxxxxxxxxxxxxxxxxxxxxx/transformed/animated-vector-drawable-28.0.0/AndroidManifest.xml
            proguardRules                 : <GRADLE>/caches/<GRADLE_VERSION>/transforms/xxxxxxxxxxxxxxxxxxxxxxxxxxxxxxxx/transformed/animated-vector-drawable-28.0.0/proguard.txt
            publicResources               : <GRADLE>/caches/<GRADLE_VERSION>/transforms/xxxxxxxxxxxxxxxxxxxxxxxxxxxxxxxx/transformed/animated-vector-drawable-28.0.0/public.txt [-]
            renderscriptFolder            : <GRADLE>/caches/<GRADLE_VERSION>/transforms/xxxxxxxxxxxxxxxxxxxxxxxxxxxxxxxx/transformed/animated-vector-drawable-28.0.0/rs [-]
            resFolder                     : <GRADLE>/caches/<GRADLE_VERSION>/transforms/xxxxxxxxxxxxxxxxxxxxxxxxxxxxxxxx/transformed/animated-vector-drawable-28.0.0/res [-]
            resStaticLibrary              : <GRADLE>/caches/<GRADLE_VERSION>/transforms/xxxxxxxxxxxxxxxxxxxxxxxxxxxxxxxx/transformed/animated-vector-drawable-28.0.0/res.apk [-]
            - runtimeJarFiles             : <GRADLE>/caches/<GRADLE_VERSION>/transforms/xxxxxxxxxxxxxxxxxxxxxxxxxxxxxxxx/transformed/animated-vector-drawable-28.0.0/jars/classes.jar
            symbolFile                    : <GRADLE>/caches/<GRADLE_VERSION>/transforms/xxxxxxxxxxxxxxxxxxxxxxxxxxxxxxxx/transformed/animated-vector-drawable-28.0.0/R.txt
        - library                     : com.android.support:appcompat-v7:28.0.0@aar (IdeAndroidLibraryImpl)
            aidlFolder                    : <GRADLE>/caches/<GRADLE_VERSION>/transforms/xxxxxxxxxxxxxxxxxxxxxxxxxxxxxxxx/transformed/appcompat-v7-28.0.0/aidl [-]
            artifact                      : <M2>/com/android/support/appcompat-v7/28.0.0/appcompat-v7-28.0.0.aar
            artifactAddress               : com.android.support:appcompat-v7:28.0.0@aar
            assetsFolder                  : <GRADLE>/caches/<GRADLE_VERSION>/transforms/xxxxxxxxxxxxxxxxxxxxxxxxxxxxxxxx/transformed/appcompat-v7-28.0.0/assets [-]
            - compileJarFiles             : <GRADLE>/caches/<GRADLE_VERSION>/transforms/xxxxxxxxxxxxxxxxxxxxxxxxxxxxxxxx/transformed/appcompat-v7-28.0.0/jars/classes.jar
            component                     : com.android.support:appcompat-v7:28.0.0
            externalAnnotations           : <GRADLE>/caches/<GRADLE_VERSION>/transforms/xxxxxxxxxxxxxxxxxxxxxxxxxxxxxxxx/transformed/appcompat-v7-28.0.0/annotations.zip
            folder                        : <GRADLE>/caches/<GRADLE_VERSION>/transforms/xxxxxxxxxxxxxxxxxxxxxxxxxxxxxxxx/transformed/appcompat-v7-28.0.0
            jniFolder                     : <GRADLE>/caches/<GRADLE_VERSION>/transforms/xxxxxxxxxxxxxxxxxxxxxxxxxxxxxxxx/transformed/appcompat-v7-28.0.0/jni [-]
            manifest                      : <GRADLE>/caches/<GRADLE_VERSION>/transforms/xxxxxxxxxxxxxxxxxxxxxxxxxxxxxxxx/transformed/appcompat-v7-28.0.0/AndroidManifest.xml
            proguardRules                 : <GRADLE>/caches/<GRADLE_VERSION>/transforms/xxxxxxxxxxxxxxxxxxxxxxxxxxxxxxxx/transformed/appcompat-v7-28.0.0/proguard.txt
            publicResources               : <GRADLE>/caches/<GRADLE_VERSION>/transforms/xxxxxxxxxxxxxxxxxxxxxxxxxxxxxxxx/transformed/appcompat-v7-28.0.0/public.txt
            renderscriptFolder            : <GRADLE>/caches/<GRADLE_VERSION>/transforms/xxxxxxxxxxxxxxxxxxxxxxxxxxxxxxxx/transformed/appcompat-v7-28.0.0/rs [-]
            resFolder                     : <GRADLE>/caches/<GRADLE_VERSION>/transforms/xxxxxxxxxxxxxxxxxxxxxxxxxxxxxxxx/transformed/appcompat-v7-28.0.0/res
            resStaticLibrary              : <GRADLE>/caches/<GRADLE_VERSION>/transforms/xxxxxxxxxxxxxxxxxxxxxxxxxxxxxxxx/transformed/appcompat-v7-28.0.0/res.apk [-]
            - runtimeJarFiles             : <GRADLE>/caches/<GRADLE_VERSION>/transforms/xxxxxxxxxxxxxxxxxxxxxxxxxxxxxxxx/transformed/appcompat-v7-28.0.0/jars/classes.jar
            symbolFile                    : <GRADLE>/caches/<GRADLE_VERSION>/transforms/xxxxxxxxxxxxxxxxxxxxxxxxxxxxxxxx/transformed/appcompat-v7-28.0.0/R.txt
        - library                     : com.android.support:asynclayoutinflater:28.0.0@aar (IdeAndroidLibraryImpl)
            aidlFolder                    : <GRADLE>/caches/<GRADLE_VERSION>/transforms/xxxxxxxxxxxxxxxxxxxxxxxxxxxxxxxx/transformed/asynclayoutinflater-28.0.0/aidl [-]
            artifact                      : <M2>/com/android/support/asynclayoutinflater/28.0.0/asynclayoutinflater-28.0.0.aar
            artifactAddress               : com.android.support:asynclayoutinflater:28.0.0@aar
            assetsFolder                  : <GRADLE>/caches/<GRADLE_VERSION>/transforms/xxxxxxxxxxxxxxxxxxxxxxxxxxxxxxxx/transformed/asynclayoutinflater-28.0.0/assets [-]
            - compileJarFiles             : <GRADLE>/caches/<GRADLE_VERSION>/transforms/xxxxxxxxxxxxxxxxxxxxxxxxxxxxxxxx/transformed/asynclayoutinflater-28.0.0/jars/classes.jar
            component                     : com.android.support:asynclayoutinflater:28.0.0
            externalAnnotations           : <GRADLE>/caches/<GRADLE_VERSION>/transforms/xxxxxxxxxxxxxxxxxxxxxxxxxxxxxxxx/transformed/asynclayoutinflater-28.0.0/annotations.zip [-]
            folder                        : <GRADLE>/caches/<GRADLE_VERSION>/transforms/xxxxxxxxxxxxxxxxxxxxxxxxxxxxxxxx/transformed/asynclayoutinflater-28.0.0
            jniFolder                     : <GRADLE>/caches/<GRADLE_VERSION>/transforms/xxxxxxxxxxxxxxxxxxxxxxxxxxxxxxxx/transformed/asynclayoutinflater-28.0.0/jni [-]
            manifest                      : <GRADLE>/caches/<GRADLE_VERSION>/transforms/xxxxxxxxxxxxxxxxxxxxxxxxxxxxxxxx/transformed/asynclayoutinflater-28.0.0/AndroidManifest.xml
            proguardRules                 : <GRADLE>/caches/<GRADLE_VERSION>/transforms/xxxxxxxxxxxxxxxxxxxxxxxxxxxxxxxx/transformed/asynclayoutinflater-28.0.0/proguard.txt [-]
            publicResources               : <GRADLE>/caches/<GRADLE_VERSION>/transforms/xxxxxxxxxxxxxxxxxxxxxxxxxxxxxxxx/transformed/asynclayoutinflater-28.0.0/public.txt [-]
            renderscriptFolder            : <GRADLE>/caches/<GRADLE_VERSION>/transforms/xxxxxxxxxxxxxxxxxxxxxxxxxxxxxxxx/transformed/asynclayoutinflater-28.0.0/rs [-]
            resFolder                     : <GRADLE>/caches/<GRADLE_VERSION>/transforms/xxxxxxxxxxxxxxxxxxxxxxxxxxxxxxxx/transformed/asynclayoutinflater-28.0.0/res [-]
            resStaticLibrary              : <GRADLE>/caches/<GRADLE_VERSION>/transforms/xxxxxxxxxxxxxxxxxxxxxxxxxxxxxxxx/transformed/asynclayoutinflater-28.0.0/res.apk [-]
            - runtimeJarFiles             : <GRADLE>/caches/<GRADLE_VERSION>/transforms/xxxxxxxxxxxxxxxxxxxxxxxxxxxxxxxx/transformed/asynclayoutinflater-28.0.0/jars/classes.jar
            symbolFile                    : <GRADLE>/caches/<GRADLE_VERSION>/transforms/xxxxxxxxxxxxxxxxxxxxxxxxxxxxxxxx/transformed/asynclayoutinflater-28.0.0/R.txt
        - library                     : com.android.support:coordinatorlayout:28.0.0@aar (IdeAndroidLibraryImpl)
            aidlFolder                    : <GRADLE>/caches/<GRADLE_VERSION>/transforms/xxxxxxxxxxxxxxxxxxxxxxxxxxxxxxxx/transformed/coordinatorlayout-28.0.0/aidl [-]
            artifact                      : <M2>/com/android/support/coordinatorlayout/28.0.0/coordinatorlayout-28.0.0.aar
            artifactAddress               : com.android.support:coordinatorlayout:28.0.0@aar
            assetsFolder                  : <GRADLE>/caches/<GRADLE_VERSION>/transforms/xxxxxxxxxxxxxxxxxxxxxxxxxxxxxxxx/transformed/coordinatorlayout-28.0.0/assets [-]
            - compileJarFiles             : <GRADLE>/caches/<GRADLE_VERSION>/transforms/xxxxxxxxxxxxxxxxxxxxxxxxxxxxxxxx/transformed/coordinatorlayout-28.0.0/jars/classes.jar
            component                     : com.android.support:coordinatorlayout:28.0.0
            externalAnnotations           : <GRADLE>/caches/<GRADLE_VERSION>/transforms/xxxxxxxxxxxxxxxxxxxxxxxxxxxxxxxx/transformed/coordinatorlayout-28.0.0/annotations.zip
            folder                        : <GRADLE>/caches/<GRADLE_VERSION>/transforms/xxxxxxxxxxxxxxxxxxxxxxxxxxxxxxxx/transformed/coordinatorlayout-28.0.0
            jniFolder                     : <GRADLE>/caches/<GRADLE_VERSION>/transforms/xxxxxxxxxxxxxxxxxxxxxxxxxxxxxxxx/transformed/coordinatorlayout-28.0.0/jni [-]
            manifest                      : <GRADLE>/caches/<GRADLE_VERSION>/transforms/xxxxxxxxxxxxxxxxxxxxxxxxxxxxxxxx/transformed/coordinatorlayout-28.0.0/AndroidManifest.xml
            proguardRules                 : <GRADLE>/caches/<GRADLE_VERSION>/transforms/xxxxxxxxxxxxxxxxxxxxxxxxxxxxxxxx/transformed/coordinatorlayout-28.0.0/proguard.txt
            publicResources               : <GRADLE>/caches/<GRADLE_VERSION>/transforms/xxxxxxxxxxxxxxxxxxxxxxxxxxxxxxxx/transformed/coordinatorlayout-28.0.0/public.txt
            renderscriptFolder            : <GRADLE>/caches/<GRADLE_VERSION>/transforms/xxxxxxxxxxxxxxxxxxxxxxxxxxxxxxxx/transformed/coordinatorlayout-28.0.0/rs [-]
            resFolder                     : <GRADLE>/caches/<GRADLE_VERSION>/transforms/xxxxxxxxxxxxxxxxxxxxxxxxxxxxxxxx/transformed/coordinatorlayout-28.0.0/res
            resStaticLibrary              : <GRADLE>/caches/<GRADLE_VERSION>/transforms/xxxxxxxxxxxxxxxxxxxxxxxxxxxxxxxx/transformed/coordinatorlayout-28.0.0/res.apk [-]
            - runtimeJarFiles             : <GRADLE>/caches/<GRADLE_VERSION>/transforms/xxxxxxxxxxxxxxxxxxxxxxxxxxxxxxxx/transformed/coordinatorlayout-28.0.0/jars/classes.jar
            symbolFile                    : <GRADLE>/caches/<GRADLE_VERSION>/transforms/xxxxxxxxxxxxxxxxxxxxxxxxxxxxxxxx/transformed/coordinatorlayout-28.0.0/R.txt
        - library                     : com.android.support:cursoradapter:28.0.0@aar (IdeAndroidLibraryImpl)
            aidlFolder                    : <GRADLE>/caches/<GRADLE_VERSION>/transforms/xxxxxxxxxxxxxxxxxxxxxxxxxxxxxxxx/transformed/cursoradapter-28.0.0/aidl [-]
            artifact                      : <M2>/com/android/support/cursoradapter/28.0.0/cursoradapter-28.0.0.aar
            artifactAddress               : com.android.support:cursoradapter:28.0.0@aar
            assetsFolder                  : <GRADLE>/caches/<GRADLE_VERSION>/transforms/xxxxxxxxxxxxxxxxxxxxxxxxxxxxxxxx/transformed/cursoradapter-28.0.0/assets [-]
            - compileJarFiles             : <GRADLE>/caches/<GRADLE_VERSION>/transforms/xxxxxxxxxxxxxxxxxxxxxxxxxxxxxxxx/transformed/cursoradapter-28.0.0/jars/classes.jar
            component                     : com.android.support:cursoradapter:28.0.0
            externalAnnotations           : <GRADLE>/caches/<GRADLE_VERSION>/transforms/xxxxxxxxxxxxxxxxxxxxxxxxxxxxxxxx/transformed/cursoradapter-28.0.0/annotations.zip [-]
            folder                        : <GRADLE>/caches/<GRADLE_VERSION>/transforms/xxxxxxxxxxxxxxxxxxxxxxxxxxxxxxxx/transformed/cursoradapter-28.0.0
            jniFolder                     : <GRADLE>/caches/<GRADLE_VERSION>/transforms/xxxxxxxxxxxxxxxxxxxxxxxxxxxxxxxx/transformed/cursoradapter-28.0.0/jni [-]
            manifest                      : <GRADLE>/caches/<GRADLE_VERSION>/transforms/xxxxxxxxxxxxxxxxxxxxxxxxxxxxxxxx/transformed/cursoradapter-28.0.0/AndroidManifest.xml
            proguardRules                 : <GRADLE>/caches/<GRADLE_VERSION>/transforms/xxxxxxxxxxxxxxxxxxxxxxxxxxxxxxxx/transformed/cursoradapter-28.0.0/proguard.txt [-]
            publicResources               : <GRADLE>/caches/<GRADLE_VERSION>/transforms/xxxxxxxxxxxxxxxxxxxxxxxxxxxxxxxx/transformed/cursoradapter-28.0.0/public.txt [-]
            renderscriptFolder            : <GRADLE>/caches/<GRADLE_VERSION>/transforms/xxxxxxxxxxxxxxxxxxxxxxxxxxxxxxxx/transformed/cursoradapter-28.0.0/rs [-]
            resFolder                     : <GRADLE>/caches/<GRADLE_VERSION>/transforms/xxxxxxxxxxxxxxxxxxxxxxxxxxxxxxxx/transformed/cursoradapter-28.0.0/res [-]
            resStaticLibrary              : <GRADLE>/caches/<GRADLE_VERSION>/transforms/xxxxxxxxxxxxxxxxxxxxxxxxxxxxxxxx/transformed/cursoradapter-28.0.0/res.apk [-]
            - runtimeJarFiles             : <GRADLE>/caches/<GRADLE_VERSION>/transforms/xxxxxxxxxxxxxxxxxxxxxxxxxxxxxxxx/transformed/cursoradapter-28.0.0/jars/classes.jar
            symbolFile                    : <GRADLE>/caches/<GRADLE_VERSION>/transforms/xxxxxxxxxxxxxxxxxxxxxxxxxxxxxxxx/transformed/cursoradapter-28.0.0/R.txt
        - library                     : com.android.support:customview:28.0.0@aar (IdeAndroidLibraryImpl)
            aidlFolder                    : <GRADLE>/caches/<GRADLE_VERSION>/transforms/xxxxxxxxxxxxxxxxxxxxxxxxxxxxxxxx/transformed/customview-28.0.0/aidl [-]
            artifact                      : <M2>/com/android/support/customview/28.0.0/customview-28.0.0.aar
            artifactAddress               : com.android.support:customview:28.0.0@aar
            assetsFolder                  : <GRADLE>/caches/<GRADLE_VERSION>/transforms/xxxxxxxxxxxxxxxxxxxxxxxxxxxxxxxx/transformed/customview-28.0.0/assets [-]
            - compileJarFiles             : <GRADLE>/caches/<GRADLE_VERSION>/transforms/xxxxxxxxxxxxxxxxxxxxxxxxxxxxxxxx/transformed/customview-28.0.0/jars/classes.jar
            component                     : com.android.support:customview:28.0.0
            externalAnnotations           : <GRADLE>/caches/<GRADLE_VERSION>/transforms/xxxxxxxxxxxxxxxxxxxxxxxxxxxxxxxx/transformed/customview-28.0.0/annotations.zip [-]
            folder                        : <GRADLE>/caches/<GRADLE_VERSION>/transforms/xxxxxxxxxxxxxxxxxxxxxxxxxxxxxxxx/transformed/customview-28.0.0
            jniFolder                     : <GRADLE>/caches/<GRADLE_VERSION>/transforms/xxxxxxxxxxxxxxxxxxxxxxxxxxxxxxxx/transformed/customview-28.0.0/jni [-]
            manifest                      : <GRADLE>/caches/<GRADLE_VERSION>/transforms/xxxxxxxxxxxxxxxxxxxxxxxxxxxxxxxx/transformed/customview-28.0.0/AndroidManifest.xml
            proguardRules                 : <GRADLE>/caches/<GRADLE_VERSION>/transforms/xxxxxxxxxxxxxxxxxxxxxxxxxxxxxxxx/transformed/customview-28.0.0/proguard.txt [-]
            publicResources               : <GRADLE>/caches/<GRADLE_VERSION>/transforms/xxxxxxxxxxxxxxxxxxxxxxxxxxxxxxxx/transformed/customview-28.0.0/public.txt [-]
            renderscriptFolder            : <GRADLE>/caches/<GRADLE_VERSION>/transforms/xxxxxxxxxxxxxxxxxxxxxxxxxxxxxxxx/transformed/customview-28.0.0/rs [-]
            resFolder                     : <GRADLE>/caches/<GRADLE_VERSION>/transforms/xxxxxxxxxxxxxxxxxxxxxxxxxxxxxxxx/transformed/customview-28.0.0/res [-]
            resStaticLibrary              : <GRADLE>/caches/<GRADLE_VERSION>/transforms/xxxxxxxxxxxxxxxxxxxxxxxxxxxxxxxx/transformed/customview-28.0.0/res.apk [-]
            - runtimeJarFiles             : <GRADLE>/caches/<GRADLE_VERSION>/transforms/xxxxxxxxxxxxxxxxxxxxxxxxxxxxxxxx/transformed/customview-28.0.0/jars/classes.jar
            symbolFile                    : <GRADLE>/caches/<GRADLE_VERSION>/transforms/xxxxxxxxxxxxxxxxxxxxxxxxxxxxxxxx/transformed/customview-28.0.0/R.txt
        - library                     : com.android.support:documentfile:28.0.0@aar (IdeAndroidLibraryImpl)
            aidlFolder                    : <GRADLE>/caches/<GRADLE_VERSION>/transforms/xxxxxxxxxxxxxxxxxxxxxxxxxxxxxxxx/transformed/documentfile-28.0.0/aidl [-]
            artifact                      : <M2>/com/android/support/documentfile/28.0.0/documentfile-28.0.0.aar
            artifactAddress               : com.android.support:documentfile:28.0.0@aar
            assetsFolder                  : <GRADLE>/caches/<GRADLE_VERSION>/transforms/xxxxxxxxxxxxxxxxxxxxxxxxxxxxxxxx/transformed/documentfile-28.0.0/assets [-]
            - compileJarFiles             : <GRADLE>/caches/<GRADLE_VERSION>/transforms/xxxxxxxxxxxxxxxxxxxxxxxxxxxxxxxx/transformed/documentfile-28.0.0/jars/classes.jar
            component                     : com.android.support:documentfile:28.0.0
            externalAnnotations           : <GRADLE>/caches/<GRADLE_VERSION>/transforms/xxxxxxxxxxxxxxxxxxxxxxxxxxxxxxxx/transformed/documentfile-28.0.0/annotations.zip [-]
            folder                        : <GRADLE>/caches/<GRADLE_VERSION>/transforms/xxxxxxxxxxxxxxxxxxxxxxxxxxxxxxxx/transformed/documentfile-28.0.0
            jniFolder                     : <GRADLE>/caches/<GRADLE_VERSION>/transforms/xxxxxxxxxxxxxxxxxxxxxxxxxxxxxxxx/transformed/documentfile-28.0.0/jni [-]
            manifest                      : <GRADLE>/caches/<GRADLE_VERSION>/transforms/xxxxxxxxxxxxxxxxxxxxxxxxxxxxxxxx/transformed/documentfile-28.0.0/AndroidManifest.xml
            proguardRules                 : <GRADLE>/caches/<GRADLE_VERSION>/transforms/xxxxxxxxxxxxxxxxxxxxxxxxxxxxxxxx/transformed/documentfile-28.0.0/proguard.txt [-]
            publicResources               : <GRADLE>/caches/<GRADLE_VERSION>/transforms/xxxxxxxxxxxxxxxxxxxxxxxxxxxxxxxx/transformed/documentfile-28.0.0/public.txt [-]
            renderscriptFolder            : <GRADLE>/caches/<GRADLE_VERSION>/transforms/xxxxxxxxxxxxxxxxxxxxxxxxxxxxxxxx/transformed/documentfile-28.0.0/rs [-]
            resFolder                     : <GRADLE>/caches/<GRADLE_VERSION>/transforms/xxxxxxxxxxxxxxxxxxxxxxxxxxxxxxxx/transformed/documentfile-28.0.0/res [-]
            resStaticLibrary              : <GRADLE>/caches/<GRADLE_VERSION>/transforms/xxxxxxxxxxxxxxxxxxxxxxxxxxxxxxxx/transformed/documentfile-28.0.0/res.apk [-]
            - runtimeJarFiles             : <GRADLE>/caches/<GRADLE_VERSION>/transforms/xxxxxxxxxxxxxxxxxxxxxxxxxxxxxxxx/transformed/documentfile-28.0.0/jars/classes.jar
            symbolFile                    : <GRADLE>/caches/<GRADLE_VERSION>/transforms/xxxxxxxxxxxxxxxxxxxxxxxxxxxxxxxx/transformed/documentfile-28.0.0/R.txt
        - library                     : com.android.support:drawerlayout:28.0.0@aar (IdeAndroidLibraryImpl)
            aidlFolder                    : <GRADLE>/caches/<GRADLE_VERSION>/transforms/xxxxxxxxxxxxxxxxxxxxxxxxxxxxxxxx/transformed/drawerlayout-28.0.0/aidl [-]
            artifact                      : <M2>/com/android/support/drawerlayout/28.0.0/drawerlayout-28.0.0.aar
            artifactAddress               : com.android.support:drawerlayout:28.0.0@aar
            assetsFolder                  : <GRADLE>/caches/<GRADLE_VERSION>/transforms/xxxxxxxxxxxxxxxxxxxxxxxxxxxxxxxx/transformed/drawerlayout-28.0.0/assets [-]
            - compileJarFiles             : <GRADLE>/caches/<GRADLE_VERSION>/transforms/xxxxxxxxxxxxxxxxxxxxxxxxxxxxxxxx/transformed/drawerlayout-28.0.0/jars/classes.jar
            component                     : com.android.support:drawerlayout:28.0.0
            externalAnnotations           : <GRADLE>/caches/<GRADLE_VERSION>/transforms/xxxxxxxxxxxxxxxxxxxxxxxxxxxxxxxx/transformed/drawerlayout-28.0.0/annotations.zip
            folder                        : <GRADLE>/caches/<GRADLE_VERSION>/transforms/xxxxxxxxxxxxxxxxxxxxxxxxxxxxxxxx/transformed/drawerlayout-28.0.0
            jniFolder                     : <GRADLE>/caches/<GRADLE_VERSION>/transforms/xxxxxxxxxxxxxxxxxxxxxxxxxxxxxxxx/transformed/drawerlayout-28.0.0/jni [-]
            manifest                      : <GRADLE>/caches/<GRADLE_VERSION>/transforms/xxxxxxxxxxxxxxxxxxxxxxxxxxxxxxxx/transformed/drawerlayout-28.0.0/AndroidManifest.xml
            proguardRules                 : <GRADLE>/caches/<GRADLE_VERSION>/transforms/xxxxxxxxxxxxxxxxxxxxxxxxxxxxxxxx/transformed/drawerlayout-28.0.0/proguard.txt [-]
            publicResources               : <GRADLE>/caches/<GRADLE_VERSION>/transforms/xxxxxxxxxxxxxxxxxxxxxxxxxxxxxxxx/transformed/drawerlayout-28.0.0/public.txt [-]
            renderscriptFolder            : <GRADLE>/caches/<GRADLE_VERSION>/transforms/xxxxxxxxxxxxxxxxxxxxxxxxxxxxxxxx/transformed/drawerlayout-28.0.0/rs [-]
            resFolder                     : <GRADLE>/caches/<GRADLE_VERSION>/transforms/xxxxxxxxxxxxxxxxxxxxxxxxxxxxxxxx/transformed/drawerlayout-28.0.0/res [-]
            resStaticLibrary              : <GRADLE>/caches/<GRADLE_VERSION>/transforms/xxxxxxxxxxxxxxxxxxxxxxxxxxxxxxxx/transformed/drawerlayout-28.0.0/res.apk [-]
            - runtimeJarFiles             : <GRADLE>/caches/<GRADLE_VERSION>/transforms/xxxxxxxxxxxxxxxxxxxxxxxxxxxxxxxx/transformed/drawerlayout-28.0.0/jars/classes.jar
            symbolFile                    : <GRADLE>/caches/<GRADLE_VERSION>/transforms/xxxxxxxxxxxxxxxxxxxxxxxxxxxxxxxx/transformed/drawerlayout-28.0.0/R.txt
        - library                     : com.android.support:interpolator:28.0.0@aar (IdeAndroidLibraryImpl)
            aidlFolder                    : <GRADLE>/caches/<GRADLE_VERSION>/transforms/xxxxxxxxxxxxxxxxxxxxxxxxxxxxxxxx/transformed/interpolator-28.0.0/aidl [-]
            artifact                      : <M2>/com/android/support/interpolator/28.0.0/interpolator-28.0.0.aar
            artifactAddress               : com.android.support:interpolator:28.0.0@aar
            assetsFolder                  : <GRADLE>/caches/<GRADLE_VERSION>/transforms/xxxxxxxxxxxxxxxxxxxxxxxxxxxxxxxx/transformed/interpolator-28.0.0/assets [-]
            - compileJarFiles             : <GRADLE>/caches/<GRADLE_VERSION>/transforms/xxxxxxxxxxxxxxxxxxxxxxxxxxxxxxxx/transformed/interpolator-28.0.0/jars/classes.jar
            component                     : com.android.support:interpolator:28.0.0
            externalAnnotations           : <GRADLE>/caches/<GRADLE_VERSION>/transforms/xxxxxxxxxxxxxxxxxxxxxxxxxxxxxxxx/transformed/interpolator-28.0.0/annotations.zip [-]
            folder                        : <GRADLE>/caches/<GRADLE_VERSION>/transforms/xxxxxxxxxxxxxxxxxxxxxxxxxxxxxxxx/transformed/interpolator-28.0.0
            jniFolder                     : <GRADLE>/caches/<GRADLE_VERSION>/transforms/xxxxxxxxxxxxxxxxxxxxxxxxxxxxxxxx/transformed/interpolator-28.0.0/jni [-]
            manifest                      : <GRADLE>/caches/<GRADLE_VERSION>/transforms/xxxxxxxxxxxxxxxxxxxxxxxxxxxxxxxx/transformed/interpolator-28.0.0/AndroidManifest.xml
            proguardRules                 : <GRADLE>/caches/<GRADLE_VERSION>/transforms/xxxxxxxxxxxxxxxxxxxxxxxxxxxxxxxx/transformed/interpolator-28.0.0/proguard.txt [-]
            publicResources               : <GRADLE>/caches/<GRADLE_VERSION>/transforms/xxxxxxxxxxxxxxxxxxxxxxxxxxxxxxxx/transformed/interpolator-28.0.0/public.txt [-]
            renderscriptFolder            : <GRADLE>/caches/<GRADLE_VERSION>/transforms/xxxxxxxxxxxxxxxxxxxxxxxxxxxxxxxx/transformed/interpolator-28.0.0/rs [-]
            resFolder                     : <GRADLE>/caches/<GRADLE_VERSION>/transforms/xxxxxxxxxxxxxxxxxxxxxxxxxxxxxxxx/transformed/interpolator-28.0.0/res [-]
            resStaticLibrary              : <GRADLE>/caches/<GRADLE_VERSION>/transforms/xxxxxxxxxxxxxxxxxxxxxxxxxxxxxxxx/transformed/interpolator-28.0.0/res.apk [-]
            - runtimeJarFiles             : <GRADLE>/caches/<GRADLE_VERSION>/transforms/xxxxxxxxxxxxxxxxxxxxxxxxxxxxxxxx/transformed/interpolator-28.0.0/jars/classes.jar
            symbolFile                    : <GRADLE>/caches/<GRADLE_VERSION>/transforms/xxxxxxxxxxxxxxxxxxxxxxxxxxxxxxxx/transformed/interpolator-28.0.0/R.txt
        - library                     : com.android.support:loader:28.0.0@aar (IdeAndroidLibraryImpl)
            aidlFolder                    : <GRADLE>/caches/<GRADLE_VERSION>/transforms/xxxxxxxxxxxxxxxxxxxxxxxxxxxxxxxx/transformed/loader-28.0.0/aidl [-]
            artifact                      : <M2>/com/android/support/loader/28.0.0/loader-28.0.0.aar
            artifactAddress               : com.android.support:loader:28.0.0@aar
            assetsFolder                  : <GRADLE>/caches/<GRADLE_VERSION>/transforms/xxxxxxxxxxxxxxxxxxxxxxxxxxxxxxxx/transformed/loader-28.0.0/assets [-]
            - compileJarFiles             : <GRADLE>/caches/<GRADLE_VERSION>/transforms/xxxxxxxxxxxxxxxxxxxxxxxxxxxxxxxx/transformed/loader-28.0.0/jars/classes.jar
            component                     : com.android.support:loader:28.0.0
            externalAnnotations           : <GRADLE>/caches/<GRADLE_VERSION>/transforms/xxxxxxxxxxxxxxxxxxxxxxxxxxxxxxxx/transformed/loader-28.0.0/annotations.zip [-]
            folder                        : <GRADLE>/caches/<GRADLE_VERSION>/transforms/xxxxxxxxxxxxxxxxxxxxxxxxxxxxxxxx/transformed/loader-28.0.0
            jniFolder                     : <GRADLE>/caches/<GRADLE_VERSION>/transforms/xxxxxxxxxxxxxxxxxxxxxxxxxxxxxxxx/transformed/loader-28.0.0/jni [-]
            manifest                      : <GRADLE>/caches/<GRADLE_VERSION>/transforms/xxxxxxxxxxxxxxxxxxxxxxxxxxxxxxxx/transformed/loader-28.0.0/AndroidManifest.xml
            proguardRules                 : <GRADLE>/caches/<GRADLE_VERSION>/transforms/xxxxxxxxxxxxxxxxxxxxxxxxxxxxxxxx/transformed/loader-28.0.0/proguard.txt [-]
            publicResources               : <GRADLE>/caches/<GRADLE_VERSION>/transforms/xxxxxxxxxxxxxxxxxxxxxxxxxxxxxxxx/transformed/loader-28.0.0/public.txt [-]
            renderscriptFolder            : <GRADLE>/caches/<GRADLE_VERSION>/transforms/xxxxxxxxxxxxxxxxxxxxxxxxxxxxxxxx/transformed/loader-28.0.0/rs [-]
            resFolder                     : <GRADLE>/caches/<GRADLE_VERSION>/transforms/xxxxxxxxxxxxxxxxxxxxxxxxxxxxxxxx/transformed/loader-28.0.0/res [-]
            resStaticLibrary              : <GRADLE>/caches/<GRADLE_VERSION>/transforms/xxxxxxxxxxxxxxxxxxxxxxxxxxxxxxxx/transformed/loader-28.0.0/res.apk [-]
            - runtimeJarFiles             : <GRADLE>/caches/<GRADLE_VERSION>/transforms/xxxxxxxxxxxxxxxxxxxxxxxxxxxxxxxx/transformed/loader-28.0.0/jars/classes.jar
            symbolFile                    : <GRADLE>/caches/<GRADLE_VERSION>/transforms/xxxxxxxxxxxxxxxxxxxxxxxxxxxxxxxx/transformed/loader-28.0.0/R.txt
        - library                     : com.android.support:localbroadcastmanager:28.0.0@aar (IdeAndroidLibraryImpl)
            aidlFolder                    : <GRADLE>/caches/<GRADLE_VERSION>/transforms/xxxxxxxxxxxxxxxxxxxxxxxxxxxxxxxx/transformed/localbroadcastmanager-28.0.0/aidl [-]
            artifact                      : <M2>/com/android/support/localbroadcastmanager/28.0.0/localbroadcastmanager-28.0.0.aar
            artifactAddress               : com.android.support:localbroadcastmanager:28.0.0@aar
            assetsFolder                  : <GRADLE>/caches/<GRADLE_VERSION>/transforms/xxxxxxxxxxxxxxxxxxxxxxxxxxxxxxxx/transformed/localbroadcastmanager-28.0.0/assets [-]
            - compileJarFiles             : <GRADLE>/caches/<GRADLE_VERSION>/transforms/xxxxxxxxxxxxxxxxxxxxxxxxxxxxxxxx/transformed/localbroadcastmanager-28.0.0/jars/classes.jar
            component                     : com.android.support:localbroadcastmanager:28.0.0
            externalAnnotations           : <GRADLE>/caches/<GRADLE_VERSION>/transforms/xxxxxxxxxxxxxxxxxxxxxxxxxxxxxxxx/transformed/localbroadcastmanager-28.0.0/annotations.zip [-]
            folder                        : <GRADLE>/caches/<GRADLE_VERSION>/transforms/xxxxxxxxxxxxxxxxxxxxxxxxxxxxxxxx/transformed/localbroadcastmanager-28.0.0
            jniFolder                     : <GRADLE>/caches/<GRADLE_VERSION>/transforms/xxxxxxxxxxxxxxxxxxxxxxxxxxxxxxxx/transformed/localbroadcastmanager-28.0.0/jni [-]
            manifest                      : <GRADLE>/caches/<GRADLE_VERSION>/transforms/xxxxxxxxxxxxxxxxxxxxxxxxxxxxxxxx/transformed/localbroadcastmanager-28.0.0/AndroidManifest.xml
            proguardRules                 : <GRADLE>/caches/<GRADLE_VERSION>/transforms/xxxxxxxxxxxxxxxxxxxxxxxxxxxxxxxx/transformed/localbroadcastmanager-28.0.0/proguard.txt [-]
            publicResources               : <GRADLE>/caches/<GRADLE_VERSION>/transforms/xxxxxxxxxxxxxxxxxxxxxxxxxxxxxxxx/transformed/localbroadcastmanager-28.0.0/public.txt [-]
            renderscriptFolder            : <GRADLE>/caches/<GRADLE_VERSION>/transforms/xxxxxxxxxxxxxxxxxxxxxxxxxxxxxxxx/transformed/localbroadcastmanager-28.0.0/rs [-]
            resFolder                     : <GRADLE>/caches/<GRADLE_VERSION>/transforms/xxxxxxxxxxxxxxxxxxxxxxxxxxxxxxxx/transformed/localbroadcastmanager-28.0.0/res [-]
            resStaticLibrary              : <GRADLE>/caches/<GRADLE_VERSION>/transforms/xxxxxxxxxxxxxxxxxxxxxxxxxxxxxxxx/transformed/localbroadcastmanager-28.0.0/res.apk [-]
            - runtimeJarFiles             : <GRADLE>/caches/<GRADLE_VERSION>/transforms/xxxxxxxxxxxxxxxxxxxxxxxxxxxxxxxx/transformed/localbroadcastmanager-28.0.0/jars/classes.jar
            symbolFile                    : <GRADLE>/caches/<GRADLE_VERSION>/transforms/xxxxxxxxxxxxxxxxxxxxxxxxxxxxxxxx/transformed/localbroadcastmanager-28.0.0/R.txt
        - library                     : com.android.support:print:28.0.0@aar (IdeAndroidLibraryImpl)
            aidlFolder                    : <GRADLE>/caches/<GRADLE_VERSION>/transforms/xxxxxxxxxxxxxxxxxxxxxxxxxxxxxxxx/transformed/print-28.0.0/aidl [-]
            artifact                      : <M2>/com/android/support/print/28.0.0/print-28.0.0.aar
            artifactAddress               : com.android.support:print:28.0.0@aar
            assetsFolder                  : <GRADLE>/caches/<GRADLE_VERSION>/transforms/xxxxxxxxxxxxxxxxxxxxxxxxxxxxxxxx/transformed/print-28.0.0/assets [-]
            - compileJarFiles             : <GRADLE>/caches/<GRADLE_VERSION>/transforms/xxxxxxxxxxxxxxxxxxxxxxxxxxxxxxxx/transformed/print-28.0.0/jars/classes.jar
            component                     : com.android.support:print:28.0.0
            externalAnnotations           : <GRADLE>/caches/<GRADLE_VERSION>/transforms/xxxxxxxxxxxxxxxxxxxxxxxxxxxxxxxx/transformed/print-28.0.0/annotations.zip
            folder                        : <GRADLE>/caches/<GRADLE_VERSION>/transforms/xxxxxxxxxxxxxxxxxxxxxxxxxxxxxxxx/transformed/print-28.0.0
            jniFolder                     : <GRADLE>/caches/<GRADLE_VERSION>/transforms/xxxxxxxxxxxxxxxxxxxxxxxxxxxxxxxx/transformed/print-28.0.0/jni [-]
            manifest                      : <GRADLE>/caches/<GRADLE_VERSION>/transforms/xxxxxxxxxxxxxxxxxxxxxxxxxxxxxxxx/transformed/print-28.0.0/AndroidManifest.xml
            proguardRules                 : <GRADLE>/caches/<GRADLE_VERSION>/transforms/xxxxxxxxxxxxxxxxxxxxxxxxxxxxxxxx/transformed/print-28.0.0/proguard.txt [-]
            publicResources               : <GRADLE>/caches/<GRADLE_VERSION>/transforms/xxxxxxxxxxxxxxxxxxxxxxxxxxxxxxxx/transformed/print-28.0.0/public.txt [-]
            renderscriptFolder            : <GRADLE>/caches/<GRADLE_VERSION>/transforms/xxxxxxxxxxxxxxxxxxxxxxxxxxxxxxxx/transformed/print-28.0.0/rs [-]
            resFolder                     : <GRADLE>/caches/<GRADLE_VERSION>/transforms/xxxxxxxxxxxxxxxxxxxxxxxxxxxxxxxx/transformed/print-28.0.0/res [-]
            resStaticLibrary              : <GRADLE>/caches/<GRADLE_VERSION>/transforms/xxxxxxxxxxxxxxxxxxxxxxxxxxxxxxxx/transformed/print-28.0.0/res.apk [-]
            - runtimeJarFiles             : <GRADLE>/caches/<GRADLE_VERSION>/transforms/xxxxxxxxxxxxxxxxxxxxxxxxxxxxxxxx/transformed/print-28.0.0/jars/classes.jar
            symbolFile                    : <GRADLE>/caches/<GRADLE_VERSION>/transforms/xxxxxxxxxxxxxxxxxxxxxxxxxxxxxxxx/transformed/print-28.0.0/R.txt
        - library                     : com.android.support:slidingpanelayout:28.0.0@aar (IdeAndroidLibraryImpl)
            aidlFolder                    : <GRADLE>/caches/<GRADLE_VERSION>/transforms/xxxxxxxxxxxxxxxxxxxxxxxxxxxxxxxx/transformed/slidingpanelayout-28.0.0/aidl [-]
            artifact                      : <M2>/com/android/support/slidingpanelayout/28.0.0/slidingpanelayout-28.0.0.aar
            artifactAddress               : com.android.support:slidingpanelayout:28.0.0@aar
            assetsFolder                  : <GRADLE>/caches/<GRADLE_VERSION>/transforms/xxxxxxxxxxxxxxxxxxxxxxxxxxxxxxxx/transformed/slidingpanelayout-28.0.0/assets [-]
            - compileJarFiles             : <GRADLE>/caches/<GRADLE_VERSION>/transforms/xxxxxxxxxxxxxxxxxxxxxxxxxxxxxxxx/transformed/slidingpanelayout-28.0.0/jars/classes.jar
            component                     : com.android.support:slidingpanelayout:28.0.0
            externalAnnotations           : <GRADLE>/caches/<GRADLE_VERSION>/transforms/xxxxxxxxxxxxxxxxxxxxxxxxxxxxxxxx/transformed/slidingpanelayout-28.0.0/annotations.zip [-]
            folder                        : <GRADLE>/caches/<GRADLE_VERSION>/transforms/xxxxxxxxxxxxxxxxxxxxxxxxxxxxxxxx/transformed/slidingpanelayout-28.0.0
            jniFolder                     : <GRADLE>/caches/<GRADLE_VERSION>/transforms/xxxxxxxxxxxxxxxxxxxxxxxxxxxxxxxx/transformed/slidingpanelayout-28.0.0/jni [-]
            manifest                      : <GRADLE>/caches/<GRADLE_VERSION>/transforms/xxxxxxxxxxxxxxxxxxxxxxxxxxxxxxxx/transformed/slidingpanelayout-28.0.0/AndroidManifest.xml
            proguardRules                 : <GRADLE>/caches/<GRADLE_VERSION>/transforms/xxxxxxxxxxxxxxxxxxxxxxxxxxxxxxxx/transformed/slidingpanelayout-28.0.0/proguard.txt [-]
            publicResources               : <GRADLE>/caches/<GRADLE_VERSION>/transforms/xxxxxxxxxxxxxxxxxxxxxxxxxxxxxxxx/transformed/slidingpanelayout-28.0.0/public.txt [-]
            renderscriptFolder            : <GRADLE>/caches/<GRADLE_VERSION>/transforms/xxxxxxxxxxxxxxxxxxxxxxxxxxxxxxxx/transformed/slidingpanelayout-28.0.0/rs [-]
            resFolder                     : <GRADLE>/caches/<GRADLE_VERSION>/transforms/xxxxxxxxxxxxxxxxxxxxxxxxxxxxxxxx/transformed/slidingpanelayout-28.0.0/res [-]
            resStaticLibrary              : <GRADLE>/caches/<GRADLE_VERSION>/transforms/xxxxxxxxxxxxxxxxxxxxxxxxxxxxxxxx/transformed/slidingpanelayout-28.0.0/res.apk [-]
            - runtimeJarFiles             : <GRADLE>/caches/<GRADLE_VERSION>/transforms/xxxxxxxxxxxxxxxxxxxxxxxxxxxxxxxx/transformed/slidingpanelayout-28.0.0/jars/classes.jar
            symbolFile                    : <GRADLE>/caches/<GRADLE_VERSION>/transforms/xxxxxxxxxxxxxxxxxxxxxxxxxxxxxxxx/transformed/slidingpanelayout-28.0.0/R.txt
        - library                     : com.android.support:support-compat:28.0.0@aar (IdeAndroidLibraryImpl)
            aidlFolder                    : <GRADLE>/caches/<GRADLE_VERSION>/transforms/xxxxxxxxxxxxxxxxxxxxxxxxxxxxxxxx/transformed/support-compat-28.0.0/aidl
            artifact                      : <M2>/com/android/support/support-compat/28.0.0/support-compat-28.0.0.aar
            artifactAddress               : com.android.support:support-compat:28.0.0@aar
            assetsFolder                  : <GRADLE>/caches/<GRADLE_VERSION>/transforms/xxxxxxxxxxxxxxxxxxxxxxxxxxxxxxxx/transformed/support-compat-28.0.0/assets [-]
            - compileJarFiles             : <GRADLE>/caches/<GRADLE_VERSION>/transforms/xxxxxxxxxxxxxxxxxxxxxxxxxxxxxxxx/transformed/support-compat-28.0.0/jars/classes.jar
            component                     : com.android.support:support-compat:28.0.0
            externalAnnotations           : <GRADLE>/caches/<GRADLE_VERSION>/transforms/xxxxxxxxxxxxxxxxxxxxxxxxxxxxxxxx/transformed/support-compat-28.0.0/annotations.zip
            folder                        : <GRADLE>/caches/<GRADLE_VERSION>/transforms/xxxxxxxxxxxxxxxxxxxxxxxxxxxxxxxx/transformed/support-compat-28.0.0
            jniFolder                     : <GRADLE>/caches/<GRADLE_VERSION>/transforms/xxxxxxxxxxxxxxxxxxxxxxxxxxxxxxxx/transformed/support-compat-28.0.0/jni [-]
            manifest                      : <GRADLE>/caches/<GRADLE_VERSION>/transforms/xxxxxxxxxxxxxxxxxxxxxxxxxxxxxxxx/transformed/support-compat-28.0.0/AndroidManifest.xml
            proguardRules                 : <GRADLE>/caches/<GRADLE_VERSION>/transforms/xxxxxxxxxxxxxxxxxxxxxxxxxxxxxxxx/transformed/support-compat-28.0.0/proguard.txt
            publicResources               : <GRADLE>/caches/<GRADLE_VERSION>/transforms/xxxxxxxxxxxxxxxxxxxxxxxxxxxxxxxx/transformed/support-compat-28.0.0/public.txt
            renderscriptFolder            : <GRADLE>/caches/<GRADLE_VERSION>/transforms/xxxxxxxxxxxxxxxxxxxxxxxxxxxxxxxx/transformed/support-compat-28.0.0/rs [-]
            resFolder                     : <GRADLE>/caches/<GRADLE_VERSION>/transforms/xxxxxxxxxxxxxxxxxxxxxxxxxxxxxxxx/transformed/support-compat-28.0.0/res
            resStaticLibrary              : <GRADLE>/caches/<GRADLE_VERSION>/transforms/xxxxxxxxxxxxxxxxxxxxxxxxxxxxxxxx/transformed/support-compat-28.0.0/res.apk [-]
            - runtimeJarFiles             : <GRADLE>/caches/<GRADLE_VERSION>/transforms/xxxxxxxxxxxxxxxxxxxxxxxxxxxxxxxx/transformed/support-compat-28.0.0/jars/classes.jar
            symbolFile                    : <GRADLE>/caches/<GRADLE_VERSION>/transforms/xxxxxxxxxxxxxxxxxxxxxxxxxxxxxxxx/transformed/support-compat-28.0.0/R.txt
        - library                     : com.android.support:support-core-ui:28.0.0@aar (IdeAndroidLibraryImpl)
            aidlFolder                    : <GRADLE>/caches/<GRADLE_VERSION>/transforms/xxxxxxxxxxxxxxxxxxxxxxxxxxxxxxxx/transformed/support-core-ui-28.0.0/aidl [-]
            artifact                      : <M2>/com/android/support/support-core-ui/28.0.0/support-core-ui-28.0.0.aar
            artifactAddress               : com.android.support:support-core-ui:28.0.0@aar
            assetsFolder                  : <GRADLE>/caches/<GRADLE_VERSION>/transforms/xxxxxxxxxxxxxxxxxxxxxxxxxxxxxxxx/transformed/support-core-ui-28.0.0/assets [-]
            - compileJarFiles             : <GRADLE>/caches/<GRADLE_VERSION>/transforms/xxxxxxxxxxxxxxxxxxxxxxxxxxxxxxxx/transformed/support-core-ui-28.0.0/jars/classes.jar
            component                     : com.android.support:support-core-ui:28.0.0
            externalAnnotations           : <GRADLE>/caches/<GRADLE_VERSION>/transforms/xxxxxxxxxxxxxxxxxxxxxxxxxxxxxxxx/transformed/support-core-ui-28.0.0/annotations.zip [-]
            folder                        : <GRADLE>/caches/<GRADLE_VERSION>/transforms/xxxxxxxxxxxxxxxxxxxxxxxxxxxxxxxx/transformed/support-core-ui-28.0.0
            jniFolder                     : <GRADLE>/caches/<GRADLE_VERSION>/transforms/xxxxxxxxxxxxxxxxxxxxxxxxxxxxxxxx/transformed/support-core-ui-28.0.0/jni [-]
            manifest                      : <GRADLE>/caches/<GRADLE_VERSION>/transforms/xxxxxxxxxxxxxxxxxxxxxxxxxxxxxxxx/transformed/support-core-ui-28.0.0/AndroidManifest.xml
            proguardRules                 : <GRADLE>/caches/<GRADLE_VERSION>/transforms/xxxxxxxxxxxxxxxxxxxxxxxxxxxxxxxx/transformed/support-core-ui-28.0.0/proguard.txt [-]
            publicResources               : <GRADLE>/caches/<GRADLE_VERSION>/transforms/xxxxxxxxxxxxxxxxxxxxxxxxxxxxxxxx/transformed/support-core-ui-28.0.0/public.txt [-]
            renderscriptFolder            : <GRADLE>/caches/<GRADLE_VERSION>/transforms/xxxxxxxxxxxxxxxxxxxxxxxxxxxxxxxx/transformed/support-core-ui-28.0.0/rs [-]
            resFolder                     : <GRADLE>/caches/<GRADLE_VERSION>/transforms/xxxxxxxxxxxxxxxxxxxxxxxxxxxxxxxx/transformed/support-core-ui-28.0.0/res [-]
            resStaticLibrary              : <GRADLE>/caches/<GRADLE_VERSION>/transforms/xxxxxxxxxxxxxxxxxxxxxxxxxxxxxxxx/transformed/support-core-ui-28.0.0/res.apk [-]
            - runtimeJarFiles             : <GRADLE>/caches/<GRADLE_VERSION>/transforms/xxxxxxxxxxxxxxxxxxxxxxxxxxxxxxxx/transformed/support-core-ui-28.0.0/jars/classes.jar
            symbolFile                    : <GRADLE>/caches/<GRADLE_VERSION>/transforms/xxxxxxxxxxxxxxxxxxxxxxxxxxxxxxxx/transformed/support-core-ui-28.0.0/R.txt
        - library                     : com.android.support:support-core-utils:28.0.0@aar (IdeAndroidLibraryImpl)
            aidlFolder                    : <GRADLE>/caches/<GRADLE_VERSION>/transforms/xxxxxxxxxxxxxxxxxxxxxxxxxxxxxxxx/transformed/support-core-utils-28.0.0/aidl [-]
            artifact                      : <M2>/com/android/support/support-core-utils/28.0.0/support-core-utils-28.0.0.aar
            artifactAddress               : com.android.support:support-core-utils:28.0.0@aar
            assetsFolder                  : <GRADLE>/caches/<GRADLE_VERSION>/transforms/xxxxxxxxxxxxxxxxxxxxxxxxxxxxxxxx/transformed/support-core-utils-28.0.0/assets [-]
            - compileJarFiles             : <GRADLE>/caches/<GRADLE_VERSION>/transforms/xxxxxxxxxxxxxxxxxxxxxxxxxxxxxxxx/transformed/support-core-utils-28.0.0/jars/classes.jar
            component                     : com.android.support:support-core-utils:28.0.0
            externalAnnotations           : <GRADLE>/caches/<GRADLE_VERSION>/transforms/xxxxxxxxxxxxxxxxxxxxxxxxxxxxxxxx/transformed/support-core-utils-28.0.0/annotations.zip [-]
            folder                        : <GRADLE>/caches/<GRADLE_VERSION>/transforms/xxxxxxxxxxxxxxxxxxxxxxxxxxxxxxxx/transformed/support-core-utils-28.0.0
            jniFolder                     : <GRADLE>/caches/<GRADLE_VERSION>/transforms/xxxxxxxxxxxxxxxxxxxxxxxxxxxxxxxx/transformed/support-core-utils-28.0.0/jni [-]
            manifest                      : <GRADLE>/caches/<GRADLE_VERSION>/transforms/xxxxxxxxxxxxxxxxxxxxxxxxxxxxxxxx/transformed/support-core-utils-28.0.0/AndroidManifest.xml
            proguardRules                 : <GRADLE>/caches/<GRADLE_VERSION>/transforms/xxxxxxxxxxxxxxxxxxxxxxxxxxxxxxxx/transformed/support-core-utils-28.0.0/proguard.txt [-]
            publicResources               : <GRADLE>/caches/<GRADLE_VERSION>/transforms/xxxxxxxxxxxxxxxxxxxxxxxxxxxxxxxx/transformed/support-core-utils-28.0.0/public.txt [-]
            renderscriptFolder            : <GRADLE>/caches/<GRADLE_VERSION>/transforms/xxxxxxxxxxxxxxxxxxxxxxxxxxxxxxxx/transformed/support-core-utils-28.0.0/rs [-]
            resFolder                     : <GRADLE>/caches/<GRADLE_VERSION>/transforms/xxxxxxxxxxxxxxxxxxxxxxxxxxxxxxxx/transformed/support-core-utils-28.0.0/res [-]
            resStaticLibrary              : <GRADLE>/caches/<GRADLE_VERSION>/transforms/xxxxxxxxxxxxxxxxxxxxxxxxxxxxxxxx/transformed/support-core-utils-28.0.0/res.apk [-]
            - runtimeJarFiles             : <GRADLE>/caches/<GRADLE_VERSION>/transforms/xxxxxxxxxxxxxxxxxxxxxxxxxxxxxxxx/transformed/support-core-utils-28.0.0/jars/classes.jar
            symbolFile                    : <GRADLE>/caches/<GRADLE_VERSION>/transforms/xxxxxxxxxxxxxxxxxxxxxxxxxxxxxxxx/transformed/support-core-utils-28.0.0/R.txt
        - library                     : com.android.support:support-fragment:28.0.0@aar (IdeAndroidLibraryImpl)
            aidlFolder                    : <GRADLE>/caches/<GRADLE_VERSION>/transforms/xxxxxxxxxxxxxxxxxxxxxxxxxxxxxxxx/transformed/support-fragment-28.0.0/aidl [-]
            artifact                      : <M2>/com/android/support/support-fragment/28.0.0/support-fragment-28.0.0.aar
            artifactAddress               : com.android.support:support-fragment:28.0.0@aar
            assetsFolder                  : <GRADLE>/caches/<GRADLE_VERSION>/transforms/xxxxxxxxxxxxxxxxxxxxxxxxxxxxxxxx/transformed/support-fragment-28.0.0/assets [-]
            - compileJarFiles             : <GRADLE>/caches/<GRADLE_VERSION>/transforms/xxxxxxxxxxxxxxxxxxxxxxxxxxxxxxxx/transformed/support-fragment-28.0.0/jars/classes.jar
            component                     : com.android.support:support-fragment:28.0.0
            externalAnnotations           : <GRADLE>/caches/<GRADLE_VERSION>/transforms/xxxxxxxxxxxxxxxxxxxxxxxxxxxxxxxx/transformed/support-fragment-28.0.0/annotations.zip
            folder                        : <GRADLE>/caches/<GRADLE_VERSION>/transforms/xxxxxxxxxxxxxxxxxxxxxxxxxxxxxxxx/transformed/support-fragment-28.0.0
            jniFolder                     : <GRADLE>/caches/<GRADLE_VERSION>/transforms/xxxxxxxxxxxxxxxxxxxxxxxxxxxxxxxx/transformed/support-fragment-28.0.0/jni [-]
            manifest                      : <GRADLE>/caches/<GRADLE_VERSION>/transforms/xxxxxxxxxxxxxxxxxxxxxxxxxxxxxxxx/transformed/support-fragment-28.0.0/AndroidManifest.xml
            proguardRules                 : <GRADLE>/caches/<GRADLE_VERSION>/transforms/xxxxxxxxxxxxxxxxxxxxxxxxxxxxxxxx/transformed/support-fragment-28.0.0/proguard.txt [-]
            publicResources               : <GRADLE>/caches/<GRADLE_VERSION>/transforms/xxxxxxxxxxxxxxxxxxxxxxxxxxxxxxxx/transformed/support-fragment-28.0.0/public.txt [-]
            renderscriptFolder            : <GRADLE>/caches/<GRADLE_VERSION>/transforms/xxxxxxxxxxxxxxxxxxxxxxxxxxxxxxxx/transformed/support-fragment-28.0.0/rs [-]
            resFolder                     : <GRADLE>/caches/<GRADLE_VERSION>/transforms/xxxxxxxxxxxxxxxxxxxxxxxxxxxxxxxx/transformed/support-fragment-28.0.0/res [-]
            resStaticLibrary              : <GRADLE>/caches/<GRADLE_VERSION>/transforms/xxxxxxxxxxxxxxxxxxxxxxxxxxxxxxxx/transformed/support-fragment-28.0.0/res.apk [-]
            - runtimeJarFiles             : <GRADLE>/caches/<GRADLE_VERSION>/transforms/xxxxxxxxxxxxxxxxxxxxxxxxxxxxxxxx/transformed/support-fragment-28.0.0/jars/classes.jar
            symbolFile                    : <GRADLE>/caches/<GRADLE_VERSION>/transforms/xxxxxxxxxxxxxxxxxxxxxxxxxxxxxxxx/transformed/support-fragment-28.0.0/R.txt
        - library                     : com.android.support:support-vector-drawable:28.0.0@aar (IdeAndroidLibraryImpl)
            aidlFolder                    : <GRADLE>/caches/<GRADLE_VERSION>/transforms/xxxxxxxxxxxxxxxxxxxxxxxxxxxxxxxx/transformed/support-vector-drawable-28.0.0/aidl [-]
            artifact                      : <M2>/com/android/support/support-vector-drawable/28.0.0/support-vector-drawable-28.0.0.aar
            artifactAddress               : com.android.support:support-vector-drawable:28.0.0@aar
            assetsFolder                  : <GRADLE>/caches/<GRADLE_VERSION>/transforms/xxxxxxxxxxxxxxxxxxxxxxxxxxxxxxxx/transformed/support-vector-drawable-28.0.0/assets [-]
            - compileJarFiles             : <GRADLE>/caches/<GRADLE_VERSION>/transforms/xxxxxxxxxxxxxxxxxxxxxxxxxxxxxxxx/transformed/support-vector-drawable-28.0.0/jars/classes.jar
            component                     : com.android.support:support-vector-drawable:28.0.0
            externalAnnotations           : <GRADLE>/caches/<GRADLE_VERSION>/transforms/xxxxxxxxxxxxxxxxxxxxxxxxxxxxxxxx/transformed/support-vector-drawable-28.0.0/annotations.zip [-]
            folder                        : <GRADLE>/caches/<GRADLE_VERSION>/transforms/xxxxxxxxxxxxxxxxxxxxxxxxxxxxxxxx/transformed/support-vector-drawable-28.0.0
            jniFolder                     : <GRADLE>/caches/<GRADLE_VERSION>/transforms/xxxxxxxxxxxxxxxxxxxxxxxxxxxxxxxx/transformed/support-vector-drawable-28.0.0/jni [-]
            manifest                      : <GRADLE>/caches/<GRADLE_VERSION>/transforms/xxxxxxxxxxxxxxxxxxxxxxxxxxxxxxxx/transformed/support-vector-drawable-28.0.0/AndroidManifest.xml
            proguardRules                 : <GRADLE>/caches/<GRADLE_VERSION>/transforms/xxxxxxxxxxxxxxxxxxxxxxxxxxxxxxxx/transformed/support-vector-drawable-28.0.0/proguard.txt [-]
            publicResources               : <GRADLE>/caches/<GRADLE_VERSION>/transforms/xxxxxxxxxxxxxxxxxxxxxxxxxxxxxxxx/transformed/support-vector-drawable-28.0.0/public.txt [-]
            renderscriptFolder            : <GRADLE>/caches/<GRADLE_VERSION>/transforms/xxxxxxxxxxxxxxxxxxxxxxxxxxxxxxxx/transformed/support-vector-drawable-28.0.0/rs [-]
            resFolder                     : <GRADLE>/caches/<GRADLE_VERSION>/transforms/xxxxxxxxxxxxxxxxxxxxxxxxxxxxxxxx/transformed/support-vector-drawable-28.0.0/res [-]
            resStaticLibrary              : <GRADLE>/caches/<GRADLE_VERSION>/transforms/xxxxxxxxxxxxxxxxxxxxxxxxxxxxxxxx/transformed/support-vector-drawable-28.0.0/res.apk [-]
            - runtimeJarFiles             : <GRADLE>/caches/<GRADLE_VERSION>/transforms/xxxxxxxxxxxxxxxxxxxxxxxxxxxxxxxx/transformed/support-vector-drawable-28.0.0/jars/classes.jar
            symbolFile                    : <GRADLE>/caches/<GRADLE_VERSION>/transforms/xxxxxxxxxxxxxxxxxxxxxxxxxxxxxxxx/transformed/support-vector-drawable-28.0.0/R.txt
        - library                     : com.android.support:swiperefreshlayout:28.0.0@aar (IdeAndroidLibraryImpl)
            aidlFolder                    : <GRADLE>/caches/<GRADLE_VERSION>/transforms/xxxxxxxxxxxxxxxxxxxxxxxxxxxxxxxx/transformed/swiperefreshlayout-28.0.0/aidl [-]
            artifact                      : <M2>/com/android/support/swiperefreshlayout/28.0.0/swiperefreshlayout-28.0.0.aar
            artifactAddress               : com.android.support:swiperefreshlayout:28.0.0@aar
            assetsFolder                  : <GRADLE>/caches/<GRADLE_VERSION>/transforms/xxxxxxxxxxxxxxxxxxxxxxxxxxxxxxxx/transformed/swiperefreshlayout-28.0.0/assets [-]
            - compileJarFiles             : <GRADLE>/caches/<GRADLE_VERSION>/transforms/xxxxxxxxxxxxxxxxxxxxxxxxxxxxxxxx/transformed/swiperefreshlayout-28.0.0/jars/classes.jar
            component                     : com.android.support:swiperefreshlayout:28.0.0
            externalAnnotations           : <GRADLE>/caches/<GRADLE_VERSION>/transforms/xxxxxxxxxxxxxxxxxxxxxxxxxxxxxxxx/transformed/swiperefreshlayout-28.0.0/annotations.zip
            folder                        : <GRADLE>/caches/<GRADLE_VERSION>/transforms/xxxxxxxxxxxxxxxxxxxxxxxxxxxxxxxx/transformed/swiperefreshlayout-28.0.0
            jniFolder                     : <GRADLE>/caches/<GRADLE_VERSION>/transforms/xxxxxxxxxxxxxxxxxxxxxxxxxxxxxxxx/transformed/swiperefreshlayout-28.0.0/jni [-]
            manifest                      : <GRADLE>/caches/<GRADLE_VERSION>/transforms/xxxxxxxxxxxxxxxxxxxxxxxxxxxxxxxx/transformed/swiperefreshlayout-28.0.0/AndroidManifest.xml
            proguardRules                 : <GRADLE>/caches/<GRADLE_VERSION>/transforms/xxxxxxxxxxxxxxxxxxxxxxxxxxxxxxxx/transformed/swiperefreshlayout-28.0.0/proguard.txt [-]
            publicResources               : <GRADLE>/caches/<GRADLE_VERSION>/transforms/xxxxxxxxxxxxxxxxxxxxxxxxxxxxxxxx/transformed/swiperefreshlayout-28.0.0/public.txt [-]
            renderscriptFolder            : <GRADLE>/caches/<GRADLE_VERSION>/transforms/xxxxxxxxxxxxxxxxxxxxxxxxxxxxxxxx/transformed/swiperefreshlayout-28.0.0/rs [-]
            resFolder                     : <GRADLE>/caches/<GRADLE_VERSION>/transforms/xxxxxxxxxxxxxxxxxxxxxxxxxxxxxxxx/transformed/swiperefreshlayout-28.0.0/res [-]
            resStaticLibrary              : <GRADLE>/caches/<GRADLE_VERSION>/transforms/xxxxxxxxxxxxxxxxxxxxxxxxxxxxxxxx/transformed/swiperefreshlayout-28.0.0/res.apk [-]
            - runtimeJarFiles             : <GRADLE>/caches/<GRADLE_VERSION>/transforms/xxxxxxxxxxxxxxxxxxxxxxxxxxxxxxxx/transformed/swiperefreshlayout-28.0.0/jars/classes.jar
            symbolFile                    : <GRADLE>/caches/<GRADLE_VERSION>/transforms/xxxxxxxxxxxxxxxxxxxxxxxxxxxxxxxx/transformed/swiperefreshlayout-28.0.0/R.txt
        - library                     : com.android.support:versionedparcelable:28.0.0@aar (IdeAndroidLibraryImpl)
            aidlFolder                    : <GRADLE>/caches/<GRADLE_VERSION>/transforms/xxxxxxxxxxxxxxxxxxxxxxxxxxxxxxxx/transformed/versionedparcelable-28.0.0/aidl
            artifact                      : <M2>/com/android/support/versionedparcelable/28.0.0/versionedparcelable-28.0.0.aar
            artifactAddress               : com.android.support:versionedparcelable:28.0.0@aar
            assetsFolder                  : <GRADLE>/caches/<GRADLE_VERSION>/transforms/xxxxxxxxxxxxxxxxxxxxxxxxxxxxxxxx/transformed/versionedparcelable-28.0.0/assets [-]
            - compileJarFiles             : <GRADLE>/caches/<GRADLE_VERSION>/transforms/xxxxxxxxxxxxxxxxxxxxxxxxxxxxxxxx/transformed/versionedparcelable-28.0.0/jars/classes.jar
            component                     : com.android.support:versionedparcelable:28.0.0
            externalAnnotations           : <GRADLE>/caches/<GRADLE_VERSION>/transforms/xxxxxxxxxxxxxxxxxxxxxxxxxxxxxxxx/transformed/versionedparcelable-28.0.0/annotations.zip [-]
            folder                        : <GRADLE>/caches/<GRADLE_VERSION>/transforms/xxxxxxxxxxxxxxxxxxxxxxxxxxxxxxxx/transformed/versionedparcelable-28.0.0
            jniFolder                     : <GRADLE>/caches/<GRADLE_VERSION>/transforms/xxxxxxxxxxxxxxxxxxxxxxxxxxxxxxxx/transformed/versionedparcelable-28.0.0/jni [-]
            manifest                      : <GRADLE>/caches/<GRADLE_VERSION>/transforms/xxxxxxxxxxxxxxxxxxxxxxxxxxxxxxxx/transformed/versionedparcelable-28.0.0/AndroidManifest.xml
            proguardRules                 : <GRADLE>/caches/<GRADLE_VERSION>/transforms/xxxxxxxxxxxxxxxxxxxxxxxxxxxxxxxx/transformed/versionedparcelable-28.0.0/proguard.txt
            publicResources               : <GRADLE>/caches/<GRADLE_VERSION>/transforms/xxxxxxxxxxxxxxxxxxxxxxxxxxxxxxxx/transformed/versionedparcelable-28.0.0/public.txt [-]
            renderscriptFolder            : <GRADLE>/caches/<GRADLE_VERSION>/transforms/xxxxxxxxxxxxxxxxxxxxxxxxxxxxxxxx/transformed/versionedparcelable-28.0.0/rs [-]
            resFolder                     : <GRADLE>/caches/<GRADLE_VERSION>/transforms/xxxxxxxxxxxxxxxxxxxxxxxxxxxxxxxx/transformed/versionedparcelable-28.0.0/res [-]
            resStaticLibrary              : <GRADLE>/caches/<GRADLE_VERSION>/transforms/xxxxxxxxxxxxxxxxxxxxxxxxxxxxxxxx/transformed/versionedparcelable-28.0.0/res.apk [-]
            - runtimeJarFiles             : <GRADLE>/caches/<GRADLE_VERSION>/transforms/xxxxxxxxxxxxxxxxxxxxxxxxxxxxxxxx/transformed/versionedparcelable-28.0.0/jars/classes.jar
            symbolFile                    : <GRADLE>/caches/<GRADLE_VERSION>/transforms/xxxxxxxxxxxxxxxxxxxxxxxxxxxxxxxx/transformed/versionedparcelable-28.0.0/R.txt
        - library                     : com.android.support:viewpager:28.0.0@aar (IdeAndroidLibraryImpl)
            aidlFolder                    : <GRADLE>/caches/<GRADLE_VERSION>/transforms/xxxxxxxxxxxxxxxxxxxxxxxxxxxxxxxx/transformed/viewpager-28.0.0/aidl [-]
            artifact                      : <M2>/com/android/support/viewpager/28.0.0/viewpager-28.0.0.aar
            artifactAddress               : com.android.support:viewpager:28.0.0@aar
            assetsFolder                  : <GRADLE>/caches/<GRADLE_VERSION>/transforms/xxxxxxxxxxxxxxxxxxxxxxxxxxxxxxxx/transformed/viewpager-28.0.0/assets [-]
            - compileJarFiles             : <GRADLE>/caches/<GRADLE_VERSION>/transforms/xxxxxxxxxxxxxxxxxxxxxxxxxxxxxxxx/transformed/viewpager-28.0.0/jars/classes.jar
            component                     : com.android.support:viewpager:28.0.0
            externalAnnotations           : <GRADLE>/caches/<GRADLE_VERSION>/transforms/xxxxxxxxxxxxxxxxxxxxxxxxxxxxxxxx/transformed/viewpager-28.0.0/annotations.zip [-]
            folder                        : <GRADLE>/caches/<GRADLE_VERSION>/transforms/xxxxxxxxxxxxxxxxxxxxxxxxxxxxxxxx/transformed/viewpager-28.0.0
            jniFolder                     : <GRADLE>/caches/<GRADLE_VERSION>/transforms/xxxxxxxxxxxxxxxxxxxxxxxxxxxxxxxx/transformed/viewpager-28.0.0/jni [-]
            manifest                      : <GRADLE>/caches/<GRADLE_VERSION>/transforms/xxxxxxxxxxxxxxxxxxxxxxxxxxxxxxxx/transformed/viewpager-28.0.0/AndroidManifest.xml
            proguardRules                 : <GRADLE>/caches/<GRADLE_VERSION>/transforms/xxxxxxxxxxxxxxxxxxxxxxxxxxxxxxxx/transformed/viewpager-28.0.0/proguard.txt [-]
            publicResources               : <GRADLE>/caches/<GRADLE_VERSION>/transforms/xxxxxxxxxxxxxxxxxxxxxxxxxxxxxxxx/transformed/viewpager-28.0.0/public.txt [-]
            renderscriptFolder            : <GRADLE>/caches/<GRADLE_VERSION>/transforms/xxxxxxxxxxxxxxxxxxxxxxxxxxxxxxxx/transformed/viewpager-28.0.0/rs [-]
            resFolder                     : <GRADLE>/caches/<GRADLE_VERSION>/transforms/xxxxxxxxxxxxxxxxxxxxxxxxxxxxxxxx/transformed/viewpager-28.0.0/res [-]
            resStaticLibrary              : <GRADLE>/caches/<GRADLE_VERSION>/transforms/xxxxxxxxxxxxxxxxxxxxxxxxxxxxxxxx/transformed/viewpager-28.0.0/res.apk [-]
            - runtimeJarFiles             : <GRADLE>/caches/<GRADLE_VERSION>/transforms/xxxxxxxxxxxxxxxxxxxxxxxxxxxxxxxx/transformed/viewpager-28.0.0/jars/classes.jar
            symbolFile                    : <GRADLE>/caches/<GRADLE_VERSION>/transforms/xxxxxxxxxxxxxxxxxxxxxxxxxxxxxxxx/transformed/viewpager-28.0.0/R.txt
        - library                     : android.arch.core:common:1.1.1 (IdeJavaLibraryImpl)
            artifact                      : <M2>/android/arch/core/common/1.1.1/common-1.1.1.jar
            artifactAddress               : android.arch.core:common:1.1.1@jar
            component                     : android.arch.core:common:1.1.1
        - library                     : android.arch.lifecycle:common:1.1.1 (IdeJavaLibraryImpl)
            artifact                      : <M2>/android/arch/lifecycle/common/1.1.1/common-1.1.1.jar
            artifactAddress               : android.arch.lifecycle:common:1.1.1@jar
            component                     : android.arch.lifecycle:common:1.1.1
        - library                     : com.android.support:collections:28.0.0 (IdeJavaLibraryImpl)
            artifact                      : <M2>/com/android/support/collections/<VERSION>/collections-<VERSION>.jar
            artifactAddress               : com.android.support:collections:28.0.0@jar
            component                     : com.android.support:collections:28.0.0
        - library                     : com.android.support:support-annotations:27.1.1 (IdeJavaLibraryImpl)
            artifact                      : <M2>/com/android/support/support-annotations/<VERSION>/support-annotations-<VERSION>.jar
            artifactAddress               : com.android.support:support-annotations:27.1.1@jar
            component                     : com.android.support:support-annotations:27.1.1
        - library                     : com.android.support:support-annotations:28.0.0 (IdeJavaLibraryImpl)
            artifact                      : <M2>/com/android/support/support-annotations/<VERSION>/support-annotations-<VERSION>.jar
            artifactAddress               : com.android.support:support-annotations:28.0.0@jar
            component                     : com.android.support:support-annotations:28.0.0
        - library                     : junit:junit:4.12 (IdeJavaLibraryImpl)
            artifact                      : <M2>/junit/junit/4.12/junit-4.12.jar
            artifactAddress               : junit:junit:4.12@jar
            component                     : junit:junit:4.12
        - library                     : net.sf.kxml:kxml2:2.3.0 (IdeJavaLibraryImpl)
            artifact                      : <M2>/net/sf/kxml/kxml2/2.3.0/kxml2-2.3.0.jar
            artifactAddress               : net.sf.kxml:kxml2:2.3.0@jar
            component                     : net.sf.kxml:kxml2:2.3.0
        - library                     : org.hamcrest:hamcrest-core:1.3 (IdeJavaLibraryImpl)
            artifact                      : <M2>/org/hamcrest/hamcrest-core/1.3/hamcrest-core-1.3.jar
            artifactAddress               : org.hamcrest:hamcrest-core:1.3@jar
            component                     : org.hamcrest:hamcrest-core:1.3
        - library                     : org.jetbrains.kotlin:kotlin-stdlib-jdk7:<KOTLIN_VERSION> (IdeJavaLibraryImpl)
            artifact                      : <M2>/org/jetbrains/kotlin/kotlin-stdlib-jdk7/<KOTLIN_VERSION>/kotlin-stdlib-jdk7-<KOTLIN_VERSION>.jar
            artifactAddress               : org.jetbrains.kotlin:kotlin-stdlib-jdk7:<KOTLIN_VERSION>@jar
            component                     : org.jetbrains.kotlin:kotlin-stdlib-jdk7:<KOTLIN_VERSION>
        - library                     : org.jetbrains.kotlin:kotlin-stdlib:<KOTLIN_VERSION> (IdeJavaLibraryImpl)
            artifact                      : <M2>/org/jetbrains/kotlin/kotlin-stdlib/<KOTLIN_VERSION>/kotlin-stdlib-<KOTLIN_VERSION>.jar
            artifactAddress               : org.jetbrains.kotlin:kotlin-stdlib:<KOTLIN_VERSION>@jar
            component                     : org.jetbrains.kotlin:kotlin-stdlib:<KOTLIN_VERSION>
        - library                     : org.jetbrains:annotations:13.0 (IdeJavaLibraryImpl)
            artifact                      : <M2>/org/jetbrains/annotations/13.0/annotations-13.0.jar
            artifactAddress               : org.jetbrains:annotations:13.0@jar
            component                     : org.jetbrains:annotations:13.0
        - library                     : <ROOT>::app@debug (IdeModuleLibraryImpl)
            buildId                       : <ROOT>
            projectPath                   : :app
            sourceSet                     : MAIN
            variant                       : debug
        - library                     : <ROOT>::module2@debug (IdeModuleLibraryImpl)
            buildId                       : <ROOT>
            projectPath                   : :module2
            sourceSet                     : MAIN
            variant                       : debug
    MODULE                        : kotlinMultiPlatform
        externalProject               : kotlinMultiPlatform (DefaultExternalProject)
            path                          : : [-]
            identityPath                  : : [-]
            name                          : kotlinMultiPlatform
            qName                         : kotlinMultiPlatform
            version                       : unspecified
            projectDir                    : <ROOT>
            buildDir                      : <ROOT>/build [-]
            buildFile                     : <ROOT>/build.gradle
            externalSystemId              : GRADLE
            childProjects
                app                           : :app (DefaultExternalProject)
                    path                          : :app [-]
                    identityPath                  : :app [-]
                    name                          : app
                    qName                         : :app
                    group                         : kotlinMultiPlatform
                    version                       : unspecified
                    projectDir                    : <ROOT>/app
                    buildDir                      : <ROOT>/app/build [-]
                    buildFile                     : <ROOT>/app/build.gradle
                    externalSystemId              : GRADLE
                    sourceSetModel                : DefaultGradleSourceSetModel
                        sourceCompatibility           : <PROJECT_JDK_FEATURE_LEVEL>
                        targetCompatibility           : <PROJECT_JDK_FEATURE_LEVEL>
                        configurationArtifacts
                            _internal-unified-test-platform-android-device-provider-ddmlib        : <empty>
                            _internal-unified-test-platform-android-device-provider-gradle        : <empty>
                            _internal-unified-test-platform-android-driver-instrumentation        : <empty>
                            _internal-unified-test-platform-android-test-plugin         : <empty>
                            _internal-unified-test-platform-android-test-plugin-host-additional-test-output : <empty>
                            _internal-unified-test-platform-android-test-plugin-host-apk-installer          : <empty>
                            _internal-unified-test-platform-android-test-plugin-host-coverage     : <empty>
                            _internal-unified-test-platform-android-test-plugin-host-device-info  : <empty>
                            _internal-unified-test-platform-android-test-plugin-host-emulator-control       : <empty>
                            _internal-unified-test-platform-android-test-plugin-host-logcat       : <empty>
                            _internal-unified-test-platform-android-test-plugin-result-listener-gradle      : <empty>
                            _internal-unified-test-platform-core    : <empty>
                            _internal-unified-test-platform-launcher          : <empty>
                            androidApis                   : <empty>
                            androidJdkImage               : <empty>
                            androidTestAnnotationProcessor          : <empty>
                            androidTestApi                : <empty>
                            androidTestApiDependenciesMetadata      : <empty>
                            androidTestCompileOnly        : <empty>
                            androidTestCompileOnlyDependenciesMetadata        : <empty>
                            androidTestDebugAnnotationProcessor     : <empty>
                            androidTestDebugApi           : <empty>
                            androidTestDebugApiDependenciesMetadata : <empty>
                            androidTestDebugCompileOnly   : <empty>
                            androidTestDebugCompileOnlyDependenciesMetadata   : <empty>
                            androidTestDebugImplementation          : <empty>
                            androidTestDebugImplementationDependenciesMetadata          : <empty>
                            androidTestDebugIntransitiveDependenciesMetadata  : <empty>
                            androidTestDebugRuntimeOnly   : <empty>
                            androidTestDebugWearApp       : <empty>
                            androidTestImplementation     : <empty>
                            androidTestImplementationDependenciesMetadata     : <empty>
                            androidTestIntransitiveDependenciesMetadata       : <empty>
                            androidTestReleaseAnnotationProcessor   : <empty>
                            androidTestReleaseApi         : <empty>
                            androidTestReleaseApiDependenciesMetadata         : <empty>
                            androidTestReleaseCompileOnly : <empty>
                            androidTestReleaseCompileOnlyDependenciesMetadata : <empty>
                            androidTestReleaseImplementation        : <empty>
                            androidTestReleaseImplementationDependenciesMetadata        : <empty>
                            androidTestReleaseIntransitiveDependenciesMetadata          : <empty>
                            androidTestReleaseRuntimeOnly : <empty>
                            androidTestReleaseWearApp     : <empty>
                            androidTestRuntimeOnly        : <empty>
                            androidTestUtil               : <empty>
                            androidTestWearApp            : <empty>
                            annotationProcessor           : <empty>
                            api                           : <empty>
                            apiDependenciesMetadata       : <empty>
                            archives                      : <empty>
                            compileOnly                   : <empty>
                            compileOnlyApi                : <empty>
                            compileOnlyDependenciesMetadata         : <empty>
                            coreLibraryDesugaring         : <empty>
                            debugAndroidTestAnnotationProcessorClasspath      : <empty>
                            debugAndroidTestApi           : <empty>
                            debugAndroidTestApiDependenciesMetadata : <empty>
                            debugAndroidTestCompilationApi          : <empty>
                            debugAndroidTestCompilationCompileOnly  : <empty>
                            debugAndroidTestCompilationImplementation         : <empty>
                            debugAndroidTestCompilationRuntimeOnly  : <empty>
                            debugAndroidTestCompileClasspath        : <empty>
                            debugAndroidTestCompileOnly   : <empty>
                            debugAndroidTestCompileOnlyDependenciesMetadata   : <empty>
                            debugAndroidTestImplementation          : <empty>
                            debugAndroidTestImplementationDependenciesMetadata          : <empty>
                            debugAndroidTestIntransitiveDependenciesMetadata  : <empty>
                            debugAndroidTestRuntimeClasspath        : <empty>
                            debugAndroidTestRuntimeOnly   : <empty>
                            debugAnnotationProcessor      : <empty>
                            debugAnnotationProcessorClasspath       : <empty>
                            debugApi                      : <empty>
                            debugApiDependenciesMetadata  : <empty>
                            debugApiElements              : <empty>
                            debugCompilationApi           : <empty>
                            debugCompilationCompileOnly   : <empty>
                            debugCompilationImplementation          : <empty>
                            debugCompilationRuntimeOnly   : <empty>
                            debugCompileClasspath         : <empty>
                            debugCompileOnly              : <empty>
                            debugCompileOnlyApi           : <empty>
                            debugCompileOnlyDependenciesMetadata    : <empty>
                            debugImplementation           : <empty>
                            debugImplementationDependenciesMetadata : <empty>
                            debugIntransitiveDependenciesMetadata   : <empty>
                            debugReverseMetadataValues    : <empty>
                            debugRuntimeClasspath         : <empty>
                            debugRuntimeElements          : <empty>
                            debugRuntimeOnly              : <empty>
                            debugUnitTestAnnotationProcessorClasspath         : <empty>
                            debugUnitTestApi              : <empty>
                            debugUnitTestApiDependenciesMetadata    : <empty>
                            debugUnitTestCompilationApi   : <empty>
                            debugUnitTestCompilationCompileOnly     : <empty>
                            debugUnitTestCompilationImplementation  : <empty>
                            debugUnitTestCompilationRuntimeOnly     : <empty>
                            debugUnitTestCompileClasspath : <empty>
                            debugUnitTestCompileOnly      : <empty>
                            debugUnitTestCompileOnlyDependenciesMetadata      : <empty>
                            debugUnitTestImplementation   : <empty>
                            debugUnitTestImplementationDependenciesMetadata   : <empty>
                            debugUnitTestIntransitiveDependenciesMetadata     : <empty>
                            debugUnitTestRuntimeClasspath : <empty>
                            debugUnitTestRuntimeOnly      : <empty>
                            debugWearApp                  : <empty>
                            debugWearBundling             : <empty>
                            default                       : <empty>
                            implementation                : <empty>
                            implementationDependenciesMetadata      : <empty>
                            intransitiveDependenciesMetadata        : <empty>
                            kotlinBuildToolsApiClasspath  : <empty>
                            kotlinCompilerClasspath       : <empty>
                            kotlinCompilerPluginClasspath : <empty>
                            kotlinCompilerPluginClasspathDebug      : <empty>
                            kotlinCompilerPluginClasspathDebugAndroidTest     : <empty>
                            kotlinCompilerPluginClasspathDebugUnitTest        : <empty>
                            kotlinCompilerPluginClasspathRelease    : <empty>
                            kotlinCompilerPluginClasspathReleaseUnitTest      : <empty>
                            kotlinKlibCommonizerClasspath : <empty>
                            kotlinNativeCompilerPluginClasspath     : <empty>
                            lintChecks                    : <empty>
                            lintPublish                   : <empty>
                            releaseAnnotationProcessor    : <empty>
                            releaseAnnotationProcessorClasspath     : <empty>
                            releaseApi                    : <empty>
                            releaseApiDependenciesMetadata          : <empty>
                            releaseApiElements            : <empty>
                            releaseCompilationApi         : <empty>
                            releaseCompilationCompileOnly : <empty>
                            releaseCompilationImplementation        : <empty>
                            releaseCompilationRuntimeOnly : <empty>
                            releaseCompileClasspath       : <empty>
                            releaseCompileOnly            : <empty>
                            releaseCompileOnlyApi         : <empty>
                            releaseCompileOnlyDependenciesMetadata  : <empty>
                            releaseImplementation         : <empty>
                            releaseImplementationDependenciesMetadata         : <empty>
                            releaseIntransitiveDependenciesMetadata : <empty>
                            releaseReverseMetadataValues  : <empty>
                            releaseRuntimeClasspath       : <empty>
                            releaseRuntimeElements        : <empty>
                            releaseRuntimeOnly            : <empty>
                            releaseUnitTestAnnotationProcessorClasspath       : <empty>
                            releaseUnitTestApi            : <empty>
                            releaseUnitTestApiDependenciesMetadata  : <empty>
                            releaseUnitTestCompilationApi : <empty>
                            releaseUnitTestCompilationCompileOnly   : <empty>
                            releaseUnitTestCompilationImplementation          : <empty>
                            releaseUnitTestCompilationRuntimeOnly   : <empty>
                            releaseUnitTestCompileClasspath         : <empty>
                            releaseUnitTestCompileOnly    : <empty>
                            releaseUnitTestCompileOnlyDependenciesMetadata    : <empty>
                            releaseUnitTestImplementation : <empty>
                            releaseUnitTestImplementationDependenciesMetadata : <empty>
                            releaseUnitTestIntransitiveDependenciesMetadata   : <empty>
                            releaseUnitTestRuntimeClasspath         : <empty>
                            releaseUnitTestRuntimeOnly    : <empty>
                            releaseWearApp                : <empty>
                            releaseWearBundling           : <empty>
                            runtimeOnly                   : <empty>
                            testAnnotationProcessor       : <empty>
                            testApi                       : <empty>
                            testApiDependenciesMetadata   : <empty>
                            testCompileOnly               : <empty>
                            testCompileOnlyDependenciesMetadata     : <empty>
                            testDebugAnnotationProcessor  : <empty>
                            testDebugApi                  : <empty>
                            testDebugApiDependenciesMetadata        : <empty>
                            testDebugCompileOnly          : <empty>
                            testDebugCompileOnlyDependenciesMetadata          : <empty>
                            testDebugImplementation       : <empty>
                            testDebugImplementationDependenciesMetadata       : <empty>
                            testDebugIntransitiveDependenciesMetadata         : <empty>
                            testDebugRuntimeOnly          : <empty>
                            testDebugWearApp              : <empty>
                            testFixturesAnnotationProcessor         : <empty>
                            testFixturesApi               : <empty>
                            testFixturesApiDependenciesMetadata     : <empty>
                            testFixturesCompileOnly       : <empty>
                            testFixturesCompileOnlyApi    : <empty>
                            testFixturesCompileOnlyDependenciesMetadata       : <empty>
                            testFixturesDebugAnnotationProcessor    : <empty>
                            testFixturesDebugApi          : <empty>
                            testFixturesDebugApiDependenciesMetadata          : <empty>
                            testFixturesDebugCompileOnly  : <empty>
                            testFixturesDebugCompileOnlyApi         : <empty>
                            testFixturesDebugCompileOnlyDependenciesMetadata  : <empty>
                            testFixturesDebugImplementation         : <empty>
                            testFixturesDebugImplementationDependenciesMetadata         : <empty>
                            testFixturesDebugIntransitiveDependenciesMetadata : <empty>
                            testFixturesDebugRuntimeOnly  : <empty>
                            testFixturesDebugWearApp      : <empty>
                            testFixturesImplementation    : <empty>
                            testFixturesImplementationDependenciesMetadata    : <empty>
                            testFixturesIntransitiveDependenciesMetadata      : <empty>
                            testFixturesReleaseAnnotationProcessor  : <empty>
                            testFixturesReleaseApi        : <empty>
                            testFixturesReleaseApiDependenciesMetadata        : <empty>
                            testFixturesReleaseCompileOnly          : <empty>
                            testFixturesReleaseCompileOnlyApi       : <empty>
                            testFixturesReleaseCompileOnlyDependenciesMetadata          : <empty>
                            testFixturesReleaseImplementation       : <empty>
                            testFixturesReleaseImplementationDependenciesMetadata       : <empty>
                            testFixturesReleaseIntransitiveDependenciesMetadata         : <empty>
                            testFixturesReleaseRuntimeOnly          : <empty>
                            testFixturesReleaseWearApp    : <empty>
                            testFixturesRuntimeOnly       : <empty>
                            testFixturesWearApp           : <empty>
                            testImplementation            : <empty>
                            testImplementationDependenciesMetadata  : <empty>
                            testIntransitiveDependenciesMetadata    : <empty>
                            testReleaseAnnotationProcessor          : <empty>
                            testReleaseApi                : <empty>
                            testReleaseApiDependenciesMetadata      : <empty>
                            testReleaseCompileOnly        : <empty>
                            testReleaseCompileOnlyDependenciesMetadata        : <empty>
                            testReleaseImplementation     : <empty>
                            testReleaseImplementationDependenciesMetadata     : <empty>
                            testReleaseIntransitiveDependenciesMetadata       : <empty>
                            testReleaseRuntimeOnly        : <empty>
                            testReleaseWearApp            : <empty>
                            testRuntimeOnly               : <empty>
                            testWearApp                   : <empty>
                            wearApp                       : <empty>
                    taskModel                     : DefaultGradleTaskModel
                        tasks
                            testDebugUnitTest             : testDebugUnitTest (DefaultExternalTask)
                                qName                         : :app:testDebugUnitTest
                            testReleaseUnitTest           : testReleaseUnitTest (DefaultExternalTask)
                                qName                         : :app:testReleaseUnitTest
                jsModule                      : :jsModule (DefaultExternalProject)
                    path                          : :jsModule [-]
                    identityPath                  : :jsModule [-]
                    name                          : jsModule
                    qName                         : :jsModule
                    group                         : kotlinMultiPlatform
                    version                       : unspecified
                    projectDir                    : <ROOT>/jsModule
                    buildDir                      : <ROOT>/jsModule/build [-]
                    buildFile                     : <ROOT>/jsModule/build.gradle
                    externalSystemId              : GRADLE
                    sourceSetModel                : DefaultGradleSourceSetModel
                        sourceCompatibility           : <PROJECT_JDK_FEATURE_LEVEL>
                        targetCompatibility           : <PROJECT_JDK_FEATURE_LEVEL>
                        - taskArtifacts               : <ROOT>/jsModule/build/libs/jsModule.klib [-]
                        configurationArtifacts
                            api                           : <empty>
                            apiDependenciesMetadata       : <empty>
                            - archives                    : <ROOT>/jsModule/build/libs/jsModule.klib [-]
                            commonFakeApiElements         : <empty>
                            commonFakeApiElements-published         : <empty>
                            compilationApi                : <empty>
                            compilationCompileOnly        : <empty>
                            compilationImplementation     : <empty>
                            compilationRuntimeOnly        : <empty>
                            compileClasspath              : <empty>
                            compileOnly                   : <empty>
                            compileOnlyDependenciesMetadata         : <empty>
                            default                       : <empty>
                            implementation                : <empty>
                            implementationDependenciesMetadata      : <empty>
                            intransitiveDependenciesMetadata        : <empty>
                            - jsApiElements               : <ROOT>/jsModule/build/libs/jsModule.klib [-]
                            - jsApiElements-published     : <ROOT>/jsModule/build/libs/jsModule.klib [-]
                            - jsRuntimeElements           : <ROOT>/jsModule/build/libs/jsModule.klib [-]
                            - jsRuntimeElements-published : <ROOT>/jsModule/build/libs/jsModule.klib [-]
                            - jsSourcesElements           : <ROOT>/jsModule/build/libs/jsModule-js-sources.jar [-]
                            - jsSourcesElements-published : <ROOT>/jsModule/build/libs/jsModule-js-sources.jar [-]
                            kotlinBuildToolsApiClasspath  : <empty>
                            kotlinCompilerClasspath       : <empty>
                            kotlinCompilerPluginClasspath : <empty>
                            kotlinCompilerPluginClasspathMain       : <empty>
                            kotlinCompilerPluginClasspathTest       : <empty>
                            kotlinKlibCommonizerClasspath : <empty>
                            kotlinNativeCompilerPluginClasspath     : <empty>
                            npmAggregated                 : <empty>
                            - publicPackageJsonConfiguration        : <ROOT>/jsModule/build/tmp/publicPackageJson/package.json [-]
                            runtimeClasspath              : <empty>
                            runtimeOnly                   : <empty>
                            testApi                       : <empty>
                            testApiDependenciesMetadata   : <empty>
                            testCompilationApi            : <empty>
                            testCompilationCompileOnly    : <empty>
                            testCompilationImplementation : <empty>
                            testCompilationRuntimeOnly    : <empty>
                            testCompileClasspath          : <empty>
                            testCompileOnly               : <empty>
                            testCompileOnlyDependenciesMetadata     : <empty>
                            testImplementation            : <empty>
                            testImplementationDependenciesMetadata  : <empty>
                            testIntransitiveDependenciesMetadata    : <empty>
                            testNpmAggregated             : <empty>
                            testRuntimeClasspath          : <empty>
                            testRuntimeOnly               : <empty>
                        - additionalArtifacts         : <ROOT>/jsModule/build/libs/jsModule.klib [-]
                    taskModel                     : DefaultGradleTaskModel
                        tasks
                            browserTest                   : browserTest (DefaultExternalTask)
                                qName                         : :jsModule:browserTest
                module2                       : :module2 (DefaultExternalProject)
                    path                          : :module2 [-]
                    identityPath                  : :module2 [-]
                    name                          : module2
                    qName                         : :module2
                    group                         : kotlinMultiPlatform
                    version                       : unspecified
                    projectDir                    : <ROOT>/module2
                    buildDir                      : <ROOT>/module2/build
                    buildFile                     : <ROOT>/module2/build.gradle
                    externalSystemId              : GRADLE
                    sourceSetModel                : DefaultGradleSourceSetModel
                        sourceCompatibility           : <PROJECT_JDK_FEATURE_LEVEL>
                        targetCompatibility           : <PROJECT_JDK_FEATURE_LEVEL>
                        - taskArtifacts               : <ROOT>/module2/build/libs/module2-metadata.jar [-]
                        configurationArtifacts
                            _internal-unified-test-platform-android-device-provider-ddmlib        : <empty>
                            _internal-unified-test-platform-android-device-provider-gradle        : <empty>
                            _internal-unified-test-platform-android-driver-instrumentation        : <empty>
                            _internal-unified-test-platform-android-test-plugin         : <empty>
                            _internal-unified-test-platform-android-test-plugin-host-additional-test-output : <empty>
                            _internal-unified-test-platform-android-test-plugin-host-apk-installer          : <empty>
                            _internal-unified-test-platform-android-test-plugin-host-coverage     : <empty>
                            _internal-unified-test-platform-android-test-plugin-host-device-info  : <empty>
                            _internal-unified-test-platform-android-test-plugin-host-emulator-control       : <empty>
                            _internal-unified-test-platform-android-test-plugin-host-logcat       : <empty>
                            _internal-unified-test-platform-android-test-plugin-result-listener-gradle      : <empty>
                            _internal-unified-test-platform-core    : <empty>
                            _internal-unified-test-platform-launcher          : <empty>
                            allInstrumentedTestSourceSetsCompileDependenciesMetadata    : <empty>
                            allSourceSetsCompileDependenciesMetadata          : <empty>
                            allTestSourceSetsCompileDependenciesMetadata      : <empty>
                            androidApis                   : <empty>
                            androidDebugAndroidTestCompilationApi   : <empty>
                            androidDebugAndroidTestCompilationCompileOnly     : <empty>
                            androidDebugAndroidTestCompilationImplementation  : <empty>
                            androidDebugAndroidTestCompilationRuntimeOnly     : <empty>
                            androidDebugAndroidTestCompileClasspath : <empty>
                            androidDebugAndroidTestRuntimeClasspath : <empty>
                            androidDebugApi               : <empty>
                            androidDebugApiDependenciesMetadata     : <empty>
                            - androidDebugArchives        : <ROOT>/module2/build/outputs/aar/module2-debug.aar [-]
                            androidDebugCompilationApi    : <empty>
                            androidDebugCompilationCompileOnly      : <empty>
                            androidDebugCompilationImplementation   : <empty>
                            androidDebugCompilationRuntimeOnly      : <empty>
                            androidDebugCompileClasspath  : <empty>
                            androidDebugCompileOnly       : <empty>
                            androidDebugCompileOnlyDependenciesMetadata       : <empty>
                            androidDebugImplementation    : <empty>
                            androidDebugImplementationDependenciesMetadata    : <empty>
                            androidDebugIntransitiveDependenciesMetadata      : <empty>
                            androidDebugResolvableDependenciesMetadata        : <empty>
                            androidDebugRuntimeClasspath  : <empty>
                            androidDebugRuntimeOnly       : <empty>
                            androidDebugUnitTestCompilationApi      : <empty>
                            androidDebugUnitTestCompilationCompileOnly        : <empty>
                            androidDebugUnitTestCompilationImplementation     : <empty>
                            androidDebugUnitTestCompilationRuntimeOnly        : <empty>
                            androidDebugUnitTestCompileClasspath    : <empty>
                            androidDebugUnitTestRuntimeClasspath    : <empty>
                            androidInstrumentedTestApi    : <empty>
                            androidInstrumentedTestApiDependenciesMetadata    : <empty>
                            androidInstrumentedTestCompileOnly      : <empty>
                            androidInstrumentedTestCompileOnlyDependenciesMetadata      : <empty>
                            androidInstrumentedTestDebugApi         : <empty>
                            androidInstrumentedTestDebugApiDependenciesMetadata         : <empty>
                            androidInstrumentedTestDebugCompileOnly : <empty>
                            androidInstrumentedTestDebugCompileOnlyDependenciesMetadata : <empty>
                            androidInstrumentedTestDebugImplementation        : <empty>
                            androidInstrumentedTestDebugImplementationDependenciesMetadata        : <empty>
                            androidInstrumentedTestDebugIntransitiveDependenciesMetadata          : <empty>
                            androidInstrumentedTestDebugResolvableDependenciesMetadata  : <empty>
                            androidInstrumentedTestDebugRuntimeOnly : <empty>
                            androidInstrumentedTestImplementation   : <empty>
                            androidInstrumentedTestImplementationDependenciesMetadata   : <empty>
                            androidInstrumentedTestIntransitiveDependenciesMetadata     : <empty>
                            androidInstrumentedTestResolvableDependenciesMetadata       : <empty>
                            androidInstrumentedTestRuntimeOnly      : <empty>
                            androidJdkImage               : <empty>
                            androidMainApi                : <empty>
                            androidMainApiDependenciesMetadata      : <empty>
                            androidMainCompileOnly        : <empty>
                            androidMainCompileOnlyDependenciesMetadata        : <empty>
                            androidMainImplementation     : <empty>
                            androidMainImplementationDependenciesMetadata     : <empty>
                            androidMainIntransitiveDependenciesMetadata       : <empty>
                            androidMainResolvableDependenciesMetadata         : <empty>
                            androidMainRuntimeOnly        : <empty>
                            androidReleaseApi             : <empty>
                            androidReleaseApiDependenciesMetadata   : <empty>
                            - androidReleaseArchives      : <ROOT>/module2/build/outputs/aar/module2-release.aar [-]
                            androidReleaseCompilationApi  : <empty>
                            androidReleaseCompilationCompileOnly    : <empty>
                            androidReleaseCompilationImplementation : <empty>
                            androidReleaseCompilationRuntimeOnly    : <empty>
                            androidReleaseCompileClasspath          : <empty>
                            androidReleaseCompileOnly     : <empty>
                            androidReleaseCompileOnlyDependenciesMetadata     : <empty>
                            androidReleaseImplementation  : <empty>
                            androidReleaseImplementationDependenciesMetadata  : <empty>
                            androidReleaseIntransitiveDependenciesMetadata    : <empty>
                            androidReleaseResolvableDependenciesMetadata      : <empty>
                            androidReleaseRuntimeClasspath          : <empty>
                            androidReleaseRuntimeOnly     : <empty>
                            androidReleaseUnitTestCompilationApi    : <empty>
                            androidReleaseUnitTestCompilationCompileOnly      : <empty>
                            androidReleaseUnitTestCompilationImplementation   : <empty>
                            androidReleaseUnitTestCompilationRuntimeOnly      : <empty>
                            androidReleaseUnitTestCompileClasspath  : <empty>
                            androidReleaseUnitTestRuntimeClasspath  : <empty>
                            androidTestAnnotationProcessor          : <empty>
                            androidTestCompileOnly        : <empty>
                            androidTestDebugAnnotationProcessor     : <empty>
                            androidTestDebugCompileOnly   : <empty>
                            androidTestDebugImplementation          : <empty>
                            androidTestDebugRuntimeOnly   : <empty>
                            androidTestDebugWearApp       : <empty>
                            androidTestImplementation     : <empty>
                            androidTestReleaseAnnotationProcessor   : <empty>
                            androidTestReleaseCompileOnly : <empty>
                            androidTestReleaseImplementation        : <empty>
                            androidTestReleaseRuntimeOnly : <empty>
                            androidTestReleaseWearApp     : <empty>
                            androidTestRuntimeOnly        : <empty>
                            androidTestUtil               : <empty>
                            androidTestWearApp            : <empty>
                            androidUnitTestApi            : <empty>
                            androidUnitTestApiDependenciesMetadata  : <empty>
                            androidUnitTestCompileOnly    : <empty>
                            androidUnitTestCompileOnlyDependenciesMetadata    : <empty>
                            androidUnitTestDebugApi       : <empty>
                            androidUnitTestDebugApiDependenciesMetadata       : <empty>
                            androidUnitTestDebugCompileOnly         : <empty>
                            androidUnitTestDebugCompileOnlyDependenciesMetadata         : <empty>
                            androidUnitTestDebugImplementation      : <empty>
                            androidUnitTestDebugImplementationDependenciesMetadata      : <empty>
                            androidUnitTestDebugIntransitiveDependenciesMetadata        : <empty>
                            androidUnitTestDebugResolvableDependenciesMetadata          : <empty>
                            androidUnitTestDebugRuntimeOnly         : <empty>
                            androidUnitTestImplementation : <empty>
                            androidUnitTestImplementationDependenciesMetadata : <empty>
                            androidUnitTestIntransitiveDependenciesMetadata   : <empty>
                            androidUnitTestReleaseApi     : <empty>
                            androidUnitTestReleaseApiDependenciesMetadata     : <empty>
                            androidUnitTestReleaseCompileOnly       : <empty>
                            androidUnitTestReleaseCompileOnlyDependenciesMetadata       : <empty>
                            androidUnitTestReleaseImplementation    : <empty>
                            androidUnitTestReleaseImplementationDependenciesMetadata    : <empty>
                            androidUnitTestReleaseIntransitiveDependenciesMetadata      : <empty>
                            androidUnitTestReleaseResolvableDependenciesMetadata        : <empty>
                            androidUnitTestReleaseRuntimeOnly       : <empty>
                            androidUnitTestResolvableDependenciesMetadata     : <empty>
                            androidUnitTestRuntimeOnly    : <empty>
                            annotationProcessor           : <empty>
                            api                           : <empty>
                            - archives                    : <ROOT>/module2/build/libs/module2-metadata.jar [-]
                            commonMainApi                 : <empty>
                            commonMainApiDependenciesMetadata       : <empty>
                            commonMainCompileOnly         : <empty>
                            commonMainCompileOnlyDependenciesMetadata         : <empty>
                            commonMainImplementation      : <empty>
                            commonMainImplementationDependenciesMetadata      : <empty>
                            commonMainIntransitiveDependenciesMetadata        : <empty>
                            commonMainResolvableDependenciesMetadata          : <empty>
                            commonMainRuntimeOnly         : <empty>
                            commonTestApi                 : <empty>
                            commonTestApiDependenciesMetadata       : <empty>
                            commonTestCompileOnly         : <empty>
                            commonTestCompileOnlyDependenciesMetadata         : <empty>
                            commonTestImplementation      : <empty>
                            commonTestImplementationDependenciesMetadata      : <empty>
                            commonTestIntransitiveDependenciesMetadata        : <empty>
                            commonTestResolvableDependenciesMetadata          : <empty>
                            commonTestRuntimeOnly         : <empty>
                            compileOnly                   : <empty>
                            compileOnlyApi                : <empty>
                            coreLibraryDesugaring         : <empty>
                            debugAndroidTestAnnotationProcessorClasspath      : <empty>
                            debugAndroidTestCompileClasspath        : <empty>
                            debugAndroidTestRuntimeClasspath        : <empty>
                            debugAnnotationProcessor      : <empty>
                            debugAnnotationProcessorClasspath       : <empty>
                            debugApi                      : <empty>
                            debugApiElements              : <empty>
                            - debugApiElements-published  : <ROOT>/module2/build/outputs/aar/module2-debug.aar [-]
                            debugCompileClasspath         : <empty>
                            debugCompileOnly              : <empty>
                            debugCompileOnlyApi           : <empty>
                            debugImplementation           : <empty>
                            debugRuntimeClasspath         : <empty>
                            debugRuntimeElements          : <empty>
                            - debugRuntimeElements-published        : <ROOT>/module2/build/outputs/aar/module2-debug.aar [-]
                            debugRuntimeOnly              : <empty>
                            - debugSourcesElements        : <ROOT>/module2/build/libs/module2-android-debug-sources.jar [-]
                            - debugSourcesElements-published        : <ROOT>/module2/build/libs/module2-android-debug-sources.jar [-]
                            debugUnitTestAnnotationProcessorClasspath         : <empty>
                            debugUnitTestCompileClasspath : <empty>
                            debugUnitTestRuntimeClasspath : <empty>
                            debugWearApp                  : <empty>
                            default                       : <empty>
                            implementation                : <empty>
                            kotlinBuildToolsApiClasspath  : <empty>
                            kotlinCompilerClasspath       : <empty>
                            kotlinCompilerPluginClasspath : <empty>
                            kotlinCompilerPluginClasspathAndroidDebug         : <empty>
                            kotlinCompilerPluginClasspathAndroidDebugAndroidTest        : <empty>
                            kotlinCompilerPluginClasspathAndroidDebugUnitTest : <empty>
                            kotlinCompilerPluginClasspathAndroidRelease       : <empty>
                            kotlinCompilerPluginClasspathAndroidReleaseUnitTest         : <empty>
                            kotlinCompilerPluginClasspathMetadataMain         : <empty>
                            kotlinKlibCommonizerClasspath : <empty>
                            kotlinNativeCompilerPluginClasspath     : <empty>
                            lintChecks                    : <empty>
                            lintPublish                   : <empty>
                            - metadataApiElements         : <ROOT>/module2/build/libs/module2-metadata.jar [-]
                            metadataCompilationApi        : <empty>
                            metadataCompilationCompileOnly          : <empty>
                            metadataCompilationImplementation       : <empty>
                            metadataCompilationRuntimeOnly          : <empty>
                            metadataCompileClasspath      : <empty>
                            - metadataSourcesElements     : <ROOT>/module2/build/libs/module2-kotlin-sources.jar [-]
                            releaseAnnotationProcessor    : <empty>
                            releaseAnnotationProcessorClasspath     : <empty>
                            releaseApi                    : <empty>
                            releaseApiElements            : <empty>
                            - releaseApiElements-published          : <ROOT>/module2/build/outputs/aar/module2-release.aar [-]
                            releaseCompileClasspath       : <empty>
                            releaseCompileOnly            : <empty>
                            releaseCompileOnlyApi         : <empty>
                            releaseImplementation         : <empty>
                            releaseRuntimeClasspath       : <empty>
                            releaseRuntimeElements        : <empty>
                            - releaseRuntimeElements-published      : <ROOT>/module2/build/outputs/aar/module2-release.aar [-]
                            releaseRuntimeOnly            : <empty>
                            - releaseSourcesElements      : <ROOT>/module2/build/libs/module2-android-sources.jar [-]
                            - releaseSourcesElements-published      : <ROOT>/module2/build/libs/module2-android-sources.jar [-]
                            releaseUnitTestAnnotationProcessorClasspath       : <empty>
                            releaseUnitTestCompileClasspath         : <empty>
                            releaseUnitTestRuntimeClasspath         : <empty>
                            releaseWearApp                : <empty>
                            runtimeOnly                   : <empty>
                            testAnnotationProcessor       : <empty>
                            testCompileOnly               : <empty>
                            testDebugAnnotationProcessor  : <empty>
                            testDebugCompileOnly          : <empty>
                            testDebugImplementation       : <empty>
                            testDebugRuntimeOnly          : <empty>
                            testDebugWearApp              : <empty>
                            testFixturesAnnotationProcessor         : <empty>
                            testFixturesApi               : <empty>
                            testFixturesCompileOnly       : <empty>
                            testFixturesCompileOnlyApi    : <empty>
                            testFixturesDebugAnnotationProcessor    : <empty>
                            testFixturesDebugApi          : <empty>
                            testFixturesDebugCompileOnly  : <empty>
                            testFixturesDebugCompileOnlyApi         : <empty>
                            testFixturesDebugImplementation         : <empty>
                            testFixturesDebugRuntimeOnly  : <empty>
                            testFixturesDebugWearApp      : <empty>
                            testFixturesImplementation    : <empty>
                            testFixturesReleaseAnnotationProcessor  : <empty>
                            testFixturesReleaseApi        : <empty>
                            testFixturesReleaseCompileOnly          : <empty>
                            testFixturesReleaseCompileOnlyApi       : <empty>
                            testFixturesReleaseImplementation       : <empty>
                            testFixturesReleaseRuntimeOnly          : <empty>
                            testFixturesReleaseWearApp    : <empty>
                            testFixturesRuntimeOnly       : <empty>
                            testFixturesWearApp           : <empty>
                            testImplementation            : <empty>
                            testReleaseAnnotationProcessor          : <empty>
                            testReleaseCompileOnly        : <empty>
                            testReleaseImplementation     : <empty>
                            testReleaseRuntimeOnly        : <empty>
                            testReleaseWearApp            : <empty>
                            testRuntimeOnly               : <empty>
                            testWearApp                   : <empty>
                            wearApp                       : <empty>
                        - additionalArtifacts         : <ROOT>/module2/build/libs/module2-metadata.jar [-]
                    taskModel                     : DefaultGradleTaskModel
                        tasks
                            testDebugUnitTest             : testDebugUnitTest (DefaultExternalTask)
                                qName                         : :module2:testDebugUnitTest
                            testReleaseUnitTest           : testReleaseUnitTest (DefaultExternalTask)
                                qName                         : :module2:testReleaseUnitTest
            sourceSetModel                : DefaultGradleSourceSetModel
                configurationArtifacts
                    archives                      : <empty>
                    default                       : <empty>
            taskModel                     : DefaultGradleTaskModel
<<<<<<< HEAD
=======
                tasks
                    browserTest                   : browserTest (DefaultExternalTask)
                        qName                         : :jsModule:browserTest
                    testDebugUnitTest             : testDebugUnitTest (DefaultExternalTask)
                        qName                         : :app:testDebugUnitTest
                    testReleaseUnitTest           : testReleaseUnitTest (DefaultExternalTask)
                        qName                         : :app:testReleaseUnitTest
>>>>>>> 8b7d83e8
    MODULE                        : kotlinMultiPlatform.app
        GradleModuleModel
            agpVersion                    : <AGP_VERSION>
            gradlePath                    : :app
            gradleVersion                 : <GRADLE_VERSION>
            buildFile                     : <ROOT>/app/build.gradle
            buildFilePath                 : <ROOT>/app/build.gradle
            rootFolderPath                : <ROOT>
            hasSafeArgsJava               : false
            hasSafeArgsKotlin             : false
        CurrentVariantReportedVersions
            minSdk
                ApiLevel                      : 16
                ApiString                     : 16
            runtimeMinSdk
                ApiLevel                      : 16
                ApiString                     : 16
            targetSdk
                ApiLevel                      : 34
                ApiString                     : 34
        RootBuildId                   : <ROOT>
        BuildId                       : <ROOT>
        ProjectPath                   : :app
        ModelVersion                  : <AGP_VERSION>
        ProjectType                   : PROJECT_TYPE_APP
        CompileTarget                 : android-34
        BuildFolder                   : <ROOT>/app/build [-]
        buildToolsVersion             : <CURRENT_BUILD_TOOLS_VERSION>
        IsBaseSplit                   : true
        GroupId                       : kotlinMultiPlatform
        Namespace                     : com.example.android.kotlin
        TestNamespace                 : com.example.android.kotlin.test
        AaptOptions
            NameSpacing                   : DISABLED
        LintOptions
            IsCheckTestSources            : false
            IsCheckDependencies           : false
            IsAbortOnError                : true
            IsAbsolutePaths               : true
            IsNoLines                     : false
            IsQuiet                       : false
            IsCheckAllWarnings            : false
            IsIgnoreWarnings              : false
            IsWarningsAsErrors            : false
            IsIgnoreTestSources           : false
            IsIgnoreTestFixturesSources   : false
            IsCheckGeneratedSources       : false
            IsCheckReleaseBuilds          : true
            IsExplainIssues               : true
            IsShowAll                     : false
            TextReport                    : false
            HtmlReport                    : true
            XmlReport                     : true
            SarifReport                   : false
        JavaCompileOptions
            Encoding                      : UTF-8
            SourceCompatibility           : 1.8
            TargetCompatibility           : 1.8
            IsCoreLibraryDesugaringEnabled          : false
        AgpFlags
            ApplicationRClassConstantIds  : false
            AestRClassConstantIds         : false
            TransitiveRClasses            : false
            UseAndroidX                   : false
            UsesCompose                   : false
            MlModelBindingEnabled         : false
            AndroidResourcesEnabled       : true
            DataBindingEnabled            : false
<<<<<<< HEAD
=======
            GenerateManifestClass         : false
>>>>>>> 8b7d83e8
        - basicVariant:               : debug
            applicationId                 : com.example.android.kotlin
            testApplicationId             : com.example.android.kotlin.test
            buildType                     : debug
        - basicVariant:               : release
            applicationId                 : com.example.android.kotlin
            buildType                     : release
        BootClassPath                 : <ANDROID_SDK>/platforms/android-34/android.jar
        ViewBindingOptions
            Enabled                       : false
        DependenciesInfo
            IncludeInApk                  : true
            IncludeInBundle               : true
        DefaultConfig
            ProductFlavor
                Name                          : main
                ApplicationId                 : com.example.android.kotlin
                VersionCode                   : 1
                VersionName                   : 1.0
                TestInstrumentationRunner     : android.support.test.runner.AndroidJUnitRunner
                MinSdkVersion
                    ApiLevel                      : 16
                    ApiString                     : 16
                TargetSdkVersion
                    ApiLevel                      : 34
                    ApiString                     : 34
                VectorDrawables
                    UseSupportLibrary             : false
            SourceProvider
                Name                          : main
                Manifest                      : <ROOT>/app/src/main/AndroidManifest.xml
                JavaDirectories               : <ROOT>/app/src/main/java
                KotlinDirectories             : <ROOT>/app/src/main/kotlin [-]
                KotlinDirectories             : <ROOT>/app/src/main/java
                ResourcesDirectories          : <ROOT>/app/src/main/resources [-]
                ResDirectories                : <ROOT>/app/src/main/res [-]
                AssetsDirectories             : <ROOT>/app/src/main/assets [-]
                JniLibsDirectories            : <ROOT>/app/src/main/jniLibs [-]
                ShadersDirectories            : <ROOT>/app/src/main/shaders [-]
                BaselineProfileDirectories    : <ROOT>/app/src/main/baselineProfiles [-]
            ExtraSourceProviders
                ExtraSourceProvider
                    ArtifactName                  : _android_test_
                    SourceProvider
                        Name                          : androidTest
                        Manifest                      : <ROOT>/app/src/androidTest/AndroidManifest.xml [-]
                        JavaDirectories               : <ROOT>/app/src/androidTest/java
                        KotlinDirectories             : <ROOT>/app/src/androidTest/kotlin [-]
                        KotlinDirectories             : <ROOT>/app/src/androidTest/java
                        ResourcesDirectories          : <ROOT>/app/src/androidTest/resources [-]
                        ResDirectories                : <ROOT>/app/src/androidTest/res [-]
                        AssetsDirectories             : <ROOT>/app/src/androidTest/assets [-]
                        JniLibsDirectories            : <ROOT>/app/src/androidTest/jniLibs [-]
                        ShadersDirectories            : <ROOT>/app/src/androidTest/shaders [-]
                        BaselineProfileDirectories    : <ROOT>/app/src/androidTest/baselineProfiles [-]
                ExtraSourceProvider
                    ArtifactName                  : _unit_test_
                    SourceProvider
                        Name                          : test
                        Manifest                      : <ROOT>/app/src/test/AndroidManifest.xml [-]
                        JavaDirectories               : <ROOT>/app/src/test/java
                        KotlinDirectories             : <ROOT>/app/src/test/kotlin [-]
                        KotlinDirectories             : <ROOT>/app/src/test/java
                        ResourcesDirectories          : <ROOT>/app/src/test/resources [-]
                        ResDirectories                : <ROOT>/app/src/test/res [-]
                        AssetsDirectories             : <ROOT>/app/src/test/assets [-]
                        JniLibsDirectories            : <ROOT>/app/src/test/jniLibs [-]
                        ShadersDirectories            : <ROOT>/app/src/test/shaders [-]
                        BaselineProfileDirectories    : <ROOT>/app/src/test/baselineProfiles [-]
        BuildTypes
            BuildType
                Name                          : debug
                IsDebuggable                  : true
                IsJniDebuggable               : false
                IsPseudoLocalesEnabled        : false
                IsRenderscriptDebuggable      : false
                RenderscriptOptimLevel        : 3
                IsMinifyEnabled               : false
                IsZipAlignEnabled             : true
            SourceProvider
                Name                          : debug
                Manifest                      : <ROOT>/app/src/debug/AndroidManifest.xml [-]
                JavaDirectories               : <ROOT>/app/src/debug/java [-]
                KotlinDirectories             : <ROOT>/app/src/debug/kotlin [-]
                KotlinDirectories             : <ROOT>/app/src/debug/java [-]
                ResourcesDirectories          : <ROOT>/app/src/debug/resources [-]
                ResDirectories                : <ROOT>/app/src/debug/res [-]
                AssetsDirectories             : <ROOT>/app/src/debug/assets [-]
                JniLibsDirectories            : <ROOT>/app/src/debug/jniLibs [-]
                ShadersDirectories            : <ROOT>/app/src/debug/shaders [-]
                BaselineProfileDirectories    : <ROOT>/app/src/debug/baselineProfiles [-]
            ExtraSourceProviders
                ExtraSourceProvider
                    ArtifactName                  : _android_test_
                    SourceProvider
                        Name                          : androidTestDebug
                        Manifest                      : <ROOT>/app/src/androidTestDebug/AndroidManifest.xml [-]
                        JavaDirectories               : <ROOT>/app/src/androidTestDebug/java [-]
                        KotlinDirectories             : <ROOT>/app/src/androidTestDebug/kotlin [-]
                        KotlinDirectories             : <ROOT>/app/src/androidTestDebug/java [-]
                        ResourcesDirectories          : <ROOT>/app/src/androidTestDebug/resources [-]
                        ResDirectories                : <ROOT>/app/src/androidTestDebug/res [-]
                        AssetsDirectories             : <ROOT>/app/src/androidTestDebug/assets [-]
                        JniLibsDirectories            : <ROOT>/app/src/androidTestDebug/jniLibs [-]
                        ShadersDirectories            : <ROOT>/app/src/androidTestDebug/shaders [-]
                        BaselineProfileDirectories    : <ROOT>/app/src/androidTestDebug/baselineProfiles [-]
            ExtraSourceProviders
                ExtraSourceProvider
                    ArtifactName                  : _unit_test_
                    SourceProvider
                        Name                          : testDebug
                        Manifest                      : <ROOT>/app/src/testDebug/AndroidManifest.xml [-]
                        JavaDirectories               : <ROOT>/app/src/testDebug/java [-]
                        KotlinDirectories             : <ROOT>/app/src/testDebug/kotlin [-]
                        KotlinDirectories             : <ROOT>/app/src/testDebug/java [-]
                        ResourcesDirectories          : <ROOT>/app/src/testDebug/resources [-]
                        ResDirectories                : <ROOT>/app/src/testDebug/res [-]
                        AssetsDirectories             : <ROOT>/app/src/testDebug/assets [-]
                        JniLibsDirectories            : <ROOT>/app/src/testDebug/jniLibs [-]
                        ShadersDirectories            : <ROOT>/app/src/testDebug/shaders [-]
                        BaselineProfileDirectories    : <ROOT>/app/src/testDebug/baselineProfiles [-]
            BuildType
                Name                          : release
                IsDebuggable                  : false
                IsJniDebuggable               : false
                IsPseudoLocalesEnabled        : false
                IsRenderscriptDebuggable      : false
                RenderscriptOptimLevel        : 3
                IsMinifyEnabled               : false
                IsZipAlignEnabled             : true
            SourceProvider
                Name                          : release
                Manifest                      : <ROOT>/app/src/release/AndroidManifest.xml [-]
                JavaDirectories               : <ROOT>/app/src/release/java [-]
                KotlinDirectories             : <ROOT>/app/src/release/kotlin [-]
                KotlinDirectories             : <ROOT>/app/src/release/java [-]
                ResourcesDirectories          : <ROOT>/app/src/release/resources [-]
                ResDirectories                : <ROOT>/app/src/release/res [-]
                AssetsDirectories             : <ROOT>/app/src/release/assets [-]
                JniLibsDirectories            : <ROOT>/app/src/release/jniLibs [-]
                ShadersDirectories            : <ROOT>/app/src/release/shaders [-]
                BaselineProfileDirectories    : <ROOT>/app/src/release/baselineProfiles [-]
            ExtraSourceProviders
                ExtraSourceProvider
                    ArtifactName                  : _unit_test_
                    SourceProvider
                        Name                          : testRelease
                        Manifest                      : <ROOT>/app/src/testRelease/AndroidManifest.xml [-]
                        JavaDirectories               : <ROOT>/app/src/testRelease/java [-]
                        KotlinDirectories             : <ROOT>/app/src/testRelease/kotlin [-]
                        KotlinDirectories             : <ROOT>/app/src/testRelease/java [-]
                        ResourcesDirectories          : <ROOT>/app/src/testRelease/resources [-]
                        ResDirectories                : <ROOT>/app/src/testRelease/res [-]
                        AssetsDirectories             : <ROOT>/app/src/testRelease/assets [-]
                        JniLibsDirectories            : <ROOT>/app/src/testRelease/jniLibs [-]
                        ShadersDirectories            : <ROOT>/app/src/testRelease/shaders [-]
                        BaselineProfileDirectories    : <ROOT>/app/src/testRelease/baselineProfiles [-]
        SigningConfigs
            SigningConfig
                Name                          : debug
                StoreFile                     : debug.keystore
                StorePassword                 : android
                KeyAlias                      : AndroidDebugKey
        VariantBuildInformation
            VariantBuildInformation
                VariantName                   : debug
                BuildTasksAndOutputInformation
                    AssembleTaskName              : assembleDebug
                    AssembleTaskOutputListingFile : <ROOT>/app/build/intermediates/apk_ide_redirect_file/debug/createDebugApkListingFileRedirect/redirect.txt [-]
                    BundleTaskName                : bundleDebug
                    BundleTaskOutputListingFile   : <ROOT>/app/build/intermediates/bundle_ide_redirect_file/debug/createDebugBundleListingFileRedirect/redirect.txt [-]
                    ApkFromBundleTaskName         : extractApksForDebug
                    ApkFromBundleTaskOutputListingFile      : <ROOT>/app/build/intermediates/apk_from_bundle_ide_redirect_file/debug/createDebugApksFromBundleListingFileRedirect/redirect.txt [-]
            VariantBuildInformation
                VariantName                   : release
                BuildTasksAndOutputInformation
                    AssembleTaskName              : assembleRelease
                    AssembleTaskOutputListingFile : <ROOT>/app/build/intermediates/apk_ide_redirect_file/release/createReleaseApkListingFileRedirect/redirect.txt [-]
                    BundleTaskName                : bundleRelease
                    BundleTaskOutputListingFile   : <ROOT>/app/build/intermediates/bundle_ide_redirect_file/release/createReleaseBundleListingFileRedirect/redirect.txt [-]
                    ApkFromBundleTaskName         : extractApksForRelease
                    ApkFromBundleTaskOutputListingFile      : <ROOT>/app/build/intermediates/apk_from_bundle_ide_redirect_file/release/createReleaseApksFromBundleListingFileRedirect/redirect.txt [-]
        IdeVariants
            IdeVariant
                Name                          : debug
                BuildType                     : debug
                DisplayName                   : debug
                InstantAppCompatible          : false
                MinSdkVersion
                    ApiLevel                      : 16
                    ApiString                     : 16
                TargetSdkVersion
                    ApiLevel                      : 34
                    ApiString                     : 34
                VersionCode                   : 1
                VersionNameWithSuffix         : 1.0
                TestInstrumentationRunner     : android.support.test.runner.AndroidJUnitRunner
                MainArtifact
                    Name                          : MAIN
                    CompileTaskName               : compileDebugSources
                    AssembleTaskName              : assembleDebug
                    IsTestArtifact                : false
                    IdeSetupTaskNames             : generateDebugSources
                    GeneratedSourceFolders        : <ROOT>/app/build/generated/ap_generated_sources/debug/out [-]
                    ClassesFolder                 : <ROOT>/app/build/intermediates/compile_and_runtime_not_namespaced_r_class_jar/debug/processDebugResources/R.jar [-]
                    ClassesFolder                 : <ROOT>/app/build/intermediates/javac/debug/compileDebugJavaWithJavac/classes [-]
                    ClassesFolder                 : <ROOT>/app/build/tmp/kotlin-classes/debug [-]
                    Dependencies
                        compileClasspath
                            androidLibrary                : com.android.support:appcompat-v7:28.0.0@aar
                                javaLibrary                   : com.android.support:support-annotations:28.0.0@jar
                                androidLibrary                : com.android.support:support-compat:28.0.0@aar
                                javaLibrary                   : com.android.support:collections:28.0.0@jar
                                androidLibrary                : com.android.support:cursoradapter:28.0.0@aar
                                androidLibrary                : com.android.support:support-core-utils:28.0.0@aar
                                androidLibrary                : com.android.support:support-fragment:28.0.0@aar
                                androidLibrary                : com.android.support:support-vector-drawable:28.0.0@aar
                                androidLibrary                : com.android.support:animated-vector-drawable:28.0.0@aar
                            androidLibrary                : com.android.support:support-compat:28.0.0@aar
                                javaLibrary                   : com.android.support:support-annotations:28.0.0@jar
                                javaLibrary                   : com.android.support:collections:28.0.0@jar
                                androidLibrary                : android.arch.lifecycle:runtime:1.1.1@aar
                                androidLibrary                : com.android.support:versionedparcelable:28.0.0@aar
                            androidLibrary                : android.arch.lifecycle:runtime:1.1.1@aar
                                javaLibrary                   : android.arch.lifecycle:common:1.1.1@jar
                                javaLibrary                   : android.arch.core:common:1.1.1@jar
                                javaLibrary                   : com.android.support:support-annotations:28.0.0@jar
                            androidLibrary                : com.android.support:versionedparcelable:28.0.0@aar
                                javaLibrary                   : com.android.support:support-annotations:28.0.0@jar
                                javaLibrary                   : com.android.support:collections:28.0.0@jar
                            androidLibrary                : com.android.support:cursoradapter:28.0.0@aar
                                javaLibrary                   : com.android.support:support-annotations:28.0.0@jar
                            androidLibrary                : com.android.support:support-core-utils:28.0.0@aar
                                javaLibrary                   : com.android.support:support-annotations:28.0.0@jar
                                androidLibrary                : com.android.support:support-compat:28.0.0@aar
                                androidLibrary                : com.android.support:documentfile:28.0.0@aar
                                androidLibrary                : com.android.support:loader:28.0.0@aar
                                androidLibrary                : com.android.support:localbroadcastmanager:28.0.0@aar
                                androidLibrary                : com.android.support:print:28.0.0@aar
                            androidLibrary                : com.android.support:documentfile:28.0.0@aar
                                javaLibrary                   : com.android.support:support-annotations:28.0.0@jar
                            androidLibrary                : com.android.support:loader:28.0.0@aar
                                javaLibrary                   : com.android.support:support-annotations:28.0.0@jar
                                androidLibrary                : com.android.support:support-compat:28.0.0@aar
                                androidLibrary                : android.arch.lifecycle:livedata:1.1.1@aar
                                androidLibrary                : android.arch.lifecycle:viewmodel:1.1.1@aar
                            androidLibrary                : android.arch.lifecycle:livedata:1.1.1@aar
                                androidLibrary                : android.arch.core:runtime:1.1.1@aar
                                androidLibrary                : android.arch.lifecycle:livedata-core:1.1.1@aar
                                javaLibrary                   : android.arch.core:common:1.1.1@jar
                            androidLibrary                : android.arch.core:runtime:1.1.1@aar
                                javaLibrary                   : com.android.support:support-annotations:28.0.0@jar
                                javaLibrary                   : android.arch.core:common:1.1.1@jar
                            androidLibrary                : android.arch.lifecycle:livedata-core:1.1.1@aar
                                javaLibrary                   : android.arch.lifecycle:common:1.1.1@jar
                                javaLibrary                   : android.arch.core:common:1.1.1@jar
                                androidLibrary                : android.arch.core:runtime:1.1.1@aar
                            androidLibrary                : android.arch.lifecycle:viewmodel:1.1.1@aar
                                javaLibrary                   : com.android.support:support-annotations:28.0.0@jar
                            androidLibrary                : com.android.support:localbroadcastmanager:28.0.0@aar
                                javaLibrary                   : com.android.support:support-annotations:28.0.0@jar
                            androidLibrary                : com.android.support:print:28.0.0@aar
                                javaLibrary                   : com.android.support:support-annotations:28.0.0@jar
                            androidLibrary                : com.android.support:support-fragment:28.0.0@aar
                                androidLibrary                : com.android.support:support-compat:28.0.0@aar
                                androidLibrary                : com.android.support:support-core-ui:28.0.0@aar
                                androidLibrary                : com.android.support:support-core-utils:28.0.0@aar
                                javaLibrary                   : com.android.support:support-annotations:28.0.0@jar
                                androidLibrary                : com.android.support:loader:28.0.0@aar
                                androidLibrary                : android.arch.lifecycle:viewmodel:1.1.1@aar
                            androidLibrary                : com.android.support:support-core-ui:28.0.0@aar
                                javaLibrary                   : com.android.support:support-annotations:28.0.0@jar
                                androidLibrary                : com.android.support:support-compat:28.0.0@aar
                                androidLibrary                : com.android.support:support-core-utils:28.0.0@aar
                                androidLibrary                : com.android.support:customview:28.0.0@aar
                                androidLibrary                : com.android.support:viewpager:28.0.0@aar
                                androidLibrary                : com.android.support:coordinatorlayout:28.0.0@aar
                                androidLibrary                : com.android.support:drawerlayout:28.0.0@aar
                                androidLibrary                : com.android.support:slidingpanelayout:28.0.0@aar
                                androidLibrary                : com.android.support:interpolator:28.0.0@aar
                                androidLibrary                : com.android.support:swiperefreshlayout:28.0.0@aar
                                androidLibrary                : com.android.support:asynclayoutinflater:28.0.0@aar
                                androidLibrary                : com.android.support:cursoradapter:28.0.0@aar
                            androidLibrary                : com.android.support:customview:28.0.0@aar
                                javaLibrary                   : com.android.support:support-annotations:28.0.0@jar
                                androidLibrary                : com.android.support:support-compat:28.0.0@aar
                            androidLibrary                : com.android.support:viewpager:28.0.0@aar
                                javaLibrary                   : com.android.support:support-annotations:28.0.0@jar
                                androidLibrary                : com.android.support:support-compat:28.0.0@aar
                                androidLibrary                : com.android.support:customview:28.0.0@aar
                            androidLibrary                : com.android.support:coordinatorlayout:28.0.0@aar
                                javaLibrary                   : com.android.support:support-annotations:28.0.0@jar
                                androidLibrary                : com.android.support:support-compat:28.0.0@aar
                                androidLibrary                : com.android.support:customview:28.0.0@aar
                            androidLibrary                : com.android.support:drawerlayout:28.0.0@aar
                                javaLibrary                   : com.android.support:support-annotations:28.0.0@jar
                                androidLibrary                : com.android.support:support-compat:28.0.0@aar
                                androidLibrary                : com.android.support:customview:28.0.0@aar
                            androidLibrary                : com.android.support:slidingpanelayout:28.0.0@aar
                                javaLibrary                   : com.android.support:support-annotations:28.0.0@jar
                                androidLibrary                : com.android.support:support-compat:28.0.0@aar
                                androidLibrary                : com.android.support:customview:28.0.0@aar
                            androidLibrary                : com.android.support:interpolator:28.0.0@aar
                                javaLibrary                   : com.android.support:support-annotations:28.0.0@jar
                            androidLibrary                : com.android.support:swiperefreshlayout:28.0.0@aar
                                javaLibrary                   : com.android.support:support-annotations:28.0.0@jar
                                androidLibrary                : com.android.support:support-compat:28.0.0@aar
                                androidLibrary                : com.android.support:interpolator:28.0.0@aar
                            androidLibrary                : com.android.support:asynclayoutinflater:28.0.0@aar
                                javaLibrary                   : com.android.support:support-annotations:28.0.0@jar
                                androidLibrary                : com.android.support:support-compat:28.0.0@aar
                            androidLibrary                : com.android.support:support-vector-drawable:28.0.0@aar
                                javaLibrary                   : com.android.support:support-annotations:28.0.0@jar
                                androidLibrary                : com.android.support:support-compat:28.0.0@aar
                            androidLibrary                : com.android.support:animated-vector-drawable:28.0.0@aar
                                androidLibrary                : com.android.support:support-vector-drawable:28.0.0@aar
                                androidLibrary                : com.android.support:support-core-ui:28.0.0@aar
                            javaLibrary                   : org.jetbrains.kotlin:kotlin-stdlib:<KOTLIN_VERSION>@jar
                                javaLibrary                   : org.jetbrains:annotations:13.0@jar
                            javaLibrary                   : org.jetbrains:annotations:13.0@jar
                            javaLibrary                   : org.jetbrains.kotlin:kotlin-stdlib-jdk7:<KOTLIN_VERSION>@jar
                                javaLibrary                   : org.jetbrains.kotlin:kotlin-stdlib:<KOTLIN_VERSION>@jar
                            javaLibrary                   : com.android.support:support-annotations:28.0.0@jar
                            javaLibrary                   : com.android.support:collections:28.0.0@jar
                                javaLibrary                   : com.android.support:support-annotations:28.0.0@jar
                            javaLibrary                   : android.arch.lifecycle:common:1.1.1@jar
                                javaLibrary                   : com.android.support:support-annotations:28.0.0@jar
                            javaLibrary                   : android.arch.core:common:1.1.1@jar
                                javaLibrary                   : com.android.support:support-annotations:28.0.0@jar
                            module                        : <ROOT>-:module2-MAIN
                                javaLibrary                   : org.jetbrains.kotlin:kotlin-stdlib:<KOTLIN_VERSION>@jar
                        runtimeClasspath
                            androidLibrary                : com.android.support:appcompat-v7:28.0.0@aar
                                javaLibrary                   : com.android.support:support-annotations:28.0.0@jar
                                androidLibrary                : com.android.support:support-compat:28.0.0@aar
                                javaLibrary                   : com.android.support:collections:28.0.0@jar
                                androidLibrary                : com.android.support:cursoradapter:28.0.0@aar
                                androidLibrary                : com.android.support:support-core-utils:28.0.0@aar
                                androidLibrary                : com.android.support:support-fragment:28.0.0@aar
                                androidLibrary                : com.android.support:support-vector-drawable:28.0.0@aar
                                androidLibrary                : com.android.support:animated-vector-drawable:28.0.0@aar
                            androidLibrary                : com.android.support:support-compat:28.0.0@aar
                                javaLibrary                   : com.android.support:support-annotations:28.0.0@jar
                                javaLibrary                   : com.android.support:collections:28.0.0@jar
                                androidLibrary                : android.arch.lifecycle:runtime:1.1.1@aar
                                androidLibrary                : com.android.support:versionedparcelable:28.0.0@aar
                            androidLibrary                : android.arch.lifecycle:runtime:1.1.1@aar
                                javaLibrary                   : android.arch.lifecycle:common:1.1.1@jar
                                javaLibrary                   : android.arch.core:common:1.1.1@jar
                                javaLibrary                   : com.android.support:support-annotations:28.0.0@jar
                            androidLibrary                : com.android.support:versionedparcelable:28.0.0@aar
                                javaLibrary                   : com.android.support:support-annotations:28.0.0@jar
                                javaLibrary                   : com.android.support:collections:28.0.0@jar
                            androidLibrary                : com.android.support:cursoradapter:28.0.0@aar
                                javaLibrary                   : com.android.support:support-annotations:28.0.0@jar
                            androidLibrary                : com.android.support:support-core-utils:28.0.0@aar
                                javaLibrary                   : com.android.support:support-annotations:28.0.0@jar
                                androidLibrary                : com.android.support:support-compat:28.0.0@aar
                                androidLibrary                : com.android.support:documentfile:28.0.0@aar
                                androidLibrary                : com.android.support:loader:28.0.0@aar
                                androidLibrary                : com.android.support:localbroadcastmanager:28.0.0@aar
                                androidLibrary                : com.android.support:print:28.0.0@aar
                            androidLibrary                : com.android.support:documentfile:28.0.0@aar
                                javaLibrary                   : com.android.support:support-annotations:28.0.0@jar
                            androidLibrary                : com.android.support:loader:28.0.0@aar
                                javaLibrary                   : com.android.support:support-annotations:28.0.0@jar
                                androidLibrary                : com.android.support:support-compat:28.0.0@aar
                                androidLibrary                : android.arch.lifecycle:livedata:1.1.1@aar
                                androidLibrary                : android.arch.lifecycle:viewmodel:1.1.1@aar
                            androidLibrary                : android.arch.lifecycle:livedata:1.1.1@aar
                                androidLibrary                : android.arch.core:runtime:1.1.1@aar
                                androidLibrary                : android.arch.lifecycle:livedata-core:1.1.1@aar
                                javaLibrary                   : android.arch.core:common:1.1.1@jar
                            androidLibrary                : android.arch.core:runtime:1.1.1@aar
                                javaLibrary                   : com.android.support:support-annotations:28.0.0@jar
                                javaLibrary                   : android.arch.core:common:1.1.1@jar
                            androidLibrary                : android.arch.lifecycle:livedata-core:1.1.1@aar
                                javaLibrary                   : android.arch.lifecycle:common:1.1.1@jar
                                javaLibrary                   : android.arch.core:common:1.1.1@jar
                                androidLibrary                : android.arch.core:runtime:1.1.1@aar
                            androidLibrary                : android.arch.lifecycle:viewmodel:1.1.1@aar
                                javaLibrary                   : com.android.support:support-annotations:28.0.0@jar
                            androidLibrary                : com.android.support:localbroadcastmanager:28.0.0@aar
                                javaLibrary                   : com.android.support:support-annotations:28.0.0@jar
                            androidLibrary                : com.android.support:print:28.0.0@aar
                                javaLibrary                   : com.android.support:support-annotations:28.0.0@jar
                            androidLibrary                : com.android.support:support-fragment:28.0.0@aar
                                androidLibrary                : com.android.support:support-compat:28.0.0@aar
                                androidLibrary                : com.android.support:support-core-ui:28.0.0@aar
                                androidLibrary                : com.android.support:support-core-utils:28.0.0@aar
                                javaLibrary                   : com.android.support:support-annotations:28.0.0@jar
                                androidLibrary                : com.android.support:loader:28.0.0@aar
                                androidLibrary                : android.arch.lifecycle:viewmodel:1.1.1@aar
                            androidLibrary                : com.android.support:support-core-ui:28.0.0@aar
                                javaLibrary                   : com.android.support:support-annotations:28.0.0@jar
                                androidLibrary                : com.android.support:support-compat:28.0.0@aar
                                androidLibrary                : com.android.support:support-core-utils:28.0.0@aar
                                androidLibrary                : com.android.support:customview:28.0.0@aar
                                androidLibrary                : com.android.support:viewpager:28.0.0@aar
                                androidLibrary                : com.android.support:coordinatorlayout:28.0.0@aar
                                androidLibrary                : com.android.support:drawerlayout:28.0.0@aar
                                androidLibrary                : com.android.support:slidingpanelayout:28.0.0@aar
                                androidLibrary                : com.android.support:interpolator:28.0.0@aar
                                androidLibrary                : com.android.support:swiperefreshlayout:28.0.0@aar
                                androidLibrary                : com.android.support:asynclayoutinflater:28.0.0@aar
                                androidLibrary                : com.android.support:cursoradapter:28.0.0@aar
                            androidLibrary                : com.android.support:customview:28.0.0@aar
                                javaLibrary                   : com.android.support:support-annotations:28.0.0@jar
                                androidLibrary                : com.android.support:support-compat:28.0.0@aar
                            androidLibrary                : com.android.support:viewpager:28.0.0@aar
                                javaLibrary                   : com.android.support:support-annotations:28.0.0@jar
                                androidLibrary                : com.android.support:support-compat:28.0.0@aar
                                androidLibrary                : com.android.support:customview:28.0.0@aar
                            androidLibrary                : com.android.support:coordinatorlayout:28.0.0@aar
                                javaLibrary                   : com.android.support:support-annotations:28.0.0@jar
                                androidLibrary                : com.android.support:support-compat:28.0.0@aar
                                androidLibrary                : com.android.support:customview:28.0.0@aar
                            androidLibrary                : com.android.support:drawerlayout:28.0.0@aar
                                javaLibrary                   : com.android.support:support-annotations:28.0.0@jar
                                androidLibrary                : com.android.support:support-compat:28.0.0@aar
                                androidLibrary                : com.android.support:customview:28.0.0@aar
                            androidLibrary                : com.android.support:slidingpanelayout:28.0.0@aar
                                javaLibrary                   : com.android.support:support-annotations:28.0.0@jar
                                androidLibrary                : com.android.support:support-compat:28.0.0@aar
                                androidLibrary                : com.android.support:customview:28.0.0@aar
                            androidLibrary                : com.android.support:interpolator:28.0.0@aar
                                javaLibrary                   : com.android.support:support-annotations:28.0.0@jar
                            androidLibrary                : com.android.support:swiperefreshlayout:28.0.0@aar
                                javaLibrary                   : com.android.support:support-annotations:28.0.0@jar
                                androidLibrary                : com.android.support:support-compat:28.0.0@aar
                                androidLibrary                : com.android.support:interpolator:28.0.0@aar
                            androidLibrary                : com.android.support:asynclayoutinflater:28.0.0@aar
                                javaLibrary                   : com.android.support:support-annotations:28.0.0@jar
                                androidLibrary                : com.android.support:support-compat:28.0.0@aar
                            androidLibrary                : com.android.support:support-vector-drawable:28.0.0@aar
                                javaLibrary                   : com.android.support:support-annotations:28.0.0@jar
                                androidLibrary                : com.android.support:support-compat:28.0.0@aar
                            androidLibrary                : com.android.support:animated-vector-drawable:28.0.0@aar
                                androidLibrary                : com.android.support:support-vector-drawable:28.0.0@aar
                                androidLibrary                : com.android.support:support-core-ui:28.0.0@aar
                            javaLibrary                   : org.jetbrains.kotlin:kotlin-stdlib:<KOTLIN_VERSION>@jar
                                javaLibrary                   : org.jetbrains:annotations:13.0@jar
                            javaLibrary                   : org.jetbrains:annotations:13.0@jar
                            javaLibrary                   : org.jetbrains.kotlin:kotlin-stdlib-jdk7:<KOTLIN_VERSION>@jar
                                javaLibrary                   : org.jetbrains.kotlin:kotlin-stdlib:<KOTLIN_VERSION>@jar
                            javaLibrary                   : com.android.support:support-annotations:28.0.0@jar
                            javaLibrary                   : com.android.support:collections:28.0.0@jar
                                javaLibrary                   : com.android.support:support-annotations:28.0.0@jar
                            javaLibrary                   : android.arch.lifecycle:common:1.1.1@jar
                                javaLibrary                   : com.android.support:support-annotations:28.0.0@jar
                            javaLibrary                   : android.arch.core:common:1.1.1@jar
                                javaLibrary                   : com.android.support:support-annotations:28.0.0@jar
                            module                        : <ROOT>-:module2-MAIN
                                javaLibrary                   : org.jetbrains.kotlin:kotlin-stdlib:<KOTLIN_VERSION>@jar
                    ApplicationId                 : com.example.android.kotlin
                    SigningConfigName             : debug
                    IsSigned                      : true
                    CodeShrinker                  : null
                    BuildTasksAndOutputInformation
                        AssembleTaskName              : assembleDebug
                        AssembleTaskOutputListingFile : <ROOT>/app/build/intermediates/apk_ide_redirect_file/debug/createDebugApkListingFileRedirect/redirect.txt [-]
                        BundleTaskName                : bundleDebug
                        BundleTaskOutputListingFile   : <ROOT>/app/build/intermediates/bundle_ide_redirect_file/debug/createDebugBundleListingFileRedirect/redirect.txt [-]
                        ApkFromBundleTaskName         : extractApksForDebug
                        ApkFromBundleTaskOutputListingFile      : <ROOT>/app/build/intermediates/apk_from_bundle_ide_redirect_file/debug/createDebugApksFromBundleListingFileRedirect/redirect.txt [-]
                    GeneratedResourceFolders      : <ROOT>/app/build/generated/res/resValues/debug [-]
                    DesugaredMethodFiles          : <GRADLE>/caches/<GRADLE_VERSION>/transforms/xxxxxxxxxxxxxxxxxxxxxxxxxxxxxxxx/transformed/D8BackportedDesugaredMethods.txt
                AndroidTestArtifact
                    Name                          : ANDROID_TEST
                    CompileTaskName               : compileDebugAndroidTestSources
                    AssembleTaskName              : assembleDebugAndroidTest
                    IsTestArtifact                : true
                    IdeSetupTaskNames             : generateDebugAndroidTestSources
                    GeneratedSourceFolders        : <ROOT>/app/build/generated/ap_generated_sources/debugAndroidTest/out [-]
                    ClassesFolder                 : <ROOT>/app/build/intermediates/compile_and_runtime_not_namespaced_r_class_jar/debugAndroidTest/processDebugAndroidTestResources/R.jar [-]
                    ClassesFolder                 : <ROOT>/app/build/intermediates/javac/debugAndroidTest/compileDebugAndroidTestJavaWithJavac/classes [-]
                    ClassesFolder                 : <ROOT>/app/build/tmp/kotlin-classes/debugAndroidTest [-]
                    Dependencies
                        compileClasspath
                            androidLibrary                : com.android.support.test:runner:1.0.2@aar
                                javaLibrary                   : com.android.support:support-annotations:28.0.0@jar
                                androidLibrary                : com.android.support.test:monitor:1.0.2@aar
                                javaLibrary                   : junit:junit:4.12@jar
                                javaLibrary                   : net.sf.kxml:kxml2:2.3.0@jar
                            androidLibrary                : com.android.support.test:monitor:1.0.2@aar
                                javaLibrary                   : com.android.support:support-annotations:28.0.0@jar
                            androidLibrary                : com.android.support:appcompat-v7:28.0.0@aar
                                javaLibrary                   : com.android.support:support-annotations:28.0.0@jar
                                androidLibrary                : com.android.support:support-compat:28.0.0@aar
                                javaLibrary                   : com.android.support:collections:28.0.0@jar
                                androidLibrary                : com.android.support:cursoradapter:28.0.0@aar
                                androidLibrary                : com.android.support:support-core-utils:28.0.0@aar
                                androidLibrary                : com.android.support:support-fragment:28.0.0@aar
                                androidLibrary                : com.android.support:support-vector-drawable:28.0.0@aar
                                androidLibrary                : com.android.support:animated-vector-drawable:28.0.0@aar
                            androidLibrary                : com.android.support:support-compat:28.0.0@aar
                                javaLibrary                   : com.android.support:support-annotations:28.0.0@jar
                                javaLibrary                   : com.android.support:collections:28.0.0@jar
                                androidLibrary                : android.arch.lifecycle:runtime:1.1.1@aar
                                androidLibrary                : com.android.support:versionedparcelable:28.0.0@aar
                            androidLibrary                : android.arch.lifecycle:runtime:1.1.1@aar
                                javaLibrary                   : android.arch.lifecycle:common:1.1.1@jar
                                javaLibrary                   : android.arch.core:common:1.1.1@jar
                                javaLibrary                   : com.android.support:support-annotations:28.0.0@jar
                            androidLibrary                : com.android.support:versionedparcelable:28.0.0@aar
                                javaLibrary                   : com.android.support:support-annotations:28.0.0@jar
                                javaLibrary                   : com.android.support:collections:28.0.0@jar
                            androidLibrary                : com.android.support:cursoradapter:28.0.0@aar
                                javaLibrary                   : com.android.support:support-annotations:28.0.0@jar
                            androidLibrary                : com.android.support:support-core-utils:28.0.0@aar
                                javaLibrary                   : com.android.support:support-annotations:28.0.0@jar
                                androidLibrary                : com.android.support:support-compat:28.0.0@aar
                                androidLibrary                : com.android.support:documentfile:28.0.0@aar
                                androidLibrary                : com.android.support:loader:28.0.0@aar
                                androidLibrary                : com.android.support:localbroadcastmanager:28.0.0@aar
                                androidLibrary                : com.android.support:print:28.0.0@aar
                            androidLibrary                : com.android.support:documentfile:28.0.0@aar
                                javaLibrary                   : com.android.support:support-annotations:28.0.0@jar
                            androidLibrary                : com.android.support:loader:28.0.0@aar
                                javaLibrary                   : com.android.support:support-annotations:28.0.0@jar
                                androidLibrary                : com.android.support:support-compat:28.0.0@aar
                                androidLibrary                : android.arch.lifecycle:livedata:1.1.1@aar
                                androidLibrary                : android.arch.lifecycle:viewmodel:1.1.1@aar
                            androidLibrary                : android.arch.lifecycle:livedata:1.1.1@aar
                                androidLibrary                : android.arch.core:runtime:1.1.1@aar
                                androidLibrary                : android.arch.lifecycle:livedata-core:1.1.1@aar
                                javaLibrary                   : android.arch.core:common:1.1.1@jar
                            androidLibrary                : android.arch.core:runtime:1.1.1@aar
                                javaLibrary                   : com.android.support:support-annotations:28.0.0@jar
                                javaLibrary                   : android.arch.core:common:1.1.1@jar
                            androidLibrary                : android.arch.lifecycle:livedata-core:1.1.1@aar
                                javaLibrary                   : android.arch.lifecycle:common:1.1.1@jar
                                javaLibrary                   : android.arch.core:common:1.1.1@jar
                                androidLibrary                : android.arch.core:runtime:1.1.1@aar
                            androidLibrary                : android.arch.lifecycle:viewmodel:1.1.1@aar
                                javaLibrary                   : com.android.support:support-annotations:28.0.0@jar
                            androidLibrary                : com.android.support:localbroadcastmanager:28.0.0@aar
                                javaLibrary                   : com.android.support:support-annotations:28.0.0@jar
                            androidLibrary                : com.android.support:print:28.0.0@aar
                                javaLibrary                   : com.android.support:support-annotations:28.0.0@jar
                            androidLibrary                : com.android.support:support-fragment:28.0.0@aar
                                androidLibrary                : com.android.support:support-compat:28.0.0@aar
                                androidLibrary                : com.android.support:support-core-ui:28.0.0@aar
                                androidLibrary                : com.android.support:support-core-utils:28.0.0@aar
                                javaLibrary                   : com.android.support:support-annotations:28.0.0@jar
                                androidLibrary                : com.android.support:loader:28.0.0@aar
                                androidLibrary                : android.arch.lifecycle:viewmodel:1.1.1@aar
                            androidLibrary                : com.android.support:support-core-ui:28.0.0@aar
                                javaLibrary                   : com.android.support:support-annotations:28.0.0@jar
                                androidLibrary                : com.android.support:support-compat:28.0.0@aar
                                androidLibrary                : com.android.support:support-core-utils:28.0.0@aar
                                androidLibrary                : com.android.support:customview:28.0.0@aar
                                androidLibrary                : com.android.support:viewpager:28.0.0@aar
                                androidLibrary                : com.android.support:coordinatorlayout:28.0.0@aar
                                androidLibrary                : com.android.support:drawerlayout:28.0.0@aar
                                androidLibrary                : com.android.support:slidingpanelayout:28.0.0@aar
                                androidLibrary                : com.android.support:interpolator:28.0.0@aar
                                androidLibrary                : com.android.support:swiperefreshlayout:28.0.0@aar
                                androidLibrary                : com.android.support:asynclayoutinflater:28.0.0@aar
                                androidLibrary                : com.android.support:cursoradapter:28.0.0@aar
                            androidLibrary                : com.android.support:customview:28.0.0@aar
                                javaLibrary                   : com.android.support:support-annotations:28.0.0@jar
                                androidLibrary                : com.android.support:support-compat:28.0.0@aar
                            androidLibrary                : com.android.support:viewpager:28.0.0@aar
                                javaLibrary                   : com.android.support:support-annotations:28.0.0@jar
                                androidLibrary                : com.android.support:support-compat:28.0.0@aar
                                androidLibrary                : com.android.support:customview:28.0.0@aar
                            androidLibrary                : com.android.support:coordinatorlayout:28.0.0@aar
                                javaLibrary                   : com.android.support:support-annotations:28.0.0@jar
                                androidLibrary                : com.android.support:support-compat:28.0.0@aar
                                androidLibrary                : com.android.support:customview:28.0.0@aar
                            androidLibrary                : com.android.support:drawerlayout:28.0.0@aar
                                javaLibrary                   : com.android.support:support-annotations:28.0.0@jar
                                androidLibrary                : com.android.support:support-compat:28.0.0@aar
                                androidLibrary                : com.android.support:customview:28.0.0@aar
                            androidLibrary                : com.android.support:slidingpanelayout:28.0.0@aar
                                javaLibrary                   : com.android.support:support-annotations:28.0.0@jar
                                androidLibrary                : com.android.support:support-compat:28.0.0@aar
                                androidLibrary                : com.android.support:customview:28.0.0@aar
                            androidLibrary                : com.android.support:interpolator:28.0.0@aar
                                javaLibrary                   : com.android.support:support-annotations:28.0.0@jar
                            androidLibrary                : com.android.support:swiperefreshlayout:28.0.0@aar
                                javaLibrary                   : com.android.support:support-annotations:28.0.0@jar
                                androidLibrary                : com.android.support:support-compat:28.0.0@aar
                                androidLibrary                : com.android.support:interpolator:28.0.0@aar
                            androidLibrary                : com.android.support:asynclayoutinflater:28.0.0@aar
                                javaLibrary                   : com.android.support:support-annotations:28.0.0@jar
                                androidLibrary                : com.android.support:support-compat:28.0.0@aar
                            androidLibrary                : com.android.support:support-vector-drawable:28.0.0@aar
                                javaLibrary                   : com.android.support:support-annotations:28.0.0@jar
                                androidLibrary                : com.android.support:support-compat:28.0.0@aar
                            androidLibrary                : com.android.support:animated-vector-drawable:28.0.0@aar
                                androidLibrary                : com.android.support:support-vector-drawable:28.0.0@aar
                                androidLibrary                : com.android.support:support-core-ui:28.0.0@aar
                            javaLibrary                   : com.android.support:support-annotations:28.0.0@jar
                            javaLibrary                   : junit:junit:4.12@jar
                                javaLibrary                   : org.hamcrest:hamcrest-core:1.3@jar
                            javaLibrary                   : org.hamcrest:hamcrest-core:1.3@jar
                            javaLibrary                   : net.sf.kxml:kxml2:2.3.0@jar
                            javaLibrary                   : org.jetbrains.kotlin:kotlin-stdlib:<KOTLIN_VERSION>@jar
                                javaLibrary                   : org.jetbrains:annotations:13.0@jar
                            javaLibrary                   : org.jetbrains:annotations:13.0@jar
                            javaLibrary                   : org.jetbrains.kotlin:kotlin-stdlib-jdk7:<KOTLIN_VERSION>@jar
                                javaLibrary                   : org.jetbrains.kotlin:kotlin-stdlib:<KOTLIN_VERSION>@jar
                            javaLibrary                   : com.android.support:collections:28.0.0@jar
                                javaLibrary                   : com.android.support:support-annotations:28.0.0@jar
                            javaLibrary                   : android.arch.lifecycle:common:1.1.1@jar
                                javaLibrary                   : com.android.support:support-annotations:28.0.0@jar
                            javaLibrary                   : android.arch.core:common:1.1.1@jar
                                javaLibrary                   : com.android.support:support-annotations:28.0.0@jar
                            module                        : <ROOT>-:app-MAIN
                            module                        : <ROOT>-:module2-MAIN
                                javaLibrary                   : org.jetbrains.kotlin:kotlin-stdlib:<KOTLIN_VERSION>@jar
                        runtimeClasspath
                            androidLibrary                : com.android.support.test:runner:1.0.2@aar
                                javaLibrary                   : com.android.support:support-annotations:28.0.0@jar
                                androidLibrary                : com.android.support.test:monitor:1.0.2@aar
                                javaLibrary                   : junit:junit:4.12@jar
                                javaLibrary                   : net.sf.kxml:kxml2:2.3.0@jar
                            androidLibrary                : com.android.support.test:monitor:1.0.2@aar
                                javaLibrary                   : com.android.support:support-annotations:28.0.0@jar
                            javaLibrary                   : com.android.support:support-annotations:28.0.0@jar
                            javaLibrary                   : junit:junit:4.12@jar
                                javaLibrary                   : org.hamcrest:hamcrest-core:1.3@jar
                            javaLibrary                   : org.hamcrest:hamcrest-core:1.3@jar
                            javaLibrary                   : net.sf.kxml:kxml2:2.3.0@jar
                    ProvidedDependencies
                        - provided                    : android.arch.core:common:1.1.1
                        - provided                    : android.arch.core:runtime:1.1.1@aar
                        - provided                    : android.arch.lifecycle:common:1.1.1
                        - provided                    : android.arch.lifecycle:livedata-core:1.1.1@aar
                        - provided                    : android.arch.lifecycle:livedata:1.1.1@aar
                        - provided                    : android.arch.lifecycle:runtime:1.1.1@aar
                        - provided                    : android.arch.lifecycle:viewmodel:1.1.1@aar
                        - provided                    : com.android.support:animated-vector-drawable:28.0.0@aar
                        - provided                    : com.android.support:appcompat-v7:28.0.0@aar
                        - provided                    : com.android.support:asynclayoutinflater:28.0.0@aar
                        - provided                    : com.android.support:collections:28.0.0
                        - provided                    : com.android.support:coordinatorlayout:28.0.0@aar
                        - provided                    : com.android.support:cursoradapter:28.0.0@aar
                        - provided                    : com.android.support:customview:28.0.0@aar
                        - provided                    : com.android.support:documentfile:28.0.0@aar
                        - provided                    : com.android.support:drawerlayout:28.0.0@aar
                        - provided                    : com.android.support:interpolator:28.0.0@aar
                        - provided                    : com.android.support:loader:28.0.0@aar
                        - provided                    : com.android.support:localbroadcastmanager:28.0.0@aar
                        - provided                    : com.android.support:print:28.0.0@aar
                        - provided                    : com.android.support:slidingpanelayout:28.0.0@aar
                        - provided                    : com.android.support:support-compat:28.0.0@aar
                        - provided                    : com.android.support:support-core-ui:28.0.0@aar
                        - provided                    : com.android.support:support-core-utils:28.0.0@aar
                        - provided                    : com.android.support:support-fragment:28.0.0@aar
                        - provided                    : com.android.support:support-vector-drawable:28.0.0@aar
                        - provided                    : com.android.support:swiperefreshlayout:28.0.0@aar
                        - provided                    : com.android.support:versionedparcelable:28.0.0@aar
                        - provided                    : com.android.support:viewpager:28.0.0@aar
                        - provided                    : org.jetbrains.kotlin:kotlin-stdlib-jdk7:<KOTLIN_VERSION>
                        - provided                    : org.jetbrains.kotlin:kotlin-stdlib:<KOTLIN_VERSION>
                        - provided                    : org.jetbrains:annotations:13.0
                    ApplicationId                 : com.example.android.kotlin.test
                    SigningConfigName             : debug
                    IsSigned                      : true
                    CodeShrinker                  : null
                    BuildTasksAndOutputInformation
                        AssembleTaskName              : assembleDebugAndroidTest
                        AssembleTaskOutputListingFile : <ROOT>/app/build/intermediates/apk_ide_redirect_file/debugAndroidTest/createDebugAndroidTestApkListingFileRedirect/redirect.txt [-]
                    GeneratedResourceFolders      : <ROOT>/app/build/generated/res/resValues/androidTest/debug [-]
                    DesugaredMethodFiles          : <GRADLE>/caches/<GRADLE_VERSION>/transforms/xxxxxxxxxxxxxxxxxxxxxxxxxxxxxxxx/transformed/D8BackportedDesugaredMethods.txt
                    TestOptions
                        AnimationsDisabled            : false
                        Execution                     : HOST
                        InstrumentedTestTaskName      : connectedDebugAndroidTest
                UnitTestArtifact
                    Name                          : UNIT_TEST
                    CompileTaskName               : compileDebugUnitTestSources
                    AssembleTaskName              : assembleDebugUnitTest
                    IsTestArtifact                : true
                    IdeSetupTaskNames             : createMockableJar
                    GeneratedSourceFolders        : <ROOT>/app/build/generated/ap_generated_sources/debugUnitTest/out [-]
                    ClassesFolder                 : <ROOT>/app/build/intermediates/compile_and_runtime_not_namespaced_r_class_jar/debug/processDebugResources/R.jar [-]
                    ClassesFolder                 : <ROOT>/app/build/intermediates/javac/debugUnitTest/compileDebugUnitTestJavaWithJavac/classes [-]
                    ClassesFolder                 : <ROOT>/app/build/tmp/kotlin-classes/debugUnitTest [-]
                    Dependencies
                        compileClasspath
                            androidLibrary                : com.android.support:appcompat-v7:28.0.0@aar
                                javaLibrary                   : com.android.support:support-annotations:28.0.0@jar
                                androidLibrary                : com.android.support:support-compat:28.0.0@aar
                                javaLibrary                   : com.android.support:collections:28.0.0@jar
                                androidLibrary                : com.android.support:cursoradapter:28.0.0@aar
                                androidLibrary                : com.android.support:support-core-utils:28.0.0@aar
                                androidLibrary                : com.android.support:support-fragment:28.0.0@aar
                                androidLibrary                : com.android.support:support-vector-drawable:28.0.0@aar
                                androidLibrary                : com.android.support:animated-vector-drawable:28.0.0@aar
                            androidLibrary                : com.android.support:support-compat:28.0.0@aar
                                javaLibrary                   : com.android.support:support-annotations:28.0.0@jar
                                javaLibrary                   : com.android.support:collections:28.0.0@jar
                                androidLibrary                : android.arch.lifecycle:runtime:1.1.1@aar
                                androidLibrary                : com.android.support:versionedparcelable:28.0.0@aar
                            androidLibrary                : android.arch.lifecycle:runtime:1.1.1@aar
                                javaLibrary                   : android.arch.lifecycle:common:1.1.1@jar
                                javaLibrary                   : android.arch.core:common:1.1.1@jar
                                javaLibrary                   : com.android.support:support-annotations:28.0.0@jar
                            androidLibrary                : com.android.support:versionedparcelable:28.0.0@aar
                                javaLibrary                   : com.android.support:support-annotations:28.0.0@jar
                                javaLibrary                   : com.android.support:collections:28.0.0@jar
                            androidLibrary                : com.android.support:cursoradapter:28.0.0@aar
                                javaLibrary                   : com.android.support:support-annotations:28.0.0@jar
                            androidLibrary                : com.android.support:support-core-utils:28.0.0@aar
                                javaLibrary                   : com.android.support:support-annotations:28.0.0@jar
                                androidLibrary                : com.android.support:support-compat:28.0.0@aar
                                androidLibrary                : com.android.support:documentfile:28.0.0@aar
                                androidLibrary                : com.android.support:loader:28.0.0@aar
                                androidLibrary                : com.android.support:localbroadcastmanager:28.0.0@aar
                                androidLibrary                : com.android.support:print:28.0.0@aar
                            androidLibrary                : com.android.support:documentfile:28.0.0@aar
                                javaLibrary                   : com.android.support:support-annotations:28.0.0@jar
                            androidLibrary                : com.android.support:loader:28.0.0@aar
                                javaLibrary                   : com.android.support:support-annotations:28.0.0@jar
                                androidLibrary                : com.android.support:support-compat:28.0.0@aar
                                androidLibrary                : android.arch.lifecycle:livedata:1.1.1@aar
                                androidLibrary                : android.arch.lifecycle:viewmodel:1.1.1@aar
                            androidLibrary                : android.arch.lifecycle:livedata:1.1.1@aar
                                androidLibrary                : android.arch.core:runtime:1.1.1@aar
                                androidLibrary                : android.arch.lifecycle:livedata-core:1.1.1@aar
                                javaLibrary                   : android.arch.core:common:1.1.1@jar
                            androidLibrary                : android.arch.core:runtime:1.1.1@aar
                                javaLibrary                   : com.android.support:support-annotations:28.0.0@jar
                                javaLibrary                   : android.arch.core:common:1.1.1@jar
                            androidLibrary                : android.arch.lifecycle:livedata-core:1.1.1@aar
                                javaLibrary                   : android.arch.lifecycle:common:1.1.1@jar
                                javaLibrary                   : android.arch.core:common:1.1.1@jar
                                androidLibrary                : android.arch.core:runtime:1.1.1@aar
                            androidLibrary                : android.arch.lifecycle:viewmodel:1.1.1@aar
                                javaLibrary                   : com.android.support:support-annotations:28.0.0@jar
                            androidLibrary                : com.android.support:localbroadcastmanager:28.0.0@aar
                                javaLibrary                   : com.android.support:support-annotations:28.0.0@jar
                            androidLibrary                : com.android.support:print:28.0.0@aar
                                javaLibrary                   : com.android.support:support-annotations:28.0.0@jar
                            androidLibrary                : com.android.support:support-fragment:28.0.0@aar
                                androidLibrary                : com.android.support:support-compat:28.0.0@aar
                                androidLibrary                : com.android.support:support-core-ui:28.0.0@aar
                                androidLibrary                : com.android.support:support-core-utils:28.0.0@aar
                                javaLibrary                   : com.android.support:support-annotations:28.0.0@jar
                                androidLibrary                : com.android.support:loader:28.0.0@aar
                                androidLibrary                : android.arch.lifecycle:viewmodel:1.1.1@aar
                            androidLibrary                : com.android.support:support-core-ui:28.0.0@aar
                                javaLibrary                   : com.android.support:support-annotations:28.0.0@jar
                                androidLibrary                : com.android.support:support-compat:28.0.0@aar
                                androidLibrary                : com.android.support:support-core-utils:28.0.0@aar
                                androidLibrary                : com.android.support:customview:28.0.0@aar
                                androidLibrary                : com.android.support:viewpager:28.0.0@aar
                                androidLibrary                : com.android.support:coordinatorlayout:28.0.0@aar
                                androidLibrary                : com.android.support:drawerlayout:28.0.0@aar
                                androidLibrary                : com.android.support:slidingpanelayout:28.0.0@aar
                                androidLibrary                : com.android.support:interpolator:28.0.0@aar
                                androidLibrary                : com.android.support:swiperefreshlayout:28.0.0@aar
                                androidLibrary                : com.android.support:asynclayoutinflater:28.0.0@aar
                                androidLibrary                : com.android.support:cursoradapter:28.0.0@aar
                            androidLibrary                : com.android.support:customview:28.0.0@aar
                                javaLibrary                   : com.android.support:support-annotations:28.0.0@jar
                                androidLibrary                : com.android.support:support-compat:28.0.0@aar
                            androidLibrary                : com.android.support:viewpager:28.0.0@aar
                                javaLibrary                   : com.android.support:support-annotations:28.0.0@jar
                                androidLibrary                : com.android.support:support-compat:28.0.0@aar
                                androidLibrary                : com.android.support:customview:28.0.0@aar
                            androidLibrary                : com.android.support:coordinatorlayout:28.0.0@aar
                                javaLibrary                   : com.android.support:support-annotations:28.0.0@jar
                                androidLibrary                : com.android.support:support-compat:28.0.0@aar
                                androidLibrary                : com.android.support:customview:28.0.0@aar
                            androidLibrary                : com.android.support:drawerlayout:28.0.0@aar
                                javaLibrary                   : com.android.support:support-annotations:28.0.0@jar
                                androidLibrary                : com.android.support:support-compat:28.0.0@aar
                                androidLibrary                : com.android.support:customview:28.0.0@aar
                            androidLibrary                : com.android.support:slidingpanelayout:28.0.0@aar
                                javaLibrary                   : com.android.support:support-annotations:28.0.0@jar
                                androidLibrary                : com.android.support:support-compat:28.0.0@aar
                                androidLibrary                : com.android.support:customview:28.0.0@aar
                            androidLibrary                : com.android.support:interpolator:28.0.0@aar
                                javaLibrary                   : com.android.support:support-annotations:28.0.0@jar
                            androidLibrary                : com.android.support:swiperefreshlayout:28.0.0@aar
                                javaLibrary                   : com.android.support:support-annotations:28.0.0@jar
                                androidLibrary                : com.android.support:support-compat:28.0.0@aar
                                androidLibrary                : com.android.support:interpolator:28.0.0@aar
                            androidLibrary                : com.android.support:asynclayoutinflater:28.0.0@aar
                                javaLibrary                   : com.android.support:support-annotations:28.0.0@jar
                                androidLibrary                : com.android.support:support-compat:28.0.0@aar
                            androidLibrary                : com.android.support:support-vector-drawable:28.0.0@aar
                                javaLibrary                   : com.android.support:support-annotations:28.0.0@jar
                                androidLibrary                : com.android.support:support-compat:28.0.0@aar
                            androidLibrary                : com.android.support:animated-vector-drawable:28.0.0@aar
                                androidLibrary                : com.android.support:support-vector-drawable:28.0.0@aar
                                androidLibrary                : com.android.support:support-core-ui:28.0.0@aar
                            javaLibrary                   : org.jetbrains.kotlin:kotlin-stdlib:<KOTLIN_VERSION>@jar
                                javaLibrary                   : org.jetbrains:annotations:13.0@jar
                            javaLibrary                   : org.jetbrains:annotations:13.0@jar
                            javaLibrary                   : org.jetbrains.kotlin:kotlin-stdlib-jdk7:<KOTLIN_VERSION>@jar
                                javaLibrary                   : org.jetbrains.kotlin:kotlin-stdlib:<KOTLIN_VERSION>@jar
                            javaLibrary                   : com.android.support:support-annotations:28.0.0@jar
                            javaLibrary                   : com.android.support:collections:28.0.0@jar
                                javaLibrary                   : com.android.support:support-annotations:28.0.0@jar
                            javaLibrary                   : android.arch.lifecycle:common:1.1.1@jar
                                javaLibrary                   : com.android.support:support-annotations:28.0.0@jar
                            javaLibrary                   : android.arch.core:common:1.1.1@jar
                                javaLibrary                   : com.android.support:support-annotations:28.0.0@jar
                            javaLibrary                   : junit:junit:4.12@jar
                                javaLibrary                   : org.hamcrest:hamcrest-core:1.3@jar
                            javaLibrary                   : org.hamcrest:hamcrest-core:1.3@jar
                            module                        : <ROOT>-:app-MAIN
                            module                        : <ROOT>-:module2-MAIN
                                javaLibrary                   : org.jetbrains.kotlin:kotlin-stdlib:<KOTLIN_VERSION>@jar
                        runtimeClasspath
                            androidLibrary                : com.android.support:appcompat-v7:28.0.0@aar
                                javaLibrary                   : com.android.support:support-annotations:28.0.0@jar
                                androidLibrary                : com.android.support:support-compat:28.0.0@aar
                                javaLibrary                   : com.android.support:collections:28.0.0@jar
                                androidLibrary                : com.android.support:cursoradapter:28.0.0@aar
                                androidLibrary                : com.android.support:support-core-utils:28.0.0@aar
                                androidLibrary                : com.android.support:support-fragment:28.0.0@aar
                                androidLibrary                : com.android.support:support-vector-drawable:28.0.0@aar
                                androidLibrary                : com.android.support:animated-vector-drawable:28.0.0@aar
                            androidLibrary                : com.android.support:support-compat:28.0.0@aar
                                javaLibrary                   : com.android.support:support-annotations:28.0.0@jar
                                javaLibrary                   : com.android.support:collections:28.0.0@jar
                                androidLibrary                : android.arch.lifecycle:runtime:1.1.1@aar
                                androidLibrary                : com.android.support:versionedparcelable:28.0.0@aar
                            androidLibrary                : android.arch.lifecycle:runtime:1.1.1@aar
                                javaLibrary                   : android.arch.lifecycle:common:1.1.1@jar
                                javaLibrary                   : android.arch.core:common:1.1.1@jar
                                javaLibrary                   : com.android.support:support-annotations:28.0.0@jar
                            androidLibrary                : com.android.support:versionedparcelable:28.0.0@aar
                                javaLibrary                   : com.android.support:support-annotations:28.0.0@jar
                                javaLibrary                   : com.android.support:collections:28.0.0@jar
                            androidLibrary                : com.android.support:cursoradapter:28.0.0@aar
                                javaLibrary                   : com.android.support:support-annotations:28.0.0@jar
                            androidLibrary                : com.android.support:support-core-utils:28.0.0@aar
                                javaLibrary                   : com.android.support:support-annotations:28.0.0@jar
                                androidLibrary                : com.android.support:support-compat:28.0.0@aar
                                androidLibrary                : com.android.support:documentfile:28.0.0@aar
                                androidLibrary                : com.android.support:loader:28.0.0@aar
                                androidLibrary                : com.android.support:localbroadcastmanager:28.0.0@aar
                                androidLibrary                : com.android.support:print:28.0.0@aar
                            androidLibrary                : com.android.support:documentfile:28.0.0@aar
                                javaLibrary                   : com.android.support:support-annotations:28.0.0@jar
                            androidLibrary                : com.android.support:loader:28.0.0@aar
                                javaLibrary                   : com.android.support:support-annotations:28.0.0@jar
                                androidLibrary                : com.android.support:support-compat:28.0.0@aar
                                androidLibrary                : android.arch.lifecycle:livedata:1.1.1@aar
                                androidLibrary                : android.arch.lifecycle:viewmodel:1.1.1@aar
                            androidLibrary                : android.arch.lifecycle:livedata:1.1.1@aar
                                androidLibrary                : android.arch.core:runtime:1.1.1@aar
                                androidLibrary                : android.arch.lifecycle:livedata-core:1.1.1@aar
                                javaLibrary                   : android.arch.core:common:1.1.1@jar
                            androidLibrary                : android.arch.core:runtime:1.1.1@aar
                                javaLibrary                   : com.android.support:support-annotations:28.0.0@jar
                                javaLibrary                   : android.arch.core:common:1.1.1@jar
                            androidLibrary                : android.arch.lifecycle:livedata-core:1.1.1@aar
                                javaLibrary                   : android.arch.lifecycle:common:1.1.1@jar
                                javaLibrary                   : android.arch.core:common:1.1.1@jar
                                androidLibrary                : android.arch.core:runtime:1.1.1@aar
                            androidLibrary                : android.arch.lifecycle:viewmodel:1.1.1@aar
                                javaLibrary                   : com.android.support:support-annotations:28.0.0@jar
                            androidLibrary                : com.android.support:localbroadcastmanager:28.0.0@aar
                                javaLibrary                   : com.android.support:support-annotations:28.0.0@jar
                            androidLibrary                : com.android.support:print:28.0.0@aar
                                javaLibrary                   : com.android.support:support-annotations:28.0.0@jar
                            androidLibrary                : com.android.support:support-fragment:28.0.0@aar
                                androidLibrary                : com.android.support:support-compat:28.0.0@aar
                                androidLibrary                : com.android.support:support-core-ui:28.0.0@aar
                                androidLibrary                : com.android.support:support-core-utils:28.0.0@aar
                                javaLibrary                   : com.android.support:support-annotations:28.0.0@jar
                                androidLibrary                : com.android.support:loader:28.0.0@aar
                                androidLibrary                : android.arch.lifecycle:viewmodel:1.1.1@aar
                            androidLibrary                : com.android.support:support-core-ui:28.0.0@aar
                                javaLibrary                   : com.android.support:support-annotations:28.0.0@jar
                                androidLibrary                : com.android.support:support-compat:28.0.0@aar
                                androidLibrary                : com.android.support:support-core-utils:28.0.0@aar
                                androidLibrary                : com.android.support:customview:28.0.0@aar
                                androidLibrary                : com.android.support:viewpager:28.0.0@aar
                                androidLibrary                : com.android.support:coordinatorlayout:28.0.0@aar
                                androidLibrary                : com.android.support:drawerlayout:28.0.0@aar
                                androidLibrary                : com.android.support:slidingpanelayout:28.0.0@aar
                                androidLibrary                : com.android.support:interpolator:28.0.0@aar
                                androidLibrary                : com.android.support:swiperefreshlayout:28.0.0@aar
                                androidLibrary                : com.android.support:asynclayoutinflater:28.0.0@aar
                                androidLibrary                : com.android.support:cursoradapter:28.0.0@aar
                            androidLibrary                : com.android.support:customview:28.0.0@aar
                                javaLibrary                   : com.android.support:support-annotations:28.0.0@jar
                                androidLibrary                : com.android.support:support-compat:28.0.0@aar
                            androidLibrary                : com.android.support:viewpager:28.0.0@aar
                                javaLibrary                   : com.android.support:support-annotations:28.0.0@jar
                                androidLibrary                : com.android.support:support-compat:28.0.0@aar
                                androidLibrary                : com.android.support:customview:28.0.0@aar
                            androidLibrary                : com.android.support:coordinatorlayout:28.0.0@aar
                                javaLibrary                   : com.android.support:support-annotations:28.0.0@jar
                                androidLibrary                : com.android.support:support-compat:28.0.0@aar
                                androidLibrary                : com.android.support:customview:28.0.0@aar
                            androidLibrary                : com.android.support:drawerlayout:28.0.0@aar
                                javaLibrary                   : com.android.support:support-annotations:28.0.0@jar
                                androidLibrary                : com.android.support:support-compat:28.0.0@aar
                                androidLibrary                : com.android.support:customview:28.0.0@aar
                            androidLibrary                : com.android.support:slidingpanelayout:28.0.0@aar
                                javaLibrary                   : com.android.support:support-annotations:28.0.0@jar
                                androidLibrary                : com.android.support:support-compat:28.0.0@aar
                                androidLibrary                : com.android.support:customview:28.0.0@aar
                            androidLibrary                : com.android.support:interpolator:28.0.0@aar
                                javaLibrary                   : com.android.support:support-annotations:28.0.0@jar
                            androidLibrary                : com.android.support:swiperefreshlayout:28.0.0@aar
                                javaLibrary                   : com.android.support:support-annotations:28.0.0@jar
                                androidLibrary                : com.android.support:support-compat:28.0.0@aar
                                androidLibrary                : com.android.support:interpolator:28.0.0@aar
                            androidLibrary                : com.android.support:asynclayoutinflater:28.0.0@aar
                                javaLibrary                   : com.android.support:support-annotations:28.0.0@jar
                                androidLibrary                : com.android.support:support-compat:28.0.0@aar
                            androidLibrary                : com.android.support:support-vector-drawable:28.0.0@aar
                                javaLibrary                   : com.android.support:support-annotations:28.0.0@jar
                                androidLibrary                : com.android.support:support-compat:28.0.0@aar
                            androidLibrary                : com.android.support:animated-vector-drawable:28.0.0@aar
                                androidLibrary                : com.android.support:support-vector-drawable:28.0.0@aar
                                androidLibrary                : com.android.support:support-core-ui:28.0.0@aar
                            javaLibrary                   : org.jetbrains.kotlin:kotlin-stdlib:<KOTLIN_VERSION>@jar
                                javaLibrary                   : org.jetbrains:annotations:13.0@jar
                            javaLibrary                   : org.jetbrains:annotations:13.0@jar
                            javaLibrary                   : org.jetbrains.kotlin:kotlin-stdlib-jdk7:<KOTLIN_VERSION>@jar
                                javaLibrary                   : org.jetbrains.kotlin:kotlin-stdlib:<KOTLIN_VERSION>@jar
                            javaLibrary                   : com.android.support:support-annotations:28.0.0@jar
                            javaLibrary                   : com.android.support:collections:28.0.0@jar
                                javaLibrary                   : com.android.support:support-annotations:28.0.0@jar
                            javaLibrary                   : android.arch.lifecycle:common:1.1.1@jar
                                javaLibrary                   : com.android.support:support-annotations:28.0.0@jar
                            javaLibrary                   : android.arch.core:common:1.1.1@jar
                                javaLibrary                   : com.android.support:support-annotations:28.0.0@jar
                            javaLibrary                   : junit:junit:4.12@jar
                                javaLibrary                   : org.hamcrest:hamcrest-core:1.3@jar
                            javaLibrary                   : org.hamcrest:hamcrest-core:1.3@jar
                            module                        : <ROOT>-:app-MAIN
                                module                        : <ROOT>-:module2-MAIN
                                javaLibrary                   : org.jetbrains.kotlin:kotlin-stdlib-jdk7:<KOTLIN_VERSION>@jar
                                androidLibrary                : com.android.support:appcompat-v7:28.0.0@aar
                            module                        : <ROOT>-:module2-MAIN
                                javaLibrary                   : org.jetbrains.kotlin:kotlin-stdlib:<KOTLIN_VERSION>@jar
                    MockablePlatformJar           : <GRADLE>/caches/<GRADLE_VERSION>/transforms/xxxxxxxxxxxxxxxxxxxxxxxxxxxxxxxx/transformed/android.jar
        kotlinGradleModel             : KotlinGradleModelImpl
            additionalVisibleSourceSets
                debug                         : <empty>
                - debugAndroidTest            : debug
                - debugAndroidTest            : main
                - debugUnitTest               : debug
                - debugUnitTest               : main
            compilerArgumentsBySourceSet
                debug
                    compilerArguments             : K2JVMCompilerArguments
                        allowNoSourceFiles            : true
                        assertionsMode                : legacy
                        backendThreads                : 1
                        destination                   : <ROOT>/app/build/tmp/kotlin-classes/debug
                        jvmDefault                    : disable
                        jvmTarget                     : 21
                        moduleName                    : app_debug
                        noJdk                         : true
                        noReflect                     : true
                        noStdlib                      : true
                        serializeIr                   : none
                        useInlineScopesNumbers        : true
                        autoAdvanceApiVersion         : true
                        autoAdvanceLanguageVersion    : true
                        explicitApi                   : disable
                        explicitReturnTypes           : disable
                        useFirLT                      : true
                debugAndroidTest
                    compilerArguments             : K2JVMCompilerArguments
                        allowNoSourceFiles            : true
                        assertionsMode                : legacy
                        backendThreads                : 1
                        destination                   : <ROOT>/app/build/tmp/kotlin-classes/debugAndroidTest
                        jvmDefault                    : disable
                        jvmTarget                     : 21
                        moduleName                    : app_debugAndroidTest
                        noJdk                         : true
                        noReflect                     : true
                        noStdlib                      : true
                        serializeIr                   : none
                        useInlineScopesNumbers        : true
                        autoAdvanceApiVersion         : true
                        autoAdvanceLanguageVersion    : true
                        explicitApi                   : disable
                        explicitReturnTypes           : disable
                        useFirLT                      : true
                debugUnitTest
                    compilerArguments             : K2JVMCompilerArguments
                        allowNoSourceFiles            : true
                        assertionsMode                : legacy
                        backendThreads                : 1
                        destination                   : <ROOT>/app/build/tmp/kotlin-classes/debugUnitTest
                        jvmDefault                    : disable
                        jvmTarget                     : 21
                        moduleName                    : app_debugUnitTest
                        noJdk                         : true
                        noReflect                     : true
                        noStdlib                      : true
                        serializeIr                   : none
                        autoAdvanceApiVersion         : true
                        autoAdvanceLanguageVersion    : true
                        explicitApi                   : disable
                        explicitReturnTypes           : disable
                        useFirLT                      : true
            gradleUserHome                : <GRADLE>
            hasKotlinPlugin               : true
            kotlinGradlePluginVersion     : KotlinGradlePluginVersionImpl
                major                         : 2
                minor                         : 1
                patch                         : 20
                versionString                 : <KOTLIN_VERSION_FOR_TESTS>
            kotlinTarget                  : kotlin-android
            kotlinTaskProperties
                debug                         : KotlinTaskPropertiesImpl
                    incremental                   : true
                    pluginVersion                 : <CUT>
                debugAndroidTest              : KotlinTaskPropertiesImpl
                    incremental                   : true
                    pluginVersion                 : <CUT>
                debugUnitTest                 : KotlinTaskPropertiesImpl
                    incremental                   : true
                    pluginVersion                 : <CUT>
        externalProject               : :app (DefaultExternalProject) (*seen*)
    MODULE                        : kotlinMultiPlatform.app.androidTest
    MODULE                        : kotlinMultiPlatform.app.main
    MODULE                        : kotlinMultiPlatform.app.unitTest
    MODULE                        : kotlinMultiPlatform.jsModule
        GradleModuleModel
            gradlePath                    : :jsModule
            gradleVersion                 : <GRADLE_VERSION>
            buildFile                     : <ROOT>/jsModule/build.gradle
            buildFilePath                 : <ROOT>/jsModule/build.gradle
            rootFolderPath                : <ROOT>
            hasSafeArgsJava               : false
            hasSafeArgsKotlin             : false
        kotlinMppGradleModel          : {main=main, test=test} (KotlinMPPGradleModelImpl)
            dependencyMap
                1                             : DefaultExternalLibraryDependency
                    file                          : <M2>/org/jetbrains/kotlin/kotlin-stdlib/<KOTLIN_VERSION>/kotlin-stdlib-<KOTLIN_VERSION>.jar
                10                            : DefaultFileCollectionDependency
                    - files                       : <ROOT>/jsModule/build/classes/kotlin/main [-]
                11                            : DefaultFileCollectionDependency
                    - files                       : <ROOT>/jsModule/build/processedResources/js/main [-]
                12                            : DefaultUnresolvedExternalDependency
                    failureMessage                : Could not find org.jetbrains.kotlin:kotlin-dom-api-compat:<KOTLIN_VERSION>.
Required by:
    project :jsModule
                13                            : DefaultUnresolvedExternalDependency
                    failureMessage                : Could not find org.jetbrains.kotlin:kotlin-stdlib-js:<KOTLIN_VERSION>.
Required by:
    project :jsModule > org.jetbrains.kotlin:kotlin-stdlib:<KOTLIN_VERSION>
                2                             : DefaultUnresolvedExternalDependency
                    failureMessage                : Could not find org.jetbrains.kotlin:kotlin-dom-api-compat:<KOTLIN_VERSION>.
Searched in the following locations:
  - file:<M2>/org/jetbrains/kotlin/kotlin-dom-api-compat/<KOTLIN_VERSION>/kotlin-dom-api-compat-<KOTLIN_VERSION>.pom
  - file:<M2>/org/jetbrains/kotlin/kotlin-dom-api-compat/<KOTLIN_VERSION>/kotlin-dom-api-compat-<KOTLIN_VERSION>.jar
  - file:<DEV>/tools/adt/idea/android/testData/projects/psdSampleRepo/org/jetbrains/kotlin/kotlin-dom-api-compat/<KOTLIN_VERSION>/kotlin-dom-api-compat-<KOTLIN_VERSION>.pom
  - file:<DEV>/tools/adt/idea/android/testData/projects/psdSampleRepo/org/jetbrains/kotlin/kotlin-dom-api-compat/<KOTLIN_VERSION>/kotlin-dom-api-compat-<KOTLIN_VERSION>.jar
Required by:
    project :jsModule
                3                             : DefaultUnresolvedExternalDependency
                    failureMessage                : Could not find org.jetbrains.kotlin:kotlin-dom-api-compat:<KOTLIN_VERSION>.
Required by:
    project :jsModule
                4                             : DefaultUnresolvedExternalDependency
                    failureMessage                : Could not find org.jetbrains.kotlin:kotlin-stdlib-js:<KOTLIN_VERSION>.
Searched in the following locations:
  - file:<M2>/org/jetbrains/kotlin/kotlin-stdlib-js/<KOTLIN_VERSION>/kotlin-stdlib-js-<KOTLIN_VERSION>.pom
  - file:<M2>/org/jetbrains/kotlin/kotlin-stdlib-js/<KOTLIN_VERSION>/kotlin-stdlib-js-<KOTLIN_VERSION>.jar
  - file:<DEV>/tools/adt/idea/android/testData/projects/psdSampleRepo/org/jetbrains/kotlin/kotlin-stdlib-js/<KOTLIN_VERSION>/kotlin-stdlib-js-<KOTLIN_VERSION>.pom
  - file:<DEV>/tools/adt/idea/android/testData/projects/psdSampleRepo/org/jetbrains/kotlin/kotlin-stdlib-js/<KOTLIN_VERSION>/kotlin-stdlib-js-<KOTLIN_VERSION>.jar
Required by:
    project :jsModule > org.jetbrains.kotlin:kotlin-stdlib:<KOTLIN_VERSION>
                5                             : DefaultUnresolvedExternalDependency
                    failureMessage                : Could not find org.jetbrains.kotlin:kotlin-dom-api-compat:<KOTLIN_VERSION>.
Required by:
    project :jsModule
                6                             : DefaultUnresolvedExternalDependency
                    failureMessage                : Could not find org.jetbrains.kotlin:kotlin-stdlib-js:<KOTLIN_VERSION>.
Required by:
    project :jsModule > org.jetbrains.kotlin:kotlin-stdlib:<KOTLIN_VERSION>
                7                             : DefaultFileCollectionDependency
                    - files                       : <ROOT>/jsModule/build/classes/kotlin/main [-]
                8                             : DefaultUnresolvedExternalDependency
                    failureMessage                : Could not find org.jetbrains.kotlin:kotlin-dom-api-compat:<KOTLIN_VERSION>.
Required by:
    project :jsModule
                9                             : DefaultUnresolvedExternalDependency
                    failureMessage                : Could not find org.jetbrains.kotlin:kotlin-stdlib-js:<KOTLIN_VERSION>.
Required by:
    project :jsModule > org.jetbrains.kotlin:kotlin-stdlib:<KOTLIN_VERSION>
            extraFeatures                 : ExtraFeaturesImpl
                isHMPPEnabled                 : true
            kotlinGradlePluginVersion
                versionString                 : <KOTLIN_VERSION_FOR_TESTS>
            - targets                     : js (KotlinTargetImpl)
                - compilations                : main (KotlinCompilationImpl)
                    - allSourceSets               : main (KotlinSourceSetImpl)
                        actualPlatforms               : KotlinPlatformContainerImpl
                            arePlatformsInitialized       : true
                            - platforms                   : JS
                        - dependencies                : 1
                        - dependencies                : 2
                        languageSettings              : KotlinLanguageSettingsImpl
                        - regularDependencies         : 1
                        - regularDependencies         : 2
                        - resourceDirs                : <ROOT>/jsModule/src/main/resources [-]
                        - sourceDirs                  : <ROOT>/jsModule/src/main/kotlin [-]
                        platform                      : JS
                    archiveFile                   : <ROOT>/jsModule/build/libs/jsModule.klib [-]
                    compilerArguments             : K2JVMCompilerArguments
                        assertionsMode                : legacy
                        backendThreads                : 1
                        jvmDefault                    : disable
                        serializeIr                   : none
                        autoAdvanceApiVersion         : true
                        autoAdvanceLanguageVersion    : true
                        errors                        : ArgumentParseErrors
                            - unknownArgs                 : -main
                            - unknownArgs                 : -ir-output-name
                            - unknownArgs                 : -ir-output-dir
                            - unknownArgs                 : -source-map
                            - unknownArgs                 : -source-map-embed-sources
                            - unknownArgs                 : -target
                            - unknownExtraFlags           : -Xir-produce-klib-dir
                            - unknownExtraFlags           : -Xir-per-module-output-name=kotlinMultiPlatform-jsModule
                            - unknownExtraFlags           : -Xir-module-name=kotlinMultiPlatform:jsModule
                        explicitApi                   : disable
                        explicitReturnTypes           : disable
                        - freeArgs                    : call
                        - freeArgs                    : jsModule
                        - freeArgs                    : <ROOT>/jsModule/build/classes/kotlin/main
                        - freeArgs                    : never
                        - freeArgs                    : es5
                        useFirLT                      : true
                    - declaredSourceSets          : main (KotlinSourceSetImpl) (*seen*)
                    - dependencies                : 3
                    - dependencies                : 4
                    - dependencies                : 5
                    - dependencies                : 6
                    kotlinTaskProperties          : KotlinTaskPropertiesImpl
                        incremental                   : true
                        pluginVersion                 : <CUT>
                    output                        : KotlinCompilationOutputImpl
                        - classesDirs                 : <ROOT>/jsModule/build/classes/kotlin/main [-]
                        effectiveClassesDir           : <ROOT>/jsModule/build/classes/kotlin/main [-]
                        resourcesDir                  : <ROOT>/jsModule/build/processedResources/js/main [-]
                    platform                      : JS
                - compilations                : test (KotlinCompilationImpl)
                    - allSourceSets               : test (KotlinSourceSetImpl)
                        actualPlatforms               : KotlinPlatformContainerImpl
                            arePlatformsInitialized       : true
                            - platforms                   : JS
                        - additionalVisibleSourceSets : main
                        - dependencies                : 3
                        - dependencies                : 1
                        isTestComponent               : true
                        languageSettings              : KotlinLanguageSettingsImpl
                        - regularDependencies         : 3
                        - regularDependencies         : 1
                        - resourceDirs                : <ROOT>/jsModule/src/test/resources [-]
                        - sourceDirs                  : <ROOT>/jsModule/src/test/kotlin [-]
                        platform                      : JS
                    - associateCompilations       : KotlinCompilationCoordinatesImpl
                        compilationName               : main
                        targetName                    : js
                    compilerArguments             : K2JVMCompilerArguments
                        assertionsMode                : legacy
                        backendThreads                : 1
                        jvmDefault                    : disable
                        serializeIr                   : none
                        autoAdvanceApiVersion         : true
                        autoAdvanceLanguageVersion    : true
                        errors                        : ArgumentParseErrors
                            - unknownArgs                 : -main
                            - unknownArgs                 : -ir-output-name
                            - unknownArgs                 : -ir-output-dir
                            - unknownArgs                 : -source-map
                            - unknownArgs                 : -source-map-embed-sources
                            - unknownArgs                 : -target
                            - unknownExtraFlags           : -Xir-produce-klib-dir
                            - unknownExtraFlags           : -Xir-per-module-output-name=kotlinMultiPlatform-jsModule-test
                            - unknownExtraFlags           : -Xir-module-name=kotlinMultiPlatform:jsModule_test
                        explicitApi                   : disable
                        explicitReturnTypes           : disable
                        - freeArgs                    : call
                        - freeArgs                    : jsModule_test
                        - freeArgs                    : <ROOT>/jsModule/build/classes/kotlin/test
                        - freeArgs                    : never
                        - freeArgs                    : es5
                        useFirLT                      : true
                    - declaredSourceSets          : test (KotlinSourceSetImpl) (*seen*)
                    - dependencies                : 7
                    - dependencies                : 8
                    - dependencies                : 9
                    - dependencies                : 10
                    - dependencies                : 11
                    - dependencies                : 12
                    - dependencies                : 13
                    isTestComponent               : true
                    kotlinTaskProperties          : KotlinTaskPropertiesImpl
                        incremental                   : true
                        pluginVersion                 : <CUT>
                    output                        : KotlinCompilationOutputImpl
                        - classesDirs                 : <ROOT>/jsModule/build/classes/kotlin/test [-]
                        effectiveClassesDir           : <ROOT>/jsModule/build/classes/kotlin/test [-]
                        resourcesDir                  : <ROOT>/jsModule/build/processedResources/js/test [-]
                    platform                      : JS
                jar                           : KotlinTargetJarImpl
                    archiveFile                   : <ROOT>/jsModule/build/libs/jsModule.klib [-]
                    - compilations                : main (KotlinCompilationImpl) (*seen*)
                platform                      : JS
                presetName                    : js
                - testRunTasks                : KotlinTestRunTaskImpl
                    compilationName               : test
                    taskName                      : browserTest
            sourceSets
                main                          : main (KotlinSourceSetImpl) (*seen*)
                test                          : test (KotlinSourceSetImpl) (*seen*)
        externalProject               : :jsModule (DefaultExternalProject) (*seen*)
    MODULE                        : kotlinMultiPlatform.jsModule.main
    MODULE                        : kotlinMultiPlatform.jsModule.test
    MODULE                        : kotlinMultiPlatform.module2
        GradleModuleModel
            agpVersion                    : <AGP_VERSION>
            gradlePath                    : :module2
            gradleVersion                 : <GRADLE_VERSION>
            buildFile                     : <ROOT>/module2/build.gradle
            buildFilePath                 : <ROOT>/module2/build.gradle
            rootFolderPath                : <ROOT>
            hasSafeArgsJava               : false
            hasSafeArgsKotlin             : false
        CurrentVariantReportedVersions
            minSdk
                ApiLevel                      : 16
                ApiString                     : 16
            runtimeMinSdk
                ApiLevel                      : 16
                ApiString                     : 16
            targetSdk
                ApiLevel                      : 34
                ApiString                     : 34
        RootBuildId                   : <ROOT>
        BuildId                       : <ROOT>
        ProjectPath                   : :module2
        ModelVersion                  : <AGP_VERSION>
        ProjectType                   : PROJECT_TYPE_LIBRARY
        CompileTarget                 : android-34
        BuildFolder                   : <ROOT>/module2/build
        buildToolsVersion             : <CURRENT_BUILD_TOOLS_VERSION>
        IsBaseSplit                   : false
        GroupId                       : kotlinMultiPlatform
        Namespace                     : com.example.test.multiproject.module2
        TestNamespace                 : com.example.test.multiproject.module2.test
        AaptOptions
            NameSpacing                   : DISABLED
        LintOptions
            IsCheckTestSources            : false
            IsCheckDependencies           : false
            IsAbortOnError                : true
            IsAbsolutePaths               : true
            IsNoLines                     : false
            IsQuiet                       : false
            IsCheckAllWarnings            : false
            IsIgnoreWarnings              : false
            IsWarningsAsErrors            : false
            IsIgnoreTestSources           : false
            IsIgnoreTestFixturesSources   : false
            IsCheckGeneratedSources       : false
            IsCheckReleaseBuilds          : true
            IsExplainIssues               : true
            IsShowAll                     : false
            TextReport                    : false
            HtmlReport                    : true
            XmlReport                     : true
            SarifReport                   : false
        JavaCompileOptions
            Encoding                      : UTF-8
            SourceCompatibility           : 1.8
            TargetCompatibility           : 1.8
            IsCoreLibraryDesugaringEnabled          : false
        AgpFlags
            ApplicationRClassConstantIds  : false
            AestRClassConstantIds         : false
            TransitiveRClasses            : false
            UseAndroidX                   : false
            UsesCompose                   : false
            MlModelBindingEnabled         : false
            AndroidResourcesEnabled       : true
            DataBindingEnabled            : false
<<<<<<< HEAD
=======
            GenerateManifestClass         : false
>>>>>>> 8b7d83e8
        - basicVariant:               : debug
            testApplicationId             : com.example.test.multiproject.module2.test
            buildType                     : debug
        - basicVariant:               : release
            buildType                     : release
        BootClassPath                 : <ANDROID_SDK>/platforms/android-34/android.jar
        ViewBindingOptions
            Enabled                       : false
        DefaultConfig
            ProductFlavor
                Name                          : main
                MinSdkVersion
                    ApiLevel                      : 16
                    ApiString                     : 16
                TargetSdkVersion
                    ApiLevel                      : 34
                    ApiString                     : 34
                VectorDrawables
                    UseSupportLibrary             : false
            SourceProvider
                Name                          : main
                Manifest                      : <ROOT>/module2/src/androidMain/AndroidManifest.xml
                JavaDirectories               : <ROOT>/module2/src/main/java [-]
                KotlinDirectories             : <ROOT>/module2/src/androidMain/kotlin
                KotlinDirectories             : <ROOT>/module2/src/main/java [-]
                KotlinDirectories             : <ROOT>/module2/src/main/kotlin [-]
                ResourcesDirectories          : <ROOT>/module2/src/main/resources [-]
                ResourcesDirectories          : <ROOT>/module2/src/androidMain/resources [-]
                ResDirectories                : <ROOT>/module2/src/main/res [-]
                ResDirectories                : <ROOT>/module2/src/androidMain/res [-]
                AssetsDirectories             : <ROOT>/module2/src/main/assets [-]
                AssetsDirectories             : <ROOT>/module2/src/androidMain/assets [-]
                JniLibsDirectories            : <ROOT>/module2/src/main/jniLibs [-]
                JniLibsDirectories            : <ROOT>/module2/src/androidMain/jniLibs [-]
                ShadersDirectories            : <ROOT>/module2/src/main/shaders [-]
                ShadersDirectories            : <ROOT>/module2/src/androidMain/shaders [-]
                BaselineProfileDirectories    : <ROOT>/module2/src/main/baselineProfiles [-]
            ExtraSourceProviders
                ExtraSourceProvider
                    ArtifactName                  : _android_test_
                    SourceProvider
                        Name                          : androidTest
                        Manifest                      : <ROOT>/module2/src/androidInstrumentedTest/AndroidManifest.xml [-]
                        JavaDirectories               : <ROOT>/module2/src/androidTest/java [-]
                        KotlinDirectories             : <ROOT>/module2/src/androidInstrumentedTest/kotlin [-]
                        KotlinDirectories             : <ROOT>/module2/src/androidTest/java [-]
                        KotlinDirectories             : <ROOT>/module2/src/androidTest/kotlin
                        ResourcesDirectories          : <ROOT>/module2/src/androidTest/resources [-]
                        ResourcesDirectories          : <ROOT>/module2/src/androidInstrumentedTest/resources [-]
                        ResDirectories                : <ROOT>/module2/src/androidTest/res [-]
                        ResDirectories                : <ROOT>/module2/src/androidInstrumentedTest/res [-]
                        AssetsDirectories             : <ROOT>/module2/src/androidTest/assets [-]
                        AssetsDirectories             : <ROOT>/module2/src/androidInstrumentedTest/assets [-]
                        JniLibsDirectories            : <ROOT>/module2/src/androidTest/jniLibs [-]
                        JniLibsDirectories            : <ROOT>/module2/src/androidInstrumentedTest/jniLibs [-]
                        ShadersDirectories            : <ROOT>/module2/src/androidTest/shaders [-]
                        ShadersDirectories            : <ROOT>/module2/src/androidInstrumentedTest/shaders [-]
                        BaselineProfileDirectories    : <ROOT>/module2/src/androidTest/baselineProfiles [-]
                ExtraSourceProvider
                    ArtifactName                  : _unit_test_
                    SourceProvider
                        Name                          : test
                        Manifest                      : <ROOT>/module2/src/androidUnitTest/AndroidManifest.xml [-]
                        JavaDirectories               : <ROOT>/module2/src/test/java [-]
                        KotlinDirectories             : <ROOT>/module2/src/androidUnitTest/kotlin [-]
                        KotlinDirectories             : <ROOT>/module2/src/test/java [-]
                        KotlinDirectories             : <ROOT>/module2/src/test/kotlin [-]
                        ResourcesDirectories          : <ROOT>/module2/src/test/resources [-]
                        ResourcesDirectories          : <ROOT>/module2/src/androidUnitTest/resources [-]
                        ResDirectories                : <ROOT>/module2/src/test/res [-]
                        ResDirectories                : <ROOT>/module2/src/androidUnitTest/res [-]
                        AssetsDirectories             : <ROOT>/module2/src/test/assets [-]
                        AssetsDirectories             : <ROOT>/module2/src/androidUnitTest/assets [-]
                        JniLibsDirectories            : <ROOT>/module2/src/test/jniLibs [-]
                        JniLibsDirectories            : <ROOT>/module2/src/androidUnitTest/jniLibs [-]
                        ShadersDirectories            : <ROOT>/module2/src/test/shaders [-]
                        ShadersDirectories            : <ROOT>/module2/src/androidUnitTest/shaders [-]
                        BaselineProfileDirectories    : <ROOT>/module2/src/test/baselineProfiles [-]
        BuildTypes
            BuildType
                Name                          : debug
                IsDebuggable                  : true
                IsJniDebuggable               : false
                IsPseudoLocalesEnabled        : false
                IsRenderscriptDebuggable      : false
                RenderscriptOptimLevel        : 3
                IsMinifyEnabled               : false
                IsZipAlignEnabled             : true
            SourceProvider
                Name                          : debug
                Manifest                      : <ROOT>/module2/src/androidDebug/AndroidManifest.xml [-]
                JavaDirectories               : <ROOT>/module2/src/debug/java [-]
                KotlinDirectories             : <ROOT>/module2/src/androidDebug/kotlin [-]
                KotlinDirectories             : <ROOT>/module2/src/debug/java [-]
                KotlinDirectories             : <ROOT>/module2/src/debug/kotlin [-]
                ResourcesDirectories          : <ROOT>/module2/src/debug/resources [-]
                ResourcesDirectories          : <ROOT>/module2/src/androidDebug/resources [-]
                ResDirectories                : <ROOT>/module2/src/debug/res [-]
                ResDirectories                : <ROOT>/module2/src/androidDebug/res [-]
                AssetsDirectories             : <ROOT>/module2/src/debug/assets [-]
                AssetsDirectories             : <ROOT>/module2/src/androidDebug/assets [-]
                JniLibsDirectories            : <ROOT>/module2/src/debug/jniLibs [-]
                JniLibsDirectories            : <ROOT>/module2/src/androidDebug/jniLibs [-]
                ShadersDirectories            : <ROOT>/module2/src/debug/shaders [-]
                ShadersDirectories            : <ROOT>/module2/src/androidDebug/shaders [-]
                BaselineProfileDirectories    : <ROOT>/module2/src/debug/baselineProfiles [-]
            ExtraSourceProviders
                ExtraSourceProvider
                    ArtifactName                  : _android_test_
                    SourceProvider
                        Name                          : androidTestDebug
                        Manifest                      : <ROOT>/module2/src/androidInstrumentedTestDebug/AndroidManifest.xml [-]
                        JavaDirectories               : <ROOT>/module2/src/androidTestDebug/java [-]
                        KotlinDirectories             : <ROOT>/module2/src/androidInstrumentedTestDebug/kotlin [-]
                        KotlinDirectories             : <ROOT>/module2/src/androidTestDebug/java [-]
                        KotlinDirectories             : <ROOT>/module2/src/androidTestDebug/kotlin [-]
                        ResourcesDirectories          : <ROOT>/module2/src/androidTestDebug/resources [-]
                        ResourcesDirectories          : <ROOT>/module2/src/androidInstrumentedTestDebug/resources [-]
                        ResDirectories                : <ROOT>/module2/src/androidTestDebug/res [-]
                        ResDirectories                : <ROOT>/module2/src/androidInstrumentedTestDebug/res [-]
                        AssetsDirectories             : <ROOT>/module2/src/androidTestDebug/assets [-]
                        AssetsDirectories             : <ROOT>/module2/src/androidInstrumentedTestDebug/assets [-]
                        JniLibsDirectories            : <ROOT>/module2/src/androidTestDebug/jniLibs [-]
                        JniLibsDirectories            : <ROOT>/module2/src/androidInstrumentedTestDebug/jniLibs [-]
                        ShadersDirectories            : <ROOT>/module2/src/androidTestDebug/shaders [-]
                        ShadersDirectories            : <ROOT>/module2/src/androidInstrumentedTestDebug/shaders [-]
                        BaselineProfileDirectories    : <ROOT>/module2/src/androidTestDebug/baselineProfiles [-]
            ExtraSourceProviders
                ExtraSourceProvider
                    ArtifactName                  : _unit_test_
                    SourceProvider
                        Name                          : testDebug
                        Manifest                      : <ROOT>/module2/src/androidUnitTestDebug/AndroidManifest.xml [-]
                        JavaDirectories               : <ROOT>/module2/src/testDebug/java [-]
                        KotlinDirectories             : <ROOT>/module2/src/androidUnitTestDebug/kotlin [-]
                        KotlinDirectories             : <ROOT>/module2/src/testDebug/java [-]
                        KotlinDirectories             : <ROOT>/module2/src/testDebug/kotlin [-]
                        ResourcesDirectories          : <ROOT>/module2/src/testDebug/resources [-]
                        ResourcesDirectories          : <ROOT>/module2/src/androidUnitTestDebug/resources [-]
                        ResDirectories                : <ROOT>/module2/src/testDebug/res [-]
                        ResDirectories                : <ROOT>/module2/src/androidUnitTestDebug/res [-]
                        AssetsDirectories             : <ROOT>/module2/src/testDebug/assets [-]
                        AssetsDirectories             : <ROOT>/module2/src/androidUnitTestDebug/assets [-]
                        JniLibsDirectories            : <ROOT>/module2/src/testDebug/jniLibs [-]
                        JniLibsDirectories            : <ROOT>/module2/src/androidUnitTestDebug/jniLibs [-]
                        ShadersDirectories            : <ROOT>/module2/src/testDebug/shaders [-]
                        ShadersDirectories            : <ROOT>/module2/src/androidUnitTestDebug/shaders [-]
                        BaselineProfileDirectories    : <ROOT>/module2/src/testDebug/baselineProfiles [-]
            BuildType
                Name                          : release
                IsDebuggable                  : false
                IsJniDebuggable               : false
                IsPseudoLocalesEnabled        : false
                IsRenderscriptDebuggable      : false
                RenderscriptOptimLevel        : 3
                IsMinifyEnabled               : false
                IsZipAlignEnabled             : true
            SourceProvider
                Name                          : release
                Manifest                      : <ROOT>/module2/src/androidRelease/AndroidManifest.xml [-]
                JavaDirectories               : <ROOT>/module2/src/release/java [-]
                KotlinDirectories             : <ROOT>/module2/src/androidRelease/kotlin [-]
                KotlinDirectories             : <ROOT>/module2/src/release/java [-]
                KotlinDirectories             : <ROOT>/module2/src/release/kotlin [-]
                ResourcesDirectories          : <ROOT>/module2/src/release/resources [-]
                ResourcesDirectories          : <ROOT>/module2/src/androidRelease/resources [-]
                ResDirectories                : <ROOT>/module2/src/release/res [-]
                ResDirectories                : <ROOT>/module2/src/androidRelease/res [-]
                AssetsDirectories             : <ROOT>/module2/src/release/assets [-]
                AssetsDirectories             : <ROOT>/module2/src/androidRelease/assets [-]
                JniLibsDirectories            : <ROOT>/module2/src/release/jniLibs [-]
                JniLibsDirectories            : <ROOT>/module2/src/androidRelease/jniLibs [-]
                ShadersDirectories            : <ROOT>/module2/src/release/shaders [-]
                ShadersDirectories            : <ROOT>/module2/src/androidRelease/shaders [-]
                BaselineProfileDirectories    : <ROOT>/module2/src/release/baselineProfiles [-]
            ExtraSourceProviders
                ExtraSourceProvider
                    ArtifactName                  : _unit_test_
                    SourceProvider
                        Name                          : testRelease
                        Manifest                      : <ROOT>/module2/src/androidUnitTestRelease/AndroidManifest.xml [-]
                        JavaDirectories               : <ROOT>/module2/src/testRelease/java [-]
                        KotlinDirectories             : <ROOT>/module2/src/androidUnitTestRelease/kotlin [-]
                        KotlinDirectories             : <ROOT>/module2/src/testRelease/java [-]
                        KotlinDirectories             : <ROOT>/module2/src/testRelease/kotlin [-]
                        ResourcesDirectories          : <ROOT>/module2/src/testRelease/resources [-]
                        ResourcesDirectories          : <ROOT>/module2/src/androidUnitTestRelease/resources [-]
                        ResDirectories                : <ROOT>/module2/src/testRelease/res [-]
                        ResDirectories                : <ROOT>/module2/src/androidUnitTestRelease/res [-]
                        AssetsDirectories             : <ROOT>/module2/src/testRelease/assets [-]
                        AssetsDirectories             : <ROOT>/module2/src/androidUnitTestRelease/assets [-]
                        JniLibsDirectories            : <ROOT>/module2/src/testRelease/jniLibs [-]
                        JniLibsDirectories            : <ROOT>/module2/src/androidUnitTestRelease/jniLibs [-]
                        ShadersDirectories            : <ROOT>/module2/src/testRelease/shaders [-]
                        ShadersDirectories            : <ROOT>/module2/src/androidUnitTestRelease/shaders [-]
                        BaselineProfileDirectories    : <ROOT>/module2/src/testRelease/baselineProfiles [-]
        SigningConfigs
            SigningConfig
                Name                          : debug
                StoreFile                     : debug.keystore
                StorePassword                 : android
                KeyAlias                      : AndroidDebugKey
        VariantBuildInformation
            VariantBuildInformation
                VariantName                   : debug
                BuildTasksAndOutputInformation
                    AssembleTaskName              : assembleDebug
            VariantBuildInformation
                VariantName                   : release
                BuildTasksAndOutputInformation
                    AssembleTaskName              : assembleRelease
        IdeVariants
            IdeVariant
                Name                          : debug
                BuildType                     : debug
                DisplayName                   : debug
                InstantAppCompatible          : false
                MinSdkVersion
                    ApiLevel                      : 16
                    ApiString                     : 16
                TargetSdkVersion
                    ApiLevel                      : 34
                    ApiString                     : 34
                MainArtifact
                    Name                          : MAIN
                    CompileTaskName               : compileDebugSources
                    AssembleTaskName              : assembleDebug
                    IsTestArtifact                : false
                    IdeSetupTaskNames             : generateDebugSources
                    GeneratedSourceFolders        : <ROOT>/module2/build/generated/ap_generated_sources/debug/out [-]
                    ClassesFolder                 : <ROOT>/module2/build/intermediates/compile_r_class_jar/debug/generateDebugRFile/R.jar [-]
                    ClassesFolder                 : <ROOT>/module2/build/intermediates/javac/debug/compileDebugJavaWithJavac/classes [-]
                    ClassesFolder                 : <ROOT>/module2/build/tmp/kotlin-classes/debug [-]
                    VariantSourceProvider
                        Name                          : debug_KotlinMPP
                        Manifest                      : <ROOT>/module2/src/androidMain/__KotlinMPP__/AndroidManifest.xml [-]
                        JavaDirectories               : <ROOT>/module2/src/commonMain/kotlin [-]
                        ResourcesDirectories          : <ROOT>/module2/src/commonMain/resources [-]
                    Dependencies
                        compileClasspath
                            javaLibrary                   : org.jetbrains.kotlin:kotlin-stdlib:<KOTLIN_VERSION>@jar
                                javaLibrary                   : org.jetbrains:annotations:13.0@jar
                            javaLibrary                   : org.jetbrains:annotations:13.0@jar
                        runtimeClasspath
                            javaLibrary                   : org.jetbrains.kotlin:kotlin-stdlib:<KOTLIN_VERSION>@jar
                                javaLibrary                   : org.jetbrains:annotations:13.0@jar
                            javaLibrary                   : org.jetbrains:annotations:13.0@jar
                    IsSigned                      : false
                    CodeShrinker                  : null
                    BuildTasksAndOutputInformation
                        AssembleTaskName              : assembleDebug
                    GeneratedResourceFolders      : <ROOT>/module2/build/generated/res/resValues/debug [-]
                    GeneratedAssetFolders         : <ROOT>/module2/build/generated/assets/debugAssetsCopyForAGP [-]
                    DesugaredMethodFiles          : <GRADLE>/caches/<GRADLE_VERSION>/transforms/xxxxxxxxxxxxxxxxxxxxxxxxxxxxxxxx/transformed/D8BackportedDesugaredMethods.txt
                AndroidTestArtifact
                    Name                          : ANDROID_TEST
                    CompileTaskName               : compileDebugAndroidTestSources
                    AssembleTaskName              : assembleDebugAndroidTest
                    IsTestArtifact                : true
                    IdeSetupTaskNames             : generateDebugAndroidTestSources
                    GeneratedSourceFolders        : <ROOT>/module2/build/generated/ap_generated_sources/debugAndroidTest/out [-]
                    ClassesFolder                 : <ROOT>/module2/build/intermediates/compile_and_runtime_not_namespaced_r_class_jar/debugAndroidTest/processDebugAndroidTestResources/R.jar [-]
                    ClassesFolder                 : <ROOT>/module2/build/intermediates/javac/debugAndroidTest/compileDebugAndroidTestJavaWithJavac/classes [-]
                    ClassesFolder                 : <ROOT>/module2/build/tmp/kotlin-classes/debugAndroidTest [-]
                    Dependencies
                        compileClasspath
                            androidLibrary                : com.android.support.test:runner:1.0.2@aar
                                javaLibrary                   : com.android.support:support-annotations:27.1.1@jar
                                androidLibrary                : com.android.support.test:monitor:1.0.2@aar
                                javaLibrary                   : junit:junit:4.12@jar
                                javaLibrary                   : net.sf.kxml:kxml2:2.3.0@jar
                            androidLibrary                : com.android.support.test:monitor:1.0.2@aar
                                javaLibrary                   : com.android.support:support-annotations:27.1.1@jar
                            javaLibrary                   : org.jetbrains.kotlin:kotlin-stdlib:<KOTLIN_VERSION>@jar
                                javaLibrary                   : org.jetbrains:annotations:13.0@jar
                            javaLibrary                   : org.jetbrains:annotations:13.0@jar
                            javaLibrary                   : com.android.support:support-annotations:27.1.1@jar
                            javaLibrary                   : junit:junit:4.12@jar
                                javaLibrary                   : org.hamcrest:hamcrest-core:1.3@jar
                            javaLibrary                   : org.hamcrest:hamcrest-core:1.3@jar
                            javaLibrary                   : net.sf.kxml:kxml2:2.3.0@jar
                            module                        : <ROOT>-:module2-MAIN
                                javaLibrary                   : org.jetbrains.kotlin:kotlin-stdlib:<KOTLIN_VERSION>@jar
                        runtimeClasspath
                            androidLibrary                : com.android.support.test:runner:1.0.2@aar
                                javaLibrary                   : com.android.support:support-annotations:27.1.1@jar
                                androidLibrary                : com.android.support.test:monitor:1.0.2@aar
                                javaLibrary                   : junit:junit:4.12@jar
                                javaLibrary                   : net.sf.kxml:kxml2:2.3.0@jar
                            androidLibrary                : com.android.support.test:monitor:1.0.2@aar
                                javaLibrary                   : com.android.support:support-annotations:27.1.1@jar
                            javaLibrary                   : com.android.support:support-annotations:27.1.1@jar
                            javaLibrary                   : junit:junit:4.12@jar
                                javaLibrary                   : org.hamcrest:hamcrest-core:1.3@jar
                            javaLibrary                   : org.hamcrest:hamcrest-core:1.3@jar
                            javaLibrary                   : net.sf.kxml:kxml2:2.3.0@jar
                            javaLibrary                   : org.jetbrains.kotlin:kotlin-stdlib:<KOTLIN_VERSION>@jar
                                javaLibrary                   : org.jetbrains:annotations:13.0@jar
                            javaLibrary                   : org.jetbrains:annotations:13.0@jar
                            module                        : <ROOT>-:module2-MAIN
                                javaLibrary                   : org.jetbrains.kotlin:kotlin-stdlib:<KOTLIN_VERSION>@jar
                    ApplicationId                 : com.example.test.multiproject.module2.test
                    SigningConfigName             : debug
                    IsSigned                      : true
                    CodeShrinker                  : null
                    BuildTasksAndOutputInformation
                        AssembleTaskName              : assembleDebugAndroidTest
                        AssembleTaskOutputListingFile : <ROOT>/module2/build/intermediates/apk_ide_redirect_file/debugAndroidTest/createDebugAndroidTestApkListingFileRedirect/redirect.txt [-]
                    GeneratedResourceFolders      : <ROOT>/module2/build/generated/res/resValues/androidTest/debug [-]
                    DesugaredMethodFiles          : <GRADLE>/caches/<GRADLE_VERSION>/transforms/xxxxxxxxxxxxxxxxxxxxxxxxxxxxxxxx/transformed/D8BackportedDesugaredMethods.txt
                    TestOptions
                        AnimationsDisabled            : false
                        Execution                     : HOST
                        InstrumentedTestTaskName      : connectedDebugAndroidTest
                UnitTestArtifact
                    Name                          : UNIT_TEST
                    CompileTaskName               : compileDebugUnitTestSources
                    AssembleTaskName              : assembleDebugUnitTest
                    IsTestArtifact                : true
                    IdeSetupTaskNames             : createMockableJar
                    GeneratedSourceFolders        : <ROOT>/module2/build/generated/ap_generated_sources/debugUnitTest/out [-]
                    ClassesFolder                 : <ROOT>/module2/build/intermediates/compile_and_runtime_not_namespaced_r_class_jar/debugUnitTest/generateDebugUnitTestStubRFile/R.jar [-]
                    ClassesFolder                 : <ROOT>/module2/build/intermediates/javac/debugUnitTest/compileDebugUnitTestJavaWithJavac/classes [-]
                    ClassesFolder                 : <ROOT>/module2/build/tmp/kotlin-classes/debugUnitTest [-]
                    VariantSourceProvider
                        Name                          : debug_KotlinMPP
                        Manifest                      : <ROOT>/module2/src/androidUnitTest/__KotlinMPP__/AndroidManifest.xml [-]
                        JavaDirectories               : <ROOT>/module2/src/commonTest/kotlin [-]
                        ResourcesDirectories          : <ROOT>/module2/src/commonTest/resources [-]
                    Dependencies
                        compileClasspath
                            javaLibrary                   : org.jetbrains.kotlin:kotlin-stdlib:<KOTLIN_VERSION>@jar
                                javaLibrary                   : org.jetbrains:annotations:13.0@jar
                            javaLibrary                   : org.jetbrains:annotations:13.0@jar
                            javaLibrary                   : junit:junit:4.12@jar
                                javaLibrary                   : org.hamcrest:hamcrest-core:1.3@jar
                            javaLibrary                   : org.hamcrest:hamcrest-core:1.3@jar
                            module                        : <ROOT>-:module2-MAIN
                                javaLibrary                   : org.jetbrains.kotlin:kotlin-stdlib:<KOTLIN_VERSION>@jar
                        runtimeClasspath
                            javaLibrary                   : junit:junit:4.12@jar
                                javaLibrary                   : org.hamcrest:hamcrest-core:1.3@jar
                            javaLibrary                   : org.hamcrest:hamcrest-core:1.3@jar
                            javaLibrary                   : org.jetbrains.kotlin:kotlin-stdlib:<KOTLIN_VERSION>@jar
                                javaLibrary                   : org.jetbrains:annotations:13.0@jar
                            javaLibrary                   : org.jetbrains:annotations:13.0@jar
                            module                        : <ROOT>-:module2-MAIN
                                javaLibrary                   : org.jetbrains.kotlin:kotlin-stdlib:<KOTLIN_VERSION>@jar
                    MockablePlatformJar           : <GRADLE>/caches/<GRADLE_VERSION>/transforms/xxxxxxxxxxxxxxxxxxxxxxxxxxxxxxxx/transformed/android.jar
        kotlinMppGradleModel          : {androidInstrumentedTest=androidInstrumentedTest, androidMain=androidMain, androidUnitTest=androidUnitTest} (KotlinMPPGradleModelImpl)
            dependencies
                androidInstrumentedTest
                    - dependency                  : :module2::module2/androidDebug
                    - dependency                  : :module2::module2/androidMain
                    - dependency                  : :module2::module2/commonMain
                androidMain
                    - dependency                  : :module2::module2/commonMain
                androidUnitTest
                    - dependency                  : :module2::module2/androidMain
                    - dependency                  : :module2::module2/commonMain
                    - dependency                  : :module2::module2/commonTest
            extraFeatures                 : ExtraFeaturesImpl
                isHMPPEnabled                 : true
            kotlinGradlePluginVersion
                versionString                 : <KOTLIN_VERSION_FOR_TESTS>
            - targets                     : android (KotlinTargetImpl)
                - compilations                : debug (KotlinCompilationImpl)
                    - allSourceSets               : androidMain (KotlinSourceSetImpl)
                        actualPlatforms               : KotlinPlatformContainerImpl
                            arePlatformsInitialized       : true
                            - platforms                   : ANDROID
                        androidSourceSetInfo          : KotlinAndroidSourceSetInfoImpl
                            androidSourceSetName          : main
                            - androidVariantNames         : debug
                            - androidVariantNames         : release
                            kotlinSourceSetName           : androidMain
                        languageSettings              : KotlinLanguageSettingsImpl
                            - compilerPluginClasspath     : <M2>/org/jetbrains/kotlin/kotlin-scripting-compiler-embeddable/<KOTLIN_VERSION>/kotlin-scripting-compiler-embeddable-<KOTLIN_VERSION>.jar
                            - compilerPluginClasspath     : <M2>/org/jetbrains/kotlin/kotlin-scripting-compiler-impl-embeddable/<KOTLIN_VERSION>/kotlin-scripting-compiler-impl-embeddable-<KOTLIN_VERSION>.jar
                            - compilerPluginClasspath     : <M2>/org/jetbrains/kotlin/kotlin-scripting-jvm/<KOTLIN_VERSION>/kotlin-scripting-jvm-<KOTLIN_VERSION>.jar
                            - compilerPluginClasspath     : <M2>/org/jetbrains/kotlin/kotlin-scripting-common/<KOTLIN_VERSION>/kotlin-scripting-common-<KOTLIN_VERSION>.jar
                            - compilerPluginClasspath     : <M2>/org/jetbrains/kotlin/kotlin-stdlib/<KOTLIN_VERSION>/kotlin-stdlib-<KOTLIN_VERSION>.jar
                            - compilerPluginClasspath     : <M2>/org/jetbrains/annotations/13.0/annotations-13.0.jar
                            - compilerPluginClasspath     : <M2>/org/jetbrains/kotlin/kotlin-script-runtime/<KOTLIN_VERSION>/kotlin-script-runtime-<KOTLIN_VERSION>.jar
                        - resourceDirs                : <ROOT>/module2/src/androidMain/resources [-]
                        - resourceDirs                : <ROOT>/module2/src/main/resources [-]
                        - resourceDirs                : <ROOT>/module2/src/commonMain/resources [-]
                        - resourceDirs                : <ROOT>/module2/src/androidDebug/resources [-]
                        - resourceDirs                : <ROOT>/module2/src/debug/resources [-]
                        - sourceDirs                  : <ROOT>/module2/src/androidMain/kotlin
                        - sourceDirs                  : <ROOT>/module2/src/main/java [-]
                        - sourceDirs                  : <ROOT>/module2/src/main/kotlin [-]
                        - sourceDirs                  : <ROOT>/module2/src/commonMain/kotlin [-]
                        - sourceDirs                  : <ROOT>/module2/src/androidDebug/kotlin [-]
                        - sourceDirs                  : <ROOT>/module2/src/debug/java [-]
                        - sourceDirs                  : <ROOT>/module2/src/debug/kotlin [-]
                        platform                      : ANDROID
                    compilerArguments             : K2JVMCompilerArguments
                        allowNoSourceFiles            : true
                        assertionsMode                : legacy
                        backendThreads                : 1
                        destination                   : <ROOT>/module2/build/tmp/kotlin-classes/debug
                        jvmDefault                    : disable
                        jvmTarget                     : 21
                        moduleName                    : module2_debug
                        noReflect                     : true
                        noStdlib                      : true
                        serializeIr                   : none
                        autoAdvanceApiVersion         : true
                        autoAdvanceLanguageVersion    : true
                        explicitApi                   : disable
                        explicitReturnTypes           : disable
                        - fragmentRefines             : androidDebug:commonMain
                        - fragments                   : androidDebug
                        - fragments                   : commonMain
                        multiPlatform                 : true
                        - pluginClasspaths            : <M2>/org/jetbrains/kotlin/kotlin-scripting-compiler-embeddable/<KOTLIN_VERSION>/kotlin-scripting-compiler-embeddable-<KOTLIN_VERSION>.jar
                        - pluginClasspaths            : <M2>/org/jetbrains/kotlin/kotlin-scripting-compiler-impl-embeddable/<KOTLIN_VERSION>/kotlin-scripting-compiler-impl-embeddable-<KOTLIN_VERSION>.jar
                        - pluginClasspaths            : <M2>/org/jetbrains/kotlin/kotlin-scripting-jvm/<KOTLIN_VERSION>/kotlin-scripting-jvm-<KOTLIN_VERSION>.jar
                        - pluginClasspaths            : <M2>/org/jetbrains/kotlin/kotlin-scripting-common/<KOTLIN_VERSION>/kotlin-scripting-common-<KOTLIN_VERSION>.jar
                        - pluginClasspaths            : <M2>/org/jetbrains/kotlin/kotlin-stdlib/<KOTLIN_VERSION>/kotlin-stdlib-<KOTLIN_VERSION>.jar
                        - pluginClasspaths            : <M2>/org/jetbrains/annotations/13.0/annotations-13.0.jar
                        - pluginClasspaths            : <M2>/org/jetbrains/kotlin/kotlin-script-runtime/<KOTLIN_VERSION>/kotlin-script-runtime-<KOTLIN_VERSION>.jar
                        useFirLT                      : true
                    - declaredSourceSets          : androidMain (KotlinSourceSetImpl) (*seen*)
                    disambiguationClassifier      : android
                    kotlinTaskProperties          : KotlinTaskPropertiesImpl
                        incremental                   : true
                        pluginVersion                 : <CUT>
                    output                        : KotlinCompilationOutputImpl
                        - classesDirs                 : <ROOT>/module2/build/tmp/kotlin-classes/debug [-]
                        - classesDirs                 : <ROOT>/module2/build/intermediates/javac/debug/compileDebugJavaWithJavac/classes [-]
                        effectiveClassesDir           : <ROOT>/module2/build/tmp/kotlin-classes/debug [-]
                        resourcesDir                  : <ROOT>/module2/build/processedResources/android/debug [-]
                    platform                      : ANDROID
                - compilations                : debugAndroidTest (KotlinCompilationImpl)
                    - allSourceSets               : androidInstrumentedTest (KotlinSourceSetImpl)
                        actualPlatforms               : KotlinPlatformContainerImpl
                            arePlatformsInitialized       : true
                            - platforms                   : ANDROID
                        - additionalVisibleSourceSets : androidMain
                        androidSourceSetInfo          : KotlinAndroidSourceSetInfoImpl
                            androidSourceSetName          : androidTest
                            - androidVariantNames         : debugAndroidTest
                            kotlinSourceSetName           : androidInstrumentedTest
                        isTestComponent               : true
                        languageSettings              : KotlinLanguageSettingsImpl
                            - compilerPluginClasspath     : <M2>/org/jetbrains/kotlin/kotlin-scripting-compiler-embeddable/<KOTLIN_VERSION>/kotlin-scripting-compiler-embeddable-<KOTLIN_VERSION>.jar
                            - compilerPluginClasspath     : <M2>/org/jetbrains/kotlin/kotlin-scripting-compiler-impl-embeddable/<KOTLIN_VERSION>/kotlin-scripting-compiler-impl-embeddable-<KOTLIN_VERSION>.jar
                            - compilerPluginClasspath     : <M2>/org/jetbrains/kotlin/kotlin-scripting-jvm/<KOTLIN_VERSION>/kotlin-scripting-jvm-<KOTLIN_VERSION>.jar
                            - compilerPluginClasspath     : <M2>/org/jetbrains/kotlin/kotlin-scripting-common/<KOTLIN_VERSION>/kotlin-scripting-common-<KOTLIN_VERSION>.jar
                            - compilerPluginClasspath     : <M2>/org/jetbrains/kotlin/kotlin-stdlib/<KOTLIN_VERSION>/kotlin-stdlib-<KOTLIN_VERSION>.jar
                            - compilerPluginClasspath     : <M2>/org/jetbrains/annotations/13.0/annotations-13.0.jar
                            - compilerPluginClasspath     : <M2>/org/jetbrains/kotlin/kotlin-script-runtime/<KOTLIN_VERSION>/kotlin-script-runtime-<KOTLIN_VERSION>.jar
                        - resourceDirs                : <ROOT>/module2/src/androidInstrumentedTest/resources [-]
                        - resourceDirs                : <ROOT>/module2/src/androidTest/resources [-]
                        - resourceDirs                : <ROOT>/module2/src/androidInstrumentedTestDebug/resources [-]
                        - resourceDirs                : <ROOT>/module2/src/androidTestDebug/resources [-]
                        - sourceDirs                  : <ROOT>/module2/src/androidInstrumentedTest/kotlin [-]
                        - sourceDirs                  : <ROOT>/module2/src/androidTest/java [-]
                        - sourceDirs                  : <ROOT>/module2/src/androidTest/kotlin
                        - sourceDirs                  : <ROOT>/module2/src/androidInstrumentedTestDebug/kotlin [-]
                        - sourceDirs                  : <ROOT>/module2/src/androidTestDebug/java [-]
                        - sourceDirs                  : <ROOT>/module2/src/androidTestDebug/kotlin [-]
                        platform                      : ANDROID
                    - associateCompilations       : KotlinCompilationCoordinatesImpl
                        compilationName               : debug
                        targetName                    : android
                    compilerArguments             : K2JVMCompilerArguments
                        allowNoSourceFiles            : true
                        assertionsMode                : legacy
                        backendThreads                : 1
                        destination                   : <ROOT>/module2/build/tmp/kotlin-classes/debugAndroidTest
                        jvmDefault                    : disable
                        jvmTarget                     : 21
                        moduleName                    : module2_debugAndroidTest
                        noReflect                     : true
                        noStdlib                      : true
                        serializeIr                   : none
                        autoAdvanceApiVersion         : true
                        autoAdvanceLanguageVersion    : true
                        explicitApi                   : disable
                        explicitReturnTypes           : disable
                        - fragments                   : androidInstrumentedTestDebug
                        multiPlatform                 : true
                        - pluginClasspaths            : <M2>/org/jetbrains/kotlin/kotlin-scripting-compiler-embeddable/<KOTLIN_VERSION>/kotlin-scripting-compiler-embeddable-<KOTLIN_VERSION>.jar
                        - pluginClasspaths            : <M2>/org/jetbrains/kotlin/kotlin-scripting-compiler-impl-embeddable/<KOTLIN_VERSION>/kotlin-scripting-compiler-impl-embeddable-<KOTLIN_VERSION>.jar
                        - pluginClasspaths            : <M2>/org/jetbrains/kotlin/kotlin-scripting-jvm/<KOTLIN_VERSION>/kotlin-scripting-jvm-<KOTLIN_VERSION>.jar
                        - pluginClasspaths            : <M2>/org/jetbrains/kotlin/kotlin-scripting-common/<KOTLIN_VERSION>/kotlin-scripting-common-<KOTLIN_VERSION>.jar
                        - pluginClasspaths            : <M2>/org/jetbrains/kotlin/kotlin-stdlib/<KOTLIN_VERSION>/kotlin-stdlib-<KOTLIN_VERSION>.jar
                        - pluginClasspaths            : <M2>/org/jetbrains/annotations/13.0/annotations-13.0.jar
                        - pluginClasspaths            : <M2>/org/jetbrains/kotlin/kotlin-script-runtime/<KOTLIN_VERSION>/kotlin-script-runtime-<KOTLIN_VERSION>.jar
                        useFirLT                      : true
                    - declaredSourceSets          : androidInstrumentedTest (KotlinSourceSetImpl) (*seen*)
                    disambiguationClassifier      : android
                    isTestComponent               : true
                    kotlinTaskProperties          : KotlinTaskPropertiesImpl
                        incremental                   : true
                        pluginVersion                 : <CUT>
                    output                        : KotlinCompilationOutputImpl
                        - classesDirs                 : <ROOT>/module2/build/tmp/kotlin-classes/debugAndroidTest [-]
                        - classesDirs                 : <ROOT>/module2/build/intermediates/javac/debugAndroidTest/compileDebugAndroidTestJavaWithJavac/classes [-]
                        effectiveClassesDir           : <ROOT>/module2/build/tmp/kotlin-classes/debugAndroidTest [-]
                        resourcesDir                  : <ROOT>/module2/build/processedResources/android/debugAndroidTest [-]
                    platform                      : ANDROID
                - compilations                : debugUnitTest (KotlinCompilationImpl)
                    - allSourceSets               : androidUnitTest (KotlinSourceSetImpl)
                        actualPlatforms               : KotlinPlatformContainerImpl
                            arePlatformsInitialized       : true
                            - platforms                   : ANDROID
                        - additionalVisibleSourceSets : androidMain
                        androidSourceSetInfo          : KotlinAndroidSourceSetInfoImpl
                            androidSourceSetName          : test
                            - androidVariantNames         : debugUnitTest
                            - androidVariantNames         : releaseUnitTest
                            kotlinSourceSetName           : androidUnitTest
                        isTestComponent               : true
                        languageSettings              : KotlinLanguageSettingsImpl
                            - compilerPluginClasspath     : <M2>/org/jetbrains/kotlin/kotlin-scripting-compiler-embeddable/<KOTLIN_VERSION>/kotlin-scripting-compiler-embeddable-<KOTLIN_VERSION>.jar
                            - compilerPluginClasspath     : <M2>/org/jetbrains/kotlin/kotlin-scripting-compiler-impl-embeddable/<KOTLIN_VERSION>/kotlin-scripting-compiler-impl-embeddable-<KOTLIN_VERSION>.jar
                            - compilerPluginClasspath     : <M2>/org/jetbrains/kotlin/kotlin-scripting-jvm/<KOTLIN_VERSION>/kotlin-scripting-jvm-<KOTLIN_VERSION>.jar
                            - compilerPluginClasspath     : <M2>/org/jetbrains/kotlin/kotlin-scripting-common/<KOTLIN_VERSION>/kotlin-scripting-common-<KOTLIN_VERSION>.jar
                            - compilerPluginClasspath     : <M2>/org/jetbrains/kotlin/kotlin-stdlib/<KOTLIN_VERSION>/kotlin-stdlib-<KOTLIN_VERSION>.jar
                            - compilerPluginClasspath     : <M2>/org/jetbrains/annotations/13.0/annotations-13.0.jar
                            - compilerPluginClasspath     : <M2>/org/jetbrains/kotlin/kotlin-script-runtime/<KOTLIN_VERSION>/kotlin-script-runtime-<KOTLIN_VERSION>.jar
                        - resourceDirs                : <ROOT>/module2/src/androidUnitTest/resources [-]
                        - resourceDirs                : <ROOT>/module2/src/test/resources [-]
                        - resourceDirs                : <ROOT>/module2/src/commonTest/resources [-]
                        - resourceDirs                : <ROOT>/module2/src/androidUnitTestDebug/resources [-]
                        - resourceDirs                : <ROOT>/module2/src/testDebug/resources [-]
                        - sourceDirs                  : <ROOT>/module2/src/androidUnitTest/kotlin [-]
                        - sourceDirs                  : <ROOT>/module2/src/test/java [-]
                        - sourceDirs                  : <ROOT>/module2/src/test/kotlin [-]
                        - sourceDirs                  : <ROOT>/module2/src/commonTest/kotlin [-]
                        - sourceDirs                  : <ROOT>/module2/src/androidUnitTestDebug/kotlin [-]
                        - sourceDirs                  : <ROOT>/module2/src/testDebug/java [-]
                        - sourceDirs                  : <ROOT>/module2/src/testDebug/kotlin [-]
                        platform                      : ANDROID
                    - associateCompilations       : KotlinCompilationCoordinatesImpl
                        compilationName               : debug
                        targetName                    : android
                    compilerArguments             : K2JVMCompilerArguments
                        allowNoSourceFiles            : true
                        assertionsMode                : legacy
                        backendThreads                : 1
                        destination                   : <ROOT>/module2/build/tmp/kotlin-classes/debugUnitTest
                        jvmDefault                    : disable
                        jvmTarget                     : 21
                        moduleName                    : module2_debugUnitTest
                        noReflect                     : true
                        noStdlib                      : true
                        serializeIr                   : none
                        autoAdvanceApiVersion         : true
                        autoAdvanceLanguageVersion    : true
                        explicitApi                   : disable
                        explicitReturnTypes           : disable
                        - fragmentRefines             : androidUnitTestDebug:commonTest
                        - fragments                   : androidUnitTestDebug
                        - fragments                   : commonTest
                        multiPlatform                 : true
                        - pluginClasspaths            : <M2>/org/jetbrains/kotlin/kotlin-scripting-compiler-embeddable/<KOTLIN_VERSION>/kotlin-scripting-compiler-embeddable-<KOTLIN_VERSION>.jar
                        - pluginClasspaths            : <M2>/org/jetbrains/kotlin/kotlin-scripting-compiler-impl-embeddable/<KOTLIN_VERSION>/kotlin-scripting-compiler-impl-embeddable-<KOTLIN_VERSION>.jar
                        - pluginClasspaths            : <M2>/org/jetbrains/kotlin/kotlin-scripting-jvm/<KOTLIN_VERSION>/kotlin-scripting-jvm-<KOTLIN_VERSION>.jar
                        - pluginClasspaths            : <M2>/org/jetbrains/kotlin/kotlin-scripting-common/<KOTLIN_VERSION>/kotlin-scripting-common-<KOTLIN_VERSION>.jar
                        - pluginClasspaths            : <M2>/org/jetbrains/kotlin/kotlin-stdlib/<KOTLIN_VERSION>/kotlin-stdlib-<KOTLIN_VERSION>.jar
                        - pluginClasspaths            : <M2>/org/jetbrains/annotations/13.0/annotations-13.0.jar
                        - pluginClasspaths            : <M2>/org/jetbrains/kotlin/kotlin-script-runtime/<KOTLIN_VERSION>/kotlin-script-runtime-<KOTLIN_VERSION>.jar
                        useFirLT                      : true
                    - declaredSourceSets          : androidUnitTest (KotlinSourceSetImpl) (*seen*)
                    disambiguationClassifier      : android
                    isTestComponent               : true
                    kotlinTaskProperties          : KotlinTaskPropertiesImpl
                        incremental                   : true
                        pluginVersion                 : <CUT>
                    output                        : KotlinCompilationOutputImpl
                        - classesDirs                 : <ROOT>/module2/build/tmp/kotlin-classes/debugUnitTest [-]
                        - classesDirs                 : <ROOT>/module2/build/intermediates/javac/debugUnitTest/compileDebugUnitTestJavaWithJavac/classes [-]
                        effectiveClassesDir           : <ROOT>/module2/build/tmp/kotlin-classes/debugUnitTest [-]
                        resourcesDir                  : <ROOT>/module2/build/processedResources/android/debugUnitTest [-]
                    platform                      : ANDROID
                disambiguationClassifier      : android
                platform                      : ANDROID
                presetName                    : android
                - testRunTasks                : KotlinTestRunTaskImpl
                    compilationName               : test
                    taskName                      : testDebugUnitTest
                - testRunTasks                : KotlinTestRunTaskImpl
                    compilationName               : test
                    taskName                      : testReleaseUnitTest
            sourceSets
                androidInstrumentedTest       : androidInstrumentedTest (KotlinSourceSetImpl) (*seen*)
                androidMain                   : androidMain (KotlinSourceSetImpl) (*seen*)
                androidUnitTest               : androidUnitTest (KotlinSourceSetImpl) (*seen*)
        externalProject               : :module2 (DefaultExternalProject) (*seen*)
    MODULE                        : kotlinMultiPlatform.module2.androidTest
    MODULE                        : kotlinMultiPlatform.module2.main
    MODULE                        : kotlinMultiPlatform.module2.unitTest<|MERGE_RESOLUTION|>--- conflicted
+++ resolved
@@ -1194,8 +1194,6 @@
                     archives                      : <empty>
                     default                       : <empty>
             taskModel                     : DefaultGradleTaskModel
-<<<<<<< HEAD
-=======
                 tasks
                     browserTest                   : browserTest (DefaultExternalTask)
                         qName                         : :jsModule:browserTest
@@ -1203,7 +1201,6 @@
                         qName                         : :app:testDebugUnitTest
                     testReleaseUnitTest           : testReleaseUnitTest (DefaultExternalTask)
                         qName                         : :app:testReleaseUnitTest
->>>>>>> 8b7d83e8
     MODULE                        : kotlinMultiPlatform.app
         GradleModuleModel
             agpVersion                    : <AGP_VERSION>
@@ -1272,10 +1269,7 @@
             MlModelBindingEnabled         : false
             AndroidResourcesEnabled       : true
             DataBindingEnabled            : false
-<<<<<<< HEAD
-=======
             GenerateManifestClass         : false
->>>>>>> 8b7d83e8
         - basicVariant:               : debug
             applicationId                 : com.example.android.kotlin
             testApplicationId             : com.example.android.kotlin.test
@@ -2567,10 +2561,7 @@
             MlModelBindingEnabled         : false
             AndroidResourcesEnabled       : true
             DataBindingEnabled            : false
-<<<<<<< HEAD
-=======
             GenerateManifestClass         : false
->>>>>>> 8b7d83e8
         - basicVariant:               : debug
             testApplicationId             : com.example.test.multiproject.module2.test
             buildType                     : debug
