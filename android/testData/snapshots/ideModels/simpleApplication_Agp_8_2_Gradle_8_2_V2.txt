--- conflicted
+++ resolved
@@ -770,14 +770,11 @@
                             qName                         : :app:testReleaseUnitTest
         sourceSetModel                : DefaultGradleSourceSetModel
         taskModel                     : DefaultGradleTaskModel
-<<<<<<< HEAD
-=======
             tasks
                 testDebugUnitTest             : testDebugUnitTest (DefaultExternalTask)
                     qName                         : :app:testDebugUnitTest
                 testReleaseUnitTest           : testReleaseUnitTest (DefaultExternalTask)
                     qName                         : :app:testReleaseUnitTest
->>>>>>> 8b7d83e8
 MODULE                        : project.app
     GradleModuleModel
         agpVersion                    : 8.2.0
@@ -846,10 +843,7 @@
         MlModelBindingEnabled         : false
         AndroidResourcesEnabled       : true
         DataBindingEnabled            : false
-<<<<<<< HEAD
-=======
         GenerateManifestClass         : false
->>>>>>> 8b7d83e8
     - basicVariant:               : debug
         applicationId                 : google.simpleapplication
         testApplicationId             : google.simpleapplication.test
