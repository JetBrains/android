MODULE                        : My_First_App
    ExternalModuleGroup           :
    ExternalModuleVersion         : unspecified
    LinkedProjectId               : My First App
    LinkedProjectPath             : <ROOT>/firstapp
    RootProjectPath               : <ROOT>/firstapp
    COMPILER_MODULE_EXTENSION
        compilerSourceOutputPath      : file://<ROOT>/firstapp/build/classes/production/My_First_App [-]
        compilerTestOutputPath        : file://<ROOT>/firstapp/build/classes/test/My_First_App [-]
        isCompilerPathInherited       : true
        isExcludeOutput               : true
    ModuleFile                    : <ROOT>/firstapp/.idea/modules/My_First_App.iml [-]
    ModuleTypeName                : JAVA_MODULE
    CONENT_ENTRY                  : file://<ROOT>/firstapp
        EXCLUDE_FOLDER                : file://<ROOT>/firstapp/.gradle
        EXCLUDE_FOLDER                : file://<ROOT>/firstapp/build [-]
    JDK                           : <NAME_CUT> JavaSDK
    *isInherited                  : true
    ORDER_ENTRY                   : <Module source>
    BUILD_TASKS
LIBRARY_TABLE
    - library                     : androidx.appcompat:appcompat:1.0.2@aar (IdeAndroidLibraryImpl)
        aidlFolder                    : <GRADLE>/caches/<GRADLE_VERSION>/transforms/xxxxxxxxxxxxxxxxxxxxxxxxxxxxxxxx/transformed/appcompat-1.0.2/aidl [-]
        artifact                      : <M2>/androidx/appcompat/appcompat/1.0.2/appcompat-1.0.2.aar
        artifactAddress               : androidx.appcompat:appcompat:1.0.2@aar
        assetsFolder                  : <GRADLE>/caches/<GRADLE_VERSION>/transforms/xxxxxxxxxxxxxxxxxxxxxxxxxxxxxxxx/transformed/appcompat-1.0.2/assets [-]
        - compileJarFiles             : <GRADLE>/caches/<GRADLE_VERSION>/transforms/xxxxxxxxxxxxxxxxxxxxxxxxxxxxxxxx/transformed/appcompat-1.0.2/jars/classes.jar
        component                     : androidx.appcompat:appcompat:1.0.2
        externalAnnotations           : <GRADLE>/caches/<GRADLE_VERSION>/transforms/xxxxxxxxxxxxxxxxxxxxxxxxxxxxxxxx/transformed/appcompat-1.0.2/annotations.zip
        folder                        : <GRADLE>/caches/<GRADLE_VERSION>/transforms/xxxxxxxxxxxxxxxxxxxxxxxxxxxxxxxx/transformed/appcompat-1.0.2
        jniFolder                     : <GRADLE>/caches/<GRADLE_VERSION>/transforms/xxxxxxxxxxxxxxxxxxxxxxxxxxxxxxxx/transformed/appcompat-1.0.2/jni [-]
        manifest                      : <GRADLE>/caches/<GRADLE_VERSION>/transforms/xxxxxxxxxxxxxxxxxxxxxxxxxxxxxxxx/transformed/appcompat-1.0.2/AndroidManifest.xml
        proguardRules                 : <GRADLE>/caches/<GRADLE_VERSION>/transforms/xxxxxxxxxxxxxxxxxxxxxxxxxxxxxxxx/transformed/appcompat-1.0.2/proguard.txt
        publicResources               : <GRADLE>/caches/<GRADLE_VERSION>/transforms/xxxxxxxxxxxxxxxxxxxxxxxxxxxxxxxx/transformed/appcompat-1.0.2/public.txt
        renderscriptFolder            : <GRADLE>/caches/<GRADLE_VERSION>/transforms/xxxxxxxxxxxxxxxxxxxxxxxxxxxxxxxx/transformed/appcompat-1.0.2/rs [-]
        resFolder                     : <GRADLE>/caches/<GRADLE_VERSION>/transforms/xxxxxxxxxxxxxxxxxxxxxxxxxxxxxxxx/transformed/appcompat-1.0.2/res
        resStaticLibrary              : <GRADLE>/caches/<GRADLE_VERSION>/transforms/xxxxxxxxxxxxxxxxxxxxxxxxxxxxxxxx/transformed/appcompat-1.0.2/res.apk [-]
        - runtimeJarFiles             : <GRADLE>/caches/<GRADLE_VERSION>/transforms/xxxxxxxxxxxxxxxxxxxxxxxxxxxxxxxx/transformed/appcompat-1.0.2/jars/classes.jar
        symbolFile                    : <GRADLE>/caches/<GRADLE_VERSION>/transforms/xxxxxxxxxxxxxxxxxxxxxxxxxxxxxxxx/transformed/appcompat-1.0.2/R.txt
    - library                     : androidx.arch.core:core-runtime:2.0.0@aar (IdeAndroidLibraryImpl)
        aidlFolder                    : <GRADLE>/caches/<GRADLE_VERSION>/transforms/xxxxxxxxxxxxxxxxxxxxxxxxxxxxxxxx/transformed/core-runtime-2.0.0/aidl [-]
        artifact                      : <M2>/androidx/arch/core/core-runtime/2.0.0/core-runtime-2.0.0.aar
        artifactAddress               : androidx.arch.core:core-runtime:2.0.0@aar
        assetsFolder                  : <GRADLE>/caches/<GRADLE_VERSION>/transforms/xxxxxxxxxxxxxxxxxxxxxxxxxxxxxxxx/transformed/core-runtime-2.0.0/assets [-]
        - compileJarFiles             : <GRADLE>/caches/<GRADLE_VERSION>/transforms/xxxxxxxxxxxxxxxxxxxxxxxxxxxxxxxx/transformed/core-runtime-2.0.0/jars/classes.jar
        component                     : androidx.arch.core:core-runtime:2.0.0
        externalAnnotations           : <GRADLE>/caches/<GRADLE_VERSION>/transforms/xxxxxxxxxxxxxxxxxxxxxxxxxxxxxxxx/transformed/core-runtime-2.0.0/annotations.zip [-]
        folder                        : <GRADLE>/caches/<GRADLE_VERSION>/transforms/xxxxxxxxxxxxxxxxxxxxxxxxxxxxxxxx/transformed/core-runtime-2.0.0
        jniFolder                     : <GRADLE>/caches/<GRADLE_VERSION>/transforms/xxxxxxxxxxxxxxxxxxxxxxxxxxxxxxxx/transformed/core-runtime-2.0.0/jni [-]
        manifest                      : <GRADLE>/caches/<GRADLE_VERSION>/transforms/xxxxxxxxxxxxxxxxxxxxxxxxxxxxxxxx/transformed/core-runtime-2.0.0/AndroidManifest.xml
        proguardRules                 : <GRADLE>/caches/<GRADLE_VERSION>/transforms/xxxxxxxxxxxxxxxxxxxxxxxxxxxxxxxx/transformed/core-runtime-2.0.0/proguard.txt [-]
        publicResources               : <GRADLE>/caches/<GRADLE_VERSION>/transforms/xxxxxxxxxxxxxxxxxxxxxxxxxxxxxxxx/transformed/core-runtime-2.0.0/public.txt [-]
        renderscriptFolder            : <GRADLE>/caches/<GRADLE_VERSION>/transforms/xxxxxxxxxxxxxxxxxxxxxxxxxxxxxxxx/transformed/core-runtime-2.0.0/rs [-]
        resFolder                     : <GRADLE>/caches/<GRADLE_VERSION>/transforms/xxxxxxxxxxxxxxxxxxxxxxxxxxxxxxxx/transformed/core-runtime-2.0.0/res [-]
        resStaticLibrary              : <GRADLE>/caches/<GRADLE_VERSION>/transforms/xxxxxxxxxxxxxxxxxxxxxxxxxxxxxxxx/transformed/core-runtime-2.0.0/res.apk [-]
        - runtimeJarFiles             : <GRADLE>/caches/<GRADLE_VERSION>/transforms/xxxxxxxxxxxxxxxxxxxxxxxxxxxxxxxx/transformed/core-runtime-2.0.0/jars/classes.jar
        symbolFile                    : <GRADLE>/caches/<GRADLE_VERSION>/transforms/xxxxxxxxxxxxxxxxxxxxxxxxxxxxxxxx/transformed/core-runtime-2.0.0/R.txt
    - library                     : androidx.asynclayoutinflater:asynclayoutinflater:1.0.0@aar (IdeAndroidLibraryImpl)
        aidlFolder                    : <GRADLE>/caches/<GRADLE_VERSION>/transforms/xxxxxxxxxxxxxxxxxxxxxxxxxxxxxxxx/transformed/asynclayoutinflater-1.0.0/aidl [-]
        artifact                      : <M2>/androidx/asynclayoutinflater/asynclayoutinflater/1.0.0/asynclayoutinflater-1.0.0.aar
        artifactAddress               : androidx.asynclayoutinflater:asynclayoutinflater:1.0.0@aar
        assetsFolder                  : <GRADLE>/caches/<GRADLE_VERSION>/transforms/xxxxxxxxxxxxxxxxxxxxxxxxxxxxxxxx/transformed/asynclayoutinflater-1.0.0/assets [-]
        - compileJarFiles             : <GRADLE>/caches/<GRADLE_VERSION>/transforms/xxxxxxxxxxxxxxxxxxxxxxxxxxxxxxxx/transformed/asynclayoutinflater-1.0.0/jars/classes.jar
        component                     : androidx.asynclayoutinflater:asynclayoutinflater:1.0.0
        externalAnnotations           : <GRADLE>/caches/<GRADLE_VERSION>/transforms/xxxxxxxxxxxxxxxxxxxxxxxxxxxxxxxx/transformed/asynclayoutinflater-1.0.0/annotations.zip [-]
        folder                        : <GRADLE>/caches/<GRADLE_VERSION>/transforms/xxxxxxxxxxxxxxxxxxxxxxxxxxxxxxxx/transformed/asynclayoutinflater-1.0.0
        jniFolder                     : <GRADLE>/caches/<GRADLE_VERSION>/transforms/xxxxxxxxxxxxxxxxxxxxxxxxxxxxxxxx/transformed/asynclayoutinflater-1.0.0/jni [-]
        manifest                      : <GRADLE>/caches/<GRADLE_VERSION>/transforms/xxxxxxxxxxxxxxxxxxxxxxxxxxxxxxxx/transformed/asynclayoutinflater-1.0.0/AndroidManifest.xml
        proguardRules                 : <GRADLE>/caches/<GRADLE_VERSION>/transforms/xxxxxxxxxxxxxxxxxxxxxxxxxxxxxxxx/transformed/asynclayoutinflater-1.0.0/proguard.txt [-]
        publicResources               : <GRADLE>/caches/<GRADLE_VERSION>/transforms/xxxxxxxxxxxxxxxxxxxxxxxxxxxxxxxx/transformed/asynclayoutinflater-1.0.0/public.txt [-]
        renderscriptFolder            : <GRADLE>/caches/<GRADLE_VERSION>/transforms/xxxxxxxxxxxxxxxxxxxxxxxxxxxxxxxx/transformed/asynclayoutinflater-1.0.0/rs [-]
        resFolder                     : <GRADLE>/caches/<GRADLE_VERSION>/transforms/xxxxxxxxxxxxxxxxxxxxxxxxxxxxxxxx/transformed/asynclayoutinflater-1.0.0/res [-]
        resStaticLibrary              : <GRADLE>/caches/<GRADLE_VERSION>/transforms/xxxxxxxxxxxxxxxxxxxxxxxxxxxxxxxx/transformed/asynclayoutinflater-1.0.0/res.apk [-]
        - runtimeJarFiles             : <GRADLE>/caches/<GRADLE_VERSION>/transforms/xxxxxxxxxxxxxxxxxxxxxxxxxxxxxxxx/transformed/asynclayoutinflater-1.0.0/jars/classes.jar
        symbolFile                    : <GRADLE>/caches/<GRADLE_VERSION>/transforms/xxxxxxxxxxxxxxxxxxxxxxxxxxxxxxxx/transformed/asynclayoutinflater-1.0.0/R.txt
    - library                     : androidx.constraintlayout:constraintlayout:1.1.3@aar (IdeAndroidLibraryImpl)
        aidlFolder                    : <GRADLE>/caches/<GRADLE_VERSION>/transforms/xxxxxxxxxxxxxxxxxxxxxxxxxxxxxxxx/transformed/constraintlayout-1.1.3/aidl [-]
        artifact                      : <M2>/androidx/constraintlayout/constraintlayout/1.1.3/constraintlayout-1.1.3.aar
        artifactAddress               : androidx.constraintlayout:constraintlayout:1.1.3@aar
        assetsFolder                  : <GRADLE>/caches/<GRADLE_VERSION>/transforms/xxxxxxxxxxxxxxxxxxxxxxxxxxxxxxxx/transformed/constraintlayout-1.1.3/assets [-]
        - compileJarFiles             : <GRADLE>/caches/<GRADLE_VERSION>/transforms/xxxxxxxxxxxxxxxxxxxxxxxxxxxxxxxx/transformed/constraintlayout-1.1.3/jars/classes.jar
        component                     : androidx.constraintlayout:constraintlayout:1.1.3
        externalAnnotations           : <GRADLE>/caches/<GRADLE_VERSION>/transforms/xxxxxxxxxxxxxxxxxxxxxxxxxxxxxxxx/transformed/constraintlayout-1.1.3/annotations.zip [-]
        folder                        : <GRADLE>/caches/<GRADLE_VERSION>/transforms/xxxxxxxxxxxxxxxxxxxxxxxxxxxxxxxx/transformed/constraintlayout-1.1.3
        jniFolder                     : <GRADLE>/caches/<GRADLE_VERSION>/transforms/xxxxxxxxxxxxxxxxxxxxxxxxxxxxxxxx/transformed/constraintlayout-1.1.3/jni [-]
        manifest                      : <GRADLE>/caches/<GRADLE_VERSION>/transforms/xxxxxxxxxxxxxxxxxxxxxxxxxxxxxxxx/transformed/constraintlayout-1.1.3/AndroidManifest.xml
        proguardRules                 : <GRADLE>/caches/<GRADLE_VERSION>/transforms/xxxxxxxxxxxxxxxxxxxxxxxxxxxxxxxx/transformed/constraintlayout-1.1.3/proguard.txt [-]
        publicResources               : <GRADLE>/caches/<GRADLE_VERSION>/transforms/xxxxxxxxxxxxxxxxxxxxxxxxxxxxxxxx/transformed/constraintlayout-1.1.3/public.txt [-]
        renderscriptFolder            : <GRADLE>/caches/<GRADLE_VERSION>/transforms/xxxxxxxxxxxxxxxxxxxxxxxxxxxxxxxx/transformed/constraintlayout-1.1.3/rs [-]
        resFolder                     : <GRADLE>/caches/<GRADLE_VERSION>/transforms/xxxxxxxxxxxxxxxxxxxxxxxxxxxxxxxx/transformed/constraintlayout-1.1.3/res
        resStaticLibrary              : <GRADLE>/caches/<GRADLE_VERSION>/transforms/xxxxxxxxxxxxxxxxxxxxxxxxxxxxxxxx/transformed/constraintlayout-1.1.3/res.apk [-]
        - runtimeJarFiles             : <GRADLE>/caches/<GRADLE_VERSION>/transforms/xxxxxxxxxxxxxxxxxxxxxxxxxxxxxxxx/transformed/constraintlayout-1.1.3/jars/classes.jar
        symbolFile                    : <GRADLE>/caches/<GRADLE_VERSION>/transforms/xxxxxxxxxxxxxxxxxxxxxxxxxxxxxxxx/transformed/constraintlayout-1.1.3/R.txt
    - library                     : androidx.coordinatorlayout:coordinatorlayout:1.0.0@aar (IdeAndroidLibraryImpl)
        aidlFolder                    : <GRADLE>/caches/<GRADLE_VERSION>/transforms/xxxxxxxxxxxxxxxxxxxxxxxxxxxxxxxx/transformed/coordinatorlayout-1.0.0/aidl [-]
        artifact                      : <M2>/androidx/coordinatorlayout/coordinatorlayout/1.0.0/coordinatorlayout-1.0.0.aar
        artifactAddress               : androidx.coordinatorlayout:coordinatorlayout:1.0.0@aar
        assetsFolder                  : <GRADLE>/caches/<GRADLE_VERSION>/transforms/xxxxxxxxxxxxxxxxxxxxxxxxxxxxxxxx/transformed/coordinatorlayout-1.0.0/assets [-]
        - compileJarFiles             : <GRADLE>/caches/<GRADLE_VERSION>/transforms/xxxxxxxxxxxxxxxxxxxxxxxxxxxxxxxx/transformed/coordinatorlayout-1.0.0/jars/classes.jar
        component                     : androidx.coordinatorlayout:coordinatorlayout:1.0.0
        externalAnnotations           : <GRADLE>/caches/<GRADLE_VERSION>/transforms/xxxxxxxxxxxxxxxxxxxxxxxxxxxxxxxx/transformed/coordinatorlayout-1.0.0/annotations.zip
        folder                        : <GRADLE>/caches/<GRADLE_VERSION>/transforms/xxxxxxxxxxxxxxxxxxxxxxxxxxxxxxxx/transformed/coordinatorlayout-1.0.0
        jniFolder                     : <GRADLE>/caches/<GRADLE_VERSION>/transforms/xxxxxxxxxxxxxxxxxxxxxxxxxxxxxxxx/transformed/coordinatorlayout-1.0.0/jni [-]
        manifest                      : <GRADLE>/caches/<GRADLE_VERSION>/transforms/xxxxxxxxxxxxxxxxxxxxxxxxxxxxxxxx/transformed/coordinatorlayout-1.0.0/AndroidManifest.xml
        proguardRules                 : <GRADLE>/caches/<GRADLE_VERSION>/transforms/xxxxxxxxxxxxxxxxxxxxxxxxxxxxxxxx/transformed/coordinatorlayout-1.0.0/proguard.txt
        publicResources               : <GRADLE>/caches/<GRADLE_VERSION>/transforms/xxxxxxxxxxxxxxxxxxxxxxxxxxxxxxxx/transformed/coordinatorlayout-1.0.0/public.txt
        renderscriptFolder            : <GRADLE>/caches/<GRADLE_VERSION>/transforms/xxxxxxxxxxxxxxxxxxxxxxxxxxxxxxxx/transformed/coordinatorlayout-1.0.0/rs [-]
        resFolder                     : <GRADLE>/caches/<GRADLE_VERSION>/transforms/xxxxxxxxxxxxxxxxxxxxxxxxxxxxxxxx/transformed/coordinatorlayout-1.0.0/res
        resStaticLibrary              : <GRADLE>/caches/<GRADLE_VERSION>/transforms/xxxxxxxxxxxxxxxxxxxxxxxxxxxxxxxx/transformed/coordinatorlayout-1.0.0/res.apk [-]
        - runtimeJarFiles             : <GRADLE>/caches/<GRADLE_VERSION>/transforms/xxxxxxxxxxxxxxxxxxxxxxxxxxxxxxxx/transformed/coordinatorlayout-1.0.0/jars/classes.jar
        symbolFile                    : <GRADLE>/caches/<GRADLE_VERSION>/transforms/xxxxxxxxxxxxxxxxxxxxxxxxxxxxxxxx/transformed/coordinatorlayout-1.0.0/R.txt
    - library                     : androidx.core:core:1.0.1@aar (IdeAndroidLibraryImpl)
        aidlFolder                    : <GRADLE>/caches/<GRADLE_VERSION>/transforms/xxxxxxxxxxxxxxxxxxxxxxxxxxxxxxxx/transformed/core-1.0.1/aidl
        artifact                      : <M2>/androidx/core/core/1.0.1/core-1.0.1.aar
        artifactAddress               : androidx.core:core:1.0.1@aar
        assetsFolder                  : <GRADLE>/caches/<GRADLE_VERSION>/transforms/xxxxxxxxxxxxxxxxxxxxxxxxxxxxxxxx/transformed/core-1.0.1/assets [-]
        - compileJarFiles             : <GRADLE>/caches/<GRADLE_VERSION>/transforms/xxxxxxxxxxxxxxxxxxxxxxxxxxxxxxxx/transformed/core-1.0.1/jars/classes.jar
        component                     : androidx.core:core:1.0.1
        externalAnnotations           : <GRADLE>/caches/<GRADLE_VERSION>/transforms/xxxxxxxxxxxxxxxxxxxxxxxxxxxxxxxx/transformed/core-1.0.1/annotations.zip
        folder                        : <GRADLE>/caches/<GRADLE_VERSION>/transforms/xxxxxxxxxxxxxxxxxxxxxxxxxxxxxxxx/transformed/core-1.0.1
        jniFolder                     : <GRADLE>/caches/<GRADLE_VERSION>/transforms/xxxxxxxxxxxxxxxxxxxxxxxxxxxxxxxx/transformed/core-1.0.1/jni [-]
        manifest                      : <GRADLE>/caches/<GRADLE_VERSION>/transforms/xxxxxxxxxxxxxxxxxxxxxxxxxxxxxxxx/transformed/core-1.0.1/AndroidManifest.xml
        proguardRules                 : <GRADLE>/caches/<GRADLE_VERSION>/transforms/xxxxxxxxxxxxxxxxxxxxxxxxxxxxxxxx/transformed/core-1.0.1/proguard.txt
        publicResources               : <GRADLE>/caches/<GRADLE_VERSION>/transforms/xxxxxxxxxxxxxxxxxxxxxxxxxxxxxxxx/transformed/core-1.0.1/public.txt
        renderscriptFolder            : <GRADLE>/caches/<GRADLE_VERSION>/transforms/xxxxxxxxxxxxxxxxxxxxxxxxxxxxxxxx/transformed/core-1.0.1/rs [-]
        resFolder                     : <GRADLE>/caches/<GRADLE_VERSION>/transforms/xxxxxxxxxxxxxxxxxxxxxxxxxxxxxxxx/transformed/core-1.0.1/res
        resStaticLibrary              : <GRADLE>/caches/<GRADLE_VERSION>/transforms/xxxxxxxxxxxxxxxxxxxxxxxxxxxxxxxx/transformed/core-1.0.1/res.apk [-]
        - runtimeJarFiles             : <GRADLE>/caches/<GRADLE_VERSION>/transforms/xxxxxxxxxxxxxxxxxxxxxxxxxxxxxxxx/transformed/core-1.0.1/jars/classes.jar
        symbolFile                    : <GRADLE>/caches/<GRADLE_VERSION>/transforms/xxxxxxxxxxxxxxxxxxxxxxxxxxxxxxxx/transformed/core-1.0.1/R.txt
    - library                     : androidx.cursoradapter:cursoradapter:1.0.0@aar (IdeAndroidLibraryImpl)
        aidlFolder                    : <GRADLE>/caches/<GRADLE_VERSION>/transforms/xxxxxxxxxxxxxxxxxxxxxxxxxxxxxxxx/transformed/cursoradapter-1.0.0/aidl [-]
        artifact                      : <M2>/androidx/cursoradapter/cursoradapter/1.0.0/cursoradapter-1.0.0.aar
        artifactAddress               : androidx.cursoradapter:cursoradapter:1.0.0@aar
        assetsFolder                  : <GRADLE>/caches/<GRADLE_VERSION>/transforms/xxxxxxxxxxxxxxxxxxxxxxxxxxxxxxxx/transformed/cursoradapter-1.0.0/assets [-]
        - compileJarFiles             : <GRADLE>/caches/<GRADLE_VERSION>/transforms/xxxxxxxxxxxxxxxxxxxxxxxxxxxxxxxx/transformed/cursoradapter-1.0.0/jars/classes.jar
        component                     : androidx.cursoradapter:cursoradapter:1.0.0
        externalAnnotations           : <GRADLE>/caches/<GRADLE_VERSION>/transforms/xxxxxxxxxxxxxxxxxxxxxxxxxxxxxxxx/transformed/cursoradapter-1.0.0/annotations.zip [-]
        folder                        : <GRADLE>/caches/<GRADLE_VERSION>/transforms/xxxxxxxxxxxxxxxxxxxxxxxxxxxxxxxx/transformed/cursoradapter-1.0.0
        jniFolder                     : <GRADLE>/caches/<GRADLE_VERSION>/transforms/xxxxxxxxxxxxxxxxxxxxxxxxxxxxxxxx/transformed/cursoradapter-1.0.0/jni [-]
        manifest                      : <GRADLE>/caches/<GRADLE_VERSION>/transforms/xxxxxxxxxxxxxxxxxxxxxxxxxxxxxxxx/transformed/cursoradapter-1.0.0/AndroidManifest.xml
        proguardRules                 : <GRADLE>/caches/<GRADLE_VERSION>/transforms/xxxxxxxxxxxxxxxxxxxxxxxxxxxxxxxx/transformed/cursoradapter-1.0.0/proguard.txt [-]
        publicResources               : <GRADLE>/caches/<GRADLE_VERSION>/transforms/xxxxxxxxxxxxxxxxxxxxxxxxxxxxxxxx/transformed/cursoradapter-1.0.0/public.txt [-]
        renderscriptFolder            : <GRADLE>/caches/<GRADLE_VERSION>/transforms/xxxxxxxxxxxxxxxxxxxxxxxxxxxxxxxx/transformed/cursoradapter-1.0.0/rs [-]
        resFolder                     : <GRADLE>/caches/<GRADLE_VERSION>/transforms/xxxxxxxxxxxxxxxxxxxxxxxxxxxxxxxx/transformed/cursoradapter-1.0.0/res [-]
        resStaticLibrary              : <GRADLE>/caches/<GRADLE_VERSION>/transforms/xxxxxxxxxxxxxxxxxxxxxxxxxxxxxxxx/transformed/cursoradapter-1.0.0/res.apk [-]
        - runtimeJarFiles             : <GRADLE>/caches/<GRADLE_VERSION>/transforms/xxxxxxxxxxxxxxxxxxxxxxxxxxxxxxxx/transformed/cursoradapter-1.0.0/jars/classes.jar
        symbolFile                    : <GRADLE>/caches/<GRADLE_VERSION>/transforms/xxxxxxxxxxxxxxxxxxxxxxxxxxxxxxxx/transformed/cursoradapter-1.0.0/R.txt
    - library                     : androidx.customview:customview:1.0.0@aar (IdeAndroidLibraryImpl)
        aidlFolder                    : <GRADLE>/caches/<GRADLE_VERSION>/transforms/xxxxxxxxxxxxxxxxxxxxxxxxxxxxxxxx/transformed/customview-1.0.0/aidl [-]
        artifact                      : <M2>/androidx/customview/customview/1.0.0/customview-1.0.0.aar
        artifactAddress               : androidx.customview:customview:1.0.0@aar
        assetsFolder                  : <GRADLE>/caches/<GRADLE_VERSION>/transforms/xxxxxxxxxxxxxxxxxxxxxxxxxxxxxxxx/transformed/customview-1.0.0/assets [-]
        - compileJarFiles             : <GRADLE>/caches/<GRADLE_VERSION>/transforms/xxxxxxxxxxxxxxxxxxxxxxxxxxxxxxxx/transformed/customview-1.0.0/jars/classes.jar
        component                     : androidx.customview:customview:1.0.0
        externalAnnotations           : <GRADLE>/caches/<GRADLE_VERSION>/transforms/xxxxxxxxxxxxxxxxxxxxxxxxxxxxxxxx/transformed/customview-1.0.0/annotations.zip [-]
        folder                        : <GRADLE>/caches/<GRADLE_VERSION>/transforms/xxxxxxxxxxxxxxxxxxxxxxxxxxxxxxxx/transformed/customview-1.0.0
        jniFolder                     : <GRADLE>/caches/<GRADLE_VERSION>/transforms/xxxxxxxxxxxxxxxxxxxxxxxxxxxxxxxx/transformed/customview-1.0.0/jni [-]
        manifest                      : <GRADLE>/caches/<GRADLE_VERSION>/transforms/xxxxxxxxxxxxxxxxxxxxxxxxxxxxxxxx/transformed/customview-1.0.0/AndroidManifest.xml
        proguardRules                 : <GRADLE>/caches/<GRADLE_VERSION>/transforms/xxxxxxxxxxxxxxxxxxxxxxxxxxxxxxxx/transformed/customview-1.0.0/proguard.txt [-]
        publicResources               : <GRADLE>/caches/<GRADLE_VERSION>/transforms/xxxxxxxxxxxxxxxxxxxxxxxxxxxxxxxx/transformed/customview-1.0.0/public.txt [-]
        renderscriptFolder            : <GRADLE>/caches/<GRADLE_VERSION>/transforms/xxxxxxxxxxxxxxxxxxxxxxxxxxxxxxxx/transformed/customview-1.0.0/rs [-]
        resFolder                     : <GRADLE>/caches/<GRADLE_VERSION>/transforms/xxxxxxxxxxxxxxxxxxxxxxxxxxxxxxxx/transformed/customview-1.0.0/res [-]
        resStaticLibrary              : <GRADLE>/caches/<GRADLE_VERSION>/transforms/xxxxxxxxxxxxxxxxxxxxxxxxxxxxxxxx/transformed/customview-1.0.0/res.apk [-]
        - runtimeJarFiles             : <GRADLE>/caches/<GRADLE_VERSION>/transforms/xxxxxxxxxxxxxxxxxxxxxxxxxxxxxxxx/transformed/customview-1.0.0/jars/classes.jar
        symbolFile                    : <GRADLE>/caches/<GRADLE_VERSION>/transforms/xxxxxxxxxxxxxxxxxxxxxxxxxxxxxxxx/transformed/customview-1.0.0/R.txt
    - library                     : androidx.documentfile:documentfile:1.0.0@aar (IdeAndroidLibraryImpl)
        aidlFolder                    : <GRADLE>/caches/<GRADLE_VERSION>/transforms/xxxxxxxxxxxxxxxxxxxxxxxxxxxxxxxx/transformed/documentfile-1.0.0/aidl [-]
        artifact                      : <M2>/androidx/documentfile/documentfile/1.0.0/documentfile-1.0.0.aar
        artifactAddress               : androidx.documentfile:documentfile:1.0.0@aar
        assetsFolder                  : <GRADLE>/caches/<GRADLE_VERSION>/transforms/xxxxxxxxxxxxxxxxxxxxxxxxxxxxxxxx/transformed/documentfile-1.0.0/assets [-]
        - compileJarFiles             : <GRADLE>/caches/<GRADLE_VERSION>/transforms/xxxxxxxxxxxxxxxxxxxxxxxxxxxxxxxx/transformed/documentfile-1.0.0/jars/classes.jar
        component                     : androidx.documentfile:documentfile:1.0.0
        externalAnnotations           : <GRADLE>/caches/<GRADLE_VERSION>/transforms/xxxxxxxxxxxxxxxxxxxxxxxxxxxxxxxx/transformed/documentfile-1.0.0/annotations.zip [-]
        folder                        : <GRADLE>/caches/<GRADLE_VERSION>/transforms/xxxxxxxxxxxxxxxxxxxxxxxxxxxxxxxx/transformed/documentfile-1.0.0
        jniFolder                     : <GRADLE>/caches/<GRADLE_VERSION>/transforms/xxxxxxxxxxxxxxxxxxxxxxxxxxxxxxxx/transformed/documentfile-1.0.0/jni [-]
        manifest                      : <GRADLE>/caches/<GRADLE_VERSION>/transforms/xxxxxxxxxxxxxxxxxxxxxxxxxxxxxxxx/transformed/documentfile-1.0.0/AndroidManifest.xml
        proguardRules                 : <GRADLE>/caches/<GRADLE_VERSION>/transforms/xxxxxxxxxxxxxxxxxxxxxxxxxxxxxxxx/transformed/documentfile-1.0.0/proguard.txt [-]
        publicResources               : <GRADLE>/caches/<GRADLE_VERSION>/transforms/xxxxxxxxxxxxxxxxxxxxxxxxxxxxxxxx/transformed/documentfile-1.0.0/public.txt [-]
        renderscriptFolder            : <GRADLE>/caches/<GRADLE_VERSION>/transforms/xxxxxxxxxxxxxxxxxxxxxxxxxxxxxxxx/transformed/documentfile-1.0.0/rs [-]
        resFolder                     : <GRADLE>/caches/<GRADLE_VERSION>/transforms/xxxxxxxxxxxxxxxxxxxxxxxxxxxxxxxx/transformed/documentfile-1.0.0/res [-]
        resStaticLibrary              : <GRADLE>/caches/<GRADLE_VERSION>/transforms/xxxxxxxxxxxxxxxxxxxxxxxxxxxxxxxx/transformed/documentfile-1.0.0/res.apk [-]
        - runtimeJarFiles             : <GRADLE>/caches/<GRADLE_VERSION>/transforms/xxxxxxxxxxxxxxxxxxxxxxxxxxxxxxxx/transformed/documentfile-1.0.0/jars/classes.jar
        symbolFile                    : <GRADLE>/caches/<GRADLE_VERSION>/transforms/xxxxxxxxxxxxxxxxxxxxxxxxxxxxxxxx/transformed/documentfile-1.0.0/R.txt
    - library                     : androidx.drawerlayout:drawerlayout:1.0.0@aar (IdeAndroidLibraryImpl)
        aidlFolder                    : <GRADLE>/caches/<GRADLE_VERSION>/transforms/xxxxxxxxxxxxxxxxxxxxxxxxxxxxxxxx/transformed/drawerlayout-1.0.0/aidl [-]
        artifact                      : <M2>/androidx/drawerlayout/drawerlayout/1.0.0/drawerlayout-1.0.0.aar
        artifactAddress               : androidx.drawerlayout:drawerlayout:1.0.0@aar
        assetsFolder                  : <GRADLE>/caches/<GRADLE_VERSION>/transforms/xxxxxxxxxxxxxxxxxxxxxxxxxxxxxxxx/transformed/drawerlayout-1.0.0/assets [-]
        - compileJarFiles             : <GRADLE>/caches/<GRADLE_VERSION>/transforms/xxxxxxxxxxxxxxxxxxxxxxxxxxxxxxxx/transformed/drawerlayout-1.0.0/jars/classes.jar
        component                     : androidx.drawerlayout:drawerlayout:1.0.0
        externalAnnotations           : <GRADLE>/caches/<GRADLE_VERSION>/transforms/xxxxxxxxxxxxxxxxxxxxxxxxxxxxxxxx/transformed/drawerlayout-1.0.0/annotations.zip
        folder                        : <GRADLE>/caches/<GRADLE_VERSION>/transforms/xxxxxxxxxxxxxxxxxxxxxxxxxxxxxxxx/transformed/drawerlayout-1.0.0
        jniFolder                     : <GRADLE>/caches/<GRADLE_VERSION>/transforms/xxxxxxxxxxxxxxxxxxxxxxxxxxxxxxxx/transformed/drawerlayout-1.0.0/jni [-]
        manifest                      : <GRADLE>/caches/<GRADLE_VERSION>/transforms/xxxxxxxxxxxxxxxxxxxxxxxxxxxxxxxx/transformed/drawerlayout-1.0.0/AndroidManifest.xml
        proguardRules                 : <GRADLE>/caches/<GRADLE_VERSION>/transforms/xxxxxxxxxxxxxxxxxxxxxxxxxxxxxxxx/transformed/drawerlayout-1.0.0/proguard.txt [-]
        publicResources               : <GRADLE>/caches/<GRADLE_VERSION>/transforms/xxxxxxxxxxxxxxxxxxxxxxxxxxxxxxxx/transformed/drawerlayout-1.0.0/public.txt [-]
        renderscriptFolder            : <GRADLE>/caches/<GRADLE_VERSION>/transforms/xxxxxxxxxxxxxxxxxxxxxxxxxxxxxxxx/transformed/drawerlayout-1.0.0/rs [-]
        resFolder                     : <GRADLE>/caches/<GRADLE_VERSION>/transforms/xxxxxxxxxxxxxxxxxxxxxxxxxxxxxxxx/transformed/drawerlayout-1.0.0/res [-]
        resStaticLibrary              : <GRADLE>/caches/<GRADLE_VERSION>/transforms/xxxxxxxxxxxxxxxxxxxxxxxxxxxxxxxx/transformed/drawerlayout-1.0.0/res.apk [-]
        - runtimeJarFiles             : <GRADLE>/caches/<GRADLE_VERSION>/transforms/xxxxxxxxxxxxxxxxxxxxxxxxxxxxxxxx/transformed/drawerlayout-1.0.0/jars/classes.jar
        symbolFile                    : <GRADLE>/caches/<GRADLE_VERSION>/transforms/xxxxxxxxxxxxxxxxxxxxxxxxxxxxxxxx/transformed/drawerlayout-1.0.0/R.txt
    - library                     : androidx.fragment:fragment:1.0.0@aar (IdeAndroidLibraryImpl)
        aidlFolder                    : <GRADLE>/caches/<GRADLE_VERSION>/transforms/xxxxxxxxxxxxxxxxxxxxxxxxxxxxxxxx/transformed/fragment-1.0.0/aidl [-]
        artifact                      : <M2>/androidx/fragment/fragment/1.0.0/fragment-1.0.0.aar
        artifactAddress               : androidx.fragment:fragment:1.0.0@aar
        assetsFolder                  : <GRADLE>/caches/<GRADLE_VERSION>/transforms/xxxxxxxxxxxxxxxxxxxxxxxxxxxxxxxx/transformed/fragment-1.0.0/assets [-]
        - compileJarFiles             : <GRADLE>/caches/<GRADLE_VERSION>/transforms/xxxxxxxxxxxxxxxxxxxxxxxxxxxxxxxx/transformed/fragment-1.0.0/jars/classes.jar
        component                     : androidx.fragment:fragment:1.0.0
        externalAnnotations           : <GRADLE>/caches/<GRADLE_VERSION>/transforms/xxxxxxxxxxxxxxxxxxxxxxxxxxxxxxxx/transformed/fragment-1.0.0/annotations.zip
        folder                        : <GRADLE>/caches/<GRADLE_VERSION>/transforms/xxxxxxxxxxxxxxxxxxxxxxxxxxxxxxxx/transformed/fragment-1.0.0
        jniFolder                     : <GRADLE>/caches/<GRADLE_VERSION>/transforms/xxxxxxxxxxxxxxxxxxxxxxxxxxxxxxxx/transformed/fragment-1.0.0/jni [-]
        manifest                      : <GRADLE>/caches/<GRADLE_VERSION>/transforms/xxxxxxxxxxxxxxxxxxxxxxxxxxxxxxxx/transformed/fragment-1.0.0/AndroidManifest.xml
        proguardRules                 : <GRADLE>/caches/<GRADLE_VERSION>/transforms/xxxxxxxxxxxxxxxxxxxxxxxxxxxxxxxx/transformed/fragment-1.0.0/proguard.txt [-]
        publicResources               : <GRADLE>/caches/<GRADLE_VERSION>/transforms/xxxxxxxxxxxxxxxxxxxxxxxxxxxxxxxx/transformed/fragment-1.0.0/public.txt [-]
        renderscriptFolder            : <GRADLE>/caches/<GRADLE_VERSION>/transforms/xxxxxxxxxxxxxxxxxxxxxxxxxxxxxxxx/transformed/fragment-1.0.0/rs [-]
        resFolder                     : <GRADLE>/caches/<GRADLE_VERSION>/transforms/xxxxxxxxxxxxxxxxxxxxxxxxxxxxxxxx/transformed/fragment-1.0.0/res [-]
        resStaticLibrary              : <GRADLE>/caches/<GRADLE_VERSION>/transforms/xxxxxxxxxxxxxxxxxxxxxxxxxxxxxxxx/transformed/fragment-1.0.0/res.apk [-]
        - runtimeJarFiles             : <GRADLE>/caches/<GRADLE_VERSION>/transforms/xxxxxxxxxxxxxxxxxxxxxxxxxxxxxxxx/transformed/fragment-1.0.0/jars/classes.jar
        symbolFile                    : <GRADLE>/caches/<GRADLE_VERSION>/transforms/xxxxxxxxxxxxxxxxxxxxxxxxxxxxxxxx/transformed/fragment-1.0.0/R.txt
    - library                     : androidx.interpolator:interpolator:1.0.0@aar (IdeAndroidLibraryImpl)
        aidlFolder                    : <GRADLE>/caches/<GRADLE_VERSION>/transforms/xxxxxxxxxxxxxxxxxxxxxxxxxxxxxxxx/transformed/interpolator-1.0.0/aidl [-]
        artifact                      : <M2>/androidx/interpolator/interpolator/1.0.0/interpolator-1.0.0.aar
        artifactAddress               : androidx.interpolator:interpolator:1.0.0@aar
        assetsFolder                  : <GRADLE>/caches/<GRADLE_VERSION>/transforms/xxxxxxxxxxxxxxxxxxxxxxxxxxxxxxxx/transformed/interpolator-1.0.0/assets [-]
        - compileJarFiles             : <GRADLE>/caches/<GRADLE_VERSION>/transforms/xxxxxxxxxxxxxxxxxxxxxxxxxxxxxxxx/transformed/interpolator-1.0.0/jars/classes.jar
        component                     : androidx.interpolator:interpolator:1.0.0
        externalAnnotations           : <GRADLE>/caches/<GRADLE_VERSION>/transforms/xxxxxxxxxxxxxxxxxxxxxxxxxxxxxxxx/transformed/interpolator-1.0.0/annotations.zip [-]
        folder                        : <GRADLE>/caches/<GRADLE_VERSION>/transforms/xxxxxxxxxxxxxxxxxxxxxxxxxxxxxxxx/transformed/interpolator-1.0.0
        jniFolder                     : <GRADLE>/caches/<GRADLE_VERSION>/transforms/xxxxxxxxxxxxxxxxxxxxxxxxxxxxxxxx/transformed/interpolator-1.0.0/jni [-]
        manifest                      : <GRADLE>/caches/<GRADLE_VERSION>/transforms/xxxxxxxxxxxxxxxxxxxxxxxxxxxxxxxx/transformed/interpolator-1.0.0/AndroidManifest.xml
        proguardRules                 : <GRADLE>/caches/<GRADLE_VERSION>/transforms/xxxxxxxxxxxxxxxxxxxxxxxxxxxxxxxx/transformed/interpolator-1.0.0/proguard.txt [-]
        publicResources               : <GRADLE>/caches/<GRADLE_VERSION>/transforms/xxxxxxxxxxxxxxxxxxxxxxxxxxxxxxxx/transformed/interpolator-1.0.0/public.txt [-]
        renderscriptFolder            : <GRADLE>/caches/<GRADLE_VERSION>/transforms/xxxxxxxxxxxxxxxxxxxxxxxxxxxxxxxx/transformed/interpolator-1.0.0/rs [-]
        resFolder                     : <GRADLE>/caches/<GRADLE_VERSION>/transforms/xxxxxxxxxxxxxxxxxxxxxxxxxxxxxxxx/transformed/interpolator-1.0.0/res [-]
        resStaticLibrary              : <GRADLE>/caches/<GRADLE_VERSION>/transforms/xxxxxxxxxxxxxxxxxxxxxxxxxxxxxxxx/transformed/interpolator-1.0.0/res.apk [-]
        - runtimeJarFiles             : <GRADLE>/caches/<GRADLE_VERSION>/transforms/xxxxxxxxxxxxxxxxxxxxxxxxxxxxxxxx/transformed/interpolator-1.0.0/jars/classes.jar
        symbolFile                    : <GRADLE>/caches/<GRADLE_VERSION>/transforms/xxxxxxxxxxxxxxxxxxxxxxxxxxxxxxxx/transformed/interpolator-1.0.0/R.txt
    - library                     : androidx.legacy:legacy-support-core-ui:1.0.0@aar (IdeAndroidLibraryImpl)
        aidlFolder                    : <GRADLE>/caches/<GRADLE_VERSION>/transforms/xxxxxxxxxxxxxxxxxxxxxxxxxxxxxxxx/transformed/legacy-support-core-ui-1.0.0/aidl [-]
        artifact                      : <M2>/androidx/legacy/legacy-support-core-ui/1.0.0/legacy-support-core-ui-1.0.0.aar
        artifactAddress               : androidx.legacy:legacy-support-core-ui:1.0.0@aar
        assetsFolder                  : <GRADLE>/caches/<GRADLE_VERSION>/transforms/xxxxxxxxxxxxxxxxxxxxxxxxxxxxxxxx/transformed/legacy-support-core-ui-1.0.0/assets [-]
        - compileJarFiles             : <GRADLE>/caches/<GRADLE_VERSION>/transforms/xxxxxxxxxxxxxxxxxxxxxxxxxxxxxxxx/transformed/legacy-support-core-ui-1.0.0/jars/classes.jar
        component                     : androidx.legacy:legacy-support-core-ui:1.0.0
        externalAnnotations           : <GRADLE>/caches/<GRADLE_VERSION>/transforms/xxxxxxxxxxxxxxxxxxxxxxxxxxxxxxxx/transformed/legacy-support-core-ui-1.0.0/annotations.zip [-]
        folder                        : <GRADLE>/caches/<GRADLE_VERSION>/transforms/xxxxxxxxxxxxxxxxxxxxxxxxxxxxxxxx/transformed/legacy-support-core-ui-1.0.0
        jniFolder                     : <GRADLE>/caches/<GRADLE_VERSION>/transforms/xxxxxxxxxxxxxxxxxxxxxxxxxxxxxxxx/transformed/legacy-support-core-ui-1.0.0/jni [-]
        manifest                      : <GRADLE>/caches/<GRADLE_VERSION>/transforms/xxxxxxxxxxxxxxxxxxxxxxxxxxxxxxxx/transformed/legacy-support-core-ui-1.0.0/AndroidManifest.xml
        proguardRules                 : <GRADLE>/caches/<GRADLE_VERSION>/transforms/xxxxxxxxxxxxxxxxxxxxxxxxxxxxxxxx/transformed/legacy-support-core-ui-1.0.0/proguard.txt [-]
        publicResources               : <GRADLE>/caches/<GRADLE_VERSION>/transforms/xxxxxxxxxxxxxxxxxxxxxxxxxxxxxxxx/transformed/legacy-support-core-ui-1.0.0/public.txt [-]
        renderscriptFolder            : <GRADLE>/caches/<GRADLE_VERSION>/transforms/xxxxxxxxxxxxxxxxxxxxxxxxxxxxxxxx/transformed/legacy-support-core-ui-1.0.0/rs [-]
        resFolder                     : <GRADLE>/caches/<GRADLE_VERSION>/transforms/xxxxxxxxxxxxxxxxxxxxxxxxxxxxxxxx/transformed/legacy-support-core-ui-1.0.0/res [-]
        resStaticLibrary              : <GRADLE>/caches/<GRADLE_VERSION>/transforms/xxxxxxxxxxxxxxxxxxxxxxxxxxxxxxxx/transformed/legacy-support-core-ui-1.0.0/res.apk [-]
        - runtimeJarFiles             : <GRADLE>/caches/<GRADLE_VERSION>/transforms/xxxxxxxxxxxxxxxxxxxxxxxxxxxxxxxx/transformed/legacy-support-core-ui-1.0.0/jars/classes.jar
        symbolFile                    : <GRADLE>/caches/<GRADLE_VERSION>/transforms/xxxxxxxxxxxxxxxxxxxxxxxxxxxxxxxx/transformed/legacy-support-core-ui-1.0.0/R.txt
    - library                     : androidx.legacy:legacy-support-core-utils:1.0.0@aar (IdeAndroidLibraryImpl)
        aidlFolder                    : <GRADLE>/caches/<GRADLE_VERSION>/transforms/xxxxxxxxxxxxxxxxxxxxxxxxxxxxxxxx/transformed/legacy-support-core-utils-1.0.0/aidl [-]
        artifact                      : <M2>/androidx/legacy/legacy-support-core-utils/1.0.0/legacy-support-core-utils-1.0.0.aar
        artifactAddress               : androidx.legacy:legacy-support-core-utils:1.0.0@aar
        assetsFolder                  : <GRADLE>/caches/<GRADLE_VERSION>/transforms/xxxxxxxxxxxxxxxxxxxxxxxxxxxxxxxx/transformed/legacy-support-core-utils-1.0.0/assets [-]
        - compileJarFiles             : <GRADLE>/caches/<GRADLE_VERSION>/transforms/xxxxxxxxxxxxxxxxxxxxxxxxxxxxxxxx/transformed/legacy-support-core-utils-1.0.0/jars/classes.jar
        component                     : androidx.legacy:legacy-support-core-utils:1.0.0
        externalAnnotations           : <GRADLE>/caches/<GRADLE_VERSION>/transforms/xxxxxxxxxxxxxxxxxxxxxxxxxxxxxxxx/transformed/legacy-support-core-utils-1.0.0/annotations.zip [-]
        folder                        : <GRADLE>/caches/<GRADLE_VERSION>/transforms/xxxxxxxxxxxxxxxxxxxxxxxxxxxxxxxx/transformed/legacy-support-core-utils-1.0.0
        jniFolder                     : <GRADLE>/caches/<GRADLE_VERSION>/transforms/xxxxxxxxxxxxxxxxxxxxxxxxxxxxxxxx/transformed/legacy-support-core-utils-1.0.0/jni [-]
        manifest                      : <GRADLE>/caches/<GRADLE_VERSION>/transforms/xxxxxxxxxxxxxxxxxxxxxxxxxxxxxxxx/transformed/legacy-support-core-utils-1.0.0/AndroidManifest.xml
        proguardRules                 : <GRADLE>/caches/<GRADLE_VERSION>/transforms/xxxxxxxxxxxxxxxxxxxxxxxxxxxxxxxx/transformed/legacy-support-core-utils-1.0.0/proguard.txt [-]
        publicResources               : <GRADLE>/caches/<GRADLE_VERSION>/transforms/xxxxxxxxxxxxxxxxxxxxxxxxxxxxxxxx/transformed/legacy-support-core-utils-1.0.0/public.txt [-]
        renderscriptFolder            : <GRADLE>/caches/<GRADLE_VERSION>/transforms/xxxxxxxxxxxxxxxxxxxxxxxxxxxxxxxx/transformed/legacy-support-core-utils-1.0.0/rs [-]
        resFolder                     : <GRADLE>/caches/<GRADLE_VERSION>/transforms/xxxxxxxxxxxxxxxxxxxxxxxxxxxxxxxx/transformed/legacy-support-core-utils-1.0.0/res [-]
        resStaticLibrary              : <GRADLE>/caches/<GRADLE_VERSION>/transforms/xxxxxxxxxxxxxxxxxxxxxxxxxxxxxxxx/transformed/legacy-support-core-utils-1.0.0/res.apk [-]
        - runtimeJarFiles             : <GRADLE>/caches/<GRADLE_VERSION>/transforms/xxxxxxxxxxxxxxxxxxxxxxxxxxxxxxxx/transformed/legacy-support-core-utils-1.0.0/jars/classes.jar
        symbolFile                    : <GRADLE>/caches/<GRADLE_VERSION>/transforms/xxxxxxxxxxxxxxxxxxxxxxxxxxxxxxxx/transformed/legacy-support-core-utils-1.0.0/R.txt
    - library                     : androidx.lifecycle:lifecycle-livedata-core:2.0.0@aar (IdeAndroidLibraryImpl)
        aidlFolder                    : <GRADLE>/caches/<GRADLE_VERSION>/transforms/xxxxxxxxxxxxxxxxxxxxxxxxxxxxxxxx/transformed/lifecycle-livedata-core-2.0.0/aidl [-]
        artifact                      : <M2>/androidx/lifecycle/lifecycle-livedata-core/2.0.0/lifecycle-livedata-core-2.0.0.aar
        artifactAddress               : androidx.lifecycle:lifecycle-livedata-core:2.0.0@aar
        assetsFolder                  : <GRADLE>/caches/<GRADLE_VERSION>/transforms/xxxxxxxxxxxxxxxxxxxxxxxxxxxxxxxx/transformed/lifecycle-livedata-core-2.0.0/assets [-]
        - compileJarFiles             : <GRADLE>/caches/<GRADLE_VERSION>/transforms/xxxxxxxxxxxxxxxxxxxxxxxxxxxxxxxx/transformed/lifecycle-livedata-core-2.0.0/jars/classes.jar
        component                     : androidx.lifecycle:lifecycle-livedata-core:2.0.0
        externalAnnotations           : <GRADLE>/caches/<GRADLE_VERSION>/transforms/xxxxxxxxxxxxxxxxxxxxxxxxxxxxxxxx/transformed/lifecycle-livedata-core-2.0.0/annotations.zip [-]
        folder                        : <GRADLE>/caches/<GRADLE_VERSION>/transforms/xxxxxxxxxxxxxxxxxxxxxxxxxxxxxxxx/transformed/lifecycle-livedata-core-2.0.0
        jniFolder                     : <GRADLE>/caches/<GRADLE_VERSION>/transforms/xxxxxxxxxxxxxxxxxxxxxxxxxxxxxxxx/transformed/lifecycle-livedata-core-2.0.0/jni [-]
        manifest                      : <GRADLE>/caches/<GRADLE_VERSION>/transforms/xxxxxxxxxxxxxxxxxxxxxxxxxxxxxxxx/transformed/lifecycle-livedata-core-2.0.0/AndroidManifest.xml
        proguardRules                 : <GRADLE>/caches/<GRADLE_VERSION>/transforms/xxxxxxxxxxxxxxxxxxxxxxxxxxxxxxxx/transformed/lifecycle-livedata-core-2.0.0/proguard.txt [-]
        publicResources               : <GRADLE>/caches/<GRADLE_VERSION>/transforms/xxxxxxxxxxxxxxxxxxxxxxxxxxxxxxxx/transformed/lifecycle-livedata-core-2.0.0/public.txt [-]
        renderscriptFolder            : <GRADLE>/caches/<GRADLE_VERSION>/transforms/xxxxxxxxxxxxxxxxxxxxxxxxxxxxxxxx/transformed/lifecycle-livedata-core-2.0.0/rs [-]
        resFolder                     : <GRADLE>/caches/<GRADLE_VERSION>/transforms/xxxxxxxxxxxxxxxxxxxxxxxxxxxxxxxx/transformed/lifecycle-livedata-core-2.0.0/res [-]
        resStaticLibrary              : <GRADLE>/caches/<GRADLE_VERSION>/transforms/xxxxxxxxxxxxxxxxxxxxxxxxxxxxxxxx/transformed/lifecycle-livedata-core-2.0.0/res.apk [-]
        - runtimeJarFiles             : <GRADLE>/caches/<GRADLE_VERSION>/transforms/xxxxxxxxxxxxxxxxxxxxxxxxxxxxxxxx/transformed/lifecycle-livedata-core-2.0.0/jars/classes.jar
        symbolFile                    : <GRADLE>/caches/<GRADLE_VERSION>/transforms/xxxxxxxxxxxxxxxxxxxxxxxxxxxxxxxx/transformed/lifecycle-livedata-core-2.0.0/R.txt
    - library                     : androidx.lifecycle:lifecycle-livedata:2.0.0@aar (IdeAndroidLibraryImpl)
        aidlFolder                    : <GRADLE>/caches/<GRADLE_VERSION>/transforms/xxxxxxxxxxxxxxxxxxxxxxxxxxxxxxxx/transformed/lifecycle-livedata-2.0.0/aidl [-]
        artifact                      : <M2>/androidx/lifecycle/lifecycle-livedata/2.0.0/lifecycle-livedata-2.0.0.aar
        artifactAddress               : androidx.lifecycle:lifecycle-livedata:2.0.0@aar
        assetsFolder                  : <GRADLE>/caches/<GRADLE_VERSION>/transforms/xxxxxxxxxxxxxxxxxxxxxxxxxxxxxxxx/transformed/lifecycle-livedata-2.0.0/assets [-]
        - compileJarFiles             : <GRADLE>/caches/<GRADLE_VERSION>/transforms/xxxxxxxxxxxxxxxxxxxxxxxxxxxxxxxx/transformed/lifecycle-livedata-2.0.0/jars/classes.jar
        component                     : androidx.lifecycle:lifecycle-livedata:2.0.0
        externalAnnotations           : <GRADLE>/caches/<GRADLE_VERSION>/transforms/xxxxxxxxxxxxxxxxxxxxxxxxxxxxxxxx/transformed/lifecycle-livedata-2.0.0/annotations.zip [-]
        folder                        : <GRADLE>/caches/<GRADLE_VERSION>/transforms/xxxxxxxxxxxxxxxxxxxxxxxxxxxxxxxx/transformed/lifecycle-livedata-2.0.0
        jniFolder                     : <GRADLE>/caches/<GRADLE_VERSION>/transforms/xxxxxxxxxxxxxxxxxxxxxxxxxxxxxxxx/transformed/lifecycle-livedata-2.0.0/jni [-]
        manifest                      : <GRADLE>/caches/<GRADLE_VERSION>/transforms/xxxxxxxxxxxxxxxxxxxxxxxxxxxxxxxx/transformed/lifecycle-livedata-2.0.0/AndroidManifest.xml
        proguardRules                 : <GRADLE>/caches/<GRADLE_VERSION>/transforms/xxxxxxxxxxxxxxxxxxxxxxxxxxxxxxxx/transformed/lifecycle-livedata-2.0.0/proguard.txt [-]
        publicResources               : <GRADLE>/caches/<GRADLE_VERSION>/transforms/xxxxxxxxxxxxxxxxxxxxxxxxxxxxxxxx/transformed/lifecycle-livedata-2.0.0/public.txt [-]
        renderscriptFolder            : <GRADLE>/caches/<GRADLE_VERSION>/transforms/xxxxxxxxxxxxxxxxxxxxxxxxxxxxxxxx/transformed/lifecycle-livedata-2.0.0/rs [-]
        resFolder                     : <GRADLE>/caches/<GRADLE_VERSION>/transforms/xxxxxxxxxxxxxxxxxxxxxxxxxxxxxxxx/transformed/lifecycle-livedata-2.0.0/res [-]
        resStaticLibrary              : <GRADLE>/caches/<GRADLE_VERSION>/transforms/xxxxxxxxxxxxxxxxxxxxxxxxxxxxxxxx/transformed/lifecycle-livedata-2.0.0/res.apk [-]
        - runtimeJarFiles             : <GRADLE>/caches/<GRADLE_VERSION>/transforms/xxxxxxxxxxxxxxxxxxxxxxxxxxxxxxxx/transformed/lifecycle-livedata-2.0.0/jars/classes.jar
        symbolFile                    : <GRADLE>/caches/<GRADLE_VERSION>/transforms/xxxxxxxxxxxxxxxxxxxxxxxxxxxxxxxx/transformed/lifecycle-livedata-2.0.0/R.txt
    - library                     : androidx.lifecycle:lifecycle-runtime:2.0.0@aar (IdeAndroidLibraryImpl)
        aidlFolder                    : <GRADLE>/caches/<GRADLE_VERSION>/transforms/xxxxxxxxxxxxxxxxxxxxxxxxxxxxxxxx/transformed/lifecycle-runtime-2.0.0/aidl [-]
        artifact                      : <M2>/androidx/lifecycle/lifecycle-runtime/2.0.0/lifecycle-runtime-2.0.0.aar
        artifactAddress               : androidx.lifecycle:lifecycle-runtime:2.0.0@aar
        assetsFolder                  : <GRADLE>/caches/<GRADLE_VERSION>/transforms/xxxxxxxxxxxxxxxxxxxxxxxxxxxxxxxx/transformed/lifecycle-runtime-2.0.0/assets [-]
        - compileJarFiles             : <GRADLE>/caches/<GRADLE_VERSION>/transforms/xxxxxxxxxxxxxxxxxxxxxxxxxxxxxxxx/transformed/lifecycle-runtime-2.0.0/jars/classes.jar
        component                     : androidx.lifecycle:lifecycle-runtime:2.0.0
        externalAnnotations           : <GRADLE>/caches/<GRADLE_VERSION>/transforms/xxxxxxxxxxxxxxxxxxxxxxxxxxxxxxxx/transformed/lifecycle-runtime-2.0.0/annotations.zip [-]
        folder                        : <GRADLE>/caches/<GRADLE_VERSION>/transforms/xxxxxxxxxxxxxxxxxxxxxxxxxxxxxxxx/transformed/lifecycle-runtime-2.0.0
        jniFolder                     : <GRADLE>/caches/<GRADLE_VERSION>/transforms/xxxxxxxxxxxxxxxxxxxxxxxxxxxxxxxx/transformed/lifecycle-runtime-2.0.0/jni [-]
        manifest                      : <GRADLE>/caches/<GRADLE_VERSION>/transforms/xxxxxxxxxxxxxxxxxxxxxxxxxxxxxxxx/transformed/lifecycle-runtime-2.0.0/AndroidManifest.xml
        proguardRules                 : <GRADLE>/caches/<GRADLE_VERSION>/transforms/xxxxxxxxxxxxxxxxxxxxxxxxxxxxxxxx/transformed/lifecycle-runtime-2.0.0/proguard.txt
        publicResources               : <GRADLE>/caches/<GRADLE_VERSION>/transforms/xxxxxxxxxxxxxxxxxxxxxxxxxxxxxxxx/transformed/lifecycle-runtime-2.0.0/public.txt [-]
        renderscriptFolder            : <GRADLE>/caches/<GRADLE_VERSION>/transforms/xxxxxxxxxxxxxxxxxxxxxxxxxxxxxxxx/transformed/lifecycle-runtime-2.0.0/rs [-]
        resFolder                     : <GRADLE>/caches/<GRADLE_VERSION>/transforms/xxxxxxxxxxxxxxxxxxxxxxxxxxxxxxxx/transformed/lifecycle-runtime-2.0.0/res [-]
        resStaticLibrary              : <GRADLE>/caches/<GRADLE_VERSION>/transforms/xxxxxxxxxxxxxxxxxxxxxxxxxxxxxxxx/transformed/lifecycle-runtime-2.0.0/res.apk [-]
        - runtimeJarFiles             : <GRADLE>/caches/<GRADLE_VERSION>/transforms/xxxxxxxxxxxxxxxxxxxxxxxxxxxxxxxx/transformed/lifecycle-runtime-2.0.0/jars/classes.jar
        symbolFile                    : <GRADLE>/caches/<GRADLE_VERSION>/transforms/xxxxxxxxxxxxxxxxxxxxxxxxxxxxxxxx/transformed/lifecycle-runtime-2.0.0/R.txt
    - library                     : androidx.lifecycle:lifecycle-viewmodel:2.0.0@aar (IdeAndroidLibraryImpl)
        aidlFolder                    : <GRADLE>/caches/<GRADLE_VERSION>/transforms/xxxxxxxxxxxxxxxxxxxxxxxxxxxxxxxx/transformed/lifecycle-viewmodel-2.0.0/aidl [-]
        artifact                      : <M2>/androidx/lifecycle/lifecycle-viewmodel/2.0.0/lifecycle-viewmodel-2.0.0.aar
        artifactAddress               : androidx.lifecycle:lifecycle-viewmodel:2.0.0@aar
        assetsFolder                  : <GRADLE>/caches/<GRADLE_VERSION>/transforms/xxxxxxxxxxxxxxxxxxxxxxxxxxxxxxxx/transformed/lifecycle-viewmodel-2.0.0/assets [-]
        - compileJarFiles             : <GRADLE>/caches/<GRADLE_VERSION>/transforms/xxxxxxxxxxxxxxxxxxxxxxxxxxxxxxxx/transformed/lifecycle-viewmodel-2.0.0/jars/classes.jar
        component                     : androidx.lifecycle:lifecycle-viewmodel:2.0.0
        externalAnnotations           : <GRADLE>/caches/<GRADLE_VERSION>/transforms/xxxxxxxxxxxxxxxxxxxxxxxxxxxxxxxx/transformed/lifecycle-viewmodel-2.0.0/annotations.zip [-]
        folder                        : <GRADLE>/caches/<GRADLE_VERSION>/transforms/xxxxxxxxxxxxxxxxxxxxxxxxxxxxxxxx/transformed/lifecycle-viewmodel-2.0.0
        jniFolder                     : <GRADLE>/caches/<GRADLE_VERSION>/transforms/xxxxxxxxxxxxxxxxxxxxxxxxxxxxxxxx/transformed/lifecycle-viewmodel-2.0.0/jni [-]
        manifest                      : <GRADLE>/caches/<GRADLE_VERSION>/transforms/xxxxxxxxxxxxxxxxxxxxxxxxxxxxxxxx/transformed/lifecycle-viewmodel-2.0.0/AndroidManifest.xml
        proguardRules                 : <GRADLE>/caches/<GRADLE_VERSION>/transforms/xxxxxxxxxxxxxxxxxxxxxxxxxxxxxxxx/transformed/lifecycle-viewmodel-2.0.0/proguard.txt
        publicResources               : <GRADLE>/caches/<GRADLE_VERSION>/transforms/xxxxxxxxxxxxxxxxxxxxxxxxxxxxxxxx/transformed/lifecycle-viewmodel-2.0.0/public.txt [-]
        renderscriptFolder            : <GRADLE>/caches/<GRADLE_VERSION>/transforms/xxxxxxxxxxxxxxxxxxxxxxxxxxxxxxxx/transformed/lifecycle-viewmodel-2.0.0/rs [-]
        resFolder                     : <GRADLE>/caches/<GRADLE_VERSION>/transforms/xxxxxxxxxxxxxxxxxxxxxxxxxxxxxxxx/transformed/lifecycle-viewmodel-2.0.0/res [-]
        resStaticLibrary              : <GRADLE>/caches/<GRADLE_VERSION>/transforms/xxxxxxxxxxxxxxxxxxxxxxxxxxxxxxxx/transformed/lifecycle-viewmodel-2.0.0/res.apk [-]
        - runtimeJarFiles             : <GRADLE>/caches/<GRADLE_VERSION>/transforms/xxxxxxxxxxxxxxxxxxxxxxxxxxxxxxxx/transformed/lifecycle-viewmodel-2.0.0/jars/classes.jar
        symbolFile                    : <GRADLE>/caches/<GRADLE_VERSION>/transforms/xxxxxxxxxxxxxxxxxxxxxxxxxxxxxxxx/transformed/lifecycle-viewmodel-2.0.0/R.txt
    - library                     : androidx.loader:loader:1.0.0@aar (IdeAndroidLibraryImpl)
        aidlFolder                    : <GRADLE>/caches/<GRADLE_VERSION>/transforms/xxxxxxxxxxxxxxxxxxxxxxxxxxxxxxxx/transformed/loader-1.0.0/aidl [-]
        artifact                      : <M2>/androidx/loader/loader/1.0.0/loader-1.0.0.aar
        artifactAddress               : androidx.loader:loader:1.0.0@aar
        assetsFolder                  : <GRADLE>/caches/<GRADLE_VERSION>/transforms/xxxxxxxxxxxxxxxxxxxxxxxxxxxxxxxx/transformed/loader-1.0.0/assets [-]
        - compileJarFiles             : <GRADLE>/caches/<GRADLE_VERSION>/transforms/xxxxxxxxxxxxxxxxxxxxxxxxxxxxxxxx/transformed/loader-1.0.0/jars/classes.jar
        component                     : androidx.loader:loader:1.0.0
        externalAnnotations           : <GRADLE>/caches/<GRADLE_VERSION>/transforms/xxxxxxxxxxxxxxxxxxxxxxxxxxxxxxxx/transformed/loader-1.0.0/annotations.zip [-]
        folder                        : <GRADLE>/caches/<GRADLE_VERSION>/transforms/xxxxxxxxxxxxxxxxxxxxxxxxxxxxxxxx/transformed/loader-1.0.0
        jniFolder                     : <GRADLE>/caches/<GRADLE_VERSION>/transforms/xxxxxxxxxxxxxxxxxxxxxxxxxxxxxxxx/transformed/loader-1.0.0/jni [-]
        manifest                      : <GRADLE>/caches/<GRADLE_VERSION>/transforms/xxxxxxxxxxxxxxxxxxxxxxxxxxxxxxxx/transformed/loader-1.0.0/AndroidManifest.xml
        proguardRules                 : <GRADLE>/caches/<GRADLE_VERSION>/transforms/xxxxxxxxxxxxxxxxxxxxxxxxxxxxxxxx/transformed/loader-1.0.0/proguard.txt [-]
        publicResources               : <GRADLE>/caches/<GRADLE_VERSION>/transforms/xxxxxxxxxxxxxxxxxxxxxxxxxxxxxxxx/transformed/loader-1.0.0/public.txt [-]
        renderscriptFolder            : <GRADLE>/caches/<GRADLE_VERSION>/transforms/xxxxxxxxxxxxxxxxxxxxxxxxxxxxxxxx/transformed/loader-1.0.0/rs [-]
        resFolder                     : <GRADLE>/caches/<GRADLE_VERSION>/transforms/xxxxxxxxxxxxxxxxxxxxxxxxxxxxxxxx/transformed/loader-1.0.0/res [-]
        resStaticLibrary              : <GRADLE>/caches/<GRADLE_VERSION>/transforms/xxxxxxxxxxxxxxxxxxxxxxxxxxxxxxxx/transformed/loader-1.0.0/res.apk [-]
        - runtimeJarFiles             : <GRADLE>/caches/<GRADLE_VERSION>/transforms/xxxxxxxxxxxxxxxxxxxxxxxxxxxxxxxx/transformed/loader-1.0.0/jars/classes.jar
        symbolFile                    : <GRADLE>/caches/<GRADLE_VERSION>/transforms/xxxxxxxxxxxxxxxxxxxxxxxxxxxxxxxx/transformed/loader-1.0.0/R.txt
    - library                     : androidx.localbroadcastmanager:localbroadcastmanager:1.0.0@aar (IdeAndroidLibraryImpl)
        aidlFolder                    : <GRADLE>/caches/<GRADLE_VERSION>/transforms/xxxxxxxxxxxxxxxxxxxxxxxxxxxxxxxx/transformed/localbroadcastmanager-1.0.0/aidl [-]
        artifact                      : <M2>/androidx/localbroadcastmanager/localbroadcastmanager/1.0.0/localbroadcastmanager-1.0.0.aar
        artifactAddress               : androidx.localbroadcastmanager:localbroadcastmanager:1.0.0@aar
        assetsFolder                  : <GRADLE>/caches/<GRADLE_VERSION>/transforms/xxxxxxxxxxxxxxxxxxxxxxxxxxxxxxxx/transformed/localbroadcastmanager-1.0.0/assets [-]
        - compileJarFiles             : <GRADLE>/caches/<GRADLE_VERSION>/transforms/xxxxxxxxxxxxxxxxxxxxxxxxxxxxxxxx/transformed/localbroadcastmanager-1.0.0/jars/classes.jar
        component                     : androidx.localbroadcastmanager:localbroadcastmanager:1.0.0
        externalAnnotations           : <GRADLE>/caches/<GRADLE_VERSION>/transforms/xxxxxxxxxxxxxxxxxxxxxxxxxxxxxxxx/transformed/localbroadcastmanager-1.0.0/annotations.zip [-]
        folder                        : <GRADLE>/caches/<GRADLE_VERSION>/transforms/xxxxxxxxxxxxxxxxxxxxxxxxxxxxxxxx/transformed/localbroadcastmanager-1.0.0
        jniFolder                     : <GRADLE>/caches/<GRADLE_VERSION>/transforms/xxxxxxxxxxxxxxxxxxxxxxxxxxxxxxxx/transformed/localbroadcastmanager-1.0.0/jni [-]
        manifest                      : <GRADLE>/caches/<GRADLE_VERSION>/transforms/xxxxxxxxxxxxxxxxxxxxxxxxxxxxxxxx/transformed/localbroadcastmanager-1.0.0/AndroidManifest.xml
        proguardRules                 : <GRADLE>/caches/<GRADLE_VERSION>/transforms/xxxxxxxxxxxxxxxxxxxxxxxxxxxxxxxx/transformed/localbroadcastmanager-1.0.0/proguard.txt [-]
        publicResources               : <GRADLE>/caches/<GRADLE_VERSION>/transforms/xxxxxxxxxxxxxxxxxxxxxxxxxxxxxxxx/transformed/localbroadcastmanager-1.0.0/public.txt [-]
        renderscriptFolder            : <GRADLE>/caches/<GRADLE_VERSION>/transforms/xxxxxxxxxxxxxxxxxxxxxxxxxxxxxxxx/transformed/localbroadcastmanager-1.0.0/rs [-]
        resFolder                     : <GRADLE>/caches/<GRADLE_VERSION>/transforms/xxxxxxxxxxxxxxxxxxxxxxxxxxxxxxxx/transformed/localbroadcastmanager-1.0.0/res [-]
        resStaticLibrary              : <GRADLE>/caches/<GRADLE_VERSION>/transforms/xxxxxxxxxxxxxxxxxxxxxxxxxxxxxxxx/transformed/localbroadcastmanager-1.0.0/res.apk [-]
        - runtimeJarFiles             : <GRADLE>/caches/<GRADLE_VERSION>/transforms/xxxxxxxxxxxxxxxxxxxxxxxxxxxxxxxx/transformed/localbroadcastmanager-1.0.0/jars/classes.jar
        symbolFile                    : <GRADLE>/caches/<GRADLE_VERSION>/transforms/xxxxxxxxxxxxxxxxxxxxxxxxxxxxxxxx/transformed/localbroadcastmanager-1.0.0/R.txt
    - library                     : androidx.print:print:1.0.0@aar (IdeAndroidLibraryImpl)
        aidlFolder                    : <GRADLE>/caches/<GRADLE_VERSION>/transforms/xxxxxxxxxxxxxxxxxxxxxxxxxxxxxxxx/transformed/print-1.0.0/aidl [-]
        artifact                      : <M2>/androidx/print/print/1.0.0/print-1.0.0.aar
        artifactAddress               : androidx.print:print:1.0.0@aar
        assetsFolder                  : <GRADLE>/caches/<GRADLE_VERSION>/transforms/xxxxxxxxxxxxxxxxxxxxxxxxxxxxxxxx/transformed/print-1.0.0/assets [-]
        - compileJarFiles             : <GRADLE>/caches/<GRADLE_VERSION>/transforms/xxxxxxxxxxxxxxxxxxxxxxxxxxxxxxxx/transformed/print-1.0.0/jars/classes.jar
        component                     : androidx.print:print:1.0.0
        externalAnnotations           : <GRADLE>/caches/<GRADLE_VERSION>/transforms/xxxxxxxxxxxxxxxxxxxxxxxxxxxxxxxx/transformed/print-1.0.0/annotations.zip
        folder                        : <GRADLE>/caches/<GRADLE_VERSION>/transforms/xxxxxxxxxxxxxxxxxxxxxxxxxxxxxxxx/transformed/print-1.0.0
        jniFolder                     : <GRADLE>/caches/<GRADLE_VERSION>/transforms/xxxxxxxxxxxxxxxxxxxxxxxxxxxxxxxx/transformed/print-1.0.0/jni [-]
        manifest                      : <GRADLE>/caches/<GRADLE_VERSION>/transforms/xxxxxxxxxxxxxxxxxxxxxxxxxxxxxxxx/transformed/print-1.0.0/AndroidManifest.xml
        proguardRules                 : <GRADLE>/caches/<GRADLE_VERSION>/transforms/xxxxxxxxxxxxxxxxxxxxxxxxxxxxxxxx/transformed/print-1.0.0/proguard.txt [-]
        publicResources               : <GRADLE>/caches/<GRADLE_VERSION>/transforms/xxxxxxxxxxxxxxxxxxxxxxxxxxxxxxxx/transformed/print-1.0.0/public.txt [-]
        renderscriptFolder            : <GRADLE>/caches/<GRADLE_VERSION>/transforms/xxxxxxxxxxxxxxxxxxxxxxxxxxxxxxxx/transformed/print-1.0.0/rs [-]
        resFolder                     : <GRADLE>/caches/<GRADLE_VERSION>/transforms/xxxxxxxxxxxxxxxxxxxxxxxxxxxxxxxx/transformed/print-1.0.0/res [-]
        resStaticLibrary              : <GRADLE>/caches/<GRADLE_VERSION>/transforms/xxxxxxxxxxxxxxxxxxxxxxxxxxxxxxxx/transformed/print-1.0.0/res.apk [-]
        - runtimeJarFiles             : <GRADLE>/caches/<GRADLE_VERSION>/transforms/xxxxxxxxxxxxxxxxxxxxxxxxxxxxxxxx/transformed/print-1.0.0/jars/classes.jar
        symbolFile                    : <GRADLE>/caches/<GRADLE_VERSION>/transforms/xxxxxxxxxxxxxxxxxxxxxxxxxxxxxxxx/transformed/print-1.0.0/R.txt
    - library                     : androidx.slidingpanelayout:slidingpanelayout:1.0.0@aar (IdeAndroidLibraryImpl)
        aidlFolder                    : <GRADLE>/caches/<GRADLE_VERSION>/transforms/xxxxxxxxxxxxxxxxxxxxxxxxxxxxxxxx/transformed/slidingpanelayout-1.0.0/aidl [-]
        artifact                      : <M2>/androidx/slidingpanelayout/slidingpanelayout/1.0.0/slidingpanelayout-1.0.0.aar
        artifactAddress               : androidx.slidingpanelayout:slidingpanelayout:1.0.0@aar
        assetsFolder                  : <GRADLE>/caches/<GRADLE_VERSION>/transforms/xxxxxxxxxxxxxxxxxxxxxxxxxxxxxxxx/transformed/slidingpanelayout-1.0.0/assets [-]
        - compileJarFiles             : <GRADLE>/caches/<GRADLE_VERSION>/transforms/xxxxxxxxxxxxxxxxxxxxxxxxxxxxxxxx/transformed/slidingpanelayout-1.0.0/jars/classes.jar
        component                     : androidx.slidingpanelayout:slidingpanelayout:1.0.0
        externalAnnotations           : <GRADLE>/caches/<GRADLE_VERSION>/transforms/xxxxxxxxxxxxxxxxxxxxxxxxxxxxxxxx/transformed/slidingpanelayout-1.0.0/annotations.zip [-]
        folder                        : <GRADLE>/caches/<GRADLE_VERSION>/transforms/xxxxxxxxxxxxxxxxxxxxxxxxxxxxxxxx/transformed/slidingpanelayout-1.0.0
        jniFolder                     : <GRADLE>/caches/<GRADLE_VERSION>/transforms/xxxxxxxxxxxxxxxxxxxxxxxxxxxxxxxx/transformed/slidingpanelayout-1.0.0/jni [-]
        manifest                      : <GRADLE>/caches/<GRADLE_VERSION>/transforms/xxxxxxxxxxxxxxxxxxxxxxxxxxxxxxxx/transformed/slidingpanelayout-1.0.0/AndroidManifest.xml
        proguardRules                 : <GRADLE>/caches/<GRADLE_VERSION>/transforms/xxxxxxxxxxxxxxxxxxxxxxxxxxxxxxxx/transformed/slidingpanelayout-1.0.0/proguard.txt [-]
        publicResources               : <GRADLE>/caches/<GRADLE_VERSION>/transforms/xxxxxxxxxxxxxxxxxxxxxxxxxxxxxxxx/transformed/slidingpanelayout-1.0.0/public.txt [-]
        renderscriptFolder            : <GRADLE>/caches/<GRADLE_VERSION>/transforms/xxxxxxxxxxxxxxxxxxxxxxxxxxxxxxxx/transformed/slidingpanelayout-1.0.0/rs [-]
        resFolder                     : <GRADLE>/caches/<GRADLE_VERSION>/transforms/xxxxxxxxxxxxxxxxxxxxxxxxxxxxxxxx/transformed/slidingpanelayout-1.0.0/res [-]
        resStaticLibrary              : <GRADLE>/caches/<GRADLE_VERSION>/transforms/xxxxxxxxxxxxxxxxxxxxxxxxxxxxxxxx/transformed/slidingpanelayout-1.0.0/res.apk [-]
        - runtimeJarFiles             : <GRADLE>/caches/<GRADLE_VERSION>/transforms/xxxxxxxxxxxxxxxxxxxxxxxxxxxxxxxx/transformed/slidingpanelayout-1.0.0/jars/classes.jar
        symbolFile                    : <GRADLE>/caches/<GRADLE_VERSION>/transforms/xxxxxxxxxxxxxxxxxxxxxxxxxxxxxxxx/transformed/slidingpanelayout-1.0.0/R.txt
    - library                     : androidx.swiperefreshlayout:swiperefreshlayout:1.0.0@aar (IdeAndroidLibraryImpl)
        aidlFolder                    : <GRADLE>/caches/<GRADLE_VERSION>/transforms/xxxxxxxxxxxxxxxxxxxxxxxxxxxxxxxx/transformed/swiperefreshlayout-1.0.0/aidl [-]
        artifact                      : <M2>/androidx/swiperefreshlayout/swiperefreshlayout/1.0.0/swiperefreshlayout-1.0.0.aar
        artifactAddress               : androidx.swiperefreshlayout:swiperefreshlayout:1.0.0@aar
        assetsFolder                  : <GRADLE>/caches/<GRADLE_VERSION>/transforms/xxxxxxxxxxxxxxxxxxxxxxxxxxxxxxxx/transformed/swiperefreshlayout-1.0.0/assets [-]
        - compileJarFiles             : <GRADLE>/caches/<GRADLE_VERSION>/transforms/xxxxxxxxxxxxxxxxxxxxxxxxxxxxxxxx/transformed/swiperefreshlayout-1.0.0/jars/classes.jar
        component                     : androidx.swiperefreshlayout:swiperefreshlayout:1.0.0
        externalAnnotations           : <GRADLE>/caches/<GRADLE_VERSION>/transforms/xxxxxxxxxxxxxxxxxxxxxxxxxxxxxxxx/transformed/swiperefreshlayout-1.0.0/annotations.zip
        folder                        : <GRADLE>/caches/<GRADLE_VERSION>/transforms/xxxxxxxxxxxxxxxxxxxxxxxxxxxxxxxx/transformed/swiperefreshlayout-1.0.0
        jniFolder                     : <GRADLE>/caches/<GRADLE_VERSION>/transforms/xxxxxxxxxxxxxxxxxxxxxxxxxxxxxxxx/transformed/swiperefreshlayout-1.0.0/jni [-]
        manifest                      : <GRADLE>/caches/<GRADLE_VERSION>/transforms/xxxxxxxxxxxxxxxxxxxxxxxxxxxxxxxx/transformed/swiperefreshlayout-1.0.0/AndroidManifest.xml
        proguardRules                 : <GRADLE>/caches/<GRADLE_VERSION>/transforms/xxxxxxxxxxxxxxxxxxxxxxxxxxxxxxxx/transformed/swiperefreshlayout-1.0.0/proguard.txt [-]
        publicResources               : <GRADLE>/caches/<GRADLE_VERSION>/transforms/xxxxxxxxxxxxxxxxxxxxxxxxxxxxxxxx/transformed/swiperefreshlayout-1.0.0/public.txt [-]
        renderscriptFolder            : <GRADLE>/caches/<GRADLE_VERSION>/transforms/xxxxxxxxxxxxxxxxxxxxxxxxxxxxxxxx/transformed/swiperefreshlayout-1.0.0/rs [-]
        resFolder                     : <GRADLE>/caches/<GRADLE_VERSION>/transforms/xxxxxxxxxxxxxxxxxxxxxxxxxxxxxxxx/transformed/swiperefreshlayout-1.0.0/res [-]
        resStaticLibrary              : <GRADLE>/caches/<GRADLE_VERSION>/transforms/xxxxxxxxxxxxxxxxxxxxxxxxxxxxxxxx/transformed/swiperefreshlayout-1.0.0/res.apk [-]
        - runtimeJarFiles             : <GRADLE>/caches/<GRADLE_VERSION>/transforms/xxxxxxxxxxxxxxxxxxxxxxxxxxxxxxxx/transformed/swiperefreshlayout-1.0.0/jars/classes.jar
        symbolFile                    : <GRADLE>/caches/<GRADLE_VERSION>/transforms/xxxxxxxxxxxxxxxxxxxxxxxxxxxxxxxx/transformed/swiperefreshlayout-1.0.0/R.txt
    - library                     : androidx.vectordrawable:vectordrawable-animated:1.0.0@aar (IdeAndroidLibraryImpl)
        aidlFolder                    : <GRADLE>/caches/<GRADLE_VERSION>/transforms/xxxxxxxxxxxxxxxxxxxxxxxxxxxxxxxx/transformed/vectordrawable-animated-1.0.0/aidl [-]
        artifact                      : <M2>/androidx/vectordrawable/vectordrawable-animated/1.0.0/vectordrawable-animated-1.0.0.aar
        artifactAddress               : androidx.vectordrawable:vectordrawable-animated:1.0.0@aar
        assetsFolder                  : <GRADLE>/caches/<GRADLE_VERSION>/transforms/xxxxxxxxxxxxxxxxxxxxxxxxxxxxxxxx/transformed/vectordrawable-animated-1.0.0/assets [-]
        - compileJarFiles             : <GRADLE>/caches/<GRADLE_VERSION>/transforms/xxxxxxxxxxxxxxxxxxxxxxxxxxxxxxxx/transformed/vectordrawable-animated-1.0.0/jars/classes.jar
        component                     : androidx.vectordrawable:vectordrawable-animated:1.0.0
        externalAnnotations           : <GRADLE>/caches/<GRADLE_VERSION>/transforms/xxxxxxxxxxxxxxxxxxxxxxxxxxxxxxxx/transformed/vectordrawable-animated-1.0.0/annotations.zip [-]
        folder                        : <GRADLE>/caches/<GRADLE_VERSION>/transforms/xxxxxxxxxxxxxxxxxxxxxxxxxxxxxxxx/transformed/vectordrawable-animated-1.0.0
        jniFolder                     : <GRADLE>/caches/<GRADLE_VERSION>/transforms/xxxxxxxxxxxxxxxxxxxxxxxxxxxxxxxx/transformed/vectordrawable-animated-1.0.0/jni [-]
        manifest                      : <GRADLE>/caches/<GRADLE_VERSION>/transforms/xxxxxxxxxxxxxxxxxxxxxxxxxxxxxxxx/transformed/vectordrawable-animated-1.0.0/AndroidManifest.xml
        proguardRules                 : <GRADLE>/caches/<GRADLE_VERSION>/transforms/xxxxxxxxxxxxxxxxxxxxxxxxxxxxxxxx/transformed/vectordrawable-animated-1.0.0/proguard.txt
        publicResources               : <GRADLE>/caches/<GRADLE_VERSION>/transforms/xxxxxxxxxxxxxxxxxxxxxxxxxxxxxxxx/transformed/vectordrawable-animated-1.0.0/public.txt [-]
        renderscriptFolder            : <GRADLE>/caches/<GRADLE_VERSION>/transforms/xxxxxxxxxxxxxxxxxxxxxxxxxxxxxxxx/transformed/vectordrawable-animated-1.0.0/rs [-]
        resFolder                     : <GRADLE>/caches/<GRADLE_VERSION>/transforms/xxxxxxxxxxxxxxxxxxxxxxxxxxxxxxxx/transformed/vectordrawable-animated-1.0.0/res [-]
        resStaticLibrary              : <GRADLE>/caches/<GRADLE_VERSION>/transforms/xxxxxxxxxxxxxxxxxxxxxxxxxxxxxxxx/transformed/vectordrawable-animated-1.0.0/res.apk [-]
        - runtimeJarFiles             : <GRADLE>/caches/<GRADLE_VERSION>/transforms/xxxxxxxxxxxxxxxxxxxxxxxxxxxxxxxx/transformed/vectordrawable-animated-1.0.0/jars/classes.jar
        symbolFile                    : <GRADLE>/caches/<GRADLE_VERSION>/transforms/xxxxxxxxxxxxxxxxxxxxxxxxxxxxxxxx/transformed/vectordrawable-animated-1.0.0/R.txt
    - library                     : androidx.vectordrawable:vectordrawable:1.0.1@aar (IdeAndroidLibraryImpl)
        aidlFolder                    : <GRADLE>/caches/<GRADLE_VERSION>/transforms/xxxxxxxxxxxxxxxxxxxxxxxxxxxxxxxx/transformed/vectordrawable-1.0.1/aidl [-]
        artifact                      : <M2>/androidx/vectordrawable/vectordrawable/1.0.1/vectordrawable-1.0.1.aar
        artifactAddress               : androidx.vectordrawable:vectordrawable:1.0.1@aar
        assetsFolder                  : <GRADLE>/caches/<GRADLE_VERSION>/transforms/xxxxxxxxxxxxxxxxxxxxxxxxxxxxxxxx/transformed/vectordrawable-1.0.1/assets [-]
        - compileJarFiles             : <GRADLE>/caches/<GRADLE_VERSION>/transforms/xxxxxxxxxxxxxxxxxxxxxxxxxxxxxxxx/transformed/vectordrawable-1.0.1/jars/classes.jar
        component                     : androidx.vectordrawable:vectordrawable:1.0.1
        externalAnnotations           : <GRADLE>/caches/<GRADLE_VERSION>/transforms/xxxxxxxxxxxxxxxxxxxxxxxxxxxxxxxx/transformed/vectordrawable-1.0.1/annotations.zip [-]
        folder                        : <GRADLE>/caches/<GRADLE_VERSION>/transforms/xxxxxxxxxxxxxxxxxxxxxxxxxxxxxxxx/transformed/vectordrawable-1.0.1
        jniFolder                     : <GRADLE>/caches/<GRADLE_VERSION>/transforms/xxxxxxxxxxxxxxxxxxxxxxxxxxxxxxxx/transformed/vectordrawable-1.0.1/jni [-]
        manifest                      : <GRADLE>/caches/<GRADLE_VERSION>/transforms/xxxxxxxxxxxxxxxxxxxxxxxxxxxxxxxx/transformed/vectordrawable-1.0.1/AndroidManifest.xml
        proguardRules                 : <GRADLE>/caches/<GRADLE_VERSION>/transforms/xxxxxxxxxxxxxxxxxxxxxxxxxxxxxxxx/transformed/vectordrawable-1.0.1/proguard.txt [-]
        publicResources               : <GRADLE>/caches/<GRADLE_VERSION>/transforms/xxxxxxxxxxxxxxxxxxxxxxxxxxxxxxxx/transformed/vectordrawable-1.0.1/public.txt [-]
        renderscriptFolder            : <GRADLE>/caches/<GRADLE_VERSION>/transforms/xxxxxxxxxxxxxxxxxxxxxxxxxxxxxxxx/transformed/vectordrawable-1.0.1/rs [-]
        resFolder                     : <GRADLE>/caches/<GRADLE_VERSION>/transforms/xxxxxxxxxxxxxxxxxxxxxxxxxxxxxxxx/transformed/vectordrawable-1.0.1/res [-]
        resStaticLibrary              : <GRADLE>/caches/<GRADLE_VERSION>/transforms/xxxxxxxxxxxxxxxxxxxxxxxxxxxxxxxx/transformed/vectordrawable-1.0.1/res.apk [-]
        - runtimeJarFiles             : <GRADLE>/caches/<GRADLE_VERSION>/transforms/xxxxxxxxxxxxxxxxxxxxxxxxxxxxxxxx/transformed/vectordrawable-1.0.1/jars/classes.jar
        symbolFile                    : <GRADLE>/caches/<GRADLE_VERSION>/transforms/xxxxxxxxxxxxxxxxxxxxxxxxxxxxxxxx/transformed/vectordrawable-1.0.1/R.txt
    - library                     : androidx.versionedparcelable:versionedparcelable:1.0.0@aar (IdeAndroidLibraryImpl)
        aidlFolder                    : <GRADLE>/caches/<GRADLE_VERSION>/transforms/xxxxxxxxxxxxxxxxxxxxxxxxxxxxxxxx/transformed/versionedparcelable-1.0.0/aidl
        artifact                      : <M2>/androidx/versionedparcelable/versionedparcelable/1.0.0/versionedparcelable-1.0.0.aar
        artifactAddress               : androidx.versionedparcelable:versionedparcelable:1.0.0@aar
        assetsFolder                  : <GRADLE>/caches/<GRADLE_VERSION>/transforms/xxxxxxxxxxxxxxxxxxxxxxxxxxxxxxxx/transformed/versionedparcelable-1.0.0/assets [-]
        - compileJarFiles             : <GRADLE>/caches/<GRADLE_VERSION>/transforms/xxxxxxxxxxxxxxxxxxxxxxxxxxxxxxxx/transformed/versionedparcelable-1.0.0/jars/classes.jar
        component                     : androidx.versionedparcelable:versionedparcelable:1.0.0
        externalAnnotations           : <GRADLE>/caches/<GRADLE_VERSION>/transforms/xxxxxxxxxxxxxxxxxxxxxxxxxxxxxxxx/transformed/versionedparcelable-1.0.0/annotations.zip [-]
        folder                        : <GRADLE>/caches/<GRADLE_VERSION>/transforms/xxxxxxxxxxxxxxxxxxxxxxxxxxxxxxxx/transformed/versionedparcelable-1.0.0
        jniFolder                     : <GRADLE>/caches/<GRADLE_VERSION>/transforms/xxxxxxxxxxxxxxxxxxxxxxxxxxxxxxxx/transformed/versionedparcelable-1.0.0/jni [-]
        manifest                      : <GRADLE>/caches/<GRADLE_VERSION>/transforms/xxxxxxxxxxxxxxxxxxxxxxxxxxxxxxxx/transformed/versionedparcelable-1.0.0/AndroidManifest.xml
        proguardRules                 : <GRADLE>/caches/<GRADLE_VERSION>/transforms/xxxxxxxxxxxxxxxxxxxxxxxxxxxxxxxx/transformed/versionedparcelable-1.0.0/proguard.txt
        publicResources               : <GRADLE>/caches/<GRADLE_VERSION>/transforms/xxxxxxxxxxxxxxxxxxxxxxxxxxxxxxxx/transformed/versionedparcelable-1.0.0/public.txt [-]
        renderscriptFolder            : <GRADLE>/caches/<GRADLE_VERSION>/transforms/xxxxxxxxxxxxxxxxxxxxxxxxxxxxxxxx/transformed/versionedparcelable-1.0.0/rs [-]
        resFolder                     : <GRADLE>/caches/<GRADLE_VERSION>/transforms/xxxxxxxxxxxxxxxxxxxxxxxxxxxxxxxx/transformed/versionedparcelable-1.0.0/res [-]
        resStaticLibrary              : <GRADLE>/caches/<GRADLE_VERSION>/transforms/xxxxxxxxxxxxxxxxxxxxxxxxxxxxxxxx/transformed/versionedparcelable-1.0.0/res.apk [-]
        - runtimeJarFiles             : <GRADLE>/caches/<GRADLE_VERSION>/transforms/xxxxxxxxxxxxxxxxxxxxxxxxxxxxxxxx/transformed/versionedparcelable-1.0.0/jars/classes.jar
        symbolFile                    : <GRADLE>/caches/<GRADLE_VERSION>/transforms/xxxxxxxxxxxxxxxxxxxxxxxxxxxxxxxx/transformed/versionedparcelable-1.0.0/R.txt
    - library                     : androidx.viewpager:viewpager:1.0.0@aar (IdeAndroidLibraryImpl)
        aidlFolder                    : <GRADLE>/caches/<GRADLE_VERSION>/transforms/xxxxxxxxxxxxxxxxxxxxxxxxxxxxxxxx/transformed/viewpager-1.0.0/aidl [-]
        artifact                      : <M2>/androidx/viewpager/viewpager/1.0.0/viewpager-1.0.0.aar
        artifactAddress               : androidx.viewpager:viewpager:1.0.0@aar
        assetsFolder                  : <GRADLE>/caches/<GRADLE_VERSION>/transforms/xxxxxxxxxxxxxxxxxxxxxxxxxxxxxxxx/transformed/viewpager-1.0.0/assets [-]
        - compileJarFiles             : <GRADLE>/caches/<GRADLE_VERSION>/transforms/xxxxxxxxxxxxxxxxxxxxxxxxxxxxxxxx/transformed/viewpager-1.0.0/jars/classes.jar
        component                     : androidx.viewpager:viewpager:1.0.0
        externalAnnotations           : <GRADLE>/caches/<GRADLE_VERSION>/transforms/xxxxxxxxxxxxxxxxxxxxxxxxxxxxxxxx/transformed/viewpager-1.0.0/annotations.zip [-]
        folder                        : <GRADLE>/caches/<GRADLE_VERSION>/transforms/xxxxxxxxxxxxxxxxxxxxxxxxxxxxxxxx/transformed/viewpager-1.0.0
        jniFolder                     : <GRADLE>/caches/<GRADLE_VERSION>/transforms/xxxxxxxxxxxxxxxxxxxxxxxxxxxxxxxx/transformed/viewpager-1.0.0/jni [-]
        manifest                      : <GRADLE>/caches/<GRADLE_VERSION>/transforms/xxxxxxxxxxxxxxxxxxxxxxxxxxxxxxxx/transformed/viewpager-1.0.0/AndroidManifest.xml
        proguardRules                 : <GRADLE>/caches/<GRADLE_VERSION>/transforms/xxxxxxxxxxxxxxxxxxxxxxxxxxxxxxxx/transformed/viewpager-1.0.0/proguard.txt [-]
        publicResources               : <GRADLE>/caches/<GRADLE_VERSION>/transforms/xxxxxxxxxxxxxxxxxxxxxxxxxxxxxxxx/transformed/viewpager-1.0.0/public.txt [-]
        renderscriptFolder            : <GRADLE>/caches/<GRADLE_VERSION>/transforms/xxxxxxxxxxxxxxxxxxxxxxxxxxxxxxxx/transformed/viewpager-1.0.0/rs [-]
        resFolder                     : <GRADLE>/caches/<GRADLE_VERSION>/transforms/xxxxxxxxxxxxxxxxxxxxxxxxxxxxxxxx/transformed/viewpager-1.0.0/res [-]
        resStaticLibrary              : <GRADLE>/caches/<GRADLE_VERSION>/transforms/xxxxxxxxxxxxxxxxxxxxxxxxxxxxxxxx/transformed/viewpager-1.0.0/res.apk [-]
        - runtimeJarFiles             : <GRADLE>/caches/<GRADLE_VERSION>/transforms/xxxxxxxxxxxxxxxxxxxxxxxxxxxxxxxx/transformed/viewpager-1.0.0/jars/classes.jar
        symbolFile                    : <GRADLE>/caches/<GRADLE_VERSION>/transforms/xxxxxxxxxxxxxxxxxxxxxxxxxxxxxxxx/transformed/viewpager-1.0.0/R.txt
    - library                     : androidx.annotation:annotation:1.0.0 (IdeJavaLibraryImpl)
        artifact                      : <M2>/androidx/annotation/annotation/1.0.0/annotation-1.0.0.jar
        artifactAddress               : androidx.annotation:annotation:1.0.0@jar
        component                     : androidx.annotation:annotation:1.0.0
    - library                     : androidx.arch.core:core-common:2.0.0 (IdeJavaLibraryImpl)
        artifact                      : <M2>/androidx/arch/core/core-common/2.0.0/core-common-2.0.0.jar
        artifactAddress               : androidx.arch.core:core-common:2.0.0@jar
        component                     : androidx.arch.core:core-common:2.0.0
    - library                     : androidx.collection:collection:1.0.0 (IdeJavaLibraryImpl)
        artifact                      : <M2>/androidx/collection/collection/1.0.0/collection-1.0.0.jar
        artifactAddress               : androidx.collection:collection:1.0.0@jar
        component                     : androidx.collection:collection:1.0.0
    - library                     : androidx.constraintlayout:constraintlayout-solver:1.1.3 (IdeJavaLibraryImpl)
        artifact                      : <M2>/androidx/constraintlayout/constraintlayout-solver/1.1.3/constraintlayout-solver-1.1.3.jar
        artifactAddress               : androidx.constraintlayout:constraintlayout-solver:1.1.3@jar
        component                     : androidx.constraintlayout:constraintlayout-solver:1.1.3
    - library                     : androidx.lifecycle:lifecycle-common:2.0.0 (IdeJavaLibraryImpl)
        artifact                      : <M2>/androidx/lifecycle/lifecycle-common/2.0.0/lifecycle-common-2.0.0.jar
        artifactAddress               : androidx.lifecycle:lifecycle-common:2.0.0@jar
        component                     : androidx.lifecycle:lifecycle-common:2.0.0
    - library                     : junit:junit:4.12 (IdeJavaLibraryImpl)
        artifact                      : <M2>/junit/junit/4.12/junit-4.12.jar
        artifactAddress               : junit:junit:4.12@jar
        component                     : junit:junit:4.12
    - library                     : org.hamcrest:hamcrest-core:1.3 (IdeJavaLibraryImpl)
        artifact                      : <M2>/org/hamcrest/hamcrest-core/1.3/hamcrest-core-1.3.jar
        artifactAddress               : org.hamcrest:hamcrest-core:1.3@jar
        component                     : org.hamcrest:hamcrest-core:1.3
    - library                     : org.jetbrains.kotlin:kotlin-stdlib-jdk7:<KOTLIN_VERSION> (IdeJavaLibraryImpl)
        artifact                      : <M2>/org/jetbrains/kotlin/kotlin-stdlib-jdk7/<KOTLIN_VERSION>/kotlin-stdlib-jdk7-<KOTLIN_VERSION>.jar
        artifactAddress               : org.jetbrains.kotlin:kotlin-stdlib-jdk7:<KOTLIN_VERSION>@jar
        component                     : org.jetbrains.kotlin:kotlin-stdlib-jdk7:<KOTLIN_VERSION>
    - library                     : org.jetbrains.kotlin:kotlin-stdlib:<KOTLIN_VERSION> (IdeJavaLibraryImpl)
        artifact                      : <M2>/org/jetbrains/kotlin/kotlin-stdlib/<KOTLIN_VERSION>/kotlin-stdlib-<KOTLIN_VERSION>.jar
        artifactAddress               : org.jetbrains.kotlin:kotlin-stdlib:<KOTLIN_VERSION>@jar
        component                     : org.jetbrains.kotlin:kotlin-stdlib:<KOTLIN_VERSION>
    - library                     : org.jetbrains:annotations:13.0 (IdeJavaLibraryImpl)
        artifact                      : <M2>/org/jetbrains/annotations/13.0/annotations-13.0.jar
        artifactAddress               : org.jetbrains:annotations:13.0@jar
        component                     : org.jetbrains:annotations:13.0
    - library                     : <ROOT>/firstapp::app@debug (IdeModuleLibraryImpl)
        buildId                       : <ROOT>/firstapp
        projectPath                   : :app
        sourceSet                     : MAIN
        variant                       : debug
    - library                     : <ROOT>/firstapp::app:mysharedlibrary@debug (IdeModuleLibraryImpl)
        buildId                       : <ROOT>/firstapp
        projectPath                   : :app:mysharedlibrary
        sourceSet                     : MAIN
        variant                       : debug
MODULE                        : My_First_App
    externalProject               : My First App (DefaultExternalProject)
        path                          : : [-]
        identityPath                  : : [-]
        name                          : My First App
        qName                         : My First App
        version                       : unspecified
        projectDir                    : <ROOT>/firstapp
        buildDir                      : <ROOT>/firstapp/build [-]
        buildFile                     : <ROOT>/firstapp/build.gradle
        externalSystemId              : GRADLE
        childProjects
            app                           : :app (DefaultExternalProject)
                path                          : :app [-]
                identityPath                  : :app [-]
                name                          : app
                qName                         : :app
                group                         : My First App
                version                       : unspecified
                projectDir                    : <ROOT>/firstapp/app
                buildDir                      : <ROOT>/firstapp/app/build [-]
                buildFile                     : <ROOT>/firstapp/app/build.gradle
                externalSystemId              : GRADLE
                childProjects
                    mysharedlibrary               : :app:mysharedlibrary (DefaultExternalProject)
                        path                          : :app:mysharedlibrary [-]
                        identityPath                  : :app:mysharedlibrary [-]
                        name                          : mysharedlibrary
                        qName                         : :app:mysharedlibrary
                        group                         : My First App.app
                        version                       : unspecified
                        projectDir                    : <ROOT>/shared/mysharedlibrary
                        buildDir                      : <ROOT>/shared/mysharedlibrary/build [-]
                        buildFile                     : <ROOT>/shared/mysharedlibrary/build.gradle
                        externalSystemId              : GRADLE
                        sourceSetModel                : DefaultGradleSourceSetModel
                            sourceCompatibility           : <PROJECT_JDK_FEATURE_LEVEL>
                            targetCompatibility           : <PROJECT_JDK_FEATURE_LEVEL>
                            configurationArtifacts
                                _internal-unified-test-platform-android-device-provider-ddmlib        : <empty>
                                _internal-unified-test-platform-android-device-provider-gradle        : <empty>
                                _internal-unified-test-platform-android-driver-instrumentation        : <empty>
                                _internal-unified-test-platform-android-test-plugin         : <empty>
                                _internal-unified-test-platform-android-test-plugin-host-additional-test-output : <empty>
                                _internal-unified-test-platform-android-test-plugin-host-apk-installer          : <empty>
                                _internal-unified-test-platform-android-test-plugin-host-coverage     : <empty>
                                _internal-unified-test-platform-android-test-plugin-host-device-info  : <empty>
                                _internal-unified-test-platform-android-test-plugin-host-emulator-control       : <empty>
                                _internal-unified-test-platform-android-test-plugin-host-logcat       : <empty>
                                _internal-unified-test-platform-android-test-plugin-result-listener-gradle      : <empty>
                                _internal-unified-test-platform-core    : <empty>
                                _internal-unified-test-platform-launcher          : <empty>
                                androidApis                   : <empty>
                                androidJdkImage               : <empty>
                                androidTestAnnotationProcessor          : <empty>
                                androidTestApi                : <empty>
                                androidTestApiDependenciesMetadata      : <empty>
                                androidTestCompileOnly        : <empty>
                                androidTestCompileOnlyDependenciesMetadata        : <empty>
                                androidTestDebugAnnotationProcessor     : <empty>
                                androidTestDebugApi           : <empty>
                                androidTestDebugApiDependenciesMetadata : <empty>
                                androidTestDebugCompileOnly   : <empty>
                                androidTestDebugCompileOnlyDependenciesMetadata   : <empty>
                                androidTestDebugImplementation          : <empty>
                                androidTestDebugImplementationDependenciesMetadata          : <empty>
                                androidTestDebugIntransitiveDependenciesMetadata  : <empty>
                                androidTestDebugRuntimeOnly   : <empty>
                                androidTestDebugWearApp       : <empty>
                                androidTestImplementation     : <empty>
                                androidTestImplementationDependenciesMetadata     : <empty>
                                androidTestIntransitiveDependenciesMetadata       : <empty>
                                androidTestReleaseAnnotationProcessor   : <empty>
                                androidTestReleaseApi         : <empty>
                                androidTestReleaseApiDependenciesMetadata         : <empty>
                                androidTestReleaseCompileOnly : <empty>
                                androidTestReleaseCompileOnlyDependenciesMetadata : <empty>
                                androidTestReleaseImplementation        : <empty>
                                androidTestReleaseImplementationDependenciesMetadata        : <empty>
                                androidTestReleaseIntransitiveDependenciesMetadata          : <empty>
                                androidTestReleaseRuntimeOnly : <empty>
                                androidTestReleaseWearApp     : <empty>
                                androidTestRuntimeOnly        : <empty>
                                androidTestUtil               : <empty>
                                androidTestWearApp            : <empty>
                                annotationProcessor           : <empty>
                                api                           : <empty>
                                apiDependenciesMetadata       : <empty>
                                archives                      : <empty>
                                compileOnly                   : <empty>
                                compileOnlyApi                : <empty>
                                compileOnlyDependenciesMetadata         : <empty>
                                coreLibraryDesugaring         : <empty>
                                debugAndroidTestAnnotationProcessorClasspath      : <empty>
                                debugAndroidTestApi           : <empty>
                                debugAndroidTestApiDependenciesMetadata : <empty>
                                debugAndroidTestCompilationApi          : <empty>
                                debugAndroidTestCompilationCompileOnly  : <empty>
                                debugAndroidTestCompilationImplementation         : <empty>
                                debugAndroidTestCompilationRuntimeOnly  : <empty>
                                debugAndroidTestCompileClasspath        : <empty>
                                debugAndroidTestCompileOnly   : <empty>
                                debugAndroidTestCompileOnlyDependenciesMetadata   : <empty>
                                debugAndroidTestImplementation          : <empty>
                                debugAndroidTestImplementationDependenciesMetadata          : <empty>
                                debugAndroidTestIntransitiveDependenciesMetadata  : <empty>
                                debugAndroidTestRuntimeClasspath        : <empty>
                                debugAndroidTestRuntimeOnly   : <empty>
                                debugAnnotationProcessor      : <empty>
                                debugAnnotationProcessorClasspath       : <empty>
                                debugApi                      : <empty>
                                debugApiDependenciesMetadata  : <empty>
                                debugApiElements              : <empty>
                                - debugApiElements-published  : <ROOT>/shared/mysharedlibrary/build/outputs/aar/mysharedlibrary-debug.aar [-]
                                - debugArchives               : <ROOT>/shared/mysharedlibrary/build/outputs/aar/mysharedlibrary-debug.aar [-]
                                debugCompilationApi           : <empty>
                                debugCompilationCompileOnly   : <empty>
                                debugCompilationImplementation          : <empty>
                                debugCompilationRuntimeOnly   : <empty>
                                debugCompileClasspath         : <empty>
                                debugCompileOnly              : <empty>
                                debugCompileOnlyApi           : <empty>
                                debugCompileOnlyDependenciesMetadata    : <empty>
                                debugImplementation           : <empty>
                                debugImplementationDependenciesMetadata : <empty>
                                debugIntransitiveDependenciesMetadata   : <empty>
                                debugRuntimeClasspath         : <empty>
                                debugRuntimeElements          : <empty>
                                - debugRuntimeElements-published        : <ROOT>/shared/mysharedlibrary/build/outputs/aar/mysharedlibrary-debug.aar [-]
                                debugRuntimeOnly              : <empty>
                                - debugSourcesElements        : <ROOT>/shared/mysharedlibrary/build/libs/mysharedlibrary-debug-sources.jar [-]
                                - debugSourcesElements-published        : <ROOT>/shared/mysharedlibrary/build/libs/mysharedlibrary-debug-sources.jar [-]
                                debugUnitTestAnnotationProcessorClasspath         : <empty>
                                debugUnitTestApi              : <empty>
                                debugUnitTestApiDependenciesMetadata    : <empty>
                                debugUnitTestCompilationApi   : <empty>
                                debugUnitTestCompilationCompileOnly     : <empty>
                                debugUnitTestCompilationImplementation  : <empty>
                                debugUnitTestCompilationRuntimeOnly     : <empty>
                                debugUnitTestCompileClasspath : <empty>
                                debugUnitTestCompileOnly      : <empty>
                                debugUnitTestCompileOnlyDependenciesMetadata      : <empty>
                                debugUnitTestImplementation   : <empty>
                                debugUnitTestImplementationDependenciesMetadata   : <empty>
                                debugUnitTestIntransitiveDependenciesMetadata     : <empty>
                                debugUnitTestRuntimeClasspath : <empty>
                                debugUnitTestRuntimeOnly      : <empty>
                                debugWearApp                  : <empty>
                                default                       : <empty>
                                implementation                : <empty>
                                implementationDependenciesMetadata      : <empty>
                                intransitiveDependenciesMetadata        : <empty>
                                kotlinBuildToolsApiClasspath  : <empty>
                                kotlinCompilerClasspath       : <empty>
                                kotlinCompilerPluginClasspath : <empty>
                                kotlinCompilerPluginClasspathDebug      : <empty>
                                kotlinCompilerPluginClasspathDebugAndroidTest     : <empty>
                                kotlinCompilerPluginClasspathDebugUnitTest        : <empty>
                                kotlinCompilerPluginClasspathRelease    : <empty>
                                kotlinCompilerPluginClasspathReleaseUnitTest      : <empty>
                                kotlinKlibCommonizerClasspath : <empty>
                                kotlinNativeCompilerPluginClasspath     : <empty>
                                lintChecks                    : <empty>
                                lintPublish                   : <empty>
                                releaseAnnotationProcessor    : <empty>
                                releaseAnnotationProcessorClasspath     : <empty>
                                releaseApi                    : <empty>
                                releaseApiDependenciesMetadata          : <empty>
                                releaseApiElements            : <empty>
                                - releaseApiElements-published          : <ROOT>/shared/mysharedlibrary/build/outputs/aar/mysharedlibrary-release.aar [-]
                                - releaseArchives             : <ROOT>/shared/mysharedlibrary/build/outputs/aar/mysharedlibrary-release.aar [-]
                                releaseCompilationApi         : <empty>
                                releaseCompilationCompileOnly : <empty>
                                releaseCompilationImplementation        : <empty>
                                releaseCompilationRuntimeOnly : <empty>
                                releaseCompileClasspath       : <empty>
                                releaseCompileOnly            : <empty>
                                releaseCompileOnlyApi         : <empty>
                                releaseCompileOnlyDependenciesMetadata  : <empty>
                                releaseImplementation         : <empty>
                                releaseImplementationDependenciesMetadata         : <empty>
                                releaseIntransitiveDependenciesMetadata : <empty>
                                releaseRuntimeClasspath       : <empty>
                                releaseRuntimeElements        : <empty>
                                - releaseRuntimeElements-published      : <ROOT>/shared/mysharedlibrary/build/outputs/aar/mysharedlibrary-release.aar [-]
                                releaseRuntimeOnly            : <empty>
                                - releaseSourcesElements      : <ROOT>/shared/mysharedlibrary/build/libs/mysharedlibrary-sources.jar [-]
                                - releaseSourcesElements-published      : <ROOT>/shared/mysharedlibrary/build/libs/mysharedlibrary-sources.jar [-]
                                releaseUnitTestAnnotationProcessorClasspath       : <empty>
                                releaseUnitTestApi            : <empty>
                                releaseUnitTestApiDependenciesMetadata  : <empty>
                                releaseUnitTestCompilationApi : <empty>
                                releaseUnitTestCompilationCompileOnly   : <empty>
                                releaseUnitTestCompilationImplementation          : <empty>
                                releaseUnitTestCompilationRuntimeOnly   : <empty>
                                releaseUnitTestCompileClasspath         : <empty>
                                releaseUnitTestCompileOnly    : <empty>
                                releaseUnitTestCompileOnlyDependenciesMetadata    : <empty>
                                releaseUnitTestImplementation : <empty>
                                releaseUnitTestImplementationDependenciesMetadata : <empty>
                                releaseUnitTestIntransitiveDependenciesMetadata   : <empty>
                                releaseUnitTestRuntimeClasspath         : <empty>
                                releaseUnitTestRuntimeOnly    : <empty>
                                releaseWearApp                : <empty>
                                runtimeOnly                   : <empty>
                                testAnnotationProcessor       : <empty>
                                testApi                       : <empty>
                                testApiDependenciesMetadata   : <empty>
                                testCompileOnly               : <empty>
                                testCompileOnlyDependenciesMetadata     : <empty>
                                testDebugAnnotationProcessor  : <empty>
                                testDebugApi                  : <empty>
                                testDebugApiDependenciesMetadata        : <empty>
                                testDebugCompileOnly          : <empty>
                                testDebugCompileOnlyDependenciesMetadata          : <empty>
                                testDebugImplementation       : <empty>
                                testDebugImplementationDependenciesMetadata       : <empty>
                                testDebugIntransitiveDependenciesMetadata         : <empty>
                                testDebugRuntimeOnly          : <empty>
                                testDebugWearApp              : <empty>
                                testFixturesAnnotationProcessor         : <empty>
                                testFixturesApi               : <empty>
                                testFixturesApiDependenciesMetadata     : <empty>
                                testFixturesCompileOnly       : <empty>
                                testFixturesCompileOnlyApi    : <empty>
                                testFixturesCompileOnlyDependenciesMetadata       : <empty>
                                testFixturesDebugAnnotationProcessor    : <empty>
                                testFixturesDebugApi          : <empty>
                                testFixturesDebugApiDependenciesMetadata          : <empty>
                                testFixturesDebugCompileOnly  : <empty>
                                testFixturesDebugCompileOnlyApi         : <empty>
                                testFixturesDebugCompileOnlyDependenciesMetadata  : <empty>
                                testFixturesDebugImplementation         : <empty>
                                testFixturesDebugImplementationDependenciesMetadata         : <empty>
                                testFixturesDebugIntransitiveDependenciesMetadata : <empty>
                                testFixturesDebugRuntimeOnly  : <empty>
                                testFixturesDebugWearApp      : <empty>
                                testFixturesImplementation    : <empty>
                                testFixturesImplementationDependenciesMetadata    : <empty>
                                testFixturesIntransitiveDependenciesMetadata      : <empty>
                                testFixturesReleaseAnnotationProcessor  : <empty>
                                testFixturesReleaseApi        : <empty>
                                testFixturesReleaseApiDependenciesMetadata        : <empty>
                                testFixturesReleaseCompileOnly          : <empty>
                                testFixturesReleaseCompileOnlyApi       : <empty>
                                testFixturesReleaseCompileOnlyDependenciesMetadata          : <empty>
                                testFixturesReleaseImplementation       : <empty>
                                testFixturesReleaseImplementationDependenciesMetadata       : <empty>
                                testFixturesReleaseIntransitiveDependenciesMetadata         : <empty>
                                testFixturesReleaseRuntimeOnly          : <empty>
                                testFixturesReleaseWearApp    : <empty>
                                testFixturesRuntimeOnly       : <empty>
                                testFixturesWearApp           : <empty>
                                testImplementation            : <empty>
                                testImplementationDependenciesMetadata  : <empty>
                                testIntransitiveDependenciesMetadata    : <empty>
                                testReleaseAnnotationProcessor          : <empty>
                                testReleaseApi                : <empty>
                                testReleaseApiDependenciesMetadata      : <empty>
                                testReleaseCompileOnly        : <empty>
                                testReleaseCompileOnlyDependenciesMetadata        : <empty>
                                testReleaseImplementation     : <empty>
                                testReleaseImplementationDependenciesMetadata     : <empty>
                                testReleaseIntransitiveDependenciesMetadata       : <empty>
                                testReleaseRuntimeOnly        : <empty>
                                testReleaseWearApp            : <empty>
                                testRuntimeOnly               : <empty>
                                testWearApp                   : <empty>
                                wearApp                       : <empty>
                        taskModel                     : DefaultGradleTaskModel
                            tasks
                                testDebugUnitTest             : testDebugUnitTest (DefaultExternalTask)
                                    qName                         : :app:mysharedlibrary:testDebugUnitTest
                                testReleaseUnitTest           : testReleaseUnitTest (DefaultExternalTask)
                                    qName                         : :app:mysharedlibrary:testReleaseUnitTest
                sourceSetModel                : DefaultGradleSourceSetModel
                    sourceCompatibility           : <PROJECT_JDK_FEATURE_LEVEL>
                    targetCompatibility           : <PROJECT_JDK_FEATURE_LEVEL>
                    configurationArtifacts
                        _internal-unified-test-platform-android-device-provider-ddmlib        : <empty>
                        _internal-unified-test-platform-android-device-provider-gradle        : <empty>
                        _internal-unified-test-platform-android-driver-instrumentation        : <empty>
                        _internal-unified-test-platform-android-test-plugin         : <empty>
                        _internal-unified-test-platform-android-test-plugin-host-additional-test-output : <empty>
                        _internal-unified-test-platform-android-test-plugin-host-apk-installer          : <empty>
                        _internal-unified-test-platform-android-test-plugin-host-coverage     : <empty>
                        _internal-unified-test-platform-android-test-plugin-host-device-info  : <empty>
                        _internal-unified-test-platform-android-test-plugin-host-emulator-control       : <empty>
                        _internal-unified-test-platform-android-test-plugin-host-logcat       : <empty>
                        _internal-unified-test-platform-android-test-plugin-result-listener-gradle      : <empty>
                        _internal-unified-test-platform-core    : <empty>
                        _internal-unified-test-platform-launcher          : <empty>
                        androidApis                   : <empty>
                        androidJdkImage               : <empty>
                        androidTestAnnotationProcessor          : <empty>
                        androidTestApi                : <empty>
                        androidTestApiDependenciesMetadata      : <empty>
                        androidTestCompileOnly        : <empty>
                        androidTestCompileOnlyDependenciesMetadata        : <empty>
                        androidTestDebugAnnotationProcessor     : <empty>
                        androidTestDebugApi           : <empty>
                        androidTestDebugApiDependenciesMetadata : <empty>
                        androidTestDebugCompileOnly   : <empty>
                        androidTestDebugCompileOnlyDependenciesMetadata   : <empty>
                        androidTestDebugImplementation          : <empty>
                        androidTestDebugImplementationDependenciesMetadata          : <empty>
                        androidTestDebugIntransitiveDependenciesMetadata  : <empty>
                        androidTestDebugRuntimeOnly   : <empty>
                        androidTestDebugWearApp       : <empty>
                        androidTestImplementation     : <empty>
                        androidTestImplementationDependenciesMetadata     : <empty>
                        androidTestIntransitiveDependenciesMetadata       : <empty>
                        androidTestReleaseAnnotationProcessor   : <empty>
                        androidTestReleaseApi         : <empty>
                        androidTestReleaseApiDependenciesMetadata         : <empty>
                        androidTestReleaseCompileOnly : <empty>
                        androidTestReleaseCompileOnlyDependenciesMetadata : <empty>
                        androidTestReleaseImplementation        : <empty>
                        androidTestReleaseImplementationDependenciesMetadata        : <empty>
                        androidTestReleaseIntransitiveDependenciesMetadata          : <empty>
                        androidTestReleaseRuntimeOnly : <empty>
                        androidTestReleaseWearApp     : <empty>
                        androidTestRuntimeOnly        : <empty>
                        androidTestUtil               : <empty>
                        androidTestWearApp            : <empty>
                        annotationProcessor           : <empty>
                        api                           : <empty>
                        apiDependenciesMetadata       : <empty>
                        archives                      : <empty>
                        compileOnly                   : <empty>
                        compileOnlyApi                : <empty>
                        compileOnlyDependenciesMetadata         : <empty>
                        coreLibraryDesugaring         : <empty>
                        debugAndroidTestAnnotationProcessorClasspath      : <empty>
                        debugAndroidTestApi           : <empty>
                        debugAndroidTestApiDependenciesMetadata : <empty>
                        debugAndroidTestCompilationApi          : <empty>
                        debugAndroidTestCompilationCompileOnly  : <empty>
                        debugAndroidTestCompilationImplementation         : <empty>
                        debugAndroidTestCompilationRuntimeOnly  : <empty>
                        debugAndroidTestCompileClasspath        : <empty>
                        debugAndroidTestCompileOnly   : <empty>
                        debugAndroidTestCompileOnlyDependenciesMetadata   : <empty>
                        debugAndroidTestImplementation          : <empty>
                        debugAndroidTestImplementationDependenciesMetadata          : <empty>
                        debugAndroidTestIntransitiveDependenciesMetadata  : <empty>
                        debugAndroidTestRuntimeClasspath        : <empty>
                        debugAndroidTestRuntimeOnly   : <empty>
                        debugAnnotationProcessor      : <empty>
                        debugAnnotationProcessorClasspath       : <empty>
                        debugApi                      : <empty>
                        debugApiDependenciesMetadata  : <empty>
                        debugApiElements              : <empty>
                        debugCompilationApi           : <empty>
                        debugCompilationCompileOnly   : <empty>
                        debugCompilationImplementation          : <empty>
                        debugCompilationRuntimeOnly   : <empty>
                        debugCompileClasspath         : <empty>
                        debugCompileOnly              : <empty>
                        debugCompileOnlyApi           : <empty>
                        debugCompileOnlyDependenciesMetadata    : <empty>
                        debugImplementation           : <empty>
                        debugImplementationDependenciesMetadata : <empty>
                        debugIntransitiveDependenciesMetadata   : <empty>
                        debugReverseMetadataValues    : <empty>
                        debugRuntimeClasspath         : <empty>
                        debugRuntimeElements          : <empty>
                        debugRuntimeOnly              : <empty>
                        debugUnitTestAnnotationProcessorClasspath         : <empty>
                        debugUnitTestApi              : <empty>
                        debugUnitTestApiDependenciesMetadata    : <empty>
                        debugUnitTestCompilationApi   : <empty>
                        debugUnitTestCompilationCompileOnly     : <empty>
                        debugUnitTestCompilationImplementation  : <empty>
                        debugUnitTestCompilationRuntimeOnly     : <empty>
                        debugUnitTestCompileClasspath : <empty>
                        debugUnitTestCompileOnly      : <empty>
                        debugUnitTestCompileOnlyDependenciesMetadata      : <empty>
                        debugUnitTestImplementation   : <empty>
                        debugUnitTestImplementationDependenciesMetadata   : <empty>
                        debugUnitTestIntransitiveDependenciesMetadata     : <empty>
                        debugUnitTestRuntimeClasspath : <empty>
                        debugUnitTestRuntimeOnly      : <empty>
                        debugWearApp                  : <empty>
                        debugWearBundling             : <empty>
                        default                       : <empty>
                        implementation                : <empty>
                        implementationDependenciesMetadata      : <empty>
                        intransitiveDependenciesMetadata        : <empty>
                        kotlinBuildToolsApiClasspath  : <empty>
                        kotlinCompilerClasspath       : <empty>
                        kotlinCompilerPluginClasspath : <empty>
                        kotlinCompilerPluginClasspathDebug      : <empty>
                        kotlinCompilerPluginClasspathDebugAndroidTest     : <empty>
                        kotlinCompilerPluginClasspathDebugUnitTest        : <empty>
                        kotlinCompilerPluginClasspathRelease    : <empty>
                        kotlinCompilerPluginClasspathReleaseUnitTest      : <empty>
                        kotlinKlibCommonizerClasspath : <empty>
                        kotlinNativeCompilerPluginClasspath     : <empty>
                        lintChecks                    : <empty>
                        lintPublish                   : <empty>
                        releaseAnnotationProcessor    : <empty>
                        releaseAnnotationProcessorClasspath     : <empty>
                        releaseApi                    : <empty>
                        releaseApiDependenciesMetadata          : <empty>
                        releaseApiElements            : <empty>
                        releaseCompilationApi         : <empty>
                        releaseCompilationCompileOnly : <empty>
                        releaseCompilationImplementation        : <empty>
                        releaseCompilationRuntimeOnly : <empty>
                        releaseCompileClasspath       : <empty>
                        releaseCompileOnly            : <empty>
                        releaseCompileOnlyApi         : <empty>
                        releaseCompileOnlyDependenciesMetadata  : <empty>
                        releaseImplementation         : <empty>
                        releaseImplementationDependenciesMetadata         : <empty>
                        releaseIntransitiveDependenciesMetadata : <empty>
                        releaseReverseMetadataValues  : <empty>
                        releaseRuntimeClasspath       : <empty>
                        releaseRuntimeElements        : <empty>
                        releaseRuntimeOnly            : <empty>
                        releaseUnitTestAnnotationProcessorClasspath       : <empty>
                        releaseUnitTestApi            : <empty>
                        releaseUnitTestApiDependenciesMetadata  : <empty>
                        releaseUnitTestCompilationApi : <empty>
                        releaseUnitTestCompilationCompileOnly   : <empty>
                        releaseUnitTestCompilationImplementation          : <empty>
                        releaseUnitTestCompilationRuntimeOnly   : <empty>
                        releaseUnitTestCompileClasspath         : <empty>
                        releaseUnitTestCompileOnly    : <empty>
                        releaseUnitTestCompileOnlyDependenciesMetadata    : <empty>
                        releaseUnitTestImplementation : <empty>
                        releaseUnitTestImplementationDependenciesMetadata : <empty>
                        releaseUnitTestIntransitiveDependenciesMetadata   : <empty>
                        releaseUnitTestRuntimeClasspath         : <empty>
                        releaseUnitTestRuntimeOnly    : <empty>
                        releaseWearApp                : <empty>
                        releaseWearBundling           : <empty>
                        runtimeOnly                   : <empty>
                        testAnnotationProcessor       : <empty>
                        testApi                       : <empty>
                        testApiDependenciesMetadata   : <empty>
                        testCompileOnly               : <empty>
                        testCompileOnlyDependenciesMetadata     : <empty>
                        testDebugAnnotationProcessor  : <empty>
                        testDebugApi                  : <empty>
                        testDebugApiDependenciesMetadata        : <empty>
                        testDebugCompileOnly          : <empty>
                        testDebugCompileOnlyDependenciesMetadata          : <empty>
                        testDebugImplementation       : <empty>
                        testDebugImplementationDependenciesMetadata       : <empty>
                        testDebugIntransitiveDependenciesMetadata         : <empty>
                        testDebugRuntimeOnly          : <empty>
                        testDebugWearApp              : <empty>
                        testFixturesAnnotationProcessor         : <empty>
                        testFixturesApi               : <empty>
                        testFixturesApiDependenciesMetadata     : <empty>
                        testFixturesCompileOnly       : <empty>
                        testFixturesCompileOnlyApi    : <empty>
                        testFixturesCompileOnlyDependenciesMetadata       : <empty>
                        testFixturesDebugAnnotationProcessor    : <empty>
                        testFixturesDebugApi          : <empty>
                        testFixturesDebugApiDependenciesMetadata          : <empty>
                        testFixturesDebugCompileOnly  : <empty>
                        testFixturesDebugCompileOnlyApi         : <empty>
                        testFixturesDebugCompileOnlyDependenciesMetadata  : <empty>
                        testFixturesDebugImplementation         : <empty>
                        testFixturesDebugImplementationDependenciesMetadata         : <empty>
                        testFixturesDebugIntransitiveDependenciesMetadata : <empty>
                        testFixturesDebugRuntimeOnly  : <empty>
                        testFixturesDebugWearApp      : <empty>
                        testFixturesImplementation    : <empty>
                        testFixturesImplementationDependenciesMetadata    : <empty>
                        testFixturesIntransitiveDependenciesMetadata      : <empty>
                        testFixturesReleaseAnnotationProcessor  : <empty>
                        testFixturesReleaseApi        : <empty>
                        testFixturesReleaseApiDependenciesMetadata        : <empty>
                        testFixturesReleaseCompileOnly          : <empty>
                        testFixturesReleaseCompileOnlyApi       : <empty>
                        testFixturesReleaseCompileOnlyDependenciesMetadata          : <empty>
                        testFixturesReleaseImplementation       : <empty>
                        testFixturesReleaseImplementationDependenciesMetadata       : <empty>
                        testFixturesReleaseIntransitiveDependenciesMetadata         : <empty>
                        testFixturesReleaseRuntimeOnly          : <empty>
                        testFixturesReleaseWearApp    : <empty>
                        testFixturesRuntimeOnly       : <empty>
                        testFixturesWearApp           : <empty>
                        testImplementation            : <empty>
                        testImplementationDependenciesMetadata  : <empty>
                        testIntransitiveDependenciesMetadata    : <empty>
                        testReleaseAnnotationProcessor          : <empty>
                        testReleaseApi                : <empty>
                        testReleaseApiDependenciesMetadata      : <empty>
                        testReleaseCompileOnly        : <empty>
                        testReleaseCompileOnlyDependenciesMetadata        : <empty>
                        testReleaseImplementation     : <empty>
                        testReleaseImplementationDependenciesMetadata     : <empty>
                        testReleaseIntransitiveDependenciesMetadata       : <empty>
                        testReleaseRuntimeOnly        : <empty>
                        testReleaseWearApp            : <empty>
                        testRuntimeOnly               : <empty>
                        testWearApp                   : <empty>
                        wearApp                       : <empty>
                taskModel                     : DefaultGradleTaskModel
                    tasks
                        testDebugUnitTest             : testDebugUnitTest (DefaultExternalTask)
                            qName                         : :app:testDebugUnitTest
                        testReleaseUnitTest           : testReleaseUnitTest (DefaultExternalTask)
                            qName                         : :app:testReleaseUnitTest
        sourceSetModel                : DefaultGradleSourceSetModel
        taskModel                     : DefaultGradleTaskModel
<<<<<<< HEAD
=======
            tasks
                testDebugUnitTest             : testDebugUnitTest (DefaultExternalTask)
                    qName                         : :app:testDebugUnitTest
                testReleaseUnitTest           : testReleaseUnitTest (DefaultExternalTask)
                    qName                         : :app:testReleaseUnitTest
>>>>>>> 8b7d83e8
MODULE                        : My_First_App.app
    GradleModuleModel
        agpVersion                    : <AGP_VERSION>
        gradlePath                    : :app
        gradleVersion                 : <GRADLE_VERSION>
        buildFile                     : <ROOT>/firstapp/app/build.gradle
        buildFilePath                 : <ROOT>/firstapp/app/build.gradle
        rootFolderPath                : <ROOT>/firstapp
        hasSafeArgsJava               : false
        hasSafeArgsKotlin             : false
    CurrentVariantReportedVersions
        minSdk
            ApiLevel                      : 16
            ApiString                     : 16
        runtimeMinSdk
            ApiLevel                      : 16
            ApiString                     : 16
        targetSdk
            ApiLevel                      : 34
            ApiString                     : 34
    RootBuildId                   : <ROOT>/firstapp
    BuildId                       : <ROOT>/firstapp
    ProjectPath                   : :app
    ModelVersion                  : <AGP_VERSION>
    ProjectType                   : PROJECT_TYPE_APP
    CompileTarget                 : android-34
    BuildFolder                   : <ROOT>/firstapp/app/build [-]
    buildToolsVersion             : <CURRENT_BUILD_TOOLS_VERSION>
    IsBaseSplit                   : true
    GroupId                       : My First App
    Namespace                     : com.example.firstapp
    TestNamespace                 : com.example.firstapp.test
    AaptOptions
        NameSpacing                   : DISABLED
    LintOptions
        IsCheckTestSources            : false
        IsCheckDependencies           : false
        IsAbortOnError                : true
        IsAbsolutePaths               : true
        IsNoLines                     : false
        IsQuiet                       : false
        IsCheckAllWarnings            : false
        IsIgnoreWarnings              : false
        IsWarningsAsErrors            : false
        IsIgnoreTestSources           : false
        IsIgnoreTestFixturesSources   : false
        IsCheckGeneratedSources       : false
        IsCheckReleaseBuilds          : true
        IsExplainIssues               : true
        IsShowAll                     : false
        TextReport                    : false
        HtmlReport                    : true
        XmlReport                     : true
        SarifReport                   : false
    JavaCompileOptions
        Encoding                      : UTF-8
        SourceCompatibility           : 1.8
        TargetCompatibility           : 1.8
        IsCoreLibraryDesugaringEnabled          : false
    AgpFlags
        ApplicationRClassConstantIds  : false
        AestRClassConstantIds         : false
        TransitiveRClasses            : false
        UseAndroidX                   : true
        UsesCompose                   : false
        MlModelBindingEnabled         : false
        AndroidResourcesEnabled       : true
        DataBindingEnabled            : false
<<<<<<< HEAD
=======
        GenerateManifestClass         : false
>>>>>>> 8b7d83e8
    - basicVariant:               : debug
        applicationId                 : com.example.firstapp
        testApplicationId             : com.example.firstapp.test
        buildType                     : debug
    - basicVariant:               : release
        applicationId                 : com.example.firstapp
        buildType                     : release
    BootClassPath                 : <ANDROID_SDK>/platforms/android-34/android.jar
    ViewBindingOptions
        Enabled                       : false
    DependenciesInfo
        IncludeInApk                  : true
        IncludeInBundle               : true
    DefaultConfig
        ProductFlavor
            Name                          : main
            ApplicationId                 : com.example.firstapp
            VersionCode                   : 1
            VersionName                   : 1.0
            TestInstrumentationRunner     : androidx.test.runner.AndroidJUnitRunner
            MinSdkVersion
                ApiLevel                      : 16
                ApiString                     : 16
            TargetSdkVersion
                ApiLevel                      : 34
                ApiString                     : 34
            VectorDrawables
                UseSupportLibrary             : false
        SourceProvider
            Name                          : main
            Manifest                      : <ROOT>/firstapp/app/src/main/AndroidManifest.xml
            JavaDirectories               : <ROOT>/firstapp/app/src/main/java
            KotlinDirectories             : <ROOT>/firstapp/app/src/main/kotlin [-]
            KotlinDirectories             : <ROOT>/firstapp/app/src/main/java
            ResourcesDirectories          : <ROOT>/firstapp/app/src/main/resources [-]
            ResDirectories                : <ROOT>/firstapp/app/src/main/res
            AssetsDirectories             : <ROOT>/firstapp/app/src/main/assets [-]
            JniLibsDirectories            : <ROOT>/firstapp/app/src/main/jniLibs [-]
            ShadersDirectories            : <ROOT>/firstapp/app/src/main/shaders [-]
            BaselineProfileDirectories    : <ROOT>/firstapp/app/src/main/baselineProfiles [-]
        ExtraSourceProviders
            ExtraSourceProvider
                ArtifactName                  : _android_test_
                SourceProvider
                    Name                          : androidTest
                    Manifest                      : <ROOT>/firstapp/app/src/androidTest/AndroidManifest.xml [-]
                    JavaDirectories               : <ROOT>/firstapp/app/src/androidTest/java
                    KotlinDirectories             : <ROOT>/firstapp/app/src/androidTest/kotlin [-]
                    KotlinDirectories             : <ROOT>/firstapp/app/src/androidTest/java
                    ResourcesDirectories          : <ROOT>/firstapp/app/src/androidTest/resources [-]
                    ResDirectories                : <ROOT>/firstapp/app/src/androidTest/res [-]
                    AssetsDirectories             : <ROOT>/firstapp/app/src/androidTest/assets [-]
                    JniLibsDirectories            : <ROOT>/firstapp/app/src/androidTest/jniLibs [-]
                    ShadersDirectories            : <ROOT>/firstapp/app/src/androidTest/shaders [-]
                    BaselineProfileDirectories    : <ROOT>/firstapp/app/src/androidTest/baselineProfiles [-]
            ExtraSourceProvider
                ArtifactName                  : _unit_test_
                SourceProvider
                    Name                          : test
                    Manifest                      : <ROOT>/firstapp/app/src/test/AndroidManifest.xml [-]
                    JavaDirectories               : <ROOT>/firstapp/app/src/test/java
                    KotlinDirectories             : <ROOT>/firstapp/app/src/test/kotlin [-]
                    KotlinDirectories             : <ROOT>/firstapp/app/src/test/java
                    ResourcesDirectories          : <ROOT>/firstapp/app/src/test/resources [-]
                    ResDirectories                : <ROOT>/firstapp/app/src/test/res [-]
                    AssetsDirectories             : <ROOT>/firstapp/app/src/test/assets [-]
                    JniLibsDirectories            : <ROOT>/firstapp/app/src/test/jniLibs [-]
                    ShadersDirectories            : <ROOT>/firstapp/app/src/test/shaders [-]
                    BaselineProfileDirectories    : <ROOT>/firstapp/app/src/test/baselineProfiles [-]
    BuildTypes
        BuildType
            Name                          : debug
            IsDebuggable                  : true
            IsJniDebuggable               : false
            IsPseudoLocalesEnabled        : false
            IsRenderscriptDebuggable      : false
            RenderscriptOptimLevel        : 3
            IsMinifyEnabled               : false
            IsZipAlignEnabled             : true
        SourceProvider
            Name                          : debug
            Manifest                      : <ROOT>/firstapp/app/src/debug/AndroidManifest.xml [-]
            JavaDirectories               : <ROOT>/firstapp/app/src/debug/java [-]
            KotlinDirectories             : <ROOT>/firstapp/app/src/debug/kotlin [-]
            KotlinDirectories             : <ROOT>/firstapp/app/src/debug/java [-]
            ResourcesDirectories          : <ROOT>/firstapp/app/src/debug/resources [-]
            ResDirectories                : <ROOT>/firstapp/app/src/debug/res [-]
            AssetsDirectories             : <ROOT>/firstapp/app/src/debug/assets [-]
            JniLibsDirectories            : <ROOT>/firstapp/app/src/debug/jniLibs [-]
            ShadersDirectories            : <ROOT>/firstapp/app/src/debug/shaders [-]
            BaselineProfileDirectories    : <ROOT>/firstapp/app/src/debug/baselineProfiles [-]
        ExtraSourceProviders
            ExtraSourceProvider
                ArtifactName                  : _android_test_
                SourceProvider
                    Name                          : androidTestDebug
                    Manifest                      : <ROOT>/firstapp/app/src/androidTestDebug/AndroidManifest.xml [-]
                    JavaDirectories               : <ROOT>/firstapp/app/src/androidTestDebug/java [-]
                    KotlinDirectories             : <ROOT>/firstapp/app/src/androidTestDebug/kotlin [-]
                    KotlinDirectories             : <ROOT>/firstapp/app/src/androidTestDebug/java [-]
                    ResourcesDirectories          : <ROOT>/firstapp/app/src/androidTestDebug/resources [-]
                    ResDirectories                : <ROOT>/firstapp/app/src/androidTestDebug/res [-]
                    AssetsDirectories             : <ROOT>/firstapp/app/src/androidTestDebug/assets [-]
                    JniLibsDirectories            : <ROOT>/firstapp/app/src/androidTestDebug/jniLibs [-]
                    ShadersDirectories            : <ROOT>/firstapp/app/src/androidTestDebug/shaders [-]
                    BaselineProfileDirectories    : <ROOT>/firstapp/app/src/androidTestDebug/baselineProfiles [-]
        ExtraSourceProviders
            ExtraSourceProvider
                ArtifactName                  : _unit_test_
                SourceProvider
                    Name                          : testDebug
                    Manifest                      : <ROOT>/firstapp/app/src/testDebug/AndroidManifest.xml [-]
                    JavaDirectories               : <ROOT>/firstapp/app/src/testDebug/java [-]
                    KotlinDirectories             : <ROOT>/firstapp/app/src/testDebug/kotlin [-]
                    KotlinDirectories             : <ROOT>/firstapp/app/src/testDebug/java [-]
                    ResourcesDirectories          : <ROOT>/firstapp/app/src/testDebug/resources [-]
                    ResDirectories                : <ROOT>/firstapp/app/src/testDebug/res [-]
                    AssetsDirectories             : <ROOT>/firstapp/app/src/testDebug/assets [-]
                    JniLibsDirectories            : <ROOT>/firstapp/app/src/testDebug/jniLibs [-]
                    ShadersDirectories            : <ROOT>/firstapp/app/src/testDebug/shaders [-]
                    BaselineProfileDirectories    : <ROOT>/firstapp/app/src/testDebug/baselineProfiles [-]
        BuildType
            Name                          : release
            ProguardFiles                 : <ROOT>/firstapp/app/build/intermediates/default_proguard_files/global/proguard-android-optimize.txt-<AGP_VERSION> [-]
            ProguardFiles                 : <ROOT>/firstapp/app/proguard-rules.pro
            IsDebuggable                  : false
            IsJniDebuggable               : false
            IsPseudoLocalesEnabled        : false
            IsRenderscriptDebuggable      : false
            RenderscriptOptimLevel        : 3
            IsMinifyEnabled               : false
            IsZipAlignEnabled             : true
        SourceProvider
            Name                          : release
            Manifest                      : <ROOT>/firstapp/app/src/release/AndroidManifest.xml [-]
            JavaDirectories               : <ROOT>/firstapp/app/src/release/java [-]
            KotlinDirectories             : <ROOT>/firstapp/app/src/release/kotlin [-]
            KotlinDirectories             : <ROOT>/firstapp/app/src/release/java [-]
            ResourcesDirectories          : <ROOT>/firstapp/app/src/release/resources [-]
            ResDirectories                : <ROOT>/firstapp/app/src/release/res [-]
            AssetsDirectories             : <ROOT>/firstapp/app/src/release/assets [-]
            JniLibsDirectories            : <ROOT>/firstapp/app/src/release/jniLibs [-]
            ShadersDirectories            : <ROOT>/firstapp/app/src/release/shaders [-]
            BaselineProfileDirectories    : <ROOT>/firstapp/app/src/release/baselineProfiles [-]
        ExtraSourceProviders
            ExtraSourceProvider
                ArtifactName                  : _unit_test_
                SourceProvider
                    Name                          : testRelease
                    Manifest                      : <ROOT>/firstapp/app/src/testRelease/AndroidManifest.xml [-]
                    JavaDirectories               : <ROOT>/firstapp/app/src/testRelease/java [-]
                    KotlinDirectories             : <ROOT>/firstapp/app/src/testRelease/kotlin [-]
                    KotlinDirectories             : <ROOT>/firstapp/app/src/testRelease/java [-]
                    ResourcesDirectories          : <ROOT>/firstapp/app/src/testRelease/resources [-]
                    ResDirectories                : <ROOT>/firstapp/app/src/testRelease/res [-]
                    AssetsDirectories             : <ROOT>/firstapp/app/src/testRelease/assets [-]
                    JniLibsDirectories            : <ROOT>/firstapp/app/src/testRelease/jniLibs [-]
                    ShadersDirectories            : <ROOT>/firstapp/app/src/testRelease/shaders [-]
                    BaselineProfileDirectories    : <ROOT>/firstapp/app/src/testRelease/baselineProfiles [-]
    SigningConfigs
        SigningConfig
            Name                          : debug
            StoreFile                     : debug.keystore
            StorePassword                 : android
            KeyAlias                      : AndroidDebugKey
    VariantBuildInformation
        VariantBuildInformation
            VariantName                   : debug
            BuildTasksAndOutputInformation
                AssembleTaskName              : assembleDebug
                AssembleTaskOutputListingFile : <ROOT>/firstapp/app/build/intermediates/apk_ide_redirect_file/debug/createDebugApkListingFileRedirect/redirect.txt [-]
                BundleTaskName                : bundleDebug
                BundleTaskOutputListingFile   : <ROOT>/firstapp/app/build/intermediates/bundle_ide_redirect_file/debug/createDebugBundleListingFileRedirect/redirect.txt [-]
                ApkFromBundleTaskName         : extractApksForDebug
                ApkFromBundleTaskOutputListingFile      : <ROOT>/firstapp/app/build/intermediates/apk_from_bundle_ide_redirect_file/debug/createDebugApksFromBundleListingFileRedirect/redirect.txt [-]
        VariantBuildInformation
            VariantName                   : release
            BuildTasksAndOutputInformation
                AssembleTaskName              : assembleRelease
                AssembleTaskOutputListingFile : <ROOT>/firstapp/app/build/intermediates/apk_ide_redirect_file/release/createReleaseApkListingFileRedirect/redirect.txt [-]
                BundleTaskName                : bundleRelease
                BundleTaskOutputListingFile   : <ROOT>/firstapp/app/build/intermediates/bundle_ide_redirect_file/release/createReleaseBundleListingFileRedirect/redirect.txt [-]
                ApkFromBundleTaskName         : extractApksForRelease
                ApkFromBundleTaskOutputListingFile      : <ROOT>/firstapp/app/build/intermediates/apk_from_bundle_ide_redirect_file/release/createReleaseApksFromBundleListingFileRedirect/redirect.txt [-]
    IdeVariants
        IdeVariant
            Name                          : debug
            BuildType                     : debug
            DisplayName                   : debug
            InstantAppCompatible          : false
            MinSdkVersion
                ApiLevel                      : 16
                ApiString                     : 16
            TargetSdkVersion
                ApiLevel                      : 34
                ApiString                     : 34
            VersionCode                   : 1
            VersionNameWithSuffix         : 1.0
            TestInstrumentationRunner     : androidx.test.runner.AndroidJUnitRunner
            MainArtifact
                Name                          : MAIN
                CompileTaskName               : compileDebugSources
                AssembleTaskName              : assembleDebug
                IsTestArtifact                : false
                IdeSetupTaskNames             : generateDebugSources
                GeneratedSourceFolders        : <ROOT>/firstapp/app/build/generated/ap_generated_sources/debug/out [-]
                ClassesFolder                 : <ROOT>/firstapp/app/build/intermediates/compile_and_runtime_not_namespaced_r_class_jar/debug/processDebugResources/R.jar [-]
                ClassesFolder                 : <ROOT>/firstapp/app/build/intermediates/javac/debug/compileDebugJavaWithJavac/classes [-]
                ClassesFolder                 : <ROOT>/firstapp/app/build/tmp/kotlin-classes/debug [-]
                Dependencies
                    compileClasspath
                        androidLibrary                : androidx.appcompat:appcompat:1.0.2@aar
                            javaLibrary                   : androidx.annotation:annotation:1.0.0@jar
                            androidLibrary                : androidx.core:core:1.0.1@aar
                            javaLibrary                   : androidx.collection:collection:1.0.0@jar
                            androidLibrary                : androidx.cursoradapter:cursoradapter:1.0.0@aar
                            androidLibrary                : androidx.legacy:legacy-support-core-utils:1.0.0@aar
                            androidLibrary                : androidx.fragment:fragment:1.0.0@aar
                            androidLibrary                : androidx.vectordrawable:vectordrawable:1.0.1@aar
                            androidLibrary                : androidx.vectordrawable:vectordrawable-animated:1.0.0@aar
                        androidLibrary                : androidx.core:core:1.0.1@aar
                            javaLibrary                   : androidx.annotation:annotation:1.0.0@jar
                            javaLibrary                   : androidx.collection:collection:1.0.0@jar
                            androidLibrary                : androidx.lifecycle:lifecycle-runtime:2.0.0@aar
                            androidLibrary                : androidx.versionedparcelable:versionedparcelable:1.0.0@aar
                        androidLibrary                : androidx.lifecycle:lifecycle-runtime:2.0.0@aar
                            javaLibrary                   : androidx.lifecycle:lifecycle-common:2.0.0@jar
                            javaLibrary                   : androidx.arch.core:core-common:2.0.0@jar
                            javaLibrary                   : androidx.annotation:annotation:1.0.0@jar
                        androidLibrary                : androidx.versionedparcelable:versionedparcelable:1.0.0@aar
                            javaLibrary                   : androidx.annotation:annotation:1.0.0@jar
                            javaLibrary                   : androidx.collection:collection:1.0.0@jar
                        androidLibrary                : androidx.cursoradapter:cursoradapter:1.0.0@aar
                            javaLibrary                   : androidx.annotation:annotation:1.0.0@jar
                        androidLibrary                : androidx.legacy:legacy-support-core-utils:1.0.0@aar
                            javaLibrary                   : androidx.annotation:annotation:1.0.0@jar
                            androidLibrary                : androidx.core:core:1.0.1@aar
                            androidLibrary                : androidx.documentfile:documentfile:1.0.0@aar
                            androidLibrary                : androidx.loader:loader:1.0.0@aar
                            androidLibrary                : androidx.localbroadcastmanager:localbroadcastmanager:1.0.0@aar
                            androidLibrary                : androidx.print:print:1.0.0@aar
                        androidLibrary                : androidx.documentfile:documentfile:1.0.0@aar
                            javaLibrary                   : androidx.annotation:annotation:1.0.0@jar
                        androidLibrary                : androidx.loader:loader:1.0.0@aar
                            javaLibrary                   : androidx.annotation:annotation:1.0.0@jar
                            androidLibrary                : androidx.core:core:1.0.1@aar
                            androidLibrary                : androidx.lifecycle:lifecycle-livedata:2.0.0@aar
                            androidLibrary                : androidx.lifecycle:lifecycle-viewmodel:2.0.0@aar
                        androidLibrary                : androidx.lifecycle:lifecycle-livedata:2.0.0@aar
                            androidLibrary                : androidx.arch.core:core-runtime:2.0.0@aar
                            androidLibrary                : androidx.lifecycle:lifecycle-livedata-core:2.0.0@aar
                            javaLibrary                   : androidx.arch.core:core-common:2.0.0@jar
                        androidLibrary                : androidx.arch.core:core-runtime:2.0.0@aar
                            javaLibrary                   : androidx.annotation:annotation:1.0.0@jar
                            javaLibrary                   : androidx.arch.core:core-common:2.0.0@jar
                        androidLibrary                : androidx.lifecycle:lifecycle-livedata-core:2.0.0@aar
                            javaLibrary                   : androidx.lifecycle:lifecycle-common:2.0.0@jar
                            javaLibrary                   : androidx.arch.core:core-common:2.0.0@jar
                            androidLibrary                : androidx.arch.core:core-runtime:2.0.0@aar
                        androidLibrary                : androidx.lifecycle:lifecycle-viewmodel:2.0.0@aar
                            javaLibrary                   : androidx.annotation:annotation:1.0.0@jar
                        androidLibrary                : androidx.localbroadcastmanager:localbroadcastmanager:1.0.0@aar
                            javaLibrary                   : androidx.annotation:annotation:1.0.0@jar
                        androidLibrary                : androidx.print:print:1.0.0@aar
                            javaLibrary                   : androidx.annotation:annotation:1.0.0@jar
                        androidLibrary                : androidx.fragment:fragment:1.0.0@aar
                            androidLibrary                : androidx.core:core:1.0.1@aar
                            androidLibrary                : androidx.legacy:legacy-support-core-ui:1.0.0@aar
                            androidLibrary                : androidx.legacy:legacy-support-core-utils:1.0.0@aar
                            javaLibrary                   : androidx.annotation:annotation:1.0.0@jar
                            androidLibrary                : androidx.loader:loader:1.0.0@aar
                            androidLibrary                : androidx.lifecycle:lifecycle-viewmodel:2.0.0@aar
                        androidLibrary                : androidx.legacy:legacy-support-core-ui:1.0.0@aar
                            javaLibrary                   : androidx.annotation:annotation:1.0.0@jar
                            androidLibrary                : androidx.core:core:1.0.1@aar
                            androidLibrary                : androidx.legacy:legacy-support-core-utils:1.0.0@aar
                            androidLibrary                : androidx.customview:customview:1.0.0@aar
                            androidLibrary                : androidx.viewpager:viewpager:1.0.0@aar
                            androidLibrary                : androidx.coordinatorlayout:coordinatorlayout:1.0.0@aar
                            androidLibrary                : androidx.drawerlayout:drawerlayout:1.0.0@aar
                            androidLibrary                : androidx.slidingpanelayout:slidingpanelayout:1.0.0@aar
                            androidLibrary                : androidx.interpolator:interpolator:1.0.0@aar
                            androidLibrary                : androidx.swiperefreshlayout:swiperefreshlayout:1.0.0@aar
                            androidLibrary                : androidx.asynclayoutinflater:asynclayoutinflater:1.0.0@aar
                            androidLibrary                : androidx.cursoradapter:cursoradapter:1.0.0@aar
                        androidLibrary                : androidx.customview:customview:1.0.0@aar
                            javaLibrary                   : androidx.annotation:annotation:1.0.0@jar
                            androidLibrary                : androidx.core:core:1.0.1@aar
                        androidLibrary                : androidx.viewpager:viewpager:1.0.0@aar
                            javaLibrary                   : androidx.annotation:annotation:1.0.0@jar
                            androidLibrary                : androidx.core:core:1.0.1@aar
                            androidLibrary                : androidx.customview:customview:1.0.0@aar
                        androidLibrary                : androidx.coordinatorlayout:coordinatorlayout:1.0.0@aar
                            javaLibrary                   : androidx.annotation:annotation:1.0.0@jar
                            androidLibrary                : androidx.core:core:1.0.1@aar
                            androidLibrary                : androidx.customview:customview:1.0.0@aar
                        androidLibrary                : androidx.drawerlayout:drawerlayout:1.0.0@aar
                            javaLibrary                   : androidx.annotation:annotation:1.0.0@jar
                            androidLibrary                : androidx.core:core:1.0.1@aar
                            androidLibrary                : androidx.customview:customview:1.0.0@aar
                        androidLibrary                : androidx.slidingpanelayout:slidingpanelayout:1.0.0@aar
                            javaLibrary                   : androidx.annotation:annotation:1.0.0@jar
                            androidLibrary                : androidx.core:core:1.0.1@aar
                            androidLibrary                : androidx.customview:customview:1.0.0@aar
                        androidLibrary                : androidx.interpolator:interpolator:1.0.0@aar
                            javaLibrary                   : androidx.annotation:annotation:1.0.0@jar
                        androidLibrary                : androidx.swiperefreshlayout:swiperefreshlayout:1.0.0@aar
                            javaLibrary                   : androidx.annotation:annotation:1.0.0@jar
                            androidLibrary                : androidx.core:core:1.0.1@aar
                            androidLibrary                : androidx.interpolator:interpolator:1.0.0@aar
                        androidLibrary                : androidx.asynclayoutinflater:asynclayoutinflater:1.0.0@aar
                            javaLibrary                   : androidx.annotation:annotation:1.0.0@jar
                            androidLibrary                : androidx.core:core:1.0.1@aar
                        androidLibrary                : androidx.vectordrawable:vectordrawable:1.0.1@aar
                            javaLibrary                   : androidx.annotation:annotation:1.0.0@jar
                            androidLibrary                : androidx.core:core:1.0.1@aar
                        androidLibrary                : androidx.vectordrawable:vectordrawable-animated:1.0.0@aar
                            androidLibrary                : androidx.vectordrawable:vectordrawable:1.0.1@aar
                            androidLibrary                : androidx.legacy:legacy-support-core-ui:1.0.0@aar
                        androidLibrary                : androidx.constraintlayout:constraintlayout:1.1.3@aar
                            javaLibrary                   : androidx.constraintlayout:constraintlayout-solver:1.1.3@jar
                        javaLibrary                   : org.jetbrains.kotlin:kotlin-stdlib-jdk7:<KOTLIN_VERSION>@jar
                            javaLibrary                   : org.jetbrains.kotlin:kotlin-stdlib:<KOTLIN_VERSION>@jar
                        javaLibrary                   : org.jetbrains.kotlin:kotlin-stdlib:<KOTLIN_VERSION>@jar
                            javaLibrary                   : org.jetbrains:annotations:13.0@jar
                        javaLibrary                   : org.jetbrains:annotations:13.0@jar
                        javaLibrary                   : androidx.annotation:annotation:1.0.0@jar
                        javaLibrary                   : androidx.collection:collection:1.0.0@jar
                            javaLibrary                   : androidx.annotation:annotation:1.0.0@jar
                        javaLibrary                   : androidx.lifecycle:lifecycle-common:2.0.0@jar
                            javaLibrary                   : androidx.annotation:annotation:1.0.0@jar
                        javaLibrary                   : androidx.arch.core:core-common:2.0.0@jar
                            javaLibrary                   : androidx.annotation:annotation:1.0.0@jar
                        javaLibrary                   : androidx.constraintlayout:constraintlayout-solver:1.1.3@jar
                        module                        : <ROOT>/firstapp-:app:mysharedlibrary-MAIN
                    runtimeClasspath
                        androidLibrary                : androidx.appcompat:appcompat:1.0.2@aar
                            javaLibrary                   : androidx.annotation:annotation:1.0.0@jar
                            androidLibrary                : androidx.core:core:1.0.1@aar
                            javaLibrary                   : androidx.collection:collection:1.0.0@jar
                            androidLibrary                : androidx.cursoradapter:cursoradapter:1.0.0@aar
                            androidLibrary                : androidx.legacy:legacy-support-core-utils:1.0.0@aar
                            androidLibrary                : androidx.fragment:fragment:1.0.0@aar
                            androidLibrary                : androidx.vectordrawable:vectordrawable:1.0.1@aar
                            androidLibrary                : androidx.vectordrawable:vectordrawable-animated:1.0.0@aar
                        androidLibrary                : androidx.core:core:1.0.1@aar
                            javaLibrary                   : androidx.annotation:annotation:1.0.0@jar
                            javaLibrary                   : androidx.collection:collection:1.0.0@jar
                            androidLibrary                : androidx.lifecycle:lifecycle-runtime:2.0.0@aar
                            androidLibrary                : androidx.versionedparcelable:versionedparcelable:1.0.0@aar
                        androidLibrary                : androidx.lifecycle:lifecycle-runtime:2.0.0@aar
                            javaLibrary                   : androidx.lifecycle:lifecycle-common:2.0.0@jar
                            javaLibrary                   : androidx.arch.core:core-common:2.0.0@jar
                            javaLibrary                   : androidx.annotation:annotation:1.0.0@jar
                        androidLibrary                : androidx.versionedparcelable:versionedparcelable:1.0.0@aar
                            javaLibrary                   : androidx.annotation:annotation:1.0.0@jar
                            javaLibrary                   : androidx.collection:collection:1.0.0@jar
                        androidLibrary                : androidx.cursoradapter:cursoradapter:1.0.0@aar
                            javaLibrary                   : androidx.annotation:annotation:1.0.0@jar
                        androidLibrary                : androidx.legacy:legacy-support-core-utils:1.0.0@aar
                            javaLibrary                   : androidx.annotation:annotation:1.0.0@jar
                            androidLibrary                : androidx.core:core:1.0.1@aar
                            androidLibrary                : androidx.documentfile:documentfile:1.0.0@aar
                            androidLibrary                : androidx.loader:loader:1.0.0@aar
                            androidLibrary                : androidx.localbroadcastmanager:localbroadcastmanager:1.0.0@aar
                            androidLibrary                : androidx.print:print:1.0.0@aar
                        androidLibrary                : androidx.documentfile:documentfile:1.0.0@aar
                            javaLibrary                   : androidx.annotation:annotation:1.0.0@jar
                        androidLibrary                : androidx.loader:loader:1.0.0@aar
                            javaLibrary                   : androidx.annotation:annotation:1.0.0@jar
                            androidLibrary                : androidx.core:core:1.0.1@aar
                            androidLibrary                : androidx.lifecycle:lifecycle-livedata:2.0.0@aar
                            androidLibrary                : androidx.lifecycle:lifecycle-viewmodel:2.0.0@aar
                        androidLibrary                : androidx.lifecycle:lifecycle-livedata:2.0.0@aar
                            androidLibrary                : androidx.arch.core:core-runtime:2.0.0@aar
                            androidLibrary                : androidx.lifecycle:lifecycle-livedata-core:2.0.0@aar
                            javaLibrary                   : androidx.arch.core:core-common:2.0.0@jar
                        androidLibrary                : androidx.arch.core:core-runtime:2.0.0@aar
                            javaLibrary                   : androidx.annotation:annotation:1.0.0@jar
                            javaLibrary                   : androidx.arch.core:core-common:2.0.0@jar
                        androidLibrary                : androidx.lifecycle:lifecycle-livedata-core:2.0.0@aar
                            javaLibrary                   : androidx.lifecycle:lifecycle-common:2.0.0@jar
                            javaLibrary                   : androidx.arch.core:core-common:2.0.0@jar
                            androidLibrary                : androidx.arch.core:core-runtime:2.0.0@aar
                        androidLibrary                : androidx.lifecycle:lifecycle-viewmodel:2.0.0@aar
                            javaLibrary                   : androidx.annotation:annotation:1.0.0@jar
                        androidLibrary                : androidx.localbroadcastmanager:localbroadcastmanager:1.0.0@aar
                            javaLibrary                   : androidx.annotation:annotation:1.0.0@jar
                        androidLibrary                : androidx.print:print:1.0.0@aar
                            javaLibrary                   : androidx.annotation:annotation:1.0.0@jar
                        androidLibrary                : androidx.fragment:fragment:1.0.0@aar
                            androidLibrary                : androidx.core:core:1.0.1@aar
                            androidLibrary                : androidx.legacy:legacy-support-core-ui:1.0.0@aar
                            androidLibrary                : androidx.legacy:legacy-support-core-utils:1.0.0@aar
                            javaLibrary                   : androidx.annotation:annotation:1.0.0@jar
                            androidLibrary                : androidx.loader:loader:1.0.0@aar
                            androidLibrary                : androidx.lifecycle:lifecycle-viewmodel:2.0.0@aar
                        androidLibrary                : androidx.legacy:legacy-support-core-ui:1.0.0@aar
                            javaLibrary                   : androidx.annotation:annotation:1.0.0@jar
                            androidLibrary                : androidx.core:core:1.0.1@aar
                            androidLibrary                : androidx.legacy:legacy-support-core-utils:1.0.0@aar
                            androidLibrary                : androidx.customview:customview:1.0.0@aar
                            androidLibrary                : androidx.viewpager:viewpager:1.0.0@aar
                            androidLibrary                : androidx.coordinatorlayout:coordinatorlayout:1.0.0@aar
                            androidLibrary                : androidx.drawerlayout:drawerlayout:1.0.0@aar
                            androidLibrary                : androidx.slidingpanelayout:slidingpanelayout:1.0.0@aar
                            androidLibrary                : androidx.interpolator:interpolator:1.0.0@aar
                            androidLibrary                : androidx.swiperefreshlayout:swiperefreshlayout:1.0.0@aar
                            androidLibrary                : androidx.asynclayoutinflater:asynclayoutinflater:1.0.0@aar
                            androidLibrary                : androidx.cursoradapter:cursoradapter:1.0.0@aar
                        androidLibrary                : androidx.customview:customview:1.0.0@aar
                            javaLibrary                   : androidx.annotation:annotation:1.0.0@jar
                            androidLibrary                : androidx.core:core:1.0.1@aar
                        androidLibrary                : androidx.viewpager:viewpager:1.0.0@aar
                            javaLibrary                   : androidx.annotation:annotation:1.0.0@jar
                            androidLibrary                : androidx.core:core:1.0.1@aar
                            androidLibrary                : androidx.customview:customview:1.0.0@aar
                        androidLibrary                : androidx.coordinatorlayout:coordinatorlayout:1.0.0@aar
                            javaLibrary                   : androidx.annotation:annotation:1.0.0@jar
                            androidLibrary                : androidx.core:core:1.0.1@aar
                            androidLibrary                : androidx.customview:customview:1.0.0@aar
                        androidLibrary                : androidx.drawerlayout:drawerlayout:1.0.0@aar
                            javaLibrary                   : androidx.annotation:annotation:1.0.0@jar
                            androidLibrary                : androidx.core:core:1.0.1@aar
                            androidLibrary                : androidx.customview:customview:1.0.0@aar
                        androidLibrary                : androidx.slidingpanelayout:slidingpanelayout:1.0.0@aar
                            javaLibrary                   : androidx.annotation:annotation:1.0.0@jar
                            androidLibrary                : androidx.core:core:1.0.1@aar
                            androidLibrary                : androidx.customview:customview:1.0.0@aar
                        androidLibrary                : androidx.interpolator:interpolator:1.0.0@aar
                            javaLibrary                   : androidx.annotation:annotation:1.0.0@jar
                        androidLibrary                : androidx.swiperefreshlayout:swiperefreshlayout:1.0.0@aar
                            javaLibrary                   : androidx.annotation:annotation:1.0.0@jar
                            androidLibrary                : androidx.core:core:1.0.1@aar
                            androidLibrary                : androidx.interpolator:interpolator:1.0.0@aar
                        androidLibrary                : androidx.asynclayoutinflater:asynclayoutinflater:1.0.0@aar
                            javaLibrary                   : androidx.annotation:annotation:1.0.0@jar
                            androidLibrary                : androidx.core:core:1.0.1@aar
                        androidLibrary                : androidx.vectordrawable:vectordrawable:1.0.1@aar
                            javaLibrary                   : androidx.annotation:annotation:1.0.0@jar
                            androidLibrary                : androidx.core:core:1.0.1@aar
                        androidLibrary                : androidx.vectordrawable:vectordrawable-animated:1.0.0@aar
                            androidLibrary                : androidx.vectordrawable:vectordrawable:1.0.1@aar
                            androidLibrary                : androidx.legacy:legacy-support-core-ui:1.0.0@aar
                        androidLibrary                : androidx.constraintlayout:constraintlayout:1.1.3@aar
                            javaLibrary                   : androidx.constraintlayout:constraintlayout-solver:1.1.3@jar
                        javaLibrary                   : org.jetbrains.kotlin:kotlin-stdlib-jdk7:<KOTLIN_VERSION>@jar
                            javaLibrary                   : org.jetbrains.kotlin:kotlin-stdlib:<KOTLIN_VERSION>@jar
                        javaLibrary                   : org.jetbrains.kotlin:kotlin-stdlib:<KOTLIN_VERSION>@jar
                            javaLibrary                   : org.jetbrains:annotations:13.0@jar
                        javaLibrary                   : org.jetbrains:annotations:13.0@jar
                        javaLibrary                   : androidx.annotation:annotation:1.0.0@jar
                        javaLibrary                   : androidx.collection:collection:1.0.0@jar
                            javaLibrary                   : androidx.annotation:annotation:1.0.0@jar
                        javaLibrary                   : androidx.lifecycle:lifecycle-common:2.0.0@jar
                            javaLibrary                   : androidx.annotation:annotation:1.0.0@jar
                        javaLibrary                   : androidx.arch.core:core-common:2.0.0@jar
                            javaLibrary                   : androidx.annotation:annotation:1.0.0@jar
                        javaLibrary                   : androidx.constraintlayout:constraintlayout-solver:1.1.3@jar
                        module                        : <ROOT>/firstapp-:app:mysharedlibrary-MAIN
                            javaLibrary                   : org.jetbrains.kotlin:kotlin-stdlib-jdk7:<KOTLIN_VERSION>@jar
                            androidLibrary                : androidx.appcompat:appcompat:1.0.2@aar
                ApplicationId                 : com.example.firstapp
                SigningConfigName             : debug
                IsSigned                      : true
                CodeShrinker                  : null
                BuildTasksAndOutputInformation
                    AssembleTaskName              : assembleDebug
                    AssembleTaskOutputListingFile : <ROOT>/firstapp/app/build/intermediates/apk_ide_redirect_file/debug/createDebugApkListingFileRedirect/redirect.txt [-]
                    BundleTaskName                : bundleDebug
                    BundleTaskOutputListingFile   : <ROOT>/firstapp/app/build/intermediates/bundle_ide_redirect_file/debug/createDebugBundleListingFileRedirect/redirect.txt [-]
                    ApkFromBundleTaskName         : extractApksForDebug
                    ApkFromBundleTaskOutputListingFile      : <ROOT>/firstapp/app/build/intermediates/apk_from_bundle_ide_redirect_file/debug/createDebugApksFromBundleListingFileRedirect/redirect.txt [-]
                GeneratedResourceFolders      : <ROOT>/firstapp/app/build/generated/res/resValues/debug [-]
                DesugaredMethodFiles          : <GRADLE>/caches/<GRADLE_VERSION>/transforms/xxxxxxxxxxxxxxxxxxxxxxxxxxxxxxxx/transformed/D8BackportedDesugaredMethods.txt
            AndroidTestArtifact
                Name                          : ANDROID_TEST
                CompileTaskName               : compileDebugAndroidTestSources
                AssembleTaskName              : assembleDebugAndroidTest
                IsTestArtifact                : true
                IdeSetupTaskNames             : generateDebugAndroidTestSources
                GeneratedSourceFolders        : <ROOT>/firstapp/app/build/generated/ap_generated_sources/debugAndroidTest/out [-]
                ClassesFolder                 : <ROOT>/firstapp/app/build/intermediates/compile_and_runtime_not_namespaced_r_class_jar/debugAndroidTest/processDebugAndroidTestResources/R.jar [-]
                ClassesFolder                 : <ROOT>/firstapp/app/build/intermediates/javac/debugAndroidTest/compileDebugAndroidTestJavaWithJavac/classes [-]
                ClassesFolder                 : <ROOT>/firstapp/app/build/tmp/kotlin-classes/debugAndroidTest [-]
                Dependencies
                    compileClasspath
                        androidLibrary                : androidx.appcompat:appcompat:1.0.2@aar
                            javaLibrary                   : androidx.annotation:annotation:1.0.0@jar
                            androidLibrary                : androidx.core:core:1.0.1@aar
                            javaLibrary                   : androidx.collection:collection:1.0.0@jar
                            androidLibrary                : androidx.cursoradapter:cursoradapter:1.0.0@aar
                            androidLibrary                : androidx.legacy:legacy-support-core-utils:1.0.0@aar
                            androidLibrary                : androidx.fragment:fragment:1.0.0@aar
                            androidLibrary                : androidx.vectordrawable:vectordrawable:1.0.1@aar
                            androidLibrary                : androidx.vectordrawable:vectordrawable-animated:1.0.0@aar
                        androidLibrary                : androidx.core:core:1.0.1@aar
                            javaLibrary                   : androidx.annotation:annotation:1.0.0@jar
                            javaLibrary                   : androidx.collection:collection:1.0.0@jar
                            androidLibrary                : androidx.lifecycle:lifecycle-runtime:2.0.0@aar
                            androidLibrary                : androidx.versionedparcelable:versionedparcelable:1.0.0@aar
                        androidLibrary                : androidx.lifecycle:lifecycle-runtime:2.0.0@aar
                            javaLibrary                   : androidx.lifecycle:lifecycle-common:2.0.0@jar
                            javaLibrary                   : androidx.arch.core:core-common:2.0.0@jar
                            javaLibrary                   : androidx.annotation:annotation:1.0.0@jar
                        androidLibrary                : androidx.versionedparcelable:versionedparcelable:1.0.0@aar
                            javaLibrary                   : androidx.annotation:annotation:1.0.0@jar
                            javaLibrary                   : androidx.collection:collection:1.0.0@jar
                        androidLibrary                : androidx.cursoradapter:cursoradapter:1.0.0@aar
                            javaLibrary                   : androidx.annotation:annotation:1.0.0@jar
                        androidLibrary                : androidx.legacy:legacy-support-core-utils:1.0.0@aar
                            javaLibrary                   : androidx.annotation:annotation:1.0.0@jar
                            androidLibrary                : androidx.core:core:1.0.1@aar
                            androidLibrary                : androidx.documentfile:documentfile:1.0.0@aar
                            androidLibrary                : androidx.loader:loader:1.0.0@aar
                            androidLibrary                : androidx.localbroadcastmanager:localbroadcastmanager:1.0.0@aar
                            androidLibrary                : androidx.print:print:1.0.0@aar
                        androidLibrary                : androidx.documentfile:documentfile:1.0.0@aar
                            javaLibrary                   : androidx.annotation:annotation:1.0.0@jar
                        androidLibrary                : androidx.loader:loader:1.0.0@aar
                            javaLibrary                   : androidx.annotation:annotation:1.0.0@jar
                            androidLibrary                : androidx.core:core:1.0.1@aar
                            androidLibrary                : androidx.lifecycle:lifecycle-livedata:2.0.0@aar
                            androidLibrary                : androidx.lifecycle:lifecycle-viewmodel:2.0.0@aar
                        androidLibrary                : androidx.lifecycle:lifecycle-livedata:2.0.0@aar
                            androidLibrary                : androidx.arch.core:core-runtime:2.0.0@aar
                            androidLibrary                : androidx.lifecycle:lifecycle-livedata-core:2.0.0@aar
                            javaLibrary                   : androidx.arch.core:core-common:2.0.0@jar
                        androidLibrary                : androidx.arch.core:core-runtime:2.0.0@aar
                            javaLibrary                   : androidx.annotation:annotation:1.0.0@jar
                            javaLibrary                   : androidx.arch.core:core-common:2.0.0@jar
                        androidLibrary                : androidx.lifecycle:lifecycle-livedata-core:2.0.0@aar
                            javaLibrary                   : androidx.lifecycle:lifecycle-common:2.0.0@jar
                            javaLibrary                   : androidx.arch.core:core-common:2.0.0@jar
                            androidLibrary                : androidx.arch.core:core-runtime:2.0.0@aar
                        androidLibrary                : androidx.lifecycle:lifecycle-viewmodel:2.0.0@aar
                            javaLibrary                   : androidx.annotation:annotation:1.0.0@jar
                        androidLibrary                : androidx.localbroadcastmanager:localbroadcastmanager:1.0.0@aar
                            javaLibrary                   : androidx.annotation:annotation:1.0.0@jar
                        androidLibrary                : androidx.print:print:1.0.0@aar
                            javaLibrary                   : androidx.annotation:annotation:1.0.0@jar
                        androidLibrary                : androidx.fragment:fragment:1.0.0@aar
                            androidLibrary                : androidx.core:core:1.0.1@aar
                            androidLibrary                : androidx.legacy:legacy-support-core-ui:1.0.0@aar
                            androidLibrary                : androidx.legacy:legacy-support-core-utils:1.0.0@aar
                            javaLibrary                   : androidx.annotation:annotation:1.0.0@jar
                            androidLibrary                : androidx.loader:loader:1.0.0@aar
                            androidLibrary                : androidx.lifecycle:lifecycle-viewmodel:2.0.0@aar
                        androidLibrary                : androidx.legacy:legacy-support-core-ui:1.0.0@aar
                            javaLibrary                   : androidx.annotation:annotation:1.0.0@jar
                            androidLibrary                : androidx.core:core:1.0.1@aar
                            androidLibrary                : androidx.legacy:legacy-support-core-utils:1.0.0@aar
                            androidLibrary                : androidx.customview:customview:1.0.0@aar
                            androidLibrary                : androidx.viewpager:viewpager:1.0.0@aar
                            androidLibrary                : androidx.coordinatorlayout:coordinatorlayout:1.0.0@aar
                            androidLibrary                : androidx.drawerlayout:drawerlayout:1.0.0@aar
                            androidLibrary                : androidx.slidingpanelayout:slidingpanelayout:1.0.0@aar
                            androidLibrary                : androidx.interpolator:interpolator:1.0.0@aar
                            androidLibrary                : androidx.swiperefreshlayout:swiperefreshlayout:1.0.0@aar
                            androidLibrary                : androidx.asynclayoutinflater:asynclayoutinflater:1.0.0@aar
                            androidLibrary                : androidx.cursoradapter:cursoradapter:1.0.0@aar
                        androidLibrary                : androidx.customview:customview:1.0.0@aar
                            javaLibrary                   : androidx.annotation:annotation:1.0.0@jar
                            androidLibrary                : androidx.core:core:1.0.1@aar
                        androidLibrary                : androidx.viewpager:viewpager:1.0.0@aar
                            javaLibrary                   : androidx.annotation:annotation:1.0.0@jar
                            androidLibrary                : androidx.core:core:1.0.1@aar
                            androidLibrary                : androidx.customview:customview:1.0.0@aar
                        androidLibrary                : androidx.coordinatorlayout:coordinatorlayout:1.0.0@aar
                            javaLibrary                   : androidx.annotation:annotation:1.0.0@jar
                            androidLibrary                : androidx.core:core:1.0.1@aar
                            androidLibrary                : androidx.customview:customview:1.0.0@aar
                        androidLibrary                : androidx.drawerlayout:drawerlayout:1.0.0@aar
                            javaLibrary                   : androidx.annotation:annotation:1.0.0@jar
                            androidLibrary                : androidx.core:core:1.0.1@aar
                            androidLibrary                : androidx.customview:customview:1.0.0@aar
                        androidLibrary                : androidx.slidingpanelayout:slidingpanelayout:1.0.0@aar
                            javaLibrary                   : androidx.annotation:annotation:1.0.0@jar
                            androidLibrary                : androidx.core:core:1.0.1@aar
                            androidLibrary                : androidx.customview:customview:1.0.0@aar
                        androidLibrary                : androidx.interpolator:interpolator:1.0.0@aar
                            javaLibrary                   : androidx.annotation:annotation:1.0.0@jar
                        androidLibrary                : androidx.swiperefreshlayout:swiperefreshlayout:1.0.0@aar
                            javaLibrary                   : androidx.annotation:annotation:1.0.0@jar
                            androidLibrary                : androidx.core:core:1.0.1@aar
                            androidLibrary                : androidx.interpolator:interpolator:1.0.0@aar
                        androidLibrary                : androidx.asynclayoutinflater:asynclayoutinflater:1.0.0@aar
                            javaLibrary                   : androidx.annotation:annotation:1.0.0@jar
                            androidLibrary                : androidx.core:core:1.0.1@aar
                        androidLibrary                : androidx.vectordrawable:vectordrawable:1.0.1@aar
                            javaLibrary                   : androidx.annotation:annotation:1.0.0@jar
                            androidLibrary                : androidx.core:core:1.0.1@aar
                        androidLibrary                : androidx.vectordrawable:vectordrawable-animated:1.0.0@aar
                            androidLibrary                : androidx.vectordrawable:vectordrawable:1.0.1@aar
                            androidLibrary                : androidx.legacy:legacy-support-core-ui:1.0.0@aar
                        androidLibrary                : androidx.constraintlayout:constraintlayout:1.1.3@aar
                            javaLibrary                   : androidx.constraintlayout:constraintlayout-solver:1.1.3@jar
                        javaLibrary                   : org.jetbrains.kotlin:kotlin-stdlib-jdk7:<KOTLIN_VERSION>@jar
                            javaLibrary                   : org.jetbrains.kotlin:kotlin-stdlib:<KOTLIN_VERSION>@jar
                        javaLibrary                   : org.jetbrains.kotlin:kotlin-stdlib:<KOTLIN_VERSION>@jar
                            javaLibrary                   : org.jetbrains:annotations:13.0@jar
                        javaLibrary                   : org.jetbrains:annotations:13.0@jar
                        javaLibrary                   : androidx.annotation:annotation:1.0.0@jar
                        javaLibrary                   : androidx.collection:collection:1.0.0@jar
                            javaLibrary                   : androidx.annotation:annotation:1.0.0@jar
                        javaLibrary                   : androidx.lifecycle:lifecycle-common:2.0.0@jar
                            javaLibrary                   : androidx.annotation:annotation:1.0.0@jar
                        javaLibrary                   : androidx.arch.core:core-common:2.0.0@jar
                            javaLibrary                   : androidx.annotation:annotation:1.0.0@jar
                        javaLibrary                   : androidx.constraintlayout:constraintlayout-solver:1.1.3@jar
                        module                        : <ROOT>/firstapp-:app-MAIN
                        module                        : <ROOT>/firstapp-:app:mysharedlibrary-MAIN
                    runtimeClasspath
                ProvidedDependencies
                    - provided                    : androidx.annotation:annotation:1.0.0
                    - provided                    : androidx.appcompat:appcompat:1.0.2@aar
                    - provided                    : androidx.arch.core:core-common:2.0.0
                    - provided                    : androidx.arch.core:core-runtime:2.0.0@aar
                    - provided                    : androidx.asynclayoutinflater:asynclayoutinflater:1.0.0@aar
                    - provided                    : androidx.collection:collection:1.0.0
                    - provided                    : androidx.constraintlayout:constraintlayout-solver:1.1.3
                    - provided                    : androidx.constraintlayout:constraintlayout:1.1.3@aar
                    - provided                    : androidx.coordinatorlayout:coordinatorlayout:1.0.0@aar
                    - provided                    : androidx.core:core:1.0.1@aar
                    - provided                    : androidx.cursoradapter:cursoradapter:1.0.0@aar
                    - provided                    : androidx.customview:customview:1.0.0@aar
                    - provided                    : androidx.documentfile:documentfile:1.0.0@aar
                    - provided                    : androidx.drawerlayout:drawerlayout:1.0.0@aar
                    - provided                    : androidx.fragment:fragment:1.0.0@aar
                    - provided                    : androidx.interpolator:interpolator:1.0.0@aar
                    - provided                    : androidx.legacy:legacy-support-core-ui:1.0.0@aar
                    - provided                    : androidx.legacy:legacy-support-core-utils:1.0.0@aar
                    - provided                    : androidx.lifecycle:lifecycle-common:2.0.0
                    - provided                    : androidx.lifecycle:lifecycle-livedata-core:2.0.0@aar
                    - provided                    : androidx.lifecycle:lifecycle-livedata:2.0.0@aar
                    - provided                    : androidx.lifecycle:lifecycle-runtime:2.0.0@aar
                    - provided                    : androidx.lifecycle:lifecycle-viewmodel:2.0.0@aar
                    - provided                    : androidx.loader:loader:1.0.0@aar
                    - provided                    : androidx.localbroadcastmanager:localbroadcastmanager:1.0.0@aar
                    - provided                    : androidx.print:print:1.0.0@aar
                    - provided                    : androidx.slidingpanelayout:slidingpanelayout:1.0.0@aar
                    - provided                    : androidx.swiperefreshlayout:swiperefreshlayout:1.0.0@aar
                    - provided                    : androidx.vectordrawable:vectordrawable-animated:1.0.0@aar
                    - provided                    : androidx.vectordrawable:vectordrawable:1.0.1@aar
                    - provided                    : androidx.versionedparcelable:versionedparcelable:1.0.0@aar
                    - provided                    : androidx.viewpager:viewpager:1.0.0@aar
                    - provided                    : org.jetbrains.kotlin:kotlin-stdlib-jdk7:<KOTLIN_VERSION>
                    - provided                    : org.jetbrains.kotlin:kotlin-stdlib:<KOTLIN_VERSION>
                    - provided                    : org.jetbrains:annotations:13.0
                ApplicationId                 : com.example.firstapp.test
                SigningConfigName             : debug
                IsSigned                      : true
                CodeShrinker                  : null
                BuildTasksAndOutputInformation
                    AssembleTaskName              : assembleDebugAndroidTest
                    AssembleTaskOutputListingFile : <ROOT>/firstapp/app/build/intermediates/apk_ide_redirect_file/debugAndroidTest/createDebugAndroidTestApkListingFileRedirect/redirect.txt [-]
                GeneratedResourceFolders      : <ROOT>/firstapp/app/build/generated/res/resValues/androidTest/debug [-]
                DesugaredMethodFiles          : <GRADLE>/caches/<GRADLE_VERSION>/transforms/xxxxxxxxxxxxxxxxxxxxxxxxxxxxxxxx/transformed/D8BackportedDesugaredMethods.txt
                TestOptions
                    AnimationsDisabled            : false
                    Execution                     : HOST
                    InstrumentedTestTaskName      : connectedDebugAndroidTest
            UnitTestArtifact
                Name                          : UNIT_TEST
                CompileTaskName               : compileDebugUnitTestSources
                AssembleTaskName              : assembleDebugUnitTest
                IsTestArtifact                : true
                IdeSetupTaskNames             : createMockableJar
                GeneratedSourceFolders        : <ROOT>/firstapp/app/build/generated/ap_generated_sources/debugUnitTest/out [-]
                ClassesFolder                 : <ROOT>/firstapp/app/build/intermediates/compile_and_runtime_not_namespaced_r_class_jar/debug/processDebugResources/R.jar [-]
                ClassesFolder                 : <ROOT>/firstapp/app/build/intermediates/javac/debugUnitTest/compileDebugUnitTestJavaWithJavac/classes [-]
                ClassesFolder                 : <ROOT>/firstapp/app/build/tmp/kotlin-classes/debugUnitTest [-]
                Dependencies
                    compileClasspath
                        androidLibrary                : androidx.appcompat:appcompat:1.0.2@aar
                            javaLibrary                   : androidx.annotation:annotation:1.0.0@jar
                            androidLibrary                : androidx.core:core:1.0.1@aar
                            javaLibrary                   : androidx.collection:collection:1.0.0@jar
                            androidLibrary                : androidx.cursoradapter:cursoradapter:1.0.0@aar
                            androidLibrary                : androidx.legacy:legacy-support-core-utils:1.0.0@aar
                            androidLibrary                : androidx.fragment:fragment:1.0.0@aar
                            androidLibrary                : androidx.vectordrawable:vectordrawable:1.0.1@aar
                            androidLibrary                : androidx.vectordrawable:vectordrawable-animated:1.0.0@aar
                        androidLibrary                : androidx.core:core:1.0.1@aar
                            javaLibrary                   : androidx.annotation:annotation:1.0.0@jar
                            javaLibrary                   : androidx.collection:collection:1.0.0@jar
                            androidLibrary                : androidx.lifecycle:lifecycle-runtime:2.0.0@aar
                            androidLibrary                : androidx.versionedparcelable:versionedparcelable:1.0.0@aar
                        androidLibrary                : androidx.lifecycle:lifecycle-runtime:2.0.0@aar
                            javaLibrary                   : androidx.lifecycle:lifecycle-common:2.0.0@jar
                            javaLibrary                   : androidx.arch.core:core-common:2.0.0@jar
                            javaLibrary                   : androidx.annotation:annotation:1.0.0@jar
                        androidLibrary                : androidx.versionedparcelable:versionedparcelable:1.0.0@aar
                            javaLibrary                   : androidx.annotation:annotation:1.0.0@jar
                            javaLibrary                   : androidx.collection:collection:1.0.0@jar
                        androidLibrary                : androidx.cursoradapter:cursoradapter:1.0.0@aar
                            javaLibrary                   : androidx.annotation:annotation:1.0.0@jar
                        androidLibrary                : androidx.legacy:legacy-support-core-utils:1.0.0@aar
                            javaLibrary                   : androidx.annotation:annotation:1.0.0@jar
                            androidLibrary                : androidx.core:core:1.0.1@aar
                            androidLibrary                : androidx.documentfile:documentfile:1.0.0@aar
                            androidLibrary                : androidx.loader:loader:1.0.0@aar
                            androidLibrary                : androidx.localbroadcastmanager:localbroadcastmanager:1.0.0@aar
                            androidLibrary                : androidx.print:print:1.0.0@aar
                        androidLibrary                : androidx.documentfile:documentfile:1.0.0@aar
                            javaLibrary                   : androidx.annotation:annotation:1.0.0@jar
                        androidLibrary                : androidx.loader:loader:1.0.0@aar
                            javaLibrary                   : androidx.annotation:annotation:1.0.0@jar
                            androidLibrary                : androidx.core:core:1.0.1@aar
                            androidLibrary                : androidx.lifecycle:lifecycle-livedata:2.0.0@aar
                            androidLibrary                : androidx.lifecycle:lifecycle-viewmodel:2.0.0@aar
                        androidLibrary                : androidx.lifecycle:lifecycle-livedata:2.0.0@aar
                            androidLibrary                : androidx.arch.core:core-runtime:2.0.0@aar
                            androidLibrary                : androidx.lifecycle:lifecycle-livedata-core:2.0.0@aar
                            javaLibrary                   : androidx.arch.core:core-common:2.0.0@jar
                        androidLibrary                : androidx.arch.core:core-runtime:2.0.0@aar
                            javaLibrary                   : androidx.annotation:annotation:1.0.0@jar
                            javaLibrary                   : androidx.arch.core:core-common:2.0.0@jar
                        androidLibrary                : androidx.lifecycle:lifecycle-livedata-core:2.0.0@aar
                            javaLibrary                   : androidx.lifecycle:lifecycle-common:2.0.0@jar
                            javaLibrary                   : androidx.arch.core:core-common:2.0.0@jar
                            androidLibrary                : androidx.arch.core:core-runtime:2.0.0@aar
                        androidLibrary                : androidx.lifecycle:lifecycle-viewmodel:2.0.0@aar
                            javaLibrary                   : androidx.annotation:annotation:1.0.0@jar
                        androidLibrary                : androidx.localbroadcastmanager:localbroadcastmanager:1.0.0@aar
                            javaLibrary                   : androidx.annotation:annotation:1.0.0@jar
                        androidLibrary                : androidx.print:print:1.0.0@aar
                            javaLibrary                   : androidx.annotation:annotation:1.0.0@jar
                        androidLibrary                : androidx.fragment:fragment:1.0.0@aar
                            androidLibrary                : androidx.core:core:1.0.1@aar
                            androidLibrary                : androidx.legacy:legacy-support-core-ui:1.0.0@aar
                            androidLibrary                : androidx.legacy:legacy-support-core-utils:1.0.0@aar
                            javaLibrary                   : androidx.annotation:annotation:1.0.0@jar
                            androidLibrary                : androidx.loader:loader:1.0.0@aar
                            androidLibrary                : androidx.lifecycle:lifecycle-viewmodel:2.0.0@aar
                        androidLibrary                : androidx.legacy:legacy-support-core-ui:1.0.0@aar
                            javaLibrary                   : androidx.annotation:annotation:1.0.0@jar
                            androidLibrary                : androidx.core:core:1.0.1@aar
                            androidLibrary                : androidx.legacy:legacy-support-core-utils:1.0.0@aar
                            androidLibrary                : androidx.customview:customview:1.0.0@aar
                            androidLibrary                : androidx.viewpager:viewpager:1.0.0@aar
                            androidLibrary                : androidx.coordinatorlayout:coordinatorlayout:1.0.0@aar
                            androidLibrary                : androidx.drawerlayout:drawerlayout:1.0.0@aar
                            androidLibrary                : androidx.slidingpanelayout:slidingpanelayout:1.0.0@aar
                            androidLibrary                : androidx.interpolator:interpolator:1.0.0@aar
                            androidLibrary                : androidx.swiperefreshlayout:swiperefreshlayout:1.0.0@aar
                            androidLibrary                : androidx.asynclayoutinflater:asynclayoutinflater:1.0.0@aar
                            androidLibrary                : androidx.cursoradapter:cursoradapter:1.0.0@aar
                        androidLibrary                : androidx.customview:customview:1.0.0@aar
                            javaLibrary                   : androidx.annotation:annotation:1.0.0@jar
                            androidLibrary                : androidx.core:core:1.0.1@aar
                        androidLibrary                : androidx.viewpager:viewpager:1.0.0@aar
                            javaLibrary                   : androidx.annotation:annotation:1.0.0@jar
                            androidLibrary                : androidx.core:core:1.0.1@aar
                            androidLibrary                : androidx.customview:customview:1.0.0@aar
                        androidLibrary                : androidx.coordinatorlayout:coordinatorlayout:1.0.0@aar
                            javaLibrary                   : androidx.annotation:annotation:1.0.0@jar
                            androidLibrary                : androidx.core:core:1.0.1@aar
                            androidLibrary                : androidx.customview:customview:1.0.0@aar
                        androidLibrary                : androidx.drawerlayout:drawerlayout:1.0.0@aar
                            javaLibrary                   : androidx.annotation:annotation:1.0.0@jar
                            androidLibrary                : androidx.core:core:1.0.1@aar
                            androidLibrary                : androidx.customview:customview:1.0.0@aar
                        androidLibrary                : androidx.slidingpanelayout:slidingpanelayout:1.0.0@aar
                            javaLibrary                   : androidx.annotation:annotation:1.0.0@jar
                            androidLibrary                : androidx.core:core:1.0.1@aar
                            androidLibrary                : androidx.customview:customview:1.0.0@aar
                        androidLibrary                : androidx.interpolator:interpolator:1.0.0@aar
                            javaLibrary                   : androidx.annotation:annotation:1.0.0@jar
                        androidLibrary                : androidx.swiperefreshlayout:swiperefreshlayout:1.0.0@aar
                            javaLibrary                   : androidx.annotation:annotation:1.0.0@jar
                            androidLibrary                : androidx.core:core:1.0.1@aar
                            androidLibrary                : androidx.interpolator:interpolator:1.0.0@aar
                        androidLibrary                : androidx.asynclayoutinflater:asynclayoutinflater:1.0.0@aar
                            javaLibrary                   : androidx.annotation:annotation:1.0.0@jar
                            androidLibrary                : androidx.core:core:1.0.1@aar
                        androidLibrary                : androidx.vectordrawable:vectordrawable:1.0.1@aar
                            javaLibrary                   : androidx.annotation:annotation:1.0.0@jar
                            androidLibrary                : androidx.core:core:1.0.1@aar
                        androidLibrary                : androidx.vectordrawable:vectordrawable-animated:1.0.0@aar
                            androidLibrary                : androidx.vectordrawable:vectordrawable:1.0.1@aar
                            androidLibrary                : androidx.legacy:legacy-support-core-ui:1.0.0@aar
                        androidLibrary                : androidx.constraintlayout:constraintlayout:1.1.3@aar
                            javaLibrary                   : androidx.constraintlayout:constraintlayout-solver:1.1.3@jar
                        javaLibrary                   : org.jetbrains.kotlin:kotlin-stdlib-jdk7:<KOTLIN_VERSION>@jar
                            javaLibrary                   : org.jetbrains.kotlin:kotlin-stdlib:<KOTLIN_VERSION>@jar
                        javaLibrary                   : org.jetbrains.kotlin:kotlin-stdlib:<KOTLIN_VERSION>@jar
                            javaLibrary                   : org.jetbrains:annotations:13.0@jar
                        javaLibrary                   : org.jetbrains:annotations:13.0@jar
                        javaLibrary                   : androidx.annotation:annotation:1.0.0@jar
                        javaLibrary                   : androidx.collection:collection:1.0.0@jar
                            javaLibrary                   : androidx.annotation:annotation:1.0.0@jar
                        javaLibrary                   : androidx.lifecycle:lifecycle-common:2.0.0@jar
                            javaLibrary                   : androidx.annotation:annotation:1.0.0@jar
                        javaLibrary                   : androidx.arch.core:core-common:2.0.0@jar
                            javaLibrary                   : androidx.annotation:annotation:1.0.0@jar
                        javaLibrary                   : androidx.constraintlayout:constraintlayout-solver:1.1.3@jar
                        javaLibrary                   : junit:junit:4.12@jar
                            javaLibrary                   : org.hamcrest:hamcrest-core:1.3@jar
                        javaLibrary                   : org.hamcrest:hamcrest-core:1.3@jar
                        module                        : <ROOT>/firstapp-:app-MAIN
                        module                        : <ROOT>/firstapp-:app:mysharedlibrary-MAIN
                    runtimeClasspath
                        androidLibrary                : androidx.appcompat:appcompat:1.0.2@aar
                            javaLibrary                   : androidx.annotation:annotation:1.0.0@jar
                            androidLibrary                : androidx.core:core:1.0.1@aar
                            javaLibrary                   : androidx.collection:collection:1.0.0@jar
                            androidLibrary                : androidx.cursoradapter:cursoradapter:1.0.0@aar
                            androidLibrary                : androidx.legacy:legacy-support-core-utils:1.0.0@aar
                            androidLibrary                : androidx.fragment:fragment:1.0.0@aar
                            androidLibrary                : androidx.vectordrawable:vectordrawable:1.0.1@aar
                            androidLibrary                : androidx.vectordrawable:vectordrawable-animated:1.0.0@aar
                        androidLibrary                : androidx.core:core:1.0.1@aar
                            javaLibrary                   : androidx.annotation:annotation:1.0.0@jar
                            javaLibrary                   : androidx.collection:collection:1.0.0@jar
                            androidLibrary                : androidx.lifecycle:lifecycle-runtime:2.0.0@aar
                            androidLibrary                : androidx.versionedparcelable:versionedparcelable:1.0.0@aar
                        androidLibrary                : androidx.lifecycle:lifecycle-runtime:2.0.0@aar
                            javaLibrary                   : androidx.lifecycle:lifecycle-common:2.0.0@jar
                            javaLibrary                   : androidx.arch.core:core-common:2.0.0@jar
                            javaLibrary                   : androidx.annotation:annotation:1.0.0@jar
                        androidLibrary                : androidx.versionedparcelable:versionedparcelable:1.0.0@aar
                            javaLibrary                   : androidx.annotation:annotation:1.0.0@jar
                            javaLibrary                   : androidx.collection:collection:1.0.0@jar
                        androidLibrary                : androidx.cursoradapter:cursoradapter:1.0.0@aar
                            javaLibrary                   : androidx.annotation:annotation:1.0.0@jar
                        androidLibrary                : androidx.legacy:legacy-support-core-utils:1.0.0@aar
                            javaLibrary                   : androidx.annotation:annotation:1.0.0@jar
                            androidLibrary                : androidx.core:core:1.0.1@aar
                            androidLibrary                : androidx.documentfile:documentfile:1.0.0@aar
                            androidLibrary                : androidx.loader:loader:1.0.0@aar
                            androidLibrary                : androidx.localbroadcastmanager:localbroadcastmanager:1.0.0@aar
                            androidLibrary                : androidx.print:print:1.0.0@aar
                        androidLibrary                : androidx.documentfile:documentfile:1.0.0@aar
                            javaLibrary                   : androidx.annotation:annotation:1.0.0@jar
                        androidLibrary                : androidx.loader:loader:1.0.0@aar
                            javaLibrary                   : androidx.annotation:annotation:1.0.0@jar
                            androidLibrary                : androidx.core:core:1.0.1@aar
                            androidLibrary                : androidx.lifecycle:lifecycle-livedata:2.0.0@aar
                            androidLibrary                : androidx.lifecycle:lifecycle-viewmodel:2.0.0@aar
                        androidLibrary                : androidx.lifecycle:lifecycle-livedata:2.0.0@aar
                            androidLibrary                : androidx.arch.core:core-runtime:2.0.0@aar
                            androidLibrary                : androidx.lifecycle:lifecycle-livedata-core:2.0.0@aar
                            javaLibrary                   : androidx.arch.core:core-common:2.0.0@jar
                        androidLibrary                : androidx.arch.core:core-runtime:2.0.0@aar
                            javaLibrary                   : androidx.annotation:annotation:1.0.0@jar
                            javaLibrary                   : androidx.arch.core:core-common:2.0.0@jar
                        androidLibrary                : androidx.lifecycle:lifecycle-livedata-core:2.0.0@aar
                            javaLibrary                   : androidx.lifecycle:lifecycle-common:2.0.0@jar
                            javaLibrary                   : androidx.arch.core:core-common:2.0.0@jar
                            androidLibrary                : androidx.arch.core:core-runtime:2.0.0@aar
                        androidLibrary                : androidx.lifecycle:lifecycle-viewmodel:2.0.0@aar
                            javaLibrary                   : androidx.annotation:annotation:1.0.0@jar
                        androidLibrary                : androidx.localbroadcastmanager:localbroadcastmanager:1.0.0@aar
                            javaLibrary                   : androidx.annotation:annotation:1.0.0@jar
                        androidLibrary                : androidx.print:print:1.0.0@aar
                            javaLibrary                   : androidx.annotation:annotation:1.0.0@jar
                        androidLibrary                : androidx.fragment:fragment:1.0.0@aar
                            androidLibrary                : androidx.core:core:1.0.1@aar
                            androidLibrary                : androidx.legacy:legacy-support-core-ui:1.0.0@aar
                            androidLibrary                : androidx.legacy:legacy-support-core-utils:1.0.0@aar
                            javaLibrary                   : androidx.annotation:annotation:1.0.0@jar
                            androidLibrary                : androidx.loader:loader:1.0.0@aar
                            androidLibrary                : androidx.lifecycle:lifecycle-viewmodel:2.0.0@aar
                        androidLibrary                : androidx.legacy:legacy-support-core-ui:1.0.0@aar
                            javaLibrary                   : androidx.annotation:annotation:1.0.0@jar
                            androidLibrary                : androidx.core:core:1.0.1@aar
                            androidLibrary                : androidx.legacy:legacy-support-core-utils:1.0.0@aar
                            androidLibrary                : androidx.customview:customview:1.0.0@aar
                            androidLibrary                : androidx.viewpager:viewpager:1.0.0@aar
                            androidLibrary                : androidx.coordinatorlayout:coordinatorlayout:1.0.0@aar
                            androidLibrary                : androidx.drawerlayout:drawerlayout:1.0.0@aar
                            androidLibrary                : androidx.slidingpanelayout:slidingpanelayout:1.0.0@aar
                            androidLibrary                : androidx.interpolator:interpolator:1.0.0@aar
                            androidLibrary                : androidx.swiperefreshlayout:swiperefreshlayout:1.0.0@aar
                            androidLibrary                : androidx.asynclayoutinflater:asynclayoutinflater:1.0.0@aar
                            androidLibrary                : androidx.cursoradapter:cursoradapter:1.0.0@aar
                        androidLibrary                : androidx.customview:customview:1.0.0@aar
                            javaLibrary                   : androidx.annotation:annotation:1.0.0@jar
                            androidLibrary                : androidx.core:core:1.0.1@aar
                        androidLibrary                : androidx.viewpager:viewpager:1.0.0@aar
                            javaLibrary                   : androidx.annotation:annotation:1.0.0@jar
                            androidLibrary                : androidx.core:core:1.0.1@aar
                            androidLibrary                : androidx.customview:customview:1.0.0@aar
                        androidLibrary                : androidx.coordinatorlayout:coordinatorlayout:1.0.0@aar
                            javaLibrary                   : androidx.annotation:annotation:1.0.0@jar
                            androidLibrary                : androidx.core:core:1.0.1@aar
                            androidLibrary                : androidx.customview:customview:1.0.0@aar
                        androidLibrary                : androidx.drawerlayout:drawerlayout:1.0.0@aar
                            javaLibrary                   : androidx.annotation:annotation:1.0.0@jar
                            androidLibrary                : androidx.core:core:1.0.1@aar
                            androidLibrary                : androidx.customview:customview:1.0.0@aar
                        androidLibrary                : androidx.slidingpanelayout:slidingpanelayout:1.0.0@aar
                            javaLibrary                   : androidx.annotation:annotation:1.0.0@jar
                            androidLibrary                : androidx.core:core:1.0.1@aar
                            androidLibrary                : androidx.customview:customview:1.0.0@aar
                        androidLibrary                : androidx.interpolator:interpolator:1.0.0@aar
                            javaLibrary                   : androidx.annotation:annotation:1.0.0@jar
                        androidLibrary                : androidx.swiperefreshlayout:swiperefreshlayout:1.0.0@aar
                            javaLibrary                   : androidx.annotation:annotation:1.0.0@jar
                            androidLibrary                : androidx.core:core:1.0.1@aar
                            androidLibrary                : androidx.interpolator:interpolator:1.0.0@aar
                        androidLibrary                : androidx.asynclayoutinflater:asynclayoutinflater:1.0.0@aar
                            javaLibrary                   : androidx.annotation:annotation:1.0.0@jar
                            androidLibrary                : androidx.core:core:1.0.1@aar
                        androidLibrary                : androidx.vectordrawable:vectordrawable:1.0.1@aar
                            javaLibrary                   : androidx.annotation:annotation:1.0.0@jar
                            androidLibrary                : androidx.core:core:1.0.1@aar
                        androidLibrary                : androidx.vectordrawable:vectordrawable-animated:1.0.0@aar
                            androidLibrary                : androidx.vectordrawable:vectordrawable:1.0.1@aar
                            androidLibrary                : androidx.legacy:legacy-support-core-ui:1.0.0@aar
                        androidLibrary                : androidx.constraintlayout:constraintlayout:1.1.3@aar
                            javaLibrary                   : androidx.constraintlayout:constraintlayout-solver:1.1.3@jar
                        javaLibrary                   : org.jetbrains.kotlin:kotlin-stdlib-jdk7:<KOTLIN_VERSION>@jar
                            javaLibrary                   : org.jetbrains.kotlin:kotlin-stdlib:<KOTLIN_VERSION>@jar
                        javaLibrary                   : org.jetbrains.kotlin:kotlin-stdlib:<KOTLIN_VERSION>@jar
                            javaLibrary                   : org.jetbrains:annotations:13.0@jar
                        javaLibrary                   : org.jetbrains:annotations:13.0@jar
                        javaLibrary                   : androidx.annotation:annotation:1.0.0@jar
                        javaLibrary                   : androidx.collection:collection:1.0.0@jar
                            javaLibrary                   : androidx.annotation:annotation:1.0.0@jar
                        javaLibrary                   : androidx.lifecycle:lifecycle-common:2.0.0@jar
                            javaLibrary                   : androidx.annotation:annotation:1.0.0@jar
                        javaLibrary                   : androidx.arch.core:core-common:2.0.0@jar
                            javaLibrary                   : androidx.annotation:annotation:1.0.0@jar
                        javaLibrary                   : androidx.constraintlayout:constraintlayout-solver:1.1.3@jar
                        javaLibrary                   : junit:junit:4.12@jar
                            javaLibrary                   : org.hamcrest:hamcrest-core:1.3@jar
                        javaLibrary                   : org.hamcrest:hamcrest-core:1.3@jar
                        module                        : <ROOT>/firstapp-:app-MAIN
                            javaLibrary                   : org.jetbrains.kotlin:kotlin-stdlib-jdk7:<KOTLIN_VERSION>@jar
                            androidLibrary                : androidx.appcompat:appcompat:1.0.2@aar
                            androidLibrary                : androidx.constraintlayout:constraintlayout:1.1.3@aar
                            module                        : <ROOT>/firstapp-:app:mysharedlibrary-MAIN
                        module                        : <ROOT>/firstapp-:app:mysharedlibrary-MAIN
                            javaLibrary                   : org.jetbrains.kotlin:kotlin-stdlib-jdk7:<KOTLIN_VERSION>@jar
                            androidLibrary                : androidx.appcompat:appcompat:1.0.2@aar
                MockablePlatformJar           : <GRADLE>/caches/<GRADLE_VERSION>/transforms/xxxxxxxxxxxxxxxxxxxxxxxxxxxxxxxx/transformed/android.jar
    kotlinGradleModel             : KotlinGradleModelImpl
        additionalVisibleSourceSets
            debug                         : <empty>
            - debugAndroidTest            : debug
            - debugAndroidTest            : main
            - debugUnitTest               : debug
            - debugUnitTest               : main
        compilerArgumentsBySourceSet
            debug
                compilerArguments             : K2JVMCompilerArguments
                    allowNoSourceFiles            : true
                    assertionsMode                : legacy
                    backendThreads                : 1
                    destination                   : <ROOT>/firstapp/app/build/tmp/kotlin-classes/debug
                    jvmDefault                    : disable
                    jvmTarget                     : 21
                    moduleName                    : app_debug
                    noJdk                         : true
                    noReflect                     : true
                    noStdlib                      : true
                    serializeIr                   : none
                    useInlineScopesNumbers        : true
                    autoAdvanceApiVersion         : true
                    autoAdvanceLanguageVersion    : true
                    explicitApi                   : disable
                    explicitReturnTypes           : disable
<<<<<<< HEAD
                    - pluginClasspaths            : <M2>/org/jetbrains/kotlin/kotlin-android-extensions/<KOTLIN_VERSION>/kotlin-android-extensions-<KOTLIN_VERSION>.jar
                    - pluginClasspaths            : <M2>/org/jetbrains/kotlin/kotlin-compiler-embeddable/<KOTLIN_VERSION>/kotlin-compiler-embeddable-<KOTLIN_VERSION>.jar
                    - pluginClasspaths            : <M2>/org/jetbrains/kotlin/kotlin-stdlib/<KOTLIN_VERSION>/kotlin-stdlib-<KOTLIN_VERSION>.jar
                    - pluginClasspaths            : <M2>/org/jetbrains/kotlin/kotlin-script-runtime/<KOTLIN_VERSION>/kotlin-script-runtime-<KOTLIN_VERSION>.jar
                    - pluginClasspaths            : <M2>/org/jetbrains/kotlin/kotlin-reflect/<KOTLIN_VERSION>/kotlin-reflect-<KOTLIN_VERSION>.jar
                    - pluginClasspaths            : <M2>/org/jetbrains/kotlin/kotlin-daemon-embeddable/<KOTLIN_VERSION>/kotlin-daemon-embeddable-<KOTLIN_VERSION>.jar
                    - pluginClasspaths            : <M2>/org/jetbrains/intellij/deps/trove4j/1.0.20200330/trove4j-1.0.20200330.jar
                    - pluginClasspaths            : <M2>/org/jetbrains/kotlinx/kotlinx-coroutines-core-jvm/1.6.4/kotlinx-coroutines-core-jvm-1.6.4.jar
                    - pluginClasspaths            : <M2>/org/jetbrains/annotations/13.0/annotations-13.0.jar
=======
>>>>>>> 8b7d83e8
                    useFirLT                      : true
            debugAndroidTest
                compilerArguments             : K2JVMCompilerArguments
                    allowNoSourceFiles            : true
                    assertionsMode                : legacy
                    backendThreads                : 1
                    destination                   : <ROOT>/firstapp/app/build/tmp/kotlin-classes/debugAndroidTest
                    jvmDefault                    : disable
                    jvmTarget                     : 21
                    moduleName                    : app_debugAndroidTest
                    noJdk                         : true
                    noReflect                     : true
                    noStdlib                      : true
                    serializeIr                   : none
                    useInlineScopesNumbers        : true
                    autoAdvanceApiVersion         : true
                    autoAdvanceLanguageVersion    : true
                    explicitApi                   : disable
                    explicitReturnTypes           : disable
<<<<<<< HEAD
                    - pluginClasspaths            : <M2>/org/jetbrains/kotlin/kotlin-android-extensions/<KOTLIN_VERSION>/kotlin-android-extensions-<KOTLIN_VERSION>.jar
                    - pluginClasspaths            : <M2>/org/jetbrains/kotlin/kotlin-compiler-embeddable/<KOTLIN_VERSION>/kotlin-compiler-embeddable-<KOTLIN_VERSION>.jar
                    - pluginClasspaths            : <M2>/org/jetbrains/kotlin/kotlin-stdlib/<KOTLIN_VERSION>/kotlin-stdlib-<KOTLIN_VERSION>.jar
                    - pluginClasspaths            : <M2>/org/jetbrains/kotlin/kotlin-script-runtime/<KOTLIN_VERSION>/kotlin-script-runtime-<KOTLIN_VERSION>.jar
                    - pluginClasspaths            : <M2>/org/jetbrains/kotlin/kotlin-reflect/<KOTLIN_VERSION>/kotlin-reflect-<KOTLIN_VERSION>.jar
                    - pluginClasspaths            : <M2>/org/jetbrains/kotlin/kotlin-daemon-embeddable/<KOTLIN_VERSION>/kotlin-daemon-embeddable-<KOTLIN_VERSION>.jar
                    - pluginClasspaths            : <M2>/org/jetbrains/intellij/deps/trove4j/1.0.20200330/trove4j-1.0.20200330.jar
                    - pluginClasspaths            : <M2>/org/jetbrains/kotlinx/kotlinx-coroutines-core-jvm/1.6.4/kotlinx-coroutines-core-jvm-1.6.4.jar
                    - pluginClasspaths            : <M2>/org/jetbrains/annotations/13.0/annotations-13.0.jar
=======
>>>>>>> 8b7d83e8
                    useFirLT                      : true
            debugUnitTest
                compilerArguments             : K2JVMCompilerArguments
                    allowNoSourceFiles            : true
                    assertionsMode                : legacy
                    backendThreads                : 1
                    destination                   : <ROOT>/firstapp/app/build/tmp/kotlin-classes/debugUnitTest
                    jvmDefault                    : disable
                    jvmTarget                     : 21
                    moduleName                    : app_debugUnitTest
                    noJdk                         : true
                    noReflect                     : true
                    noStdlib                      : true
                    serializeIr                   : none
                    autoAdvanceApiVersion         : true
                    autoAdvanceLanguageVersion    : true
                    explicitApi                   : disable
                    explicitReturnTypes           : disable
<<<<<<< HEAD
                    - pluginClasspaths            : <M2>/org/jetbrains/kotlin/kotlin-android-extensions/<KOTLIN_VERSION>/kotlin-android-extensions-<KOTLIN_VERSION>.jar
                    - pluginClasspaths            : <M2>/org/jetbrains/kotlin/kotlin-compiler-embeddable/<KOTLIN_VERSION>/kotlin-compiler-embeddable-<KOTLIN_VERSION>.jar
                    - pluginClasspaths            : <M2>/org/jetbrains/kotlin/kotlin-stdlib/<KOTLIN_VERSION>/kotlin-stdlib-<KOTLIN_VERSION>.jar
                    - pluginClasspaths            : <M2>/org/jetbrains/kotlin/kotlin-script-runtime/<KOTLIN_VERSION>/kotlin-script-runtime-<KOTLIN_VERSION>.jar
                    - pluginClasspaths            : <M2>/org/jetbrains/kotlin/kotlin-reflect/<KOTLIN_VERSION>/kotlin-reflect-<KOTLIN_VERSION>.jar
                    - pluginClasspaths            : <M2>/org/jetbrains/kotlin/kotlin-daemon-embeddable/<KOTLIN_VERSION>/kotlin-daemon-embeddable-<KOTLIN_VERSION>.jar
                    - pluginClasspaths            : <M2>/org/jetbrains/intellij/deps/trove4j/1.0.20200330/trove4j-1.0.20200330.jar
                    - pluginClasspaths            : <M2>/org/jetbrains/kotlinx/kotlinx-coroutines-core-jvm/1.6.4/kotlinx-coroutines-core-jvm-1.6.4.jar
                    - pluginClasspaths            : <M2>/org/jetbrains/annotations/13.0/annotations-13.0.jar
=======
>>>>>>> 8b7d83e8
                    useFirLT                      : true
        gradleUserHome                : <GRADLE>
        hasKotlinPlugin               : true
        kotlinGradlePluginVersion     : KotlinGradlePluginVersionImpl
            major                         : 2
            minor                         : 1
            patch                         : 20
            versionString                 : <KOTLIN_VERSION_FOR_TESTS>
        kotlinTarget                  : kotlin-android
        kotlinTaskProperties
            debug                         : KotlinTaskPropertiesImpl
                incremental                   : true
                pluginVersion                 : <CUT>
            debugAndroidTest              : KotlinTaskPropertiesImpl
                incremental                   : true
                pluginVersion                 : <CUT>
            debugUnitTest                 : KotlinTaskPropertiesImpl
                incremental                   : true
                pluginVersion                 : <CUT>
    externalProject               : :app (DefaultExternalProject) (*seen*)
MODULE                        : My_First_App.app.androidTest
MODULE                        : My_First_App.app.main
MODULE                        : My_First_App.app.mysharedlibrary
    GradleModuleModel
        agpVersion                    : <AGP_VERSION>
        gradlePath                    : :app:mysharedlibrary
        gradleVersion                 : <GRADLE_VERSION>
        buildFile                     : <ROOT>/shared/mysharedlibrary/build.gradle
        buildFilePath                 : <ROOT>/shared/mysharedlibrary/build.gradle
        rootFolderPath                : <ROOT>/firstapp
        hasSafeArgsJava               : false
        hasSafeArgsKotlin             : false
    CurrentVariantReportedVersions
        minSdk
            ApiLevel                      : 16
            ApiString                     : 16
        runtimeMinSdk
            ApiLevel                      : 16
            ApiString                     : 16
        targetSdk
            ApiLevel                      : 34
            ApiString                     : 34
    RootBuildId                   : <ROOT>/firstapp
    BuildId                       : <ROOT>/firstapp
    ProjectPath                   : :app:mysharedlibrary
    ModelVersion                  : <AGP_VERSION>
    ProjectType                   : PROJECT_TYPE_LIBRARY
    CompileTarget                 : android-34
    BuildFolder                   : <ROOT>/shared/mysharedlibrary/build [-]
    buildToolsVersion             : <CURRENT_BUILD_TOOLS_VERSION>
    IsBaseSplit                   : false
    GroupId                       : My First App.app
    Namespace                     : com.example.mysharedlibrary
    TestNamespace                 : com.example.mysharedlibrary.test
    AaptOptions
        NameSpacing                   : DISABLED
    LintOptions
        IsCheckTestSources            : false
        IsCheckDependencies           : false
        IsAbortOnError                : true
        IsAbsolutePaths               : true
        IsNoLines                     : false
        IsQuiet                       : false
        IsCheckAllWarnings            : false
        IsIgnoreWarnings              : false
        IsWarningsAsErrors            : false
        IsIgnoreTestSources           : false
        IsIgnoreTestFixturesSources   : false
        IsCheckGeneratedSources       : false
        IsCheckReleaseBuilds          : true
        IsExplainIssues               : true
        IsShowAll                     : false
        TextReport                    : false
        HtmlReport                    : true
        XmlReport                     : true
        SarifReport                   : false
    JavaCompileOptions
        Encoding                      : UTF-8
        SourceCompatibility           : 1.8
        TargetCompatibility           : 1.8
        IsCoreLibraryDesugaringEnabled          : false
    AgpFlags
        ApplicationRClassConstantIds  : false
        AestRClassConstantIds         : false
        TransitiveRClasses            : false
        UseAndroidX                   : true
        UsesCompose                   : false
        MlModelBindingEnabled         : false
        AndroidResourcesEnabled       : true
        DataBindingEnabled            : false
<<<<<<< HEAD
=======
        GenerateManifestClass         : false
>>>>>>> 8b7d83e8
    - basicVariant:               : debug
        testApplicationId             : com.example.mysharedlibrary.test
        buildType                     : debug
    - basicVariant:               : release
        buildType                     : release
    BootClassPath                 : <ANDROID_SDK>/platforms/android-34/android.jar
    ViewBindingOptions
        Enabled                       : false
    DefaultConfig
        ProductFlavor
            Name                          : main
            ConsumerProguardFiles         : <ROOT>/shared/mysharedlibrary/consumer-rules.pro
            VersionCode                   : 1
            VersionName                   : 1.0
            TestInstrumentationRunner     : androidx.test.runner.AndroidJUnitRunner
            MinSdkVersion
                ApiLevel                      : 16
                ApiString                     : 16
            TargetSdkVersion
                ApiLevel                      : 34
                ApiString                     : 34
            VectorDrawables
                UseSupportLibrary             : false
        SourceProvider
            Name                          : main
            Manifest                      : <ROOT>/shared/mysharedlibrary/src/main/AndroidManifest.xml
            JavaDirectories               : <ROOT>/shared/mysharedlibrary/src/main/java [-]
            KotlinDirectories             : <ROOT>/shared/mysharedlibrary/src/main/kotlin [-]
            KotlinDirectories             : <ROOT>/shared/mysharedlibrary/src/main/java [-]
            ResourcesDirectories          : <ROOT>/shared/mysharedlibrary/src/main/resources [-]
            ResDirectories                : <ROOT>/shared/mysharedlibrary/src/main/res
            AssetsDirectories             : <ROOT>/shared/mysharedlibrary/src/main/assets [-]
            JniLibsDirectories            : <ROOT>/shared/mysharedlibrary/src/main/jniLibs [-]
            ShadersDirectories            : <ROOT>/shared/mysharedlibrary/src/main/shaders [-]
            BaselineProfileDirectories    : <ROOT>/shared/mysharedlibrary/src/main/baselineProfiles [-]
        ExtraSourceProviders
            ExtraSourceProvider
                ArtifactName                  : _android_test_
                SourceProvider
                    Name                          : androidTest
                    Manifest                      : <ROOT>/shared/mysharedlibrary/src/androidTest/AndroidManifest.xml [-]
                    JavaDirectories               : <ROOT>/shared/mysharedlibrary/src/androidTest/java
                    KotlinDirectories             : <ROOT>/shared/mysharedlibrary/src/androidTest/kotlin [-]
                    KotlinDirectories             : <ROOT>/shared/mysharedlibrary/src/androidTest/java
                    ResourcesDirectories          : <ROOT>/shared/mysharedlibrary/src/androidTest/resources [-]
                    ResDirectories                : <ROOT>/shared/mysharedlibrary/src/androidTest/res [-]
                    AssetsDirectories             : <ROOT>/shared/mysharedlibrary/src/androidTest/assets [-]
                    JniLibsDirectories            : <ROOT>/shared/mysharedlibrary/src/androidTest/jniLibs [-]
                    ShadersDirectories            : <ROOT>/shared/mysharedlibrary/src/androidTest/shaders [-]
                    BaselineProfileDirectories    : <ROOT>/shared/mysharedlibrary/src/androidTest/baselineProfiles [-]
            ExtraSourceProvider
                ArtifactName                  : _unit_test_
                SourceProvider
                    Name                          : test
                    Manifest                      : <ROOT>/shared/mysharedlibrary/src/test/AndroidManifest.xml [-]
                    JavaDirectories               : <ROOT>/shared/mysharedlibrary/src/test/java
                    KotlinDirectories             : <ROOT>/shared/mysharedlibrary/src/test/kotlin [-]
                    KotlinDirectories             : <ROOT>/shared/mysharedlibrary/src/test/java
                    ResourcesDirectories          : <ROOT>/shared/mysharedlibrary/src/test/resources [-]
                    ResDirectories                : <ROOT>/shared/mysharedlibrary/src/test/res [-]
                    AssetsDirectories             : <ROOT>/shared/mysharedlibrary/src/test/assets [-]
                    JniLibsDirectories            : <ROOT>/shared/mysharedlibrary/src/test/jniLibs [-]
                    ShadersDirectories            : <ROOT>/shared/mysharedlibrary/src/test/shaders [-]
                    BaselineProfileDirectories    : <ROOT>/shared/mysharedlibrary/src/test/baselineProfiles [-]
    BuildTypes
        BuildType
            Name                          : debug
            IsDebuggable                  : true
            IsJniDebuggable               : false
            IsPseudoLocalesEnabled        : false
            IsRenderscriptDebuggable      : false
            RenderscriptOptimLevel        : 3
            IsMinifyEnabled               : false
            IsZipAlignEnabled             : true
        SourceProvider
            Name                          : debug
            Manifest                      : <ROOT>/shared/mysharedlibrary/src/debug/AndroidManifest.xml [-]
            JavaDirectories               : <ROOT>/shared/mysharedlibrary/src/debug/java [-]
            KotlinDirectories             : <ROOT>/shared/mysharedlibrary/src/debug/kotlin [-]
            KotlinDirectories             : <ROOT>/shared/mysharedlibrary/src/debug/java [-]
            ResourcesDirectories          : <ROOT>/shared/mysharedlibrary/src/debug/resources [-]
            ResDirectories                : <ROOT>/shared/mysharedlibrary/src/debug/res [-]
            AssetsDirectories             : <ROOT>/shared/mysharedlibrary/src/debug/assets [-]
            JniLibsDirectories            : <ROOT>/shared/mysharedlibrary/src/debug/jniLibs [-]
            ShadersDirectories            : <ROOT>/shared/mysharedlibrary/src/debug/shaders [-]
            BaselineProfileDirectories    : <ROOT>/shared/mysharedlibrary/src/debug/baselineProfiles [-]
        ExtraSourceProviders
            ExtraSourceProvider
                ArtifactName                  : _android_test_
                SourceProvider
                    Name                          : androidTestDebug
                    Manifest                      : <ROOT>/shared/mysharedlibrary/src/androidTestDebug/AndroidManifest.xml [-]
                    JavaDirectories               : <ROOT>/shared/mysharedlibrary/src/androidTestDebug/java [-]
                    KotlinDirectories             : <ROOT>/shared/mysharedlibrary/src/androidTestDebug/kotlin [-]
                    KotlinDirectories             : <ROOT>/shared/mysharedlibrary/src/androidTestDebug/java [-]
                    ResourcesDirectories          : <ROOT>/shared/mysharedlibrary/src/androidTestDebug/resources [-]
                    ResDirectories                : <ROOT>/shared/mysharedlibrary/src/androidTestDebug/res [-]
                    AssetsDirectories             : <ROOT>/shared/mysharedlibrary/src/androidTestDebug/assets [-]
                    JniLibsDirectories            : <ROOT>/shared/mysharedlibrary/src/androidTestDebug/jniLibs [-]
                    ShadersDirectories            : <ROOT>/shared/mysharedlibrary/src/androidTestDebug/shaders [-]
                    BaselineProfileDirectories    : <ROOT>/shared/mysharedlibrary/src/androidTestDebug/baselineProfiles [-]
        ExtraSourceProviders
            ExtraSourceProvider
                ArtifactName                  : _unit_test_
                SourceProvider
                    Name                          : testDebug
                    Manifest                      : <ROOT>/shared/mysharedlibrary/src/testDebug/AndroidManifest.xml [-]
                    JavaDirectories               : <ROOT>/shared/mysharedlibrary/src/testDebug/java [-]
                    KotlinDirectories             : <ROOT>/shared/mysharedlibrary/src/testDebug/kotlin [-]
                    KotlinDirectories             : <ROOT>/shared/mysharedlibrary/src/testDebug/java [-]
                    ResourcesDirectories          : <ROOT>/shared/mysharedlibrary/src/testDebug/resources [-]
                    ResDirectories                : <ROOT>/shared/mysharedlibrary/src/testDebug/res [-]
                    AssetsDirectories             : <ROOT>/shared/mysharedlibrary/src/testDebug/assets [-]
                    JniLibsDirectories            : <ROOT>/shared/mysharedlibrary/src/testDebug/jniLibs [-]
                    ShadersDirectories            : <ROOT>/shared/mysharedlibrary/src/testDebug/shaders [-]
                    BaselineProfileDirectories    : <ROOT>/shared/mysharedlibrary/src/testDebug/baselineProfiles [-]
        BuildType
            Name                          : release
            ProguardFiles                 : <ROOT>/shared/mysharedlibrary/build/intermediates/default_proguard_files/global/proguard-android-optimize.txt-<AGP_VERSION> [-]
            ProguardFiles                 : <ROOT>/shared/mysharedlibrary/proguard-rules.pro
            IsDebuggable                  : false
            IsJniDebuggable               : false
            IsPseudoLocalesEnabled        : false
            IsRenderscriptDebuggable      : false
            RenderscriptOptimLevel        : 3
            IsMinifyEnabled               : false
            IsZipAlignEnabled             : true
        SourceProvider
            Name                          : release
            Manifest                      : <ROOT>/shared/mysharedlibrary/src/release/AndroidManifest.xml [-]
            JavaDirectories               : <ROOT>/shared/mysharedlibrary/src/release/java [-]
            KotlinDirectories             : <ROOT>/shared/mysharedlibrary/src/release/kotlin [-]
            KotlinDirectories             : <ROOT>/shared/mysharedlibrary/src/release/java [-]
            ResourcesDirectories          : <ROOT>/shared/mysharedlibrary/src/release/resources [-]
            ResDirectories                : <ROOT>/shared/mysharedlibrary/src/release/res [-]
            AssetsDirectories             : <ROOT>/shared/mysharedlibrary/src/release/assets [-]
            JniLibsDirectories            : <ROOT>/shared/mysharedlibrary/src/release/jniLibs [-]
            ShadersDirectories            : <ROOT>/shared/mysharedlibrary/src/release/shaders [-]
            BaselineProfileDirectories    : <ROOT>/shared/mysharedlibrary/src/release/baselineProfiles [-]
        ExtraSourceProviders
            ExtraSourceProvider
                ArtifactName                  : _unit_test_
                SourceProvider
                    Name                          : testRelease
                    Manifest                      : <ROOT>/shared/mysharedlibrary/src/testRelease/AndroidManifest.xml [-]
                    JavaDirectories               : <ROOT>/shared/mysharedlibrary/src/testRelease/java [-]
                    KotlinDirectories             : <ROOT>/shared/mysharedlibrary/src/testRelease/kotlin [-]
                    KotlinDirectories             : <ROOT>/shared/mysharedlibrary/src/testRelease/java [-]
                    ResourcesDirectories          : <ROOT>/shared/mysharedlibrary/src/testRelease/resources [-]
                    ResDirectories                : <ROOT>/shared/mysharedlibrary/src/testRelease/res [-]
                    AssetsDirectories             : <ROOT>/shared/mysharedlibrary/src/testRelease/assets [-]
                    JniLibsDirectories            : <ROOT>/shared/mysharedlibrary/src/testRelease/jniLibs [-]
                    ShadersDirectories            : <ROOT>/shared/mysharedlibrary/src/testRelease/shaders [-]
                    BaselineProfileDirectories    : <ROOT>/shared/mysharedlibrary/src/testRelease/baselineProfiles [-]
    SigningConfigs
        SigningConfig
            Name                          : debug
            StoreFile                     : debug.keystore
            StorePassword                 : android
            KeyAlias                      : AndroidDebugKey
    VariantBuildInformation
        VariantBuildInformation
            VariantName                   : debug
            BuildTasksAndOutputInformation
                AssembleTaskName              : assembleDebug
        VariantBuildInformation
            VariantName                   : release
            BuildTasksAndOutputInformation
                AssembleTaskName              : assembleRelease
    IdeVariants
        IdeVariant
            Name                          : debug
            BuildType                     : debug
            DisplayName                   : debug
            InstantAppCompatible          : false
            MinSdkVersion
                ApiLevel                      : 16
                ApiString                     : 16
            TargetSdkVersion
                ApiLevel                      : 34
                ApiString                     : 34
            VersionCode                   : 1
            VersionNameWithSuffix         : 1.0
            ConsumerProguardFiles         : <ROOT>/shared/mysharedlibrary/consumer-rules.pro
            TestInstrumentationRunner     : androidx.test.runner.AndroidJUnitRunner
            MainArtifact
                Name                          : MAIN
                CompileTaskName               : compileDebugSources
                AssembleTaskName              : assembleDebug
                IsTestArtifact                : false
                IdeSetupTaskNames             : generateDebugSources
                GeneratedSourceFolders        : <ROOT>/shared/mysharedlibrary/build/generated/ap_generated_sources/debug/out [-]
                ClassesFolder                 : <ROOT>/shared/mysharedlibrary/build/intermediates/compile_r_class_jar/debug/generateDebugRFile/R.jar [-]
                ClassesFolder                 : <ROOT>/shared/mysharedlibrary/build/intermediates/javac/debug/compileDebugJavaWithJavac/classes [-]
                ClassesFolder                 : <ROOT>/shared/mysharedlibrary/build/tmp/kotlin-classes/debug [-]
                Dependencies
                    compileClasspath
                        androidLibrary                : androidx.appcompat:appcompat:1.0.2@aar
                            javaLibrary                   : androidx.annotation:annotation:1.0.0@jar
                            androidLibrary                : androidx.core:core:1.0.1@aar
                            javaLibrary                   : androidx.collection:collection:1.0.0@jar
                            androidLibrary                : androidx.cursoradapter:cursoradapter:1.0.0@aar
                            androidLibrary                : androidx.legacy:legacy-support-core-utils:1.0.0@aar
                            androidLibrary                : androidx.fragment:fragment:1.0.0@aar
                            androidLibrary                : androidx.vectordrawable:vectordrawable:1.0.1@aar
                            androidLibrary                : androidx.vectordrawable:vectordrawable-animated:1.0.0@aar
                        androidLibrary                : androidx.core:core:1.0.1@aar
                            javaLibrary                   : androidx.annotation:annotation:1.0.0@jar
                            javaLibrary                   : androidx.collection:collection:1.0.0@jar
                            androidLibrary                : androidx.lifecycle:lifecycle-runtime:2.0.0@aar
                            androidLibrary                : androidx.versionedparcelable:versionedparcelable:1.0.0@aar
                        androidLibrary                : androidx.lifecycle:lifecycle-runtime:2.0.0@aar
                            javaLibrary                   : androidx.lifecycle:lifecycle-common:2.0.0@jar
                            javaLibrary                   : androidx.arch.core:core-common:2.0.0@jar
                            javaLibrary                   : androidx.annotation:annotation:1.0.0@jar
                        androidLibrary                : androidx.versionedparcelable:versionedparcelable:1.0.0@aar
                            javaLibrary                   : androidx.annotation:annotation:1.0.0@jar
                            javaLibrary                   : androidx.collection:collection:1.0.0@jar
                        androidLibrary                : androidx.cursoradapter:cursoradapter:1.0.0@aar
                            javaLibrary                   : androidx.annotation:annotation:1.0.0@jar
                        androidLibrary                : androidx.legacy:legacy-support-core-utils:1.0.0@aar
                            javaLibrary                   : androidx.annotation:annotation:1.0.0@jar
                            androidLibrary                : androidx.core:core:1.0.1@aar
                            androidLibrary                : androidx.documentfile:documentfile:1.0.0@aar
                            androidLibrary                : androidx.loader:loader:1.0.0@aar
                            androidLibrary                : androidx.localbroadcastmanager:localbroadcastmanager:1.0.0@aar
                            androidLibrary                : androidx.print:print:1.0.0@aar
                        androidLibrary                : androidx.documentfile:documentfile:1.0.0@aar
                            javaLibrary                   : androidx.annotation:annotation:1.0.0@jar
                        androidLibrary                : androidx.loader:loader:1.0.0@aar
                            javaLibrary                   : androidx.annotation:annotation:1.0.0@jar
                            androidLibrary                : androidx.core:core:1.0.1@aar
                            androidLibrary                : androidx.lifecycle:lifecycle-livedata:2.0.0@aar
                            androidLibrary                : androidx.lifecycle:lifecycle-viewmodel:2.0.0@aar
                        androidLibrary                : androidx.lifecycle:lifecycle-livedata:2.0.0@aar
                            androidLibrary                : androidx.arch.core:core-runtime:2.0.0@aar
                            androidLibrary                : androidx.lifecycle:lifecycle-livedata-core:2.0.0@aar
                            javaLibrary                   : androidx.arch.core:core-common:2.0.0@jar
                        androidLibrary                : androidx.arch.core:core-runtime:2.0.0@aar
                            javaLibrary                   : androidx.annotation:annotation:1.0.0@jar
                            javaLibrary                   : androidx.arch.core:core-common:2.0.0@jar
                        androidLibrary                : androidx.lifecycle:lifecycle-livedata-core:2.0.0@aar
                            javaLibrary                   : androidx.lifecycle:lifecycle-common:2.0.0@jar
                            javaLibrary                   : androidx.arch.core:core-common:2.0.0@jar
                            androidLibrary                : androidx.arch.core:core-runtime:2.0.0@aar
                        androidLibrary                : androidx.lifecycle:lifecycle-viewmodel:2.0.0@aar
                            javaLibrary                   : androidx.annotation:annotation:1.0.0@jar
                        androidLibrary                : androidx.localbroadcastmanager:localbroadcastmanager:1.0.0@aar
                            javaLibrary                   : androidx.annotation:annotation:1.0.0@jar
                        androidLibrary                : androidx.print:print:1.0.0@aar
                            javaLibrary                   : androidx.annotation:annotation:1.0.0@jar
                        androidLibrary                : androidx.fragment:fragment:1.0.0@aar
                            androidLibrary                : androidx.core:core:1.0.1@aar
                            androidLibrary                : androidx.legacy:legacy-support-core-ui:1.0.0@aar
                            androidLibrary                : androidx.legacy:legacy-support-core-utils:1.0.0@aar
                            javaLibrary                   : androidx.annotation:annotation:1.0.0@jar
                            androidLibrary                : androidx.loader:loader:1.0.0@aar
                            androidLibrary                : androidx.lifecycle:lifecycle-viewmodel:2.0.0@aar
                        androidLibrary                : androidx.legacy:legacy-support-core-ui:1.0.0@aar
                            javaLibrary                   : androidx.annotation:annotation:1.0.0@jar
                            androidLibrary                : androidx.core:core:1.0.1@aar
                            androidLibrary                : androidx.legacy:legacy-support-core-utils:1.0.0@aar
                            androidLibrary                : androidx.customview:customview:1.0.0@aar
                            androidLibrary                : androidx.viewpager:viewpager:1.0.0@aar
                            androidLibrary                : androidx.coordinatorlayout:coordinatorlayout:1.0.0@aar
                            androidLibrary                : androidx.drawerlayout:drawerlayout:1.0.0@aar
                            androidLibrary                : androidx.slidingpanelayout:slidingpanelayout:1.0.0@aar
                            androidLibrary                : androidx.interpolator:interpolator:1.0.0@aar
                            androidLibrary                : androidx.swiperefreshlayout:swiperefreshlayout:1.0.0@aar
                            androidLibrary                : androidx.asynclayoutinflater:asynclayoutinflater:1.0.0@aar
                            androidLibrary                : androidx.cursoradapter:cursoradapter:1.0.0@aar
                        androidLibrary                : androidx.customview:customview:1.0.0@aar
                            javaLibrary                   : androidx.annotation:annotation:1.0.0@jar
                            androidLibrary                : androidx.core:core:1.0.1@aar
                        androidLibrary                : androidx.viewpager:viewpager:1.0.0@aar
                            javaLibrary                   : androidx.annotation:annotation:1.0.0@jar
                            androidLibrary                : androidx.core:core:1.0.1@aar
                            androidLibrary                : androidx.customview:customview:1.0.0@aar
                        androidLibrary                : androidx.coordinatorlayout:coordinatorlayout:1.0.0@aar
                            javaLibrary                   : androidx.annotation:annotation:1.0.0@jar
                            androidLibrary                : androidx.core:core:1.0.1@aar
                            androidLibrary                : androidx.customview:customview:1.0.0@aar
                        androidLibrary                : androidx.drawerlayout:drawerlayout:1.0.0@aar
                            javaLibrary                   : androidx.annotation:annotation:1.0.0@jar
                            androidLibrary                : androidx.core:core:1.0.1@aar
                            androidLibrary                : androidx.customview:customview:1.0.0@aar
                        androidLibrary                : androidx.slidingpanelayout:slidingpanelayout:1.0.0@aar
                            javaLibrary                   : androidx.annotation:annotation:1.0.0@jar
                            androidLibrary                : androidx.core:core:1.0.1@aar
                            androidLibrary                : androidx.customview:customview:1.0.0@aar
                        androidLibrary                : androidx.interpolator:interpolator:1.0.0@aar
                            javaLibrary                   : androidx.annotation:annotation:1.0.0@jar
                        androidLibrary                : androidx.swiperefreshlayout:swiperefreshlayout:1.0.0@aar
                            javaLibrary                   : androidx.annotation:annotation:1.0.0@jar
                            androidLibrary                : androidx.core:core:1.0.1@aar
                            androidLibrary                : androidx.interpolator:interpolator:1.0.0@aar
                        androidLibrary                : androidx.asynclayoutinflater:asynclayoutinflater:1.0.0@aar
                            javaLibrary                   : androidx.annotation:annotation:1.0.0@jar
                            androidLibrary                : androidx.core:core:1.0.1@aar
                        androidLibrary                : androidx.vectordrawable:vectordrawable:1.0.1@aar
                            javaLibrary                   : androidx.annotation:annotation:1.0.0@jar
                            androidLibrary                : androidx.core:core:1.0.1@aar
                        androidLibrary                : androidx.vectordrawable:vectordrawable-animated:1.0.0@aar
                            androidLibrary                : androidx.vectordrawable:vectordrawable:1.0.1@aar
                            androidLibrary                : androidx.legacy:legacy-support-core-ui:1.0.0@aar
                        javaLibrary                   : org.jetbrains.kotlin:kotlin-stdlib-jdk7:<KOTLIN_VERSION>@jar
                            javaLibrary                   : org.jetbrains.kotlin:kotlin-stdlib:<KOTLIN_VERSION>@jar
                        javaLibrary                   : org.jetbrains.kotlin:kotlin-stdlib:<KOTLIN_VERSION>@jar
                            javaLibrary                   : org.jetbrains:annotations:13.0@jar
                        javaLibrary                   : org.jetbrains:annotations:13.0@jar
                        javaLibrary                   : androidx.annotation:annotation:1.0.0@jar
                        javaLibrary                   : androidx.collection:collection:1.0.0@jar
                            javaLibrary                   : androidx.annotation:annotation:1.0.0@jar
                        javaLibrary                   : androidx.lifecycle:lifecycle-common:2.0.0@jar
                            javaLibrary                   : androidx.annotation:annotation:1.0.0@jar
                        javaLibrary                   : androidx.arch.core:core-common:2.0.0@jar
                            javaLibrary                   : androidx.annotation:annotation:1.0.0@jar
                    runtimeClasspath
                        androidLibrary                : androidx.appcompat:appcompat:1.0.2@aar
                            javaLibrary                   : androidx.annotation:annotation:1.0.0@jar
                            androidLibrary                : androidx.core:core:1.0.1@aar
                            javaLibrary                   : androidx.collection:collection:1.0.0@jar
                            androidLibrary                : androidx.cursoradapter:cursoradapter:1.0.0@aar
                            androidLibrary                : androidx.legacy:legacy-support-core-utils:1.0.0@aar
                            androidLibrary                : androidx.fragment:fragment:1.0.0@aar
                            androidLibrary                : androidx.vectordrawable:vectordrawable:1.0.1@aar
                            androidLibrary                : androidx.vectordrawable:vectordrawable-animated:1.0.0@aar
                        androidLibrary                : androidx.core:core:1.0.1@aar
                            javaLibrary                   : androidx.annotation:annotation:1.0.0@jar
                            javaLibrary                   : androidx.collection:collection:1.0.0@jar
                            androidLibrary                : androidx.lifecycle:lifecycle-runtime:2.0.0@aar
                            androidLibrary                : androidx.versionedparcelable:versionedparcelable:1.0.0@aar
                        androidLibrary                : androidx.lifecycle:lifecycle-runtime:2.0.0@aar
                            javaLibrary                   : androidx.lifecycle:lifecycle-common:2.0.0@jar
                            javaLibrary                   : androidx.arch.core:core-common:2.0.0@jar
                            javaLibrary                   : androidx.annotation:annotation:1.0.0@jar
                        androidLibrary                : androidx.versionedparcelable:versionedparcelable:1.0.0@aar
                            javaLibrary                   : androidx.annotation:annotation:1.0.0@jar
                            javaLibrary                   : androidx.collection:collection:1.0.0@jar
                        androidLibrary                : androidx.cursoradapter:cursoradapter:1.0.0@aar
                            javaLibrary                   : androidx.annotation:annotation:1.0.0@jar
                        androidLibrary                : androidx.legacy:legacy-support-core-utils:1.0.0@aar
                            javaLibrary                   : androidx.annotation:annotation:1.0.0@jar
                            androidLibrary                : androidx.core:core:1.0.1@aar
                            androidLibrary                : androidx.documentfile:documentfile:1.0.0@aar
                            androidLibrary                : androidx.loader:loader:1.0.0@aar
                            androidLibrary                : androidx.localbroadcastmanager:localbroadcastmanager:1.0.0@aar
                            androidLibrary                : androidx.print:print:1.0.0@aar
                        androidLibrary                : androidx.documentfile:documentfile:1.0.0@aar
                            javaLibrary                   : androidx.annotation:annotation:1.0.0@jar
                        androidLibrary                : androidx.loader:loader:1.0.0@aar
                            javaLibrary                   : androidx.annotation:annotation:1.0.0@jar
                            androidLibrary                : androidx.core:core:1.0.1@aar
                            androidLibrary                : androidx.lifecycle:lifecycle-livedata:2.0.0@aar
                            androidLibrary                : androidx.lifecycle:lifecycle-viewmodel:2.0.0@aar
                        androidLibrary                : androidx.lifecycle:lifecycle-livedata:2.0.0@aar
                            androidLibrary                : androidx.arch.core:core-runtime:2.0.0@aar
                            androidLibrary                : androidx.lifecycle:lifecycle-livedata-core:2.0.0@aar
                            javaLibrary                   : androidx.arch.core:core-common:2.0.0@jar
                        androidLibrary                : androidx.arch.core:core-runtime:2.0.0@aar
                            javaLibrary                   : androidx.annotation:annotation:1.0.0@jar
                            javaLibrary                   : androidx.arch.core:core-common:2.0.0@jar
                        androidLibrary                : androidx.lifecycle:lifecycle-livedata-core:2.0.0@aar
                            javaLibrary                   : androidx.lifecycle:lifecycle-common:2.0.0@jar
                            javaLibrary                   : androidx.arch.core:core-common:2.0.0@jar
                            androidLibrary                : androidx.arch.core:core-runtime:2.0.0@aar
                        androidLibrary                : androidx.lifecycle:lifecycle-viewmodel:2.0.0@aar
                            javaLibrary                   : androidx.annotation:annotation:1.0.0@jar
                        androidLibrary                : androidx.localbroadcastmanager:localbroadcastmanager:1.0.0@aar
                            javaLibrary                   : androidx.annotation:annotation:1.0.0@jar
                        androidLibrary                : androidx.print:print:1.0.0@aar
                            javaLibrary                   : androidx.annotation:annotation:1.0.0@jar
                        androidLibrary                : androidx.fragment:fragment:1.0.0@aar
                            androidLibrary                : androidx.core:core:1.0.1@aar
                            androidLibrary                : androidx.legacy:legacy-support-core-ui:1.0.0@aar
                            androidLibrary                : androidx.legacy:legacy-support-core-utils:1.0.0@aar
                            javaLibrary                   : androidx.annotation:annotation:1.0.0@jar
                            androidLibrary                : androidx.loader:loader:1.0.0@aar
                            androidLibrary                : androidx.lifecycle:lifecycle-viewmodel:2.0.0@aar
                        androidLibrary                : androidx.legacy:legacy-support-core-ui:1.0.0@aar
                            javaLibrary                   : androidx.annotation:annotation:1.0.0@jar
                            androidLibrary                : androidx.core:core:1.0.1@aar
                            androidLibrary                : androidx.legacy:legacy-support-core-utils:1.0.0@aar
                            androidLibrary                : androidx.customview:customview:1.0.0@aar
                            androidLibrary                : androidx.viewpager:viewpager:1.0.0@aar
                            androidLibrary                : androidx.coordinatorlayout:coordinatorlayout:1.0.0@aar
                            androidLibrary                : androidx.drawerlayout:drawerlayout:1.0.0@aar
                            androidLibrary                : androidx.slidingpanelayout:slidingpanelayout:1.0.0@aar
                            androidLibrary                : androidx.interpolator:interpolator:1.0.0@aar
                            androidLibrary                : androidx.swiperefreshlayout:swiperefreshlayout:1.0.0@aar
                            androidLibrary                : androidx.asynclayoutinflater:asynclayoutinflater:1.0.0@aar
                            androidLibrary                : androidx.cursoradapter:cursoradapter:1.0.0@aar
                        androidLibrary                : androidx.customview:customview:1.0.0@aar
                            javaLibrary                   : androidx.annotation:annotation:1.0.0@jar
                            androidLibrary                : androidx.core:core:1.0.1@aar
                        androidLibrary                : androidx.viewpager:viewpager:1.0.0@aar
                            javaLibrary                   : androidx.annotation:annotation:1.0.0@jar
                            androidLibrary                : androidx.core:core:1.0.1@aar
                            androidLibrary                : androidx.customview:customview:1.0.0@aar
                        androidLibrary                : androidx.coordinatorlayout:coordinatorlayout:1.0.0@aar
                            javaLibrary                   : androidx.annotation:annotation:1.0.0@jar
                            androidLibrary                : androidx.core:core:1.0.1@aar
                            androidLibrary                : androidx.customview:customview:1.0.0@aar
                        androidLibrary                : androidx.drawerlayout:drawerlayout:1.0.0@aar
                            javaLibrary                   : androidx.annotation:annotation:1.0.0@jar
                            androidLibrary                : androidx.core:core:1.0.1@aar
                            androidLibrary                : androidx.customview:customview:1.0.0@aar
                        androidLibrary                : androidx.slidingpanelayout:slidingpanelayout:1.0.0@aar
                            javaLibrary                   : androidx.annotation:annotation:1.0.0@jar
                            androidLibrary                : androidx.core:core:1.0.1@aar
                            androidLibrary                : androidx.customview:customview:1.0.0@aar
                        androidLibrary                : androidx.interpolator:interpolator:1.0.0@aar
                            javaLibrary                   : androidx.annotation:annotation:1.0.0@jar
                        androidLibrary                : androidx.swiperefreshlayout:swiperefreshlayout:1.0.0@aar
                            javaLibrary                   : androidx.annotation:annotation:1.0.0@jar
                            androidLibrary                : androidx.core:core:1.0.1@aar
                            androidLibrary                : androidx.interpolator:interpolator:1.0.0@aar
                        androidLibrary                : androidx.asynclayoutinflater:asynclayoutinflater:1.0.0@aar
                            javaLibrary                   : androidx.annotation:annotation:1.0.0@jar
                            androidLibrary                : androidx.core:core:1.0.1@aar
                        androidLibrary                : androidx.vectordrawable:vectordrawable:1.0.1@aar
                            javaLibrary                   : androidx.annotation:annotation:1.0.0@jar
                            androidLibrary                : androidx.core:core:1.0.1@aar
                        androidLibrary                : androidx.vectordrawable:vectordrawable-animated:1.0.0@aar
                            androidLibrary                : androidx.vectordrawable:vectordrawable:1.0.1@aar
                            androidLibrary                : androidx.legacy:legacy-support-core-ui:1.0.0@aar
                        javaLibrary                   : org.jetbrains.kotlin:kotlin-stdlib-jdk7:<KOTLIN_VERSION>@jar
                            javaLibrary                   : org.jetbrains.kotlin:kotlin-stdlib:<KOTLIN_VERSION>@jar
                        javaLibrary                   : org.jetbrains.kotlin:kotlin-stdlib:<KOTLIN_VERSION>@jar
                            javaLibrary                   : org.jetbrains:annotations:13.0@jar
                        javaLibrary                   : org.jetbrains:annotations:13.0@jar
                        javaLibrary                   : androidx.annotation:annotation:1.0.0@jar
                        javaLibrary                   : androidx.collection:collection:1.0.0@jar
                            javaLibrary                   : androidx.annotation:annotation:1.0.0@jar
                        javaLibrary                   : androidx.lifecycle:lifecycle-common:2.0.0@jar
                            javaLibrary                   : androidx.annotation:annotation:1.0.0@jar
                        javaLibrary                   : androidx.arch.core:core-common:2.0.0@jar
                            javaLibrary                   : androidx.annotation:annotation:1.0.0@jar
                IsSigned                      : false
                CodeShrinker                  : null
                BuildTasksAndOutputInformation
                    AssembleTaskName              : assembleDebug
                GeneratedResourceFolders      : <ROOT>/shared/mysharedlibrary/build/generated/res/resValues/debug [-]
                DesugaredMethodFiles          : <GRADLE>/caches/<GRADLE_VERSION>/transforms/xxxxxxxxxxxxxxxxxxxxxxxxxxxxxxxx/transformed/D8BackportedDesugaredMethods.txt
            AndroidTestArtifact
                Name                          : ANDROID_TEST
                CompileTaskName               : compileDebugAndroidTestSources
                AssembleTaskName              : assembleDebugAndroidTest
                IsTestArtifact                : true
                IdeSetupTaskNames             : generateDebugAndroidTestSources
                GeneratedSourceFolders        : <ROOT>/shared/mysharedlibrary/build/generated/ap_generated_sources/debugAndroidTest/out [-]
                ClassesFolder                 : <ROOT>/shared/mysharedlibrary/build/intermediates/compile_and_runtime_not_namespaced_r_class_jar/debugAndroidTest/processDebugAndroidTestResources/R.jar [-]
                ClassesFolder                 : <ROOT>/shared/mysharedlibrary/build/intermediates/javac/debugAndroidTest/compileDebugAndroidTestJavaWithJavac/classes [-]
                ClassesFolder                 : <ROOT>/shared/mysharedlibrary/build/tmp/kotlin-classes/debugAndroidTest [-]
                Dependencies
                    compileClasspath
                        androidLibrary                : androidx.appcompat:appcompat:1.0.2@aar
                            javaLibrary                   : androidx.annotation:annotation:1.0.0@jar
                            androidLibrary                : androidx.core:core:1.0.1@aar
                            javaLibrary                   : androidx.collection:collection:1.0.0@jar
                            androidLibrary                : androidx.cursoradapter:cursoradapter:1.0.0@aar
                            androidLibrary                : androidx.legacy:legacy-support-core-utils:1.0.0@aar
                            androidLibrary                : androidx.fragment:fragment:1.0.0@aar
                            androidLibrary                : androidx.vectordrawable:vectordrawable:1.0.1@aar
                            androidLibrary                : androidx.vectordrawable:vectordrawable-animated:1.0.0@aar
                        androidLibrary                : androidx.core:core:1.0.1@aar
                            javaLibrary                   : androidx.annotation:annotation:1.0.0@jar
                            javaLibrary                   : androidx.collection:collection:1.0.0@jar
                            androidLibrary                : androidx.lifecycle:lifecycle-runtime:2.0.0@aar
                            androidLibrary                : androidx.versionedparcelable:versionedparcelable:1.0.0@aar
                        androidLibrary                : androidx.lifecycle:lifecycle-runtime:2.0.0@aar
                            javaLibrary                   : androidx.lifecycle:lifecycle-common:2.0.0@jar
                            javaLibrary                   : androidx.arch.core:core-common:2.0.0@jar
                            javaLibrary                   : androidx.annotation:annotation:1.0.0@jar
                        androidLibrary                : androidx.versionedparcelable:versionedparcelable:1.0.0@aar
                            javaLibrary                   : androidx.annotation:annotation:1.0.0@jar
                            javaLibrary                   : androidx.collection:collection:1.0.0@jar
                        androidLibrary                : androidx.cursoradapter:cursoradapter:1.0.0@aar
                            javaLibrary                   : androidx.annotation:annotation:1.0.0@jar
                        androidLibrary                : androidx.legacy:legacy-support-core-utils:1.0.0@aar
                            javaLibrary                   : androidx.annotation:annotation:1.0.0@jar
                            androidLibrary                : androidx.core:core:1.0.1@aar
                            androidLibrary                : androidx.documentfile:documentfile:1.0.0@aar
                            androidLibrary                : androidx.loader:loader:1.0.0@aar
                            androidLibrary                : androidx.localbroadcastmanager:localbroadcastmanager:1.0.0@aar
                            androidLibrary                : androidx.print:print:1.0.0@aar
                        androidLibrary                : androidx.documentfile:documentfile:1.0.0@aar
                            javaLibrary                   : androidx.annotation:annotation:1.0.0@jar
                        androidLibrary                : androidx.loader:loader:1.0.0@aar
                            javaLibrary                   : androidx.annotation:annotation:1.0.0@jar
                            androidLibrary                : androidx.core:core:1.0.1@aar
                            androidLibrary                : androidx.lifecycle:lifecycle-livedata:2.0.0@aar
                            androidLibrary                : androidx.lifecycle:lifecycle-viewmodel:2.0.0@aar
                        androidLibrary                : androidx.lifecycle:lifecycle-livedata:2.0.0@aar
                            androidLibrary                : androidx.arch.core:core-runtime:2.0.0@aar
                            androidLibrary                : androidx.lifecycle:lifecycle-livedata-core:2.0.0@aar
                            javaLibrary                   : androidx.arch.core:core-common:2.0.0@jar
                        androidLibrary                : androidx.arch.core:core-runtime:2.0.0@aar
                            javaLibrary                   : androidx.annotation:annotation:1.0.0@jar
                            javaLibrary                   : androidx.arch.core:core-common:2.0.0@jar
                        androidLibrary                : androidx.lifecycle:lifecycle-livedata-core:2.0.0@aar
                            javaLibrary                   : androidx.lifecycle:lifecycle-common:2.0.0@jar
                            javaLibrary                   : androidx.arch.core:core-common:2.0.0@jar
                            androidLibrary                : androidx.arch.core:core-runtime:2.0.0@aar
                        androidLibrary                : androidx.lifecycle:lifecycle-viewmodel:2.0.0@aar
                            javaLibrary                   : androidx.annotation:annotation:1.0.0@jar
                        androidLibrary                : androidx.localbroadcastmanager:localbroadcastmanager:1.0.0@aar
                            javaLibrary                   : androidx.annotation:annotation:1.0.0@jar
                        androidLibrary                : androidx.print:print:1.0.0@aar
                            javaLibrary                   : androidx.annotation:annotation:1.0.0@jar
                        androidLibrary                : androidx.fragment:fragment:1.0.0@aar
                            androidLibrary                : androidx.core:core:1.0.1@aar
                            androidLibrary                : androidx.legacy:legacy-support-core-ui:1.0.0@aar
                            androidLibrary                : androidx.legacy:legacy-support-core-utils:1.0.0@aar
                            javaLibrary                   : androidx.annotation:annotation:1.0.0@jar
                            androidLibrary                : androidx.loader:loader:1.0.0@aar
                            androidLibrary                : androidx.lifecycle:lifecycle-viewmodel:2.0.0@aar
                        androidLibrary                : androidx.legacy:legacy-support-core-ui:1.0.0@aar
                            javaLibrary                   : androidx.annotation:annotation:1.0.0@jar
                            androidLibrary                : androidx.core:core:1.0.1@aar
                            androidLibrary                : androidx.legacy:legacy-support-core-utils:1.0.0@aar
                            androidLibrary                : androidx.customview:customview:1.0.0@aar
                            androidLibrary                : androidx.viewpager:viewpager:1.0.0@aar
                            androidLibrary                : androidx.coordinatorlayout:coordinatorlayout:1.0.0@aar
                            androidLibrary                : androidx.drawerlayout:drawerlayout:1.0.0@aar
                            androidLibrary                : androidx.slidingpanelayout:slidingpanelayout:1.0.0@aar
                            androidLibrary                : androidx.interpolator:interpolator:1.0.0@aar
                            androidLibrary                : androidx.swiperefreshlayout:swiperefreshlayout:1.0.0@aar
                            androidLibrary                : androidx.asynclayoutinflater:asynclayoutinflater:1.0.0@aar
                            androidLibrary                : androidx.cursoradapter:cursoradapter:1.0.0@aar
                        androidLibrary                : androidx.customview:customview:1.0.0@aar
                            javaLibrary                   : androidx.annotation:annotation:1.0.0@jar
                            androidLibrary                : androidx.core:core:1.0.1@aar
                        androidLibrary                : androidx.viewpager:viewpager:1.0.0@aar
                            javaLibrary                   : androidx.annotation:annotation:1.0.0@jar
                            androidLibrary                : androidx.core:core:1.0.1@aar
                            androidLibrary                : androidx.customview:customview:1.0.0@aar
                        androidLibrary                : androidx.coordinatorlayout:coordinatorlayout:1.0.0@aar
                            javaLibrary                   : androidx.annotation:annotation:1.0.0@jar
                            androidLibrary                : androidx.core:core:1.0.1@aar
                            androidLibrary                : androidx.customview:customview:1.0.0@aar
                        androidLibrary                : androidx.drawerlayout:drawerlayout:1.0.0@aar
                            javaLibrary                   : androidx.annotation:annotation:1.0.0@jar
                            androidLibrary                : androidx.core:core:1.0.1@aar
                            androidLibrary                : androidx.customview:customview:1.0.0@aar
                        androidLibrary                : androidx.slidingpanelayout:slidingpanelayout:1.0.0@aar
                            javaLibrary                   : androidx.annotation:annotation:1.0.0@jar
                            androidLibrary                : androidx.core:core:1.0.1@aar
                            androidLibrary                : androidx.customview:customview:1.0.0@aar
                        androidLibrary                : androidx.interpolator:interpolator:1.0.0@aar
                            javaLibrary                   : androidx.annotation:annotation:1.0.0@jar
                        androidLibrary                : androidx.swiperefreshlayout:swiperefreshlayout:1.0.0@aar
                            javaLibrary                   : androidx.annotation:annotation:1.0.0@jar
                            androidLibrary                : androidx.core:core:1.0.1@aar
                            androidLibrary                : androidx.interpolator:interpolator:1.0.0@aar
                        androidLibrary                : androidx.asynclayoutinflater:asynclayoutinflater:1.0.0@aar
                            javaLibrary                   : androidx.annotation:annotation:1.0.0@jar
                            androidLibrary                : androidx.core:core:1.0.1@aar
                        androidLibrary                : androidx.vectordrawable:vectordrawable:1.0.1@aar
                            javaLibrary                   : androidx.annotation:annotation:1.0.0@jar
                            androidLibrary                : androidx.core:core:1.0.1@aar
                        androidLibrary                : androidx.vectordrawable:vectordrawable-animated:1.0.0@aar
                            androidLibrary                : androidx.vectordrawable:vectordrawable:1.0.1@aar
                            androidLibrary                : androidx.legacy:legacy-support-core-ui:1.0.0@aar
                        javaLibrary                   : org.jetbrains.kotlin:kotlin-stdlib-jdk7:<KOTLIN_VERSION>@jar
                            javaLibrary                   : org.jetbrains.kotlin:kotlin-stdlib:<KOTLIN_VERSION>@jar
                        javaLibrary                   : org.jetbrains.kotlin:kotlin-stdlib:<KOTLIN_VERSION>@jar
                            javaLibrary                   : org.jetbrains:annotations:13.0@jar
                        javaLibrary                   : org.jetbrains:annotations:13.0@jar
                        javaLibrary                   : androidx.annotation:annotation:1.0.0@jar
                        javaLibrary                   : androidx.collection:collection:1.0.0@jar
                            javaLibrary                   : androidx.annotation:annotation:1.0.0@jar
                        javaLibrary                   : androidx.lifecycle:lifecycle-common:2.0.0@jar
                            javaLibrary                   : androidx.annotation:annotation:1.0.0@jar
                        javaLibrary                   : androidx.arch.core:core-common:2.0.0@jar
                            javaLibrary                   : androidx.annotation:annotation:1.0.0@jar
                        module                        : <ROOT>/firstapp-:app:mysharedlibrary-MAIN
                    runtimeClasspath
                        androidLibrary                : androidx.appcompat:appcompat:1.0.2@aar
                            javaLibrary                   : androidx.annotation:annotation:1.0.0@jar
                            androidLibrary                : androidx.core:core:1.0.1@aar
                            javaLibrary                   : androidx.collection:collection:1.0.0@jar
                            androidLibrary                : androidx.cursoradapter:cursoradapter:1.0.0@aar
                            androidLibrary                : androidx.legacy:legacy-support-core-utils:1.0.0@aar
                            androidLibrary                : androidx.fragment:fragment:1.0.0@aar
                            androidLibrary                : androidx.vectordrawable:vectordrawable:1.0.1@aar
                            androidLibrary                : androidx.vectordrawable:vectordrawable-animated:1.0.0@aar
                        androidLibrary                : androidx.core:core:1.0.1@aar
                            javaLibrary                   : androidx.annotation:annotation:1.0.0@jar
                            javaLibrary                   : androidx.collection:collection:1.0.0@jar
                            androidLibrary                : androidx.lifecycle:lifecycle-runtime:2.0.0@aar
                            androidLibrary                : androidx.versionedparcelable:versionedparcelable:1.0.0@aar
                        androidLibrary                : androidx.lifecycle:lifecycle-runtime:2.0.0@aar
                            javaLibrary                   : androidx.lifecycle:lifecycle-common:2.0.0@jar
                            javaLibrary                   : androidx.arch.core:core-common:2.0.0@jar
                            javaLibrary                   : androidx.annotation:annotation:1.0.0@jar
                        androidLibrary                : androidx.versionedparcelable:versionedparcelable:1.0.0@aar
                            javaLibrary                   : androidx.annotation:annotation:1.0.0@jar
                            javaLibrary                   : androidx.collection:collection:1.0.0@jar
                        androidLibrary                : androidx.cursoradapter:cursoradapter:1.0.0@aar
                            javaLibrary                   : androidx.annotation:annotation:1.0.0@jar
                        androidLibrary                : androidx.legacy:legacy-support-core-utils:1.0.0@aar
                            javaLibrary                   : androidx.annotation:annotation:1.0.0@jar
                            androidLibrary                : androidx.core:core:1.0.1@aar
                            androidLibrary                : androidx.documentfile:documentfile:1.0.0@aar
                            androidLibrary                : androidx.loader:loader:1.0.0@aar
                            androidLibrary                : androidx.localbroadcastmanager:localbroadcastmanager:1.0.0@aar
                            androidLibrary                : androidx.print:print:1.0.0@aar
                        androidLibrary                : androidx.documentfile:documentfile:1.0.0@aar
                            javaLibrary                   : androidx.annotation:annotation:1.0.0@jar
                        androidLibrary                : androidx.loader:loader:1.0.0@aar
                            javaLibrary                   : androidx.annotation:annotation:1.0.0@jar
                            androidLibrary                : androidx.core:core:1.0.1@aar
                            androidLibrary                : androidx.lifecycle:lifecycle-livedata:2.0.0@aar
                            androidLibrary                : androidx.lifecycle:lifecycle-viewmodel:2.0.0@aar
                        androidLibrary                : androidx.lifecycle:lifecycle-livedata:2.0.0@aar
                            androidLibrary                : androidx.arch.core:core-runtime:2.0.0@aar
                            androidLibrary                : androidx.lifecycle:lifecycle-livedata-core:2.0.0@aar
                            javaLibrary                   : androidx.arch.core:core-common:2.0.0@jar
                        androidLibrary                : androidx.arch.core:core-runtime:2.0.0@aar
                            javaLibrary                   : androidx.annotation:annotation:1.0.0@jar
                            javaLibrary                   : androidx.arch.core:core-common:2.0.0@jar
                        androidLibrary                : androidx.lifecycle:lifecycle-livedata-core:2.0.0@aar
                            javaLibrary                   : androidx.lifecycle:lifecycle-common:2.0.0@jar
                            javaLibrary                   : androidx.arch.core:core-common:2.0.0@jar
                            androidLibrary                : androidx.arch.core:core-runtime:2.0.0@aar
                        androidLibrary                : androidx.lifecycle:lifecycle-viewmodel:2.0.0@aar
                            javaLibrary                   : androidx.annotation:annotation:1.0.0@jar
                        androidLibrary                : androidx.localbroadcastmanager:localbroadcastmanager:1.0.0@aar
                            javaLibrary                   : androidx.annotation:annotation:1.0.0@jar
                        androidLibrary                : androidx.print:print:1.0.0@aar
                            javaLibrary                   : androidx.annotation:annotation:1.0.0@jar
                        androidLibrary                : androidx.fragment:fragment:1.0.0@aar
                            androidLibrary                : androidx.core:core:1.0.1@aar
                            androidLibrary                : androidx.legacy:legacy-support-core-ui:1.0.0@aar
                            androidLibrary                : androidx.legacy:legacy-support-core-utils:1.0.0@aar
                            javaLibrary                   : androidx.annotation:annotation:1.0.0@jar
                            androidLibrary                : androidx.loader:loader:1.0.0@aar
                            androidLibrary                : androidx.lifecycle:lifecycle-viewmodel:2.0.0@aar
                        androidLibrary                : androidx.legacy:legacy-support-core-ui:1.0.0@aar
                            javaLibrary                   : androidx.annotation:annotation:1.0.0@jar
                            androidLibrary                : androidx.core:core:1.0.1@aar
                            androidLibrary                : androidx.legacy:legacy-support-core-utils:1.0.0@aar
                            androidLibrary                : androidx.customview:customview:1.0.0@aar
                            androidLibrary                : androidx.viewpager:viewpager:1.0.0@aar
                            androidLibrary                : androidx.coordinatorlayout:coordinatorlayout:1.0.0@aar
                            androidLibrary                : androidx.drawerlayout:drawerlayout:1.0.0@aar
                            androidLibrary                : androidx.slidingpanelayout:slidingpanelayout:1.0.0@aar
                            androidLibrary                : androidx.interpolator:interpolator:1.0.0@aar
                            androidLibrary                : androidx.swiperefreshlayout:swiperefreshlayout:1.0.0@aar
                            androidLibrary                : androidx.asynclayoutinflater:asynclayoutinflater:1.0.0@aar
                            androidLibrary                : androidx.cursoradapter:cursoradapter:1.0.0@aar
                        androidLibrary                : androidx.customview:customview:1.0.0@aar
                            javaLibrary                   : androidx.annotation:annotation:1.0.0@jar
                            androidLibrary                : androidx.core:core:1.0.1@aar
                        androidLibrary                : androidx.viewpager:viewpager:1.0.0@aar
                            javaLibrary                   : androidx.annotation:annotation:1.0.0@jar
                            androidLibrary                : androidx.core:core:1.0.1@aar
                            androidLibrary                : androidx.customview:customview:1.0.0@aar
                        androidLibrary                : androidx.coordinatorlayout:coordinatorlayout:1.0.0@aar
                            javaLibrary                   : androidx.annotation:annotation:1.0.0@jar
                            androidLibrary                : androidx.core:core:1.0.1@aar
                            androidLibrary                : androidx.customview:customview:1.0.0@aar
                        androidLibrary                : androidx.drawerlayout:drawerlayout:1.0.0@aar
                            javaLibrary                   : androidx.annotation:annotation:1.0.0@jar
                            androidLibrary                : androidx.core:core:1.0.1@aar
                            androidLibrary                : androidx.customview:customview:1.0.0@aar
                        androidLibrary                : androidx.slidingpanelayout:slidingpanelayout:1.0.0@aar
                            javaLibrary                   : androidx.annotation:annotation:1.0.0@jar
                            androidLibrary                : androidx.core:core:1.0.1@aar
                            androidLibrary                : androidx.customview:customview:1.0.0@aar
                        androidLibrary                : androidx.interpolator:interpolator:1.0.0@aar
                            javaLibrary                   : androidx.annotation:annotation:1.0.0@jar
                        androidLibrary                : androidx.swiperefreshlayout:swiperefreshlayout:1.0.0@aar
                            javaLibrary                   : androidx.annotation:annotation:1.0.0@jar
                            androidLibrary                : androidx.core:core:1.0.1@aar
                            androidLibrary                : androidx.interpolator:interpolator:1.0.0@aar
                        androidLibrary                : androidx.asynclayoutinflater:asynclayoutinflater:1.0.0@aar
                            javaLibrary                   : androidx.annotation:annotation:1.0.0@jar
                            androidLibrary                : androidx.core:core:1.0.1@aar
                        androidLibrary                : androidx.vectordrawable:vectordrawable:1.0.1@aar
                            javaLibrary                   : androidx.annotation:annotation:1.0.0@jar
                            androidLibrary                : androidx.core:core:1.0.1@aar
                        androidLibrary                : androidx.vectordrawable:vectordrawable-animated:1.0.0@aar
                            androidLibrary                : androidx.vectordrawable:vectordrawable:1.0.1@aar
                            androidLibrary                : androidx.legacy:legacy-support-core-ui:1.0.0@aar
                        javaLibrary                   : org.jetbrains.kotlin:kotlin-stdlib-jdk7:<KOTLIN_VERSION>@jar
                            javaLibrary                   : org.jetbrains.kotlin:kotlin-stdlib:<KOTLIN_VERSION>@jar
                        javaLibrary                   : org.jetbrains.kotlin:kotlin-stdlib:<KOTLIN_VERSION>@jar
                            javaLibrary                   : org.jetbrains:annotations:13.0@jar
                        javaLibrary                   : org.jetbrains:annotations:13.0@jar
                        javaLibrary                   : androidx.annotation:annotation:1.0.0@jar
                        javaLibrary                   : androidx.collection:collection:1.0.0@jar
                            javaLibrary                   : androidx.annotation:annotation:1.0.0@jar
                        javaLibrary                   : androidx.lifecycle:lifecycle-common:2.0.0@jar
                            javaLibrary                   : androidx.annotation:annotation:1.0.0@jar
                        javaLibrary                   : androidx.arch.core:core-common:2.0.0@jar
                            javaLibrary                   : androidx.annotation:annotation:1.0.0@jar
                        module                        : <ROOT>/firstapp-:app:mysharedlibrary-MAIN
                            javaLibrary                   : org.jetbrains.kotlin:kotlin-stdlib-jdk7:<KOTLIN_VERSION>@jar
                            androidLibrary                : androidx.appcompat:appcompat:1.0.2@aar
                ApplicationId                 : com.example.mysharedlibrary.test
                SigningConfigName             : debug
                IsSigned                      : true
                CodeShrinker                  : null
                BuildTasksAndOutputInformation
                    AssembleTaskName              : assembleDebugAndroidTest
                    AssembleTaskOutputListingFile : <ROOT>/shared/mysharedlibrary/build/intermediates/apk_ide_redirect_file/debugAndroidTest/createDebugAndroidTestApkListingFileRedirect/redirect.txt [-]
                GeneratedResourceFolders      : <ROOT>/shared/mysharedlibrary/build/generated/res/resValues/androidTest/debug [-]
                DesugaredMethodFiles          : <GRADLE>/caches/<GRADLE_VERSION>/transforms/xxxxxxxxxxxxxxxxxxxxxxxxxxxxxxxx/transformed/D8BackportedDesugaredMethods.txt
                TestOptions
                    AnimationsDisabled            : false
                    Execution                     : HOST
                    InstrumentedTestTaskName      : connectedDebugAndroidTest
            UnitTestArtifact
                Name                          : UNIT_TEST
                CompileTaskName               : compileDebugUnitTestSources
                AssembleTaskName              : assembleDebugUnitTest
                IsTestArtifact                : true
                IdeSetupTaskNames             : createMockableJar
                GeneratedSourceFolders        : <ROOT>/shared/mysharedlibrary/build/generated/ap_generated_sources/debugUnitTest/out [-]
                ClassesFolder                 : <ROOT>/shared/mysharedlibrary/build/intermediates/compile_and_runtime_not_namespaced_r_class_jar/debugUnitTest/generateDebugUnitTestStubRFile/R.jar [-]
                ClassesFolder                 : <ROOT>/shared/mysharedlibrary/build/intermediates/javac/debugUnitTest/compileDebugUnitTestJavaWithJavac/classes [-]
                ClassesFolder                 : <ROOT>/shared/mysharedlibrary/build/tmp/kotlin-classes/debugUnitTest [-]
                Dependencies
                    compileClasspath
                        androidLibrary                : androidx.appcompat:appcompat:1.0.2@aar
                            javaLibrary                   : androidx.annotation:annotation:1.0.0@jar
                            androidLibrary                : androidx.core:core:1.0.1@aar
                            javaLibrary                   : androidx.collection:collection:1.0.0@jar
                            androidLibrary                : androidx.cursoradapter:cursoradapter:1.0.0@aar
                            androidLibrary                : androidx.legacy:legacy-support-core-utils:1.0.0@aar
                            androidLibrary                : androidx.fragment:fragment:1.0.0@aar
                            androidLibrary                : androidx.vectordrawable:vectordrawable:1.0.1@aar
                            androidLibrary                : androidx.vectordrawable:vectordrawable-animated:1.0.0@aar
                        androidLibrary                : androidx.core:core:1.0.1@aar
                            javaLibrary                   : androidx.annotation:annotation:1.0.0@jar
                            javaLibrary                   : androidx.collection:collection:1.0.0@jar
                            androidLibrary                : androidx.lifecycle:lifecycle-runtime:2.0.0@aar
                            androidLibrary                : androidx.versionedparcelable:versionedparcelable:1.0.0@aar
                        androidLibrary                : androidx.lifecycle:lifecycle-runtime:2.0.0@aar
                            javaLibrary                   : androidx.lifecycle:lifecycle-common:2.0.0@jar
                            javaLibrary                   : androidx.arch.core:core-common:2.0.0@jar
                            javaLibrary                   : androidx.annotation:annotation:1.0.0@jar
                        androidLibrary                : androidx.versionedparcelable:versionedparcelable:1.0.0@aar
                            javaLibrary                   : androidx.annotation:annotation:1.0.0@jar
                            javaLibrary                   : androidx.collection:collection:1.0.0@jar
                        androidLibrary                : androidx.cursoradapter:cursoradapter:1.0.0@aar
                            javaLibrary                   : androidx.annotation:annotation:1.0.0@jar
                        androidLibrary                : androidx.legacy:legacy-support-core-utils:1.0.0@aar
                            javaLibrary                   : androidx.annotation:annotation:1.0.0@jar
                            androidLibrary                : androidx.core:core:1.0.1@aar
                            androidLibrary                : androidx.documentfile:documentfile:1.0.0@aar
                            androidLibrary                : androidx.loader:loader:1.0.0@aar
                            androidLibrary                : androidx.localbroadcastmanager:localbroadcastmanager:1.0.0@aar
                            androidLibrary                : androidx.print:print:1.0.0@aar
                        androidLibrary                : androidx.documentfile:documentfile:1.0.0@aar
                            javaLibrary                   : androidx.annotation:annotation:1.0.0@jar
                        androidLibrary                : androidx.loader:loader:1.0.0@aar
                            javaLibrary                   : androidx.annotation:annotation:1.0.0@jar
                            androidLibrary                : androidx.core:core:1.0.1@aar
                            androidLibrary                : androidx.lifecycle:lifecycle-livedata:2.0.0@aar
                            androidLibrary                : androidx.lifecycle:lifecycle-viewmodel:2.0.0@aar
                        androidLibrary                : androidx.lifecycle:lifecycle-livedata:2.0.0@aar
                            androidLibrary                : androidx.arch.core:core-runtime:2.0.0@aar
                            androidLibrary                : androidx.lifecycle:lifecycle-livedata-core:2.0.0@aar
                            javaLibrary                   : androidx.arch.core:core-common:2.0.0@jar
                        androidLibrary                : androidx.arch.core:core-runtime:2.0.0@aar
                            javaLibrary                   : androidx.annotation:annotation:1.0.0@jar
                            javaLibrary                   : androidx.arch.core:core-common:2.0.0@jar
                        androidLibrary                : androidx.lifecycle:lifecycle-livedata-core:2.0.0@aar
                            javaLibrary                   : androidx.lifecycle:lifecycle-common:2.0.0@jar
                            javaLibrary                   : androidx.arch.core:core-common:2.0.0@jar
                            androidLibrary                : androidx.arch.core:core-runtime:2.0.0@aar
                        androidLibrary                : androidx.lifecycle:lifecycle-viewmodel:2.0.0@aar
                            javaLibrary                   : androidx.annotation:annotation:1.0.0@jar
                        androidLibrary                : androidx.localbroadcastmanager:localbroadcastmanager:1.0.0@aar
                            javaLibrary                   : androidx.annotation:annotation:1.0.0@jar
                        androidLibrary                : androidx.print:print:1.0.0@aar
                            javaLibrary                   : androidx.annotation:annotation:1.0.0@jar
                        androidLibrary                : androidx.fragment:fragment:1.0.0@aar
                            androidLibrary                : androidx.core:core:1.0.1@aar
                            androidLibrary                : androidx.legacy:legacy-support-core-ui:1.0.0@aar
                            androidLibrary                : androidx.legacy:legacy-support-core-utils:1.0.0@aar
                            javaLibrary                   : androidx.annotation:annotation:1.0.0@jar
                            androidLibrary                : androidx.loader:loader:1.0.0@aar
                            androidLibrary                : androidx.lifecycle:lifecycle-viewmodel:2.0.0@aar
                        androidLibrary                : androidx.legacy:legacy-support-core-ui:1.0.0@aar
                            javaLibrary                   : androidx.annotation:annotation:1.0.0@jar
                            androidLibrary                : androidx.core:core:1.0.1@aar
                            androidLibrary                : androidx.legacy:legacy-support-core-utils:1.0.0@aar
                            androidLibrary                : androidx.customview:customview:1.0.0@aar
                            androidLibrary                : androidx.viewpager:viewpager:1.0.0@aar
                            androidLibrary                : androidx.coordinatorlayout:coordinatorlayout:1.0.0@aar
                            androidLibrary                : androidx.drawerlayout:drawerlayout:1.0.0@aar
                            androidLibrary                : androidx.slidingpanelayout:slidingpanelayout:1.0.0@aar
                            androidLibrary                : androidx.interpolator:interpolator:1.0.0@aar
                            androidLibrary                : androidx.swiperefreshlayout:swiperefreshlayout:1.0.0@aar
                            androidLibrary                : androidx.asynclayoutinflater:asynclayoutinflater:1.0.0@aar
                            androidLibrary                : androidx.cursoradapter:cursoradapter:1.0.0@aar
                        androidLibrary                : androidx.customview:customview:1.0.0@aar
                            javaLibrary                   : androidx.annotation:annotation:1.0.0@jar
                            androidLibrary                : androidx.core:core:1.0.1@aar
                        androidLibrary                : androidx.viewpager:viewpager:1.0.0@aar
                            javaLibrary                   : androidx.annotation:annotation:1.0.0@jar
                            androidLibrary                : androidx.core:core:1.0.1@aar
                            androidLibrary                : androidx.customview:customview:1.0.0@aar
                        androidLibrary                : androidx.coordinatorlayout:coordinatorlayout:1.0.0@aar
                            javaLibrary                   : androidx.annotation:annotation:1.0.0@jar
                            androidLibrary                : androidx.core:core:1.0.1@aar
                            androidLibrary                : androidx.customview:customview:1.0.0@aar
                        androidLibrary                : androidx.drawerlayout:drawerlayout:1.0.0@aar
                            javaLibrary                   : androidx.annotation:annotation:1.0.0@jar
                            androidLibrary                : androidx.core:core:1.0.1@aar
                            androidLibrary                : androidx.customview:customview:1.0.0@aar
                        androidLibrary                : androidx.slidingpanelayout:slidingpanelayout:1.0.0@aar
                            javaLibrary                   : androidx.annotation:annotation:1.0.0@jar
                            androidLibrary                : androidx.core:core:1.0.1@aar
                            androidLibrary                : androidx.customview:customview:1.0.0@aar
                        androidLibrary                : androidx.interpolator:interpolator:1.0.0@aar
                            javaLibrary                   : androidx.annotation:annotation:1.0.0@jar
                        androidLibrary                : androidx.swiperefreshlayout:swiperefreshlayout:1.0.0@aar
                            javaLibrary                   : androidx.annotation:annotation:1.0.0@jar
                            androidLibrary                : androidx.core:core:1.0.1@aar
                            androidLibrary                : androidx.interpolator:interpolator:1.0.0@aar
                        androidLibrary                : androidx.asynclayoutinflater:asynclayoutinflater:1.0.0@aar
                            javaLibrary                   : androidx.annotation:annotation:1.0.0@jar
                            androidLibrary                : androidx.core:core:1.0.1@aar
                        androidLibrary                : androidx.vectordrawable:vectordrawable:1.0.1@aar
                            javaLibrary                   : androidx.annotation:annotation:1.0.0@jar
                            androidLibrary                : androidx.core:core:1.0.1@aar
                        androidLibrary                : androidx.vectordrawable:vectordrawable-animated:1.0.0@aar
                            androidLibrary                : androidx.vectordrawable:vectordrawable:1.0.1@aar
                            androidLibrary                : androidx.legacy:legacy-support-core-ui:1.0.0@aar
                        javaLibrary                   : org.jetbrains.kotlin:kotlin-stdlib-jdk7:<KOTLIN_VERSION>@jar
                            javaLibrary                   : org.jetbrains.kotlin:kotlin-stdlib:<KOTLIN_VERSION>@jar
                        javaLibrary                   : org.jetbrains.kotlin:kotlin-stdlib:<KOTLIN_VERSION>@jar
                            javaLibrary                   : org.jetbrains:annotations:13.0@jar
                        javaLibrary                   : org.jetbrains:annotations:13.0@jar
                        javaLibrary                   : androidx.annotation:annotation:1.0.0@jar
                        javaLibrary                   : androidx.collection:collection:1.0.0@jar
                            javaLibrary                   : androidx.annotation:annotation:1.0.0@jar
                        javaLibrary                   : androidx.lifecycle:lifecycle-common:2.0.0@jar
                            javaLibrary                   : androidx.annotation:annotation:1.0.0@jar
                        javaLibrary                   : androidx.arch.core:core-common:2.0.0@jar
                            javaLibrary                   : androidx.annotation:annotation:1.0.0@jar
                        javaLibrary                   : junit:junit:4.12@jar
                            javaLibrary                   : org.hamcrest:hamcrest-core:1.3@jar
                        javaLibrary                   : org.hamcrest:hamcrest-core:1.3@jar
                        module                        : <ROOT>/firstapp-:app:mysharedlibrary-MAIN
                    runtimeClasspath
                        androidLibrary                : androidx.appcompat:appcompat:1.0.2@aar
                            javaLibrary                   : androidx.annotation:annotation:1.0.0@jar
                            androidLibrary                : androidx.core:core:1.0.1@aar
                            javaLibrary                   : androidx.collection:collection:1.0.0@jar
                            androidLibrary                : androidx.cursoradapter:cursoradapter:1.0.0@aar
                            androidLibrary                : androidx.legacy:legacy-support-core-utils:1.0.0@aar
                            androidLibrary                : androidx.fragment:fragment:1.0.0@aar
                            androidLibrary                : androidx.vectordrawable:vectordrawable:1.0.1@aar
                            androidLibrary                : androidx.vectordrawable:vectordrawable-animated:1.0.0@aar
                        androidLibrary                : androidx.core:core:1.0.1@aar
                            javaLibrary                   : androidx.annotation:annotation:1.0.0@jar
                            javaLibrary                   : androidx.collection:collection:1.0.0@jar
                            androidLibrary                : androidx.lifecycle:lifecycle-runtime:2.0.0@aar
                            androidLibrary                : androidx.versionedparcelable:versionedparcelable:1.0.0@aar
                        androidLibrary                : androidx.lifecycle:lifecycle-runtime:2.0.0@aar
                            javaLibrary                   : androidx.lifecycle:lifecycle-common:2.0.0@jar
                            javaLibrary                   : androidx.arch.core:core-common:2.0.0@jar
                            javaLibrary                   : androidx.annotation:annotation:1.0.0@jar
                        androidLibrary                : androidx.versionedparcelable:versionedparcelable:1.0.0@aar
                            javaLibrary                   : androidx.annotation:annotation:1.0.0@jar
                            javaLibrary                   : androidx.collection:collection:1.0.0@jar
                        androidLibrary                : androidx.cursoradapter:cursoradapter:1.0.0@aar
                            javaLibrary                   : androidx.annotation:annotation:1.0.0@jar
                        androidLibrary                : androidx.legacy:legacy-support-core-utils:1.0.0@aar
                            javaLibrary                   : androidx.annotation:annotation:1.0.0@jar
                            androidLibrary                : androidx.core:core:1.0.1@aar
                            androidLibrary                : androidx.documentfile:documentfile:1.0.0@aar
                            androidLibrary                : androidx.loader:loader:1.0.0@aar
                            androidLibrary                : androidx.localbroadcastmanager:localbroadcastmanager:1.0.0@aar
                            androidLibrary                : androidx.print:print:1.0.0@aar
                        androidLibrary                : androidx.documentfile:documentfile:1.0.0@aar
                            javaLibrary                   : androidx.annotation:annotation:1.0.0@jar
                        androidLibrary                : androidx.loader:loader:1.0.0@aar
                            javaLibrary                   : androidx.annotation:annotation:1.0.0@jar
                            androidLibrary                : androidx.core:core:1.0.1@aar
                            androidLibrary                : androidx.lifecycle:lifecycle-livedata:2.0.0@aar
                            androidLibrary                : androidx.lifecycle:lifecycle-viewmodel:2.0.0@aar
                        androidLibrary                : androidx.lifecycle:lifecycle-livedata:2.0.0@aar
                            androidLibrary                : androidx.arch.core:core-runtime:2.0.0@aar
                            androidLibrary                : androidx.lifecycle:lifecycle-livedata-core:2.0.0@aar
                            javaLibrary                   : androidx.arch.core:core-common:2.0.0@jar
                        androidLibrary                : androidx.arch.core:core-runtime:2.0.0@aar
                            javaLibrary                   : androidx.annotation:annotation:1.0.0@jar
                            javaLibrary                   : androidx.arch.core:core-common:2.0.0@jar
                        androidLibrary                : androidx.lifecycle:lifecycle-livedata-core:2.0.0@aar
                            javaLibrary                   : androidx.lifecycle:lifecycle-common:2.0.0@jar
                            javaLibrary                   : androidx.arch.core:core-common:2.0.0@jar
                            androidLibrary                : androidx.arch.core:core-runtime:2.0.0@aar
                        androidLibrary                : androidx.lifecycle:lifecycle-viewmodel:2.0.0@aar
                            javaLibrary                   : androidx.annotation:annotation:1.0.0@jar
                        androidLibrary                : androidx.localbroadcastmanager:localbroadcastmanager:1.0.0@aar
                            javaLibrary                   : androidx.annotation:annotation:1.0.0@jar
                        androidLibrary                : androidx.print:print:1.0.0@aar
                            javaLibrary                   : androidx.annotation:annotation:1.0.0@jar
                        androidLibrary                : androidx.fragment:fragment:1.0.0@aar
                            androidLibrary                : androidx.core:core:1.0.1@aar
                            androidLibrary                : androidx.legacy:legacy-support-core-ui:1.0.0@aar
                            androidLibrary                : androidx.legacy:legacy-support-core-utils:1.0.0@aar
                            javaLibrary                   : androidx.annotation:annotation:1.0.0@jar
                            androidLibrary                : androidx.loader:loader:1.0.0@aar
                            androidLibrary                : androidx.lifecycle:lifecycle-viewmodel:2.0.0@aar
                        androidLibrary                : androidx.legacy:legacy-support-core-ui:1.0.0@aar
                            javaLibrary                   : androidx.annotation:annotation:1.0.0@jar
                            androidLibrary                : androidx.core:core:1.0.1@aar
                            androidLibrary                : androidx.legacy:legacy-support-core-utils:1.0.0@aar
                            androidLibrary                : androidx.customview:customview:1.0.0@aar
                            androidLibrary                : androidx.viewpager:viewpager:1.0.0@aar
                            androidLibrary                : androidx.coordinatorlayout:coordinatorlayout:1.0.0@aar
                            androidLibrary                : androidx.drawerlayout:drawerlayout:1.0.0@aar
                            androidLibrary                : androidx.slidingpanelayout:slidingpanelayout:1.0.0@aar
                            androidLibrary                : androidx.interpolator:interpolator:1.0.0@aar
                            androidLibrary                : androidx.swiperefreshlayout:swiperefreshlayout:1.0.0@aar
                            androidLibrary                : androidx.asynclayoutinflater:asynclayoutinflater:1.0.0@aar
                            androidLibrary                : androidx.cursoradapter:cursoradapter:1.0.0@aar
                        androidLibrary                : androidx.customview:customview:1.0.0@aar
                            javaLibrary                   : androidx.annotation:annotation:1.0.0@jar
                            androidLibrary                : androidx.core:core:1.0.1@aar
                        androidLibrary                : androidx.viewpager:viewpager:1.0.0@aar
                            javaLibrary                   : androidx.annotation:annotation:1.0.0@jar
                            androidLibrary                : androidx.core:core:1.0.1@aar
                            androidLibrary                : androidx.customview:customview:1.0.0@aar
                        androidLibrary                : androidx.coordinatorlayout:coordinatorlayout:1.0.0@aar
                            javaLibrary                   : androidx.annotation:annotation:1.0.0@jar
                            androidLibrary                : androidx.core:core:1.0.1@aar
                            androidLibrary                : androidx.customview:customview:1.0.0@aar
                        androidLibrary                : androidx.drawerlayout:drawerlayout:1.0.0@aar
                            javaLibrary                   : androidx.annotation:annotation:1.0.0@jar
                            androidLibrary                : androidx.core:core:1.0.1@aar
                            androidLibrary                : androidx.customview:customview:1.0.0@aar
                        androidLibrary                : androidx.slidingpanelayout:slidingpanelayout:1.0.0@aar
                            javaLibrary                   : androidx.annotation:annotation:1.0.0@jar
                            androidLibrary                : androidx.core:core:1.0.1@aar
                            androidLibrary                : androidx.customview:customview:1.0.0@aar
                        androidLibrary                : androidx.interpolator:interpolator:1.0.0@aar
                            javaLibrary                   : androidx.annotation:annotation:1.0.0@jar
                        androidLibrary                : androidx.swiperefreshlayout:swiperefreshlayout:1.0.0@aar
                            javaLibrary                   : androidx.annotation:annotation:1.0.0@jar
                            androidLibrary                : androidx.core:core:1.0.1@aar
                            androidLibrary                : androidx.interpolator:interpolator:1.0.0@aar
                        androidLibrary                : androidx.asynclayoutinflater:asynclayoutinflater:1.0.0@aar
                            javaLibrary                   : androidx.annotation:annotation:1.0.0@jar
                            androidLibrary                : androidx.core:core:1.0.1@aar
                        androidLibrary                : androidx.vectordrawable:vectordrawable:1.0.1@aar
                            javaLibrary                   : androidx.annotation:annotation:1.0.0@jar
                            androidLibrary                : androidx.core:core:1.0.1@aar
                        androidLibrary                : androidx.vectordrawable:vectordrawable-animated:1.0.0@aar
                            androidLibrary                : androidx.vectordrawable:vectordrawable:1.0.1@aar
                            androidLibrary                : androidx.legacy:legacy-support-core-ui:1.0.0@aar
                        javaLibrary                   : org.jetbrains.kotlin:kotlin-stdlib-jdk7:<KOTLIN_VERSION>@jar
                            javaLibrary                   : org.jetbrains.kotlin:kotlin-stdlib:<KOTLIN_VERSION>@jar
                        javaLibrary                   : org.jetbrains.kotlin:kotlin-stdlib:<KOTLIN_VERSION>@jar
                            javaLibrary                   : org.jetbrains:annotations:13.0@jar
                        javaLibrary                   : org.jetbrains:annotations:13.0@jar
                        javaLibrary                   : androidx.annotation:annotation:1.0.0@jar
                        javaLibrary                   : androidx.collection:collection:1.0.0@jar
                            javaLibrary                   : androidx.annotation:annotation:1.0.0@jar
                        javaLibrary                   : androidx.lifecycle:lifecycle-common:2.0.0@jar
                            javaLibrary                   : androidx.annotation:annotation:1.0.0@jar
                        javaLibrary                   : androidx.arch.core:core-common:2.0.0@jar
                            javaLibrary                   : androidx.annotation:annotation:1.0.0@jar
                        javaLibrary                   : junit:junit:4.12@jar
                            javaLibrary                   : org.hamcrest:hamcrest-core:1.3@jar
                        javaLibrary                   : org.hamcrest:hamcrest-core:1.3@jar
                        module                        : <ROOT>/firstapp-:app:mysharedlibrary-MAIN
                            javaLibrary                   : org.jetbrains.kotlin:kotlin-stdlib-jdk7:<KOTLIN_VERSION>@jar
                            androidLibrary                : androidx.appcompat:appcompat:1.0.2@aar
                MockablePlatformJar           : <GRADLE>/caches/<GRADLE_VERSION>/transforms/xxxxxxxxxxxxxxxxxxxxxxxxxxxxxxxx/transformed/android.jar
    kotlinGradleModel             : KotlinGradleModelImpl
        additionalVisibleSourceSets
            debug                         : <empty>
            - debugAndroidTest            : debug
            - debugAndroidTest            : main
            - debugUnitTest               : debug
            - debugUnitTest               : main
        compilerArgumentsBySourceSet
            debug
                compilerArguments             : K2JVMCompilerArguments
                    allowNoSourceFiles            : true
                    assertionsMode                : legacy
                    backendThreads                : 1
                    destination                   : <ROOT>/shared/mysharedlibrary/build/tmp/kotlin-classes/debug
                    jvmDefault                    : disable
                    jvmTarget                     : 21
                    moduleName                    : mysharedlibrary_debug
                    noJdk                         : true
                    noReflect                     : true
                    noStdlib                      : true
                    serializeIr                   : none
                    autoAdvanceApiVersion         : true
                    autoAdvanceLanguageVersion    : true
                    explicitApi                   : disable
                    explicitReturnTypes           : disable
<<<<<<< HEAD
                    - pluginClasspaths            : <M2>/org/jetbrains/kotlin/kotlin-android-extensions/<KOTLIN_VERSION>/kotlin-android-extensions-<KOTLIN_VERSION>.jar
                    - pluginClasspaths            : <M2>/org/jetbrains/kotlin/kotlin-compiler-embeddable/<KOTLIN_VERSION>/kotlin-compiler-embeddable-<KOTLIN_VERSION>.jar
                    - pluginClasspaths            : <M2>/org/jetbrains/kotlin/kotlin-stdlib/<KOTLIN_VERSION>/kotlin-stdlib-<KOTLIN_VERSION>.jar
                    - pluginClasspaths            : <M2>/org/jetbrains/kotlin/kotlin-script-runtime/<KOTLIN_VERSION>/kotlin-script-runtime-<KOTLIN_VERSION>.jar
                    - pluginClasspaths            : <M2>/org/jetbrains/kotlin/kotlin-reflect/<KOTLIN_VERSION>/kotlin-reflect-<KOTLIN_VERSION>.jar
                    - pluginClasspaths            : <M2>/org/jetbrains/kotlin/kotlin-daemon-embeddable/<KOTLIN_VERSION>/kotlin-daemon-embeddable-<KOTLIN_VERSION>.jar
                    - pluginClasspaths            : <M2>/org/jetbrains/intellij/deps/trove4j/1.0.20200330/trove4j-1.0.20200330.jar
                    - pluginClasspaths            : <M2>/org/jetbrains/kotlinx/kotlinx-coroutines-core-jvm/1.6.4/kotlinx-coroutines-core-jvm-1.6.4.jar
                    - pluginClasspaths            : <M2>/org/jetbrains/annotations/13.0/annotations-13.0.jar
=======
>>>>>>> 8b7d83e8
                    useFirLT                      : true
            debugAndroidTest
                compilerArguments             : K2JVMCompilerArguments
                    allowNoSourceFiles            : true
                    assertionsMode                : legacy
                    backendThreads                : 1
                    destination                   : <ROOT>/shared/mysharedlibrary/build/tmp/kotlin-classes/debugAndroidTest
                    jvmDefault                    : disable
                    jvmTarget                     : 21
                    moduleName                    : mysharedlibrary_debugAndroidTest
                    noJdk                         : true
                    noReflect                     : true
                    noStdlib                      : true
                    serializeIr                   : none
                    useInlineScopesNumbers        : true
                    autoAdvanceApiVersion         : true
                    autoAdvanceLanguageVersion    : true
                    explicitApi                   : disable
                    explicitReturnTypes           : disable
<<<<<<< HEAD
                    - pluginClasspaths            : <M2>/org/jetbrains/kotlin/kotlin-android-extensions/<KOTLIN_VERSION>/kotlin-android-extensions-<KOTLIN_VERSION>.jar
                    - pluginClasspaths            : <M2>/org/jetbrains/kotlin/kotlin-compiler-embeddable/<KOTLIN_VERSION>/kotlin-compiler-embeddable-<KOTLIN_VERSION>.jar
                    - pluginClasspaths            : <M2>/org/jetbrains/kotlin/kotlin-stdlib/<KOTLIN_VERSION>/kotlin-stdlib-<KOTLIN_VERSION>.jar
                    - pluginClasspaths            : <M2>/org/jetbrains/kotlin/kotlin-script-runtime/<KOTLIN_VERSION>/kotlin-script-runtime-<KOTLIN_VERSION>.jar
                    - pluginClasspaths            : <M2>/org/jetbrains/kotlin/kotlin-reflect/<KOTLIN_VERSION>/kotlin-reflect-<KOTLIN_VERSION>.jar
                    - pluginClasspaths            : <M2>/org/jetbrains/kotlin/kotlin-daemon-embeddable/<KOTLIN_VERSION>/kotlin-daemon-embeddable-<KOTLIN_VERSION>.jar
                    - pluginClasspaths            : <M2>/org/jetbrains/intellij/deps/trove4j/1.0.20200330/trove4j-1.0.20200330.jar
                    - pluginClasspaths            : <M2>/org/jetbrains/kotlinx/kotlinx-coroutines-core-jvm/1.6.4/kotlinx-coroutines-core-jvm-1.6.4.jar
                    - pluginClasspaths            : <M2>/org/jetbrains/annotations/13.0/annotations-13.0.jar
=======
>>>>>>> 8b7d83e8
                    useFirLT                      : true
            debugUnitTest
                compilerArguments             : K2JVMCompilerArguments
                    allowNoSourceFiles            : true
                    assertionsMode                : legacy
                    backendThreads                : 1
                    destination                   : <ROOT>/shared/mysharedlibrary/build/tmp/kotlin-classes/debugUnitTest
                    jvmDefault                    : disable
                    jvmTarget                     : 21
                    moduleName                    : mysharedlibrary_debugUnitTest
                    noJdk                         : true
                    noReflect                     : true
                    noStdlib                      : true
                    serializeIr                   : none
                    autoAdvanceApiVersion         : true
                    autoAdvanceLanguageVersion    : true
                    explicitApi                   : disable
                    explicitReturnTypes           : disable
<<<<<<< HEAD
                    - pluginClasspaths            : <M2>/org/jetbrains/kotlin/kotlin-android-extensions/<KOTLIN_VERSION>/kotlin-android-extensions-<KOTLIN_VERSION>.jar
                    - pluginClasspaths            : <M2>/org/jetbrains/kotlin/kotlin-compiler-embeddable/<KOTLIN_VERSION>/kotlin-compiler-embeddable-<KOTLIN_VERSION>.jar
                    - pluginClasspaths            : <M2>/org/jetbrains/kotlin/kotlin-stdlib/<KOTLIN_VERSION>/kotlin-stdlib-<KOTLIN_VERSION>.jar
                    - pluginClasspaths            : <M2>/org/jetbrains/kotlin/kotlin-script-runtime/<KOTLIN_VERSION>/kotlin-script-runtime-<KOTLIN_VERSION>.jar
                    - pluginClasspaths            : <M2>/org/jetbrains/kotlin/kotlin-reflect/<KOTLIN_VERSION>/kotlin-reflect-<KOTLIN_VERSION>.jar
                    - pluginClasspaths            : <M2>/org/jetbrains/kotlin/kotlin-daemon-embeddable/<KOTLIN_VERSION>/kotlin-daemon-embeddable-<KOTLIN_VERSION>.jar
                    - pluginClasspaths            : <M2>/org/jetbrains/intellij/deps/trove4j/1.0.20200330/trove4j-1.0.20200330.jar
                    - pluginClasspaths            : <M2>/org/jetbrains/kotlinx/kotlinx-coroutines-core-jvm/1.6.4/kotlinx-coroutines-core-jvm-1.6.4.jar
                    - pluginClasspaths            : <M2>/org/jetbrains/annotations/13.0/annotations-13.0.jar
=======
>>>>>>> 8b7d83e8
                    useFirLT                      : true
        gradleUserHome                : <GRADLE>
        hasKotlinPlugin               : true
        kotlinGradlePluginVersion     : KotlinGradlePluginVersionImpl
            major                         : 2
            minor                         : 1
            patch                         : 20
            versionString                 : <KOTLIN_VERSION_FOR_TESTS>
        kotlinTarget                  : kotlin-android
        kotlinTaskProperties
            debug                         : KotlinTaskPropertiesImpl
                incremental                   : true
                pluginVersion                 : <CUT>
            debugAndroidTest              : KotlinTaskPropertiesImpl
                incremental                   : true
                pluginVersion                 : <CUT>
            debugUnitTest                 : KotlinTaskPropertiesImpl
                incremental                   : true
                pluginVersion                 : <CUT>
    externalProject               : :app:mysharedlibrary (DefaultExternalProject) (*seen*)
MODULE                        : My_First_App.app.mysharedlibrary.androidTest
MODULE                        : My_First_App.app.mysharedlibrary.main
MODULE                        : My_First_App.app.mysharedlibrary.unitTest
MODULE                        : My_First_App.app.unitTest<|MERGE_RESOLUTION|>--- conflicted
+++ resolved
@@ -1066,14 +1066,11 @@
                             qName                         : :app:testReleaseUnitTest
         sourceSetModel                : DefaultGradleSourceSetModel
         taskModel                     : DefaultGradleTaskModel
-<<<<<<< HEAD
-=======
             tasks
                 testDebugUnitTest             : testDebugUnitTest (DefaultExternalTask)
                     qName                         : :app:testDebugUnitTest
                 testReleaseUnitTest           : testReleaseUnitTest (DefaultExternalTask)
                     qName                         : :app:testReleaseUnitTest
->>>>>>> 8b7d83e8
 MODULE                        : My_First_App.app
     GradleModuleModel
         agpVersion                    : <AGP_VERSION>
@@ -1142,10 +1139,7 @@
         MlModelBindingEnabled         : false
         AndroidResourcesEnabled       : true
         DataBindingEnabled            : false
-<<<<<<< HEAD
-=======
         GenerateManifestClass         : false
->>>>>>> 8b7d83e8
     - basicVariant:               : debug
         applicationId                 : com.example.firstapp
         testApplicationId             : com.example.firstapp.test
@@ -2110,18 +2104,6 @@
                     autoAdvanceLanguageVersion    : true
                     explicitApi                   : disable
                     explicitReturnTypes           : disable
-<<<<<<< HEAD
-                    - pluginClasspaths            : <M2>/org/jetbrains/kotlin/kotlin-android-extensions/<KOTLIN_VERSION>/kotlin-android-extensions-<KOTLIN_VERSION>.jar
-                    - pluginClasspaths            : <M2>/org/jetbrains/kotlin/kotlin-compiler-embeddable/<KOTLIN_VERSION>/kotlin-compiler-embeddable-<KOTLIN_VERSION>.jar
-                    - pluginClasspaths            : <M2>/org/jetbrains/kotlin/kotlin-stdlib/<KOTLIN_VERSION>/kotlin-stdlib-<KOTLIN_VERSION>.jar
-                    - pluginClasspaths            : <M2>/org/jetbrains/kotlin/kotlin-script-runtime/<KOTLIN_VERSION>/kotlin-script-runtime-<KOTLIN_VERSION>.jar
-                    - pluginClasspaths            : <M2>/org/jetbrains/kotlin/kotlin-reflect/<KOTLIN_VERSION>/kotlin-reflect-<KOTLIN_VERSION>.jar
-                    - pluginClasspaths            : <M2>/org/jetbrains/kotlin/kotlin-daemon-embeddable/<KOTLIN_VERSION>/kotlin-daemon-embeddable-<KOTLIN_VERSION>.jar
-                    - pluginClasspaths            : <M2>/org/jetbrains/intellij/deps/trove4j/1.0.20200330/trove4j-1.0.20200330.jar
-                    - pluginClasspaths            : <M2>/org/jetbrains/kotlinx/kotlinx-coroutines-core-jvm/1.6.4/kotlinx-coroutines-core-jvm-1.6.4.jar
-                    - pluginClasspaths            : <M2>/org/jetbrains/annotations/13.0/annotations-13.0.jar
-=======
->>>>>>> 8b7d83e8
                     useFirLT                      : true
             debugAndroidTest
                 compilerArguments             : K2JVMCompilerArguments
@@ -2141,18 +2123,6 @@
                     autoAdvanceLanguageVersion    : true
                     explicitApi                   : disable
                     explicitReturnTypes           : disable
-<<<<<<< HEAD
-                    - pluginClasspaths            : <M2>/org/jetbrains/kotlin/kotlin-android-extensions/<KOTLIN_VERSION>/kotlin-android-extensions-<KOTLIN_VERSION>.jar
-                    - pluginClasspaths            : <M2>/org/jetbrains/kotlin/kotlin-compiler-embeddable/<KOTLIN_VERSION>/kotlin-compiler-embeddable-<KOTLIN_VERSION>.jar
-                    - pluginClasspaths            : <M2>/org/jetbrains/kotlin/kotlin-stdlib/<KOTLIN_VERSION>/kotlin-stdlib-<KOTLIN_VERSION>.jar
-                    - pluginClasspaths            : <M2>/org/jetbrains/kotlin/kotlin-script-runtime/<KOTLIN_VERSION>/kotlin-script-runtime-<KOTLIN_VERSION>.jar
-                    - pluginClasspaths            : <M2>/org/jetbrains/kotlin/kotlin-reflect/<KOTLIN_VERSION>/kotlin-reflect-<KOTLIN_VERSION>.jar
-                    - pluginClasspaths            : <M2>/org/jetbrains/kotlin/kotlin-daemon-embeddable/<KOTLIN_VERSION>/kotlin-daemon-embeddable-<KOTLIN_VERSION>.jar
-                    - pluginClasspaths            : <M2>/org/jetbrains/intellij/deps/trove4j/1.0.20200330/trove4j-1.0.20200330.jar
-                    - pluginClasspaths            : <M2>/org/jetbrains/kotlinx/kotlinx-coroutines-core-jvm/1.6.4/kotlinx-coroutines-core-jvm-1.6.4.jar
-                    - pluginClasspaths            : <M2>/org/jetbrains/annotations/13.0/annotations-13.0.jar
-=======
->>>>>>> 8b7d83e8
                     useFirLT                      : true
             debugUnitTest
                 compilerArguments             : K2JVMCompilerArguments
@@ -2171,18 +2141,6 @@
                     autoAdvanceLanguageVersion    : true
                     explicitApi                   : disable
                     explicitReturnTypes           : disable
-<<<<<<< HEAD
-                    - pluginClasspaths            : <M2>/org/jetbrains/kotlin/kotlin-android-extensions/<KOTLIN_VERSION>/kotlin-android-extensions-<KOTLIN_VERSION>.jar
-                    - pluginClasspaths            : <M2>/org/jetbrains/kotlin/kotlin-compiler-embeddable/<KOTLIN_VERSION>/kotlin-compiler-embeddable-<KOTLIN_VERSION>.jar
-                    - pluginClasspaths            : <M2>/org/jetbrains/kotlin/kotlin-stdlib/<KOTLIN_VERSION>/kotlin-stdlib-<KOTLIN_VERSION>.jar
-                    - pluginClasspaths            : <M2>/org/jetbrains/kotlin/kotlin-script-runtime/<KOTLIN_VERSION>/kotlin-script-runtime-<KOTLIN_VERSION>.jar
-                    - pluginClasspaths            : <M2>/org/jetbrains/kotlin/kotlin-reflect/<KOTLIN_VERSION>/kotlin-reflect-<KOTLIN_VERSION>.jar
-                    - pluginClasspaths            : <M2>/org/jetbrains/kotlin/kotlin-daemon-embeddable/<KOTLIN_VERSION>/kotlin-daemon-embeddable-<KOTLIN_VERSION>.jar
-                    - pluginClasspaths            : <M2>/org/jetbrains/intellij/deps/trove4j/1.0.20200330/trove4j-1.0.20200330.jar
-                    - pluginClasspaths            : <M2>/org/jetbrains/kotlinx/kotlinx-coroutines-core-jvm/1.6.4/kotlinx-coroutines-core-jvm-1.6.4.jar
-                    - pluginClasspaths            : <M2>/org/jetbrains/annotations/13.0/annotations-13.0.jar
-=======
->>>>>>> 8b7d83e8
                     useFirLT                      : true
         gradleUserHome                : <GRADLE>
         hasKotlinPlugin               : true
@@ -2273,10 +2231,7 @@
         MlModelBindingEnabled         : false
         AndroidResourcesEnabled       : true
         DataBindingEnabled            : false
-<<<<<<< HEAD
-=======
         GenerateManifestClass         : false
->>>>>>> 8b7d83e8
     - basicVariant:               : debug
         testApplicationId             : com.example.mysharedlibrary.test
         buildType                     : debug
@@ -3280,18 +3235,6 @@
                     autoAdvanceLanguageVersion    : true
                     explicitApi                   : disable
                     explicitReturnTypes           : disable
-<<<<<<< HEAD
-                    - pluginClasspaths            : <M2>/org/jetbrains/kotlin/kotlin-android-extensions/<KOTLIN_VERSION>/kotlin-android-extensions-<KOTLIN_VERSION>.jar
-                    - pluginClasspaths            : <M2>/org/jetbrains/kotlin/kotlin-compiler-embeddable/<KOTLIN_VERSION>/kotlin-compiler-embeddable-<KOTLIN_VERSION>.jar
-                    - pluginClasspaths            : <M2>/org/jetbrains/kotlin/kotlin-stdlib/<KOTLIN_VERSION>/kotlin-stdlib-<KOTLIN_VERSION>.jar
-                    - pluginClasspaths            : <M2>/org/jetbrains/kotlin/kotlin-script-runtime/<KOTLIN_VERSION>/kotlin-script-runtime-<KOTLIN_VERSION>.jar
-                    - pluginClasspaths            : <M2>/org/jetbrains/kotlin/kotlin-reflect/<KOTLIN_VERSION>/kotlin-reflect-<KOTLIN_VERSION>.jar
-                    - pluginClasspaths            : <M2>/org/jetbrains/kotlin/kotlin-daemon-embeddable/<KOTLIN_VERSION>/kotlin-daemon-embeddable-<KOTLIN_VERSION>.jar
-                    - pluginClasspaths            : <M2>/org/jetbrains/intellij/deps/trove4j/1.0.20200330/trove4j-1.0.20200330.jar
-                    - pluginClasspaths            : <M2>/org/jetbrains/kotlinx/kotlinx-coroutines-core-jvm/1.6.4/kotlinx-coroutines-core-jvm-1.6.4.jar
-                    - pluginClasspaths            : <M2>/org/jetbrains/annotations/13.0/annotations-13.0.jar
-=======
->>>>>>> 8b7d83e8
                     useFirLT                      : true
             debugAndroidTest
                 compilerArguments             : K2JVMCompilerArguments
@@ -3311,18 +3254,6 @@
                     autoAdvanceLanguageVersion    : true
                     explicitApi                   : disable
                     explicitReturnTypes           : disable
-<<<<<<< HEAD
-                    - pluginClasspaths            : <M2>/org/jetbrains/kotlin/kotlin-android-extensions/<KOTLIN_VERSION>/kotlin-android-extensions-<KOTLIN_VERSION>.jar
-                    - pluginClasspaths            : <M2>/org/jetbrains/kotlin/kotlin-compiler-embeddable/<KOTLIN_VERSION>/kotlin-compiler-embeddable-<KOTLIN_VERSION>.jar
-                    - pluginClasspaths            : <M2>/org/jetbrains/kotlin/kotlin-stdlib/<KOTLIN_VERSION>/kotlin-stdlib-<KOTLIN_VERSION>.jar
-                    - pluginClasspaths            : <M2>/org/jetbrains/kotlin/kotlin-script-runtime/<KOTLIN_VERSION>/kotlin-script-runtime-<KOTLIN_VERSION>.jar
-                    - pluginClasspaths            : <M2>/org/jetbrains/kotlin/kotlin-reflect/<KOTLIN_VERSION>/kotlin-reflect-<KOTLIN_VERSION>.jar
-                    - pluginClasspaths            : <M2>/org/jetbrains/kotlin/kotlin-daemon-embeddable/<KOTLIN_VERSION>/kotlin-daemon-embeddable-<KOTLIN_VERSION>.jar
-                    - pluginClasspaths            : <M2>/org/jetbrains/intellij/deps/trove4j/1.0.20200330/trove4j-1.0.20200330.jar
-                    - pluginClasspaths            : <M2>/org/jetbrains/kotlinx/kotlinx-coroutines-core-jvm/1.6.4/kotlinx-coroutines-core-jvm-1.6.4.jar
-                    - pluginClasspaths            : <M2>/org/jetbrains/annotations/13.0/annotations-13.0.jar
-=======
->>>>>>> 8b7d83e8
                     useFirLT                      : true
             debugUnitTest
                 compilerArguments             : K2JVMCompilerArguments
@@ -3341,18 +3272,6 @@
                     autoAdvanceLanguageVersion    : true
                     explicitApi                   : disable
                     explicitReturnTypes           : disable
-<<<<<<< HEAD
-                    - pluginClasspaths            : <M2>/org/jetbrains/kotlin/kotlin-android-extensions/<KOTLIN_VERSION>/kotlin-android-extensions-<KOTLIN_VERSION>.jar
-                    - pluginClasspaths            : <M2>/org/jetbrains/kotlin/kotlin-compiler-embeddable/<KOTLIN_VERSION>/kotlin-compiler-embeddable-<KOTLIN_VERSION>.jar
-                    - pluginClasspaths            : <M2>/org/jetbrains/kotlin/kotlin-stdlib/<KOTLIN_VERSION>/kotlin-stdlib-<KOTLIN_VERSION>.jar
-                    - pluginClasspaths            : <M2>/org/jetbrains/kotlin/kotlin-script-runtime/<KOTLIN_VERSION>/kotlin-script-runtime-<KOTLIN_VERSION>.jar
-                    - pluginClasspaths            : <M2>/org/jetbrains/kotlin/kotlin-reflect/<KOTLIN_VERSION>/kotlin-reflect-<KOTLIN_VERSION>.jar
-                    - pluginClasspaths            : <M2>/org/jetbrains/kotlin/kotlin-daemon-embeddable/<KOTLIN_VERSION>/kotlin-daemon-embeddable-<KOTLIN_VERSION>.jar
-                    - pluginClasspaths            : <M2>/org/jetbrains/intellij/deps/trove4j/1.0.20200330/trove4j-1.0.20200330.jar
-                    - pluginClasspaths            : <M2>/org/jetbrains/kotlinx/kotlinx-coroutines-core-jvm/1.6.4/kotlinx-coroutines-core-jvm-1.6.4.jar
-                    - pluginClasspaths            : <M2>/org/jetbrains/annotations/13.0/annotations-13.0.jar
-=======
->>>>>>> 8b7d83e8
                     useFirLT                      : true
         gradleUserHome                : <GRADLE>
         hasKotlinPlugin               : true
