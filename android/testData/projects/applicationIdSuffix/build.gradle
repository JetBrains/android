--- conflicted
+++ resolved
@@ -1,10 +1,6 @@
 // Top-level build file where you can add configuration options common to all sub-projects/modules.
 buildscript {
-<<<<<<< HEAD
-    ext.kotlin_version = "1.4.31"
-=======
     ext.kotlin_version = "1.4.32"
->>>>>>> cdc83e4e
     repositories {
         google()
         jcenter()
