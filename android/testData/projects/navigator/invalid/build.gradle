buildscript {
    repositories {
<<<<<<< HEAD
      if (System.getenv("MAVEN_URL") != null) {
        maven {url System.getenv("MAVEN_URL")}
      }
=======
>>>>>>> 1e5b25b8
    }
    dependencies {
        classpath 'com.android.tools.build:gradle:0.2001` // invalid plugin number
    }
}

apply plugin: 'com.android.application'

android {
  compileSdkVersion 19
  buildToolsVersion '19.1.0'

  defaultConfig {
    minSdkVersion 14
    targetSdkVersion 19
    versionCode 10
    versionName "1.0"
  }

  sourceSets {
    main {
      manifest.srcFile 'AndroidManifest.xml'
    }
  }
}<|MERGE_RESOLUTION|>--- conflicted
+++ resolved
@@ -1,11 +1,5 @@
 buildscript {
     repositories {
-<<<<<<< HEAD
-      if (System.getenv("MAVEN_URL") != null) {
-        maven {url System.getenv("MAVEN_URL")}
-      }
-=======
->>>>>>> 1e5b25b8
     }
     dependencies {
         classpath 'com.android.tools.build:gradle:0.2001` // invalid plugin number
