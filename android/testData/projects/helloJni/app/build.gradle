apply plugin: 'com.android.application'

android {
<<<<<<< HEAD
    ndkVersion "21.4.7075529"
    compileSdkVersion 23
=======
  // ndkVersion "{placeholder}"
  compileSdkVersion 23
>>>>>>> b5f40ffd
    buildToolsVersion '23.0.2'
    defaultConfig {
        applicationId 'com.example.hellojni'
        minSdkVersion 15
        targetSdkVersion 23
        versionCode 1
        versionName "1.0"
        externalNativeBuild {
            cmake {
                arguments '-DANDROID_TOOLCHAIN=clang'
            }
        }
    }
    buildTypes {
        release {
            minifyEnabled false
            proguardFiles getDefaultProguardFile('proguard-android.txt'), 'proguard-rules.pro'
        }
    }
    externalNativeBuild {
        cmake {
            path "src/main/cpp/CMakeLists.txt"
            version "3.10.2"
        }
    }
    flavorDimensions 'abi'
    productFlavors {
        arm7 {
            // in the future, ndk.abiFilter might also work
            ndk {
                abiFilter 'armeabi-v7a'
            }
        }
        arm8 {
            ndk {
                abiFilters 'arm64-v8a'
            }
        }
        x86 {
            ndk {
                abiFilter 'x86'
            }
        }
        x86_64 {
            ndk {
                abiFilter 'x86_64'
            }
        }
        enableAllAbis {
            ndk {
                abiFilters 'armeabi-v7a', 'arm64-v8a', 'x86', 'x86_64'
            }
        }
    }
}

dependencies {
    api fileTree(dir: 'libs', include: ['*.jar'])
    api 'com.android.support:appcompat-v7:+'
    api 'com.android.support.constraint:constraint-layout:1.0.2'
}<|MERGE_RESOLUTION|>--- conflicted
+++ resolved
@@ -1,13 +1,8 @@
 apply plugin: 'com.android.application'
 
 android {
-<<<<<<< HEAD
-    ndkVersion "21.4.7075529"
-    compileSdkVersion 23
-=======
   // ndkVersion "{placeholder}"
   compileSdkVersion 23
->>>>>>> b5f40ffd
     buildToolsVersion '23.0.2'
     defaultConfig {
         applicationId 'com.example.hellojni'
