--- conflicted
+++ resolved
@@ -24,11 +24,7 @@
 
 dependencies {
     api fileTree(dir: 'libs', include: ['*.jar'])
-<<<<<<< HEAD
-    api "com.android.support:support-v4:26.1.0"
-=======
 
     // depending on the latest allows us to load whatever the testing infra has
     api "com.android.support:support-v4:+"
->>>>>>> 2cd46877
 }