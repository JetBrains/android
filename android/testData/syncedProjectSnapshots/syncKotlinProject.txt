--- conflicted
+++ resolved
@@ -58,15 +58,6 @@
                 languageVersion     : 1.3
                 - pluginClasspaths  : <M2>/org/jetbrains/annotations/13.0/annotations-13.0.jar
                 - pluginClasspaths  : <M2>/org/jetbrains/intellij/deps/trove4j/1.0.20181211/trove4j-1.0.20181211.jar
-<<<<<<< HEAD
-                - pluginClasspaths  : <M2>/org/jetbrains/kotlin/kotlin-android-extensions/1.3.60-eap-23/kotlin-android-extensions-1.3.60-eap-23.jar
-                - pluginClasspaths  : <M2>/org/jetbrains/kotlin/kotlin-compiler-embeddable/1.3.60-eap-23/kotlin-compiler-embeddable-1.3.60-eap-23.jar
-                - pluginClasspaths  : <M2>/org/jetbrains/kotlin/kotlin-daemon-embeddable/1.3.60-eap-23/kotlin-daemon-embeddable-1.3.60-eap-23.jar
-                - pluginClasspaths  : <M2>/org/jetbrains/kotlin/kotlin-reflect/1.3.60-eap-23/kotlin-reflect-1.3.60-eap-23.jar
-                - pluginClasspaths  : <M2>/org/jetbrains/kotlin/kotlin-script-runtime/1.3.60-eap-23/kotlin-script-runtime-1.3.60-eap-23.jar
-                - pluginClasspaths  : <M2>/org/jetbrains/kotlin/kotlin-stdlib-common/1.3.60-eap-23/kotlin-stdlib-common-1.3.60-eap-23.jar
-                - pluginClasspaths  : <M2>/org/jetbrains/kotlin/kotlin-stdlib/1.3.60-eap-23/kotlin-stdlib-1.3.60-eap-23.jar
-=======
                 - pluginClasspaths  : <M2>/org/jetbrains/kotlin/kotlin-android-extensions/<KOTLIN_VERSION>/kotlin-android-extensions-<KOTLIN_VERSION>.jar
                 - pluginClasspaths  : <M2>/org/jetbrains/kotlin/kotlin-compiler-embeddable/<KOTLIN_VERSION>/kotlin-compiler-embeddable-<KOTLIN_VERSION>.jar
                 - pluginClasspaths  : <M2>/org/jetbrains/kotlin/kotlin-daemon-embeddable/<KOTLIN_VERSION>/kotlin-daemon-embeddable-<KOTLIN_VERSION>.jar
@@ -74,7 +65,6 @@
                 - pluginClasspaths  : <M2>/org/jetbrains/kotlin/kotlin-script-runtime/<KOTLIN_VERSION>/kotlin-script-runtime-<KOTLIN_VERSION>.jar
                 - pluginClasspaths  : <M2>/org/jetbrains/kotlin/kotlin-stdlib-common/<KOTLIN_VERSION>/kotlin-stdlib-common-<KOTLIN_VERSION>.jar
                 - pluginClasspaths  : <M2>/org/jetbrains/kotlin/kotlin-stdlib/<KOTLIN_VERSION>/kotlin-stdlib-<KOTLIN_VERSION>.jar
->>>>>>> f2dc2a9a
                 - pluginOptions     : plugin:org.jetbrains.kotlin.android:experimental=false
                 - pluginOptions     : plugin:org.jetbrains.kotlin.android:enabled=true
                 - pluginOptions     : plugin:org.jetbrains.kotlin.android:defaultCacheImplementation=hashMap
@@ -92,15 +82,6 @@
                 languageVersion     : 1.3
                 - pluginClasspaths  : <M2>/org/jetbrains/annotations/13.0/annotations-13.0.jar
                 - pluginClasspaths  : <M2>/org/jetbrains/intellij/deps/trove4j/1.0.20181211/trove4j-1.0.20181211.jar
-<<<<<<< HEAD
-                - pluginClasspaths  : <M2>/org/jetbrains/kotlin/kotlin-android-extensions/1.3.60-eap-23/kotlin-android-extensions-1.3.60-eap-23.jar
-                - pluginClasspaths  : <M2>/org/jetbrains/kotlin/kotlin-compiler-embeddable/1.3.60-eap-23/kotlin-compiler-embeddable-1.3.60-eap-23.jar
-                - pluginClasspaths  : <M2>/org/jetbrains/kotlin/kotlin-daemon-embeddable/1.3.60-eap-23/kotlin-daemon-embeddable-1.3.60-eap-23.jar
-                - pluginClasspaths  : <M2>/org/jetbrains/kotlin/kotlin-reflect/1.3.60-eap-23/kotlin-reflect-1.3.60-eap-23.jar
-                - pluginClasspaths  : <M2>/org/jetbrains/kotlin/kotlin-script-runtime/1.3.60-eap-23/kotlin-script-runtime-1.3.60-eap-23.jar
-                - pluginClasspaths  : <M2>/org/jetbrains/kotlin/kotlin-stdlib-common/1.3.60-eap-23/kotlin-stdlib-common-1.3.60-eap-23.jar
-                - pluginClasspaths  : <M2>/org/jetbrains/kotlin/kotlin-stdlib/1.3.60-eap-23/kotlin-stdlib-1.3.60-eap-23.jar
-=======
                 - pluginClasspaths  : <M2>/org/jetbrains/kotlin/kotlin-android-extensions/<KOTLIN_VERSION>/kotlin-android-extensions-<KOTLIN_VERSION>.jar
                 - pluginClasspaths  : <M2>/org/jetbrains/kotlin/kotlin-compiler-embeddable/<KOTLIN_VERSION>/kotlin-compiler-embeddable-<KOTLIN_VERSION>.jar
                 - pluginClasspaths  : <M2>/org/jetbrains/kotlin/kotlin-daemon-embeddable/<KOTLIN_VERSION>/kotlin-daemon-embeddable-<KOTLIN_VERSION>.jar
@@ -108,7 +89,6 @@
                 - pluginClasspaths  : <M2>/org/jetbrains/kotlin/kotlin-script-runtime/<KOTLIN_VERSION>/kotlin-script-runtime-<KOTLIN_VERSION>.jar
                 - pluginClasspaths  : <M2>/org/jetbrains/kotlin/kotlin-stdlib-common/<KOTLIN_VERSION>/kotlin-stdlib-common-<KOTLIN_VERSION>.jar
                 - pluginClasspaths  : <M2>/org/jetbrains/kotlin/kotlin-stdlib/<KOTLIN_VERSION>/kotlin-stdlib-<KOTLIN_VERSION>.jar
->>>>>>> f2dc2a9a
                 - pluginOptions     : plugin:org.jetbrains.kotlin.android:experimental=false
                 - pluginOptions     : plugin:org.jetbrains.kotlin.android:enabled=true
                 - pluginOptions     : plugin:org.jetbrains.kotlin.android:defaultCacheImplementation=hashMap
@@ -540,61 +520,34 @@
             IsExported          : false
             Name                : Gradle: org.hamcrest:hamcrest-library:1.3@jar [=]
             *CLASSES            : jar://<M2>/org/hamcrest/hamcrest-library/1.3/hamcrest-library-1.3.jar!/
-<<<<<<< HEAD
-        LIBRARY             : Gradle: org.jetbrains.kotlin:kotlin-android-extensions-runtime:1.3.60-eap-23@jar
-=======
         LIBRARY             : Gradle: org.jetbrains.kotlin:kotlin-android-extensions-runtime:<KOTLIN_VERSION>@jar
->>>>>>> f2dc2a9a
-            LibraryLevel        : project
-            IsModuleLevel       : false
-            Scope               : Compile
-            IsExported          : false
-<<<<<<< HEAD
-            Name                : Gradle: org.jetbrains.kotlin:kotlin-android-extensions-runtime:1.3.60-eap-23@jar [=]
-            *CLASSES            : jar://<M2>/org/jetbrains/kotlin/kotlin-android-extensions-runtime/1.3.60-eap-23/kotlin-android-extensions-runtime-1.3.60-eap-23.jar!/
-        LIBRARY             : Gradle: org.jetbrains.kotlin:kotlin-stdlib-common:1.3.60-eap-23@jar
-=======
+            LibraryLevel        : project
+            IsModuleLevel       : false
+            Scope               : Compile
+            IsExported          : false
             Name                : Gradle: org.jetbrains.kotlin:kotlin-android-extensions-runtime:<KOTLIN_VERSION>@jar [=]
             *CLASSES            : jar://<M2>/org/jetbrains/kotlin/kotlin-android-extensions-runtime/<KOTLIN_VERSION>/kotlin-android-extensions-runtime-<KOTLIN_VERSION>.jar!/
         LIBRARY             : Gradle: org.jetbrains.kotlin:kotlin-stdlib-common:<KOTLIN_VERSION>@jar
->>>>>>> f2dc2a9a
-            LibraryLevel        : project
-            IsModuleLevel       : false
-            Scope               : Compile
-            IsExported          : false
-<<<<<<< HEAD
-            Name                : Gradle: org.jetbrains.kotlin:kotlin-stdlib-common:1.3.60-eap-23@jar [=]
-            *CLASSES            : jar://<M2>/org/jetbrains/kotlin/kotlin-stdlib-common/1.3.60-eap-23/kotlin-stdlib-common-1.3.60-eap-23.jar!/
-        LIBRARY             : Gradle: org.jetbrains.kotlin:kotlin-stdlib-jdk7:1.3.60-eap-23@jar
-=======
+            LibraryLevel        : project
+            IsModuleLevel       : false
+            Scope               : Compile
+            IsExported          : false
             Name                : Gradle: org.jetbrains.kotlin:kotlin-stdlib-common:<KOTLIN_VERSION>@jar [=]
             *CLASSES            : jar://<M2>/org/jetbrains/kotlin/kotlin-stdlib-common/<KOTLIN_VERSION>/kotlin-stdlib-common-<KOTLIN_VERSION>.jar!/
         LIBRARY             : Gradle: org.jetbrains.kotlin:kotlin-stdlib-jdk7:<KOTLIN_VERSION>@jar
->>>>>>> f2dc2a9a
-            LibraryLevel        : project
-            IsModuleLevel       : false
-            Scope               : Compile
-            IsExported          : false
-<<<<<<< HEAD
-            Name                : Gradle: org.jetbrains.kotlin:kotlin-stdlib-jdk7:1.3.60-eap-23@jar [=]
-            *CLASSES            : jar://<M2>/org/jetbrains/kotlin/kotlin-stdlib-jdk7/1.3.60-eap-23/kotlin-stdlib-jdk7-1.3.60-eap-23.jar!/
-        LIBRARY             : Gradle: org.jetbrains.kotlin:kotlin-stdlib:1.3.60-eap-23@jar
-=======
+            LibraryLevel        : project
+            IsModuleLevel       : false
+            Scope               : Compile
+            IsExported          : false
             Name                : Gradle: org.jetbrains.kotlin:kotlin-stdlib-jdk7:<KOTLIN_VERSION>@jar [=]
             *CLASSES            : jar://<M2>/org/jetbrains/kotlin/kotlin-stdlib-jdk7/<KOTLIN_VERSION>/kotlin-stdlib-jdk7-<KOTLIN_VERSION>.jar!/
         LIBRARY             : Gradle: org.jetbrains.kotlin:kotlin-stdlib:<KOTLIN_VERSION>@jar
->>>>>>> f2dc2a9a
-            LibraryLevel        : project
-            IsModuleLevel       : false
-            Scope               : Compile
-            IsExported          : false
-<<<<<<< HEAD
-            Name                : Gradle: org.jetbrains.kotlin:kotlin-stdlib:1.3.60-eap-23@jar [=]
-            *CLASSES            : jar://<M2>/org/jetbrains/kotlin/kotlin-stdlib/1.3.60-eap-23/kotlin-stdlib-1.3.60-eap-23.jar!/
-=======
+            LibraryLevel        : project
+            IsModuleLevel       : false
+            Scope               : Compile
+            IsExported          : false
             Name                : Gradle: org.jetbrains.kotlin:kotlin-stdlib:<KOTLIN_VERSION>@jar [=]
             *CLASSES            : jar://<M2>/org/jetbrains/kotlin/kotlin-stdlib/<KOTLIN_VERSION>/kotlin-stdlib-<KOTLIN_VERSION>.jar!/
->>>>>>> f2dc2a9a
         LIBRARY             : Gradle: org.jetbrains:annotations:13.0@jar
             LibraryLevel        : project
             IsModuleLevel       : false
@@ -662,15 +615,6 @@
                 languageVersion     : 1.3
                 - pluginClasspaths  : <M2>/org/jetbrains/annotations/13.0/annotations-13.0.jar
                 - pluginClasspaths  : <M2>/org/jetbrains/intellij/deps/trove4j/1.0.20181211/trove4j-1.0.20181211.jar
-<<<<<<< HEAD
-                - pluginClasspaths  : <M2>/org/jetbrains/kotlin/kotlin-android-extensions/1.3.60-eap-23/kotlin-android-extensions-1.3.60-eap-23.jar
-                - pluginClasspaths  : <M2>/org/jetbrains/kotlin/kotlin-compiler-embeddable/1.3.60-eap-23/kotlin-compiler-embeddable-1.3.60-eap-23.jar
-                - pluginClasspaths  : <M2>/org/jetbrains/kotlin/kotlin-daemon-embeddable/1.3.60-eap-23/kotlin-daemon-embeddable-1.3.60-eap-23.jar
-                - pluginClasspaths  : <M2>/org/jetbrains/kotlin/kotlin-reflect/1.3.60-eap-23/kotlin-reflect-1.3.60-eap-23.jar
-                - pluginClasspaths  : <M2>/org/jetbrains/kotlin/kotlin-script-runtime/1.3.60-eap-23/kotlin-script-runtime-1.3.60-eap-23.jar
-                - pluginClasspaths  : <M2>/org/jetbrains/kotlin/kotlin-stdlib-common/1.3.60-eap-23/kotlin-stdlib-common-1.3.60-eap-23.jar
-                - pluginClasspaths  : <M2>/org/jetbrains/kotlin/kotlin-stdlib/1.3.60-eap-23/kotlin-stdlib-1.3.60-eap-23.jar
-=======
                 - pluginClasspaths  : <M2>/org/jetbrains/kotlin/kotlin-android-extensions/<KOTLIN_VERSION>/kotlin-android-extensions-<KOTLIN_VERSION>.jar
                 - pluginClasspaths  : <M2>/org/jetbrains/kotlin/kotlin-compiler-embeddable/<KOTLIN_VERSION>/kotlin-compiler-embeddable-<KOTLIN_VERSION>.jar
                 - pluginClasspaths  : <M2>/org/jetbrains/kotlin/kotlin-daemon-embeddable/<KOTLIN_VERSION>/kotlin-daemon-embeddable-<KOTLIN_VERSION>.jar
@@ -678,7 +622,6 @@
                 - pluginClasspaths  : <M2>/org/jetbrains/kotlin/kotlin-script-runtime/<KOTLIN_VERSION>/kotlin-script-runtime-<KOTLIN_VERSION>.jar
                 - pluginClasspaths  : <M2>/org/jetbrains/kotlin/kotlin-stdlib-common/<KOTLIN_VERSION>/kotlin-stdlib-common-<KOTLIN_VERSION>.jar
                 - pluginClasspaths  : <M2>/org/jetbrains/kotlin/kotlin-stdlib/<KOTLIN_VERSION>/kotlin-stdlib-<KOTLIN_VERSION>.jar
->>>>>>> f2dc2a9a
                 - pluginOptions     : plugin:org.jetbrains.kotlin.android:experimental=false
                 - pluginOptions     : plugin:org.jetbrains.kotlin.android:enabled=true
                 - pluginOptions     : plugin:org.jetbrains.kotlin.android:defaultCacheImplementation=hashMap
@@ -696,15 +639,6 @@
                 languageVersion     : 1.3
                 - pluginClasspaths  : <M2>/org/jetbrains/annotations/13.0/annotations-13.0.jar
                 - pluginClasspaths  : <M2>/org/jetbrains/intellij/deps/trove4j/1.0.20181211/trove4j-1.0.20181211.jar
-<<<<<<< HEAD
-                - pluginClasspaths  : <M2>/org/jetbrains/kotlin/kotlin-android-extensions/1.3.60-eap-23/kotlin-android-extensions-1.3.60-eap-23.jar
-                - pluginClasspaths  : <M2>/org/jetbrains/kotlin/kotlin-compiler-embeddable/1.3.60-eap-23/kotlin-compiler-embeddable-1.3.60-eap-23.jar
-                - pluginClasspaths  : <M2>/org/jetbrains/kotlin/kotlin-daemon-embeddable/1.3.60-eap-23/kotlin-daemon-embeddable-1.3.60-eap-23.jar
-                - pluginClasspaths  : <M2>/org/jetbrains/kotlin/kotlin-reflect/1.3.60-eap-23/kotlin-reflect-1.3.60-eap-23.jar
-                - pluginClasspaths  : <M2>/org/jetbrains/kotlin/kotlin-script-runtime/1.3.60-eap-23/kotlin-script-runtime-1.3.60-eap-23.jar
-                - pluginClasspaths  : <M2>/org/jetbrains/kotlin/kotlin-stdlib-common/1.3.60-eap-23/kotlin-stdlib-common-1.3.60-eap-23.jar
-                - pluginClasspaths  : <M2>/org/jetbrains/kotlin/kotlin-stdlib/1.3.60-eap-23/kotlin-stdlib-1.3.60-eap-23.jar
-=======
                 - pluginClasspaths  : <M2>/org/jetbrains/kotlin/kotlin-android-extensions/<KOTLIN_VERSION>/kotlin-android-extensions-<KOTLIN_VERSION>.jar
                 - pluginClasspaths  : <M2>/org/jetbrains/kotlin/kotlin-compiler-embeddable/<KOTLIN_VERSION>/kotlin-compiler-embeddable-<KOTLIN_VERSION>.jar
                 - pluginClasspaths  : <M2>/org/jetbrains/kotlin/kotlin-daemon-embeddable/<KOTLIN_VERSION>/kotlin-daemon-embeddable-<KOTLIN_VERSION>.jar
@@ -712,7 +646,6 @@
                 - pluginClasspaths  : <M2>/org/jetbrains/kotlin/kotlin-script-runtime/<KOTLIN_VERSION>/kotlin-script-runtime-<KOTLIN_VERSION>.jar
                 - pluginClasspaths  : <M2>/org/jetbrains/kotlin/kotlin-stdlib-common/<KOTLIN_VERSION>/kotlin-stdlib-common-<KOTLIN_VERSION>.jar
                 - pluginClasspaths  : <M2>/org/jetbrains/kotlin/kotlin-stdlib/<KOTLIN_VERSION>/kotlin-stdlib-<KOTLIN_VERSION>.jar
->>>>>>> f2dc2a9a
                 - pluginOptions     : plugin:org.jetbrains.kotlin.android:experimental=false
                 - pluginOptions     : plugin:org.jetbrains.kotlin.android:enabled=true
                 - pluginOptions     : plugin:org.jetbrains.kotlin.android:defaultCacheImplementation=hashMap
@@ -1112,48 +1045,27 @@
             IsExported          : false
             Name                : Gradle: org.hamcrest:hamcrest-library:1.3@jar [=]
             *CLASSES            : jar://<M2>/org/hamcrest/hamcrest-library/1.3/hamcrest-library-1.3.jar!/
-<<<<<<< HEAD
-        LIBRARY             : Gradle: org.jetbrains.kotlin:kotlin-stdlib-common:1.3.60-eap-23@jar
-=======
         LIBRARY             : Gradle: org.jetbrains.kotlin:kotlin-stdlib-common:<KOTLIN_VERSION>@jar
->>>>>>> f2dc2a9a
-            LibraryLevel        : project
-            IsModuleLevel       : false
-            Scope               : Compile
-            IsExported          : false
-<<<<<<< HEAD
-            Name                : Gradle: org.jetbrains.kotlin:kotlin-stdlib-common:1.3.60-eap-23@jar [=]
-            *CLASSES            : jar://<M2>/org/jetbrains/kotlin/kotlin-stdlib-common/1.3.60-eap-23/kotlin-stdlib-common-1.3.60-eap-23.jar!/
-        LIBRARY             : Gradle: org.jetbrains.kotlin:kotlin-stdlib-jdk7:1.3.60-eap-23@jar
-=======
+            LibraryLevel        : project
+            IsModuleLevel       : false
+            Scope               : Compile
+            IsExported          : false
             Name                : Gradle: org.jetbrains.kotlin:kotlin-stdlib-common:<KOTLIN_VERSION>@jar [=]
             *CLASSES            : jar://<M2>/org/jetbrains/kotlin/kotlin-stdlib-common/<KOTLIN_VERSION>/kotlin-stdlib-common-<KOTLIN_VERSION>.jar!/
         LIBRARY             : Gradle: org.jetbrains.kotlin:kotlin-stdlib-jdk7:<KOTLIN_VERSION>@jar
->>>>>>> f2dc2a9a
-            LibraryLevel        : project
-            IsModuleLevel       : false
-            Scope               : Compile
-            IsExported          : false
-<<<<<<< HEAD
-            Name                : Gradle: org.jetbrains.kotlin:kotlin-stdlib-jdk7:1.3.60-eap-23@jar [=]
-            *CLASSES            : jar://<M2>/org/jetbrains/kotlin/kotlin-stdlib-jdk7/1.3.60-eap-23/kotlin-stdlib-jdk7-1.3.60-eap-23.jar!/
-        LIBRARY             : Gradle: org.jetbrains.kotlin:kotlin-stdlib:1.3.60-eap-23@jar
-=======
+            LibraryLevel        : project
+            IsModuleLevel       : false
+            Scope               : Compile
+            IsExported          : false
             Name                : Gradle: org.jetbrains.kotlin:kotlin-stdlib-jdk7:<KOTLIN_VERSION>@jar [=]
             *CLASSES            : jar://<M2>/org/jetbrains/kotlin/kotlin-stdlib-jdk7/<KOTLIN_VERSION>/kotlin-stdlib-jdk7-<KOTLIN_VERSION>.jar!/
         LIBRARY             : Gradle: org.jetbrains.kotlin:kotlin-stdlib:<KOTLIN_VERSION>@jar
->>>>>>> f2dc2a9a
-            LibraryLevel        : project
-            IsModuleLevel       : false
-            Scope               : Compile
-            IsExported          : false
-<<<<<<< HEAD
-            Name                : Gradle: org.jetbrains.kotlin:kotlin-stdlib:1.3.60-eap-23@jar [=]
-            *CLASSES            : jar://<M2>/org/jetbrains/kotlin/kotlin-stdlib/1.3.60-eap-23/kotlin-stdlib-1.3.60-eap-23.jar!/
-=======
+            LibraryLevel        : project
+            IsModuleLevel       : false
+            Scope               : Compile
+            IsExported          : false
             Name                : Gradle: org.jetbrains.kotlin:kotlin-stdlib:<KOTLIN_VERSION>@jar [=]
             *CLASSES            : jar://<M2>/org/jetbrains/kotlin/kotlin-stdlib/<KOTLIN_VERSION>/kotlin-stdlib-<KOTLIN_VERSION>.jar!/
->>>>>>> f2dc2a9a
         LIBRARY             : Gradle: org.jetbrains:annotations:13.0@jar
             LibraryLevel        : project
             IsModuleLevel       : false
@@ -1187,16 +1099,6 @@
                 languageVersion     : 1.3
                 - pluginClasspaths  : <M2>/org/jetbrains/annotations/13.0/annotations-13.0.jar
                 - pluginClasspaths  : <M2>/org/jetbrains/intellij/deps/trove4j/1.0.20181211/trove4j-1.0.20181211.jar
-<<<<<<< HEAD
-                - pluginClasspaths  : <M2>/org/jetbrains/kotlin/kotlin-compiler-embeddable/1.3.60-eap-23/kotlin-compiler-embeddable-1.3.60-eap-23.jar
-                - pluginClasspaths  : <M2>/org/jetbrains/kotlin/kotlin-daemon-embeddable/1.3.60-eap-23/kotlin-daemon-embeddable-1.3.60-eap-23.jar
-                - pluginClasspaths  : <M2>/org/jetbrains/kotlin/kotlin-reflect/1.3.60-eap-23/kotlin-reflect-1.3.60-eap-23.jar
-                - pluginClasspaths  : <M2>/org/jetbrains/kotlin/kotlin-script-runtime/1.3.60-eap-23/kotlin-script-runtime-1.3.60-eap-23.jar
-                - pluginClasspaths  : <M2>/org/jetbrains/kotlin/kotlin-scripting-common/1.3.60-eap-23/kotlin-scripting-common-1.3.60-eap-23.jar
-                - pluginClasspaths  : <M2>/org/jetbrains/kotlin/kotlin-scripting-jvm/1.3.60-eap-23/kotlin-scripting-jvm-1.3.60-eap-23.jar
-                - pluginClasspaths  : <M2>/org/jetbrains/kotlin/kotlin-stdlib-common/1.3.60-eap-23/kotlin-stdlib-common-1.3.60-eap-23.jar
-                - pluginClasspaths  : <M2>/org/jetbrains/kotlin/kotlin-stdlib/1.3.60-eap-23/kotlin-stdlib-1.3.60-eap-23.jar
-=======
                 - pluginClasspaths  : <M2>/org/jetbrains/kotlin/kotlin-compiler-embeddable/<KOTLIN_VERSION>/kotlin-compiler-embeddable-<KOTLIN_VERSION>.jar
                 - pluginClasspaths  : <M2>/org/jetbrains/kotlin/kotlin-daemon-embeddable/<KOTLIN_VERSION>/kotlin-daemon-embeddable-<KOTLIN_VERSION>.jar
                 - pluginClasspaths  : <M2>/org/jetbrains/kotlin/kotlin-reflect/<KOTLIN_VERSION>/kotlin-reflect-<KOTLIN_VERSION>.jar
@@ -1205,7 +1107,6 @@
                 - pluginClasspaths  : <M2>/org/jetbrains/kotlin/kotlin-scripting-jvm/<KOTLIN_VERSION>/kotlin-scripting-jvm-<KOTLIN_VERSION>.jar
                 - pluginClasspaths  : <M2>/org/jetbrains/kotlin/kotlin-stdlib-common/<KOTLIN_VERSION>/kotlin-stdlib-common-<KOTLIN_VERSION>.jar
                 - pluginClasspaths  : <M2>/org/jetbrains/kotlin/kotlin-stdlib/<KOTLIN_VERSION>/kotlin-stdlib-<KOTLIN_VERSION>.jar
->>>>>>> f2dc2a9a
                 - pluginClasspaths  : <M2>/org/jetbrains/kotlinx/kotlinx-coroutines-core/1.2.1/kotlinx-coroutines-core-1.2.1.jar
             CompilerSettings
                 additionalArguments : -Xallow-no-source-files -verbose
@@ -1221,16 +1122,6 @@
                 languageVersion     : 1.3
                 - pluginClasspaths  : <M2>/org/jetbrains/annotations/13.0/annotations-13.0.jar
                 - pluginClasspaths  : <M2>/org/jetbrains/intellij/deps/trove4j/1.0.20181211/trove4j-1.0.20181211.jar
-<<<<<<< HEAD
-                - pluginClasspaths  : <M2>/org/jetbrains/kotlin/kotlin-compiler-embeddable/1.3.60-eap-23/kotlin-compiler-embeddable-1.3.60-eap-23.jar
-                - pluginClasspaths  : <M2>/org/jetbrains/kotlin/kotlin-daemon-embeddable/1.3.60-eap-23/kotlin-daemon-embeddable-1.3.60-eap-23.jar
-                - pluginClasspaths  : <M2>/org/jetbrains/kotlin/kotlin-reflect/1.3.60-eap-23/kotlin-reflect-1.3.60-eap-23.jar
-                - pluginClasspaths  : <M2>/org/jetbrains/kotlin/kotlin-script-runtime/1.3.60-eap-23/kotlin-script-runtime-1.3.60-eap-23.jar
-                - pluginClasspaths  : <M2>/org/jetbrains/kotlin/kotlin-scripting-common/1.3.60-eap-23/kotlin-scripting-common-1.3.60-eap-23.jar
-                - pluginClasspaths  : <M2>/org/jetbrains/kotlin/kotlin-scripting-jvm/1.3.60-eap-23/kotlin-scripting-jvm-1.3.60-eap-23.jar
-                - pluginClasspaths  : <M2>/org/jetbrains/kotlin/kotlin-stdlib-common/1.3.60-eap-23/kotlin-stdlib-common-1.3.60-eap-23.jar
-                - pluginClasspaths  : <M2>/org/jetbrains/kotlin/kotlin-stdlib/1.3.60-eap-23/kotlin-stdlib-1.3.60-eap-23.jar
-=======
                 - pluginClasspaths  : <M2>/org/jetbrains/kotlin/kotlin-compiler-embeddable/<KOTLIN_VERSION>/kotlin-compiler-embeddable-<KOTLIN_VERSION>.jar
                 - pluginClasspaths  : <M2>/org/jetbrains/kotlin/kotlin-daemon-embeddable/<KOTLIN_VERSION>/kotlin-daemon-embeddable-<KOTLIN_VERSION>.jar
                 - pluginClasspaths  : <M2>/org/jetbrains/kotlin/kotlin-reflect/<KOTLIN_VERSION>/kotlin-reflect-<KOTLIN_VERSION>.jar
@@ -1239,7 +1130,6 @@
                 - pluginClasspaths  : <M2>/org/jetbrains/kotlin/kotlin-scripting-jvm/<KOTLIN_VERSION>/kotlin-scripting-jvm-<KOTLIN_VERSION>.jar
                 - pluginClasspaths  : <M2>/org/jetbrains/kotlin/kotlin-stdlib-common/<KOTLIN_VERSION>/kotlin-stdlib-common-<KOTLIN_VERSION>.jar
                 - pluginClasspaths  : <M2>/org/jetbrains/kotlin/kotlin-stdlib/<KOTLIN_VERSION>/kotlin-stdlib-<KOTLIN_VERSION>.jar
->>>>>>> f2dc2a9a
                 - pluginClasspaths  : <M2>/org/jetbrains/kotlinx/kotlinx-coroutines-core/1.2.1/kotlinx-coroutines-core-1.2.1.jar
             Platform            : JVM (JVM_1_8)
             UseProjectSettings  : false
@@ -1285,61 +1175,34 @@
             Name                : Gradle: kaptGeneratedClasses [=]
             *CLASSES            : file://<PROJECT>/contentLib/build/tmp/kapt3/classes/main [-]
             *CLASSES            : file://<PROJECT>/contentLib/build/tmp/kapt3/classes/test [-]
-<<<<<<< HEAD
-        LIBRARY             : Gradle: kotlin-stdlib-1.3.60-eap-23
-=======
         LIBRARY             : Gradle: kotlin-stdlib-<KOTLIN_VERSION>
->>>>>>> f2dc2a9a
             LibraryLevel        : project
             IsModuleLevel       : false
             Scope               : Compile
             IsExported          : true
-<<<<<<< HEAD
-            Name                : Gradle: kotlin-stdlib-1.3.60-eap-23 [=]
-            *CLASSES            : jar://<M2>/org/jetbrains/kotlin/kotlin-stdlib/1.3.60-eap-23/kotlin-stdlib-1.3.60-eap-23.jar!/
-        LIBRARY             : Gradle: kotlin-stdlib-common-1.3.60-eap-23
-=======
             Name                : Gradle: kotlin-stdlib-<KOTLIN_VERSION> [=]
             *CLASSES            : jar://<M2>/org/jetbrains/kotlin/kotlin-stdlib/<KOTLIN_VERSION>/kotlin-stdlib-<KOTLIN_VERSION>.jar!/
         LIBRARY             : Gradle: kotlin-stdlib-common-<KOTLIN_VERSION>
->>>>>>> f2dc2a9a
             LibraryLevel        : project
             IsModuleLevel       : false
             Scope               : Compile
             IsExported          : true
-<<<<<<< HEAD
-            Name                : Gradle: kotlin-stdlib-common-1.3.60-eap-23 [=]
-            *CLASSES            : jar://<M2>/org/jetbrains/kotlin/kotlin-stdlib-common/1.3.60-eap-23/kotlin-stdlib-common-1.3.60-eap-23.jar!/
-        LIBRARY             : Gradle: kotlin-stdlib-jdk7-1.3.60-eap-23
-=======
             Name                : Gradle: kotlin-stdlib-common-<KOTLIN_VERSION> [=]
             *CLASSES            : jar://<M2>/org/jetbrains/kotlin/kotlin-stdlib-common/<KOTLIN_VERSION>/kotlin-stdlib-common-<KOTLIN_VERSION>.jar!/
         LIBRARY             : Gradle: kotlin-stdlib-jdk7-<KOTLIN_VERSION>
->>>>>>> f2dc2a9a
             LibraryLevel        : project
             IsModuleLevel       : false
             Scope               : Compile
             IsExported          : true
-<<<<<<< HEAD
-            Name                : Gradle: kotlin-stdlib-jdk7-1.3.60-eap-23 [=]
-            *CLASSES            : jar://<M2>/org/jetbrains/kotlin/kotlin-stdlib-jdk7/1.3.60-eap-23/kotlin-stdlib-jdk7-1.3.60-eap-23.jar!/
-        LIBRARY             : Gradle: kotlin-stdlib-jdk8-1.3.60-eap-23
-=======
             Name                : Gradle: kotlin-stdlib-jdk7-<KOTLIN_VERSION> [=]
             *CLASSES            : jar://<M2>/org/jetbrains/kotlin/kotlin-stdlib-jdk7/<KOTLIN_VERSION>/kotlin-stdlib-jdk7-<KOTLIN_VERSION>.jar!/
         LIBRARY             : Gradle: kotlin-stdlib-jdk8-<KOTLIN_VERSION>
->>>>>>> f2dc2a9a
             LibraryLevel        : project
             IsModuleLevel       : false
             Scope               : Compile
             IsExported          : true
-<<<<<<< HEAD
-            Name                : Gradle: kotlin-stdlib-jdk8-1.3.60-eap-23 [=]
-            *CLASSES            : jar://<M2>/org/jetbrains/kotlin/kotlin-stdlib-jdk8/1.3.60-eap-23/kotlin-stdlib-jdk8-1.3.60-eap-23.jar!/
-=======
             Name                : Gradle: kotlin-stdlib-jdk8-<KOTLIN_VERSION> [=]
             *CLASSES            : jar://<M2>/org/jetbrains/kotlin/kotlin-stdlib-jdk8/<KOTLIN_VERSION>/kotlin-stdlib-jdk8-<KOTLIN_VERSION>.jar!/
->>>>>>> f2dc2a9a
     MODULE              : testSyncKotlinProject
         - ModuleGroupPath   : testSyncKotlinProject
         ExternalModuleGroup :
