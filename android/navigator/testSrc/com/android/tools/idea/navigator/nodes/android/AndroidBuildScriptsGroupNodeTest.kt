--- conflicted
+++ resolved
@@ -77,12 +77,8 @@
 
   @Test
   fun appProject() {
-<<<<<<< HEAD
     overrideShowBuildFilesInModule = false
-    val setting_gradle = projectRule.fixture.addFileToProject("settings.gradle", "include('app')")
-=======
     val setting_gradle = projectRule.fixture.addFileToProject("settings.gradle", "include(\":app\")")
->>>>>>> 06ed88e4
     val build_gradle = projectRule.fixture.addFileToProject("build.gradle", "")
     val app_build_gradle = projectRule.fixture.addFileToProject("app/build.gradle", "")
     val app_proguard_rules_pro = projectRule.fixture.addFileToProject("app/proguard-rules.pro", "")
