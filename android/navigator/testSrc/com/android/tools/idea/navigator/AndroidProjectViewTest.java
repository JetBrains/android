--- conflicted
+++ resolved
@@ -125,31 +125,6 @@
   }
 
   public void testGeneratedAssets() throws Exception {
-<<<<<<< HEAD
-    File projectRoot = prepareProjectForImport(TestProjectPaths.SIMPLE_APPLICATION);
-    Files.append(
-      """
-       
-       abstract class AssetGenerator extends DefaultTask {
-           @OutputDirectory
-           abstract DirectoryProperty getOutputDirectory();
-           @TaskAction
-           void run() {
-               def outputFile = new File(getOutputDirectory().get().getAsFile(), "foo.txt")
-               new FileWriter(outputFile).with {
-                   write("some text")
-                   flush()
-               }
-           }
-       }
-
-       def writeAssetTask = tasks.register("createAssets", AssetGenerator.class)
-       androidComponents {
-           onVariants(selector().all(),  { variant ->
-               variant.sources.assets.addGeneratedSourceDirectory(writeAssetTask, AssetGenerator::getOutputDirectory)
-           })
-       }""",
-=======
     File projectRoot = loadSimpleApplicationWithNoSync();
     Files.append(
       """
@@ -173,7 +148,6 @@
                 variant.sources.assets.addGeneratedSourceDirectory(writeAssetTask, AssetGenerator::getOutputDirectory)
             })
         }""",
->>>>>>> 3a514de0
       new File(projectRoot, "app/build.gradle"),
       StandardCharsets.UTF_8);
     importProject();
