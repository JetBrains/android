/*
 * Copyright (C) 2019 The Android Open Source Project
 *
 * Licensed under the Apache License, Version 2.0 (the "License");
 * you may not use this file except in compliance with the License.
 * You may obtain a copy of the License at
 *
 *      http://www.apache.org/licenses/LICENSE-2.0
 *
 * Unless required by applicable law or agreed to in writing, software
 * distributed under the License is distributed on an "AS IS" BASIS,
 * WITHOUT WARRANTIES OR CONDITIONS OF ANY KIND, either express or implied.
 * See the License for the specific language governing permissions and
 * limitations under the License.
 */
package com.android.tools.idea.navigator;

import static com.android.tools.idea.testing.TestProjectPaths.SIMPLE_APPLICATION;
import static com.android.tools.idea.testing.flags.FlagUtils.overrideForTest;
import static com.google.common.truth.Truth.assertThat;
import static com.intellij.openapi.util.io.FileUtil.join;
import static com.intellij.openapi.util.io.FileUtil.writeToFile;
import static org.jetbrains.android.AndroidTestBase.refreshProjectFiles;
import static com.android.tools.idea.navigator.AndroidProjectViewPane.PROJECT_VIEW_DEFAULT_KEY;
import static org.mockito.Mockito.mockStatic;
import static org.mockito.Mockito.times;
import static org.mockito.Mockito.verify;
import static org.mockito.Mockito.when;

import com.android.testutils.SystemPropertyOverrides;
import com.android.testutils.VirtualTimeScheduler;
import com.android.tools.analytics.LoggedUsage;
import com.android.tools.analytics.TestUsageTracker;
import com.android.tools.analytics.UsageTracker;
import com.android.tools.idea.IdeInfo;
import com.android.tools.idea.flags.StudioFlags;
import com.android.tools.idea.gradle.project.model.GradleAndroidModel;
import com.android.tools.idea.gradle.projectView.AndroidProjectViewSettingsImpl;
import com.android.tools.idea.navigator.nodes.AndroidViewProjectNode;
import com.android.tools.idea.navigator.nodes.android.BuildScriptTreeStructureProvider;
import com.android.tools.idea.projectsystem.AndroidProjectSystem;
import com.android.tools.idea.project.AndroidNotification;
import com.android.tools.idea.projectsystem.ProjectSystemUtil;
import com.android.tools.idea.projectsystem.gradle.GradleProjectSystem;
import com.android.tools.idea.testing.AndroidGradleProjectRule;
import com.android.tools.idea.testing.AndroidGradleTests;
import com.android.tools.idea.testing.IdeComponents;
import com.android.tools.idea.testing.TestModuleUtil;
<<<<<<< HEAD
import com.android.tools.idea.util.CommonAndroidUtil;
=======
>>>>>>> fedb26e2
import com.android.utils.FileUtils;
import com.google.common.io.FileWriteMode;
import com.google.common.io.Files;
import com.google.wireless.android.sdk.stats.AndroidStudioEvent;
import com.google.wireless.android.sdk.stats.ProjectViewDefaultViewEvent;
import com.intellij.ide.projectView.ProjectViewSettings;
import com.intellij.ide.projectView.TreeStructureProvider;
import com.intellij.ide.projectView.ViewSettings;
import com.intellij.ide.projectView.impl.ProjectAbstractTreeStructureBase;
import com.intellij.ide.projectView.impl.ProjectViewState;
import com.intellij.ide.util.treeView.AbstractTreeNode;
import com.intellij.notification.NotificationType;
import com.intellij.openapi.Disposable;
import com.intellij.openapi.application.PathManager;
import com.intellij.openapi.module.Module;
import com.intellij.openapi.project.Project;
import com.intellij.openapi.util.Disposer;
import com.intellij.projectView.TestProjectTreeStructure;
import com.intellij.testFramework.DisposableRule;
import com.intellij.testFramework.EdtRule;
import com.intellij.testFramework.RunsInEdt;
import com.intellij.util.containers.ContainerUtil;
import java.io.File;
import java.nio.charset.StandardCharsets;
import java.util.ArrayList;
import java.util.Arrays;
import java.util.Collection;
import java.util.HashSet;
import java.util.List;
import java.util.Set;
import java.util.Stack;
import kotlin.Unit;
import kotlin.jvm.functions.Function1;
import org.jetbrains.annotations.NotNull;
import org.junit.Rule;
import org.junit.Test;
import org.junit.rules.RuleChain;
import org.junit.rules.TestRule;
import org.junit.rules.TemporaryFolder;
import org.mockito.MockedStatic;
import org.mockito.Mockito;

// TODO: Test available actions for each node!
@RunsInEdt
public class AndroidProjectViewTest {
  AndroidGradleProjectRule projectRule = new AndroidGradleProjectRule();
  TemporaryFolder tempFolder = new TemporaryFolder();
  DisposableRule disposableRule = new DisposableRule();
  @Rule
  public TestRule rule = RuleChain.outerRule(projectRule).around(new EdtRule()).around(disposableRule).around(tempFolder);
  private AndroidProjectViewPane myPane;

  @Test
  public void testGeneratedSourceFiles_lightClasses() throws Exception {
    projectRule.loadProject(SIMPLE_APPLICATION);

    // Create BuildConfig.java in one of the generated source folders.
    Module appModule = TestModuleUtil.findAppModule(projectRule.getProject());
    GradleAndroidModel androidModel = GradleAndroidModel.get(appModule);
    assertThat(androidModel).isNotNull();
    Collection<File> generatedFolders = androidModel.getMainArtifact().getGeneratedSourceFolders();
    assertThat(generatedFolders).isNotEmpty();

    File buildConfigFolder = generatedFolders.stream().filter(f -> f.getPath().contains("buildConfig")).findFirst().orElse(null);
    assertThat(buildConfigFolder).isNotNull();
    writeToFile(new File(buildConfigFolder, join("com", "application", "BuildConfig.java")),
                "package com.application; public final class BuildConfig {}");

    refreshProjectFiles();
    AndroidGradleTests.waitForSourceFolderManagerToProcessUpdates(projectRule.getProject());
    myPane = createPane();
    TestAndroidTreeStructure structure = new TestAndroidTreeStructure(projectRule.getProject(), projectRule.getFixture().getTestRootDisposable());

    Set<List<String>> allNodes = getAllNodes(structure);
    assertThat(allNodes).contains(Arrays.asList("app (Android)", "java (generated)", "application", "BuildConfig"));
  }

  @Test
  public void testGeneratedResources() throws Exception {
<<<<<<< HEAD
    Function1<File, Unit> patch = (projectRoot) -> {
      try {
        Files.asCharSink(new File(projectRoot, "app/build.gradle"), StandardCharsets.UTF_8, FileWriteMode.APPEND)
            .write(
              """

                android {
                  String resGeneratePath = "${buildDir}/generated/my_generated_resources/res"
                    def generateResTask = tasks.create(name: 'generateMyResources').doLast {
                        def rawDir = "${resGeneratePath}/raw"
                        mkdir(rawDir)
                        file("${rawDir}/sample_raw_resource").write("sample text")
                    }
                    def resDir = files(resGeneratePath).builtBy(generateResTask)
                    applicationVariants.all { variant ->
                        variant.registerGeneratedResFolders(resDir)
                    }
                }""");
      }
      catch (Exception e) {
        throw new RuntimeException(e);
      }
      return Unit.INSTANCE;
    };
    projectRule.loadProject(SIMPLE_APPLICATION, null, null, patch);

    Module appModule = TestModuleUtil.findAppModule(projectRule.getProject());
=======
    File projectRoot = loadSimpleApplicationWithNoSync();

    Files.append(
      """
        
        android {
          String resGeneratePath = "${buildDir}/generated/my_generated_resources/res"
            def generateResTask = tasks.create(name: 'generateMyResources').doLast {
                def rawDir = "${resGeneratePath}/raw"
                mkdir(rawDir)
                file("${rawDir}/sample_raw_resource").write("sample text")
            }
        
            def resDir = files(resGeneratePath).builtBy(generateResTask)
        
            applicationVariants.all { variant ->
                variant.registerGeneratedResFolders(resDir)
            }
        }""",
      new File(projectRoot, "app/build.gradle"),
      StandardCharsets.UTF_8);
    importProject();

    Module appModule = TestModuleUtil.findAppModule(getProject());
>>>>>>> fedb26e2
    GradleAndroidModel androidModel = GradleAndroidModel.get(appModule);
    File generatedResourcesFolder = androidModel.getMainArtifact()
      .getGeneratedResourceFolders()
      .stream()
      .filter(f -> f.getPath().contains("my_generated_resources"))
      .findFirst()
      .orElse(null);
    assertThat(generatedResourcesFolder).named("my_generated_resources folder").isNotNull();
    File resourceFile = FileUtils.join(generatedResourcesFolder, "raw", "sample_raw_resource");
    Files.createParentDirs(resourceFile);
    Files.write("\nsample text", resourceFile, StandardCharsets.UTF_8);

    refreshProjectFiles();

    myPane = createPane();
    TestAndroidTreeStructure structure = new TestAndroidTreeStructure(projectRule.getProject(), projectRule.getFixture().getTestRootDisposable());

    Set<List<String>> allNodes = getAllNodes(structure);
    assertThat(allNodes).contains(Arrays.asList("app (Android)", "res (generated)", "raw", "sample_raw_resource"));
  }

  @Test
  public void testGeneratedAssets() throws Exception {
<<<<<<< HEAD
    Function1<File, Unit> patch = (projectRoot) -> {
      try {
        Files.asCharSink(new File(projectRoot, "app/build.gradle"), StandardCharsets.UTF_8, FileWriteMode.APPEND)
          .write(
            """

             abstract class AssetGenerator extends DefaultTask {
                 @OutputDirectory
                 abstract DirectoryProperty getOutputDirectory();
                 @TaskAction
                 void run() {
                     def outputFile = new File(getOutputDirectory().get().getAsFile(), "foo.txt")
                     new FileWriter(outputFile).with {
                         write("some text")
                         flush()
                     }
                 }
             }
             def writeAssetTask = tasks.register("createAssets", AssetGenerator.class)
             androidComponents {
                 onVariants(selector().all(),  { variant ->
                     variant.sources.assets.addGeneratedSourceDirectory(writeAssetTask, AssetGenerator::getOutputDirectory)
                 })
             }""");
      }
      catch (Exception e) {
        throw new RuntimeException(e);
      }
      return Unit.INSTANCE;
    };
    projectRule.loadProject(SIMPLE_APPLICATION, null, null, patch);

    Module appModule = TestModuleUtil.findAppModule(projectRule.getProject());
=======
    File projectRoot = loadSimpleApplicationWithNoSync();
    Files.append(
      """
        
        abstract class AssetGenerator extends DefaultTask {
            @OutputDirectory
            abstract DirectoryProperty getOutputDirectory();
            @TaskAction
            void run() {
                def outputFile = new File(getOutputDirectory().get().getAsFile(), "foo.txt")
                new FileWriter(outputFile).with {
                    write("some text")
                    flush()
                }
            }
        }
        
        def writeAssetTask = tasks.register("createAssets", AssetGenerator.class)
        androidComponents {
            onVariants(selector().all(),  { variant ->
                variant.sources.assets.addGeneratedSourceDirectory(writeAssetTask, AssetGenerator::getOutputDirectory)
            })
        }""",
      new File(projectRoot, "app/build.gradle"),
      StandardCharsets.UTF_8);
    importProject();

    Module appModule = TestModuleUtil.findAppModule(getProject());
>>>>>>> fedb26e2
    GradleAndroidModel androidModel = GradleAndroidModel.get(appModule);
    File generatedAssetsFolder = androidModel.getMainArtifact()
      .getGeneratedAssetFolders()
      .stream()
      .filter(f -> f.getPath().contains("createAssets"))
      .findFirst()
      .orElse(null);
    assertThat(generatedAssetsFolder).named("createAssets folder").isNotNull();

    File assetFile = FileUtils.join(generatedAssetsFolder, "raw", "createAssets");
    Files.createParentDirs(assetFile);
    Files.asCharSink(assetFile, StandardCharsets.UTF_8).write("\nsample text");

    refreshProjectFiles();

    myPane = createPane();
    TestAndroidTreeStructure structure = new TestAndroidTreeStructure(projectRule.getProject(), projectRule.getFixture().getTestRootDisposable());

    Set<List<String>> allNodes = getAllNodes(structure);
    assertThat(allNodes).contains(Arrays.asList("app (Android)", "assets (generated)", "raw", "createAssets"));
  }

  @Test
  public void testShowVisibilityIconsWhenOptionIsSelected() {
    ProjectViewState projectViewState = projectRule.getProject().getService(ProjectViewState.class);
    projectViewState.setShowVisibilityIcons(true);

    myPane = createPane();
    ProjectAbstractTreeStructureBase structure = myPane.createStructure();
    assertThat(((ProjectViewSettings)structure).isShowVisibilityIcons()).isTrue();
  }

  @Test
  public void testShowVisibilityIconsWhenOptionIsUnselected() {
    ProjectViewState projectViewState = projectRule.getProject().getService(ProjectViewState.class);
    projectViewState.setShowVisibilityIcons(false);

    myPane = createPane();
    ProjectAbstractTreeStructureBase structure = myPane.createStructure();
    assertThat(((ProjectViewSettings)structure).isShowVisibilityIcons()).isFalse();
  }

  @Test
  public void testResourcesPropertiesInAndroidView() throws Exception {
    projectRule.loadProject(SIMPLE_APPLICATION);
    FileUtils.createFile(new File(projectRule.getProject().getBasePath(), "/app/src/main/res/resources.properties"), "");

    refreshProjectFiles();
    AndroidGradleTests.waitForSourceFolderManagerToProcessUpdates(projectRule.getProject());
    myPane = createPane();
    TestAndroidTreeStructure structure = new TestAndroidTreeStructure(projectRule.getProject(), projectRule.getFixture().getTestRootDisposable());

    Set<List<String>> allNodes = getAllNodes(structure);
    assertThat(allNodes).contains(Arrays.asList("app (Android)", "res", "resources.properties (main)"));
  }

  @Test
  public void testAndroidViewIsDefault() throws Exception {
    IdeInfo ideInfo = Mockito.spy(IdeInfo.getInstance());
    AndroidProjectViewSettingsImpl settings = new AndroidProjectViewSettingsImpl();
    Project project = projectRule.getProject();
    GradleProjectSystem mockGradleProjectSystem = Mockito.mock(GradleProjectSystem.class);
    CommonAndroidUtil commonAndroidUtil = Mockito.mock(CommonAndroidUtil.class);
    MockedStatic<CommonAndroidUtil> commonAndroidUtilMockedStatic = Mockito.mockStatic(CommonAndroidUtil.class);
    commonAndroidUtilMockedStatic.when(CommonAndroidUtil::getInstance).thenReturn(commonAndroidUtil);
    MockedStatic<ProjectSystemUtil> projectSystemUtilMockedStatic = Mockito.mockStatic(ProjectSystemUtil.class);
    projectSystemUtilMockedStatic.when(() -> ProjectSystemUtil.getProjectSystem(project)).thenReturn(mockGradleProjectSystem);
    when(mockGradleProjectSystem.isAndroidProjectViewSupported()).thenReturn(true);
    when(commonAndroidUtil.isAndroidProject(project)).thenReturn(true);
    myPane = createPane();

    assertThat(myPane.isInitiallyVisible()).isTrue();

    overrideForTest(StudioFlags.SHOW_DEFAULT_PROJECT_VIEW_SETTINGS, false, disposableRule.getDisposable());
    assertThat(settings.isDefaultToProjectViewVisible()).isFalse();

    overrideForTest(StudioFlags.SHOW_DEFAULT_PROJECT_VIEW_SETTINGS, true, disposableRule.getDisposable());
    assertThat(settings.isDefaultToProjectViewVisible()).isTrue();
    when(ideInfo.isAndroidStudio()).thenReturn(false);
    when(ideInfo.isGameTools()).thenReturn(false);
    assertThat(myPane.isDefaultPane(project, ideInfo, settings)).named("isDefault").isFalse();

    when(ideInfo.isAndroidStudio()).thenReturn(true);
    when(ideInfo.isGameTools()).thenReturn(false);
    assertThat(myPane.isDefaultPane(project, ideInfo, settings)).named("isDefault(AndroidStudio)").isTrue();

    when(ideInfo.isAndroidStudio()).thenReturn(false);
    when(ideInfo.isGameTools()).thenReturn(true);
    assertThat(myPane.isDefaultPane(project, ideInfo, settings)).named("isDefault(GameTools)").isTrue();

    try (SystemPropertyOverrides override = new SystemPropertyOverrides()) {
      override.setProperty(PROJECT_VIEW_DEFAULT_KEY, "true");
      assertThat(settings.isDefaultToProjectViewEnabled()).isTrue();
      when(ideInfo.isAndroidStudio()).thenReturn(false);
      when(ideInfo.isGameTools()).thenReturn(false);
      assertThat(myPane.isDefaultPane(project, ideInfo, settings)).named("isDefault(property)").isFalse();

      when(ideInfo.isAndroidStudio()).thenReturn(true);
      when(ideInfo.isGameTools()).thenReturn(false);
      assertThat(myPane.isDefaultPane(project, ideInfo, settings)).named("isDefault(AndroidStudio, property)").isFalse();

      when(ideInfo.isAndroidStudio()).thenReturn(false);
      when(ideInfo.isGameTools()).thenReturn(true);
      assertThat(myPane.isDefaultPane(project, ideInfo, settings)).named("isDefault(GameTools, property)").isFalse();

      settings.setDefaultToProjectView(true);
      override.setProperty(PROJECT_VIEW_DEFAULT_KEY, "false");
      assertThat(settings.isDefaultToProjectViewEnabled()).isTrue();
      when(ideInfo.isAndroidStudio()).thenReturn(false);
      when(ideInfo.isGameTools()).thenReturn(false);
      assertThat(myPane.isDefaultPane(project, ideInfo, settings)).named("isDefault(settings)").isFalse();

      when(ideInfo.isAndroidStudio()).thenReturn(true);
      when(ideInfo.isGameTools()).thenReturn(false);
      assertThat(myPane.isDefaultPane(project, ideInfo, settings)).named("isDefault(AndroidStudio, settings)").isFalse();

      when(ideInfo.isAndroidStudio()).thenReturn(false);
      when(ideInfo.isGameTools()).thenReturn(true);
      assertThat(myPane.isDefaultPane(project, ideInfo, settings)).named("isDefault(GameTools, settings)").isFalse();
    }

    commonAndroidUtilMockedStatic.close();
    projectSystemUtilMockedStatic.close();
  }

<<<<<<< HEAD
  @Test
  public void testAndroidViewNotVisibleInUnsupportedProjectSystem() {
    IdeInfo ideInfo = Mockito.spy(IdeInfo.getInstance());
    AndroidProjectViewSettingsImpl settings = new AndroidProjectViewSettingsImpl();
    Project project = projectRule.getProject();
    AndroidProjectSystem mockProjectSystem = Mockito.mock(AndroidProjectSystem.class);
    MockedStatic<ProjectSystemUtil> projectSystemUtilMockedStatic = Mockito.mockStatic(ProjectSystemUtil.class);
    projectSystemUtilMockedStatic.when(() -> ProjectSystemUtil.getProjectSystem(project)).thenReturn(mockProjectSystem);
    CommonAndroidUtil commonAndroidUtil = Mockito.mock(CommonAndroidUtil.class);
    MockedStatic<CommonAndroidUtil> commonAndroidUtilMockedStatic = Mockito.mockStatic(CommonAndroidUtil.class);
    commonAndroidUtilMockedStatic.when(CommonAndroidUtil::getInstance).thenReturn(commonAndroidUtil);
    when(mockProjectSystem.isAndroidProjectViewSupported()).thenReturn(false);
    when(commonAndroidUtil.isAndroidProject(project)).thenReturn(true);
    myPane = createPane();

    assertThat(myPane.isInitiallyVisible()).isFalse();
    assertThat(myPane.isDefaultPane(project, ideInfo, settings)).named("isDefault").isFalse();

    commonAndroidUtilMockedStatic.close();
    projectSystemUtilMockedStatic.close();
  }

  @Test
  public void testAndroidViewNotVisibleInNonAndroidProject() {
    IdeInfo ideInfo = Mockito.spy(IdeInfo.getInstance());
    AndroidProjectViewSettingsImpl settings = new AndroidProjectViewSettingsImpl();
    Project project = projectRule.getProject();
    AndroidProjectSystem mockProjectSystem = Mockito.mock(AndroidProjectSystem.class);
    MockedStatic<ProjectSystemUtil> projectSystemUtilMockedStatic = Mockito.mockStatic(ProjectSystemUtil.class);
    projectSystemUtilMockedStatic.when(() -> ProjectSystemUtil.getProjectSystem(project)).thenReturn(mockProjectSystem);
    CommonAndroidUtil commonAndroidUtil = Mockito.mock(CommonAndroidUtil.class);
    MockedStatic<CommonAndroidUtil> commonAndroidUtilMockedStatic = Mockito.mockStatic(CommonAndroidUtil.class);
    commonAndroidUtilMockedStatic.when(CommonAndroidUtil::getInstance).thenReturn(commonAndroidUtil);
    when(mockProjectSystem.isAndroidProjectViewSupported()).thenReturn(true);
    when(commonAndroidUtil.isAndroidProject(project)).thenReturn(false);
    myPane = createPane();

    assertThat(myPane.isInitiallyVisible()).isFalse();
    assertThat(myPane.isDefaultPane(project, ideInfo, settings)).named("isDefault").isFalse();

    commonAndroidUtilMockedStatic.close();
    projectSystemUtilMockedStatic.close();
  }

  @Test
  public void testAndroidViewIsDefaultCustomPropertyHandling() throws Exception {
    Project project = projectRule.getProject();
    IdeInfo ideInfo = Mockito.spy(IdeInfo.getInstance());
    GradleProjectSystem mockGradleProjectSystem = Mockito.mock(GradleProjectSystem.class);
    CommonAndroidUtil commonAndroidUtil = Mockito.mock(CommonAndroidUtil.class);
    MockedStatic<ProjectSystemUtil> projectSystemUtilMockedStatic = Mockito.mockStatic(ProjectSystemUtil.class);
    MockedStatic<CommonAndroidUtil> commonAndroidUtilMockedStatic = Mockito.mockStatic(CommonAndroidUtil.class);
    projectSystemUtilMockedStatic.when(() -> ProjectSystemUtil.getProjectSystem(project)).thenReturn(mockGradleProjectSystem);
    commonAndroidUtilMockedStatic.when(CommonAndroidUtil::getInstance).thenReturn(commonAndroidUtil);
    AndroidNotification myMockNotification = Mockito.mock(AndroidNotification.class);
    new IdeComponents(project).replaceProjectService(AndroidNotification.class, myMockNotification);
    AndroidProjectViewSettingsImpl settings = new AndroidProjectViewSettingsImpl();
    myPane = createPane();

    when(mockGradleProjectSystem.isAndroidProjectViewSupported()).thenReturn(true);
    when(commonAndroidUtil.isAndroidProject(project)).thenReturn(true);

    try (SystemPropertyOverrides override = new SystemPropertyOverrides()) {
      override.setProperty(PROJECT_VIEW_DEFAULT_KEY, "true");

      // Assert that setting is set to true, custom property is removed, and user is notified
      when(ideInfo.isAndroidStudio()).thenReturn(true);
      when(ideInfo.isGameTools()).thenReturn(false);
      assertThat(myPane.isDefaultPane(project, ideInfo, settings)).named("isDefault(AndroidStudio)").isFalse();
      assertThat(settings.isDefaultToProjectViewEnabled()).isTrue();
      assertThat(settings.isProjectViewDefault()).isTrue();
      assertThat(java.lang.Boolean.getBoolean(PROJECT_VIEW_DEFAULT_KEY)).isFalse();

      // Assert that no additional notifications are shown the next time isDefaultPane is called
      myPane.isDefaultPane(project, ideInfo, settings);
      verify(myMockNotification, times(1)).showBalloon("Default Project View Setting Updated",
                                                       "'Set Project view as the default' advanced" +
                                                       " setting was enabled due to the custom property `studio.projectview=true`. We recommend removing this property and using" +
                                                       " 'Advanced Settings -> Project View -> Set Project view as the default` to configure the default project view.",
                                                       NotificationType.INFORMATION);
    }
    projectSystemUtilMockedStatic.close();
    commonAndroidUtilMockedStatic.close();
  }

  @Test
  public void testAndroidViewIsDefaultCustomPropertyHandlingWithCustomPropertiesFile() throws Exception {
    Project project = projectRule.getProject();
    IdeInfo ideInfo = Mockito.spy(IdeInfo.getInstance());
    GradleProjectSystem mockGradleProjectSystem = Mockito.mock(GradleProjectSystem.class);
    CommonAndroidUtil commonAndroidUtil = Mockito.mock(CommonAndroidUtil.class);
    MockedStatic<ProjectSystemUtil> projectSystemUtilMockedStatic = Mockito.mockStatic(ProjectSystemUtil.class);
    MockedStatic<CommonAndroidUtil> commonAndroidUtilMockedStatic = Mockito.mockStatic(CommonAndroidUtil.class);
    projectSystemUtilMockedStatic.when(() -> ProjectSystemUtil.getProjectSystem(project)).thenReturn(mockGradleProjectSystem);
    commonAndroidUtilMockedStatic.when(CommonAndroidUtil::getInstance).thenReturn(commonAndroidUtil);
    AndroidNotification myMockNotification = Mockito.mock(AndroidNotification.class);
    new IdeComponents(project).replaceProjectService(AndroidNotification.class, myMockNotification);
    AndroidProjectViewSettingsImpl settings = new AndroidProjectViewSettingsImpl();
    myPane = createPane();

    MockedStatic<PathManager> mockedPathManager = mockStatic(PathManager.class);
    tempFolder.create();
    File customTempDir = tempFolder.getRoot();
    File ideaFile = tempFolder.newFile(PathManager.PROPERTIES_FILE_NAME);
    java.nio.file.Files.writeString(ideaFile.toPath(), PROJECT_VIEW_DEFAULT_KEY + "=true");
    mockedPathManager.when(PathManager::getCustomOptionsDirectory)
      .thenReturn(customTempDir.getPath());

    when(mockGradleProjectSystem.isAndroidProjectViewSupported()).thenReturn(true);
    when(commonAndroidUtil.isAndroidProject(project)).thenReturn(true);

    try (SystemPropertyOverrides override = new SystemPropertyOverrides()) {
      override.setProperty(PROJECT_VIEW_DEFAULT_KEY, "true");

      // Assert that setting is set to true, custom property is removed, file is updated, and user is notified
      when(ideInfo.isAndroidStudio()).thenReturn(true);
      when(ideInfo.isGameTools()).thenReturn(false);
      assertThat(myPane.isDefaultPane(project, ideInfo, settings)).named("isDefault(AndroidStudio)").isFalse();
      assertThat(settings.isDefaultToProjectViewEnabled()).isTrue();
      assertThat(settings.isProjectViewDefault()).isTrue();
      assertThat(java.lang.Boolean.getBoolean(PROJECT_VIEW_DEFAULT_KEY)).isFalse();
      verify(myMockNotification).showBalloon("Default Project View Setting Updated", "'Set Project view as the default' advanced" +
                                                                                     " setting was enabled due to the custom property `studio.projectview=true`. This property has been removed from " +
                                                                                     ideaFile.getPath(), NotificationType.INFORMATION);
      assertThat(java.nio.file.Files.readString(ideaFile.toPath())).doesNotContain(PROJECT_VIEW_DEFAULT_KEY + "=true");
    }
    mockedPathManager.close();
    projectSystemUtilMockedStatic.close();
    commonAndroidUtilMockedStatic.close();
  }

  @Test
  public void testAndroidViewIsDefaultCustomPropertyHandlingWithCustomVMPropertiesFile() throws Exception {
    Project project = projectRule.getProject();
    IdeInfo ideInfo = Mockito.spy(IdeInfo.getInstance());
    GradleProjectSystem mockGradleProjectSystem = Mockito.mock(GradleProjectSystem.class);
    CommonAndroidUtil commonAndroidUtil = Mockito.mock(CommonAndroidUtil.class);
    MockedStatic<ProjectSystemUtil> projectSystemUtilMockedStatic = Mockito.mockStatic(ProjectSystemUtil.class);
    MockedStatic<CommonAndroidUtil> commonAndroidUtilMockedStatic = Mockito.mockStatic(CommonAndroidUtil.class);
    projectSystemUtilMockedStatic.when(() -> ProjectSystemUtil.getProjectSystem(project)).thenReturn(mockGradleProjectSystem);
    commonAndroidUtilMockedStatic.when(CommonAndroidUtil::getInstance).thenReturn(commonAndroidUtil);
    AndroidNotification myMockNotification = Mockito.mock(AndroidNotification.class);
    new IdeComponents(project).replaceProjectService(AndroidNotification.class, myMockNotification);
    AndroidProjectViewSettingsImpl settings = new AndroidProjectViewSettingsImpl();
    myPane = createPane();

    tempFolder.create();
    File vmPropertiesFile = tempFolder.newFile("studio64.vmoptions");
    java.nio.file.Files.writeString(vmPropertiesFile.toPath(), "-D" + PROJECT_VIEW_DEFAULT_KEY + "=true");
    when(mockGradleProjectSystem.isAndroidProjectViewSupported()).thenReturn(true);
    when(commonAndroidUtil.isAndroidProject(project)).thenReturn(true);

    try (SystemPropertyOverrides override = new SystemPropertyOverrides()) {
      override.setProperty(PROJECT_VIEW_DEFAULT_KEY, "true");
      override.setProperty("jb.vmOptionsFile", vmPropertiesFile.getPath());

      // Assert that setting is set to true, custom property is removed, file is updated, and user is notified
      when(ideInfo.isAndroidStudio()).thenReturn(true);
      when(ideInfo.isGameTools()).thenReturn(false);
      assertThat(myPane.isDefaultPane(project, ideInfo, settings)).named("isDefault(AndroidStudio)").isFalse();
      assertThat(settings.isDefaultToProjectViewEnabled()).isTrue();
      assertThat(settings.isProjectViewDefault()).isTrue();
      assertThat(java.lang.Boolean.getBoolean(PROJECT_VIEW_DEFAULT_KEY)).isFalse();
      verify(myMockNotification).showBalloon("Default Project View Setting Updated", "'Set Project view as the default' advanced" +
                                                                                     " setting was enabled due to the custom property `studio.projectview=true`. This property has been removed from custom VM options.",
                                             NotificationType.INFORMATION);
      assertThat(java.nio.file.Files.readString(vmPropertiesFile.toPath())).doesNotContain(PROJECT_VIEW_DEFAULT_KEY + "=true");
    }

    projectSystemUtilMockedStatic.close();
    commonAndroidUtilMockedStatic.close();
  }

  @Test
  public void testAndroidViewIsDefaultMetrics() throws Exception {
    myPane = createPane();
    IdeInfo ideInfo = Mockito.spy(IdeInfo.getInstance());
    GradleProjectSystem mockGradleProjectSystem = Mockito.mock(GradleProjectSystem.class);
    CommonAndroidUtil commonAndroidUtil = Mockito.mock(CommonAndroidUtil.class);
    MockedStatic<CommonAndroidUtil> commonAndroidUtilMockedStatic = Mockito.mockStatic(CommonAndroidUtil.class);
    MockedStatic<ProjectSystemUtil> projectSystemUtilMockedStatic = Mockito.mockStatic(ProjectSystemUtil.class);
    commonAndroidUtilMockedStatic.when(CommonAndroidUtil::getInstance).thenReturn(commonAndroidUtil);
    AndroidProjectViewSettingsImpl settings = new AndroidProjectViewSettingsImpl();
    Project project = projectRule.getProject();
    projectSystemUtilMockedStatic.when(() -> ProjectSystemUtil.getProjectSystem(project)).thenReturn(mockGradleProjectSystem);
    when(mockGradleProjectSystem.isAndroidProjectViewSupported()).thenReturn(true);
    when(commonAndroidUtil.isAndroidProject(project)).thenReturn(true);

    try (SystemPropertyOverrides override = new SystemPropertyOverrides()) {
      override.setProperty(PROJECT_VIEW_DEFAULT_KEY, "false");
=======
    settings.setDefaultToProjectView(true);
    System.setProperty("studio.projectview", "false");
    StudioFlags.SHOW_DEFAULT_PROJECT_VIEW_SETTINGS.override(true);
    try {
      assertThat(settings.isDefaultToProjectViewEnabled()).isTrue();
      when(ideInfo.isAndroidStudio()).thenReturn(false);
      when(ideInfo.isGameTools()).thenReturn(false);
      assertThat(myPane.isDefaultPane(project, ideInfo, settings)).named("isDefault(settings)").isFalse();

      when(ideInfo.isAndroidStudio()).thenReturn(true);
      when(ideInfo.isGameTools()).thenReturn(false);
      assertThat(myPane.isDefaultPane(project, ideInfo, settings)).named("isDefault(AndroidStudio, settings)").isFalse();

      when(ideInfo.isAndroidStudio()).thenReturn(false);
      when(ideInfo.isGameTools()).thenReturn(true);
      assertThat(myPane.isDefaultPane(project, ideInfo, settings)).named("isDefault(GameTools, settings)").isFalse();
    } finally {
      StudioFlags.SHOW_DEFAULT_PROJECT_VIEW_SETTINGS.clearOverride();
    }
  }

  public void testAndroidViewIsDefaultMetrics() {
    StudioFlags.SHOW_DEFAULT_PROJECT_VIEW_SETTINGS.override(true);

    try {
      myPane = createPane();
      IdeInfo ideInfo = Mockito.spy(IdeInfo.getInstance());
      AndroidProjectViewSettingsImpl settings = new AndroidProjectViewSettingsImpl();
      Project project = getProject();

      System.setProperty("studio.projectview", "false");
>>>>>>> fedb26e2
      settings.setDefaultToProjectView(true);

      TestUsageTracker testUsageTracker = new TestUsageTracker(new VirtualTimeScheduler());
      UsageTracker.setWriterForTest(testUsageTracker);

      settings.setDefaultToProjectView(false);
      assertThat(settings.isDefaultToProjectViewEnabled()).isTrue();
      when(ideInfo.isAndroidStudio()).thenReturn(true);
      when(ideInfo.isGameTools()).thenReturn(false);
      assertThat(myPane.isDefaultPane(project, ideInfo, settings)).named("isDefault(AndroidStudio)").isTrue();

      settings.setDefaultToProjectView(true);
      assertThat(settings.isDefaultToProjectViewEnabled()).isTrue();
      when(ideInfo.isAndroidStudio()).thenReturn(true);
      when(ideInfo.isGameTools()).thenReturn(false);
      assertThat(myPane.isDefaultPane(project, ideInfo, settings)).named("isDefault(AndroidStudio)").isFalse();

      // Assert that event is not logged when setting is set to current value
      settings.setDefaultToProjectView(true);

      List<AndroidStudioEvent> statsEvents = testUsageTracker.getUsages().stream()
<<<<<<< HEAD
        .map(LoggedUsage::getStudioEvent)
        .filter(event -> event.getKind() == AndroidStudioEvent.EventKind.PROJECT_VIEW_DEFAULT_VIEW_EVENT)
        .toList();
=======
        .map(usage -> usage.getStudioEvent())
        .filter(event -> event.getKind() == AndroidStudioEvent.EventKind.PROJECT_VIEW_DEFAULT_VIEW_EVENT)
        .collect(Collectors.toList());
>>>>>>> fedb26e2
      assertThat(statsEvents.size()).isEqualTo(2);

      AndroidStudioEvent disableDefaultProjectViewEvent = statsEvents.get(0);
      assertThat(disableDefaultProjectViewEvent.getKind()).isEqualTo(AndroidStudioEvent.EventKind.PROJECT_VIEW_DEFAULT_VIEW_EVENT);
      assertThat(disableDefaultProjectViewEvent.getProjectViewDefaultViewEvent().getDefaultView()).isEqualTo(
        ProjectViewDefaultViewEvent.DefaultView.ANDROID_VIEW);

      AndroidStudioEvent enableDefaultProjectViewEvent = statsEvents.get(1);
      assertThat(enableDefaultProjectViewEvent.getKind()).isEqualTo(AndroidStudioEvent.EventKind.PROJECT_VIEW_DEFAULT_VIEW_EVENT);
      assertThat(enableDefaultProjectViewEvent.getProjectViewDefaultViewEvent().getDefaultView()).isEqualTo(
        ProjectViewDefaultViewEvent.DefaultView.PROJECT_VIEW);
<<<<<<< HEAD
    }

    UsageTracker.cleanAfterTesting();
    commonAndroidUtilMockedStatic.close();
    projectSystemUtilMockedStatic.close();
=======

      UsageTracker.cleanAfterTesting();
    } finally {
      StudioFlags.SHOW_DEFAULT_PROJECT_VIEW_SETTINGS.clearOverride();
    }
>>>>>>> fedb26e2
  }

  private static Set<List<String>> getAllNodes(TestAndroidTreeStructure structure) {
    Set<List<String>> result = new HashSet<>();
    Stack<String> path = new Stack<>();
    Object root = structure.getRootElement();
    getAllNodes(structure, root, path, result);
    return result;
  }

  private static void getAllNodes(TestAndroidTreeStructure structure,
                                  Object node,
                                  Stack<String> path,
                                  Set<List<String>> result) {
    for (Object child : structure.getChildElements(node)) {
      String nodeName = ((AbstractTreeNode)child).toTestString(null);
      if (structure.getChildElements(child).length == 0) {
        ArrayList<String> newPath = new ArrayList<>(path);
        newPath.add(nodeName);
        result.add(newPath);
      }
      else {
        path.push(nodeName);
        getAllNodes(structure, child, path, result);
        path.pop();
      }
    }
  }

  private class TestAndroidTreeStructure extends TestProjectTreeStructure {
    private TestAndroidTreeStructure(Project project, Disposable parentDisposable) {
      super(project, parentDisposable);
    }

    @Override
    public List<TreeStructureProvider> getProviders() {
      List<TreeStructureProvider> providers = super.getProviders();
      if (providers == null) {
        return null;
      }
      return ContainerUtil.map(providers, provider -> new BuildScriptTreeStructureProvider(provider));
    }

    @Override
    protected AbstractTreeNode<?> createRoot(@NotNull Project project, @NotNull ViewSettings settings) {
      return new AndroidViewProjectNode(project, settings);
    }

    @Override
    public boolean isHideEmptyMiddlePackages() {
      return true;
    }
  }

  @NotNull
  private AndroidProjectViewPane createPane() {
    AndroidProjectViewPane pane = new AndroidProjectViewPane(projectRule.getProject());
    pane.createComponent();
    Disposer.register(projectRule.getProject(), pane);
    return pane;
  }
}<|MERGE_RESOLUTION|>--- conflicted
+++ resolved
@@ -46,10 +46,7 @@
 import com.android.tools.idea.testing.AndroidGradleTests;
 import com.android.tools.idea.testing.IdeComponents;
 import com.android.tools.idea.testing.TestModuleUtil;
-<<<<<<< HEAD
 import com.android.tools.idea.util.CommonAndroidUtil;
-=======
->>>>>>> fedb26e2
 import com.android.utils.FileUtils;
 import com.google.common.io.FileWriteMode;
 import com.google.common.io.Files;
@@ -129,7 +126,6 @@
 
   @Test
   public void testGeneratedResources() throws Exception {
-<<<<<<< HEAD
     Function1<File, Unit> patch = (projectRoot) -> {
       try {
         Files.asCharSink(new File(projectRoot, "app/build.gradle"), StandardCharsets.UTF_8, FileWriteMode.APPEND)
@@ -154,35 +150,10 @@
       }
       return Unit.INSTANCE;
     };
+    // TODO add noSync variant in case of test failures
     projectRule.loadProject(SIMPLE_APPLICATION, null, null, patch);
 
     Module appModule = TestModuleUtil.findAppModule(projectRule.getProject());
-=======
-    File projectRoot = loadSimpleApplicationWithNoSync();
-
-    Files.append(
-      """
-        
-        android {
-          String resGeneratePath = "${buildDir}/generated/my_generated_resources/res"
-            def generateResTask = tasks.create(name: 'generateMyResources').doLast {
-                def rawDir = "${resGeneratePath}/raw"
-                mkdir(rawDir)
-                file("${rawDir}/sample_raw_resource").write("sample text")
-            }
-        
-            def resDir = files(resGeneratePath).builtBy(generateResTask)
-        
-            applicationVariants.all { variant ->
-                variant.registerGeneratedResFolders(resDir)
-            }
-        }""",
-      new File(projectRoot, "app/build.gradle"),
-      StandardCharsets.UTF_8);
-    importProject();
-
-    Module appModule = TestModuleUtil.findAppModule(getProject());
->>>>>>> fedb26e2
     GradleAndroidModel androidModel = GradleAndroidModel.get(appModule);
     File generatedResourcesFolder = androidModel.getMainArtifact()
       .getGeneratedResourceFolders()
@@ -206,7 +177,6 @@
 
   @Test
   public void testGeneratedAssets() throws Exception {
-<<<<<<< HEAD
     Function1<File, Unit> patch = (projectRoot) -> {
       try {
         Files.asCharSink(new File(projectRoot, "app/build.gradle"), StandardCharsets.UTF_8, FileWriteMode.APPEND)
@@ -237,39 +207,10 @@
       }
       return Unit.INSTANCE;
     };
+    // TODO add noSync variant in case of test failures
     projectRule.loadProject(SIMPLE_APPLICATION, null, null, patch);
 
     Module appModule = TestModuleUtil.findAppModule(projectRule.getProject());
-=======
-    File projectRoot = loadSimpleApplicationWithNoSync();
-    Files.append(
-      """
-        
-        abstract class AssetGenerator extends DefaultTask {
-            @OutputDirectory
-            abstract DirectoryProperty getOutputDirectory();
-            @TaskAction
-            void run() {
-                def outputFile = new File(getOutputDirectory().get().getAsFile(), "foo.txt")
-                new FileWriter(outputFile).with {
-                    write("some text")
-                    flush()
-                }
-            }
-        }
-        
-        def writeAssetTask = tasks.register("createAssets", AssetGenerator.class)
-        androidComponents {
-            onVariants(selector().all(),  { variant ->
-                variant.sources.assets.addGeneratedSourceDirectory(writeAssetTask, AssetGenerator::getOutputDirectory)
-            })
-        }""",
-      new File(projectRoot, "app/build.gradle"),
-      StandardCharsets.UTF_8);
-    importProject();
-
-    Module appModule = TestModuleUtil.findAppModule(getProject());
->>>>>>> fedb26e2
     GradleAndroidModel androidModel = GradleAndroidModel.get(appModule);
     File generatedAssetsFolder = androidModel.getMainArtifact()
       .getGeneratedAssetFolders()
@@ -377,6 +318,8 @@
 
       settings.setDefaultToProjectView(true);
       override.setProperty(PROJECT_VIEW_DEFAULT_KEY, "false");
+      StudioFlags.SHOW_DEFAULT_PROJECT_VIEW_SETTINGS.override(true);
+    try {
       assertThat(settings.isDefaultToProjectViewEnabled()).isTrue();
       when(ideInfo.isAndroidStudio()).thenReturn(false);
       when(ideInfo.isGameTools()).thenReturn(false);
@@ -389,13 +332,15 @@
       when(ideInfo.isAndroidStudio()).thenReturn(false);
       when(ideInfo.isGameTools()).thenReturn(true);
       assertThat(myPane.isDefaultPane(project, ideInfo, settings)).named("isDefault(GameTools, settings)").isFalse();
-    }
+    } finally {
+      StudioFlags.SHOW_DEFAULT_PROJECT_VIEW_SETTINGS.clearOverride();
+    }
+  }
 
     commonAndroidUtilMockedStatic.close();
     projectSystemUtilMockedStatic.close();
   }
 
-<<<<<<< HEAD
   @Test
   public void testAndroidViewNotVisibleInUnsupportedProjectSystem() {
     IdeInfo ideInfo = Mockito.spy(IdeInfo.getInstance());
@@ -571,54 +516,23 @@
 
   @Test
   public void testAndroidViewIsDefaultMetrics() throws Exception {
-    myPane = createPane();
-    IdeInfo ideInfo = Mockito.spy(IdeInfo.getInstance());
-    GradleProjectSystem mockGradleProjectSystem = Mockito.mock(GradleProjectSystem.class);
+    StudioFlags.SHOW_DEFAULT_PROJECT_VIEW_SETTINGS.override(true);
+
+    try {
+      myPane = createPane();
+      IdeInfo ideInfo = Mockito.spy(IdeInfo.getInstance());
+      GradleProjectSystem mockGradleProjectSystem = Mockito.mock(GradleProjectSystem.class);
     CommonAndroidUtil commonAndroidUtil = Mockito.mock(CommonAndroidUtil.class);
     MockedStatic<CommonAndroidUtil> commonAndroidUtilMockedStatic = Mockito.mockStatic(CommonAndroidUtil.class);
     MockedStatic<ProjectSystemUtil> projectSystemUtilMockedStatic = Mockito.mockStatic(ProjectSystemUtil.class);
-    commonAndroidUtilMockedStatic.when(CommonAndroidUtil::getInstance).thenReturn(commonAndroidUtil);
-    AndroidProjectViewSettingsImpl settings = new AndroidProjectViewSettingsImpl();
-    Project project = projectRule.getProject();
+    commonAndroidUtilMockedStatic.when(CommonAndroidUtil::getInstance).thenReturn(commonAndroidUtil);AndroidProjectViewSettingsImpl settings = new AndroidProjectViewSettingsImpl();
+      Project project = projectRule.getProject();
     projectSystemUtilMockedStatic.when(() -> ProjectSystemUtil.getProjectSystem(project)).thenReturn(mockGradleProjectSystem);
     when(mockGradleProjectSystem.isAndroidProjectViewSupported()).thenReturn(true);
     when(commonAndroidUtil.isAndroidProject(project)).thenReturn(true);
 
-    try (SystemPropertyOverrides override = new SystemPropertyOverrides()) {
+      try (SystemPropertyOverrides override = new SystemPropertyOverrides()) {
       override.setProperty(PROJECT_VIEW_DEFAULT_KEY, "false");
-=======
-    settings.setDefaultToProjectView(true);
-    System.setProperty("studio.projectview", "false");
-    StudioFlags.SHOW_DEFAULT_PROJECT_VIEW_SETTINGS.override(true);
-    try {
-      assertThat(settings.isDefaultToProjectViewEnabled()).isTrue();
-      when(ideInfo.isAndroidStudio()).thenReturn(false);
-      when(ideInfo.isGameTools()).thenReturn(false);
-      assertThat(myPane.isDefaultPane(project, ideInfo, settings)).named("isDefault(settings)").isFalse();
-
-      when(ideInfo.isAndroidStudio()).thenReturn(true);
-      when(ideInfo.isGameTools()).thenReturn(false);
-      assertThat(myPane.isDefaultPane(project, ideInfo, settings)).named("isDefault(AndroidStudio, settings)").isFalse();
-
-      when(ideInfo.isAndroidStudio()).thenReturn(false);
-      when(ideInfo.isGameTools()).thenReturn(true);
-      assertThat(myPane.isDefaultPane(project, ideInfo, settings)).named("isDefault(GameTools, settings)").isFalse();
-    } finally {
-      StudioFlags.SHOW_DEFAULT_PROJECT_VIEW_SETTINGS.clearOverride();
-    }
-  }
-
-  public void testAndroidViewIsDefaultMetrics() {
-    StudioFlags.SHOW_DEFAULT_PROJECT_VIEW_SETTINGS.override(true);
-
-    try {
-      myPane = createPane();
-      IdeInfo ideInfo = Mockito.spy(IdeInfo.getInstance());
-      AndroidProjectViewSettingsImpl settings = new AndroidProjectViewSettingsImpl();
-      Project project = getProject();
-
-      System.setProperty("studio.projectview", "false");
->>>>>>> fedb26e2
       settings.setDefaultToProjectView(true);
 
       TestUsageTracker testUsageTracker = new TestUsageTracker(new VirtualTimeScheduler());
@@ -640,15 +554,9 @@
       settings.setDefaultToProjectView(true);
 
       List<AndroidStudioEvent> statsEvents = testUsageTracker.getUsages().stream()
-<<<<<<< HEAD
         .map(LoggedUsage::getStudioEvent)
         .filter(event -> event.getKind() == AndroidStudioEvent.EventKind.PROJECT_VIEW_DEFAULT_VIEW_EVENT)
         .toList();
-=======
-        .map(usage -> usage.getStudioEvent())
-        .filter(event -> event.getKind() == AndroidStudioEvent.EventKind.PROJECT_VIEW_DEFAULT_VIEW_EVENT)
-        .collect(Collectors.toList());
->>>>>>> fedb26e2
       assertThat(statsEvents.size()).isEqualTo(2);
 
       AndroidStudioEvent disableDefaultProjectViewEvent = statsEvents.get(0);
@@ -660,19 +568,14 @@
       assertThat(enableDefaultProjectViewEvent.getKind()).isEqualTo(AndroidStudioEvent.EventKind.PROJECT_VIEW_DEFAULT_VIEW_EVENT);
       assertThat(enableDefaultProjectViewEvent.getProjectViewDefaultViewEvent().getDefaultView()).isEqualTo(
         ProjectViewDefaultViewEvent.DefaultView.PROJECT_VIEW);
-<<<<<<< HEAD
-    }
-
-    UsageTracker.cleanAfterTesting();
-    commonAndroidUtilMockedStatic.close();
-    projectSystemUtilMockedStatic.close();
-=======
+    }
 
       UsageTracker.cleanAfterTesting();
+      commonAndroidUtilMockedStatic.close();
+      projectSystemUtilMockedStatic.close();
     } finally {
       StudioFlags.SHOW_DEFAULT_PROJECT_VIEW_SETTINGS.clearOverride();
     }
->>>>>>> fedb26e2
   }
 
   private static Set<List<String>> getAllNodes(TestAndroidTreeStructure structure) {
