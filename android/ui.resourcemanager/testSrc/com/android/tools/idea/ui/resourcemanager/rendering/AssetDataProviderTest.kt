--- conflicted
+++ resolved
@@ -36,13 +36,9 @@
 import org.junit.Before
 import org.junit.Rule
 import org.junit.Test
-<<<<<<< HEAD
 import org.mockito.ArgumentMatchers
 import org.mockito.kotlin.mock
 import org.mockito.kotlin.whenever
-=======
-import org.mockito.Mockito
->>>>>>> 3a514de0
 import java.io.File
 
 class AssetDataProviderTest {
@@ -85,7 +81,7 @@
   fun testColorDataProvider() {
     val resName = "primary_color"
     val fileName = "colors.xml"
-    
+
     // We explicit omit the alpha when it's FF
     val resValue = "#012345"
 
@@ -93,7 +89,7 @@
     val resourceResolver = mock<ResourceResolver>()
     val fakeDesignAsset = createFakeDesignAsset(fileName, ResourceType.COLOR)
 
-    whenever(resourceResolver.resolveResValue(Mockito.any())).thenReturn(
+    whenever(resourceResolver.resolveResValue(ArgumentMatchers.any())).thenReturn(
       ResourceValueImpl(ResourceNamespace.RES_AUTO, ResourceType.COLOR, resName, resValue))
 
     val colorDataProvider = ColorAssetDataProvider(project, resourceResolver)
@@ -119,7 +115,7 @@
     val resourceResolver = mock<ResourceResolver>()
     val fakeDesignAsset = createFakeDesignAsset(fileName, ResourceType.STRING)
 
-    whenever(resourceResolver.resolveResValue(Mockito.any())).thenReturn(
+    whenever(resourceResolver.resolveResValue(ArgumentMatchers.any())).thenReturn(
       ResourceValueImpl(ResourceNamespace.RES_AUTO, ResourceType.STRING, resName, resValue))
 
     val valueDataProvider = ValueAssetDataProvider(resourceResolver)
@@ -147,13 +143,8 @@
       ResourceNamespace.RES_AUTO, ResourceType.PLURALS).values().first()
     val designAsset = Asset.fromResourceItem(pluralResource) as DesignAsset
 
-<<<<<<< HEAD
     val resourceResolver = mock<ResourceResolver>()
     whenever(resourceResolver.resolveResValue(ArgumentMatchers.any())).thenReturn(pluralResource.resourceValue)
-=======
-    val resourceResolver = Mockito.mock(ResourceResolver::class.java)
-    whenever(resourceResolver.resolveResValue(Mockito.any())).thenReturn(pluralResource.resourceValue)
->>>>>>> 3a514de0
 
     val valueDataProvider = ValueAssetDataProvider(resourceResolver)
 
@@ -180,13 +171,8 @@
       ResourceNamespace.RES_AUTO, ResourceType.ARRAY).values().first { it.name == "string_array" }
     val designAsset = Asset.fromResourceItem(stringArray) as DesignAsset
 
-<<<<<<< HEAD
     val resourceResolver = mock<ResourceResolver>()
     whenever(resourceResolver.resolveResValue(ArgumentMatchers.any())).thenReturn(stringArray.resourceValue)
-=======
-    val resourceResolver = Mockito.mock(ResourceResolver::class.java)
-    whenever(resourceResolver.resolveResValue(Mockito.any())).thenReturn(stringArray.resourceValue)
->>>>>>> 3a514de0
 
     val valueDataProvider = ValueAssetDataProvider(resourceResolver)
 
@@ -212,13 +198,8 @@
       ResourceNamespace.RES_AUTO, ResourceType.ARRAY).values().first { it.name == "integer_array" }
     val designAsset = Asset.fromResourceItem(stringArray) as DesignAsset
 
-<<<<<<< HEAD
     val resourceResolver = mock<ResourceResolver>()
     whenever(resourceResolver.resolveResValue(ArgumentMatchers.any())).thenReturn(stringArray.resourceValue)
-=======
-    val resourceResolver = Mockito.mock(ResourceResolver::class.java)
-    whenever(resourceResolver.resolveResValue(Mockito.any())).thenReturn(stringArray.resourceValue)
->>>>>>> 3a514de0
 
     val valueDataProvider = ValueAssetDataProvider(resourceResolver)
 
