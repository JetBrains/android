--- conflicted
+++ resolved
@@ -38,13 +38,7 @@
     val refreshAction = RefreshDesignAssetAction { latch.countDown() }
     val assets = getDesignAssets(arrayOf(ResourceType.DRAWABLE, ResourceType.MIPMAP, ResourceType.MENU, ResourceType.LAYOUT))
     val dataContext = SimpleDataContext.builder().add(RESOURCE_DESIGN_ASSETS_KEY, assets).build()
-<<<<<<< HEAD
-    val presentation = Presentation()
-    presentation.copyFrom(refreshAction.templatePresentation)
-    val actionEvent = AnActionEvent(null, dataContext, "ActionTest", presentation, actionManager, 0)
-=======
     val actionEvent = TestActionEvent.createTestEvent(dataContext)
->>>>>>> 8b7d83e8
     refreshAction.update(actionEvent)
     assertTrue(actionEvent.presentation.isEnabledAndVisible)
     refreshAction.actionPerformed(actionEvent)
@@ -65,13 +59,7 @@
     val latch = CountDownLatch(1)
     val refreshAction = RefreshDesignAssetAction { latch.countDown() }
     val dataContext = SimpleDataContext.builder().add(RESOURCE_DESIGN_ASSETS_KEY, assets).build()
-<<<<<<< HEAD
-    val presentation = Presentation()
-    presentation.copyFrom(refreshAction.templatePresentation)
-    val actionEvent = AnActionEvent(null, dataContext, "ActionTest", presentation, actionManager, 0)
-=======
     val actionEvent = TestActionEvent.createTestEvent(dataContext)
->>>>>>> 8b7d83e8
     refreshAction.update(actionEvent)
     assertFalse(actionEvent.presentation.isEnabledAndVisible)
     refreshAction.actionPerformed(actionEvent)
