--- conflicted
+++ resolved
@@ -36,16 +36,7 @@
 import com.intellij.testFramework.HeavyPlatformTestCase;
 import java.io.File;
 import java.nio.file.Path;
-<<<<<<< HEAD
-import java.util.Collections;
-import java.util.List;
-import kotlin.coroutines.Continuation;
 import org.jetbrains.annotations.NotNull;
-import org.jetbrains.annotations.Nullable;
-import org.jetbrains.annotations.SystemIndependent;
-=======
-import org.jetbrains.annotations.NotNull;
->>>>>>> 926dc9be
 import org.mockito.Mock;
 
 /**
@@ -131,86 +122,4 @@
       return true;
     }
   }
-<<<<<<< HEAD
-
-  private static class RecentProjectsManagerStub implements RecentProjectsManager {
-    @NotNull private String myLastProjectLocation;
-
-    RecentProjectsManagerStub(@NotNull String lastProjectLocation) {
-      myLastProjectLocation = lastProjectLocation;
-    }
-
-    @Override
-    @Nullable
-    public String getLastProjectCreationLocation() {
-      return myLastProjectLocation;
-    }
-
-    @Override
-    public void setLastProjectCreationLocation(@Nullable String lastProjectLocation) {
-      myLastProjectLocation = lastProjectLocation;
-    }
-
-    @Override
-    public void updateLastProjectPath() {
-    }
-
-    @Override
-    public void removePath(@Nullable String path) {
-    }
-
-    @NotNull
-    @Override
-    public AnAction[] getRecentProjectsActions(boolean addClearListItem) {
-      return AnAction.EMPTY_ARRAY;
-    }
-
-    @Override
-    public Object reopenLastProjectsOnStart(@NotNull Continuation<? super Boolean> $completion) {
-      return null;
-    }
-
-    @NotNull
-    @Override
-    public String suggestNewProjectLocation() {
-      return "";
-    }
-
-    @Override
-    public void setLastProjectCreationLocation(@Nullable Path value) {
-    }
-
-    @NotNull
-    @Override
-    public List<ProjectGroup> getGroups() {
-      return Collections.emptyList();
-    }
-
-    @Override
-    public void addGroup(@NotNull ProjectGroup group) {
-    }
-
-    @Override
-    public void removeGroup(@NotNull ProjectGroup group) {
-    }
-
-    @Override
-    public void moveProjectToGroup(@NotNull String projectPath, @NotNull ProjectGroup to) {
-    }
-
-    @Override
-    public void removeProjectFromGroup(@NotNull String projectPath, @NotNull ProjectGroup from) {
-    }
-
-    @Override
-    public boolean hasPath(@Nullable @SystemIndependent String path) {
-      return false;
-    }
-
-    @Override
-    public void setActivationTimestamp(@NotNull Project project, long timestamp) {
-    }
-  }
-=======
->>>>>>> 926dc9be
 }