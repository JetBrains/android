<?xml version="1.0" encoding="UTF-8"?>
<module version="4">
  <component name="NewModuleRootManager" inherit-compiler-output="true">
    <exclude-output />
    <content url="file://$MODULE_DIR$">
      <sourceFolder url="file://$MODULE_DIR$/testSrc" isTestSource="true" />
    </content>
    <orderEntry type="library" scope="PROVIDED" name="studio-platform" level="project" />
    <orderEntry type="library" scope="TEST" name="studio-test-platform" level="project" />
    <orderEntry type="library" scope="TEST" name="JUnit4" level="project" />
    <orderEntry type="module" module-name="intellij.android.common" scope="TEST" />
    <orderEntry type="module" module-name="intellij.android.adt.ui" scope="TEST" />
    <orderEntry type="module" module-name="intellij.android.core" scope="TEST" />
    <orderEntry type="module" module-name="intellij.libraries.mockito" scope="TEST" />
    <orderEntry type="library" scope="TEST" name="truth" level="project" />
    <orderEntry type="inheritedJdk" />
    <orderEntry type="sourceFolder" forTests="false" />
    <orderEntry type="module" module-name="intellij.android.apkanalyzer" scope="TEST" />
    <orderEntry type="module" module-name="intellij.android.core.tests" scope="TEST" />
<<<<<<< HEAD
    <orderEntry type="module" module-name="android.sdktools.testutils" scope="TEST" />
=======
    <orderEntry type="module" module-name="intellij.android.testFramework" scope="TEST" />
    <orderEntry type="module" module-name="intellij.java" scope="TEST" />
    <orderEntry type="module" module-name="intellij.java.impl" scope="TEST" />
    <orderEntry type="module" module-name="intellij.platform.analysis" scope="TEST" />
    <orderEntry type="module" module-name="intellij.platform.core" scope="TEST" />
    <orderEntry type="module" module-name="intellij.platform.core.impl" scope="TEST" />
    <orderEntry type="module" module-name="intellij.platform.core.ui" scope="TEST" />
    <orderEntry type="module" module-name="intellij.platform.editor.ui" scope="TEST" />
    <orderEntry type="module" module-name="intellij.platform.extensions" scope="TEST" />
    <orderEntry type="module" module-name="intellij.platform.externalSystem" scope="TEST" />
    <orderEntry type="module" module-name="intellij.platform.ide" scope="TEST" />
    <orderEntry type="module" module-name="intellij.platform.ide.core" scope="TEST" />
    <orderEntry type="module" module-name="intellij.platform.jps.model" scope="TEST" />
    <orderEntry type="module" module-name="intellij.platform.lang.core" scope="TEST" />
    <orderEntry type="module" module-name="intellij.platform.projectModel" scope="TEST" />
    <orderEntry type="module" module-name="intellij.platform.testFramework" scope="TEST" />
    <orderEntry type="module" module-name="intellij.platform.util" scope="TEST" />
    <orderEntry type="module" module-name="intellij.platform.util.rt" scope="TEST" />
    <orderEntry type="library" scope="TEST" name="google-dexlib2" level="project" />
    <orderEntry type="library" scope="TEST" name="equalsverifier" level="project" />
    <orderEntry type="module" module-name="intellij.libraries.guava" scope="TEST" />
>>>>>>> fedb26e2
  </component>
</module><|MERGE_RESOLUTION|>--- conflicted
+++ resolved
@@ -17,9 +17,6 @@
     <orderEntry type="sourceFolder" forTests="false" />
     <orderEntry type="module" module-name="intellij.android.apkanalyzer" scope="TEST" />
     <orderEntry type="module" module-name="intellij.android.core.tests" scope="TEST" />
-<<<<<<< HEAD
-    <orderEntry type="module" module-name="android.sdktools.testutils" scope="TEST" />
-=======
     <orderEntry type="module" module-name="intellij.android.testFramework" scope="TEST" />
     <orderEntry type="module" module-name="intellij.java" scope="TEST" />
     <orderEntry type="module" module-name="intellij.java.impl" scope="TEST" />
@@ -41,6 +38,5 @@
     <orderEntry type="library" scope="TEST" name="google-dexlib2" level="project" />
     <orderEntry type="library" scope="TEST" name="equalsverifier" level="project" />
     <orderEntry type="module" module-name="intellij.libraries.guava" scope="TEST" />
->>>>>>> fedb26e2
   </component>
 </module>