<?xml version="1.0" encoding="UTF-8"?>
<module version="4">
  <component name="NewModuleRootManager" inherit-compiler-output="true">
    <exclude-output />
    <content url="file://$MODULE_DIR$">
      <sourceFolder url="file://$MODULE_DIR$/testSrc" isTestSource="true" />
    </content>
    <orderEntry type="library" scope="PROVIDED" name="studio-platform" level="project" />
    <orderEntry type="library" scope="TEST" name="studio-test-platform" level="project" />
    <orderEntry type="library" scope="TEST" name="JUnit4" level="project" />
    <orderEntry type="library" scope="TEST" name="Guava" level="project" />
    <orderEntry type="module" module-name="intellij.android.core" scope="TEST" />
    <orderEntry type="library" scope="TEST" name="mockito" level="project" />
    <orderEntry type="library" scope="TEST" name="truth" level="project" />
    <orderEntry type="inheritedJdk" />
    <orderEntry type="sourceFolder" forTests="false" />
    <orderEntry type="module" module-name="intellij.android.common" scope="TEST" />
    <orderEntry type="module" module-name="intellij.android.core.tests" scope="TEST" />
    <orderEntry type="module" module-name="intellij.android.execution.common" scope="TEST" />
    <orderEntry type="module" module-name="intellij.android.jps.model" scope="TEST" />
<<<<<<< HEAD
    <orderEntry type="module" module-name="android.sdktools.flags" scope="TEST" />
    <orderEntry type="module" module-name="android.sdktools.deployer" scope="TEST" />
    <orderEntry type="module" module-name="android.sdktools.testutils" scope="TEST" />
=======
    <orderEntry type="module" module-name="intellij.android.projectSystem" scope="TEST" />
    <orderEntry type="module" module-name="intellij.android.projectSystem.gradle" scope="TEST" />
    <orderEntry type="module" module-name="intellij.android.testFramework" scope="TEST" />
    <orderEntry type="module" module-name="intellij.java.execution" scope="TEST" />
    <orderEntry type="module" module-name="intellij.platform.core" scope="TEST" />
    <orderEntry type="module" module-name="intellij.platform.core.ui" scope="TEST" />
    <orderEntry type="module" module-name="intellij.platform.execution" scope="TEST" />
    <orderEntry type="module" module-name="intellij.platform.execution.impl" scope="TEST" />
    <orderEntry type="module" module-name="intellij.platform.extensions" scope="TEST" />
    <orderEntry type="module" module-name="intellij.platform.ide" scope="TEST" />
    <orderEntry type="module" module-name="intellij.platform.ide.core" scope="TEST" />
    <orderEntry type="module" module-name="intellij.platform.lang.core" scope="TEST" />
    <orderEntry type="module" module-name="intellij.platform.projectModel" scope="TEST" />
    <orderEntry type="module" module-name="intellij.platform.testFramework" scope="TEST" />
    <orderEntry type="module" module-name="intellij.platform.testFramework.common" scope="TEST" />
    <orderEntry type="module" module-name="intellij.platform.util" scope="TEST" />
    <orderEntry type="module" module-name="intellij.platform.util.jdom" scope="TEST" />
    <orderEntry type="module" module-name="intellij.xml.dom" scope="TEST" />
    <orderEntry type="module" module-name="intellij.java.psi" scope="TEST" />
>>>>>>> 06ed88e4
  </component>
</module><|MERGE_RESOLUTION|>--- conflicted
+++ resolved
@@ -18,11 +18,6 @@
     <orderEntry type="module" module-name="intellij.android.core.tests" scope="TEST" />
     <orderEntry type="module" module-name="intellij.android.execution.common" scope="TEST" />
     <orderEntry type="module" module-name="intellij.android.jps.model" scope="TEST" />
-<<<<<<< HEAD
-    <orderEntry type="module" module-name="android.sdktools.flags" scope="TEST" />
-    <orderEntry type="module" module-name="android.sdktools.deployer" scope="TEST" />
-    <orderEntry type="module" module-name="android.sdktools.testutils" scope="TEST" />
-=======
     <orderEntry type="module" module-name="intellij.android.projectSystem" scope="TEST" />
     <orderEntry type="module" module-name="intellij.android.projectSystem.gradle" scope="TEST" />
     <orderEntry type="module" module-name="intellij.android.testFramework" scope="TEST" />
@@ -42,6 +37,5 @@
     <orderEntry type="module" module-name="intellij.platform.util.jdom" scope="TEST" />
     <orderEntry type="module" module-name="intellij.xml.dom" scope="TEST" />
     <orderEntry type="module" module-name="intellij.java.psi" scope="TEST" />
->>>>>>> 06ed88e4
   </component>
 </module>