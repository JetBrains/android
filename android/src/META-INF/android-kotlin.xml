--- conflicted
+++ resolved
@@ -73,10 +73,7 @@
                      restartRequired="false"/>
     </extensions>
 
-<<<<<<< HEAD
-=======
 
->>>>>>> b5f40ffd
     <extensions defaultExtensionNs="org.jetbrains.kotlin">
         <quickFixContributor implementation="org.jetbrains.kotlin.android.quickfix.AndroidQuickFixRegistrar"/>
         <projectConfigurator implementation="org.jetbrains.kotlin.android.configure.KotlinAndroidGradleModuleConfigurator"/>
