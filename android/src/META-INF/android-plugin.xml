<!--
  ~ Copyright (C) 2021 The Android Open Source Project
  ~
  ~ Licensed under the Apache License, Version 2.0 (the "License");
  ~ you may not use this file except in compliance with the License.
  ~ You may obtain a copy of the License at
  ~
  ~      http://www.apache.org/licenses/LICENSE-2.0
  ~
  ~ Unless required by applicable law or agreed to in writing, software
  ~ distributed under the License is distributed on an "AS IS" BASIS,
  ~ WITHOUT WARRANTIES OR CONDITIONS OF ANY KIND, either express or implied.
  ~ See the License for the specific language governing permissions and
  ~ limitations under the License.
  -->
<idea-plugin xmlns:xi="http://www.w3.org/2001/XInclude">

  <depends>JUnit</depends>
  <depends>com.intellij.properties</depends>
  <depends>intellij.webp</depends>
  <depends>com.intellij.gradle</depends>
  <depends>org.jetbrains.plugins.gradle</depends>
  <depends>org.intellij.groovy</depends>
  <depends>org.jetbrains.kotlin</depends>
  <depends>org.toml.lang</depends>
  <depends>org.jetbrains.idea.gradle.dsl</depends>

  <depends optional="true" config-file="android-plugin-androidstudio.xml">com.intellij.modules.androidstudio</depends>
  <depends optional="true" config-file="android-plugin-idea.xml">com.intellij.modules.idea</depends>
<<<<<<< HEAD
  <depends optional="true" config-file="android-webp.xml">intellij.webp</depends>
  <depends optional="true" config-file="android-smali.xml">com.android.tools.idea.smali</depends>
=======
>>>>>>> de127946

  <xi:include href="android-kotlin.xml" xpointer="xpointer(/idea-plugin/*)"/>
  <xi:include href="/org/jetbrains/android/dom/android-xml.xml" xpointer="xpointer(/idea-plugin/*)"/>

  <resource-bundle>messages.AndroidBundle</resource-bundle>
  <actions>
    <action id="RefreshLinkedCppProjects" class="com.android.tools.idea.gradle.actions.RefreshLinkedCppProjectsAction">
      <add-to-group group-id="BuildMenu" anchor="after" relative-to-action="RebuildGradleProject"/>
    </action>
<<<<<<< HEAD

    <action class="com.android.tools.idea.actions.ExportProjectZip" id="Android.ExportProjectZip">
      <override-text place="MainMenu"/>
=======
    <action id="Android.SyncProject" class="com.android.tools.idea.gradle.actions.SyncProjectAction" icon="StudioIcons.Shell.Toolbar.GRADLE_SYNC">
      <add-to-group group-id="FileMenu" anchor="after" relative-to-action="SaveAll"/>
      <keyboard-shortcut keymap="$default" first-keystroke="control shift o" />
    </action>
    <action class="com.android.tools.idea.actions.ExportProjectZip" id="Android.ExportProjectZip" text="Export to Zip File...">
>>>>>>> de127946
      <add-to-group group-id="FileExportGroup" anchor="last"/>
    </action>

    <group id="Android.DeployActions">
      <action id="android.deploy.DebugWithoutBuild" class="com.android.tools.idea.run.ui.DeployAction$DebugWithoutBuildAction"/>
      <action id="android.deploy.RunWithoutBuild" class="com.android.tools.idea.run.ui.DeployAction$RunWithoutBuildAction"/>
    </group>

    <group id="Android.InstantRunActions">
<<<<<<< HEAD
      <action id="android.deploy.ApplyChanges" class="com.android.tools.idea.run.ui.ApplyChangesAction"/>
      <action id="android.deploy.CodeSwap" class="com.android.tools.idea.run.ui.CodeSwapAction">
        <keyboard-shortcut first-keystroke="control alt F10" keymap="$default"/>
        <keyboard-shortcut first-keystroke="control meta shift E" keymap="Mac OS X"/>
        <keyboard-shortcut first-keystroke="control meta shift E" keymap="Mac OS X 10.5+"/>
      </action>
=======
      <action id="android.deploy.ApplyChanges" class="com.android.tools.idea.execution.common.applychanges.ApplyChangesAction"/>
      <action id="android.deploy.CodeSwap" class="com.android.tools.idea.execution.common.applychanges.CodeSwapAction"/>
>>>>>>> de127946
      <add-to-group group-id="RunnerActions" anchor="after" relative-to-action="Run"/>
    </group>

    <action id="LegacyNewAndroidComponent" class="com.android.tools.idea.actions.LegacyNewAndroidComponentAction">
      <add-to-group group-id="NewGroup" anchor="after" relative-to-action="NewDir"/>
    </action>
    <group id="Android.CreateResourcesActionGroup" class="org.jetbrains.android.actions.CreateResourceFileActionGroup">
      <add-to-group group-id="NewGroup" anchor="before" relative-to-action="NewFile"/>
    </group>
    <action id="Android.CreateResourceDirectory" class="org.jetbrains.android.actions.CreateResourceDirectoryAction">
      <add-to-group group-id="NewGroup" anchor="after" relative-to-action="Android.CreateResourcesActionGroup"/>
    </action>
    <action id="Android.ConvertToNinePatch" class="com.android.tools.idea.actions.ConvertToNinePatchAction">
      <add-to-group group-id="ProjectViewPopupMenu" anchor="last" />
    </action>
    <action id="Android.OpenStringResourceEditor" class="com.android.tools.idea.actions.OpenStringResourceEditorAction">
      <add-to-group group-id="ProjectViewPopupMenu" anchor="after" relative-to-action="EditSource"/>
    </action>
    <group id="AndroidToolsGroup" class="org.jetbrains.android.actions.AndroidToolsActionGroup" icon="StudioIcons.Common.ANDROID_HEAD" popup="true">
      <separator/>
      <action id="Android.DeviceManager" class="com.android.tools.idea.devicemanager.DeviceManagerAction"/>
      <action id="Android.DeviceManager2" class="com.android.tools.idea.devicemanagerv2.DeviceManager2Action"/>
      <separator/>
      <action id="ResourceExplorer.open"
              icon="StudioIcons.Shell.ToolWindows.VISUAL_ASSETS"
              class="com.android.tools.idea.ui.resourcemanager.actions.OpenResourceManagerAction"/>
      <separator/>
      <group id="AndroidToolsGroupExtension"/>
      <separator/>
      <add-to-group group-id="ToolsMenu" anchor="last"/>
    </group>

    <group id="Android.MainToolBarActionGroup">
      <separator/>
      <reference id="Android.DeviceManager"/>
      <separator/>
      <add-to-group group-id="MainToolBar" anchor="before" relative-to-action="MainToolBarSettings" />
    </group>

    <group id="Internal.Android" popup="true" internal="true">
      <action internal="true" id="Android.GetAdbAction" class="com.android.tools.idea.ddms.actions.GetAdbAction" />
      <action internal="true" id="Android.TerminateAdbAction" class="com.android.tools.idea.ddms.actions.TerminateAdbAction" />
      <action internal="true" id="StatisticsViewer" class="com.android.tools.idea.stats.ShowStatisticsViewerAction" text="Show statistics viewer"/>
      <action internal="true" id="Android.EditFlags" class="com.android.tools.idea.flags.ShowStudioFlagsDialogAction"/>
      <action internal="true" id="Android.ServerFlags" class="com.android.tools.idea.serverflags.ServerFlagsMenuAction" />
      <action internal="true" id="Android.ShowRoomSchema" class="com.android.tools.idea.actions.ShowRoomSchemaAction"/>
      <action internal="true" id="Android.SwingProfiler" class="com.android.tools.adtui.actions.EnableSwingProfilerAction"/>
      <action internal="true" id="IdeaNewProject" class="com.intellij.ide.actions.NewProjectAction"/>
      <action internal="true" id="IdeaNewModule" class="com.intellij.openapi.roots.ui.configuration.actions.NewModuleAction" text="IDEA New Module..."/>
      <action internal="true" id="Android.IdeaProjectStructure" class="com.android.tools.idea.structure.IdeaProjectStructureAction"/>
      <action internal="true" id="Android.ShowSatisfactionDialog" class="com.android.tools.idea.stats.ShowSatisfactionDialogAction"/>
      <action internal="true" id="Android.TransportDemo" class="com.android.tools.idea.transport.demo.TransportPipelineAction"/>
      <action internal="true" id="Android.ShowFileResources" class="com.android.tools.idea.res.ShowFileResourcesAction"/>
      <action internal="true" id="Android.Jfr.Start" class="com.android.tools.idea.diagnostics.profiler.StartJfr" />
      <action internal="true" id="Android.Jfr.Dump" class="com.android.tools.idea.diagnostics.profiler.DumpJfrRecording" />
      <action internal="true" id="Android.Jfr.Stop" class="com.android.tools.idea.diagnostics.profiler.StopJfr" />
      <add-to-group group-id="Internal"/>
    </group>
    <group id="Internal.Android.LiveLiterals" text="Live Literals" popup="true" internal="true">
      <action internal="true" id="LiveLiterals.SimulateSuccessfulDeployment" class="com.android.tools.idea.editors.literals.actions.InternalSimulateSuccessfulLiteralDeployment" />
      <action internal="true" id="LiveLiterals.SimulateErrorDeployment" class="com.android.tools.idea.editors.literals.actions.InternalSimulateFailedLiteralDeployment" />
      <action internal="true" id="LiveLiterals.ShowStats" class="com.android.tools.idea.editors.literals.actions.ShowLiteralStats" />

      <add-to-group group-id="Internal.Android"/>
    </group>
    <group id="Android.Diagnostics">
      <separator/>
      <action class="com.android.tools.idea.res.ToggleResourceTraceAction"/>
      <action class="com.android.tools.idea.res.DumpResourceTraceAction"/>
      <separator/>
      <add-to-group group-id="HelpDiagnosticTools" anchor="last"/>
    </group>

    <action id="Android.GenerateSignedApk" class="org.jetbrains.android.actions.GenerateSignedApkAction">
      <add-to-group group-id="BuildMenu" anchor="last"/>
    </action>
    <action id="Android.AnalyzeApk" class="com.android.tools.idea.apk.viewer.AnalyzeApkAction">
      <add-to-group group-id="BuildMenu" relative-to-action="Android.GenerateSignedApk" anchor="after"/>
    </action>
    <action id="AndroidConnectDebuggerAction"
            class="org.jetbrains.android.actions.AndroidConnectDebuggerAction"
<<<<<<< HEAD
            icon="AllIcons.Debugger.AttachToProcess">
=======
            text="Attach Debugger to Android Process"
            description="Attach Debugger to Android Process"
            icon="StudioIcons.Shell.Toolbar.ATTACH_DEBUGGER">
>>>>>>> de127946
      <add-to-group group-id="ToolbarRunGroup" anchor="after" relative-to-action="RunnerActions"/>
      <add-to-group group-id="RunMenu"/>
    </action>
    <action id="AndroidModularizeAction" class="com.android.tools.idea.refactoring.modularize.AndroidModularizeAction">
      <add-to-group group-id="RefactoringMenu"/>
    </action>
    <action id="AndroidUnusedResourceAction" class="org.jetbrains.android.refactoring.UnusedResourcesAction">
      <add-to-group group-id="RefactoringMenu"/>
    </action>
    <action id="AndroidMigrateToAppCompatAction" class="org.jetbrains.android.refactoring.MigrateToAppCompatAction">
      <add-to-group group-id="RefactoringMenu"/>
    </action>
    <action id="AndroidMigrateToAndroidxAction" class="org.jetbrains.android.refactoring.MigrateToAndroidxAction">
      <add-to-group group-id="RefactoringMenu"/>
    </action>
    <action id="AndroidMigrateToResourceNamespacesAction" class="org.jetbrains.android.refactoring.namespaces.MigrateToResourceNamespacesAction">
      <add-to-group group-id="RefactoringMenu"/>
    </action>
    <action id="AndroidMigrateToNonTransitiveRClassesAction"
            class="org.jetbrains.android.refactoring.namespaces.MigrateToNonTransitiveRClassesAction">
      <add-to-group group-id="RefactoringMenu"/>
    </action>
    <action id="AndroidEnableInstantAppsSupport" class="com.android.tools.idea.actions.EnableInstantAppsSupportAction">
      <add-to-group group-id="RefactoringMenu"/>
    </action>
    <action id="AndroidExtractStyleAction" class="org.jetbrains.android.refactoring.AndroidExtractStyleAction">
      <add-to-group group-id="IntroduceActionsGroup"/>
    </action>
    <action id="AndroidExtractAsIncludeAction" class="org.jetbrains.android.refactoring.AndroidExtractAsIncludeAction">
      <add-to-group group-id="IntroduceActionsGroup"/>
    </action>
    <action id="AndroidInlineStyleReferenceAction" class="org.jetbrains.android.refactoring.AndroidInlineStyleReferenceAction">
      <add-to-group group-id="RefactoringMenu"/>
    </action>
    <action id="AndroidInlineIncludeAction" class="org.jetbrains.android.refactoring.AndroidInlineIncludeAction"/>
    <action id="AndroidFindStyleApplicationsAction" class="org.jetbrains.android.refactoring.AndroidFindStyleApplicationsAction">
      <add-to-group group-id="RefactoringMenu"/>
    </action>
    <action id="AndroidAddRTLSupport" class="com.android.tools.idea.actions.AndroidAddRtlSupportAction">
      <add-to-group group-id="RefactoringMenu"/>
    </action>

    <action id="InferAnnotations" text="Infer Annotations..." class="com.android.tools.idea.actions.annotations.InferAnnotationsAction">
      <add-to-group group-id="AnalyzeActions" anchor="after" relative-to-action="InferNullity"/>
    </action>
    <action
        id="SendFeedback"
        class="com.android.tools.idea.actions.SendFeedbackAction"
<<<<<<< HEAD
        overrides="true"/>
=======
        overrides="true"
        text="Submit _Feedback"
        description="Submit feedback to the Android Studio team"/>
    <action
        id="CollectZippedLogs"
        class="com.android.tools.idea.actions.CreateDiagnosticReportAction"
        overrides="true"
        text="Collect Logs and Diagnostic Data"
        description="Collect logs and diagnostic data"/>
    <action class="com.android.tools.idea.rendering.webp.ConvertToWebpAction" id="ConvertToWebp" text="Convert to WebP...">
      <add-to-group group-id="ProjectViewPopupMenu"/>
      <add-to-group group-id="Images.EditorPopupMenu" relative-to-action="RefactoringMenu" anchor="after"/>
    </action>
    <action class="com.android.tools.idea.rendering.webp.ConvertFromWebpAction" id="ConvertFromWebp" text="Convert to PNG...">
      <add-to-group group-id="ProjectViewPopupMenu"/>
      <add-to-group group-id="Images.EditorPopupMenu" relative-to-action="RefactoringMenu" anchor="after"/>
    </action>
>>>>>>> de127946
    <action
      id="LayoutEditor.AddSampleData"
      class="com.android.tools.idea.sampledata.AddSampleDataFileAction">
    </action>
    <action id="Android.Device.Picker.Help" class="com.android.tools.idea.actions.DevicePickerHelpAction"/>

    <action id="RenderLaggingMode" internal="true" class="com.android.tools.idea.rendering.actions.RenderLaggingMode">
      <add-to-group group-id="Internal.Performance" anchor="last" />
    </action>

    <action
        id="Compose.Live.Literals.ToggleHighlight"
        class="com.android.tools.idea.editors.literals.actions.ToggleLiveLiteralsHighlightAction">
    </action>

    <action id="Compose.Live.Edit.ManualLiveEdit" class="com.android.tools.idea.editors.liveedit.ui.ManualLiveEditAction"/>
    <action id="Compose.Live.Edit.ShowLogcat" class="com.android.tools.idea.editors.liveedit.ui.ShowLogcatAction"/>

    <action
        id="com.android.tools.idea.actions.HideAndroidBannerAction"
        class="com.android.tools.idea.actions.HideAndroidBannerAction"
        text="Hide Android Banners"
        description="Dismisses banner for Gradle project notifications">
    </action>
  </actions>

  <extensions defaultExtensionNs="org.jetbrains.plugins.gradle">
    <importCustomizer implementation="com.android.tools.idea.gradle.project.AndroidStudioGradleImportCustomizer"/>
    <settingsControlProvider implementation="com.android.tools.idea.gradle.project.AndroidStudioGradleSettingsControlProvider"/>
  </extensions>

  <extensions defaultExtensionNs="com.intellij">
    <registryKey key="android.task.runner.restricted"
                 description="Forbid android-plugin to handle run/debug actions on modules with no Android facet."
                 defaultValue="false"
                 restartRequired="false"/>

    <registryKey key="android.gradle.importer.enabled"
                 description="Use Android-Gradle importer. If disabled, platform gradle importer will be used."
                 defaultValue="false"
                 restartRequired="false"/>

    <groupConfigurable id="build.android" parentId="build"
                       displayNameKey="configurable.group.build.android.settings.display.name"
                       descriptionKey="configurable.group.build.android.settings.description"/>

    <projectService serviceImplementation="com.android.tools.idea.res.AndroidFileChangeListener" />
    <postStartupActivity implementation="com.android.tools.idea.res.AndroidFileChangeListener$MyStartupActivity"/>
    <projectService serviceImplementation="com.android.tools.idea.res.ResourceNotificationManager" />
    <projectService serviceImplementation="com.android.tools.idea.res.ResourceClassRegistry" />
    <projectService serviceImplementation="com.android.tools.idea.project.SyncTimestamp" />
    <projectService serviceImplementation="com.android.tools.idea.startup.ClearResourceCacheAfterFirstBuild" />
    <postStartupActivity implementation="com.android.tools.idea.startup.ClearResourceCacheAfterFirstBuild$MyStartupActivity"/>
    <ApplicationLoadListener implementation="com.android.tools.idea.startup.AndroidPluginInitializer"/>
    <applicationInitializedListener implementation="com.android.tools.idea.progress.StudioProgressManagerAdapter$Installer" />
    <fileBasedIndex implementation="com.android.tools.idea.model.AndroidManifestIndex"/>
    <projectViewPane implementation="com.android.tools.idea.navigator.AndroidProjectViewPane"/>
    <applicationService serviceImplementation="com.android.tools.idea.imports.MavenClassRegistryManager" />
    <postStartupActivity implementation="com.android.tools.idea.imports.AutoRefresherForMavenClassRegistry"/>
    <postStartupActivity implementation="com.android.tools.idea.model.MergedManifestRefreshListener$SubscriptionStartupActivity"/>
    <projectService serviceImplementation="com.android.tools.idea.model.MergedManifestModificationListener$SubscriptionService"/>
    <postStartupActivity implementation="com.android.tools.idea.model.MergedManifestModificationListener$SubscriptionStartupActivity"/>
    <postStartupActivity implementation="com.android.tools.idea.gradle.project.AndroidGradleProjectDumbStartupActivity"/>
    <postStartupActivity implementation="com.android.tools.idea.gradle.project.AndroidGradleProjectStartupActivity" order="last"/>
    <postStartupActivity implementation="com.android.tools.idea.gradle.project.AndroidNewProjectInitializationStartupActivity" order="first"/>
    <applicationService serviceInterface="com.android.tools.idea.res.ResourceFolderRepositoryFileCache"
                        serviceImplementation="com.android.tools.idea.res.ResourceFolderRepositoryFileCacheImpl"/>
    <applicationService serviceImplementation="com.android.tools.res.FrameworkResourceRepositoryManager"/>
    <postStartupActivity implementation="com.android.tools.idea.res.ResourceFolderRepositoryFileCacheImpl$MaintenanceActivity"/>
    <cachesInvalidator implementation="com.android.tools.idea.res.ResourceFolderRepositoryFileCacheImpl$CacheInvalidator"/>
    <cachesInvalidator implementation="com.android.tools.idea.gradle.project.metrics.CacheInvalidatorMetricCollector"/>
    <postStartupActivity implementation="com.android.tools.idea.res.ResourceFolderRepositoryFileCacheImpl$PopulateCachesActivity"/>
    <lang.foldingBuilder language="JAVA" implementationClass="com.android.tools.idea.folding.ResourceFoldingBuilder" />
    <codeFoldingOptionsProvider instance="com.android.tools.idea.folding.AndroidCodeFoldingOptionsProvider"/>

    <applicationInitializedListener implementation="org.jetbrains.android.AndroidPlugin$AndroidPluginAppInitializer" />
    <actionConfigurationCustomizer implementation="org.jetbrains.android.AndroidPlugin$ActionCustomizer"/>
    <applicationService serviceImplementation="org.jetbrains.android.AndroidPlugin" preload="true"/>
    <applicationService serviceImplementation="com.android.tools.idea.streaming.DeviceMirroringSettings"/>
    <applicationService serviceImplementation="com.android.tools.idea.streaming.EmulatorSettings"/>
    <applicationService serviceImplementation="com.android.tools.idea.res.ResourceUpdateTraceSettings"/>
    <applicationService serviceImplementation="com.android.tools.idea.welcome.config.AndroidFirstRunPersistentData" />
    <applicationService serviceImplementation="com.android.tools.idea.ui.GuiTestingService"/>
    <applicationService serviceImplementation="com.android.tools.idea.ui.designer.overlays.OverlayPersistentStateService"/>
    <applicationService serviceImplementation="com.android.tools.idea.flags.StudioFlagSettings"/>
    <applicationService serviceImplementation="com.android.tools.idea.folding.AndroidFoldingSettings"/>
    <applicationService serviceImplementation="com.android.tools.idea.instantapp.InstantAppSdks" />
    <applicationService serviceImplementation="com.android.tools.idea.sdk.IdeSdks"/>
    <applicationService serviceImplementation="com.android.tools.idea.sdk.AndroidSdkPathStore"/>
    <applicationService serviceImplementation="com.android.tools.idea.sdk.AndroidSdks"/>
    <applicationService serviceImplementation="com.android.tools.idea.sdk.Jdks"/>
    <applicationService serviceImplementation="com.android.tools.idea.project.AndroidRunConfigurations"/>
    <applicationService serviceImplementation="com.android.tools.idea.project.CustomProjectTypeImporter$MainImporter"/>
    <applicationService serviceImplementation="com.android.tools.idea.gradle.util.EmbeddedDistributionPaths"/>
    <applicationService serviceImplementation="com.android.tools.idea.gradle.project.importing.GradleProjectImporter"/>
    <applicationService serviceImplementation="com.android.tools.idea.gradle.project.sync.SdkSync"/>
    <applicationService serviceImplementation="com.android.tools.idea.gradle.util.BuildFileProcessor"/>
    <applicationService serviceImplementation="com.android.tools.idea.gradle.util.GradleProjectSettingsFinder"/>
    <applicationService serviceImplementation="com.android.tools.idea.gradle.util.GradleLocalCache"/>
    <applicationService serviceImplementation="com.android.tools.idea.res.AarResourceRepositoryCache"/>
    <applicationService serviceImplementation="com.android.tools.idea.run.DeploymentApplicationServiceImpl"
                        serviceInterface="com.android.tools.idea.run.DeploymentApplicationService"/>
    <applicationService serviceImplementation="com.android.tools.idea.gradle.repositories.RepositoryUrlManager"/>
    <applicationService serviceImplementation="org.jetbrains.android.uipreview.AndroidEditorSettings"/>
    <applicationService serviceInterface="org.jetbrains.android.facet.AndroidFacetConfiguration$EditorTabProvider"
                        serviceImplementation="org.jetbrains.android.facet.AndroidFacetEditorTab$Provider"/>
    <applicationService serviceInterface="com.android.tools.idea.util.CommonAndroidUtil"
                        serviceImplementation="org.jetbrains.android.util.AndroidUtils"/>
    <applicationService serviceImplementation="com.android.tools.idea.diagnostics.crash.ExceptionDataCollection"/>
    <applicationService serviceInterface="com.android.tools.idea.diagnostics.crash.ExceptionDataConfiguration"
                        serviceImplementation="com.android.tools.idea.diagnostics.crash.ExceptionDataConfigurationImpl"/>
    <applicationService serviceInterface="com.android.tools.idea.serverflags.ServerFlagService"
                        serviceImplementation="com.android.tools.idea.serverflags.ServerFlagServiceImpl"/>
    <applicationService serviceImplementation="com.android.tools.idea.diagnostics.heap.HeapSnapshotTraverseService"/>

    <projectTypesProvider implementation="com.android.tools.idea.gradle.project.importing.AndroidProjectTypesProvider"/>

    <projectTypesProvider implementation="com.android.tools.idea.project.AndroidProjectTypesProvider"/>

    <applicationConfigurable groupId="build" id="configuration.execution"
                             provider="com.android.tools.idea.run.configuration.user.settings.AndroidConfigurationExecutionConfigurableProvider"/>
    <applicationService serviceImplementation="com.android.tools.idea.deploy.DeploymentConfiguration"/>
    <applicationConfigurable groupId="build" id="testing.instrumented.configuration"
                             provider="com.android.tools.idea.testartifacts.instrumented.configuration.AndroidTestConfigurableProvider"/>
    <applicationService serviceImplementation="com.android.tools.idea.testartifacts.instrumented.configuration.AndroidTestConfiguration"/>
    <projectService serviceImplementation="com.android.tools.idea.testartifacts.instrumented.testsuite.view.state.AndroidTestResultsUserPreferences"/>
    <projectConfigurable provider="com.android.tools.idea.flags.StudioExperimentalConfigurableProvider"
                         id ="experimental"
                         key="configurable.ExperimentalSettingsConfigurable.display.name"
                         groupId="root" groupWeight="-999"/>
    <projectConfigurable provider="com.android.tools.idea.flags.PluginExperimentalConfigurableProvider"
                         id ="experimentalPlugin" displayName="Android (Experimental)" groupId="language"/>
    <applicationService serviceImplementation="com.android.tools.idea.gradle.project.GradleExperimentalSettings"/>
    <applicationService serviceImplementation="com.android.tools.idea.sdk.StudioSettingsController"/>

    <applicationService serviceImplementation="com.android.tools.idea.diagnostics.crash.StudioCrashReporter" />
    <applicationService serviceInterface="com.android.tools.idea.fonts.DownloadableFontCacheService"
                        serviceImplementation="com.android.tools.idea.fonts.DownloadableFontCacheServiceImpl" />
    <applicationService serviceImplementation="com.android.tools.idea.gradle.project.build.invoker.GradleTaskFinder"/>

    <applicationService serviceImplementation="com.android.tools.idea.ddms.screenrecord.ScreenRecorderPersistentOptions"/>

    <applicationService serviceImplementation="org.jetbrains.android.uipreview.StudioModuleClassLoaderManager"/>

    <applicationService serviceInterface="com.android.tools.idea.run.NonGradleAndroidArtifactResolver"
<<<<<<< HEAD
                        serviceImplementation="com.android.tools.idea.run.NonGradleAndroidArtifactResolver$Dummy"/>

    <applicationService serviceImplementation="com.android.tools.idea.logcat.LogcatExperimentalSettings"/>
=======
                        serviceImplementation="com.android.tools.idea.run.JpsAndroidArtifactResolver"/>
    <applicationService serviceImplementation="com.android.tools.idea.modes.EssentialModeMessenger"/>
>>>>>>> de127946

    <fileType name="Android 9-Patch"
              implementationClass="com.android.tools.idea.fileTypes.AndroidNinePatchFileType"
              fieldName="INSTANCE"
              extensions="9.png" />
    <fileType name="Adobe Photoshop"
              implementationClass="com.android.tools.idea.fileTypes.PhotoshopFileType"
              fieldName="INSTANCE"
              extensions="psd" />
    <fileType name="APK"
              implementationClass="com.android.tools.idea.apk.ApkFileType"
              fieldName="INSTANCE"
              extensions="apk" />
    <fileType name="DEX"
              implementationClass="com.android.tools.idea.apk.DexFileType"
              fieldName="INSTANCE"
              extensions="dex" />
    <fileType name="AAR"
              implementationClass="com.android.tools.idea.apk.AarFileType"
              fieldName="INSTANCE"
              extensions="aar" />
    <fileType name="AAB"
              implementationClass="com.android.tools.idea.apk.BundleFileType"
              fieldName="INSTANCE"
              extensions="aab" />
    <fileType name="Font"
              implementationClass="com.android.tools.idea.fileTypes.FontFileType"
              fieldName="INSTANCE"
              extensions="otf;ttf" />

    <fileEditorProvider implementation="com.android.tools.idea.editors.NinePatchEditorProvider"/>
    <fileEditorProvider implementation="com.android.tools.idea.editors.manifest.ManifestEditorProvider"/>
    <fileEditorProvider implementation="com.android.tools.idea.apk.viewer.ApkEditorProvider"/>
    <fileEditorProvider implementation="com.android.tools.idea.apk.viewer.DexEditorProvider"/>
    <fileEditorProvider implementation="com.android.tools.idea.editors.fonts.FontEditorProvider"/>

    <runConfigurationProducer implementation="com.android.tools.idea.run.AndroidConfigurationProducer"/>
    <runConfigurationProducer implementation="com.android.tools.idea.testartifacts.instrumented.AndroidTestConfigurationProducer"
                              order="first"/>
    <runConfigurationProducer implementation="com.android.tools.idea.run.configuration.AndroidWatchFaceRunConfigurationProducer"/>
    <runConfigurationProducer implementation="com.android.tools.idea.run.configuration.AndroidTileRunConfigurationProducer"/>
    <runConfigurationProducer implementation="com.android.tools.idea.run.configuration.AndroidComplicationRunConfigurationProducer"/>
    <runLineMarkerContributor language="JAVA" implementationClass="com.android.tools.idea.run.configuration.AndroidWearRunMarkerContributor"/>
    <runLineMarkerContributor language="kotlin" implementationClass="com.android.tools.idea.run.configuration.AndroidWearRunMarkerContributor"/>
    <configurationType implementation="com.android.tools.idea.run.AndroidRunConfigurationType"/>
    <configurationType implementation="com.android.tools.idea.testartifacts.instrumented.AndroidTestRunConfigurationType"/>
    <configurationType implementation="com.android.tools.idea.run.configuration.AndroidWatchFaceConfigurationType"/>
    <configurationType implementation="com.android.tools.idea.run.configuration.AndroidTileConfigurationType"/>
    <configurationType implementation="com.android.tools.idea.run.configuration.AndroidComplicationConfigurationType"/>
    <programRunner implementation="com.android.tools.idea.run.DefaultStudioProgramRunner" order="first"/>
    <facetType implementation="org.jetbrains.android.facet.AndroidFacetType"/>
    <facetType implementation="com.android.tools.idea.facet.AndroidArtifactFacetType"/>
    <facetType implementation="com.android.tools.idea.gradle.project.facet.gradle.GradleFacetType"/>
    <facetType implementation="com.android.tools.idea.gradle.project.facet.ndk.NdkFacetType"/>

    <facetType implementation="com.android.tools.idea.gradle.project.facet.java.JavaFacetType"/>
    <externalProjectDataService implementation="com.android.tools.idea.gradle.project.facet.java.DoNotUseLegacyJavaFacetRemover" />

    <facetType implementation="com.android.tools.idea.apk.ApkFacetType"/>
    <projectService serviceImplementation="com.android.tools.idea.apk.ApkFacetCheckerImpl"
                    serviceInterface="com.android.tools.idea.ApkFacetChecker" />
    <fileTemplateGroup implementation="org.jetbrains.android.AndroidFileTemplateProvider"/>
    <postStartupActivity implementation="com.android.tools.idea.stats.CompletionStats$MyStartupActivity"/>
    <completion.contributor language="JAVA"
                            id="AndroidJavaCompletionContributor"
                            implementationClass="org.jetbrains.android.AndroidJavaCompletionContributor"
                            order="first"/>
    <completion.contributor language="JAVA"
                            implementationClass="org.jetbrains.android.inspections.ResourceTypeCompletionContributor"
                            id="resourceTypeCompletion"
                            order="after javaBasic2ClassName"/>
    <completion.contributor language="TEXT"
                            implementationClass="com.android.tools.idea.run.AndroidActivityAliasCompletionContributor"
                            order="first"/>
    <completion.contributor language="kotlin"
                            implementationClass="org.jetbrains.android.AndroidNonTransitiveRClassKotlinCompletionContributor"
                            order="first, after KotlinCompletionContributor"/>
    <completion.contributor language="kotlin"
                            implementationClass="com.android.tools.idea.lang.IntDefCompletionContributorKotlin"
                            order="first, before KotlinCompletionContributor"/>
    <completion.contributor language="JAVA"
                            implementationClass="com.android.tools.idea.lang.IntDefCompletionContributorJava"
                            order="first, before AndroidJavaCompletionContributor"/>
    <completion.contributor language="JAVA"
                            implementationClass="org.jetbrains.android.AndroidNonTransitiveRClassJavaCompletionContributor"
                            order="last, before javaLegacy"/>

    <renamePsiElementProcessor implementation="org.jetbrains.android.refactoring.renaming.ResourceReferenceRenameProcessor" order="first"/>
    <renamePsiElementProcessor implementation="org.jetbrains.android.AndroidApplicationPackageRenameProcessor" order="first"/>

    <java.languageFeatureProvider implementation="org.jetbrains.android.inspections.AndroidLanguageFeatureProvider"/>

    <intentionAction>
      <language>UAST</language>
      <className>org.jetbrains.android.intentions.AddActivityToManifest</className>
      <category>Android</category>
    </intentionAction>

    <intentionAction>
      <language>UAST</language>
      <className>org.jetbrains.android.intentions.AddBroadcastReceiverToManifest</className>
      <category>Android</category>
    </intentionAction>

    <intentionAction>
      <language>UAST</language>
      <className>org.jetbrains.android.intentions.AddServiceToManifest</className>
      <category>Android</category>
    </intentionAction>

    <intentionAction>
      <className>org.jetbrains.android.intentions.AndroidAddStringResourceAction</className>
      <category>Android</category>
    </intentionAction>

    <intentionAction>
      <language>XML</language>
      <className>org.jetbrains.android.intentions.AndroidExtractDimensionAction</className>
      <category>Android</category>
    </intentionAction>

    <intentionAction>
      <language>XML</language>
      <className>org.jetbrains.android.intentions.AndroidExtractColorAction</className>
      <category>Android</category>
    </intentionAction>

    <intentionAction>
      <language>XML</language>
      <className>org.jetbrains.android.intentions.AndroidCreateOnClickHandlerAction</className>
      <category>Android</category>
    </intentionAction>

    <intentionAction>
      <language>XML</language>
      <className>org.jetbrains.android.intentions.OverrideResourceAction</className>
      <category>Android</category>
    </intentionAction>

    <daemon.intentionActionFilter implementation="org.jetbrains.android.intentions.AndroidIntentionActionFilter" />

    <localInspection language="JAVA" shortName="AndroidNonConstantResIdsInSwitch" bundle="messages.AndroidBundle"
                     key="android.inspections.non.constant.res.ids.in.switch.name" groupKey="android.inspections.group.name"
                     enabledByDefault="true" level="ERROR"
                     implementationClass="org.jetbrains.android.inspections.AndroidNonConstantResIdsInSwitchInspection"/>

    <predefinedCodeStyle implementation="org.jetbrains.android.formatter.AndroidJavaPredefinedCodeStyle"/>
    <predefinedCodeStyle implementation="org.jetbrains.android.formatter.AndroidKotlinPredefinedCodeStyle"/>

    <findUsagesHandlerFactory implementation="org.jetbrains.android.AndroidResourcesFindUsagesHandlerFactory"/>

    <!-- `language=""` means this is applicable to Language.ANY which is what images and other binary files use. -->
    <lang.findUsagesProvider language="" implementationClass="org.jetbrains.android.refactoring.AndroidFallbackFindUsagesProvider" />

    <usageTypeProvider implementation="org.jetbrains.android.refactoring.AndroidBinaryResourceFileUsageTypeProvider" order="first" />
    <usageTypeProvider implementation="org.jetbrains.android.refactoring.AndroidResourceXmlUsageProvider" order="first" />
    <usageTypeProvider implementation="org.jetbrains.android.refactoring.AndroidResourceReferenceInCodeUsageTypeProvider" order="first" />
    <externalAnnotator language="JAVA" implementationClass="org.jetbrains.android.AndroidJavaResourceExternalAnnotator"/>

<<<<<<< HEAD
    <library.toolWindow id="Logcat"
                      librarySearchClass="com.android.tools.idea.sdk.AndroidSdkLibrarySearcher"
                      anchor="bottom"
                      icon="StudioIcons.Shell.ToolWindows.LOGCAT"
                      factoryClass="com.android.tools.idea.logcat.AndroidLogcatToolWindowFactory"/>
    <projectService serviceInterface="com.android.tools.idea.gradle.project.build.invoker.GradleBuildInvoker"
                    serviceImplementation="com.android.tools.idea.gradle.project.build.invoker.GradleBuildInvokerImpl"/>
=======
>>>>>>> de127946
    <projectService serviceImplementation="com.android.tools.idea.project.AndroidProjectInfo"/>
    <projectService serviceImplementation="com.android.tools.idea.gradle.project.GradleProjectInfo"/>
    <projectService serviceImplementation="com.android.tools.idea.gradle.project.GradleVersionCatalogDetector"/>
    <projectService serviceImplementation="com.android.tools.idea.apk.debugging.DexSourceFiles"/>
    <projectService serviceImplementation="com.android.tools.idea.project.AndroidNotification"/>
    <projectService serviceImplementation="com.android.tools.idea.run.DevicePickerStateService" />
    <projectService serviceImplementation="com.android.tools.idea.run.deployment.DeviceAndSnapshotComboBoxDeployableProvider"
                    serviceInterface="com.android.tools.idea.run.deployable.DeployableProvider"/>
    <projectService serviceImplementation="com.android.tools.idea.stats.RunStatsService" />
    <projectService serviceImplementation="com.android.tools.idea.run.DeploymentService" />

    <projectService serviceImplementation="com.android.tools.idea.run.profiler.CpuProfilerConfigsState" />
    <projectService serviceInterface="com.android.tools.idea.configurations.ConfigurationStateManager"
                    serviceImplementation="com.android.tools.idea.configurations.StudioConfigurationStateManager"/>

    <projectService serviceImplementation="org.jetbrains.android.exportSignedPackage.GenerateSignedApkSettings"/>
    <projectService serviceImplementation="com.android.tools.idea.gradle.dependencies.GradleDependencyManager"/>
    <projectService serviceImplementation="com.android.tools.idea.res.AndroidProjectRootListener"/>
    <projectService serviceImplementation="com.android.tools.idea.res.ResourceFolderRegistry"/>
    <projectService serviceImplementation="com.android.tools.idea.res.SampleDataListener$Subscriber"/>
    <projectService serviceImplementation="com.android.tools.idea.rendering.RenderSettings" />
    <projectService serviceInterface="com.android.tools.idea.databinding.analytics.api.DataBindingTracker"
                    serviceImplementation="com.android.tools.idea.databinding.analytics.DataBindingDefaultTracker"/>
    <projectService serviceImplementation="com.android.tools.idea.ndk.NativeWorkspaceService" />
    <projectService serviceInterface="com.android.tools.idea.editors.fast.FastPreviewTrackerManager"
                    serviceImplementation="com.android.tools.idea.editors.fast.FastPreviewTrackerManagerImpl"/>

    <moduleService serviceImplementation="org.jetbrains.android.TagToClassMapperImpl"
                   serviceInterface="com.android.tools.idea.psi.TagToClassMapper" />
    <moduleService serviceImplementation="org.jetbrains.android.resourceManagers.ModuleResourceManagers" />
    <moduleService serviceImplementation="org.jetbrains.android.facet.ResourceFolderManager" />
    <moduleService serviceInterface="com.android.tools.idea.res.ResourceIdManager"
                   serviceImplementation="com.android.tools.idea.res.ResourceIdManagerImpl"
                   testServiceImplementation="com.android.tools.idea.res.TestResourceIdManager" />
    <moduleService serviceImplementation="com.android.tools.idea.model.MergedManifestManager" />
    <moduleService serviceImplementation="com.android.tools.idea.model.MergedManifestModificationTracker" />
    <moduleService serviceImplementation="com.android.tools.idea.databinding.DataBindingAnnotationsService" />
    <moduleService serviceImplementation="org.jetbrains.android.uipreview.ModuleClassLoaderOverlays" />

    <problemFileHighlightFilter implementation="org.jetbrains.android.AndroidProblemFileHighlightingFilter"/>
    <spellchecker.dictionary.runtimeDictionaryProvider implementation="com.android.tools.idea.AndroidDictionaryProvider"/>

    <lang.documentationProvider language="JAVA" implementationClass="org.jetbrains.android.AndroidDocumentationProvider" order="first"/>
    <implementationViewSessionFactory implementation="org.jetbrains.android.quickDefinitions.AndroidImplementationViewSessionFactory"
                                      order="first"/>

    <sdkType implementation="org.jetbrains.android.sdk.AndroidSdkType"/>
    <gotoDeclarationHandler implementation="org.jetbrains.android.AndroidGotoDeclarationHandler"/>
    <gotoSymbolContributor implementation="com.android.tools.idea.res.psi.GoToAndroidResourceContributor"/>
    <definitionsScopedSearch implementation="com.android.tools.idea.res.psi.ResourceDefinitionSearch" order="first"/>
    <moduleRendererFactory implementation="com.android.tools.idea.res.psi.ResourceModuleRendererFactory" order="first"/>
    <importFilter implementation="com.android.tools.idea.editors.AndroidImportFilter" />
    <overrideImplementsAnnotationsHandler implementation="com.android.tools.idea.editors.AndroidOverrideAnnotationsHandler" />
    <editorTabTitleProvider implementation="com.android.tools.idea.editors.AndroidEditorTitleProvider"/>
    <iconProvider implementation="com.android.tools.idea.fileTypes.AndroidIconProvider" id="androidIcons" order="before javaDirectory" />
    <refactoring.safeDeleteProcessor id="android_component" order="before javaProcessor"
                                     implementation="org.jetbrains.android.AndroidComponentSafeDeleteProcessor"/>
    <refactoring.safeDeleteProcessor id="android_resource_file" implementation="org.jetbrains.android.AndroidResourceFileSafeDeleteProcessor"/>

    <statusBarWidgetProvider implementation="com.android.tools.idea.widget.AdbConnectionWidgetProvider"/>
    <applicationService serviceImplementation="com.android.tools.idea.startup.ApplicationAdbFileProvider"
                        serviceInterface="com.android.tools.idea.adb.AdbFileProvider" />
    <projectService serviceImplementation="com.android.tools.idea.startup.ProjectAdbFileProvider"
                        serviceInterface="com.android.tools.idea.adb.AdbFileProvider" />

    <projectService serviceImplementation="com.android.tools.idea.rendering.classloading.ProjectConstantRemapper"
                    serviceInterface="com.android.tools.idea.rendering.classloading.ConstantRemapper" />
    <colorSettingsPage implementation="com.android.tools.idea.editors.literals.ui.LiveLiteralsHighlightColorConfigurable"/>
    <notificationGroup id="Live Literal Problem Notification" displayType="NONE" />

    <additionalTextAttributes scheme="Default" file="colorschemes/LiveLiteralsColorSchemeDefault.xml"/>
    <additionalTextAttributes scheme="Darcula" file="colorschemes/LiveLiteralsColorSchemeDarcula.xml"/>

    <applicationConfigurable provider="com.android.tools.idea.editors.liveedit.ui.LiveEditConfigurableProvider"
                             key="live.edit.configurable.display.name" id="live.edit.configurable" bundle="messages.AndroidBundle" groupId="editor"/>
    <applicationConfigurable provider="com.android.tools.idea.editors.liveedit.ui.LiveEditAdvancedSettingsConfigurableProvider"
                             key="live.edit.advanced.settings.configurable.display.name" bundle="messages.AndroidBundle" groupId="editor" parentId="live.edit.configurable" />

    <usageTargetProvider implementation="org.jetbrains.android.AndroidUsagesTargetProvider"/>
    <renameHandler implementation="org.jetbrains.android.refactoring.renaming.ResourceRenameHandler" order="first"/>
    <elementDescriptionProvider implementation="com.android.tools.idea.res.psi.ResourceReferencePsiElement$ResourceReferencePsiElementDescriptorProvider"/>

    <codeInsight.unresolvedReferenceQuickFixProvider implementation="org.jetbrains.android.inspections.AndroidResourceQuickFixProvider"/>
    <codeInsight.unresolvedReferenceQuickFixProvider implementation="com.android.tools.idea.imports.AndroidMavenImportJavaResolver"/>

    <!-- Finder for light R classes, runs before the default finder. -->
    <java.elementFinder implementation="com.android.tools.idea.res.ProjectSystemPsiClassFinder" order="first, before java"/>

    <!-- Finder for light packages, runs last. Light packages are only used if regular PsiPackages don't exist for light classes. -->
    <java.elementFinder implementation="com.android.tools.idea.res.ProjectSystemPsiPackageFinder" order="last"/>
    <java.shortNamesCache implementation="com.android.tools.idea.res.AndroidResourcesShortNamesCache"/>
    <java.shortNamesCache implementation="com.android.tools.idea.res.AndroidManifestShortNamesCache"/>

    <weigher key="proximity"
             implementationClass="com.android.tools.idea.res.AndroidLightClassWeigher"
             id="javaInheritance"
             order="before explicitlyImported"/>

    <resolveScopeEnlarger implementation="org.jetbrains.android.AndroidResolveScopeEnlarger" />

    <java.elementFinder implementation="com.android.tools.idea.res.AndroidInternalRClassFinder"/>
    <projectService serviceImplementation="com.android.tools.idea.res.AndroidLightPackage$InstanceCache" />
    <projectService serviceImplementation="com.android.tools.idea.res.ProjectLightResourceClassService" />
    <projectService serviceImplementation="com.android.tools.idea.res.AndroidManifestClassPsiElementFinder" />

    <projectService serviceImplementation="com.android.tools.idea.res.ProjectNamespacingStatusService" />

    <editorNotificationProvider implementation="com.android.tools.idea.editors.manifest.StaleManifestNotificationProvider"/>
    <editorNotificationProvider implementation="com.android.tools.idea.editors.AttachAndroidSdkSourcesNotificationProvider"/>

    <inlineActionHandler implementation="org.jetbrains.android.refactoring.AndroidInlineStyleHandler"/>
    <inlineActionHandler implementation="org.jetbrains.android.refactoring.AndroidInlineLayoutHandler" order="first"/>

    <editorNotificationProvider implementation="org.jetbrains.android.sdk.AndroidSdkNotConfiguredNotificationProvider"/>

    <treeStructureProvider implementation="com.android.tools.idea.gradle.projectView.AndroidTreeStructureProvider" id="android"/>

    <spellchecker.bundledDictionaryProvider implementation="org.jetbrains.android.spellchecker.AndroidBundledDictionaryProvider"/>
    <projectStructureDetector implementation="org.jetbrains.android.newProject.AndroidProjectStructureDetector"/>
    <resolveScopeProvider implementation="org.jetbrains.android.AndroidSdkResolveScopeProvider"/>
    <codeInsight.lineMarkerProvider language="JAVA"
                                    implementationClass="org.jetbrains.android.AndroidGotoRelatedLineMarkerProvider"/>
    <codeInsight.lineMarkerProvider language="kotlin"
                                    implementationClass="org.jetbrains.android.AndroidGotoRelatedLineMarkerProvider"/>
    <codeInsight.lineMarkerProvider language="XML"
                                    implementationClass="org.jetbrains.android.AndroidGotoRelatedLineMarkerProvider"/>

    <implicitUsageProvider implementation="org.jetbrains.android.AndroidClassMembersImplicitUsagesProvider"/>
    <spellchecker.support language="TEXT" implementationClass="org.jetbrains.android.spellchecker.AndroidTextSpellcheckingStrategy" order="first"/>
    <spellchecker.support language="Properties" implementationClass="org.jetbrains.android.spellchecker.AndroidTextSpellcheckingStrategy" order="first"/>
    <spellchecker.support language="Groovy" implementationClass="org.jetbrains.android.spellchecker.AndroidGradleSpellcheckingStrategy" order="first"/>
    <spellchecker.support language="JSON" implementationClass="org.jetbrains.android.spellchecker.GoogleServicesJsonSpellcheckingStrategy" order="first"/>
    <spellchecker.support language="Shell Script" implementationClass="org.jetbrains.android.spellchecker.AndroidShellSpellcheckingStrategy" order="first"/>
    <deadCode implementation="org.jetbrains.android.inspections.AndroidComponentEntryPoint"/>

    <virtualFileSystem key="android-dummy" implementationClass="com.android.tools.idea.editors.AndroidFakeFileSystem"/>
    <virtualFileSystem key="apk" implementationClass="com.android.tools.idea.apk.viewer.ApkFileSystem"/>
    <codeInsight.unresolvedReferenceQuickFixProvider
        implementation="com.android.tools.idea.gradle.quickfix.AndroidUnresolvedReferenceQuickFixProvider"/>

    <!-- Translations Editor -->
    <editorNotificationProvider implementation="com.android.tools.idea.editors.strings.StringResourceEditorNotificationProvider"/>
    <fileEditorProvider implementation="com.android.tools.idea.editors.strings.StringResourceEditorProvider"/>

    <refactoring.safeDeleteProcessor
        id="android_string_resource"
        implementation="com.android.tools.idea.editors.strings.StringResourceSafeDeleteProcessorDelegate"/>

    <usageGroupingRuleProvider implementation="org.jetbrains.android.refactoring.namespaces.ResourcePackageGroupingRuleProvider"/>

    <consoleFilterProvider implementation="com.android.tools.idea.gradle.project.build.output.GenericFileFilterProvider"
                           order="first"/>
    <fileBasedIndex implementation="com.android.tools.idea.databinding.index.BindingXmlIndex"/>
    <projectStructureDetector implementation="com.android.tools.idea.apk.debugging.KotlinProjectStructureDetector"/>
    <notificationGroup id="APK Analyzer (Important)" displayType="BALLOON"/>
    <notificationGroup id="Gradle Build (Balloon)" displayType="BALLOON"/>
    <notificationGroup id="Gradle KTS build files" displayType="BALLOON"/>
    <notificationGroup id="Android Notification Group" displayType="BALLOON"/>
    <notificationGroup id="Android Property Files Updating" displayType="BALLOON"/>
    <notificationGroup id="Android Module Importing" displayType="BALLOON"/>
    <notificationGroup id="APK Analyzer (Info)" displayType="NONE"/>
    <notificationGroup id="Gradle Build (Logging)" displayType="NONE"/>
    <notificationGroup id="Android Notification Log-Only Group" displayType="NONE"/>
    <notificationGroup id="Gradle Sync" displayType="NONE"/>
    <notificationGroup id="JDK Location different to JAVA_HOME" displayType="NONE"/>
    <notificationGroup id="UnifiedDeployTask" displayType="TOOL_WINDOW" toolWindowId="Run"/>
    <notificationGroup id="Invalid Sketch file" displayType="BALLOON"/>
    <notificationGroup id="Android" displayType="BALLOON"/>
    <notificationGroup id="Compose Project Notification" displayType="STICKY_BALLOON"/>
    <notificationGroup id="Memory Settings Notification" displayType="STICKY_BALLOON"/>
    <notificationGroup id="Render error panel notifications" displayType="BALLOON" isLogByDefault="false"/>
    <notificationGroup id="Convert to WebP" displayType="BALLOON"/>
    <notificationGroup id="SDK Install" displayType="STICKY_BALLOON" isLogByDefault="false"/>
    <notificationGroup id="Gradle Initializer" displayType="STICKY_BALLOON"/>
    <notificationGroup id="Emulator" displayType="BALLOON" bundle="messages.AndroidBundle" key="android.emulator"/>
    <notificationGroup id="Android Autogeneration" displayType="BALLOON" bundle="messages.AndroidBundle" key="android.autogeneration.notification.group"/>
    <notificationGroup id="Importing Error" displayType="BALLOON" bundle="messages.AndroidBundle" key="android.facet.importing.notification.group"/>
    <notificationGroup id="Android Gradle Upgrade Notification" displayType="STICKY_BALLOON"/>
    <notificationGroup id="Thanks for the feedback!" displayType="BALLOON" bundle="messages.AndroidBundle" key="feedback.notifications.title"/>
    <notificationGroup id="Logcat" displayType="BALLOON" isLogByDefault="true" />
    <notificationGroup id="DeviceMirrorBenchmarking" displayType="STICKY_BALLOON" key="android.emulator" />
    <notificationGroup id="Font Downloading Problems" displayType="BALLOON" isLogByDefault="true" />
    <notificationGroup id="Create Diagnostic Report" displayType="BALLOON" isLogByDefault="true" />
    <notificationGroup id="Feature Survey" displayType="STICKY_BALLOON" isLogByDefault="true" />

    <webHelpProvider implementation="com.android.tools.idea.help.AndroidWebHelpProvider"/>

    <statistics.projectUsagesCollector implementation="com.intellij.internal.statistic.collectors.fus.fileTypes.FileTypeUsagesCollector"/>

    <iw.actionProvider implementation="com.android.tools.idea.editors.liveedit.ui.LiveEditActionProvider"/>

    <notificationGroup id="Fast Preview Notification" displayType="NONE"/>
<<<<<<< HEAD

    <runningApplicationUpdaterProvider implementation="com.android.tools.idea.run.ui.ApplyChangesAction$UpdaterProvider"/>
=======
    <regExpLanguageHost forClass="com.intellij.psi.impl.source.tree.java.PsiLiteralExpressionImpl"
                        implementationClass="com.android.tools.idea.editors.AndroidRegExpHost"
                        order="first" />
    <regExpLanguageHost forClass="org.jetbrains.kotlin.psi.KtStringTemplateExpression"
                        implementationClass="com.android.tools.idea.editors.AndroidRegExpHost"
                        order="first" />

    <iconMapper mappingFile="StudioIntUiIconMappings.json"/>

    <projectService
        serviceInterface="com.android.tools.idea.sdk.sources.SdkSourcePositionFinder"
        serviceImplementation="com.android.tools.idea.sdk.sources.SdkSourcePositionFinderImpl"/>
>>>>>>> de127946
  </extensions>

  <extensions defaultExtensionNs="com.intellij.properties">
    <implicitPropertyUsageProvider implementation="com.android.tools.idea.editors.GradleImplicitPropertyUsageProvider"/>
  </extensions>

  <extensionPoints>
    <extensionPoint qualifiedName="com.android.customProjectTypeImporter" interface="com.android.tools.idea.project.CustomProjectTypeImporter"/>
    <extensionPoint qualifiedName="com.android.moduleImporter" interface="com.android.tools.idea.gradle.project.AndroidModuleImporter" />
    <extensionPoint qualifiedName="com.android.gradle.sync.postSyncProjectSetupStep"
                    interface="com.android.tools.idea.gradle.project.sync.setup.post.ProjectSetupStep"/>
    <extensionPoint qualifiedName="com.android.gradle.sync.postSyncProjectCleanupStep"
                    interface="com.android.tools.idea.gradle.project.sync.setup.post.ProjectCleanupStep"/>
    <extensionPoint qualifiedName="com.android.ide.sdkEventListener"
                    interface="com.android.tools.idea.sdk.IdeSdks$AndroidSdkEventListener"/>
    <extensionPoint qualifiedName="com.android.run.deployTargetProvider" interface="com.android.tools.idea.run.editor.DeployTargetProvider" />
    <extensionPoint qualifiedName="com.android.ide.androidConfigurableContributor"
                    interface="com.android.tools.idea.structure.dialog.AndroidConfigurableContributor"/>
    <extensionPoint qualifiedName="com.android.run.androidDebugger" interface="com.android.tools.idea.execution.common.debug.AndroidDebugger" />
    <extensionPoint qualifiedName="com.android.tools.idea.run.editor.androidDebuggerInfoProvider"
                    interface="com.android.tools.idea.run.editor.AndroidDebuggerInfoProvider"/>
    <extensionPoint qualifiedName="com.android.tools.idea.sendFeedbackDescriptionProvider"
                    interface="com.android.tools.idea.actions.SendFeedbackDescriptionProvider"/>
    <extensionPoint qualifiedName="org.jetbrains.android.actions.newResourceCreationHandler"
                    interface="org.jetbrains.android.actions.NewResourceCreationHandler"/>
    <extensionPoint qualifiedName="com.android.run.androidLaunchTaskContributor"
<<<<<<< HEAD
                    interface="com.android.tools.idea.run.AndroidLaunchTaskContributor" />
    <extensionPoint qualifiedName="com.android.run.createLaunchTasksProvider"
                    interface="com.android.tools.idea.run.tasks.LaunchTasksProvider$Provider" />
=======
                    interface="com.android.tools.idea.run.AndroidLaunchTaskContributor"/>
    <extensionPoint qualifiedName="com.android.run.AndroidConfigurationExecutorProvider"
                    interface="com.android.tools.idea.run.configuration.execution.AndroidConfigurationExecutor$Provider"/>
>>>>>>> de127946
    <extensionPoint qualifiedName="com.android.rendering.renderErrorContributor"
                    interface="com.android.tools.idea.rendering.RenderErrorContributor$Provider"/>
    <extensionPoint qualifiedName="com.android.tools.idea.ui.guiTestingStatusProvider"
                    interface="com.android.tools.idea.ui.GuiTestingStatusProvider"
                    dynamic="false"/>
    <extensionPoint qualifiedName="com.android.tools.idea.ui.designer.overlays.overlayProvider"
                    interface="com.android.tools.idea.ui.designer.overlays.OverlayProvider"/>
    <extensionPoint qualifiedName="com.android.rendering.renderSecurityManagerOverrides"
                    interface="com.android.tools.idea.rendering.RenderSecurityManagerOverrides"
                    dynamic="true"/>
    <extensionPoint qualifiedName="com.android.tools.idea.lang.databinding.dataBindingCompletionSupport"
                    interface="com.android.tools.idea.lang.databinding.DataBindingCompletionSupport"/>
    <extensionPoint qualifiedName="com.android.tools.idea.lang.databinding.dataBindingExpressionSupport"
                    interface="com.android.tools.idea.lang.databinding.DataBindingExpressionSupport"/>
    <extensionPoint qualifiedName="com.android.tools.idea.databinding.layoutBindingSupport"
                    interface="com.android.tools.idea.databinding.LayoutBindingSupport"/>
    <extensionPoint qualifiedName="com.android.tools.idea.wizard.template.wizardTemplateProvider"
                    interface="com.android.tools.idea.wizard.template.WizardTemplateProvider"/>
    <extensionPoint qualifiedName="com.android.tools.idea.ndk.nativeWorkspaceProvider"
                    interface="com.android.tools.idea.ndk.NativeWorkspaceProvider"/>
    <extensionPoint qualifiedName="com.android.tools.idea.analytics.ideBrandProvider"
                    interface="com.android.tools.idea.analytics.IdeBrandProvider" />
    <extensionPoint qualifiedName="com.android.tools.idea.layoutlib.layoutLibraryProvider"
                    interface="com.android.tools.idea.layoutlib.LayoutLibraryLoader$LayoutLibraryProvider" />
    <extensionPoint qualifiedName="com.android.tools.idea.diagnostics.report.logsProvider"
                    interface="com.android.tools.idea.diagnostics.report.DiagnosticsSummaryFileProvider"/>
  </extensionPoints>

  <extensions defaultExtensionNs="com.android.gradle.sync">
    <postSyncProjectCleanupStep implementation="com.android.tools.idea.gradle.project.sync.setup.post.cleanup.SdksCleanupStep"/>
  </extensions>

  <extensions defaultExtensionNs="com.android.project">
    <projectsystem implementation="com.android.tools.idea.project.DefaultProjectSystem"/>
  </extensions>

  <extensions defaultExtensionNs="com.android.rendering">
    <renderErrorContributor implementation="com.android.tools.idea.rendering.RenderErrorContributor$Provider"/>
  </extensions>

  <xi:include href="new-deployment-target-selection.xml" xpointer="xpointer(/idea-plugin/*)"/>

  <extensions defaultExtensionNs="com.android.run">
    <androidDebugger implementation="com.android.tools.idea.execution.common.debug.impl.java.AndroidJavaDebugger"/>
  </extensions>

  <extensions defaultExtensionNs="com.android.tools.idea.run.editor">
    <androidDebuggerInfoProvider implementation="com.android.tools.idea.run.editor.AndroidAppAndroidDebuggerInfoProvider" />
  </extensions>

  <extensions defaultExtensionNs="com.android.tools.idea.wizard.template">
    <wizardTemplateProvider implementation="com.android.tools.idea.wizard.template.impl.WizardTemplateProviderImpl" />
  </extensions>

<<<<<<< HEAD
  <applicationListeners>
    <listener class="com.android.tools.idea.startup.AdbFileProviderInitializer"
              topic="com.intellij.openapi.project.ProjectManagerListener"/>
=======
  <extensions defaultExtensionNs="com.android.tools.idea">
    <deviceProvisioner implementation="com.android.tools.idea.avdmanager.LocalEmulatorProvisionerFactory"/>
  </extensions>

  <applicationListeners>
    <listener class="com.android.tools.idea.editors.literals.LiveEditAnActionListener"
              topic="com.intellij.openapi.actionSystem.ex.AnActionListener"/>
    <listener class="com.android.tools.idea.startup.ProjectMetricsInitializer"
              topic="com.intellij.openapi.project.ProjectManagerListener"/>
    <listener class="com.android.tools.idea.stats.ManifestMergerStatsTracker"
              topic="com.android.tools.idea.model.MergedManifestSnapshotComputeListener"/>
>>>>>>> de127946
  </applicationListeners>

  <projectListeners>
    <listener class="com.android.tools.idea.project.SyncTimestampListener"
              topic="com.android.tools.idea.projectsystem.ProjectSystemSyncManager$SyncResultListener"/>
    <listener class="com.android.tools.idea.databinding.DataBindingTrackerSyncListener"
              topic="com.android.tools.idea.projectsystem.ProjectSystemSyncManager$SyncResultListener"/>
    <listener class="com.android.tools.idea.stats.ProjectSizeUsageTrackerListener"
              activeInTestMode="false"
              topic="com.android.tools.idea.projectsystem.ProjectSystemSyncManager$SyncResultListener"/>
    <listener class="com.android.tools.idea.navigator.ProjectViewListener"
              activeInHeadlessMode="false"
              activeInTestMode="false"
              topic="com.intellij.openapi.wm.ex.ToolWindowManagerListener"/>
  </projectListeners>

  <xi:include href="/META-INF/android-common.xml" xpointer="xpointer(/idea-plugin/*)"/>
  <!-- Resource Explorer is included at the bottom since it has dependencies on the general Android Plugin declarations -->
  <xi:include href="/com/android/tools/idea/ui/resourcemanager/META-INF/resources-explorer.xml" xpointer="xpointer(/idea-plugin/*)"/>
</idea-plugin><|MERGE_RESOLUTION|>--- conflicted
+++ resolved
@@ -27,11 +27,8 @@
 
   <depends optional="true" config-file="android-plugin-androidstudio.xml">com.intellij.modules.androidstudio</depends>
   <depends optional="true" config-file="android-plugin-idea.xml">com.intellij.modules.idea</depends>
-<<<<<<< HEAD
   <depends optional="true" config-file="android-webp.xml">intellij.webp</depends>
   <depends optional="true" config-file="android-smali.xml">com.android.tools.idea.smali</depends>
-=======
->>>>>>> de127946
 
   <xi:include href="android-kotlin.xml" xpointer="xpointer(/idea-plugin/*)"/>
   <xi:include href="/org/jetbrains/android/dom/android-xml.xml" xpointer="xpointer(/idea-plugin/*)"/>
@@ -41,17 +38,9 @@
     <action id="RefreshLinkedCppProjects" class="com.android.tools.idea.gradle.actions.RefreshLinkedCppProjectsAction">
       <add-to-group group-id="BuildMenu" anchor="after" relative-to-action="RebuildGradleProject"/>
     </action>
-<<<<<<< HEAD
 
     <action class="com.android.tools.idea.actions.ExportProjectZip" id="Android.ExportProjectZip">
       <override-text place="MainMenu"/>
-=======
-    <action id="Android.SyncProject" class="com.android.tools.idea.gradle.actions.SyncProjectAction" icon="StudioIcons.Shell.Toolbar.GRADLE_SYNC">
-      <add-to-group group-id="FileMenu" anchor="after" relative-to-action="SaveAll"/>
-      <keyboard-shortcut keymap="$default" first-keystroke="control shift o" />
-    </action>
-    <action class="com.android.tools.idea.actions.ExportProjectZip" id="Android.ExportProjectZip" text="Export to Zip File...">
->>>>>>> de127946
       <add-to-group group-id="FileExportGroup" anchor="last"/>
     </action>
 
@@ -61,17 +50,12 @@
     </group>
 
     <group id="Android.InstantRunActions">
-<<<<<<< HEAD
-      <action id="android.deploy.ApplyChanges" class="com.android.tools.idea.run.ui.ApplyChangesAction"/>
-      <action id="android.deploy.CodeSwap" class="com.android.tools.idea.run.ui.CodeSwapAction">
+      <action id="android.deploy.ApplyChanges" class="com.android.tools.idea.execution.common.applychanges.ApplyChangesAction"/>
+      <action id="android.deploy.CodeSwap" class="com.android.tools.idea.execution.common.applychanges.CodeSwapAction">
         <keyboard-shortcut first-keystroke="control alt F10" keymap="$default"/>
         <keyboard-shortcut first-keystroke="control meta shift E" keymap="Mac OS X"/>
         <keyboard-shortcut first-keystroke="control meta shift E" keymap="Mac OS X 10.5+"/>
       </action>
-=======
-      <action id="android.deploy.ApplyChanges" class="com.android.tools.idea.execution.common.applychanges.ApplyChangesAction"/>
-      <action id="android.deploy.CodeSwap" class="com.android.tools.idea.execution.common.applychanges.CodeSwapAction"/>
->>>>>>> de127946
       <add-to-group group-id="RunnerActions" anchor="after" relative-to-action="Run"/>
     </group>
 
@@ -153,13 +137,7 @@
     </action>
     <action id="AndroidConnectDebuggerAction"
             class="org.jetbrains.android.actions.AndroidConnectDebuggerAction"
-<<<<<<< HEAD
-            icon="AllIcons.Debugger.AttachToProcess">
-=======
-            text="Attach Debugger to Android Process"
-            description="Attach Debugger to Android Process"
             icon="StudioIcons.Shell.Toolbar.ATTACH_DEBUGGER">
->>>>>>> de127946
       <add-to-group group-id="ToolbarRunGroup" anchor="after" relative-to-action="RunnerActions"/>
       <add-to-group group-id="RunMenu"/>
     </action>
@@ -208,27 +186,13 @@
     <action
         id="SendFeedback"
         class="com.android.tools.idea.actions.SendFeedbackAction"
-<<<<<<< HEAD
         overrides="true"/>
-=======
-        overrides="true"
-        text="Submit _Feedback"
-        description="Submit feedback to the Android Studio team"/>
     <action
         id="CollectZippedLogs"
         class="com.android.tools.idea.actions.CreateDiagnosticReportAction"
         overrides="true"
         text="Collect Logs and Diagnostic Data"
         description="Collect logs and diagnostic data"/>
-    <action class="com.android.tools.idea.rendering.webp.ConvertToWebpAction" id="ConvertToWebp" text="Convert to WebP...">
-      <add-to-group group-id="ProjectViewPopupMenu"/>
-      <add-to-group group-id="Images.EditorPopupMenu" relative-to-action="RefactoringMenu" anchor="after"/>
-    </action>
-    <action class="com.android.tools.idea.rendering.webp.ConvertFromWebpAction" id="ConvertFromWebp" text="Convert to PNG...">
-      <add-to-group group-id="ProjectViewPopupMenu"/>
-      <add-to-group group-id="Images.EditorPopupMenu" relative-to-action="RefactoringMenu" anchor="after"/>
-    </action>
->>>>>>> de127946
     <action
       id="LayoutEditor.AddSampleData"
       class="com.android.tools.idea.sampledata.AddSampleDataFileAction">
@@ -344,8 +308,6 @@
                         serviceImplementation="com.android.tools.idea.serverflags.ServerFlagServiceImpl"/>
     <applicationService serviceImplementation="com.android.tools.idea.diagnostics.heap.HeapSnapshotTraverseService"/>
 
-    <projectTypesProvider implementation="com.android.tools.idea.gradle.project.importing.AndroidProjectTypesProvider"/>
-
     <projectTypesProvider implementation="com.android.tools.idea.project.AndroidProjectTypesProvider"/>
 
     <applicationConfigurable groupId="build" id="configuration.execution"
@@ -369,19 +331,11 @@
                         serviceImplementation="com.android.tools.idea.fonts.DownloadableFontCacheServiceImpl" />
     <applicationService serviceImplementation="com.android.tools.idea.gradle.project.build.invoker.GradleTaskFinder"/>
 
-    <applicationService serviceImplementation="com.android.tools.idea.ddms.screenrecord.ScreenRecorderPersistentOptions"/>
-
     <applicationService serviceImplementation="org.jetbrains.android.uipreview.StudioModuleClassLoaderManager"/>
 
     <applicationService serviceInterface="com.android.tools.idea.run.NonGradleAndroidArtifactResolver"
-<<<<<<< HEAD
                         serviceImplementation="com.android.tools.idea.run.NonGradleAndroidArtifactResolver$Dummy"/>
-
-    <applicationService serviceImplementation="com.android.tools.idea.logcat.LogcatExperimentalSettings"/>
-=======
-                        serviceImplementation="com.android.tools.idea.run.JpsAndroidArtifactResolver"/>
     <applicationService serviceImplementation="com.android.tools.idea.modes.EssentialModeMessenger"/>
->>>>>>> de127946
 
     <fileType name="Android 9-Patch"
               implementationClass="com.android.tools.idea.fileTypes.AndroidNinePatchFileType"
@@ -541,16 +495,6 @@
     <usageTypeProvider implementation="org.jetbrains.android.refactoring.AndroidResourceReferenceInCodeUsageTypeProvider" order="first" />
     <externalAnnotator language="JAVA" implementationClass="org.jetbrains.android.AndroidJavaResourceExternalAnnotator"/>
 
-<<<<<<< HEAD
-    <library.toolWindow id="Logcat"
-                      librarySearchClass="com.android.tools.idea.sdk.AndroidSdkLibrarySearcher"
-                      anchor="bottom"
-                      icon="StudioIcons.Shell.ToolWindows.LOGCAT"
-                      factoryClass="com.android.tools.idea.logcat.AndroidLogcatToolWindowFactory"/>
-    <projectService serviceInterface="com.android.tools.idea.gradle.project.build.invoker.GradleBuildInvoker"
-                    serviceImplementation="com.android.tools.idea.gradle.project.build.invoker.GradleBuildInvokerImpl"/>
-=======
->>>>>>> de127946
     <projectService serviceImplementation="com.android.tools.idea.project.AndroidProjectInfo"/>
     <projectService serviceImplementation="com.android.tools.idea.gradle.project.GradleProjectInfo"/>
     <projectService serviceImplementation="com.android.tools.idea.gradle.project.GradleVersionCatalogDetector"/>
@@ -743,10 +687,7 @@
     <iw.actionProvider implementation="com.android.tools.idea.editors.liveedit.ui.LiveEditActionProvider"/>
 
     <notificationGroup id="Fast Preview Notification" displayType="NONE"/>
-<<<<<<< HEAD
-
-    <runningApplicationUpdaterProvider implementation="com.android.tools.idea.run.ui.ApplyChangesAction$UpdaterProvider"/>
-=======
+
     <regExpLanguageHost forClass="com.intellij.psi.impl.source.tree.java.PsiLiteralExpressionImpl"
                         implementationClass="com.android.tools.idea.editors.AndroidRegExpHost"
                         order="first" />
@@ -759,7 +700,6 @@
     <projectService
         serviceInterface="com.android.tools.idea.sdk.sources.SdkSourcePositionFinder"
         serviceImplementation="com.android.tools.idea.sdk.sources.SdkSourcePositionFinderImpl"/>
->>>>>>> de127946
   </extensions>
 
   <extensions defaultExtensionNs="com.intellij.properties">
@@ -786,15 +726,9 @@
     <extensionPoint qualifiedName="org.jetbrains.android.actions.newResourceCreationHandler"
                     interface="org.jetbrains.android.actions.NewResourceCreationHandler"/>
     <extensionPoint qualifiedName="com.android.run.androidLaunchTaskContributor"
-<<<<<<< HEAD
-                    interface="com.android.tools.idea.run.AndroidLaunchTaskContributor" />
-    <extensionPoint qualifiedName="com.android.run.createLaunchTasksProvider"
-                    interface="com.android.tools.idea.run.tasks.LaunchTasksProvider$Provider" />
-=======
                     interface="com.android.tools.idea.run.AndroidLaunchTaskContributor"/>
     <extensionPoint qualifiedName="com.android.run.AndroidConfigurationExecutorProvider"
                     interface="com.android.tools.idea.run.configuration.execution.AndroidConfigurationExecutor$Provider"/>
->>>>>>> de127946
     <extensionPoint qualifiedName="com.android.rendering.renderErrorContributor"
                     interface="com.android.tools.idea.rendering.RenderErrorContributor$Provider"/>
     <extensionPoint qualifiedName="com.android.tools.idea.ui.guiTestingStatusProvider"
@@ -849,11 +783,6 @@
     <wizardTemplateProvider implementation="com.android.tools.idea.wizard.template.impl.WizardTemplateProviderImpl" />
   </extensions>
 
-<<<<<<< HEAD
-  <applicationListeners>
-    <listener class="com.android.tools.idea.startup.AdbFileProviderInitializer"
-              topic="com.intellij.openapi.project.ProjectManagerListener"/>
-=======
   <extensions defaultExtensionNs="com.android.tools.idea">
     <deviceProvisioner implementation="com.android.tools.idea.avdmanager.LocalEmulatorProvisionerFactory"/>
   </extensions>
@@ -862,10 +791,9 @@
     <listener class="com.android.tools.idea.editors.literals.LiveEditAnActionListener"
               topic="com.intellij.openapi.actionSystem.ex.AnActionListener"/>
     <listener class="com.android.tools.idea.startup.ProjectMetricsInitializer"
-              topic="com.intellij.openapi.project.ProjectManagerListener"/>
+              topic="com.intellij.openapi.project.ProjectCloseListener"/>
     <listener class="com.android.tools.idea.stats.ManifestMergerStatsTracker"
               topic="com.android.tools.idea.model.MergedManifestSnapshotComputeListener"/>
->>>>>>> de127946
   </applicationListeners>
 
   <projectListeners>
