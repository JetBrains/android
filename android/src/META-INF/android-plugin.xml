--- conflicted
+++ resolved
@@ -34,12 +34,8 @@
 
   <resource-bundle>messages.AndroidBundle</resource-bundle>
   <actions>
-<<<<<<< HEAD
     <action class="com.android.tools.idea.actions.ExportProjectZip" id="Android.ExportProjectZip" text="Export Project to Zip File...">
       <override-text place="MainMenu" text="Project to Zip File..."/>
-=======
-    <action class="com.android.tools.idea.actions.ExportProjectZip" id="Android.ExportProjectZip" text="Export to Zip File...">
->>>>>>> 0d09370c
       <add-to-group group-id="FileExportGroup" anchor="last"/>
     </action>
 
@@ -69,7 +65,7 @@
     <action id="Android.OpenStringResourceEditor" class="com.android.tools.idea.actions.OpenStringResourceEditorAction">
       <add-to-group group-id="ProjectViewPopupMenu" anchor="after" relative-to-action="EditSource"/>
     </action>
-    <group id="AndroidToolsGroup" class="org.jetbrains.android.actions.AndroidToolsActionGroup" text="Android" icon="StudioIcons.Common.ANDROID_HEAD">
+    <group id="AndroidToolsGroup" class="org.jetbrains.android.actions.AndroidToolsActionGroup" text="Android" icon="StudioIcons.Common.ANDROID_HEAD" popup="true">
       <separator/>
       <group id="AndroidDeviceManagerPlaceholder"/>
       <separator/>
@@ -137,13 +133,6 @@
             description="Removes unused resources">
       <add-to-group group-id="RefactoringMenu"/>
     </action>
-<<<<<<< HEAD
-    <action id="AndroidEnableInstantAppsSupport" class="com.android.tools.idea.actions.EnableInstantAppsSupportAction" text="Enable Instant Apps Support..."
-            description="Enables Instant Apps Support for a Module">
-      <add-to-group group-id="RefactoringMenu"/>
-    </action>
-=======
->>>>>>> 0d09370c
     <action id="AndroidExtractStyleAction" class="org.jetbrains.android.refactoring.AndroidExtractStyleAction" text="St_yle..."
             description="Pulls out style-related attributes from layout and extract them as a new style">
       <add-to-group group-id="IntroduceActionsGroup"/>
@@ -170,17 +159,6 @@
     <action id="InferAnnotations" text="Infer Annotations..." class="com.android.tools.idea.actions.annotations.InferAnnotationsAction">
       <add-to-group group-id="AnalyzeActions" anchor="after" relative-to-action="InferNullity"/>
     </action>
-<<<<<<< HEAD
-=======
-    <action class="com.android.tools.idea.rendering.webp.ConvertToWebpAction" id="ConvertToWebp" text="Convert to WebP...">
-      <add-to-group group-id="ProjectViewPopupMenu"/>
-      <add-to-group group-id="Images.EditorPopupMenu" relative-to-action="RefactoringMenu" anchor="after"/>
-    </action>
-    <action class="com.android.tools.idea.rendering.webp.ConvertFromWebpAction" id="ConvertFromWebp" text="Convert to PNG...">
-      <add-to-group group-id="ProjectViewPopupMenu"/>
-      <add-to-group group-id="Images.EditorPopupMenu" relative-to-action="RefactoringMenu" anchor="after"/>
-    </action>
->>>>>>> 0d09370c
     <action
       id="LayoutEditor.AddSampleData"
       class="com.android.tools.idea.sampledata.AddSampleDataFileAction"
@@ -208,7 +186,6 @@
   </actions>
 
   <extensions defaultExtensionNs="com.intellij">
-<<<<<<< HEAD
     <registryKey key="android.task.runner.restricted"
                  description="Forbid android-plugin to handle run/debug actions on modules with no Android facet."
                  defaultValue="false"
@@ -231,27 +208,16 @@
                        displayNameKey="configurable.group.android.settings.display.name"
                        descriptionKey="configurable.group.tools.android.settings.description"/>
 
-    <projectService serviceImplementation="com.android.tools.idea.res.AndroidFileChangeListener" />
-    <postStartupActivity implementation="com.android.tools.idea.res.AndroidFileChangeListener$MyStartupActivity"/>
-    <projectService serviceImplementation="com.android.tools.idea.res.ResourceNotificationManager" />
-    <projectService serviceImplementation="com.android.tools.idea.startup.ClearResourceCacheAfterFirstBuild" />
-    <postStartupActivity implementation="com.android.tools.idea.startup.ClearResourceCacheAfterFirstBuild$MyStartupActivity"/>
-=======
     <postStartupActivity implementation="com.android.tools.idea.res.AndroidPsiTreeChangeListener$MyStartupActivity"/>
     <projectService serviceImplementation="com.android.tools.idea.res.ResourceNotificationManager" />
     <projectService serviceImplementation="com.android.tools.idea.startup.ClearResourceCacheAfterFirstBuild" />
     <postStartupActivity implementation="com.android.tools.idea.startup.ClearResourceCacheAfterFirstBuild$MyStartupActivity"/>
     <applicationInitializedListener implementation="com.android.tools.idea.progress.StudioProgressManagerAdapter$Installer" />
->>>>>>> 0d09370c
     <fileBasedIndex implementation="com.android.tools.idea.model.AndroidManifestIndex"/>
     <applicationService serviceImplementation="com.android.tools.idea.imports.MavenClassRegistryManager" />
     <postStartupActivity implementation="com.android.tools.idea.imports.AutoRefresherForMavenClassRegistry"/>
     <postStartupActivity implementation="com.android.tools.idea.model.MergedManifestRefreshListener$SubscriptionStartupActivity"/>
     <postStartupActivity implementation="com.android.tools.idea.model.MergedManifestModificationListener$SubscriptionStartupActivity"/>
-<<<<<<< HEAD
-    <postStartupActivity implementation="com.android.tools.idea.gradle.project.AndroidNewProjectInitializationStartupActivity" order="first"/>
-=======
->>>>>>> 0d09370c
     <applicationService serviceInterface="com.android.tools.idea.res.ResourceFolderRepositoryFileCache"
                         serviceImplementation="com.android.tools.idea.res.ResourceFolderRepositoryFileCacheImpl"/>
     <applicationService serviceInterface="com.android.tools.res.FrameworkResourceRepositoryManagerImpl"
@@ -259,11 +225,7 @@
     <postStartupActivity implementation="com.android.tools.idea.res.ResourceFolderRepositoryFileCacheImpl$MaintenanceActivity"/>
     <cachesInvalidator implementation="com.android.tools.idea.res.ResourceFolderRepositoryFileCacheImpl$CacheInvalidator"/>
     <cachesInvalidator implementation="com.android.tools.idea.project.metrics.CacheInvalidatorMetricCollector"/>
-<<<<<<< HEAD
-    <postStartupActivity implementation="com.android.tools.idea.res.ResourceFolderRepositoryFileCacheImpl$PopulateCachesActivity"/>
-=======
     <requiredForSmartModeStartupActivity implementation="com.android.tools.idea.res.ResourceFolderRepositoryFileCacheImpl$PopulateCachesActivity"/>
->>>>>>> 0d09370c
     <lang.foldingBuilder language="JAVA" implementationClass="com.android.tools.idea.folding.ResourceFoldingBuilder" />
     <codeFoldingOptionsProvider instance="com.android.tools.idea.folding.AndroidCodeFoldingOptionsProvider"/>
 
@@ -312,14 +274,6 @@
     <projectTypesProvider implementation="com.android.tools.idea.project.AndroidProjectTypesProvider"/>
 
     <applicationService serviceImplementation="com.android.tools.idea.deploy.DeploymentConfiguration"/>
-<<<<<<< HEAD
-    <applicationConfigurable groupId="build" id="testing.instrumented.configuration"
-                             provider="com.android.tools.idea.testartifacts.instrumented.configuration.AndroidTestConfigurableProvider"
-                             bundle="messages.AndroidBundle"
-                             key="configurable.AndroidTestingConfigurable.displayName"/>
-    <applicationService serviceImplementation="com.android.tools.idea.testartifacts.instrumented.configuration.AndroidTestConfiguration"/>
-=======
->>>>>>> 0d09370c
     <projectService serviceImplementation="com.android.tools.idea.testartifacts.instrumented.testsuite.view.state.AndroidTestResultsUserPreferences"/>
     <projectConfigurable provider="com.android.tools.idea.flags.StudioExperimentalConfigurableProvider"
                          id ="experimental" displayName="Experimental" groupId="root" groupWeight="-999"/>
@@ -334,13 +288,9 @@
     <applicationService serviceInterface="com.android.tools.rendering.classloading.ModuleClassLoaderManager"
                         serviceImplementation="org.jetbrains.android.uipreview.StudioModuleClassLoaderManager"/>
     <applicationService serviceImplementation="com.android.tools.idea.stats.ExperimentalUISettings"/>
-<<<<<<< HEAD
-
-=======
     <projectService serviceInterface="com.android.tools.idea.res.AppLanguageService"
                     serviceImplementation="com.android.tools.idea.res.AppLanguageServiceImpl" />
     <projectService serviceImplementation="com.android.tools.idea.project.AndroidRunConfigurationsManager"/>
->>>>>>> 0d09370c
     <registryKey key="ide.essentials.mode"
                  description="Essentials Mode is a lighter-weight version of the editor, which turns some features off until receiving an explicit SaveAll command"
                  defaultValue="false"
@@ -403,20 +353,9 @@
     <programRunner implementation="com.android.tools.idea.run.DefaultStudioProgramRunner" order="first" id="DefaultStudioProgramRunner"/>
     <facetType implementation="org.jetbrains.android.facet.AndroidFacetType"/>
     <facetType implementation="com.android.tools.idea.facet.AndroidArtifactFacetType"/>
-<<<<<<< HEAD
-
-    <facetType implementation="com.android.tools.idea.gradle.project.facet.java.JavaFacetType"/>
-    <externalProjectDataService implementation="com.android.tools.idea.gradle.project.facet.java.DoNotUseLegacyJavaFacetRemover" />
 
     <facetType implementation="com.android.tools.idea.apk.ApkFacetType"/>
     <fileTemplateGroup implementation="org.jetbrains.android.AndroidFileTemplateProvider"/>
-    <postStartupActivity implementation="com.android.tools.idea.stats.CompletionStats$MyStartupActivity"/>
-    <postStartupActivity implementation="com.android.tools.idea.project.LibraryToolWindowInitializer"/>
-=======
-
-    <facetType implementation="com.android.tools.idea.apk.ApkFacetType"/>
-    <fileTemplateGroup implementation="org.jetbrains.android.AndroidFileTemplateProvider"/>
->>>>>>> 0d09370c
     <completion.contributor language="JAVA"
                             id="JavaAndroidDeprecationPresentationCompletionContributor"
                             implementationClass="org.jetbrains.android.completion.AndroidDeprecationPresentationCompletionContributor"
@@ -426,21 +365,12 @@
                             implementationClass="org.jetbrains.android.completion.AndroidDeprecationPresentationCompletionContributor"
                             order="first"/>
     <completion.contributor language="kotlin"
-<<<<<<< HEAD
-                            id="ResourceCompletionContributor"
-                            implementationClass="com.android.tools.idea.res.completion.ResourceCompletionContributor"
-                            order="first" />
-    <completion.contributor language="JAVA"
-                            id="ResourceCompletionContributor"
-                            implementationClass="com.android.tools.idea.res.completion.ResourceCompletionContributor"
-=======
                             id="KotlinResourceCompletionContributor"
                             implementationClass="com.android.tools.idea.res.completion.KotlinResourceCompletionContributor"
                             order="first, before KotlinCompletionContributor" />
     <completion.contributor language="JAVA"
                             id="JavaResourceCompletionContributor"
                             implementationClass="com.android.tools.idea.res.completion.JavaResourceCompletionContributor"
->>>>>>> 0d09370c
                             order="first" />
     <completion.contributor language="JAVA"
                             implementationClass="org.jetbrains.android.inspections.ResourceTypeCompletionContributor"
@@ -457,11 +387,7 @@
                             order="first, before KotlinCompletionContributor"/>
     <completion.contributor language="JAVA"
                             implementationClass="com.android.tools.idea.lang.typedef.JavaTypeDefCompletionContributor"
-<<<<<<< HEAD
-                            order="first, before AndroidJavaCompletionContributor"/>
-=======
                             order="first, before AndroidJavaPrivateResourceCompletionContributor"/>
->>>>>>> 0d09370c
     <completion.contributor language="JAVA"
                             implementationClass="org.jetbrains.android.completion.AndroidNonTransitiveRClassJavaCompletionContributor"
                             order="last, before javaLegacy"/>
@@ -546,13 +472,9 @@
     <applicationService serviceImplementation="com.android.tools.idea.run.DeploymentService"/>
 
     <projectService serviceImplementation="com.android.tools.idea.run.profiler.CpuProfilerConfigsState" />
-    <projectService serviceInterface="com.android.tools.configurations.ConfigurationStateManager"
+    <projectService serviceInterface="com.android.tools.idea.configurations.ConfigurationStateManager"
                     serviceImplementation="com.android.tools.idea.configurations.StudioConfigurationStateManager"/>
 
-<<<<<<< HEAD
-    <projectService serviceImplementation="com.android.tools.idea.res.AndroidProjectRootListener"/>
-=======
->>>>>>> 0d09370c
     <projectService serviceImplementation="com.android.tools.idea.res.ResourceFolderRegistry"/>
     <projectService serviceImplementation="com.android.tools.idea.rendering.RenderSettings" />
     <projectService serviceInterface="com.android.tools.idea.databinding.analytics.api.DataBindingTracker"
@@ -566,13 +488,8 @@
     <moduleService serviceImplementation="org.jetbrains.android.resourceManagers.ModuleResourceManagers" />
     <moduleService serviceImplementation="org.jetbrains.android.facet.ResourceFolderManager" />
     <moduleService serviceInterface="com.android.tools.res.ids.ResourceIdManager"
-<<<<<<< HEAD
-                   serviceImplementation="com.android.tools.idea.res.ResourceIdManagerImpl"
-                   testServiceImplementation="com.android.tools.res.ids.TestResourceIdManager" />
-=======
                    serviceImplementation="com.android.tools.idea.res.StudioResourceIdManager"
                    testServiceImplementation="com.android.tools.idea.res.TestResourceIdManager" />
->>>>>>> 0d09370c
     <moduleService serviceImplementation="com.android.tools.idea.model.MergedManifestManager" />
     <moduleService serviceImplementation="com.android.tools.idea.model.MergedManifestModificationTracker" />
     <moduleService serviceImplementation="com.android.tools.idea.databinding.DataBindingAnnotationsService" />
@@ -636,10 +553,6 @@
     <resolveScopeEnlarger implementation="org.jetbrains.android.AndroidResolveScopeEnlarger" />
 
     <java.elementFinder implementation="com.android.tools.idea.res.AndroidInternalRClassFinder"/>
-<<<<<<< HEAD
-    <projectService serviceImplementation="com.android.tools.idea.res.ProjectLightResourceClassService" />
-=======
->>>>>>> 0d09370c
     <projectService serviceImplementation="com.android.tools.idea.res.AndroidManifestClassPsiElementFinder" />
 
     <projectService serviceImplementation="com.android.tools.idea.res.ProjectNamespacingStatusService" />
@@ -686,11 +599,6 @@
         id="android_string_resource"
         implementation="com.android.tools.idea.editors.strings.StringResourceSafeDeleteProcessorDelegate"/>
 
-<<<<<<< HEAD
-=======
-    <projectService serviceImplementation="com.android.tools.idea.stats.ToolWindowTrackerService"/>
-
->>>>>>> 0d09370c
     <fileBasedIndex implementation="com.android.tools.idea.databinding.index.BindingXmlIndex"/>
     <projectStructureDetector implementation="com.android.tools.idea.apk.debugging.KotlinProjectStructureDetector"/>
     <notificationGroup id="APK Analyzer (Important)" displayType="BALLOON"/>
@@ -725,10 +633,7 @@
     <notificationGroup id="Create Diagnostic Report" displayType="BALLOON" isLogByDefault="true" />
     <notificationGroup id="Feature Survey" displayType="STICKY_BALLOON" isLogByDefault="true" />
     <notificationGroup id="Essentials Mode" displayType="STICKY_BALLOON" isLogByDefault="true" />
-<<<<<<< HEAD
-=======
     <notificationGroup id="Import Android Test Results" displayType="BALLOON" />
->>>>>>> 0d09370c
 
     <webHelpProvider implementation="com.android.tools.idea.help.AndroidWebHelpProvider"/>
 
@@ -756,11 +661,6 @@
 
   <extensions defaultExtensionNs="org.jetbrains.kotlin">
     <classImportFilter implementation="com.android.tools.idea.res.NestedResourceClassImportFilter"/>
-    <quickFixContributor implementation="com.android.tools.idea.imports.AndroidMavenImportKotlinResolver"/>
-    <renameHandler implementation="org.jetbrains.android.refactoring.renaming.KotlinResourceRenameHandler" order="first"/>
-  </extensions>
-
-  <extensions defaultExtensionNs="org.jetbrains.kotlin">
     <quickFixContributor implementation="com.android.tools.idea.imports.AndroidMavenImportKotlinResolver"/>
     <renameHandler implementation="org.jetbrains.android.refactoring.renaming.KotlinResourceRenameHandler" order="first"/>
   </extensions>
@@ -791,12 +691,8 @@
     <extensionPoint qualifiedName="com.android.tools.idea.ui.designer.overlays.overlayProvider"
                     interface="com.android.tools.idea.ui.designer.overlays.OverlayProvider"/>
     <extensionPoint qualifiedName="com.android.rendering.renderSecurityManagerOverrides"
-<<<<<<< HEAD
                     interface="com.android.tools.rendering.security.RenderSecurityManagerOverrides"
                     dynamic="true"/>
-=======
-                    interface="com.android.tools.rendering.security.RenderSecurityManagerOverrides"/>
->>>>>>> 0d09370c
     <extensionPoint qualifiedName="com.android.tools.idea.lang.databinding.dataBindingCompletionSupport"
                     interface="com.android.tools.idea.lang.databinding.DataBindingCompletionSupport"/>
     <extensionPoint qualifiedName="com.android.tools.idea.lang.databinding.dataBindingExpressionSupport"
@@ -833,12 +729,9 @@
     <extensionPoint qualifiedName="com.android.tools.idea.testartifacts.instrumented.androidTestConfigurationProducerToken"
                     interface="com.android.tools.idea.testartifacts.instrumented.AndroidTestConfigurationProducerToken"
                     area="IDEA_PROJECT"/>
-<<<<<<< HEAD
-=======
     <extensionPoint qualifiedName="com.android.tools.idea.ui.resourcemanager.importer.createDefaultResDirectoryToken"
                     interface="com.android.tools.idea.ui.resourcemanager.importer.CreateDefaultResDirectoryToken"
                     area="IDEA_PROJECT"/>
->>>>>>> 0d09370c
   </extensionPoints>
 
   <extensions defaultExtensionNs="com.android.tools.idea.flags">
@@ -861,11 +754,6 @@
   </extensions>
 
   <applicationListeners>
-<<<<<<< HEAD
-=======
-    <listener class="com.android.tools.idea.stats.CompletionStats$MyCompletionPhaseListener"
-              topic="com.intellij.codeInsight.completion.CompletionPhaseListener"/>
->>>>>>> 0d09370c
     <listener class="com.android.tools.idea.editors.liveedit.LiveEditAnActionListener"
               topic="com.intellij.openapi.actionSystem.ex.AnActionListener"/>
     <listener class="com.android.tools.idea.stats.ManifestMergerStatsTracker"
@@ -873,11 +761,6 @@
   </applicationListeners>
 
   <projectListeners>
-<<<<<<< HEAD
-=======
-    <listener class="com.android.tools.idea.stats.CompletionStats$MyLookupManagerListener"
-              topic="com.intellij.codeInsight.lookup.LookupManagerListener"/>
->>>>>>> 0d09370c
     <listener class="com.android.tools.idea.databinding.DataBindingTrackerSyncListener"
               topic="com.android.tools.idea.projectsystem.ProjectSystemSyncManager$SyncResultListener"/>
     <listener class="com.android.tools.idea.stats.ProjectSizeUsageTrackerListener"
