<!--
  ~ Copyright (C) 2021 The Android Open Source Project
  ~
  ~ Licensed under the Apache License, Version 2.0 (the "License");
  ~ you may not use this file except in compliance with the License.
  ~ You may obtain a copy of the License at
  ~
  ~      http://www.apache.org/licenses/LICENSE-2.0
  ~
  ~ Unless required by applicable law or agreed to in writing, software
  ~ distributed under the License is distributed on an "AS IS" BASIS,
  ~ WITHOUT WARRANTIES OR CONDITIONS OF ANY KIND, either express or implied.
  ~ See the License for the specific language governing permissions and
  ~ limitations under the License.
  -->
<idea-plugin xmlns:xi="http://www.w3.org/2001/XInclude">

  <depends>JUnit</depends>
  <depends>com.intellij.properties</depends>
  <depends>intellij.webp</depends>
  <depends>com.intellij.gradle</depends>
  <depends>org.jetbrains.plugins.gradle</depends>
  <depends>org.intellij.groovy</depends>
  <depends>org.jetbrains.kotlin</depends>
  <depends>org.toml.lang</depends>
  <depends>org.jetbrains.idea.gradle.dsl</depends>

  <depends optional="true" config-file="android-plugin-androidstudio.xml">com.intellij.modules.androidstudio</depends>
  <depends optional="true" config-file="android-plugin-idea.xml">com.intellij.modules.idea</depends>
  <depends optional="true" config-file="android-webp.xml">intellij.webp</depends>
  <depends optional="true" config-file="android-smali.xml">com.android.tools.idea.smali</depends>

  <xi:include href="/org/jetbrains/android/dom/android-xml.xml" xpointer="xpointer(/idea-plugin/*)"/>

  <resource-bundle>messages.AndroidBundle</resource-bundle>
  <actions>
<<<<<<< HEAD
    <action class="com.android.tools.idea.actions.ExportProjectZip" id="Android.ExportProjectZip">
      <override-text place="MainMenu"/>
=======
    <action class="com.android.tools.idea.actions.ExportProjectZip" id="Android.ExportProjectZip" text="Export to Zip File...">
>>>>>>> 574fcae1
      <add-to-group group-id="FileExportGroup" anchor="last"/>
    </action>

    <group id="Android.DeployActions">
      <action id="android.deploy.DebugWithoutBuild" class="com.android.tools.idea.run.ui.DeployAction$DebugWithoutBuildAction"/>
      <action id="android.deploy.RunWithoutBuild" class="com.android.tools.idea.run.ui.DeployAction$RunWithoutBuildAction"/>
    </group>

    <group id="Android.InstantRunActions">
      <action id="android.deploy.ApplyChanges" class="com.android.tools.idea.execution.common.applychanges.ApplyChangesAction"/>
      <action id="android.deploy.CodeSwap" class="com.android.tools.idea.execution.common.applychanges.CodeSwapAction">
        <keyboard-shortcut first-keystroke="control alt F10" keymap="$default"/>
        <keyboard-shortcut first-keystroke="control meta shift E" keymap="Mac OS X"/>
        <keyboard-shortcut first-keystroke="control meta shift E" keymap="Mac OS X 10.5+"/>
      </action>
      <add-to-group group-id="RunnerActions" anchor="after" relative-to-action="Run"/>
    </group>

    <action id="LegacyNewAndroidComponent" class="com.android.tools.idea.actions.LegacyNewAndroidComponentAction">
      <add-to-group group-id="NewGroup" anchor="after" relative-to-action="NewDir"/>
    </action>
    <group id="Android.CreateResourcesActionGroup" class="org.jetbrains.android.actions.CreateResourceFileActionGroup">
      <add-to-group group-id="NewGroup" anchor="before" relative-to-action="NewFile"/>
    </group>
    <action id="Android.CreateResourceDirectory" class="org.jetbrains.android.actions.CreateResourceDirectoryAction">
      <add-to-group group-id="NewGroup" anchor="after" relative-to-action="Android.CreateResourcesActionGroup"/>
    </action>
    <action id="Android.ConvertToNinePatch" class="com.android.tools.idea.actions.ConvertToNinePatchAction">
      <add-to-group group-id="ProjectViewPopupMenu" anchor="last" />
    </action>
    <action id="Android.OpenStringResourceEditor" class="com.android.tools.idea.actions.OpenStringResourceEditorAction">
      <add-to-group group-id="ProjectViewPopupMenu" anchor="after" relative-to-action="EditSource"/>
    </action>
<<<<<<< HEAD
    <group id="AndroidToolsGroup" class="org.jetbrains.android.actions.AndroidToolsActionGroup" icon="StudioIcons.Common.ANDROID_HEAD" popup="true">
=======
    <group id="AndroidToolsGroup" class="org.jetbrains.android.actions.AndroidToolsActionGroup" text="Android" icon="StudioIcons.Common.ANDROID_HEAD">
>>>>>>> 574fcae1
      <separator/>
      <group id="AndroidDeviceManagerPlaceholder"/>
      <separator/>
      <action id="ResourceExplorer.open"
              icon="StudioIcons.Shell.ToolWindows.VISUAL_ASSETS"
              class="com.android.tools.idea.ui.resourcemanager.actions.OpenResourceManagerAction"/>
      <separator/>
      <group id="AndroidToolsGroupExtension"/>
      <separator/>
    </group>

    <group id="Android.MainToolBarActionGroup">
      <separator/>
      <reference id="AndroidDeviceManagerPlaceholder"/>
      <separator/>
      <add-to-group group-id="MainToolBar" anchor="before" relative-to-action="MainToolBarSettings" />
    </group>

    <group id="Internal.Android" popup="true" internal="true">
      <action internal="true" id="Android.GetAdbAction" class="com.android.tools.idea.ddms.actions.GetAdbAction" />
      <action internal="true" id="Android.TerminateAdbAction" class="com.android.tools.idea.ddms.actions.TerminateAdbAction" />
      <action internal="true" id="StatisticsViewer" class="com.android.tools.idea.stats.ShowStatisticsViewerAction" text="Show statistics viewer"/>
      <action internal="true" id="Android.EditFlags" class="com.android.tools.idea.flags.ShowStudioFlagsDialogAction"/>
      <action internal="true" id="Android.ServerFlags" class="com.android.tools.idea.serverflags.ServerFlagsMenuAction" />
      <action internal="true" id="Android.ShowRoomSchema" class="com.android.tools.idea.actions.ShowRoomSchemaAction"/>
      <action internal="true" id="Android.SwingProfiler" class="com.android.tools.adtui.actions.EnableSwingProfilerAction"/>
      <action internal="true" id="IdeaNewProject" class="com.intellij.ide.actions.NewProjectAction"/>
      <action internal="true" id="IdeaNewModule" class="com.intellij.openapi.roots.ui.configuration.actions.NewModuleAction" text="IDEA New Module..."/>
      <action internal="true" id="Android.IdeaProjectStructure" class="com.android.tools.idea.structure.IdeaProjectStructureAction"/>
      <action internal="true" id="Android.ShowSatisfactionDialog" class="com.android.tools.idea.stats.ShowSatisfactionDialogAction"/>
      <action internal="true" id="Android.ShowFileResources" class="com.android.tools.idea.res.ShowFileResourcesAction"/>
      <action internal="true" id="Android.Jfr.Start" class="com.android.tools.idea.diagnostics.profiler.StartJfr" />
      <action internal="true" id="Android.Jfr.Dump" class="com.android.tools.idea.diagnostics.profiler.DumpJfrRecording" />
      <action internal="true" id="Android.Jfr.Stop" class="com.android.tools.idea.diagnostics.profiler.StopJfr" />
      <add-to-group group-id="Internal"/>
    </group>
    <group id="Android.Diagnostics">
      <separator/>
      <action id="Android.ToggleResourceTraceAction" class="com.android.tools.idea.res.ToggleResourceTraceAction"/>
      <action id="Android.DumpResourceTraceAction" class="com.android.tools.idea.res.DumpResourceTraceAction"/>
      <separator/>
      <add-to-group group-id="HelpDiagnosticTools" anchor="last"/>
    </group>

    <action id="Android.AnalyzeApk" class="com.android.tools.idea.apk.viewer.AnalyzeApkAction">
      <add-to-group group-id="BuildMenu" relative-to-action="Android.GenerateSignedApk" anchor="after"/>
    </action>
    <action id="AndroidConnectDebuggerAction"
            class="org.jetbrains.android.actions.AndroidConnectDebuggerAction"
            icon="StudioIcons.Shell.Toolbar.ATTACH_DEBUGGER">
      <add-to-group group-id="ToolbarRunGroup" anchor="after" relative-to-action="RunnerActions"/>
      <add-to-group group-id="RunMenu"/>
    </action>
    <action id="AndroidModularizeAction" class="com.android.tools.idea.refactoring.modularize.AndroidModularizeAction">
      <add-to-group group-id="RefactoringMenu"/>
    </action>
<<<<<<< HEAD
    <action id="AndroidUnusedResourceAction" class="org.jetbrains.android.refactoring.UnusedResourcesAction">
=======
    <action id="AndroidUnusedResourceAction" class="org.jetbrains.android.refactoring.UnusedResourcesAction" text="Remove Unused Resources..."
            description="Removes unused resources">
>>>>>>> 574fcae1
      <add-to-group group-id="RefactoringMenu"/>
    </action>
    <action id="AndroidEnableInstantAppsSupport" class="com.android.tools.idea.actions.EnableInstantAppsSupportAction" text="Enable Instant Apps Support..."
            description="Enables Instant Apps Support for a Module">
      <add-to-group group-id="RefactoringMenu"/>
    </action>
    <action id="AndroidExtractStyleAction" class="org.jetbrains.android.refactoring.AndroidExtractStyleAction">
      <add-to-group group-id="IntroduceActionsGroup"/>
    </action>
    <action id="AndroidExtractAsIncludeAction" class="org.jetbrains.android.refactoring.AndroidExtractAsIncludeAction">
      <add-to-group group-id="IntroduceActionsGroup"/>
    </action>
    <action id="AndroidInlineStyleReferenceAction" class="org.jetbrains.android.refactoring.AndroidInlineStyleReferenceAction">
      <add-to-group group-id="RefactoringMenu"/>
    </action>
    <action id="AndroidInlineIncludeAction" class="org.jetbrains.android.refactoring.AndroidInlineIncludeAction"/>
    <action id="AndroidFindStyleApplicationsAction" class="org.jetbrains.android.refactoring.AndroidFindStyleApplicationsAction">
      <add-to-group group-id="RefactoringMenu"/>
    </action>
    <action id="Android.AddRTLSupport" class="com.android.tools.idea.actions.AndroidAddRtlSupportAction">
      <add-to-group group-id="RefactoringMenu"/>
    </action>

    <action id="InferAnnotations" text="Infer Annotations..." class="com.android.tools.idea.actions.annotations.InferAnnotationsAction">
      <add-to-group group-id="AnalyzeActions" anchor="after" relative-to-action="InferNullity"/>
    </action>
<<<<<<< HEAD
=======
    <action class="com.android.tools.idea.rendering.webp.ConvertToWebpAction" id="ConvertToWebp" text="Convert to WebP...">
      <add-to-group group-id="ProjectViewPopupMenu"/>
      <add-to-group group-id="Images.EditorPopupMenu" relative-to-action="RefactoringMenu" anchor="after"/>
    </action>
    <action class="com.android.tools.idea.rendering.webp.ConvertFromWebpAction" id="ConvertFromWebp" text="Convert to PNG...">
      <add-to-group group-id="ProjectViewPopupMenu"/>
      <add-to-group group-id="Images.EditorPopupMenu" relative-to-action="RefactoringMenu" anchor="after"/>
    </action>
>>>>>>> 574fcae1
    <action
      id="LayoutEditor.AddSampleData"
      class="com.android.tools.idea.sampledata.AddSampleDataFileAction">
    </action>
    <action id="Android.Device.Picker.Help" class="com.android.tools.idea.actions.DevicePickerHelpAction"/>

    <action id="RenderLaggingMode" internal="true" class="com.android.tools.idea.rendering.actions.RenderLaggingMode">
      <add-to-group group-id="Internal.Performance" anchor="last" />
    </action>

<<<<<<< HEAD
    <action
        id="Compose.Live.Literals.ToggleHighlight"
        class="com.android.tools.idea.editors.literals.actions.ToggleLiveLiteralsHighlightAction">
    </action>

    <action id="Compose.Live.Edit.ManualLiveEdit" class="com.android.tools.idea.editors.liveedit.ui.ManualLiveEditAction">
      <keyboard-shortcut keymap="$default" first-keystroke="control BACK_SLASH" />
    </action>
=======
    <action id="Compose.Live.Edit.ManualLiveEdit" class="com.android.tools.idea.editors.liveedit.ui.ManualLiveEditAction">
      <keyboard-shortcut keymap="$default" first-keystroke="control BACK_SLASH" />
    </action>
>>>>>>> 574fcae1
    <action id="Compose.Live.Edit.Refresh" class="com.android.tools.idea.editors.liveedit.ui.RefreshAction" />
    <action id="Compose.Live.Edit.ShowLogcat" class="com.android.tools.idea.editors.liveedit.ui.ShowLogcatAction"/>

    <action
        id="com.android.tools.idea.actions.HideAndroidBannerAction"
        class="com.android.tools.idea.actions.HideAndroidBannerAction"
        text="Hide Android Banners"
        description="Dismisses banner for Gradle project notifications">
    </action>
  </actions>

  <extensions defaultExtensionNs="com.intellij">
    <registryKey key="android.task.runner.restricted"
                 description="Forbid android-plugin to handle run/debug actions on modules with no Android facet."
                 defaultValue="false"
                 restartRequired="false"/>

    <registryKey key="android.gradle.importer.enabled"
                 description="Use Android-Gradle importer. If disabled, platform gradle importer will be used."
                 defaultValue="false"
                 restartRequired="false"/>

    <registryKey key="android.gradle.declarative.plugin.studio.support"
                 description="Enable support for gradle.build.toml"
                 defaultValue="false"
                 restartRequired="false"/>

    <groupConfigurable id="build.android" parentId="build"
                       displayNameKey="configurable.group.android.settings.display.name"
                       descriptionKey="configurable.group.build.android.settings.description"/>
    <groupConfigurable id="tools.android" parentId="tools"
                       displayNameKey="configurable.group.android.settings.display.name"
                       descriptionKey="configurable.group.tools.android.settings.description"/>

    <projectService serviceImplementation="com.android.tools.idea.res.AndroidFileChangeListener" />
    <postStartupActivity implementation="com.android.tools.idea.res.AndroidFileChangeListener$MyStartupActivity"/>
    <projectService serviceImplementation="com.android.tools.idea.res.ResourceNotificationManager" />
<<<<<<< HEAD
    <projectService serviceImplementation="com.android.tools.idea.project.SyncTimestamp" />
=======
>>>>>>> 574fcae1
    <projectService serviceImplementation="com.android.tools.idea.startup.ClearResourceCacheAfterFirstBuild" />
    <postStartupActivity implementation="com.android.tools.idea.startup.ClearResourceCacheAfterFirstBuild$MyStartupActivity"/>
    <ApplicationLoadListener implementation="com.android.tools.idea.startup.AndroidPluginInitializer"/>
    <applicationInitializedListener implementation="com.android.tools.idea.progress.StudioProgressManagerAdapter$Installer" />
    <fileBasedIndex implementation="com.android.tools.idea.model.AndroidManifestIndex"/>
    <applicationService serviceImplementation="com.android.tools.idea.imports.MavenClassRegistryManager" />
    <postStartupActivity implementation="com.android.tools.idea.imports.AutoRefresherForMavenClassRegistry"/>
    <postStartupActivity implementation="com.android.tools.idea.model.MergedManifestRefreshListener$SubscriptionStartupActivity"/>
    <projectService serviceImplementation="com.android.tools.idea.model.MergedManifestModificationListener$SubscriptionService"/>
    <postStartupActivity implementation="com.android.tools.idea.model.MergedManifestModificationListener$SubscriptionStartupActivity"/>
    <postStartupActivity implementation="com.android.tools.idea.gradle.project.AndroidNewProjectInitializationStartupActivity" order="first"/>
    <applicationService serviceInterface="com.android.tools.idea.res.ResourceFolderRepositoryFileCache"
                        serviceImplementation="com.android.tools.idea.res.ResourceFolderRepositoryFileCacheImpl"/>
    <applicationService serviceImplementation="com.android.tools.res.FrameworkResourceRepositoryManager"/>
    <postStartupActivity implementation="com.android.tools.idea.res.ResourceFolderRepositoryFileCacheImpl$MaintenanceActivity"/>
    <cachesInvalidator implementation="com.android.tools.idea.res.ResourceFolderRepositoryFileCacheImpl$CacheInvalidator"/>
    <cachesInvalidator implementation="com.android.tools.idea.project.metrics.CacheInvalidatorMetricCollector"/>
    <postStartupActivity implementation="com.android.tools.idea.res.ResourceFolderRepositoryFileCacheImpl$PopulateCachesActivity"/>
    <lang.foldingBuilder language="JAVA" implementationClass="com.android.tools.idea.folding.ResourceFoldingBuilder" />
    <codeFoldingOptionsProvider instance="com.android.tools.idea.folding.AndroidCodeFoldingOptionsProvider"/>

    <applicationInitializedListener implementation="org.jetbrains.android.AndroidPlugin$AndroidPluginAppInitializer" />
    <actionConfigurationCustomizer implementation="org.jetbrains.android.AndroidPlugin$ActionCustomizer"/>
    <applicationService serviceImplementation="org.jetbrains.android.AndroidPlugin"/>
    <applicationService serviceImplementation="com.android.tools.idea.streaming.DeviceMirroringSettings"/>
    <applicationService serviceImplementation="com.android.tools.idea.streaming.DeviceMirroringSettings$SettingsV1"/>
    <applicationService serviceImplementation="com.android.tools.idea.streaming.EmulatorSettings"/>
<!--    <projectService serviceImplementation="com.android.tools.idea.streaming.MirroringManager"/>-->
    <applicationService serviceImplementation="com.android.tools.idea.res.ResourceUpdateTraceSettings"/>
    <applicationService serviceImplementation="com.android.tools.idea.welcome.config.AndroidFirstRunPersistentData" />
    <applicationService serviceImplementation="com.android.tools.idea.ui.GuiTestingService"/>
    <applicationService serviceImplementation="com.android.tools.idea.ui.designer.overlays.OverlayPersistentStateService"/>
    <applicationService serviceImplementation="com.android.tools.idea.flags.StudioFlagSettings"/>
    <applicationService serviceImplementation="com.android.tools.idea.folding.AndroidFoldingSettings"/>
    <applicationService serviceImplementation="com.android.tools.idea.instantapp.InstantAppSdks" />
    <applicationService serviceImplementation="com.android.tools.idea.sdk.IdeSdks"/>
    <applicationService serviceImplementation="com.android.tools.idea.sdk.AndroidSdkPathStore"/>
    <applicationService serviceImplementation="com.android.tools.idea.sdk.AndroidSdks"/>
    <applicationService serviceImplementation="com.android.tools.idea.sdk.Jdks"/>
    <applicationService serviceImplementation="com.android.tools.idea.project.CustomProjectTypeImporter$MainImporter"/>
    <applicationService serviceImplementation="com.android.tools.idea.gradle.util.EmbeddedDistributionPaths"/>
<<<<<<< HEAD
    <applicationService serviceImplementation="com.android.tools.idea.gradle.util.BuildFileProcessor"/>
    <applicationService serviceImplementation="com.android.tools.idea.gradle.util.GradleProjectSettingsFinder"/>
=======
>>>>>>> 574fcae1
    <applicationService serviceImplementation="com.android.tools.idea.gradle.util.GradleLocalCache"/>
    <applicationService serviceImplementation="com.android.tools.idea.res.AarResourceRepositoryCache"/>
    <applicationService serviceImplementation="com.android.tools.idea.run.DeploymentApplicationServiceImpl"
                        serviceInterface="com.android.tools.idea.run.DeploymentApplicationService"/>
    <applicationService serviceImplementation="com.android.tools.idea.gradle.repositories.RepositoryUrlManager"/>
    <applicationService serviceImplementation="org.jetbrains.android.uipreview.AndroidEditorSettings"/>
    <applicationService serviceInterface="org.jetbrains.android.facet.AndroidFacetConfiguration$EditorTabProvider"
                        serviceImplementation="org.jetbrains.android.facet.AndroidFacetEditorTab$Provider"/>
    <applicationService serviceInterface="com.android.tools.idea.util.CommonAndroidUtil"
                        serviceImplementation="org.jetbrains.android.util.AndroidUtils"/>
    <applicationService serviceImplementation="com.android.tools.idea.diagnostics.crash.ExceptionDataCollection"/>
    <applicationService serviceInterface="com.android.tools.idea.diagnostics.crash.ExceptionDataConfiguration"
                        serviceImplementation="com.android.tools.idea.diagnostics.crash.ExceptionDataConfigurationImpl"/>
    <applicationService serviceInterface="com.android.tools.idea.serverflags.ServerFlagService"
                        serviceImplementation="com.android.tools.idea.serverflags.ServerFlagServiceImpl"/>
<<<<<<< HEAD
<!--    <applicationService serviceImplementation="com.android.tools.idea.diagnostics.heap.HeapSnapshotTraverseService"/>-->
=======
    <applicationService serviceImplementation="com.android.tools.idea.diagnostics.heap.HeapSnapshotTraverseService"/>

    <applicationConfigurable groupId="build" id="instant.run"
                             provider="com.android.tools.idea.deploy.DeploymentConfigurableProvider"
                             bundle="messages.AndroidBundle"
                             key="configurable.DeploymentConfigurable.displayName"/>
>>>>>>> 574fcae1

    <projectTypesProvider implementation="com.android.tools.idea.project.AndroidProjectTypesProvider"/>

    <applicationService serviceImplementation="com.android.tools.idea.deploy.DeploymentConfiguration"/>
    <applicationConfigurable groupId="build" id="testing.instrumented.configuration"
                             provider="com.android.tools.idea.testartifacts.instrumented.configuration.AndroidTestConfigurableProvider"
<<<<<<< HEAD
=======
                             bundle="messages.AndroidBundle"
>>>>>>> 574fcae1
                             key="configurable.AndroidTestingConfigurable.displayName"/>
    <applicationService serviceImplementation="com.android.tools.idea.testartifacts.instrumented.configuration.AndroidTestConfiguration"/>
    <projectService serviceImplementation="com.android.tools.idea.testartifacts.instrumented.testsuite.view.state.AndroidTestResultsUserPreferences"/>
    <projectConfigurable provider="com.android.tools.idea.flags.StudioExperimentalConfigurableProvider"
                         id ="experimental"
                         key="configurable.ExperimentalSettingsConfigurable.display.name"
                         groupId="root" groupWeight="-999"/>
    <projectConfigurable provider="com.android.tools.idea.flags.PluginExperimentalConfigurableProvider"
                         id ="experimentalPlugin" displayName="Android (Experimental)" groupId="language"/>
    <applicationService serviceImplementation="com.android.tools.idea.sdk.StudioSettingsController"/>

    <applicationService serviceImplementation="com.android.tools.idea.diagnostics.crash.StudioCrashReporter" />
    <applicationService serviceInterface="com.android.tools.fonts.DownloadableFontCacheService"
                        serviceImplementation="com.android.tools.idea.fonts.StudioDownloadableFontCacheService" />

    <applicationService serviceInterface="com.android.tools.rendering.classloading.ModuleClassLoaderManager"
                        serviceImplementation="org.jetbrains.android.uipreview.StudioModuleClassLoaderManager"/>
    <applicationService serviceImplementation="com.android.tools.idea.stats.ExperimentalUISettings"/>

    <registryKey key="ide.essentials.mode"
                 description="Essentials Mode is a lighter-weight version of the editor, which turns some features off until receiving an explicit SaveAll command"
                 defaultValue="false"
                 restartRequired="false"/>

<<<<<<< HEAD
    <applicationService serviceInterface="com.android.tools.idea.run.NonGradleAndroidArtifactResolver"
                        serviceImplementation="com.android.tools.idea.run.NonGradleAndroidArtifactResolver$Dummy"/>
=======
    <registryKey key="profiler.trace.open.mode.web"
                 description="Opens Perfetto traces in http://ui.perfetto.dev (in the browser) as opposed to the Profiler UI"
                 defaultValue="false"
                 restartRequired="true"/>
>>>>>>> 574fcae1

    <fileType name="Android 9-Patch"
              implementationClass="com.android.tools.idea.fileTypes.AndroidNinePatchFileType"
              fieldName="INSTANCE"
              extensions="9.png" />
    <fileType name="Adobe Photoshop"
              implementationClass="com.android.tools.idea.fileTypes.PhotoshopFileType"
              fieldName="INSTANCE"
              extensions="psd" />
    <fileType name="APK"
              implementationClass="com.android.tools.idea.apk.ApkFileType"
              fieldName="INSTANCE"
              extensions="apk" />
    <fileType name="DEX"
              implementationClass="com.android.tools.idea.apk.DexFileType"
              fieldName="INSTANCE"
              extensions="dex" />
    <fileType name="AAR"
              implementationClass="com.android.tools.idea.apk.AarFileType"
              fieldName="INSTANCE"
              extensions="aar" />
    <fileType name="AAB"
              implementationClass="com.android.tools.idea.apk.BundleFileType"
              fieldName="INSTANCE"
              extensions="aab" />
    <fileType name="Font"
              implementationClass="com.android.tools.idea.fileTypes.FontFileType"
              fieldName="INSTANCE"
              extensions="otf;ttf" />

    <fileEditorProvider implementation="com.android.tools.idea.editors.NinePatchEditorProvider"/>
    <fileEditorProvider implementation="com.android.tools.idea.apk.viewer.ApkEditorProvider"/>
    <fileEditorProvider implementation="com.android.tools.idea.apk.viewer.DexEditorProvider"/>
    <fileEditorProvider implementation="com.android.tools.idea.editors.fonts.FontEditorProvider" fileType="Font"/>

    <runConfigurationProducer implementation="com.android.tools.idea.run.AndroidConfigurationProducer"/>
    <runConfigurationProducer implementation="com.android.tools.idea.testartifacts.instrumented.AndroidTestConfigurationProducer"
                              order="first"/>
    <runConfigurationProducer implementation="com.android.tools.idea.run.configuration.AndroidWatchFaceRunConfigurationProducer"/>
    <runConfigurationProducer implementation="com.android.tools.idea.run.configuration.AndroidTileRunConfigurationProducer"/>
    <runConfigurationProducer implementation="com.android.tools.idea.run.configuration.AndroidComplicationRunConfigurationProducer"/>
    <runLineMarkerContributor language="JAVA" implementationClass="com.android.tools.idea.run.configuration.AndroidWearRunMarkerContributor"/>
    <runLineMarkerContributor language="kotlin" implementationClass="com.android.tools.idea.run.configuration.AndroidWearRunMarkerContributor"/>
    <runLineMarkerContributor language="JAVA" implementationClass="com.android.tools.idea.run.AndroidActivityRunLineMarkerContributor"/>
    <runLineMarkerContributor language="kotlin" implementationClass="com.android.tools.idea.run.AndroidActivityRunLineMarkerContributor"/>
    <configurationType implementation="com.android.tools.idea.run.AndroidRunConfigurationType"/>
    <configurationType implementation="com.android.tools.idea.testartifacts.instrumented.AndroidTestRunConfigurationType"/>
    <configurationType implementation="com.android.tools.idea.run.configuration.AndroidWatchFaceConfigurationType"/>
    <configurationType implementation="com.android.tools.idea.run.configuration.AndroidTileConfigurationType"/>
    <configurationType implementation="com.android.tools.idea.run.configuration.AndroidComplicationConfigurationType"/>
    <programRunner implementation="com.android.tools.idea.run.DefaultStudioProgramRunner" order="first" id="DefaultStudioProgramRunner"/>
    <facetType implementation="org.jetbrains.android.facet.AndroidFacetType"/>
    <facetType implementation="com.android.tools.idea.facet.AndroidArtifactFacetType"/>

    <facetType implementation="com.android.tools.idea.gradle.project.facet.java.JavaFacetType"/>
    <externalProjectDataService implementation="com.android.tools.idea.gradle.project.facet.java.DoNotUseLegacyJavaFacetRemover" />

    <facetType implementation="com.android.tools.idea.apk.ApkFacetType"/>
    <fileTemplateGroup implementation="org.jetbrains.android.AndroidFileTemplateProvider"/>
    <postStartupActivity implementation="com.android.tools.idea.stats.CompletionStats$MyStartupActivity"/>
    <postStartupActivity implementation="com.android.tools.idea.project.LibraryToolWindowInitializer"/>
    <completion.contributor language="JAVA"
                            id="AndroidJavaCompletionContributor"
                            implementationClass="org.jetbrains.android.AndroidJavaCompletionContributor"
                            order="first"/>
    <completion.contributor language="kotlin"
                            id="ResourceCompletionContributor"
                            implementationClass="com.android.tools.idea.res.completion.ResourceCompletionContributor"
                            order="first" />
    <completion.contributor language="JAVA"
                            id="ResourceCompletionContributor"
                            implementationClass="com.android.tools.idea.res.completion.ResourceCompletionContributor"
                            order="first" />
    <completion.contributor language="JAVA"
                            implementationClass="org.jetbrains.android.inspections.ResourceTypeCompletionContributor"
                            id="resourceTypeCompletion"
                            order="after javaBasic2ClassName"/>
    <completion.contributor language="TEXT"
                            implementationClass="com.android.tools.idea.run.AndroidActivityAliasCompletionContributor"
                            order="first"/>
    <completion.contributor language="kotlin"
                            implementationClass="org.jetbrains.android.AndroidNonTransitiveRClassKotlinCompletionContributor"
                            order="first, after KotlinCompletionContributor"/>
    <completion.contributor language="kotlin"
                            implementationClass="com.android.tools.idea.lang.typedef.KotlinTypeDefCompletionContributor"
                            order="first, before KotlinCompletionContributor"/>
    <completion.contributor language="JAVA"
                            implementationClass="com.android.tools.idea.lang.typedef.JavaTypeDefCompletionContributor"
                            order="first, before AndroidJavaCompletionContributor"/>
    <completion.contributor language="JAVA"
                            implementationClass="org.jetbrains.android.AndroidNonTransitiveRClassJavaCompletionContributor"
                            order="last, before javaLegacy"/>

    <renamePsiElementProcessor implementation="org.jetbrains.android.refactoring.renaming.ResourceReferenceRenameProcessor" order="first"/>
    <renamePsiElementProcessor implementation="org.jetbrains.android.AndroidApplicationPackageRenameProcessor" order="first"/>

    <java.languageFeatureProvider implementation="org.jetbrains.android.inspections.AndroidLanguageFeatureProvider"/>

    <intentionAction>
      <language>UAST</language>
      <className>org.jetbrains.android.intentions.AddActivityToManifest</className>
      <category>Android</category>
    </intentionAction>

    <intentionAction>
      <language>UAST</language>
      <className>org.jetbrains.android.intentions.AddBroadcastReceiverToManifest</className>
      <category>Android</category>
    </intentionAction>

    <intentionAction>
      <language>UAST</language>
      <className>org.jetbrains.android.intentions.AddServiceToManifest</className>
      <category>Android</category>
    </intentionAction>

    <intentionAction>
      <className>org.jetbrains.android.intentions.AndroidAddStringResourceAction</className>
      <category>Android</category>
    </intentionAction>

    <intentionAction>
      <language>XML</language>
      <className>org.jetbrains.android.intentions.AndroidExtractDimensionAction</className>
      <category>Android</category>
    </intentionAction>

    <intentionAction>
      <language>XML</language>
      <className>org.jetbrains.android.intentions.AndroidExtractColorAction</className>
      <category>Android</category>
    </intentionAction>

    <intentionAction>
      <language>XML</language>
      <className>org.jetbrains.android.intentions.AndroidCreateOnClickHandlerAction</className>
      <category>Android</category>
    </intentionAction>

    <intentionAction>
      <language>XML</language>
      <className>org.jetbrains.android.intentions.OverrideResourceAction</className>
      <category>Android</category>
    </intentionAction>

    <daemon.intentionActionFilter implementation="org.jetbrains.android.intentions.AndroidIntentionActionFilter" />

    <localInspection language="JAVA" shortName="AndroidNonConstantResIdsInSwitch" bundle="messages.AndroidBundle"
                     key="android.inspections.non.constant.res.ids.in.switch.name" groupKey="android.inspections.group.name"
                     enabledByDefault="true" level="ERROR"
                     implementationClass="org.jetbrains.android.inspections.AndroidNonConstantResIdsInSwitchInspection"/>

    <predefinedCodeStyle implementation="org.jetbrains.android.formatter.AndroidJavaPredefinedCodeStyle"/>
    <predefinedCodeStyle implementation="org.jetbrains.android.formatter.AndroidKotlinPredefinedCodeStyle"/>

    <findUsagesHandlerFactory implementation="org.jetbrains.android.AndroidResourcesFindUsagesHandlerFactory"/>

    <!-- `language=""` means this is applicable to Language.ANY which is what images and other binary files use. -->
    <lang.findUsagesProvider language="" implementationClass="org.jetbrains.android.refactoring.AndroidFallbackFindUsagesProvider" />

    <usageTypeProvider implementation="org.jetbrains.android.refactoring.AndroidBinaryResourceFileUsageTypeProvider" order="first" />
    <usageTypeProvider implementation="org.jetbrains.android.refactoring.AndroidResourceXmlUsageProvider" order="first" />
    <usageTypeProvider implementation="org.jetbrains.android.refactoring.AndroidResourceReferenceInCodeUsageTypeProvider" order="first" />
    <externalAnnotator language="JAVA" implementationClass="org.jetbrains.android.AndroidJavaResourceExternalAnnotator"/>
    <codeInsight.lineMarkerProvider language=""
                                    implementationClass="org.jetbrains.android.AndroidResourceExternalAnnotatorBase$LineMarkerProvider"/>

    <projectService serviceImplementation="com.android.tools.idea.project.AndroidProjectInfo"/>
<<<<<<< HEAD
    <projectService serviceImplementation="com.android.tools.idea.gradle.project.GradleProjectInfo"/>
=======
>>>>>>> 574fcae1
    <projectService serviceImplementation="com.android.tools.idea.apk.debugging.DexSourceFiles"/>
    <projectService serviceImplementation="com.android.tools.idea.project.AndroidNotification"/>
    <applicationService serviceImplementation="com.android.tools.idea.run.DeploymentService"/>

    <projectService serviceImplementation="com.android.tools.idea.run.profiler.CpuProfilerConfigsState" />
    <projectService serviceInterface="com.android.tools.configurations.ConfigurationStateManager"
                    serviceImplementation="com.android.tools.idea.configurations.StudioConfigurationStateManager"/>

    <projectService serviceImplementation="com.android.tools.idea.res.AndroidProjectRootListener"/>
    <projectService serviceImplementation="com.android.tools.idea.res.ResourceFolderRegistry"/>
    <projectService serviceImplementation="com.android.tools.idea.res.SampleDataListener$Subscriber"/>
    <projectService serviceImplementation="com.android.tools.idea.rendering.RenderSettings" />
    <projectService serviceInterface="com.android.tools.idea.databinding.analytics.api.DataBindingTracker"
                    serviceImplementation="com.android.tools.idea.databinding.analytics.DataBindingDefaultTracker"/>
    <projectService serviceImplementation="com.android.tools.idea.ndk.NativeWorkspaceService" />
    <projectService serviceInterface="com.android.tools.idea.editors.fast.FastPreviewTrackerManager"
                    serviceImplementation="com.android.tools.idea.editors.fast.FastPreviewTrackerManagerImpl"/>

    <moduleService serviceImplementation="org.jetbrains.android.TagToClassMapperImpl"
                   serviceInterface="com.android.tools.idea.psi.TagToClassMapper" />
    <moduleService serviceImplementation="org.jetbrains.android.resourceManagers.ModuleResourceManagers" />
    <moduleService serviceImplementation="org.jetbrains.android.facet.ResourceFolderManager" />
    <moduleService serviceInterface="com.android.tools.res.ids.ResourceIdManager"
                   serviceImplementation="com.android.tools.idea.res.ResourceIdManagerImpl"
                   testServiceImplementation="com.android.tools.res.ids.TestResourceIdManager" />
    <moduleService serviceImplementation="com.android.tools.idea.model.MergedManifestManager" />
    <moduleService serviceImplementation="com.android.tools.idea.model.MergedManifestModificationTracker" />
    <moduleService serviceImplementation="com.android.tools.idea.databinding.DataBindingAnnotationsService" />
    <moduleService serviceImplementation="org.jetbrains.android.uipreview.ModuleClassLoaderOverlays" />

    <problemFileHighlightFilter implementation="org.jetbrains.android.AndroidProblemFileHighlightingFilter"/>
    <spellchecker.dictionary.runtimeDictionaryProvider implementation="com.android.tools.idea.AndroidDictionaryProvider"/>

    <lang.documentationProvider language="JAVA" implementationClass="org.jetbrains.android.AndroidDocumentationProvider" order="first"/>
    <implementationViewSessionFactory implementation="org.jetbrains.android.quickDefinitions.AndroidImplementationViewSessionFactory"
                                      order="first"/>

    <sdkType implementation="org.jetbrains.android.sdk.AndroidSdkType"/>
    <gotoDeclarationHandler implementation="org.jetbrains.android.AndroidGotoDeclarationHandler"/>
    <gotoSymbolContributor implementation="com.android.tools.idea.res.psi.GoToAndroidResourceContributor"/>
    <definitionsScopedSearch implementation="com.android.tools.idea.res.psi.ResourceDefinitionSearch" order="first"/>
    <moduleRendererFactory implementation="com.android.tools.idea.res.psi.ResourceModuleRendererFactory" order="first"/>
    <importFilter implementation="com.android.tools.idea.editors.AndroidImportFilter" />
    <overrideImplementsAnnotationsHandler implementation="com.android.tools.idea.editors.AndroidOverrideAnnotationsHandler" />
    <editorTabTitleProvider implementation="com.android.tools.idea.editors.AndroidEditorTitleProvider"/>
    <iconProvider implementation="com.android.tools.idea.fileTypes.AndroidIconProvider" id="androidIcons" order="before javaDirectory" />
    <refactoring.safeDeleteProcessor id="android_resource_file" implementation="org.jetbrains.android.AndroidResourceFileSafeDeleteProcessor"/>

    <statusBarWidgetProvider implementation="com.android.tools.idea.widget.AdbConnectionWidgetProvider"/>
    <applicationService serviceImplementation="com.android.tools.idea.startup.ApplicationAdbFileProvider"
                        serviceInterface="com.android.tools.idea.adb.AdbFileProvider" />
    <projectService serviceImplementation="com.android.tools.idea.startup.ProjectAdbFileProvider"
                        serviceInterface="com.android.tools.idea.adb.AdbFileProvider" />

<<<<<<< HEAD
    <projectService serviceImplementation="com.android.tools.idea.rendering.classloading.ProjectConstantRemapper"
                    serviceInterface="com.android.tools.idea.rendering.classloading.ConstantRemapper" />
    <notificationGroup id="Live Literal Problem Notification" displayType="NONE" />

=======
>>>>>>> 574fcae1
    <additionalTextAttributes scheme="Default" file="colorschemes/LiveLiteralsColorSchemeDefault.xml"/>
    <additionalTextAttributes scheme="Darcula" file="colorschemes/LiveLiteralsColorSchemeDarcula.xml"/>

    <actionOnSaveInfoProvider id="live.edit.onSaveInfoProvider"
                              implementation="com.android.tools.idea.editors.liveedit.ui.LiveEditOnSaveInfoProvider" />
    <applicationConfigurable provider="com.android.tools.idea.editors.liveedit.ui.LiveEditConfigurableProvider"
                             key="live.edit.configurable.display.name" id="live.edit.configurable" bundle="messages.AndroidBundle" groupId="editor"/>
    <applicationConfigurable provider="com.android.tools.idea.editors.liveedit.ui.LiveEditAdvancedSettingsConfigurableProvider"
                             key="live.edit.advanced.settings.configurable.display.name" bundle="messages.AndroidBundle" groupId="editor" parentId="live.edit.configurable" />

    <usageTargetProvider implementation="org.jetbrains.android.AndroidUsagesTargetProvider"/>
    <renameHandler implementation="org.jetbrains.android.refactoring.renaming.ResourceRenameHandler" order="first"/>
    <elementDescriptionProvider implementation="com.android.tools.idea.res.psi.ResourceReferencePsiElement$ResourceReferencePsiElementDescriptorProvider"/>

    <codeInsight.unresolvedReferenceQuickFixProvider implementation="org.jetbrains.android.inspections.AndroidResourceQuickFixProvider"/>
    <codeInsight.unresolvedReferenceQuickFixProvider implementation="com.android.tools.idea.imports.AndroidMavenImportJavaResolver"/>

    <!-- Finder for light R classes, runs before the default finder. -->
    <java.elementFinder implementation="com.android.tools.idea.res.ProjectSystemPsiClassFinder" order="first, before java"/>

    <!-- Finder for light packages, runs last. Light packages are only used if regular PsiPackages don't exist for light classes. -->
    <java.elementFinder implementation="com.android.tools.idea.res.ProjectSystemPsiPackageFinder" order="last"/>
    <java.shortNamesCache implementation="com.android.tools.idea.res.AndroidResourcesShortNamesCache"/>
    <java.shortNamesCache implementation="com.android.tools.idea.res.AndroidManifestShortNamesCache"/>

    <weigher key="proximity"
             implementationClass="com.android.tools.idea.res.AndroidLightClassWeigher"
             id="javaInheritance"
             order="before explicitlyImported"/>

    <resolveScopeEnlarger implementation="org.jetbrains.android.AndroidResolveScopeEnlarger" />

    <java.elementFinder implementation="com.android.tools.idea.res.AndroidInternalRClassFinder"/>
    <projectService serviceImplementation="com.android.tools.idea.res.ProjectLightResourceClassService" />
    <projectService serviceImplementation="com.android.tools.idea.res.AndroidManifestClassPsiElementFinder" />

    <projectService serviceImplementation="com.android.tools.idea.res.ProjectNamespacingStatusService" />

    <editorNotificationProvider implementation="com.android.tools.idea.editors.manifest.StaleManifestNotificationProvider"/>
    <editorNotificationProvider implementation="com.android.tools.idea.editors.AttachAndroidSdkSourcesNotificationProvider"/>

    <inlineActionHandler implementation="org.jetbrains.android.refactoring.AndroidInlineStyleHandler"/>
    <inlineActionHandler implementation="org.jetbrains.android.refactoring.AndroidInlineLayoutHandler" order="first"/>

    <editorNotificationProvider implementation="org.jetbrains.android.sdk.AndroidSdkNotConfiguredNotificationProvider"/>

    <spellchecker.bundledDictionaryProvider implementation="org.jetbrains.android.spellchecker.AndroidBundledDictionaryProvider"/>
    <projectStructureDetector implementation="org.jetbrains.android.newProject.AndroidProjectStructureDetector"/>
    <resolveScopeProvider implementation="org.jetbrains.android.AndroidSdkResolveScopeProvider"/>
    <codeInsight.lineMarkerProvider language="JAVA"
                                    implementationClass="org.jetbrains.android.AndroidGotoRelatedLineMarkerProvider"/>
    <codeInsight.lineMarkerProvider language="kotlin"
                                    implementationClass="org.jetbrains.android.AndroidGotoRelatedLineMarkerProvider"/>
    <codeInsight.lineMarkerProvider language="XML"
                                    implementationClass="org.jetbrains.android.AndroidGotoRelatedLineMarkerProvider"/>
    <codeInsight.lineMarkerProvider language="Properties"
                                    implementationClass="org.jetbrains.android.AndroidPropertiesLineMarkerProvider"/>
    <implicitUsageProvider implementation="org.jetbrains.android.AndroidClassMembersImplicitUsagesProvider"/>
    <spellchecker.support language="TEXT" implementationClass="org.jetbrains.android.spellchecker.AndroidTextSpellcheckingStrategy" order="first"/>
    <spellchecker.support language="Properties" implementationClass="org.jetbrains.android.spellchecker.AndroidTextSpellcheckingStrategy" order="first"/>
    <spellchecker.support language="JSON" implementationClass="org.jetbrains.android.spellchecker.GoogleServicesJsonSpellcheckingStrategy" order="first"/>
    <spellchecker.support language="Shell Script" implementationClass="org.jetbrains.android.spellchecker.AndroidShellSpellcheckingStrategy" order="first"/>
    <deadCode implementation="org.jetbrains.android.inspections.AndroidComponentEntryPoint"/>

    <virtualFileSystem key="android-dummy" implementationClass="com.android.tools.idea.editors.AndroidFakeFileSystem"/>
    <virtualFileSystem key="apk" implementationClass="com.android.tools.idea.apk.viewer.ApkFileSystem"/>
    <codeInsight.unresolvedReferenceQuickFixProvider
        implementation="com.android.tools.idea.gradle.quickfix.AndroidUnresolvedReferenceQuickFixProvider"/>

    <!-- Translations Editor -->
    <editorNotificationProvider implementation="com.android.tools.idea.editors.strings.StringResourceEditorNotificationProvider"/>
    <fileEditorProvider implementation="com.android.tools.idea.editors.strings.StringResourceEditorProvider"/>

    <refactoring.safeDeleteProcessor
        id="android_string_resource"
        implementation="com.android.tools.idea.editors.strings.StringResourceSafeDeleteProcessorDelegate"/>

<<<<<<< HEAD
=======
    <projectService serviceImplementation="com.android.tools.idea.stats.ToolWindowTrackerService"/>

>>>>>>> 574fcae1
    <fileBasedIndex implementation="com.android.tools.idea.databinding.index.BindingXmlIndex"/>
    <projectStructureDetector implementation="com.android.tools.idea.apk.debugging.KotlinProjectStructureDetector"/>
    <notificationGroup id="APK Analyzer (Important)" displayType="BALLOON"/>
    <notificationGroup id="Gradle Build (Balloon)" displayType="BALLOON"/>
    <notificationGroup id="Gradle KTS build files" displayType="BALLOON"/>
    <notificationGroup id="Android Notification Group" displayType="BALLOON"/>
    <notificationGroup id="Android Property Files Updating" displayType="BALLOON"/>
    <notificationGroup id="Android Module Importing" displayType="BALLOON"/>
    <notificationGroup id="APK Analyzer (Info)" displayType="NONE"/>
    <notificationGroup id="Gradle Build (Logging)" displayType="NONE"/>
    <notificationGroup id="Android Notification Log-Only Group" displayType="NONE"/>
    <notificationGroup id="Gradle Sync" displayType="NONE"/>
    <notificationGroup id="JDK Location different to JAVA_HOME" displayType="NONE"/>
    <notificationGroup id="UnifiedDeployTask" displayType="TOOL_WINDOW" toolWindowId="Run"/>
    <notificationGroup id="Invalid Sketch file" displayType="BALLOON"/>
    <notificationGroup id="Android" displayType="BALLOON"/>
    <notificationGroup id="Compose Project Notification" displayType="STICKY_BALLOON"/>
    <notificationGroup id="Memory Settings Notification" displayType="STICKY_BALLOON"/>
    <notificationGroup id="Render error panel notifications" displayType="BALLOON" isLogByDefault="false"/>
    <notificationGroup id="Convert to WebP" displayType="BALLOON"/>
    <notificationGroup id="SDK Install" displayType="STICKY_BALLOON" isLogByDefault="false"/>
    <notificationGroup id="Gradle Initializer" displayType="STICKY_BALLOON"/>
    <notificationGroup id="Emulator" displayType="BALLOON" bundle="messages.AndroidBundle" key="android.emulator"/>
    <notificationGroup id="Android Autogeneration" displayType="BALLOON" bundle="messages.AndroidBundle" key="android.autogeneration.notification.group"/>
    <notificationGroup id="Importing Error" displayType="BALLOON" bundle="messages.AndroidBundle" key="android.facet.importing.notification.group"/>
    <!-- Default settings should match with the values specified in ProjectUpgradeNotification.kt -->
    <notificationGroup id="Android Gradle Upgrade Notification" displayType="STICKY_BALLOON" isLogByDefault="true" />
    <notificationGroup id="Thanks for the feedback!" displayType="BALLOON" bundle="messages.AndroidBundle" key="feedback.notifications.title"/>
    <notificationGroup id="Logcat" displayType="BALLOON" isLogByDefault="true" />
    <notificationGroup id="DeviceMirrorBenchmarking" displayType="STICKY_BALLOON" key="android.emulator" />
    <notificationGroup id="Font Downloading Problems" displayType="BALLOON" isLogByDefault="true" />
    <notificationGroup id="Create Diagnostic Report" displayType="BALLOON" isLogByDefault="true" />
    <notificationGroup id="Feature Survey" displayType="STICKY_BALLOON" isLogByDefault="true" />
    <notificationGroup id="Essentials Mode" displayType="STICKY_BALLOON" isLogByDefault="true" />

    <webHelpProvider implementation="com.android.tools.idea.help.AndroidWebHelpProvider"/>

    <applicationInitializedListener implementation="com.intellij.internal.statistic.updater.StatisticsStateCollectorsScheduler"/>
    <statistics.projectUsagesCollector implementation="com.intellij.internal.statistic.collectors.fus.fileTypes.FileTypeUsagesCollector"/>

    <iw.actionProvider implementation="com.android.tools.idea.editors.liveedit.ui.LiveEditActionProvider"/>

    <notificationGroup id="Fast Preview Notification" displayType="NONE"/>

    <regExpLanguageHost forClass="com.intellij.psi.impl.source.tree.java.PsiLiteralExpressionImpl"
                        implementationClass="com.android.tools.idea.editors.AndroidRegExpHost"
                        order="first" />
    <regExpLanguageHost forClass="org.jetbrains.kotlin.psi.KtStringTemplateExpression"
                        implementationClass="com.android.tools.idea.editors.AndroidRegExpHost"
                        order="first" />

    <iconMapper mappingFile="StudioIntUiIconMappings.json"/>

    <projectService
        serviceInterface="com.android.tools.idea.sdk.sources.SdkSourcePositionFinder"
        serviceImplementation="com.android.tools.idea.sdk.sources.SdkSourcePositionFinderImpl"/>

    <daemon.highlightInfoFilter implementation="com.android.tools.idea.sdk.SdkHighlightFilter"/>

    <writingAccessProvider implementation="com.android.tools.idea.sdk.SdkWritingAccessProvider"/>

  </extensions>

  <extensions defaultExtensionNs="com.intellij.properties">
    <implicitPropertyUsageProvider implementation="com.android.tools.idea.editors.GradleImplicitPropertyUsageProvider"/>
  </extensions>

  <extensions defaultExtensionNs="org.jetbrains.kotlin">
    <quickFixContributor implementation="com.android.tools.idea.imports.AndroidMavenImportKotlinResolver"/>
    <renameHandler implementation="org.jetbrains.android.refactoring.renaming.KotlinResourceRenameHandler" order="first"/>
  </extensions>

  <extensionPoints>
    <extensionPoint qualifiedName="com.android.tools.idea.actions.exportProjectZipExcludesContributor"
                    interface="com.android.tools.idea.actions.ExportProjectZipExcludesContributor"/>
    <extensionPoint qualifiedName="com.android.customProjectTypeImporter" interface="com.android.tools.idea.project.CustomProjectTypeImporter"/>
    <extensionPoint qualifiedName="com.android.ide.sdkEventListener"
                    interface="com.android.tools.idea.sdk.IdeSdks$AndroidSdkEventListener"/>
    <extensionPoint qualifiedName="com.android.run.deployTargetProvider" interface="com.android.tools.idea.run.editor.DeployTargetProvider" />
    <extensionPoint qualifiedName="com.android.ide.androidConfigurableContributor"
                    interface="com.android.tools.idea.structure.dialog.AndroidConfigurableContributor"/>
    <extensionPoint qualifiedName="com.android.run.androidDebugger" interface="com.android.tools.idea.execution.common.debug.AndroidDebugger" />
    <extensionPoint qualifiedName="com.android.tools.idea.run.editor.androidDebuggerInfoProvider"
                    interface="com.android.tools.idea.run.editor.AndroidDebuggerInfoProvider"/>
    <extensionPoint qualifiedName="com.android.tools.idea.sendFeedbackDescriptionProvider"
                    interface="com.android.tools.idea.actions.SendFeedbackDescriptionProvider"/>
    <extensionPoint qualifiedName="org.jetbrains.android.actions.newResourceCreationHandler"
                    interface="org.jetbrains.android.actions.NewResourceCreationHandler"/>
    <extensionPoint qualifiedName="com.android.run.androidLaunchTaskContributor"
                    interface="com.android.tools.idea.run.AndroidLaunchTaskContributor"/>
    <extensionPoint qualifiedName="com.android.rendering.renderErrorContributor"
                    interface="com.android.tools.idea.rendering.RenderErrorContributor$Provider"/>
    <extensionPoint qualifiedName="com.android.tools.idea.rendering.renderIssueCollectionConsumer"
                    interface="com.android.tools.idea.rendering.RenderIssueCollectionConsumer$Provider"/>
    <extensionPoint qualifiedName="com.android.tools.idea.ui.guiTestingStatusProvider"
                    interface="com.android.tools.idea.ui.GuiTestingStatusProvider"
                    dynamic="false"/>
    <extensionPoint qualifiedName="com.android.tools.idea.ui.designer.overlays.overlayProvider"
                    interface="com.android.tools.idea.ui.designer.overlays.OverlayProvider"/>
    <extensionPoint qualifiedName="com.android.rendering.renderSecurityManagerOverrides"
<<<<<<< HEAD
                    interface="com.android.tools.rendering.security.RenderSecurityManagerOverrides"
                    dynamic="true"/>
=======
                    interface="com.android.tools.rendering.security.RenderSecurityManagerOverrides"/>
>>>>>>> 574fcae1
    <extensionPoint qualifiedName="com.android.tools.idea.lang.databinding.dataBindingCompletionSupport"
                    interface="com.android.tools.idea.lang.databinding.DataBindingCompletionSupport"/>
    <extensionPoint qualifiedName="com.android.tools.idea.lang.databinding.dataBindingExpressionSupport"
                    interface="com.android.tools.idea.lang.databinding.DataBindingExpressionSupport"/>
    <extensionPoint qualifiedName="com.android.tools.idea.databinding.layoutBindingSupport"
                    interface="com.android.tools.idea.databinding.LayoutBindingSupport"/>
    <extensionPoint qualifiedName="com.android.tools.idea.wizard.template.wizardTemplateProvider"
                    interface="com.android.tools.idea.wizard.template.WizardTemplateProvider"/>
    <extensionPoint qualifiedName="com.android.tools.idea.ndk.nativeWorkspaceProvider"
                    interface="com.android.tools.idea.ndk.NativeWorkspaceProvider"/>
    <extensionPoint qualifiedName="com.android.tools.idea.analytics.ideBrandProvider"
                    interface="com.android.tools.idea.analytics.IdeBrandProvider" />
    <extensionPoint qualifiedName="com.android.tools.idea.layoutlib.layoutLibraryProvider"
                    interface="com.android.tools.idea.layoutlib.LayoutLibraryLoader$LayoutLibraryProvider" />
    <extensionPoint qualifiedName="com.android.tools.idea.diagnostics.report.logsProvider"
                    interface="com.android.tools.idea.diagnostics.report.DiagnosticsSummaryFileProvider"/>
    <extensionPoint qualifiedName="com.android.tools.idea.editors.manifest.manifestPanelToken"
                    interface="com.android.tools.idea.editors.manifest.ManifestPanelToken"
                    area="IDEA_PROJECT"/>
    <extensionPoint qualifiedName="org.jetbrains.android.refactoring.unusedResourcesToken"
                    interface="org.jetbrains.android.refactoring.UnusedResourcesToken"
                    area="IDEA_PROJECT"/>
    <extensionPoint qualifiedName="com.android.tools.idea.actions.annotations.inferAnnotationsToken"
                    interface="com.android.tools.idea.actions.annotations.InferAnnotationsToken"
                    area="IDEA_PROJECT"/>
    <extensionPoint qualifiedName="com.android.tools.idea.testartifacts.instrumented.testRunConfigurationOptions"
                    interface="com.android.tools.idea.testartifacts.instrumented.TestRunConfigurationOptions"
                    dynamic="true"/>
    <extensionPoint qualifiedName="com.android.tools.idea.flags.experimentalSettingsContributor"
                    interface="com.android.tools.idea.flags.ExperimentalSettingsContributor"/>
    <extensionPoint qualifiedName="com.android.tools.idea.run.editor.testRunParametersToken"
                    interface="com.android.tools.idea.run.editor.TestRunParameters$TestRunParametersToken"
                    area="IDEA_PROJECT"/>
    <extensionPoint qualifiedName="com.android.tools.idea.testartifacts.instrumented.androidTestConfigurationProducerToken"
                    interface="com.android.tools.idea.testartifacts.instrumented.AndroidTestConfigurationProducerToken"
                    area="IDEA_PROJECT"/>
  </extensionPoints>

<<<<<<< HEAD
=======
  <extensions defaultExtensionNs="com.android.tools.idea.flags">
    <experimentalSettingsContributor implementation="com.android.tools.idea.flags.RenderExperimentalSettingsContributor"/>
    <experimentalSettingsContributor implementation="com.android.tools.idea.flags.ComposeExperimentalSettingsContributor"/>
  </extensions>
>>>>>>> 574fcae1
  <extensions defaultExtensionNs="com.android.project">
    <projectsystem implementation="com.android.tools.idea.project.DefaultProjectSystem"/>
  </extensions>

  <xi:include href="new-deployment-target-selection.xml" xpointer="xpointer(/idea-plugin/*)"/>

  <extensions defaultExtensionNs="com.android.run">
    <androidDebugger implementation="com.android.tools.idea.execution.common.debug.impl.java.AndroidJavaDebugger"/>
  </extensions>

<<<<<<< HEAD
  <extensions defaultExtensionNs="com.android.tools.idea.run.editor">
    <androidDebuggerInfoProvider implementation="com.android.tools.idea.run.editor.AndroidAppAndroidDebuggerInfoProvider" />
  </extensions>

=======
>>>>>>> 574fcae1
  <extensions defaultExtensionNs="com.android.tools.idea">
    <deviceProvisioner implementation="com.android.tools.idea.avdmanager.LocalEmulatorProvisionerFactory"/>
    <projectsystem.ApplicationProjectContextProvider implementation="com.android.tools.idea.project.DefaultApplicationProjectContextProvider"/>
  </extensions>

  <applicationListeners>
    <listener class="com.android.tools.idea.editors.liveedit.LiveEditAnActionListener"
              topic="com.intellij.openapi.actionSystem.ex.AnActionListener"/>
    <listener class="com.android.tools.idea.stats.ManifestMergerStatsTracker"
              topic="com.android.tools.idea.model.MergedManifestSnapshotComputeListener"/>
  </applicationListeners>

  <projectListeners>
    <listener class="com.android.tools.idea.databinding.DataBindingTrackerSyncListener"
              topic="com.android.tools.idea.projectsystem.ProjectSystemSyncManager$SyncResultListener"/>
    <listener class="com.android.tools.idea.stats.ProjectSizeUsageTrackerListener"
              activeInTestMode="false"
              topic="com.android.tools.idea.projectsystem.ProjectSystemSyncManager$SyncResultListener"/>
  </projectListeners>

  <xi:include href="/META-INF/android-common.xml" xpointer="xpointer(/idea-plugin/*)"/>
  <!-- Resource Explorer is included at the bottom since it has dependencies on the general Android Plugin declarations -->
  <xi:include href="/com/android/tools/idea/ui/resourcemanager/META-INF/resources-explorer.xml" xpointer="xpointer(/idea-plugin/*)"/>
</idea-plugin><|MERGE_RESOLUTION|>--- conflicted
+++ resolved
@@ -34,12 +34,8 @@
 
   <resource-bundle>messages.AndroidBundle</resource-bundle>
   <actions>
-<<<<<<< HEAD
-    <action class="com.android.tools.idea.actions.ExportProjectZip" id="Android.ExportProjectZip">
-      <override-text place="MainMenu"/>
-=======
-    <action class="com.android.tools.idea.actions.ExportProjectZip" id="Android.ExportProjectZip" text="Export to Zip File...">
->>>>>>> 574fcae1
+    <action class="com.android.tools.idea.actions.ExportProjectZip" id="Android.ExportProjectZip" text="Export Project to Zip File...">
+      <override-text place="MainMenu" text="Project to Zip File..."/>
       <add-to-group group-id="FileExportGroup" anchor="last"/>
     </action>
 
@@ -50,18 +46,14 @@
 
     <group id="Android.InstantRunActions">
       <action id="android.deploy.ApplyChanges" class="com.android.tools.idea.execution.common.applychanges.ApplyChangesAction"/>
-      <action id="android.deploy.CodeSwap" class="com.android.tools.idea.execution.common.applychanges.CodeSwapAction">
-        <keyboard-shortcut first-keystroke="control alt F10" keymap="$default"/>
-        <keyboard-shortcut first-keystroke="control meta shift E" keymap="Mac OS X"/>
-        <keyboard-shortcut first-keystroke="control meta shift E" keymap="Mac OS X 10.5+"/>
-      </action>
+      <action id="android.deploy.CodeSwap" class="com.android.tools.idea.execution.common.applychanges.CodeSwapAction"/>
       <add-to-group group-id="RunnerActions" anchor="after" relative-to-action="Run"/>
     </group>
 
     <action id="LegacyNewAndroidComponent" class="com.android.tools.idea.actions.LegacyNewAndroidComponentAction">
       <add-to-group group-id="NewGroup" anchor="after" relative-to-action="NewDir"/>
     </action>
-    <group id="Android.CreateResourcesActionGroup" class="org.jetbrains.android.actions.CreateResourceFileActionGroup">
+    <group id="Android.CreateResourcesActionGroup" text="Android resource file" class="org.jetbrains.android.actions.CreateResourceFileActionGroup">
       <add-to-group group-id="NewGroup" anchor="before" relative-to-action="NewFile"/>
     </group>
     <action id="Android.CreateResourceDirectory" class="org.jetbrains.android.actions.CreateResourceDirectoryAction">
@@ -73,11 +65,7 @@
     <action id="Android.OpenStringResourceEditor" class="com.android.tools.idea.actions.OpenStringResourceEditorAction">
       <add-to-group group-id="ProjectViewPopupMenu" anchor="after" relative-to-action="EditSource"/>
     </action>
-<<<<<<< HEAD
-    <group id="AndroidToolsGroup" class="org.jetbrains.android.actions.AndroidToolsActionGroup" icon="StudioIcons.Common.ANDROID_HEAD" popup="true">
-=======
     <group id="AndroidToolsGroup" class="org.jetbrains.android.actions.AndroidToolsActionGroup" text="Android" icon="StudioIcons.Common.ANDROID_HEAD">
->>>>>>> 574fcae1
       <separator/>
       <group id="AndroidDeviceManagerPlaceholder"/>
       <separator/>
@@ -96,7 +84,7 @@
       <add-to-group group-id="MainToolBar" anchor="before" relative-to-action="MainToolBarSettings" />
     </group>
 
-    <group id="Internal.Android" popup="true" internal="true">
+    <group id="Internal.Android" text="Android" popup="true" internal="true">
       <action internal="true" id="Android.GetAdbAction" class="com.android.tools.idea.ddms.actions.GetAdbAction" />
       <action internal="true" id="Android.TerminateAdbAction" class="com.android.tools.idea.ddms.actions.TerminateAdbAction" />
       <action internal="true" id="StatisticsViewer" class="com.android.tools.idea.stats.ShowStatisticsViewerAction" text="Show statistics viewer"/>
@@ -104,7 +92,7 @@
       <action internal="true" id="Android.ServerFlags" class="com.android.tools.idea.serverflags.ServerFlagsMenuAction" />
       <action internal="true" id="Android.ShowRoomSchema" class="com.android.tools.idea.actions.ShowRoomSchemaAction"/>
       <action internal="true" id="Android.SwingProfiler" class="com.android.tools.adtui.actions.EnableSwingProfilerAction"/>
-      <action internal="true" id="IdeaNewProject" class="com.intellij.ide.actions.NewProjectAction"/>
+      <action internal="true" id="IdeaNewProject" class="com.intellij.ide.actions.NewProjectAction" text="IDEA New Project..."/>
       <action internal="true" id="IdeaNewModule" class="com.intellij.openapi.roots.ui.configuration.actions.NewModuleAction" text="IDEA New Module..."/>
       <action internal="true" id="Android.IdeaProjectStructure" class="com.android.tools.idea.structure.IdeaProjectStructureAction"/>
       <action internal="true" id="Android.ShowSatisfactionDialog" class="com.android.tools.idea.stats.ShowSatisfactionDialogAction"/>
@@ -116,8 +104,8 @@
     </group>
     <group id="Android.Diagnostics">
       <separator/>
-      <action id="Android.ToggleResourceTraceAction" class="com.android.tools.idea.res.ToggleResourceTraceAction"/>
-      <action id="Android.DumpResourceTraceAction" class="com.android.tools.idea.res.DumpResourceTraceAction"/>
+      <action class="com.android.tools.idea.res.ToggleResourceTraceAction"/>
+      <action class="com.android.tools.idea.res.DumpResourceTraceAction"/>
       <separator/>
       <add-to-group group-id="HelpDiagnosticTools" anchor="last"/>
     </group>
@@ -127,59 +115,55 @@
     </action>
     <action id="AndroidConnectDebuggerAction"
             class="org.jetbrains.android.actions.AndroidConnectDebuggerAction"
+            text="Attach Debugger to Android Process"
+            description="Attach Debugger to Android Process"
             icon="StudioIcons.Shell.Toolbar.ATTACH_DEBUGGER">
       <add-to-group group-id="ToolbarRunGroup" anchor="after" relative-to-action="RunnerActions"/>
       <add-to-group group-id="RunMenu"/>
     </action>
-    <action id="AndroidModularizeAction" class="com.android.tools.idea.refactoring.modularize.AndroidModularizeAction">
+    <action id="AndroidModularizeAction" class="com.android.tools.idea.refactoring.modularize.AndroidModularizeAction" text="Modularize..."
+            description="Moves classes and their associated resources to another module">
       <add-to-group group-id="RefactoringMenu"/>
     </action>
-<<<<<<< HEAD
-    <action id="AndroidUnusedResourceAction" class="org.jetbrains.android.refactoring.UnusedResourcesAction">
-=======
     <action id="AndroidUnusedResourceAction" class="org.jetbrains.android.refactoring.UnusedResourcesAction" text="Remove Unused Resources..."
             description="Removes unused resources">
->>>>>>> 574fcae1
       <add-to-group group-id="RefactoringMenu"/>
     </action>
     <action id="AndroidEnableInstantAppsSupport" class="com.android.tools.idea.actions.EnableInstantAppsSupportAction" text="Enable Instant Apps Support..."
             description="Enables Instant Apps Support for a Module">
       <add-to-group group-id="RefactoringMenu"/>
     </action>
-    <action id="AndroidExtractStyleAction" class="org.jetbrains.android.refactoring.AndroidExtractStyleAction">
+    <action id="AndroidExtractStyleAction" class="org.jetbrains.android.refactoring.AndroidExtractStyleAction" text="St_yle..."
+            description="Pulls out style-related attributes from layout and extract them as a new style">
       <add-to-group group-id="IntroduceActionsGroup"/>
     </action>
-    <action id="AndroidExtractAsIncludeAction" class="org.jetbrains.android.refactoring.AndroidExtractAsIncludeAction">
+    <action id="AndroidExtractAsIncludeAction" class="org.jetbrains.android.refactoring.AndroidExtractAsIncludeAction"
+            text="_Layout..." description="Extracts one or more views into a separate layout">
       <add-to-group group-id="IntroduceActionsGroup"/>
     </action>
-    <action id="AndroidInlineStyleReferenceAction" class="org.jetbrains.android.refactoring.AndroidInlineStyleReferenceAction">
+    <action id="AndroidInlineStyleReferenceAction" class="org.jetbrains.android.refactoring.AndroidInlineStyleReferenceAction"
+            text="Inline _Style..." description="Inlines Android style">
       <add-to-group group-id="RefactoringMenu"/>
     </action>
-    <action id="AndroidInlineIncludeAction" class="org.jetbrains.android.refactoring.AndroidInlineIncludeAction"/>
-    <action id="AndroidFindStyleApplicationsAction" class="org.jetbrains.android.refactoring.AndroidFindStyleApplicationsAction">
+    <action id="AndroidInlineIncludeAction" class="org.jetbrains.android.refactoring.AndroidInlineIncludeAction"
+            text="Inline _Layout..." description="Inlines included Android layout"/>
+    <action id="AndroidFindStyleApplicationsAction" class="org.jetbrains.android.refactoring.AndroidFindStyleApplicationsAction"
+            text="Use Style _Where Possible..." description="Replaces attributes by Android style reference where possible">
       <add-to-group group-id="RefactoringMenu"/>
     </action>
-    <action id="Android.AddRTLSupport" class="com.android.tools.idea.actions.AndroidAddRtlSupportAction">
+    <action id="Android.AddRTLSupport" class="com.android.tools.idea.actions.AndroidAddRtlSupportAction"
+            text="Add RTL Support Where Possible..." description="Add right-to-left (RTL) support where possible">
       <add-to-group group-id="RefactoringMenu"/>
     </action>
 
     <action id="InferAnnotations" text="Infer Annotations..." class="com.android.tools.idea.actions.annotations.InferAnnotationsAction">
       <add-to-group group-id="AnalyzeActions" anchor="after" relative-to-action="InferNullity"/>
     </action>
-<<<<<<< HEAD
-=======
-    <action class="com.android.tools.idea.rendering.webp.ConvertToWebpAction" id="ConvertToWebp" text="Convert to WebP...">
-      <add-to-group group-id="ProjectViewPopupMenu"/>
-      <add-to-group group-id="Images.EditorPopupMenu" relative-to-action="RefactoringMenu" anchor="after"/>
-    </action>
-    <action class="com.android.tools.idea.rendering.webp.ConvertFromWebpAction" id="ConvertFromWebp" text="Convert to PNG...">
-      <add-to-group group-id="ProjectViewPopupMenu"/>
-      <add-to-group group-id="Images.EditorPopupMenu" relative-to-action="RefactoringMenu" anchor="after"/>
-    </action>
->>>>>>> 574fcae1
     <action
       id="LayoutEditor.AddSampleData"
-      class="com.android.tools.idea.sampledata.AddSampleDataFileAction">
+      class="com.android.tools.idea.sampledata.AddSampleDataFileAction"
+      text="Add Sample Data File"
+      description="Adds a new data sample file">
     </action>
     <action id="Android.Device.Picker.Help" class="com.android.tools.idea.actions.DevicePickerHelpAction"/>
 
@@ -187,20 +171,9 @@
       <add-to-group group-id="Internal.Performance" anchor="last" />
     </action>
 
-<<<<<<< HEAD
-    <action
-        id="Compose.Live.Literals.ToggleHighlight"
-        class="com.android.tools.idea.editors.literals.actions.ToggleLiveLiteralsHighlightAction">
-    </action>
-
     <action id="Compose.Live.Edit.ManualLiveEdit" class="com.android.tools.idea.editors.liveedit.ui.ManualLiveEditAction">
       <keyboard-shortcut keymap="$default" first-keystroke="control BACK_SLASH" />
     </action>
-=======
-    <action id="Compose.Live.Edit.ManualLiveEdit" class="com.android.tools.idea.editors.liveedit.ui.ManualLiveEditAction">
-      <keyboard-shortcut keymap="$default" first-keystroke="control BACK_SLASH" />
-    </action>
->>>>>>> 574fcae1
     <action id="Compose.Live.Edit.Refresh" class="com.android.tools.idea.editors.liveedit.ui.RefreshAction" />
     <action id="Compose.Live.Edit.ShowLogcat" class="com.android.tools.idea.editors.liveedit.ui.ShowLogcatAction"/>
 
@@ -220,11 +193,6 @@
 
     <registryKey key="android.gradle.importer.enabled"
                  description="Use Android-Gradle importer. If disabled, platform gradle importer will be used."
-                 defaultValue="false"
-                 restartRequired="false"/>
-
-    <registryKey key="android.gradle.declarative.plugin.studio.support"
-                 description="Enable support for gradle.build.toml"
                  defaultValue="false"
                  restartRequired="false"/>
 
@@ -238,13 +206,8 @@
     <projectService serviceImplementation="com.android.tools.idea.res.AndroidFileChangeListener" />
     <postStartupActivity implementation="com.android.tools.idea.res.AndroidFileChangeListener$MyStartupActivity"/>
     <projectService serviceImplementation="com.android.tools.idea.res.ResourceNotificationManager" />
-<<<<<<< HEAD
-    <projectService serviceImplementation="com.android.tools.idea.project.SyncTimestamp" />
-=======
->>>>>>> 574fcae1
     <projectService serviceImplementation="com.android.tools.idea.startup.ClearResourceCacheAfterFirstBuild" />
     <postStartupActivity implementation="com.android.tools.idea.startup.ClearResourceCacheAfterFirstBuild$MyStartupActivity"/>
-    <ApplicationLoadListener implementation="com.android.tools.idea.startup.AndroidPluginInitializer"/>
     <applicationInitializedListener implementation="com.android.tools.idea.progress.StudioProgressManagerAdapter$Installer" />
     <fileBasedIndex implementation="com.android.tools.idea.model.AndroidManifestIndex"/>
     <applicationService serviceImplementation="com.android.tools.idea.imports.MavenClassRegistryManager" />
@@ -281,13 +244,9 @@
     <applicationService serviceImplementation="com.android.tools.idea.sdk.AndroidSdkPathStore"/>
     <applicationService serviceImplementation="com.android.tools.idea.sdk.AndroidSdks"/>
     <applicationService serviceImplementation="com.android.tools.idea.sdk.Jdks"/>
+    <applicationService serviceImplementation="com.android.tools.idea.project.AndroidRunConfigurations"/>
     <applicationService serviceImplementation="com.android.tools.idea.project.CustomProjectTypeImporter$MainImporter"/>
     <applicationService serviceImplementation="com.android.tools.idea.gradle.util.EmbeddedDistributionPaths"/>
-<<<<<<< HEAD
-    <applicationService serviceImplementation="com.android.tools.idea.gradle.util.BuildFileProcessor"/>
-    <applicationService serviceImplementation="com.android.tools.idea.gradle.util.GradleProjectSettingsFinder"/>
-=======
->>>>>>> 574fcae1
     <applicationService serviceImplementation="com.android.tools.idea.gradle.util.GradleLocalCache"/>
     <applicationService serviceImplementation="com.android.tools.idea.res.AarResourceRepositoryCache"/>
     <applicationService serviceImplementation="com.android.tools.idea.run.DeploymentApplicationServiceImpl"
@@ -303,33 +262,24 @@
                         serviceImplementation="com.android.tools.idea.diagnostics.crash.ExceptionDataConfigurationImpl"/>
     <applicationService serviceInterface="com.android.tools.idea.serverflags.ServerFlagService"
                         serviceImplementation="com.android.tools.idea.serverflags.ServerFlagServiceImpl"/>
-<<<<<<< HEAD
 <!--    <applicationService serviceImplementation="com.android.tools.idea.diagnostics.heap.HeapSnapshotTraverseService"/>-->
-=======
-    <applicationService serviceImplementation="com.android.tools.idea.diagnostics.heap.HeapSnapshotTraverseService"/>
 
     <applicationConfigurable groupId="build" id="instant.run"
                              provider="com.android.tools.idea.deploy.DeploymentConfigurableProvider"
                              bundle="messages.AndroidBundle"
                              key="configurable.DeploymentConfigurable.displayName"/>
->>>>>>> 574fcae1
 
     <projectTypesProvider implementation="com.android.tools.idea.project.AndroidProjectTypesProvider"/>
 
     <applicationService serviceImplementation="com.android.tools.idea.deploy.DeploymentConfiguration"/>
     <applicationConfigurable groupId="build" id="testing.instrumented.configuration"
                              provider="com.android.tools.idea.testartifacts.instrumented.configuration.AndroidTestConfigurableProvider"
-<<<<<<< HEAD
-=======
                              bundle="messages.AndroidBundle"
->>>>>>> 574fcae1
                              key="configurable.AndroidTestingConfigurable.displayName"/>
     <applicationService serviceImplementation="com.android.tools.idea.testartifacts.instrumented.configuration.AndroidTestConfiguration"/>
     <projectService serviceImplementation="com.android.tools.idea.testartifacts.instrumented.testsuite.view.state.AndroidTestResultsUserPreferences"/>
     <projectConfigurable provider="com.android.tools.idea.flags.StudioExperimentalConfigurableProvider"
-                         id ="experimental"
-                         key="configurable.ExperimentalSettingsConfigurable.display.name"
-                         groupId="root" groupWeight="-999"/>
+                         id ="experimental" displayName="Experimental" groupId="root" groupWeight="-999"/>
     <projectConfigurable provider="com.android.tools.idea.flags.PluginExperimentalConfigurableProvider"
                          id ="experimentalPlugin" displayName="Android (Experimental)" groupId="language"/>
     <applicationService serviceImplementation="com.android.tools.idea.sdk.StudioSettingsController"/>
@@ -347,15 +297,10 @@
                  defaultValue="false"
                  restartRequired="false"/>
 
-<<<<<<< HEAD
-    <applicationService serviceInterface="com.android.tools.idea.run.NonGradleAndroidArtifactResolver"
-                        serviceImplementation="com.android.tools.idea.run.NonGradleAndroidArtifactResolver$Dummy"/>
-=======
     <registryKey key="profiler.trace.open.mode.web"
                  description="Opens Perfetto traces in http://ui.perfetto.dev (in the browser) as opposed to the Profiler UI"
                  defaultValue="false"
                  restartRequired="true"/>
->>>>>>> 574fcae1
 
     <fileType name="Android 9-Patch"
               implementationClass="com.android.tools.idea.fileTypes.AndroidNinePatchFileType"
@@ -524,10 +469,6 @@
                                     implementationClass="org.jetbrains.android.AndroidResourceExternalAnnotatorBase$LineMarkerProvider"/>
 
     <projectService serviceImplementation="com.android.tools.idea.project.AndroidProjectInfo"/>
-<<<<<<< HEAD
-    <projectService serviceImplementation="com.android.tools.idea.gradle.project.GradleProjectInfo"/>
-=======
->>>>>>> 574fcae1
     <projectService serviceImplementation="com.android.tools.idea.apk.debugging.DexSourceFiles"/>
     <projectService serviceImplementation="com.android.tools.idea.project.AndroidNotification"/>
     <applicationService serviceImplementation="com.android.tools.idea.run.DeploymentService"/>
@@ -582,13 +523,6 @@
     <projectService serviceImplementation="com.android.tools.idea.startup.ProjectAdbFileProvider"
                         serviceInterface="com.android.tools.idea.adb.AdbFileProvider" />
 
-<<<<<<< HEAD
-    <projectService serviceImplementation="com.android.tools.idea.rendering.classloading.ProjectConstantRemapper"
-                    serviceInterface="com.android.tools.idea.rendering.classloading.ConstantRemapper" />
-    <notificationGroup id="Live Literal Problem Notification" displayType="NONE" />
-
-=======
->>>>>>> 574fcae1
     <additionalTextAttributes scheme="Default" file="colorschemes/LiveLiteralsColorSchemeDefault.xml"/>
     <additionalTextAttributes scheme="Darcula" file="colorschemes/LiveLiteralsColorSchemeDarcula.xml"/>
 
@@ -629,6 +563,9 @@
 
     <editorNotificationProvider implementation="com.android.tools.idea.editors.manifest.StaleManifestNotificationProvider"/>
     <editorNotificationProvider implementation="com.android.tools.idea.editors.AttachAndroidSdkSourcesNotificationProvider"/>
+
+    <compileServer.plugin classpath="android-common.jar;build-common.jar;android-rt.jar;android-extensions-ide.jar;sdk-common.jar"/>
+    <compileServer.plugin classpath="repository.jar;sdklib.jar;jarutils.jar;layoutlib-api.jar;manifest-merger.jar"/>
 
     <inlineActionHandler implementation="org.jetbrains.android.refactoring.AndroidInlineStyleHandler"/>
     <inlineActionHandler implementation="org.jetbrains.android.refactoring.AndroidInlineLayoutHandler" order="first"/>
@@ -666,11 +603,6 @@
         id="android_string_resource"
         implementation="com.android.tools.idea.editors.strings.StringResourceSafeDeleteProcessorDelegate"/>
 
-<<<<<<< HEAD
-=======
-    <projectService serviceImplementation="com.android.tools.idea.stats.ToolWindowTrackerService"/>
-
->>>>>>> 574fcae1
     <fileBasedIndex implementation="com.android.tools.idea.databinding.index.BindingXmlIndex"/>
     <projectStructureDetector implementation="com.android.tools.idea.apk.debugging.KotlinProjectStructureDetector"/>
     <notificationGroup id="APK Analyzer (Important)" displayType="BALLOON"/>
@@ -714,7 +646,6 @@
     <iw.actionProvider implementation="com.android.tools.idea.editors.liveedit.ui.LiveEditActionProvider"/>
 
     <notificationGroup id="Fast Preview Notification" displayType="NONE"/>
-
     <regExpLanguageHost forClass="com.intellij.psi.impl.source.tree.java.PsiLiteralExpressionImpl"
                         implementationClass="com.android.tools.idea.editors.AndroidRegExpHost"
                         order="first" />
@@ -771,12 +702,8 @@
     <extensionPoint qualifiedName="com.android.tools.idea.ui.designer.overlays.overlayProvider"
                     interface="com.android.tools.idea.ui.designer.overlays.OverlayProvider"/>
     <extensionPoint qualifiedName="com.android.rendering.renderSecurityManagerOverrides"
-<<<<<<< HEAD
                     interface="com.android.tools.rendering.security.RenderSecurityManagerOverrides"
                     dynamic="true"/>
-=======
-                    interface="com.android.tools.rendering.security.RenderSecurityManagerOverrides"/>
->>>>>>> 574fcae1
     <extensionPoint qualifiedName="com.android.tools.idea.lang.databinding.dataBindingCompletionSupport"
                     interface="com.android.tools.idea.lang.databinding.DataBindingCompletionSupport"/>
     <extensionPoint qualifiedName="com.android.tools.idea.lang.databinding.dataBindingExpressionSupport"
@@ -815,13 +742,10 @@
                     area="IDEA_PROJECT"/>
   </extensionPoints>
 
-<<<<<<< HEAD
-=======
   <extensions defaultExtensionNs="com.android.tools.idea.flags">
     <experimentalSettingsContributor implementation="com.android.tools.idea.flags.RenderExperimentalSettingsContributor"/>
     <experimentalSettingsContributor implementation="com.android.tools.idea.flags.ComposeExperimentalSettingsContributor"/>
   </extensions>
->>>>>>> 574fcae1
   <extensions defaultExtensionNs="com.android.project">
     <projectsystem implementation="com.android.tools.idea.project.DefaultProjectSystem"/>
   </extensions>
@@ -832,13 +756,6 @@
     <androidDebugger implementation="com.android.tools.idea.execution.common.debug.impl.java.AndroidJavaDebugger"/>
   </extensions>
 
-<<<<<<< HEAD
-  <extensions defaultExtensionNs="com.android.tools.idea.run.editor">
-    <androidDebuggerInfoProvider implementation="com.android.tools.idea.run.editor.AndroidAppAndroidDebuggerInfoProvider" />
-  </extensions>
-
-=======
->>>>>>> 574fcae1
   <extensions defaultExtensionNs="com.android.tools.idea">
     <deviceProvisioner implementation="com.android.tools.idea.avdmanager.LocalEmulatorProvisionerFactory"/>
     <projectsystem.ApplicationProjectContextProvider implementation="com.android.tools.idea.project.DefaultApplicationProjectContextProvider"/>
