<!--
 *
 * Copyright (C) 2013 The Android Open Source Project
 *
 * Licensed under the Apache License, Version 2.0 (the "License");
 * you may not use this file except in compliance with the License.
 * You may obtain a copy of the License at
 *
 *      http://www.apache.org/licenses/LICENSE-2.0
 *
 * Unless required by applicable law or agreed to in writing, software
 * distributed under the License is distributed on an "AS IS" BASIS,
 * WITHOUT WARRANTIES OR CONDITIONS OF ANY KIND, either express or implied.
 * See the License for the specific language governing permissions and
 * limitations under the License.
 *
  -->
<idea-plugin>
  <extensions defaultExtensionNs="com.intellij">
    <applicationInitializedListener id="Startup.AndroidStudioInitializer" implementation="com.android.tools.idea.startup.AndroidStudioInitializer" />
    <actionConfigurationCustomizer id="Startup.AndroidStudioActionCustomizer" implementation="com.android.tools.idea.startup.AndroidStudioActionCustomizer"/>
    <applicationInitializedListener implementation="com.android.tools.idea.startup.AndroidSdkInitializer" order="last"/>
    <applicationInitializedListener implementation="com.android.tools.idea.instrumentation.threading.ThreadingChecker" />

    <applicationService serviceInterface="com.intellij.openapi.updateSettings.UpdateStrategyCustomization"
                        serviceImplementation="com.android.tools.idea.AndroidStudioUpdateStrategyCustomization"
                        overrides="true"/>

    <!-- overrides UTM-tracking implementation included from JavaIdePlugin.xml: -->
    <applicationService serviceImplementation="com.intellij.openapi.application.IdeUrlTrackingParametersProvider"
                        overrides="true"/>

    <!-- Suppress tip-of-the-day because it does not work correctly in Android Studio (b/302571384). -->
    <actionConfigurationCustomizer implementation="com.android.tools.idea.startup.SuppressTipOfTheDay$ActionSuppressor"/>
    <applicationService serviceInterface="com.intellij.ide.util.TipAndTrickManager"
                        serviceImplementation="com.android.tools.idea.startup.SuppressTipOfTheDay$OverridingTipAndTrickManager"
                        overrides="true"/>

    <welcomeScreen implementation="com.android.tools.idea.welcome.wizard.AndroidStudioWelcomeScreenProvider"/>

    <codeStyleSettingsProvider implementation="org.jetbrains.android.formatter.AndroidStudioCodeStyleSettingsProvider" order="last"/>

    <statusBarWidgetFactory id="SendFeedbackPanel" implementation="com.android.tools.idea.stats.SendFeedbackWidgetFactory"/>

    <errorHandler implementation="com.android.tools.idea.diagnostics.error.AndroidStudioErrorReportSubmitter"/>
    <applicationInitializedListener id="Startup.StartLowMemoryReporter"
                                    implementation="com.android.tools.idea.stats.LowMemoryReporter$OnStartup"/>
    <backgroundPostStartupActivity implementation="com.android.tools.idea.stats.GcPauseWatcher$Initializer" />
    <backgroundPostStartupActivity implementation="com.android.tools.idea.serverflags.ServerFlagDownloader$Initializer" />
    <backgroundPostStartupActivity implementation="com.android.tools.idea.diagnostics.WindowsCRuntimeChecker" os="windows" />
    <backgroundPostStartupActivity implementation="com.android.tools.idea.diagnostics.DiagnosticsReportCleaner" />
<<<<<<< HEAD
    <applicationService serviceInterface="com.intellij.toolWindow.DefaultToolWindowLayoutProvider"
                        serviceImplementation="com.android.tools.idea.AndroidStudioDefaultToolWindowLayoutProvider"
                        overrides="true"/>
    <defender.config implementation="com.android.tools.idea.diagnostics.windows.AndroidWindowsDefenderCheckerExt"/>
    <applicationService serviceInterface="com.intellij.diagnostic.LowMemoryNotifier" preload="true" overrides="true"
                        serviceImplementation="com.android.tools.idea.memorysettings.AndroidLowMemoryNotifier"/>

    <projectService serviceImplementation="com.android.tools.idea.stats.ToolWindowTrackerService"/>
    <postStartupActivity implementation="com.android.tools.idea.project.LibraryToolWindowInitializer"/>

    <spellchecker.support language="Groovy" implementationClass="org.jetbrains.android.spellchecker.AndroidGradleSpellcheckingStrategy" order="first"/>
=======
    <defender.config implementation="com.android.tools.idea.diagnostics.windows.AndroidWindowsDefenderCheckerExt"/>
    <defaultToolWindowLayout
      id="AndroidStudioDefaultToolWindowLayoutExtension"
      implementation="com.android.tools.idea.AndroidStudioDefaultToolWindowLayoutExtension"
      order="last"
    />
    <applicationService serviceInterface="com.intellij.diagnostic.LowMemoryNotifier" preload="true" overrides="true"
                        serviceImplementation="com.android.tools.idea.memorysettings.AndroidLowMemoryNotifier"/>
    <execution.applicationRunLineMarkerHider implementation="com.android.tools.idea.run.AndroidRunMarkerHider"/>
>>>>>>> 574fcae1
  </extensions>

  <!--The following suppression is currently needed because PluginXmlDomInspection says, "Could not determine target platform version." -->
  <!--suppress PluginXmlValidity-->
  <applicationListeners>
    <listener
        class="com.android.tools.idea.diagnostics.LastActionTracker$MyActionListener"
        topic="com.intellij.openapi.actionSystem.ex.AnActionListener" />
  </applicationListeners>

  <actions>
    <action id="HelpTopics" class="com.android.tools.idea.actions.MeetAndroidStudioHelpAction" overrides="true"/>
    <reference ref="AndroidToolsGroup">
      <add-to-group group-id="ToolsMenu" anchor="first"/>
    </reference>

    <action class="com.intellij.ide.actions.HelpTopicsAction" id="IntelliJ.HelpTopics" text="IntelliJ IDEA Help">
      <add-to-group group-id="HelpMenu" anchor="after" relative-to-action="HelpTopics" />
    </action>

    <action class="com.android.tools.idea.actions.license.ShowLicensesUsedAction" id="Android.ShowLicenses">
      <add-to-group group-id="HelpMenu" anchor="before" relative-to-action="Help.KeymapReference" />
    </action>

    <action class="com.android.tools.idea.diagnostics.hprof.action.UserInvokedHeapDumpSnapshotAction" id="UserInvokedHeapDumpSnapshot"
            text="Analyze Memory Usage">
      <add-to-group group-id="HelpMenu" anchor="after" relative-to-action="CollectZippedLogs" />
    </action>

    <action class="com.android.tools.idea.diagnostics.hprof.action.InternalUserInvokedFullAnalysisAction" id="UserInvokedFullAnalysis"
            text="Create And Immediately Analyze Heap Dump" internal="true">
      <add-to-group group-id="Internal.HeapAnalysis"/>
    </action>

    <action class="com.android.tools.idea.diagnostics.hprof.action.InternalNonuserInvokedHeapDumpSnapshotAction" id="SilentHeapDumpSnapshot"
            text="Create And Schedule Heap Dump Analysis (Non-user invoked)" internal="true">
      <add-to-group group-id="Internal.HeapAnalysis"/>
    </action>

<!--    <action class="com.android.tools.idea.diagnostics.heap.CollectMemoryUsageStatisticsAction" id="CollectMemoryUsageStatistics"-->
<!--            text="Collect Studio Components Memory Usage Statistics" internal="true">-->
<!--      <add-to-group group-id="Internal.HeapAnalysis"/>-->
<!--    </action>-->

    <group id="Internal.JavaFlightRecorder" text="Java Flight Recorder" popup="true" internal="true">
      <add-to-group group-id="Internal" anchor="after" relative-to-action="Internal.HeapAnalysis"/>
    </group>
    <action class="com.android.tools.idea.diagnostics.jfr.FreezeUiAction" id="FreezeUI"
            text="Freeze UI" internal="true">
      <add-to-group group-id="Internal.JavaFlightRecorder" anchor="first"/>
    </action>
    <action class="com.android.tools.idea.diagnostics.jfr.RecordingManager$DumpJfrAction" id="DumpJFR"
            text="Dump JFR Recording" internal="true">
      <add-to-group group-id="Internal.JavaFlightRecorder" anchor="after" relative-to-action="FreezeUI"/>
    </action>

    <group id="Android.NavBarToolBar">
      <reference id="AndroidDeviceManagerPlaceholder" />
      <separator/>
      <add-to-group group-id="NavBarToolBar" anchor="before" relative-to-action="SearchEverywhere" />
    </group>

    <group id="Android.MainToolbarRight" >
      <reference id="Android.InstantRunActions" />
      <reference id="AndroidConnectDebuggerAction" />

      <add-to-group group-id="MainToolbarRight" anchor="before" relative-to-action="SearchEverywhere" />
    </group>

    <action id="WelcomeScreen.AndroidStudio.apkProfilingAndDebugging"
            class="com.android.tools.idea.apk.ImportApkAction">
      <add-to-group group-id="WelcomeScreen.QuickStart"/>
    </action>
    <separator>
      <add-to-group group-id="WelcomeScreen.QuickStart"
                    relative-to-action="WelcomeScreen.AndroidStudio.apkProfilingAndDebugging"
                    anchor="after"/>
    </separator>

    <action id="ImportApkAction"
            class="com.android.tools.idea.apk.ImportApkAction" text="Profile or Debug APK...">
      <add-to-group group-id="FileOpenGroup" relative-to-action="OpenFile" anchor="after"/>
    </action>

    <group id="ImportTests"
           class="com.android.tools.idea.testartifacts.instrumented.testsuite.actions.ImportTestGroup"
           icon="AllIcons.Vcs.History"
           overrides="true"/>
    <action id="ImportTestsFromFile"
            class="com.android.tools.idea.testartifacts.instrumented.testsuite.actions.ImportTestsFromFileAction"
            icon="AllIcons.ToolbarDecorator.Import"
            overrides="true"/>
<<<<<<< HEAD

    <action id="Android.SyncProject" class="com.android.tools.idea.gradle.actions.SyncProjectAction" icon="StudioIcons.Shell.Toolbar.GRADLE_SYNC">
      <add-to-group group-id="FileMenu" anchor="after" relative-to-action="SaveAll"/>
    </action>
    <action
            id="SendFeedback"
            class="com.android.tools.idea.actions.SendFeedbackAction"
            overrides="true"/>
    <action
            id="CollectZippedLogs"
            class="com.android.tools.idea.actions.CreateDiagnosticReportAction"
            overrides="true"
            text="Collect Logs and Diagnostic Data"
            description="Collect logs and diagnostic data"/>
=======
    <action
        id="SendFeedback"
        class="com.android.tools.idea.actions.SendFeedbackAction"
        overrides="true"
        text="Submit _Feedback"
        description="Submit feedback to the Android Studio team"/>
    <action
        id="CollectZippedLogs"
        class="com.android.tools.idea.actions.CreateDiagnosticReportAction"
        overrides="true"
        text="Collect Logs and Diagnostic Data"
        description="Collect logs and diagnostic data"/>
    <action
        id="ResetUserIdAction"
        class="com.android.tools.idea.actions.ResetUserIdAction"
        text="Reset Data Sharing User Identifier"
        description="Reset Data Sharing User Identifier"/>
>>>>>>> 574fcae1
  </actions>

  <extensions defaultExtensionNs="com.intellij">
    <defaultProjectTypeProvider type="Android"/>
    <targetElementEvaluator language="XML" implementationClass="org.jetbrains.android.dom.AndroidXmlTargetElementEvaluatorEx" order="first"/>

    <!-- Unregister DefaultJdkConfigurator b/112481251 -->
    <applicationService serviceInterface="com.intellij.openapi.projectRoots.DefaultJdkConfigurator"
                        serviceImplementation="com.android.tools.idea.sdk.StudioJdkConfigurator"
                        overrides="true"
                        headlessImplementation="com.android.tools.idea.sdk.StudioJdkConfigurator"
    />

    <welcomeFrameProvider implementation="com.android.tools.idea.welcome.wizard.FirstRunWizardFrameProvider" order="FIRST"/>

    <localInspection groupPath="Java" language="JAVA" suppressId="deprecation" shortName="Deprecation" displayName="Deprecated API usage"
                     groupKey="group.names.code.maturity.issues" groupBundle="messages.InspectionsBundle"
                     enabledByDefault="true" level="WARNING"
                     implementationClass="org.jetbrains.android.inspections.AndroidDeprecationInspection"/>

    <applicationConfigurable parentId="preferences.general"
                             bundle="messages.AndroidBundle"
                             key="configurable.MemorySettingsConfigurable.display.name"
                             provider="com.android.tools.idea.memorysettings.MemorySettingsConfigurableProvider"
                             id="memory.settings"/>

    <!-- Note: in Idea this configurable has different groupId: build.android -->
    <applicationConfigurable groupId="build" id="instant.run"
                             provider="com.android.tools.idea.deploy.DeploymentConfigurableProvider"
                             bundle="messages.AndroidBundle"
                             key="configurable.DeploymentConfigurable.display.name"/>

    <statistic.eventLog.eventLoggerProvider implementation="com.android.tools.idea.stats.AndroidStudioStatisticsEventLoggerProvider"/>
    <projectService serviceInterface="com.intellij.codeInsight.NullableNotNullManager"
                    serviceImplementation="com.android.tools.idea.lang.AndroidNullableNotNullManagerImpl"
                    overrides="true"
    />

    <postStartupActivity implementation="com.android.tools.idea.startup.ProjectMetricsInitializer$MyStartupActivity"/>
  </extensions>

  <applicationListeners>
    <listener class="com.android.tools.idea.startup.ProjectMetricsInitializer"
              topic="com.intellij.openapi.project.ProjectCloseListener"/>
<<<<<<< HEAD
    <listener class="com.android.tools.idea.stats.ToolWindowTrackerService$Companion$LazyListener"
              topic="com.intellij.openapi.wm.ex.ToolWindowManagerListener"/>
    <listener class="com.android.tools.idea.navigator.ProjectViewListener"
              activeInHeadlessMode="false"
              activeInTestMode="false"
              topic="com.intellij.openapi.wm.ex.ToolWindowManagerListener"/>
=======
>>>>>>> 574fcae1
  </applicationListeners>
</idea-plugin><|MERGE_RESOLUTION|>--- conflicted
+++ resolved
@@ -49,19 +49,6 @@
     <backgroundPostStartupActivity implementation="com.android.tools.idea.serverflags.ServerFlagDownloader$Initializer" />
     <backgroundPostStartupActivity implementation="com.android.tools.idea.diagnostics.WindowsCRuntimeChecker" os="windows" />
     <backgroundPostStartupActivity implementation="com.android.tools.idea.diagnostics.DiagnosticsReportCleaner" />
-<<<<<<< HEAD
-    <applicationService serviceInterface="com.intellij.toolWindow.DefaultToolWindowLayoutProvider"
-                        serviceImplementation="com.android.tools.idea.AndroidStudioDefaultToolWindowLayoutProvider"
-                        overrides="true"/>
-    <defender.config implementation="com.android.tools.idea.diagnostics.windows.AndroidWindowsDefenderCheckerExt"/>
-    <applicationService serviceInterface="com.intellij.diagnostic.LowMemoryNotifier" preload="true" overrides="true"
-                        serviceImplementation="com.android.tools.idea.memorysettings.AndroidLowMemoryNotifier"/>
-
-    <projectService serviceImplementation="com.android.tools.idea.stats.ToolWindowTrackerService"/>
-    <postStartupActivity implementation="com.android.tools.idea.project.LibraryToolWindowInitializer"/>
-
-    <spellchecker.support language="Groovy" implementationClass="org.jetbrains.android.spellchecker.AndroidGradleSpellcheckingStrategy" order="first"/>
-=======
     <defender.config implementation="com.android.tools.idea.diagnostics.windows.AndroidWindowsDefenderCheckerExt"/>
     <defaultToolWindowLayout
       id="AndroidStudioDefaultToolWindowLayoutExtension"
@@ -71,7 +58,10 @@
     <applicationService serviceInterface="com.intellij.diagnostic.LowMemoryNotifier" preload="true" overrides="true"
                         serviceImplementation="com.android.tools.idea.memorysettings.AndroidLowMemoryNotifier"/>
     <execution.applicationRunLineMarkerHider implementation="com.android.tools.idea.run.AndroidRunMarkerHider"/>
->>>>>>> 574fcae1
+
+    <projectService serviceImplementation="com.android.tools.idea.stats.ToolWindowTrackerService"/>
+
+    <spellchecker.support language="Groovy" implementationClass="org.jetbrains.android.spellchecker.AndroidGradleSpellcheckingStrategy" order="first"/>
   </extensions>
 
   <!--The following suppression is currently needed because PluginXmlDomInspection says, "Could not determine target platform version." -->
@@ -145,11 +135,6 @@
             class="com.android.tools.idea.apk.ImportApkAction">
       <add-to-group group-id="WelcomeScreen.QuickStart"/>
     </action>
-    <separator>
-      <add-to-group group-id="WelcomeScreen.QuickStart"
-                    relative-to-action="WelcomeScreen.AndroidStudio.apkProfilingAndDebugging"
-                    anchor="after"/>
-    </separator>
 
     <action id="ImportApkAction"
             class="com.android.tools.idea.apk.ImportApkAction" text="Profile or Debug APK...">
@@ -164,22 +149,6 @@
             class="com.android.tools.idea.testartifacts.instrumented.testsuite.actions.ImportTestsFromFileAction"
             icon="AllIcons.ToolbarDecorator.Import"
             overrides="true"/>
-<<<<<<< HEAD
-
-    <action id="Android.SyncProject" class="com.android.tools.idea.gradle.actions.SyncProjectAction" icon="StudioIcons.Shell.Toolbar.GRADLE_SYNC">
-      <add-to-group group-id="FileMenu" anchor="after" relative-to-action="SaveAll"/>
-    </action>
-    <action
-            id="SendFeedback"
-            class="com.android.tools.idea.actions.SendFeedbackAction"
-            overrides="true"/>
-    <action
-            id="CollectZippedLogs"
-            class="com.android.tools.idea.actions.CreateDiagnosticReportAction"
-            overrides="true"
-            text="Collect Logs and Diagnostic Data"
-            description="Collect logs and diagnostic data"/>
-=======
     <action
         id="SendFeedback"
         class="com.android.tools.idea.actions.SendFeedbackAction"
@@ -197,7 +166,10 @@
         class="com.android.tools.idea.actions.ResetUserIdAction"
         text="Reset Data Sharing User Identifier"
         description="Reset Data Sharing User Identifier"/>
->>>>>>> 574fcae1
+
+    <action id="Android.SyncProject" class="com.android.tools.idea.gradle.actions.SyncProjectAction" icon="StudioIcons.Shell.Toolbar.GRADLE_SYNC">
+      <add-to-group group-id="FileMenu" anchor="after" relative-to-action="SaveAll"/>
+    </action>
   </actions>
 
   <extensions defaultExtensionNs="com.intellij">
@@ -228,7 +200,7 @@
     <applicationConfigurable groupId="build" id="instant.run"
                              provider="com.android.tools.idea.deploy.DeploymentConfigurableProvider"
                              bundle="messages.AndroidBundle"
-                             key="configurable.DeploymentConfigurable.display.name"/>
+                             key="configurable.DeploymentConfigurable.displayName"/>
 
     <statistic.eventLog.eventLoggerProvider implementation="com.android.tools.idea.stats.AndroidStudioStatisticsEventLoggerProvider"/>
     <projectService serviceInterface="com.intellij.codeInsight.NullableNotNullManager"
@@ -242,14 +214,11 @@
   <applicationListeners>
     <listener class="com.android.tools.idea.startup.ProjectMetricsInitializer"
               topic="com.intellij.openapi.project.ProjectCloseListener"/>
-<<<<<<< HEAD
     <listener class="com.android.tools.idea.stats.ToolWindowTrackerService$Companion$LazyListener"
               topic="com.intellij.openapi.wm.ex.ToolWindowManagerListener"/>
     <listener class="com.android.tools.idea.navigator.ProjectViewListener"
               activeInHeadlessMode="false"
               activeInTestMode="false"
               topic="com.intellij.openapi.wm.ex.ToolWindowManagerListener"/>
-=======
->>>>>>> 574fcae1
   </applicationListeners>
 </idea-plugin>