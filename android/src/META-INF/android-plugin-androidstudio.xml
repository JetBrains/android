<!--
 *
 * Copyright (C) 2013 The Android Open Source Project
 *
 * Licensed under the Apache License, Version 2.0 (the "License");
 * you may not use this file except in compliance with the License.
 * You may obtain a copy of the License at
 *
 *      http://www.apache.org/licenses/LICENSE-2.0
 *
 * Unless required by applicable law or agreed to in writing, software
 * distributed under the License is distributed on an "AS IS" BASIS,
 * WITHOUT WARRANTIES OR CONDITIONS OF ANY KIND, either express or implied.
 * See the License for the specific language governing permissions and
 * limitations under the License.
 *
  -->
<idea-plugin>
  <extensions defaultExtensionNs="com.intellij">
    <registryKey key="ide.slow.operations.assertion.generic" defaultValue="false" description="Flag for generic activities and code in `SlowOperations#allowSlowOperations`"/>
    <applicationInitializedListener id="Startup.AndroidStudioInitializer" implementation="com.android.tools.idea.startup.AndroidStudioInitializer" />
    <actionConfigurationCustomizer id="Startup.AndroidStudioActionCustomizer" implementation="com.android.tools.idea.startup.AndroidStudioActionCustomizer"/>
<<<<<<< HEAD
    <applicationInitializedListener implementation="com.android.tools.idea.startup.AndroidSdkInitializer" order="last"/>
=======
>>>>>>> 0d09370c
    <applicationInitializedListener implementation="com.android.tools.idea.instrumentation.threading.ThreadingChecker" />
    <applicationService serviceInterface="com.intellij.platform.ide.customization.ExternalProductResourceUrls"
                        serviceImplementation="com.android.tools.idea.AndroidStudioResourceUrls"
                        overrides="true"/>

    <applicationService serviceInterface="com.intellij.openapi.updateSettings.UpdateStrategyCustomization"
                        serviceImplementation="com.android.tools.idea.AndroidStudioUpdateStrategyCustomization"
                        overrides="true"/>

    <!--suppress PluginXmlValidity (this service is intentionally registered outside the module of the interface class) -->
    <applicationService serviceInterface="com.intellij.analytics.AndroidStudioAnalytics"
                        serviceImplementation="com.android.tools.idea.startup.AndroidStudioAnalyticsImpl"/>

    <!--suppress PluginXmlValidity (this service is intentionally registered outside the module of the interface class) -->
    <applicationService serviceInterface="com.intellij.ide.AndroidStudioSystemHealthMonitorAdapter$EventsListener"
                        serviceImplementation="com.android.tools.idea.diagnostics.AndroidStudioSystemHealthMonitor$MyEventsListener"/>

    <!-- overrides UTM-tracking implementation included from JavaIdePlugin.xml: -->
    <applicationService serviceImplementation="com.intellij.openapi.application.IdeUrlTrackingParametersProvider"
                        overrides="true"/>

    <!-- Suppress tip-of-the-day because it does not work correctly in Android Studio (b/302571384). -->
    <actionConfigurationCustomizer implementation="com.android.tools.idea.startup.SuppressTipOfTheDay$ActionSuppressor"/>
    <applicationService serviceInterface="com.intellij.ide.util.TipAndTrickManager"
                        serviceImplementation="com.android.tools.idea.startup.SuppressTipOfTheDay$OverridingTipAndTrickManager"
                        overrides="true"/>

    <welcomeScreen implementation="com.android.tools.idea.welcome.wizard.AndroidStudioWelcomeScreenProvider"/>

    <codeStyleSettingsProvider implementation="org.jetbrains.android.formatter.AndroidStudioCodeStyleSettingsProvider" order="last"/>

    <statusBarWidgetFactory id="SendFeedbackPanel" implementation="com.android.tools.idea.stats.SendFeedbackWidgetFactory"/>

    <errorHandler implementation="com.android.tools.idea.diagnostics.error.AndroidStudioErrorReportSubmitter"/>
    <applicationInitializedListener id="Startup.StartLowMemoryReporter"
                                    implementation="com.android.tools.idea.stats.LowMemoryReporter$OnStartup"/>
<<<<<<< HEAD
    <backgroundPostStartupActivity implementation="com.android.tools.idea.stats.GcPauseWatcher$Initializer" />
    <backgroundPostStartupActivity implementation="com.android.tools.idea.serverflags.ServerFlagDownloader$Initializer" />
    <backgroundPostStartupActivity implementation="com.android.tools.idea.diagnostics.WindowsCRuntimeChecker" os="windows" />
    <backgroundPostStartupActivity implementation="com.android.tools.idea.diagnostics.DiagnosticsReportCleaner" />
=======
    <postStartupActivity implementation="com.android.tools.idea.stats.GcPauseWatcher" />
    <postStartupActivity implementation="com.android.tools.idea.serverflags.ServerFlagDownloader$Initializer" />
    <postStartupActivity implementation="com.android.tools.idea.diagnostics.WindowsCRuntimeChecker" os="windows" />
    <postStartupActivity implementation="com.android.tools.idea.diagnostics.DiagnosticsReportCleaner" />
>>>>>>> 0d09370c
    <defender.config implementation="com.android.tools.idea.diagnostics.windows.AndroidWindowsDefenderCheckerExt"/>
    <defaultToolWindowLayout
      id="AndroidStudioDefaultToolWindowLayoutExtension"
      implementation="com.android.tools.idea.AndroidStudioDefaultToolWindowLayoutExtension"
      order="last"
    />
    <applicationService serviceInterface="com.intellij.diagnostic.LowMemoryNotifier" preload="true" overrides="true"
                        serviceImplementation="com.android.tools.idea.memorysettings.AndroidLowMemoryNotifier"/>
    <execution.applicationRunLineMarkerHider implementation="com.android.tools.idea.run.AndroidRunMarkerHider"/>
<<<<<<< HEAD

    <projectService serviceImplementation="com.android.tools.idea.stats.ToolWindowTrackerService"/>

    <spellchecker.support language="Groovy" implementationClass="org.jetbrains.android.spellchecker.AndroidGradleSpellcheckingStrategy" order="first"/>
=======
    <postStartupActivity implementation="com.android.tools.idea.project.LibraryToolWindowInitializer"/>
>>>>>>> 0d09370c
  </extensions>

  <!--The following suppression is currently needed because PluginXmlDomInspection says, "Could not determine target platform version." -->
  <!--suppress PluginXmlValidity-->
  <applicationListeners>
    <listener
        class="com.android.tools.idea.diagnostics.LastActionTracker$MyActionListener"
        topic="com.intellij.openapi.actionSystem.ex.AnActionListener" />
  </applicationListeners>

  <actions>
    <action id="HelpTopics" class="com.android.tools.idea.actions.MeetAndroidStudioHelpAction" overrides="true"/>
    <reference ref="AndroidToolsGroup">
      <add-to-group group-id="ToolsMenu" anchor="first"/>
    </reference>

    <action class="com.intellij.ide.actions.HelpTopicsAction" id="IntelliJ.HelpTopics" text="IntelliJ IDEA Help">
      <add-to-group group-id="HelpMenu" anchor="after" relative-to-action="HelpTopics" />
    </action>

    <action class="com.android.tools.idea.actions.license.ShowLicensesUsedAction" id="Android.ShowLicenses">
      <add-to-group group-id="HelpMenu" anchor="before" relative-to-action="Help.KeymapReference" />
    </action>

    <action class="com.android.tools.idea.diagnostics.hprof.action.UserInvokedHeapDumpSnapshotAction" id="UserInvokedHeapDumpSnapshot"
            text="Analyze Memory Usage">
      <add-to-group group-id="HelpMenu" anchor="after" relative-to-action="CollectZippedLogs" />
    </action>

    <action class="com.android.tools.idea.diagnostics.hprof.action.InternalUserInvokedFullAnalysisAction" id="UserInvokedFullAnalysis"
            text="Create And Immediately Analyze Heap Dump" internal="true">
      <add-to-group group-id="Internal.HeapAnalysis"/>
    </action>

    <action class="com.android.tools.idea.diagnostics.hprof.action.InternalNonuserInvokedHeapDumpSnapshotAction" id="SilentHeapDumpSnapshot"
            text="Create And Schedule Heap Dump Analysis (Non-user invoked)" internal="true">
      <add-to-group group-id="Internal.HeapAnalysis"/>
    </action>

<!--    <action class="com.android.tools.idea.diagnostics.heap.CollectMemoryUsageStatisticsAction" id="CollectMemoryUsageStatistics"-->
<!--            text="Collect Studio Components Memory Usage Statistics" internal="true">-->
<!--      <add-to-group group-id="Internal.HeapAnalysis"/>-->
<!--    </action>-->

    <group id="Internal.JavaFlightRecorder" text="Java Flight Recorder" popup="true" internal="true">
      <add-to-group group-id="Internal" anchor="after" relative-to-action="Internal.HeapAnalysis"/>
    </group>
    <action class="com.android.tools.idea.diagnostics.jfr.FreezeUiAction" id="FreezeUI"
            text="Freeze UI" internal="true">
      <add-to-group group-id="Internal.JavaFlightRecorder" anchor="first"/>
    </action>
    <action class="com.android.tools.idea.diagnostics.jfr.RecordingManager$DumpJfrAction" id="DumpJFR"
            text="Dump JFR Recording" internal="true">
      <add-to-group group-id="Internal.JavaFlightRecorder" anchor="after" relative-to-action="FreezeUI"/>
    </action>

    <group id="Android.NavBarToolBar">
      <reference id="AndroidDeviceManagerPlaceholder" />
      <separator/>
      <add-to-group group-id="NavBarToolBar" anchor="before" relative-to-action="SearchEverywhere" />
    </group>

    <group id="Android.MainToolbarRight" >
      <reference id="Android.InstantRunActions" />
      <reference id="AndroidConnectDebuggerAction" />

      <add-to-group group-id="MainToolbarRight" anchor="before" relative-to-action="SearchEverywhere" />
    </group>

    <action id="WelcomeScreen.AndroidStudio.apkProfilingAndDebugging"
            class="com.android.tools.idea.apk.ImportApkAction">
      <add-to-group group-id="WelcomeScreen.QuickStart"/>
    </action>

    <action id="ImportApkAction"
            class="com.android.tools.idea.apk.ImportApkAction" text="Profile or Debug APK...">
      <add-to-group group-id="FileOpenGroup" relative-to-action="OpenFile" anchor="after"/>
    </action>

    <group id="ImportTests"
           class="com.android.tools.idea.testartifacts.instrumented.testsuite.actions.ImportTestGroup"
           icon="AllIcons.Vcs.History"
           overrides="true"/>
    <action id="ImportTestsFromFile"
            class="com.android.tools.idea.testartifacts.instrumented.testsuite.actions.ImportTestsFromFileAction"
            icon="AllIcons.ToolbarDecorator.Import"
            overrides="true"/>
<<<<<<< HEAD
    <action
        id="SendFeedback"
=======
    <!--
    For historical reasons, our "ReportProblem" action has text "Submit Feedback" instead of "Submit a Bug Report" as in IntelliJ.
    This could be changed, but then we need to update DAC too: https://developer.android.com/studio/report-bugs.
    -->
    <action
        id="ReportProblem"
>>>>>>> 0d09370c
        class="com.android.tools.idea.actions.SendFeedbackAction"
        overrides="true"
        text="Submit _Feedback"
        description="Submit feedback to the Android Studio team"/>
    <action
        id="CollectZippedLogs"
        class="com.android.tools.idea.actions.CreateDiagnosticReportAction"
        overrides="true"
        text="Collect Logs and Diagnostic Data"
        description="Collect logs and diagnostic data"/>
    <action
        id="ResetUserIdAction"
        class="com.android.tools.idea.actions.ResetUserIdAction"
        text="Reset Data Sharing User Identifier"
        description="Reset Data Sharing User Identifier"/>
<<<<<<< HEAD

    <action id="Android.SyncProject" class="com.android.tools.idea.gradle.actions.SyncProjectAction" icon="StudioIcons.Shell.Toolbar.GRADLE_SYNC">
      <add-to-group group-id="FileMenu" anchor="after" relative-to-action="SaveAll"/>
    </action>
=======
>>>>>>> 0d09370c
  </actions>

  <extensions defaultExtensionNs="com.intellij">
    <defaultProjectTypeProvider type="Android"/>
    <targetElementEvaluator language="XML" implementationClass="org.jetbrains.android.dom.AndroidXmlTargetElementEvaluatorEx" order="first"/>

    <!-- Unregister DefaultJdkConfigurator b/112481251 -->
    <applicationService serviceInterface="com.intellij.openapi.projectRoots.DefaultJdkConfigurator"
                        serviceImplementation="com.android.tools.idea.sdk.StudioJdkConfigurator"
                        overrides="true"
                        headlessImplementation="com.android.tools.idea.sdk.StudioJdkConfigurator"
    />

<<<<<<< HEAD
=======
    <ApplicationLoadListener implementation="com.intellij.android.safemode.SafeMode"/>

>>>>>>> 0d09370c
    <welcomeFrameProvider implementation="com.android.tools.idea.welcome.wizard.FirstRunWizardFrameProvider" order="FIRST"/>

    <localInspection groupPath="Java" language="JAVA" suppressId="deprecation" shortName="Deprecation" displayName="Deprecated API usage"
                     groupKey="group.names.code.maturity.issues" groupBundle="messages.InspectionsBundle"
                     enabledByDefault="true" level="WARNING"
                     implementationClass="org.jetbrains.android.inspections.AndroidDeprecationInspection"/>

    <applicationConfigurable parentId="preferences.general"
                             bundle="messages.AndroidBundle"
                             key="configurable.MemorySettingsConfigurable.display.name"
                             provider="com.android.tools.idea.memorysettings.MemorySettingsConfigurableProvider"
                             id="memory.settings"/>

    <!-- Note: in Idea this configurable has different groupId: build.android -->
    <applicationConfigurable groupId="build" id="instant.run"
                             provider="com.android.tools.idea.deploy.DeploymentConfigurableProvider"
                             bundle="messages.AndroidBundle"
                             key="configurable.DeploymentConfigurable.displayName"/>

    <statistic.eventLog.eventLoggerProvider implementation="com.android.tools.idea.stats.AndroidStudioStatisticsEventLoggerProvider"/>
    <projectService serviceInterface="com.intellij.codeInsight.NullableNotNullManager"
                    serviceImplementation="com.android.tools.idea.lang.AndroidNullableNotNullManagerImpl"
                    overrides="true"
    />

    <postStartupActivity implementation="com.android.tools.idea.startup.ProjectMetricsInitializer$MyStartupActivity"/>
  </extensions>

  <applicationListeners>
    <listener class="com.android.tools.idea.startup.ProjectMetricsInitializer"
              topic="com.intellij.openapi.project.ProjectCloseListener"/>
<<<<<<< HEAD
    <listener class="com.android.tools.idea.stats.ToolWindowTrackerService$Companion$LazyListener"
              topic="com.intellij.openapi.wm.ex.ToolWindowManagerListener"/>
=======
    <listener class="com.android.tools.idea.stats.AndroidStudioUsageTracker$UsageTrackerAppLifecycleListener"
              topic="com.intellij.ide.AppLifecycleListener"/>
  </applicationListeners>
  <projectListeners>
>>>>>>> 0d09370c
    <listener class="com.android.tools.idea.navigator.ProjectViewListener"
              activeInHeadlessMode="false"
              activeInTestMode="false"
              topic="com.intellij.openapi.wm.ex.ToolWindowManagerListener"/>
<<<<<<< HEAD
  </applicationListeners>
=======
  </projectListeners>
>>>>>>> 0d09370c
</idea-plugin><|MERGE_RESOLUTION|>--- conflicted
+++ resolved
@@ -20,10 +20,6 @@
     <registryKey key="ide.slow.operations.assertion.generic" defaultValue="false" description="Flag for generic activities and code in `SlowOperations#allowSlowOperations`"/>
     <applicationInitializedListener id="Startup.AndroidStudioInitializer" implementation="com.android.tools.idea.startup.AndroidStudioInitializer" />
     <actionConfigurationCustomizer id="Startup.AndroidStudioActionCustomizer" implementation="com.android.tools.idea.startup.AndroidStudioActionCustomizer"/>
-<<<<<<< HEAD
-    <applicationInitializedListener implementation="com.android.tools.idea.startup.AndroidSdkInitializer" order="last"/>
-=======
->>>>>>> 0d09370c
     <applicationInitializedListener implementation="com.android.tools.idea.instrumentation.threading.ThreadingChecker" />
     <applicationService serviceInterface="com.intellij.platform.ide.customization.ExternalProductResourceUrls"
                         serviceImplementation="com.android.tools.idea.AndroidStudioResourceUrls"
@@ -60,17 +56,10 @@
     <errorHandler implementation="com.android.tools.idea.diagnostics.error.AndroidStudioErrorReportSubmitter"/>
     <applicationInitializedListener id="Startup.StartLowMemoryReporter"
                                     implementation="com.android.tools.idea.stats.LowMemoryReporter$OnStartup"/>
-<<<<<<< HEAD
-    <backgroundPostStartupActivity implementation="com.android.tools.idea.stats.GcPauseWatcher$Initializer" />
-    <backgroundPostStartupActivity implementation="com.android.tools.idea.serverflags.ServerFlagDownloader$Initializer" />
-    <backgroundPostStartupActivity implementation="com.android.tools.idea.diagnostics.WindowsCRuntimeChecker" os="windows" />
-    <backgroundPostStartupActivity implementation="com.android.tools.idea.diagnostics.DiagnosticsReportCleaner" />
-=======
     <postStartupActivity implementation="com.android.tools.idea.stats.GcPauseWatcher" />
     <postStartupActivity implementation="com.android.tools.idea.serverflags.ServerFlagDownloader$Initializer" />
     <postStartupActivity implementation="com.android.tools.idea.diagnostics.WindowsCRuntimeChecker" os="windows" />
     <postStartupActivity implementation="com.android.tools.idea.diagnostics.DiagnosticsReportCleaner" />
->>>>>>> 0d09370c
     <defender.config implementation="com.android.tools.idea.diagnostics.windows.AndroidWindowsDefenderCheckerExt"/>
     <defaultToolWindowLayout
       id="AndroidStudioDefaultToolWindowLayoutExtension"
@@ -80,14 +69,11 @@
     <applicationService serviceInterface="com.intellij.diagnostic.LowMemoryNotifier" preload="true" overrides="true"
                         serviceImplementation="com.android.tools.idea.memorysettings.AndroidLowMemoryNotifier"/>
     <execution.applicationRunLineMarkerHider implementation="com.android.tools.idea.run.AndroidRunMarkerHider"/>
-<<<<<<< HEAD
+    <postStartupActivity implementation="com.android.tools.idea.project.LibraryToolWindowInitializer"/>
 
     <projectService serviceImplementation="com.android.tools.idea.stats.ToolWindowTrackerService"/>
 
     <spellchecker.support language="Groovy" implementationClass="org.jetbrains.android.spellchecker.AndroidGradleSpellcheckingStrategy" order="first"/>
-=======
-    <postStartupActivity implementation="com.android.tools.idea.project.LibraryToolWindowInitializer"/>
->>>>>>> 0d09370c
   </extensions>
 
   <!--The following suppression is currently needed because PluginXmlDomInspection says, "Could not determine target platform version." -->
@@ -175,17 +161,12 @@
             class="com.android.tools.idea.testartifacts.instrumented.testsuite.actions.ImportTestsFromFileAction"
             icon="AllIcons.ToolbarDecorator.Import"
             overrides="true"/>
-<<<<<<< HEAD
-    <action
-        id="SendFeedback"
-=======
     <!--
     For historical reasons, our "ReportProblem" action has text "Submit Feedback" instead of "Submit a Bug Report" as in IntelliJ.
     This could be changed, but then we need to update DAC too: https://developer.android.com/studio/report-bugs.
     -->
     <action
         id="ReportProblem"
->>>>>>> 0d09370c
         class="com.android.tools.idea.actions.SendFeedbackAction"
         overrides="true"
         text="Submit _Feedback"
@@ -201,13 +182,10 @@
         class="com.android.tools.idea.actions.ResetUserIdAction"
         text="Reset Data Sharing User Identifier"
         description="Reset Data Sharing User Identifier"/>
-<<<<<<< HEAD
 
     <action id="Android.SyncProject" class="com.android.tools.idea.gradle.actions.SyncProjectAction" icon="StudioIcons.Shell.Toolbar.GRADLE_SYNC">
       <add-to-group group-id="FileMenu" anchor="after" relative-to-action="SaveAll"/>
     </action>
-=======
->>>>>>> 0d09370c
   </actions>
 
   <extensions defaultExtensionNs="com.intellij">
@@ -221,11 +199,8 @@
                         headlessImplementation="com.android.tools.idea.sdk.StudioJdkConfigurator"
     />
 
-<<<<<<< HEAD
-=======
     <ApplicationLoadListener implementation="com.intellij.android.safemode.SafeMode"/>
 
->>>>>>> 0d09370c
     <welcomeFrameProvider implementation="com.android.tools.idea.welcome.wizard.FirstRunWizardFrameProvider" order="FIRST"/>
 
     <localInspection groupPath="Java" language="JAVA" suppressId="deprecation" shortName="Deprecation" displayName="Deprecated API usage"
@@ -257,22 +232,19 @@
   <applicationListeners>
     <listener class="com.android.tools.idea.startup.ProjectMetricsInitializer"
               topic="com.intellij.openapi.project.ProjectCloseListener"/>
-<<<<<<< HEAD
+    <listener class="com.android.tools.idea.stats.AndroidStudioUsageTracker$UsageTrackerAppLifecycleListener"
+              topic="com.intellij.ide.AppLifecycleListener"/>
     <listener class="com.android.tools.idea.stats.ToolWindowTrackerService$Companion$LazyListener"
               topic="com.intellij.openapi.wm.ex.ToolWindowManagerListener"/>
-=======
-    <listener class="com.android.tools.idea.stats.AndroidStudioUsageTracker$UsageTrackerAppLifecycleListener"
-              topic="com.intellij.ide.AppLifecycleListener"/>
-  </applicationListeners>
-  <projectListeners>
->>>>>>> 0d09370c
     <listener class="com.android.tools.idea.navigator.ProjectViewListener"
               activeInHeadlessMode="false"
               activeInTestMode="false"
               topic="com.intellij.openapi.wm.ex.ToolWindowManagerListener"/>
-<<<<<<< HEAD
   </applicationListeners>
-=======
+  <projectListeners>
+    <listener class="com.android.tools.idea.navigator.ProjectViewListener"
+              activeInHeadlessMode="false"
+              activeInTestMode="false"
+              topic="com.intellij.openapi.wm.ex.ToolWindowManagerListener"/>
   </projectListeners>
->>>>>>> 0d09370c
 </idea-plugin>