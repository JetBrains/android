--- conflicted
+++ resolved
@@ -22,13 +22,8 @@
 import com.android.sdklib.internal.avd.AvdInfo;
 import com.android.sdklib.internal.avd.AvdManager;
 import com.android.tools.adtui.actions.DropDownAction;
-<<<<<<< HEAD
-import com.android.tools.idea.avdmanager.ModuleAvds;
-import com.android.tools.idea.ddms.screenshot.DeviceArtPainter;
-=======
 import com.android.tools.idea.avdmanager.AvdManagerUtils;
 import com.android.tools.idea.device.DeviceArtPainter;
->>>>>>> 9e819fa1
 import com.android.tools.idea.npw.FormFactor;
 import com.google.common.collect.Lists;
 import com.google.common.collect.Maps;
@@ -217,16 +212,11 @@
       addSeparator();
       addDeviceSection(this, current, deviceMap, false, FormFactor.TV);
       addSeparator();
-<<<<<<< HEAD
-
-      AvdManager avdManager = ModuleAvds.getInstance(facet).getAvdManagerSilently();
-=======
 
       add(new SetCustomDeviceAction(myRenderContext, current));
       addSeparator();
 
       AvdManager avdManager = AvdManagerUtils.getAvdManagerSilently(facet);
->>>>>>> 9e819fa1
       if (avdManager != null) {
         boolean separatorNeeded = false;
         boolean first = true;
