--- conflicted
+++ resolved
@@ -22,10 +22,7 @@
 import com.android.sdklib.internal.avd.AvdInfo;
 import com.android.sdklib.internal.avd.AvdManager;
 import com.android.tools.idea.ddms.screenshot.DeviceArtPainter;
-<<<<<<< HEAD
 import com.android.tools.idea.rendering.RenderService;
-=======
->>>>>>> 71ac9403
 import com.android.tools.idea.rendering.multi.RenderPreviewMode;
 import com.google.common.collect.Lists;
 import com.google.common.collect.Maps;
@@ -50,7 +47,7 @@
   private final boolean myClassicStyle;
 
   public DeviceMenuAction(@NotNull RenderContext renderContext) {
-    this(renderContext, true);
+    this(renderContext, !RenderService.NELE_ENABLED);
   }
 
   public DeviceMenuAction(@NotNull RenderContext renderContext, boolean classicStyle) {
@@ -58,17 +55,9 @@
     myClassicStyle = classicStyle;
     Presentation presentation = getTemplatePresentation();
     presentation.setDescription("The virtual device to render the layout with");
-<<<<<<< HEAD
-
-    if (!RenderService.NELE_ENABLED) {
-      presentation.setIcon(AndroidIcons.Display);
-    }
-
-=======
     if (classicStyle) {
       presentation.setIcon(AndroidIcons.Display);
     }
->>>>>>> 71ac9403
     updatePresentation(presentation);
   }
 
@@ -86,16 +75,9 @@
       String label = getDeviceLabel(device, true);
       presentation.setText(label);
 
-<<<<<<< HEAD
-      if (RenderService.NELE_ENABLED){
-        presentation.setIcon(getDeviceClassIcon(device));
-      }
-
-=======
       if (!myClassicStyle) {
         presentation.setIcon(getDeviceClassIcon(device));
       }
->>>>>>> 71ac9403
     }
     if (visible != presentation.isVisible()) {
       presentation.setVisible(visible);
@@ -148,13 +130,8 @@
    * Similar to {@link DeviceMenuAction.FormFactor#getFormFactor(Device)}
    * but (a) distinguishes between tablets and phones, and (b) uses the new Nele icons
    */
-<<<<<<< HEAD
-  public static Icon getDeviceClassIcon(@Nullable Device device) {
-    if (!RenderService.NELE_ENABLED) {
-=======
   public Icon getDeviceClassIcon(@Nullable Device device) {
     if (myClassicStyle) {
->>>>>>> 71ac9403
       FormFactor formFactor = device != null ? FormFactor.getFormFactor(device) : FormFactor.MOBILE;
       return formFactor.getIcon();
     }
