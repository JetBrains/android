--- conflicted
+++ resolved
@@ -48,13 +48,7 @@
     myRenderContext = renderContext;
     Presentation presentation = getTemplatePresentation();
     presentation.setDescription("Device in Editor");
-<<<<<<< HEAD
-    if (classicStyle) {
-      presentation.setIcon(AndroidIcons.Display);
-    }
-=======
     presentation.setIcon(AndroidIcons.NeleIcons.VirtualDevice);
->>>>>>> 02229574
     updatePresentation(presentation);
   }
 
