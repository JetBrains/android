--- conflicted
+++ resolved
@@ -47,7 +47,7 @@
   }
 
   @Override
-  public void update(@NotNull AnActionEvent e) {
+  public void update(AnActionEvent e) {
     super.update(e);
     updatePresentation(e.getPresentation());
   }
@@ -307,7 +307,7 @@
   private class SetDeviceAction extends DeviceAction {
     private final Device myDevice;
 
-    SetDeviceAction(@NotNull ConfigurationHolder renderContext,
+    public SetDeviceAction(@NotNull ConfigurationHolder renderContext,
                            @NotNull final String title,
                            @NotNull final Device device,
                            @Nullable Icon defaultIcon,
@@ -370,13 +370,8 @@
     @Nullable private final Device myDevice;
     @Nullable private Device myCustomDevice;
 
-<<<<<<< HEAD
-    SetCustomDeviceAction(@NotNull ConfigurationHolder renderContext, @Nullable final Device device) {
-      super(renderContext, "Custom");
-=======
     public SetCustomDeviceAction(@NotNull ConfigurationHolder renderContext, @Nullable Device device) {
       super(renderContext, CUSTOM_DEVICE_NAME);
->>>>>>> 2cd46877
       myDevice = device;
       if (myDevice != null && Configuration.CUSTOM_DEVICE_ID.equals(myDevice.getId())) {
         getTemplatePresentation().setIcon(AllIcons.Actions.Checked);
