--- conflicted
+++ resolved
@@ -105,11 +105,7 @@
                                               @NotNull String themeStyle,
                                               @NotNull final FolderConfiguration fullConfiguration) {
     // Are caches up to date?
-<<<<<<< HEAD
-    final LocalResourceRepository resources = AppResourceRepository.getOrCreateInstance(myManager.getModule());
-=======
     final AppResourceRepository resources = AppResourceRepository.getOrCreateInstance(myManager.getModule());
->>>>>>> 9e819fa1
     if (resources == null) {
       return ResourceResolver.create(Collections.emptyMap(), Collections.emptyMap(), null, false);
     }
