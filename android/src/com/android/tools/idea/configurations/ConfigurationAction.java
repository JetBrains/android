--- conflicted
+++ resolved
@@ -15,26 +15,16 @@
  */
 package com.android.tools.idea.configurations;
 
-<<<<<<< HEAD
-import com.android.tools.idea.rendering.RenderService;
-=======
->>>>>>> 1e5b25b8
 import com.android.tools.idea.res.AppResourceRepository;
 import com.intellij.openapi.actionSystem.AnAction;
 import com.intellij.openapi.actionSystem.AnActionEvent;
 import com.intellij.openapi.actionSystem.DataContext;
-<<<<<<< HEAD
-import com.intellij.openapi.actionSystem.ex.ActionManagerEx;
-import com.intellij.openapi.fileEditor.*;
-import com.intellij.openapi.fileEditor.impl.EditorHistoryManager;
-=======
 import com.intellij.openapi.actionSystem.Presentation;
 import com.intellij.openapi.actionSystem.ex.ActionManagerEx;
 import com.intellij.openapi.fileEditor.FileEditor;
 import com.intellij.openapi.fileEditor.FileEditorProvider;
 import com.intellij.openapi.fileEditor.OpenFileDescriptor;
 import com.intellij.openapi.fileEditor.ex.FileEditorManagerEx;
->>>>>>> 1e5b25b8
 import com.intellij.openapi.module.Module;
 import com.intellij.openapi.project.Project;
 import com.intellij.openapi.util.Comparing;
@@ -127,30 +117,6 @@
     assert module != null;
     Project project = module.getProject();
     OpenFileDescriptor descriptor = new OpenFileDescriptor(project, file, -1);
-<<<<<<< HEAD
-    FileEditorManager manager = FileEditorManager.getInstance(project);
-    FileEditor selectedEditor = manager.getSelectedEditor(old);
-    List<FileEditor> editors = manager.openEditor(descriptor, true);
-
-    if (selectedEditor != null) {
-      FileEditorProvider provider = EditorHistoryManager.getInstance(project).getSelectedProvider(old);
-      if (provider != null) {
-        manager.setSelectedEditor(file, provider.getEditorTypeId());
-      }
-      // Proactively switch to the new editor right away in the layout XML preview, if applicable
-      if (!editors.isEmpty()) {
-        for (FileEditor editor : editors) {
-          if (editor instanceof TextEditor && editor.getComponent().isShowing()) {
-            if (RenderService.NELE_ENABLED) {
-              // TODO
-              //AndroidLayoutPreviewToolWindowManager previewManager = AndroidLayoutPreviewToolWindowManager.getInstance(project);
-              //previewManager.notifyFileShown((TextEditor)editor, true);
-              // Notify nele preview manager instead
-            }
-            break;
-          }
-        }
-=======
     FileEditorManagerEx manager = FileEditorManagerEx.getInstanceEx(project);
     Pair<FileEditor, FileEditorProvider> previousSelection = manager.getSelectedEditorWithProvider(old);
     manager.openEditor(descriptor, true);
@@ -159,7 +125,6 @@
       FileEditorProvider provider = previousSelection.getSecond();
       if (provider != null) {
         manager.setSelectedEditor(file, provider.getEditorTypeId());
->>>>>>> 1e5b25b8
       }
     }
   }
