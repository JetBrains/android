--- conflicted
+++ resolved
@@ -36,38 +36,23 @@
 import com.android.tools.idea.model.queryApplicationThemeFromManifestIndex
 import com.android.tools.idea.model.queryIsMainManifestIndexReady
 import com.android.tools.idea.run.activity.DefaultActivityLocator
-<<<<<<< HEAD
-import com.android.tools.module.AndroidModuleInfo
-=======
 import com.android.tools.idea.util.uiSafeRunReadActionInSmartMode
 import com.android.tools.module.AndroidModuleInfo
 import com.android.utils.cache.ChangeTracker
 import com.android.utils.cache.ChangeTrackerCachedValue
 import com.intellij.openapi.application.ApplicationManager
 import com.intellij.openapi.diagnostic.Logger
->>>>>>> 0d09370c
 import com.intellij.openapi.module.Module
 import com.intellij.openapi.project.DumbService
 import com.intellij.openapi.project.IndexNotReadyException
 import com.intellij.openapi.util.Computable
-import com.intellij.openapi.util.Key
 import com.intellij.openapi.util.ThrowableComputable
-import com.intellij.psi.util.CachedValue
-import com.intellij.psi.util.CachedValueProvider
-import com.intellij.psi.util.CachedValuesManager
 import com.intellij.util.SlowOperations
 import kotlinx.coroutines.runBlocking
 import org.jetbrains.android.facet.AndroidFacet
-<<<<<<< HEAD
-import kotlin.math.max
-
-/** [Key] for caching the default theme for a [Module]. */
-private val DEFAULT_THEME_KEY: Key<CachedValue<String>> = Key.create("DefaultThemeProviderThemeKey")
-=======
 import java.lang.ref.WeakReference
 import java.util.WeakHashMap
 import kotlin.math.max
->>>>>>> 0d09370c
 
 typealias ThemeStyleFilter = (ConfiguredThemeEditorStyle) -> Boolean
 
@@ -85,11 +70,7 @@
   try {
     val facet = AndroidFacet.getInstance(this)
     if (facet != null) {
-<<<<<<< HEAD
-      return DumbService.getInstance(this.project).runReadActionInSmartMode(Computable {
-=======
       return uiSafeRunReadActionInSmartMode(this.project, Computable {
->>>>>>> 0d09370c
         SlowOperations.allowSlowOperations(ThrowableComputable {
           if (!facet.queryIsMainManifestIndexReady()) throw MainManifestIndexNotReadyException()
           facet.queryApplicationThemeFromManifestIndex()
@@ -155,11 +136,7 @@
   try {
     val facet = AndroidFacet.getInstance(this)
     if (facet != null) {
-<<<<<<< HEAD
-      return DumbService.getInstance(this.project).runReadActionInSmartMode(Computable {
-=======
       return uiSafeRunReadActionInSmartMode(this.project, Computable {
->>>>>>> 0d09370c
         SlowOperations.allowSlowOperations(ThrowableComputable {
           if (!facet.queryIsMainManifestIndexReady()) throw MainManifestIndexNotReadyException()
           manifestIndexQueryAction.invoke(facet)
@@ -205,20 +182,6 @@
   override fun getDeviceDefaultTheme(renderingTarget: IAndroidTarget?, screenSize: ScreenSize?, device: Device?): String =
     module.getDeviceDefaultTheme(renderingTarget, screenSize, device)
 
-<<<<<<< HEAD
-  override fun getDefaultTheme(configuration: Configuration): String {
-    val module = configuration.module
-
-    val modificationTracker = MergedManifestModificationTracker.getInstance(module)
-    val provider = CachedValueProvider {
-      CachedValueProvider.Result.create(computeDefaultThemeForConfiguration(configuration), configuration, modificationTracker)
-    }
-    val manager = CachedValuesManager.getManager(module.project)
-    return manager.getCachedValue(configuration,
-                                  DEFAULT_THEME_KEY,
-                                  provider,
-                                  false)
-=======
   @Slow
   override fun getDefaultTheme(configuration: Configuration): String {
     if (ApplicationManager.getApplication().isDispatchThread) {
@@ -240,7 +203,6 @@
         ChangeTracker { dumbServiceTracker.modificationTracker.modificationCount }
       ))
     }
->>>>>>> 0d09370c
   }
 }
 
