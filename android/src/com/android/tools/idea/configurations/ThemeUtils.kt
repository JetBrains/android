/*
 * Copyright (C) 2018 The Android Open Source Project
 *
 * Licensed under the Apache License, Version 2.0 (the "License");
 * you may not use this file except in compliance with the License.
 * You may obtain a copy of the License at
 *
 *      http://www.apache.org/licenses/LICENSE-2.0
 *
 * Unless required by applicable law or agreed to in writing, software
 * distributed under the License is distributed on an "AS IS" BASIS,
 * WITHOUT WARRANTIES OR CONDITIONS OF ANY KIND, either express or implied.
 * See the License for the specific language governing permissions and
 * limitations under the License.
 */
@file:JvmName("ThemeUtils")
package com.android.tools.idea.configurations

import com.android.SdkConstants
import com.android.SdkConstants.PREFIX_ANDROID
import com.android.SdkConstants.STYLE_RESOURCE_PREFIX
import com.android.ide.common.rendering.HardwareConfigHelper
import com.android.ide.common.rendering.api.StyleResourceValue
import com.android.ide.common.resources.ResourceResolver.THEME_NAME
import com.android.resources.ScreenSize
import com.android.sdklib.IAndroidTarget
import com.android.sdklib.devices.Device
import com.android.tools.idea.editors.theme.ThemeResolver
import com.android.tools.idea.editors.theme.datamodels.ConfiguredThemeEditorStyle
import com.android.tools.idea.model.ActivityAttributesSnapshot
import com.android.tools.idea.model.AndroidManifestIndex
import com.android.tools.idea.model.AndroidModuleInfo
import com.android.tools.idea.model.MergedManifestManager
import com.android.tools.idea.model.logManifestIndexQueryError
import com.android.tools.idea.model.queryActivitiesFromManifestIndex
import com.android.tools.idea.model.queryApplicationThemeFromManifestIndex
import com.android.tools.idea.run.activity.DefaultActivityLocator
import com.intellij.ide.util.PropertiesComponent
import com.intellij.openapi.module.Module
import com.intellij.openapi.project.DumbService
import com.intellij.openapi.project.IndexNotReadyException
import com.intellij.openapi.project.Project
import com.intellij.openapi.util.Computable
import com.intellij.openapi.util.ThrowableComputable
import com.intellij.util.SlowOperations
import org.jetbrains.android.facet.AndroidFacet

private const val ANDROID_THEME = PREFIX_ANDROID + "Theme"
private const val ANDROID_THEME_PREFIX = PREFIX_ANDROID + "Theme."
private const val PROJECT_THEME_PREFIX = "Theme."
private const val PROJECT_THEME = "Theme"

private const val RECENTLY_USED_THEMES_PROPERTY = "android.recentlyUsedThemes"
private const val MAX_RECENTLY_USED_THEMES = 5

typealias ThemeStyleFilter = (ConfiguredThemeEditorStyle) -> Boolean

/**
 * If the [theme] is called "Theme" or "android:Theme", returns "Theme".
 * Otherwise, if the [theme] has prefix "android:Theme.", "Theme.", or "@style/", removes it.
 */
internal fun getPreferredThemeName(theme: String): String {
  if (theme == ANDROID_THEME || theme == PROJECT_THEME) {
    return THEME_NAME
  }

  return theme.removePrefix(ANDROID_THEME_PREFIX).removePrefix(PROJECT_THEME_PREFIX).removePrefix(STYLE_RESOURCE_PREFIX)
}

fun createFilter(resolver: ThemeResolver, excludedNames: Set<String>, vararg baseThemes: StyleResourceValue): ThemeStyleFilter {
  if (baseThemes.isEmpty()) {
    return { style: ConfiguredThemeEditorStyle -> !excludedNames.contains(style.qualifiedName)}
  }
  else {
    return { style: ConfiguredThemeEditorStyle -> !excludedNames.contains(style.qualifiedName) &&
                                                  resolver.themeIsChildOfAny(style.styleResourceValue, *baseThemes)}
  }
}

fun getFrameworkThemes(themeResolver: ThemeResolver): List<ConfiguredThemeEditorStyle> =
  getFilteredByPrefixSortedByName(getPublicThemes(themeResolver.frameworkThemes))

fun getFrameworkThemeNames(themeResolver: ThemeResolver, filter: ThemeStyleFilter) =
  getFilteredNames(getFrameworkThemes(themeResolver), filter)

fun getProjectThemes(themeResolver: ThemeResolver): List<ConfiguredThemeEditorStyle> =
  getFilteredByPrefixSortedByName(getPublicThemes(themeResolver.localThemes))

fun getProjectThemeNames(themeResolver: ThemeResolver, filter: ThemeStyleFilter) =
  getFilteredNames(getProjectThemes(themeResolver), filter)

fun getLibraryThemes(themeResolver: ThemeResolver): List<ConfiguredThemeEditorStyle> =
  getFilteredByPrefixSortedByName(getPublicThemes(themeResolver.externalLibraryThemes), setOf("Base.", "Platform."))

fun getLibraryThemeNames(themeResolver: ThemeResolver, filter: ThemeStyleFilter) =
  getFilteredNames(getPublicThemes(themeResolver.externalLibraryThemes), filter)

fun getRecommendedThemes(themeResolver: ThemeResolver): List<ConfiguredThemeEditorStyle> {
  val recommendedThemes = themeResolver.recommendedThemes
  return sequenceOf(getLibraryThemes(themeResolver), getFrameworkThemes(themeResolver))
    .flatten()
    .filter { it.styleReference in recommendedThemes }
    .toList()
}

fun getRecommendedThemeNames(themeResolver: ThemeResolver, filter: ThemeStyleFilter) =
  getFilteredNames(getRecommendedThemes(themeResolver), filter)

// TODO: Handle namespace issues around recently used themes
@JvmOverloads
<<<<<<< HEAD
fun getRecentlyUsedThemes(project: Project, excludedNames: Set<String> = emptySet()): List<String> {
  return PropertiesComponent.getInstance(project)
           .getList(RECENTLY_USED_THEMES_PROPERTY)
           ?.minus(excludedNames) ?: emptyList()
}
=======
fun getRecentlyUsedThemes(project: Project, excludedNames: Set<String> = emptySet()) =
  PropertiesComponent.getInstance(project)
    .getList(RECENTLY_USED_THEMES_PROPERTY)
    ?.minus(excludedNames) ?: emptyList()
>>>>>>> b5f40ffd

fun addRecentlyUsedTheme(project: Project, theme: String) {
  // The recently used themes are not shared between different projects.
  val old = PropertiesComponent.getInstance(project).getList(RECENTLY_USED_THEMES_PROPERTY)?.toSet() ?: emptySet()
  val new = setOf(theme).plus(old).take(MAX_RECENTLY_USED_THEMES)
  PropertiesComponent.getInstance(project).setList(RECENTLY_USED_THEMES_PROPERTY, new)
}

/**
 * Filters a collection of themes to return a new collection with only the public ones.
 */
private fun getPublicThemes(themes: List<ConfiguredThemeEditorStyle>) = themes.filter { it.isPublic }

/**
 * Returns the [themes] excluding those with names starting with prefixes in [excludedPrefixes] sorted by qualified name.
 */
private fun getFilteredByPrefixSortedByName(themes: List<ConfiguredThemeEditorStyle>,
                                            excludedPrefixes: Set<String> = emptySet()): List<ConfiguredThemeEditorStyle> =
  themes
    .filter { theme -> excludedPrefixes.none({ prefix -> theme.name.startsWith(prefix) })}
    .sortedBy { it.qualifiedName }

/**
 * Returns the names of the [themes] excluding those filtered out by the specified [filter].
 */
private fun getFilteredNames(themes: List<ConfiguredThemeEditorStyle>, filter: ThemeStyleFilter) =
  themes
    .filter(filter)
    .map { it.qualifiedName }

/**
 *  Try to get application theme from [AndroidManifestIndex]. And it falls back to the merged
 *  manifest snapshot if necessary.
 */
fun Module.getAppThemeName(): String? {
  try {
    val facet = AndroidFacet.getInstance(this)
    if (facet != null) {
      return DumbService.getInstance(this.project).runReadActionInSmartMode(Computable {
        SlowOperations.allowSlowOperations(ThrowableComputable { facet.queryApplicationThemeFromManifestIndex() })
      })
    }
  }
  catch (e: IndexNotReadyException) {
    // TODO(147116755): runReadActionInSmartMode doesn't work if we already have read access.
    //  We need to refactor the callers of this to require a *smart*
    //  read action, at which point we can remove this try-catch.
<<<<<<< HEAD
    logManifestIndexQueryError(e)
=======
    logManifestIndexQueryError(e);
>>>>>>> b5f40ffd
  }

  return MergedManifestManager.getFreshSnapshot(this).manifestTheme
}

/**
 *  Try to get activity themes from [AndroidManifestIndex]. And it falls back to the merged
 *  manifest snapshot if necessary.
 */
fun Module.getAllActivityThemeNames(): Set<String> {
  try {
    val facet = AndroidFacet.getInstance(this)
    if (facet != null) {
      return DumbService.getInstance(this.project).runReadActionInSmartMode(Computable {
        val activities = SlowOperations.allowSlowOperations(ThrowableComputable { facet.queryActivitiesFromManifestIndex().activities })
        activities.asSequence()
          .mapNotNull(DefaultActivityLocator.ActivityWrapper::getTheme)
          .toSet()
      })
    }
  }
  catch (e: IndexNotReadyException) {
    // TODO(147116755): runReadActionInSmartMode doesn't work if we already have read access.
    //  We need to refactor the callers of this to require a *smart*
    //  read action, at which point we can remove this try-catch.
<<<<<<< HEAD
    logManifestIndexQueryError(e)
=======
    logManifestIndexQueryError(e);
>>>>>>> b5f40ffd
  }

  val manifest = MergedManifestManager.getSnapshot(this)
  return manifest.activityAttributesMap.values.asSequence()
    .mapNotNull(ActivityAttributesSnapshot::getTheme)
    .toSet()
}

/**
 * Try to get value of theme corresponding to the given activity from {@link AndroidManifestIndex}.
 * And it falls back to merged manifest snapshot if necessary.
 */
fun Module.getThemeNameForActivity(activityFqcn: String): String? {
  try {
    val facet = AndroidFacet.getInstance(this)
    if (facet != null) {
      return DumbService.getInstance(this.project).runReadActionInSmartMode(Computable {
        val activities = SlowOperations.allowSlowOperations(ThrowableComputable { facet.queryActivitiesFromManifestIndex().activities })
        activities.asSequence()
          .filter { it.qualifiedName == activityFqcn }
          .mapNotNull(DefaultActivityLocator.ActivityWrapper::getTheme)
          .filter { it.startsWith(SdkConstants.PREFIX_RESOURCE_REF) }
          .firstOrNull()
      })
    }
  }
  catch (e: IndexNotReadyException) {
    // TODO(147116755): runReadActionInSmartMode doesn't work if we already have read access.
    //  We need to refactor the callers of this to require a *smart*
    //  read action, at which point we can remove this try-catch.
<<<<<<< HEAD
    logManifestIndexQueryError(e)
=======
    logManifestIndexQueryError(e);
>>>>>>> b5f40ffd
  }

  val manifest = MergedManifestManager.getSnapshot(this)
  return manifest.getActivityAttributes(activityFqcn)
    ?.theme
    ?.takeIf { it.startsWith(SdkConstants.PREFIX_RESOURCE_REF) }
}

/**
 * Returns a default theme
 */
fun Module.getDefaultTheme(renderingTarget: IAndroidTarget?, screenSize: ScreenSize?, device: Device?): String {
  // For Android Wear and Android TV, the defaults differ
  if (device != null) {
    if (HardwareConfigHelper.isWear(device)) {
      return "@android:style/Theme.DeviceDefault.Light"
    }
    else if (HardwareConfigHelper.isTv(device)) {
      return "@style/Theme.Leanback"
    }
  }

  // Facet being null should not happen, but has been observed to happen in rare scenarios (such as 73332530), probably
  // related to race condition between Gradle sync and layout rendering
  val facet = AndroidFacet.getInstance(this) ?: return SdkConstants.ANDROID_STYLE_RESOURCE_PREFIX + "Theme.Material.Light"

  // From manifest theme documentation: "If that attribute is also not set, the default system theme is used."
  val targetSdk = AndroidModuleInfo.getInstance(facet).targetSdkVersion.apiLevel

  val renderingTargetSdk = renderingTarget?.version?.apiLevel ?: targetSdk

  val apiLevel = targetSdk.coerceAtMost(renderingTargetSdk)
  return SdkConstants.ANDROID_STYLE_RESOURCE_PREFIX + when {
    apiLevel >= 21 -> "Theme.Material.Light"
    apiLevel >= 14 || apiLevel >= 11 && screenSize == ScreenSize.XLARGE -> "Theme.Holo"
    else -> "Theme"
  }
}<|MERGE_RESOLUTION|>--- conflicted
+++ resolved
@@ -108,18 +108,10 @@
 
 // TODO: Handle namespace issues around recently used themes
 @JvmOverloads
-<<<<<<< HEAD
-fun getRecentlyUsedThemes(project: Project, excludedNames: Set<String> = emptySet()): List<String> {
-  return PropertiesComponent.getInstance(project)
-           .getList(RECENTLY_USED_THEMES_PROPERTY)
-           ?.minus(excludedNames) ?: emptyList()
-}
-=======
 fun getRecentlyUsedThemes(project: Project, excludedNames: Set<String> = emptySet()) =
   PropertiesComponent.getInstance(project)
     .getList(RECENTLY_USED_THEMES_PROPERTY)
     ?.minus(excludedNames) ?: emptyList()
->>>>>>> b5f40ffd
 
 fun addRecentlyUsedTheme(project: Project, theme: String) {
   // The recently used themes are not shared between different projects.
@@ -167,11 +159,7 @@
     // TODO(147116755): runReadActionInSmartMode doesn't work if we already have read access.
     //  We need to refactor the callers of this to require a *smart*
     //  read action, at which point we can remove this try-catch.
-<<<<<<< HEAD
-    logManifestIndexQueryError(e)
-=======
     logManifestIndexQueryError(e);
->>>>>>> b5f40ffd
   }
 
   return MergedManifestManager.getFreshSnapshot(this).manifestTheme
@@ -197,11 +185,7 @@
     // TODO(147116755): runReadActionInSmartMode doesn't work if we already have read access.
     //  We need to refactor the callers of this to require a *smart*
     //  read action, at which point we can remove this try-catch.
-<<<<<<< HEAD
-    logManifestIndexQueryError(e)
-=======
     logManifestIndexQueryError(e);
->>>>>>> b5f40ffd
   }
 
   val manifest = MergedManifestManager.getSnapshot(this)
@@ -232,11 +216,7 @@
     // TODO(147116755): runReadActionInSmartMode doesn't work if we already have read access.
     //  We need to refactor the callers of this to require a *smart*
     //  read action, at which point we can remove this try-catch.
-<<<<<<< HEAD
-    logManifestIndexQueryError(e)
-=======
     logManifestIndexQueryError(e);
->>>>>>> b5f40ffd
   }
 
   val manifest = MergedManifestManager.getSnapshot(this)
