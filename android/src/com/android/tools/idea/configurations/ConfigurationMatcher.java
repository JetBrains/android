--- conflicted
+++ resolved
@@ -47,15 +47,9 @@
 import com.android.sdklib.devices.Device;
 import com.android.sdklib.devices.State;
 import com.android.tools.configurations.Configuration;
-<<<<<<< HEAD
-import com.android.tools.configurations.ConfigurationFileState;
-import com.android.tools.configurations.ConfigurationModelModule;
-import com.android.tools.configurations.ConfigurationSettings;
-=======
 import com.android.tools.configurations.ConfigurationModelModule;
 import com.android.tools.configurations.ConfigurationSettings;
 import com.android.tools.configurations.DeviceState;
->>>>>>> 0d09370c
 import com.android.tools.idea.res.IdeResourcesUtil;
 import com.android.tools.idea.res.ResourceFilesUtil;
 import com.android.tools.res.ResourceRepositoryManager;
@@ -93,13 +87,8 @@
 public class ConfigurationMatcher {
   private static final Logger LOG = Logger.getInstance("#com.android.tools.idea.rendering.ConfigurationMatcher");
 
-<<<<<<< HEAD
-  @NotNull private final Configuration myConfiguration;
-  @NotNull private final ConfigurationSettings mySettings;
-=======
   @NotNull private final ConfigurationForFile myConfiguration;
   @NotNull private final ConfigurationManager myManager;
->>>>>>> 0d09370c
   @Nullable private final ResourceRepository myResources;
   @Nullable private final ResourceNamespace myNamespace;
   @Nullable private final VirtualFile myFile;
@@ -108,13 +97,8 @@
     myConfiguration = configuration;
     myFile = file;
 
-<<<<<<< HEAD
-    mySettings = myConfiguration.getSettings();
-    ResourceRepositoryManager repositoryManager = mySettings.getConfigModule().getResourceRepositoryManager();
-=======
     myManager = myConfiguration.getSettings();
     ResourceRepositoryManager repositoryManager = myManager.getConfigModule().getResourceRepositoryManager();
->>>>>>> 0d09370c
     if (repositoryManager == null) {
       myResources = null;
       myNamespace = null;
@@ -302,9 +286,9 @@
   /** Like {@link ConfigurationManager#getLocalesInProject()}, but ensures that the currently selected locale is first in the list */
   @NotNull
   public List<Locale> getPrioritizedLocales() {
-    ImmutableList<Locale> projectLocales = mySettings.getLocalesInProject();
+    ImmutableList<Locale> projectLocales = myManager.getLocalesInProject();
     List<Locale> locales = new ArrayList<>(projectLocales.size() + 1); // Locale.ANY is not in getLocales() list
-    Locale current = mySettings.getLocale();
+    Locale current = myManager.getLocale();
     locales.add(current);
     for (Locale locale : projectLocales) {
       if (!locale.equals(current)) {
@@ -403,7 +387,7 @@
    */
   void findAndSetCompatibleConfig(boolean favorCurrentConfig) {
     List<Locale> localeList = getPrioritizedLocales();
-    List<Device> deviceList = mySettings.getDevices();
+    List<Device> deviceList = myManager.getDevices();
     FolderConfiguration editedConfig = myConfiguration.getEditedConfig();
     FolderConfiguration currentConfig = myConfiguration.getFullConfig();
 
@@ -536,7 +520,7 @@
   }
 
   private void addRenderTargetToBundles(List<ConfigBundle> configBundles) {
-    IAndroidTarget target = mySettings.getTarget();
+    IAndroidTarget target = myManager.getTarget();
     if (target != null) {
       int apiLevel = target.getVersion().getFeatureLevel();
       for (ConfigBundle bundle : configBundles) {
@@ -587,7 +571,7 @@
       String currentLanguage = defaultLocale.getLanguage();
       String currentRegion = defaultLocale.getCountry();
 
-      ImmutableList<Locale> localeList = mySettings.getLocalesInProject();
+      ImmutableList<Locale> localeList = myManager.getLocalesInProject();
       final int count = localeList.size();
       for (int l = 0; l < count; l++) {
         Locale locale = localeList.get(l);
@@ -625,7 +609,7 @@
 
   @NotNull
   private ConfigMatch selectConfigMatch(@NotNull List<ConfigMatch> matches) {
-    List<String> deviceIds = mySettings.getConfigModule().getConfigurationStateManager().getProjectState().getDeviceIds();
+    List<String> deviceIds = myManager.getStateManager().getProjectState().getDeviceIds();
     Map<String, Integer> idRank = Maps.newHashMapWithExpectedSize(deviceIds.size());
     int rank = 0;
     for (String id : deviceIds) {
@@ -638,7 +622,7 @@
     }
     else {
       // API 11-13: look for a x-large device
-      IAndroidTarget projectTarget = mySettings.getProjectTarget();
+      IAndroidTarget projectTarget = myManager.getProjectTarget();
       if (projectTarget != null) {
         int apiLevel = projectTarget.getVersion().getFeatureLevel();
         if (apiLevel >= 11 && apiLevel < 14) {
@@ -667,7 +651,7 @@
     // We use FileEditorManagerImpl instead of FileEditorManager to get access to the lock-free version
     // (also used by DebuggerContextUtil) since the normal method only works from the dispatch thread
     // (grabbing a read lock is not enough).
-    FileEditorManager editorManager = FileEditorManager.getInstance(mySettings.getProject());
+    FileEditorManager editorManager = FileEditorManager.getInstance(myManager.getProject());
     if (editorManager instanceof FileEditorManagerImpl) { // not the case under test fixtures apparently
       Editor activeEditor = ((FileEditorManagerImpl)editorManager).getSelectedTextEditor(true);
       if (activeEditor != null) {
@@ -675,11 +659,7 @@
         VirtualFile file = documentManager.getFile(activeEditor.getDocument());
         if (file != null && !file.equals(myFile) && file.getFileType() == XmlFileType.INSTANCE
             && ResourceFilesUtil.getFolderType(myFile) == ResourceFilesUtil.getFolderType(file)) {
-<<<<<<< HEAD
-          Configuration configuration = ConfigurationManager.getOrCreateInstance(myConfiguration.getModule()).getConfiguration(file);
-=======
           Configuration configuration = myConfiguration.getSettings().getConfiguration(file);
->>>>>>> 0d09370c
           FolderConfiguration fullConfig = configuration.getFullConfig();
           for (ConfigMatch match : matches) {
             if (fullConfig.equals(match.testConfig)) {
