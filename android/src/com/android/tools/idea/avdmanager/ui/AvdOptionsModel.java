--- conflicted
+++ resolved
@@ -224,13 +224,10 @@
         myVmHeapStorage.set(EmulatedProperties.defaultVmHeapSize(myDevice.getValue()));
         myInternalStorage.set(EmulatedProperties.defaultInternalStorage(myDevice.getValue()));
 
-<<<<<<< HEAD
-=======
         boolean isXr = Device.isXr(myDevice.getValue());
         myColdBoot.set(isXr);
         myFastBoot.set(!isXr);
 
->>>>>>> 8b7d83e8
         if (myAvdDeviceData.getHasSdCard().get()) {
           // has sdcard in device, go with default setting
           myUseBuiltInSdCard.set(true);
