--- conflicted
+++ resolved
@@ -72,12 +72,8 @@
   // Tags
   public static final List<IdDisplay> ALL_DEVICE_TAGS = ImmutableList.of(DEFAULT_TAG, WEAR_TAG, DESKTOP_TAG,
                                                                          ANDROID_TV_TAG, GOOGLE_TV_TAG,
-<<<<<<< HEAD
-                                                                         AUTOMOTIVE_TAG, AUTOMOTIVE_DISTANT_DISPLAY_TAG);
-=======
                                                                          AUTOMOTIVE_TAG, AUTOMOTIVE_DISTANT_DISPLAY_TAG,
                                                                          XR_TAG);
->>>>>>> 8b7d83e8
   public static final String CREATE_SKIN_HELP_LINK = "http://developer.android.com/tools/devices/managing-avds.html#skins";
 
   /**
