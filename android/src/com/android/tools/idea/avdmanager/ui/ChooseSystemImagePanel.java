/*
 * Copyright (C) 2015 The Android Open Source Project
 *
 * Licensed under the Apache License, Version 2.0 (the "License");
 * you may not use this file except in compliance with the License.
 * You may obtain a copy of the License at
 *
 *      http://www.apache.org/licenses/LICENSE-2.0
 *
 * Unless required by applicable law or agreed to in writing, software
 * distributed under the License is distributed on an "AS IS" BASIS,
 * WITHOUT WARRANTIES OR CONDITIONS OF ANY KIND, either express or implied.
 * See the License for the specific language governing permissions and
 * limitations under the License.
 */
package com.android.tools.idea.avdmanager.ui;

import static com.android.sdklib.AndroidVersion.MAX_32_BIT_API;
import static com.android.sdklib.AndroidVersion.MIN_4K_TV_API;
import static com.android.sdklib.AndroidVersion.MIN_EMULATOR_FOLDABLE_DEVICE_API;
import static com.android.sdklib.AndroidVersion.MIN_FOLDABLE_DEVICE_API;
import static com.android.sdklib.AndroidVersion.MIN_FREEFORM_DEVICE_API;
import static com.android.sdklib.AndroidVersion.MIN_PIXEL_4A_DEVICE_API;
import static com.android.sdklib.AndroidVersion.MIN_RECOMMENDED_API;
import static com.android.sdklib.AndroidVersion.MIN_RECOMMENDED_WEAR_API;
import static com.android.sdklib.AndroidVersion.MIN_RECTANGULAR_WEAR_API;
import static com.android.sdklib.AndroidVersion.MIN_RESIZABLE_DEVICE_API;
import static com.android.sdklib.AndroidVersion.VersionCodes.TIRAMISU;
import static com.android.sdklib.AndroidVersion.VersionCodes.UPSIDE_DOWN_CAKE;

import com.android.repository.Revision;
import com.android.resources.ScreenOrientation;
import com.android.sdklib.AndroidVersion;
import com.android.sdklib.SystemImageTags;
import com.android.sdklib.devices.Abi;
import com.android.sdklib.devices.Device;
import com.android.sdklib.repository.IdDisplay;
import com.android.tools.adtui.util.FormScalingUtil;
import com.android.tools.analytics.CommonMetricsData;
import com.android.tools.idea.avdmanager.SystemImageDescription;
import com.android.tools.idea.avdmanager.ui.SystemImagePreview.ImageRecommendation;
import com.google.common.annotations.VisibleForTesting;
import com.google.common.collect.ImmutableList;
import com.google.common.collect.Lists;
import com.google.wireless.android.sdk.stats.ProductDetails;
import com.intellij.icons.AllIcons;
import com.intellij.openapi.Disposable;
import com.intellij.openapi.project.Project;
import com.intellij.ui.JBColor;
import com.intellij.ui.components.JBLabel;
import com.intellij.ui.components.JBTabbedPane;
import com.intellij.util.Consumer;
import com.intellij.util.system.CpuArch;
import com.intellij.util.ui.AsyncProcessIcon;
import com.intellij.util.ui.ListTableModel;
import java.awt.BorderLayout;
import java.awt.Dimension;
import java.util.List;
import javax.swing.BorderFactory;
import javax.swing.JButton;
import javax.swing.JPanel;
import javax.swing.RowFilter;
import org.jetbrains.android.util.AndroidBundle;
import org.jetbrains.annotations.NotNull;
import org.jetbrains.annotations.Nullable;

/**
 * UI panel that presents the user with a list of {@link SystemImageDescription}s to choose from.
 *
 * <p>You should register a listener via {@link #addSystemImageListener(Consumer)} to be notified of
 * when the user updates their choice.
 */
public class ChooseSystemImagePanel extends JPanel
  implements SystemImageList.SystemImageSelectionListener, SystemImageListModel.StatusIndicator, Disposable {

  private static final boolean IS_ARM64_HOST_OS = CpuArch.isArm64() ||
                                                  CommonMetricsData.getOsArchitecture() == ProductDetails.CpuArchitecture.X86_ON_ARM;

  private final List<Consumer<SystemImageDescription>> mySystemImageListeners = Lists.newArrayListWithExpectedSize(1);

  private JPanel myPanel;
  private SystemImageList myRecommendedImageList;
  private SystemImageList myPerformantImageList;
  private SystemImageList myOtherImageList;
  private SystemImagePreview mySystemImagePreview;
  private JBTabbedPane myTabPane;
  private JBLabel myStatusLabel;
  private JButton myRefreshButton;
  private AsyncProcessIcon myAsyncIcon;
  private final SystemImageListModel myListModel;

  @Nullable private Device myDevice;
  @Nullable private SystemImageDescription mySystemImage;

  public void setDevice(@Nullable Device device) {
    myDevice = device;
    myListModel.refreshImages(false);
  }

  public ChooseSystemImagePanel(@Nullable Project project,
                                @Nullable Device initialDevice,
                                @Nullable SystemImageDescription initialSystemImage) {
    super(new BorderLayout());
    FormScalingUtil.scaleComponentTree(this.getClass(), myPanel);

    mySystemImage = initialSystemImage;
    myDevice = initialDevice;

    myListModel = new SystemImageListModel(project, this);
    setupImageLists();
    myRefreshButton.setIcon(AllIcons.Actions.Refresh);
    myRefreshButton.addActionListener(event -> myListModel.refreshImages(true));

    // The center panel contains performant system images that are not recommended, therefore depending on the host system architecture, we
    // either provide x86 or ARM based images.
    //noinspection DialogTitleCapitalization
    myTabPane.setTitleAt(1, IS_ARM64_HOST_OS
                            ? AndroidBundle.message("avd.manager.arm.images")
                            : AndroidBundle.message("avd.manager.x86.images"));

    myTabPane.addChangeListener(event -> previewCurrentTab());

    myRecommendedImageList.addSelectionListener(this);
    myRecommendedImageList.setBorder(BorderFactory.createLineBorder(JBColor.lightGray));

    myListModel.refreshLocalImagesSynchronously();
    setSelectedImage(mySystemImage);

    add(myPanel);
  }

  @NotNull
  @VisibleForTesting
  static SystemImageClassification getClassificationForDevice(@NotNull SystemImageDescription image, @Nullable Device theDevice,
                                                              boolean isArm64HostOs) {

    Abi abi = Abi.getEnum(image.getPrimaryAbiType());
    assert abi != null;

    SystemImageClassification classification = getClassificationFromParts(abi,
                                                                          image.getVersion(),
                                                                          image.getTags(),
                                                                          isArm64HostOs);

    if (theDevice != null && !image.getTags().contains(SystemImageTags.WEAR_TAG)) {
      // For non-Wear devices, adjust the recommendation based on Play Store
      if (theDevice.hasPlayStore()) {
        // The device supports Google Play Store. Recommend only system images that also support Play Store.
        if (classification == SystemImageClassification.RECOMMENDED && !image.getSystemImage().hasPlayStore()) {
          classification = (abi == Abi.X86 || abi == Abi.X86_64) ? SystemImageClassification.PERFORMANT : SystemImageClassification.OTHER;
        }
      }
      else {
        // The device does not support Google Play Store. Hide Play Store system images.
        if (image.getSystemImage().hasPlayStore()) {
          classification = SystemImageClassification.FORBIDDEN;
        }
      }
    }
    return classification;
  }

  @NotNull
  private SystemImageClassification getClassification(@NotNull SystemImageDescription image) {
    return getClassificationForDevice(image, myDevice, IS_ARM64_HOST_OS);
  }

  @NotNull
  @VisibleForTesting
  static SystemImageClassification getClassificationFromParts(@NotNull Abi abi,
                                                              @NotNull AndroidVersion androidVersion,
                                                              @NotNull IdDisplay tag,
                                                              boolean isArm64HostOs) {
    return getClassificationFromParts(abi, androidVersion, ImmutableList.of(tag), isArm64HostOs);
  }

  @NotNull
  @VisibleForTesting
  static SystemImageClassification getClassificationFromParts(@NotNull Abi abi,
                                                              @NotNull AndroidVersion androidVersion,
                                                              @NotNull List<IdDisplay> tags,
                                                              boolean isArm64HostOs) {
    int apiLevel = androidVersion.getApiLevel();
    boolean isAvdIntel = abi == Abi.X86 || abi == Abi.X86_64;
    boolean isAvdArm = abi == Abi.ARM64_V8A;

    if (!isAvdArm && !isAvdIntel) {
      // None of these system images run natively on supported Android Studio platforms.
      return SystemImageClassification.OTHER;
    }

    if (isAvdIntel == isArm64HostOs) {
      return SystemImageClassification.OTHER;
    }

    if (!isBaseExtensionLevelForDeviceType(androidVersion, tags)) {
      // System images that contain extension levels but are not the base SDK should not be placed in RECOMMENDED tab, it should be either
      // PERFORMANT or OTHER.
      return SystemImageClassification.PERFORMANT;
    }

    if (SystemImageTags.isWearImage(tags)) {
      // For Wear, recommend based on API level (all Wear have Google APIs)
      return apiLevel >= MIN_RECOMMENDED_WEAR_API ? SystemImageClassification.RECOMMENDED : SystemImageClassification.PERFORMANT;
    }
    if (apiLevel < MIN_RECOMMENDED_API) {
      return SystemImageClassification.PERFORMANT;
    }

    if (!SystemImageTags.hasGoogleApi(tags)) {
      return SystemImageClassification.PERFORMANT;
    }

    // Android TV does not ship x86_64 images at any API level, so we recommend
    // almost all images on the same OS.
    if (SystemImageTags.isTvImage(tags)) {
      if (apiLevel == TIRAMISU) { // Tiramisu is an unsupported Android TV version.
        return SystemImageClassification.PERFORMANT;
      }
      else {
        return SystemImageClassification.RECOMMENDED;
      }
    }

    // Recommend ARM images on ARM hosts.
    if (isArm64HostOs) {
      return SystemImageClassification.RECOMMENDED;
    }

    // Only recommend 32-bit x86 images when API level < 31, or 64-bit x86 images when API level >= 31.
    if (apiLevel <= MAX_32_BIT_API && abi == Abi.X86) {
      return SystemImageClassification.RECOMMENDED;
    }
    else if (apiLevel > MAX_32_BIT_API && abi == Abi.X86_64) {
      return SystemImageClassification.RECOMMENDED;
    }

    return SystemImageClassification.PERFORMANT;
  }

  public static boolean systemImageMatchesDevice(@Nullable SystemImageDescription image, @Nullable Device device) {
    if (device == null || image == null) {
      return false;
    }

    String deviceTagId = device.getTagId();
    String deviceId = device.getId();
    List<IdDisplay> imageTags = image.getTags();

    // Foldable device requires Q preview or API29 and above.
    if (device.getDefaultHardware().getScreen().isFoldable()) {
      if (image.getVersion().getFeatureLevel() < MIN_FOLDABLE_DEVICE_API ||
          image.getVersion().getFeatureLevel() < MIN_EMULATOR_FOLDABLE_DEVICE_API) {
        return false;
      }
      if ((deviceId.equals("pixel_9")
              || deviceId.equals("pixel_9_pro")
              || deviceId.equals("pixel_9_pro_xl")
              || deviceId.equals("pixel_9_pro_fold"))
          && image.getVersion().getFeatureLevel() < 35) {
        return false;
      }
    }

    // Freeform display device requires R preview DP2 or API30 and above.
    if (deviceId.equals("13.5in Freeform")) {
      if (image.getVersion().getFeatureLevel() < MIN_FREEFORM_DEVICE_API) {
        return false;
      }
      if ("R".equals(image.getVersion().getCodename())) {
        if (image.getRevision() == null || image.getRevision().compareTo(new Revision(2, 0, 0)) <= 0) {
          return false;
        }
      }
    }

    // pixel 4a requires API30 and above
    if (deviceId.equals(("pixel_4a"))) {
      if (image.getVersion().getFeatureLevel() < MIN_PIXEL_4A_DEVICE_API) {
        return false;
      }
    }

    // Resizable requires API31 and above
    if (deviceId.equals(("resizable"))) {
      if (image.getVersion().getFeatureLevel() < MIN_RESIZABLE_DEVICE_API) {
        return false;
      }
    }

    // TODO: http://b/326294450 - Try doing this in device and system image declarations
    if (!Device.isTablet(device) && SystemImageTags.isTabletImage(imageTags)) {
      return false;
    }

    // Unknown/generic device?
    if (deviceTagId == null || deviceTagId.equals(SystemImageTags.DEFAULT_TAG.getId())) {
      // If so include all system images, except those we *know* not to match this type
      // of device. Rather than just checking "imageTag.getId().equals(SystemImage.DEFAULT_TAG.getId())"
      // here (which will filter out system images with a non-default tag, such as the Google API
      // system images (see issue #78947), we instead deliberately skip the other form factor images
      return !SystemImageTags.isTvImage(imageTags)
             && !SystemImageTags.isWearImage(imageTags)
             && !SystemImageTags.isAutomotiveImage(imageTags)
             && !imageTags.contains(SystemImageTags.DESKTOP_TAG)
             && !imageTags.contains(SystemImageTags.CHROMEOS_TAG)
             && !imageTags.contains(SystemImageTags.XR_TAG);
    }

    // 4K TV requires at least S (API 31)
    if (deviceId.equals("tv_4k")) {
      if (image.getVersion().getFeatureLevel() < MIN_4K_TV_API) {
        return false;
      }
    }

    // Android TV / Google TV and vice versa
    if (deviceTagId.equals(SystemImageTags.ANDROID_TV_TAG.getId()) || deviceTagId.equals(SystemImageTags.GOOGLE_TV_TAG.getId())) {
      return image.isTvImage();
    }

    // Non-square rectangular Wear OS requires at least P (API 28)
    if (image.isWearImage() && !device.isScreenRound()) {
      Dimension screenSize = device.getScreenSize(ScreenOrientation.PORTRAIT);
      if (screenSize != null && screenSize.getWidth() != screenSize.getHeight()) {
        if (image.getVersion().getFeatureLevel() < MIN_RECTANGULAR_WEAR_API) {
          return false;
        }
      }
    }

    return imageTags.stream().anyMatch(it -> it.getId().equals(deviceTagId));
  }

  private void setupImageLists() {
    setupImageList(myRecommendedImageList);
    setupImageList(myPerformantImageList);
    setupImageList(myOtherImageList);
    setImageListFilters();
  }

  private void setupImageList(@NotNull SystemImageList list) {
    list.setModel(myListModel);
    list.addSelectionListener(this);
    list.setBorder(BorderFactory.createLineBorder(JBColor.lightGray));
  }

  private void setImageListFilters() {
    myRecommendedImageList.setRowFilter(new ClassificationRowFilter(SystemImageClassification.RECOMMENDED));
    myPerformantImageList.setRowFilter(new ClassificationRowFilter(SystemImageClassification.PERFORMANT));
    myOtherImageList.setRowFilter(new ClassificationRowFilter(SystemImageClassification.OTHER));
  }

  @Override
  public void onSystemImageSelected(@Nullable SystemImageDescription systemImage) {
    mySystemImagePreview.setImage(systemImage);
    if (systemImage != null && !systemImage.isRemote()) {
      mySystemImage = systemImage;
    }
    else {
      mySystemImage = null;
    }

    for (Consumer<SystemImageDescription> listener : mySystemImageListeners) {
      listener.consume(mySystemImage);
    }
  }

  private void setSelectedImage(@Nullable SystemImageDescription systemImage) {
    if (systemImage != null) {
      SystemImageClassification classification = getClassification(systemImage);
      switch (classification) {
        case RECOMMENDED:
          myRecommendedImageList.setSelectedImage(systemImage);
          myTabPane.setSelectedIndex(0);
          break;
        case PERFORMANT:
          myPerformantImageList.setSelectedImage(systemImage);
          myTabPane.setSelectedIndex(1);
          break;
        default:
          myOtherImageList.setSelectedImage(systemImage);
          myTabPane.setSelectedIndex(2);
          break;
      }
    }
  }

  @Override
  public void onRefreshStart(@NotNull String message) {
    myStatusLabel.setText(message);
    myRefreshButton.setEnabled(false);
    myAsyncIcon.setVisible(true);
  }

  @Override
  public void onRefreshDone(@NotNull String message, boolean partlyDownloaded) {
    myStatusLabel.setText(message);
    myRefreshButton.setEnabled(true);
    myAsyncIcon.setVisible(false);
    myRecommendedImageList.restoreSelection(partlyDownloaded, mySystemImage);
    myPerformantImageList.restoreSelection(partlyDownloaded, mySystemImage);
    myOtherImageList.restoreSelection(partlyDownloaded, mySystemImage);
    previewCurrentTab();
  }

  private void previewCurrentTab() {
    switch (myTabPane.getSelectedIndex()) {
      case 0: // "Recommended"
        myRecommendedImageList.makeListCurrent();
        if (myDevice != null && SystemImageTags.WEAR_TAG.getId().equals(myDevice.getTagId())) {
          mySystemImagePreview.showExplanationForRecommended(ImageRecommendation.RECOMMENDATION_WEAR);
        }
        else if (myDevice != null && myDevice.hasPlayStore()) {
          mySystemImagePreview.showExplanationForRecommended(ImageRecommendation.RECOMMENDATION_GOOGLE_PLAY);
        }
        else {
          mySystemImagePreview.showExplanationForRecommended(ImageRecommendation.RECOMMENDATION_X86);
        }
        break;
      case 1: // Performant images, title either "x86 Images" or "ARM Images"
        myPerformantImageList.makeListCurrent();
        mySystemImagePreview.showExplanationForRecommended(ImageRecommendation.RECOMMENDATION_NONE);
        break;
      default: // "Other images"
        myOtherImageList.makeListCurrent();
        mySystemImagePreview.showExplanationForRecommended(ImageRecommendation.RECOMMENDATION_NONE);
        break;
    }
  }

  private void createUIComponents() {
    myAsyncIcon = new AsyncProcessIcon("refresh images");
    myRecommendedImageList = new SystemImageList();
    myPerformantImageList = new SystemImageList();
    myOtherImageList = new SystemImageList();
    mySystemImagePreview = new SystemImagePreview(this);
  }

  public void addSystemImageListener(@NotNull Consumer<SystemImageDescription> onSystemImageSelected) {
    mySystemImageListeners.add(onSystemImageSelected);
    onSystemImageSelected.consume(mySystemImage);
  }

<<<<<<< HEAD
  private static boolean isBaseExtensionLevelForDeviceType(@NotNull AndroidVersion androidVersion,
                                                           @NotNull List<IdDisplay> tags) {
    if (SystemImageTags.isAutomotiveImage(tags) && androidVersion.getApiLevel() == UPSIDE_DOWN_CAKE) {
      // Automotive udc devices should be placed in RECOMMENDED tab when the extension level is 9
      return androidVersion.getExtensionLevel() == 9;
    }
    return androidVersion.isBaseExtension() || androidVersion.getExtensionLevel() == null;
=======
  static boolean isBaseExtensionLevelForDeviceType(@NotNull AndroidVersion androidVersion,
                                                           @NotNull List<IdDisplay> tags) {
    return androidVersion.isBaseExtension()
           || androidVersion.getExtensionLevel() == null
           // Automotive udc devices should be placed in RECOMMENDED tab when the extension level is 9
           || (SystemImageTags.isAutomotiveImage(tags) && androidVersion.getApiLevel() == UPSIDE_DOWN_CAKE
                && androidVersion.getExtensionLevel() == 9);
>>>>>>> 8b7d83e8
  }

  @Override
  public void dispose() {
    mySystemImageListeners.clear();
  }

  @Nullable
  public SystemImageDescription getSystemImage() {
    return mySystemImage;
  }

  @VisibleForTesting
  public enum SystemImageClassification {
    RECOMMENDED,
    PERFORMANT,
    OTHER,
    FORBIDDEN
  }

  private class ClassificationRowFilter extends RowFilter<ListTableModel<SystemImageDescription>, Integer> {
    private final SystemImageClassification myClassification;

    public ClassificationRowFilter(@NotNull SystemImageClassification classification) {
      myClassification = classification;
    }

    @Override
    public boolean include(Entry<? extends ListTableModel<SystemImageDescription>, ? extends Integer> entry) {
      SystemImageDescription image = myListModel.getRowValue(entry.getIdentifier());
      return getClassification(image) == myClassification &&
             systemImageMatchesDevice(image, myDevice) &&
             versionSupported(image);
    }

    private boolean versionSupported(@NotNull SystemImageDescription image) {
      return image.getVersion().getApiLevel() > 2;
    }
  }
}<|MERGE_RESOLUTION|>--- conflicted
+++ resolved
@@ -442,15 +442,6 @@
     onSystemImageSelected.consume(mySystemImage);
   }
 
-<<<<<<< HEAD
-  private static boolean isBaseExtensionLevelForDeviceType(@NotNull AndroidVersion androidVersion,
-                                                           @NotNull List<IdDisplay> tags) {
-    if (SystemImageTags.isAutomotiveImage(tags) && androidVersion.getApiLevel() == UPSIDE_DOWN_CAKE) {
-      // Automotive udc devices should be placed in RECOMMENDED tab when the extension level is 9
-      return androidVersion.getExtensionLevel() == 9;
-    }
-    return androidVersion.isBaseExtension() || androidVersion.getExtensionLevel() == null;
-=======
   static boolean isBaseExtensionLevelForDeviceType(@NotNull AndroidVersion androidVersion,
                                                            @NotNull List<IdDisplay> tags) {
     return androidVersion.isBaseExtension()
@@ -458,7 +449,6 @@
            // Automotive udc devices should be placed in RECOMMENDED tab when the extension level is 9
            || (SystemImageTags.isAutomotiveImage(tags) && androidVersion.getApiLevel() == UPSIDE_DOWN_CAKE
                 && androidVersion.getExtensionLevel() == 9);
->>>>>>> 8b7d83e8
   }
 
   @Override
