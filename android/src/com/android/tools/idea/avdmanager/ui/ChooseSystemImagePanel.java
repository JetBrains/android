--- conflicted
+++ resolved
@@ -442,7 +442,6 @@
     onSystemImageSelected.consume(mySystemImage);
   }
 
-<<<<<<< HEAD
   static boolean isBaseExtensionLevelForDeviceType(@NotNull AndroidVersion androidVersion,
                                                            @NotNull List<IdDisplay> tags) {
     return androidVersion.isBaseExtension()
@@ -450,15 +449,6 @@
            // Automotive udc devices should be placed in RECOMMENDED tab when the extension level is 9
            || (SystemImageTags.isAutomotiveImage(tags) && androidVersion.getApiLevel() == UPSIDE_DOWN_CAKE
                 && androidVersion.getExtensionLevel() == 9);
-=======
-  private static boolean isBaseExtensionLevelForDeviceType(@NotNull AndroidVersion androidVersion,
-                                                           @NotNull List<IdDisplay> tags) {
-    if (SystemImageTags.isAutomotiveImage(tags) && androidVersion.getApiLevel() == UPSIDE_DOWN_CAKE) {
-      // Automotive udc devices should be placed in RECOMMENDED tab when the extension level is 9
-      return androidVersion.getExtensionLevel() == 9;
-    }
-    return androidVersion.isBaseExtension() || androidVersion.getExtensionLevel() == null;
->>>>>>> 3a514de0
   }
 
   @Override
