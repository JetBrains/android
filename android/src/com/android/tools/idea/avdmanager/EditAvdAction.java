/*
 * Copyright (C) 2014 The Android Open Source Project
 *
 * Licensed under the Apache License, Version 2.0 (the "License");
 * you may not use this file except in compliance with the License.
 * You may obtain a copy of the License at
 *
 *      http://www.apache.org/licenses/LICENSE-2.0
 *
 * Unless required by applicable law or agreed to in writing, software
 * distributed under the License is distributed on an "AS IS" BASIS,
 * WITHOUT WARRANTIES OR CONDITIONS OF ANY KIND, either express or implied.
 * See the License for the specific language governing permissions and
 * limitations under the License.
 */
package com.android.tools.idea.avdmanager;

import com.android.tools.idea.wizard.model.ModelWizardDialog;
import icons.StudioIcons;

import javax.swing.*;
import java.awt.event.ActionEvent;

public class EditAvdAction extends AvdUiAction {
  public EditAvdAction(AvdInfoProvider avdInfoProvider) {
<<<<<<< HEAD
    this(avdInfoProvider, "Edit", "Edit this AVD", AllIcons.Actions.Edit);
=======
    this(avdInfoProvider, "Edit", "Edit this AVD", StudioIcons.Avd.EDIT);
>>>>>>> abbea60e
  }

  protected EditAvdAction(AvdInfoProvider avdInfoProvider, String text, String description, Icon icon) {
    super(avdInfoProvider, text, description, icon);
  }

  @Override
  public void actionPerformed(ActionEvent e) {
    ModelWizardDialog dialog = AvdWizardUtils.createAvdWizard(myAvdInfoProvider.getComponent(), getProject(), getAvdInfo());
    if (dialog.showAndGet()) {
      refreshAvds();
    }
  }

  @Override
  public boolean isEnabled() {
    return getAvdInfo() != null;
  }
}<|MERGE_RESOLUTION|>--- conflicted
+++ resolved
@@ -23,11 +23,7 @@
 
 public class EditAvdAction extends AvdUiAction {
   public EditAvdAction(AvdInfoProvider avdInfoProvider) {
-<<<<<<< HEAD
-    this(avdInfoProvider, "Edit", "Edit this AVD", AllIcons.Actions.Edit);
-=======
     this(avdInfoProvider, "Edit", "Edit this AVD", StudioIcons.Avd.EDIT);
->>>>>>> abbea60e
   }
 
   protected EditAvdAction(AvdInfoProvider avdInfoProvider, String text, String description, Icon icon) {
