--- conflicted
+++ resolved
@@ -26,33 +26,19 @@
 import com.android.repository.io.FileOp;
 import com.android.repository.io.FileOpUtils;
 import com.android.resources.ScreenOrientation;
-<<<<<<< HEAD
-import com.android.sdklib.AndroidVersion;
-=======
 import com.android.sdklib.ISystemImage;
->>>>>>> a001a568
 import com.android.sdklib.devices.Abi;
 import com.android.sdklib.devices.Device;
 import com.android.sdklib.devices.Storage;
 import com.android.sdklib.internal.avd.AvdInfo;
 import com.android.sdklib.internal.avd.AvdManager;
 import com.android.sdklib.internal.avd.HardwareProperties;
-<<<<<<< HEAD
-import com.android.sdklib.repositoryv2.AndroidSdkHandler;
-import com.android.sdklib.repositoryv2.IdDisplay;
-import com.android.sdklib.repositoryv2.targets.SystemImage;
-import com.android.tools.idea.run.EmulatorConnectionListener;
-import com.android.tools.idea.run.ExternalToolRunner;
-import com.android.tools.idea.sdk.LogWrapper;
-import com.android.tools.idea.sdkv2.StudioLoggerProgressIndicator;
-=======
 import com.android.sdklib.repository.AndroidSdkHandler;
 import com.android.sdklib.repository.IdDisplay;
 import com.android.sdklib.repository.targets.SystemImage;
 import com.android.tools.idea.run.EmulatorConnectionListener;
 import com.android.tools.idea.run.ExternalToolRunner;
 import com.android.tools.idea.sdk.progress.StudioLoggerProgressIndicator;
->>>>>>> a001a568
 import com.android.utils.ILogger;
 import com.google.common.collect.ImmutableList;
 import com.google.common.collect.Lists;
@@ -93,12 +79,8 @@
 import java.util.Map;
 import java.util.concurrent.TimeUnit;
 
-<<<<<<< HEAD
-import static com.android.sdklib.repositoryv2.targets.SystemImage.DEFAULT_TAG;
-=======
 import static com.android.sdklib.repository.targets.SystemImage.DEFAULT_TAG;
 import static com.android.sdklib.repository.targets.SystemImage.GOOGLE_APIS_TAG;
->>>>>>> a001a568
 
 /**
  * A wrapper class for communicating with {@link AvdManager} and exposing helper functions
@@ -114,10 +96,6 @@
 
   public static final String AVD_INI_HW_LCD_DENSITY = "hw.lcd.density";
   public static final String AVD_INI_DISPLAY_NAME = "avd.ini.displayname";
-<<<<<<< HEAD
-  public static final IdDisplay GOOGLE_APIS_TAG = IdDisplay.create("google_apis", "");
-=======
->>>>>>> a001a568
   public static final Revision TOOLS_REVISION_WITH_FIRST_QEMU2 = Revision.parseRevision("25.0.0 rc1");
   public static final Revision TOOLS_REVISION_25_0_2_RC3 = Revision.parseRevision("25.0.2 rc3");
   public static final Revision PLATFORM_TOOLS_REVISION_WITH_FIRST_QEMU2 = Revision.parseRevision("23.1.0");
@@ -136,11 +114,7 @@
   };
 
   private AvdManager myAvdManager;
-<<<<<<< HEAD
-  private static Map<File, AvdManagerConnection> ourCache = new WeakHashMap<File, AvdManagerConnection>();
-=======
   private static Map<File, AvdManagerConnection> ourCache = new WeakHashMap<>();
->>>>>>> a001a568
   private static long ourMemorySize = -1;
   private final FileOp myFileOp;
 
@@ -368,26 +342,11 @@
     }
 
     Map<String, String> properties = info.getProperties();
-<<<<<<< HEAD
-    String scaleFactor = properties.get(AvdWizardConstants.AVD_INI_SCALE_FACTOR);
-    String netDelay = properties.get(AvdWizardConstants.AVD_INI_NETWORK_LATENCY);
-    String netSpeed = properties.get(AvdWizardConstants.AVD_INI_NETWORK_SPEED);
-=======
     String netDelay = properties.get(AvdWizardUtils.AVD_INI_NETWORK_LATENCY);
     String netSpeed = properties.get(AvdWizardUtils.AVD_INI_NETWORK_SPEED);
->>>>>>> a001a568
 
     GeneralCommandLine commandLine = new GeneralCommandLine();
     commandLine.setExePath(emulatorBinary.getPath());
-
-<<<<<<< HEAD
-    // Don't explicitly set auto since that seems to be the default behavior, but when set
-    // can cause the emulator to fail to launch with this error message:
-    //  "could not get monitor DPI resolution from system. please use -dpi-monitor to specify one"
-    // (this happens on OSX where we don't have a reliable, Retina-correct way to get the dpi)
-    if (scaleFactor != null && !"auto".equals(scaleFactor)) {
-      commandLine.addParameters("-scale", scaleFactor);
-    }
 
     if (netDelay != null) {
       commandLine.addParameters("-netdelay", netDelay);
@@ -409,28 +368,6 @@
       return Futures.immediateFailedFuture(new RuntimeException(String.format("Error launching emulator %1$s ", avdName), e));
     }
 
-=======
-    if (netDelay != null) {
-      commandLine.addParameters("-netdelay", netDelay);
-    }
-
-    if (netSpeed != null) {
-      commandLine.addParameters("-netspeed", netSpeed);
-    }
-
-    commandLine.addParameters("-avd", avdName);
-
-    EmulatorRunner runner = new EmulatorRunner(project, "AVD: " + avdName, commandLine, info);
-    final ProcessHandler processHandler;
-    try {
-      processHandler = runner.start();
-    }
-    catch (ExecutionException e) {
-      IJ_LOG.error("Error launching emulator", e);
-      return Futures.immediateFailedFuture(new RuntimeException(String.format("Error launching emulator %1$s ", avdName), e));
-    }
-
->>>>>>> a001a568
     // If we're using qemu2, it has its own progress bar, so put ours in the background. Otherwise show it.
     final ProgressWindow p = hasQEMU2Installed()
                              ? new BackgroundableProcessIndicator(project, "Launching Emulator", PerformInBackgroundOption.ALWAYS_BACKGROUND,
@@ -438,35 +375,6 @@
                              : new ProgressWindow(false, true, project);
     p.setIndeterminate(false);
     p.setDelayInMillis(0);
-<<<<<<< HEAD
-
-    // It takes >= 8 seconds to start the Emulator. Display a small progress indicator otherwise it seems like
-    // the action wasn't invoked and users tend to click multiple times on it, ending up with several instances of the emulator
-    ApplicationManager.getApplication().executeOnPooledThread(new Runnable() {
-      @Override
-      public void run() {
-        ExternalToolRunner.ProcessOutputCollector collector = new ExternalToolRunner.ProcessOutputCollector();
-        processHandler.addProcessListener(collector);
-
-        try {
-          p.start();
-          p.setText("Starting AVD...");
-          for (double d = 0; d < 1; d += 1.0 / 80) {
-            p.setFraction(d);
-            //noinspection BusyWait
-            Thread.sleep(100);
-            if (processHandler.isProcessTerminated()) {
-              break;
-            }
-          }
-        }
-        catch (InterruptedException ignore) {
-        }
-        finally {
-          p.stop();
-          p.processFinish();
-        }
-=======
 
     // It takes >= 8 seconds to start the Emulator. Display a small progress indicator otherwise it seems like
     // the action wasn't invoked and users tend to click multiple times on it, ending up with several instances of the emulator
@@ -492,7 +400,6 @@
         p.stop();
         p.processFinish();
       }
->>>>>>> a001a568
 
       processHandler.removeProcessListener(collector);
       String message = limitErrorMessage(collector.getText());
@@ -503,9 +410,6 @@
       }
     });
 
-<<<<<<< HEAD
-    return EmulatorConnectionListener.getDeviceForEmulator(info.getName(), processHandler, 5, TimeUnit.MINUTES);
-=======
     return EmulatorConnectionListener.getDeviceForEmulator(project, info.getName(), processHandler, 5, TimeUnit.MINUTES);
   }
 
@@ -518,7 +422,6 @@
       offset = message.length();
     }
     return message.substring(0, Math.min(offset, 1024));
->>>>>>> a001a568
   }
 
   /**
@@ -560,23 +463,8 @@
       return Futures.immediateFailedFuture(new RuntimeException("Could not start AVD"));
     }
     final SettableFuture<ListenableFuture<IDevice>> future = SettableFuture.create();
-<<<<<<< HEAD
-    Runnable retry = new Runnable() {
-      @Override
-      public void run() {
-        future.set(startAvd(project, info));
-      }
-    };
-    Runnable cancel = new Runnable() {
-      @Override
-      public void run() {
-        future.setException(new RuntimeException("Retry after fixing problem by hand"));
-      }
-    };
-=======
     Runnable retry = () -> future.set(startAvd(project, info));
     Runnable cancel = () -> future.setException(new RuntimeException("Retry after fixing problem by hand"));
->>>>>>> a001a568
     Runnable action = AccelerationErrorSolution.getActionForFix(error, project, retry, cancel);
     ApplicationManager.getApplication().invokeLater(action);
     return Futures.dereference(future);
@@ -674,11 +562,7 @@
     if (skinFolder == null && isCircular) {
       skinFolder = getRoundSkin(systemImageDescription);
     }
-<<<<<<< HEAD
-    if (FileUtil.filesEqual(skinFolder, AvdWizardConstants.NO_SKIN)) {
-=======
     if (FileUtil.filesEqual(skinFolder, AvdWizardUtils.NO_SKIN)) {
->>>>>>> a001a568
       skinFolder = null;
     }
     if (skinFolder == null) {
@@ -720,24 +604,6 @@
     return null;
   }
 
-<<<<<<< HEAD
-  public static boolean doesSystemImageSupportRanchu(SystemImageDescription description) {
-    AndroidVersion version = description.getVersion();
-    IdDisplay tag = description.getTag();
-    String abiType = description.getAbiType();
-    Revision revision = description.getRevision();
-
-    int apiLevel = version.getApiLevel();
-    if (apiLevel < 22) {
-      return false;
-    }
-    for (SystemImageUpdateDependency dependency : SYSTEM_IMAGE_DEPENCENCY_WITH_FIRST_QEMU2) {
-      if (dependency.updateRequired(abiType, apiLevel, tag, revision)) {
-        return false;
-      }
-    }
-    return true;
-=======
   public static boolean doesSystemImageSupportQemu2(@Nullable SystemImageDescription description, @NotNull FileOp fileOp) {
     if (description == null) {
       return false;
@@ -759,7 +625,6 @@
       }
     }
     return false;
->>>>>>> a001a568
   }
 
   public boolean avdExists(String candidate) {
@@ -869,23 +734,10 @@
         return ((Number)result).longValue();
       }
     }
-<<<<<<< HEAD
-    catch (ClassNotFoundException e) {
-      // Unsupported JDK
-    }
-    catch (NoSuchMethodException e) {
-      // Unsupported JDK
-    }
-    catch (InvocationTargetException e) {
-      IJ_LOG.error(e); // Shouldn't happen (unsupported JDK?)
-    }
-    catch (IllegalAccessException e) {
-=======
     catch (ClassNotFoundException | NoSuchMethodException e) {
       // Unsupported JDK
     }
     catch (InvocationTargetException | IllegalAccessException e) {
->>>>>>> a001a568
       IJ_LOG.error(e); // Shouldn't happen (unsupported JDK?)
     }
     // Maximum memory allocatable to emulator - 32G. Only used if non-Oracle JRE.
