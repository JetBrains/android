/*
 * Copyright (C) 2014 The Android Open Source Project
 *
 * Licensed under the Apache License, Version 2.0 (the "License");
 * you may not use this file except in compliance with the License.
 * You may obtain a copy of the License at
 *
 *      http://www.apache.org/licenses/LICENSE-2.0
 *
 * Unless required by applicable law or agreed to in writing, software
 * distributed under the License is distributed on an "AS IS" BASIS,
 * WITHOUT WARRANTIES OR CONDITIONS OF ANY KIND, either express or implied.
 * See the License for the specific language governing permissions and
 * limitations under the License.
 */
package com.android.tools.idea.avdmanager;

import com.android.SdkConstants;
import com.android.annotations.VisibleForTesting;
import com.android.ddmlib.IDevice;
import com.android.prefs.AndroidLocation;
import com.android.repository.Revision;
import com.android.repository.api.LocalPackage;
import com.android.repository.api.ProgressIndicator;
import com.android.repository.api.RepoPackage;
import com.android.repository.io.FileOp;
import com.android.repository.io.FileOpUtils;
import com.android.resources.ScreenOrientation;
import com.android.sdklib.ISystemImage;
import com.android.sdklib.devices.Abi;
import com.android.sdklib.devices.Device;
import com.android.sdklib.devices.Storage;
import com.android.sdklib.internal.avd.AvdInfo;
import com.android.sdklib.internal.avd.AvdManager;
import com.android.sdklib.internal.avd.HardwareProperties;
import com.android.sdklib.repository.AndroidSdkHandler;
import com.android.sdklib.repository.IdDisplay;
import com.android.sdklib.repository.targets.SystemImage;
<<<<<<< HEAD
=======
import com.android.tools.idea.run.EmulatorConnectionListener;
>>>>>>> 6d222f2e
import com.android.tools.idea.sdk.AndroidSdks;
import com.android.tools.idea.sdk.progress.StudioLoggerProgressIndicator;
import com.android.tools.idea.log.LogWrapper;
import com.android.utils.ILogger;
import com.google.common.collect.ImmutableList;
import com.google.common.collect.Lists;
import com.google.common.util.concurrent.Futures;
import com.google.common.util.concurrent.ListenableFuture;
import com.google.common.util.concurrent.SettableFuture;
import com.intellij.execution.ExecutionException;
import com.intellij.execution.configurations.GeneralCommandLine;
import com.intellij.execution.process.CapturingAnsiEscapesAwareProcessHandler;
import com.intellij.execution.process.ProcessHandler;
import com.intellij.execution.process.ProcessOutput;
import com.intellij.icons.AllIcons;
import com.intellij.openapi.application.ApplicationManager;
import com.intellij.openapi.diagnostic.Logger;
import com.intellij.openapi.progress.PerformInBackgroundOption;
import com.intellij.openapi.progress.impl.BackgroundableProcessIndicator;
import com.intellij.openapi.progress.util.ProgressWindow;
import com.intellij.openapi.project.Project;
import com.intellij.openapi.ui.Messages;
import com.intellij.openapi.util.Pair;
import com.intellij.openapi.util.SystemInfo;
import com.intellij.openapi.util.io.FileUtil;
import com.intellij.openapi.util.text.StringUtil;
<<<<<<< HEAD
import com.intellij.util.containers.WeakHashMap;
import com.intellij.util.net.HttpConfigurable;
=======
import com.intellij.util.containers.ContainerUtil;
>>>>>>> 6d222f2e
import org.jetbrains.annotations.NotNull;
import org.jetbrains.annotations.Nullable;

import java.awt.*;
import java.io.*;
import java.lang.management.ManagementFactory;
import java.lang.management.OperatingSystemMXBean;
import java.lang.reflect.InvocationTargetException;
import java.lang.reflect.Method;
import java.util.ArrayList;
import java.util.List;
import java.util.Locale;
import java.util.Map;
import java.util.concurrent.TimeUnit;
import java.util.function.Function;

import static com.android.SdkConstants.ANDROID_HOME_ENV;
import static com.android.sdklib.internal.avd.AvdManager.AVD_INI_DISPLAY_NAME;
import static com.android.sdklib.repository.targets.SystemImage.DEFAULT_TAG;
import static com.android.sdklib.repository.targets.SystemImage.GOOGLE_APIS_TAG;

/**
 * A wrapper class for communicating with {@link AvdManager} and exposing helper functions
 * for dealing with {@link AvdInfo} objects inside Android studio.
 */
public class AvdManagerConnection {
  private static final Logger IJ_LOG = Logger.getInstance(AvdManagerConnection.class);
  private static final ILogger SDK_LOG = new LogWrapper(IJ_LOG);
  private static final ProgressIndicator REPO_LOG = new StudioLoggerProgressIndicator(AvdManagerConnection.class);
  private static final AvdManagerConnection NULL_CONNECTION = new AvdManagerConnection(null);
  private static final int MNC_API_LEVEL_23 = 23;
  private static final int LMP_MR1_API_LEVEL_22 = 22;

  public static final String AVD_INI_HW_LCD_DENSITY = "hw.lcd.density";
  public static final Revision TOOLS_REVISION_WITH_FIRST_QEMU2 = Revision.parseRevision("25.0.0 rc1");
  public static final Revision TOOLS_REVISION_25_0_2_RC3 = Revision.parseRevision("25.0.2 rc3");
  public static final Revision PLATFORM_TOOLS_REVISION_WITH_FIRST_QEMU2 = Revision.parseRevision("23.1.0");
  protected static Revision EMULATOR_REVISION_SUPPORTS_STUDIO_PARAMS = Revision.parseRevision("26.1.0");

  private static final SystemImageUpdateDependency[] SYSTEM_IMAGE_DEPENCENCY_WITH_FIRST_QEMU2 = {
    new SystemImageUpdateDependency(LMP_MR1_API_LEVEL_22, DEFAULT_TAG, 2),
    new SystemImageUpdateDependency(LMP_MR1_API_LEVEL_22, GOOGLE_APIS_TAG, 2),
    new SystemImageUpdateDependency(MNC_API_LEVEL_23, DEFAULT_TAG, 6),
    new SystemImageUpdateDependency(MNC_API_LEVEL_23, GOOGLE_APIS_TAG, 10),
  };
  private static final SystemImageUpdateDependency[] SYSTEM_IMAGE_DEPENCENCY_WITH_25_0_2_RC3 = {
    new SystemImageUpdateDependency(LMP_MR1_API_LEVEL_22, DEFAULT_TAG, 4),
    new SystemImageUpdateDependency(LMP_MR1_API_LEVEL_22, GOOGLE_APIS_TAG, 4),
    new SystemImageUpdateDependency(MNC_API_LEVEL_23, DEFAULT_TAG, 8),
    new SystemImageUpdateDependency(MNC_API_LEVEL_23, GOOGLE_APIS_TAG, 12),
  };

  private AvdManager myAvdManager;
  private static Map<File, AvdManagerConnection> ourCache = ContainerUtil.createWeakMap();
  private static long ourMemorySize = -1;
  private final FileOp myFileOp;

  private static Function<AndroidSdkHandler, AvdManagerConnection> ourConnectionFactory = AvdManagerConnection::new;

  @Nullable private final AndroidSdkHandler mySdkHandler;

  @NotNull
  public static AvdManagerConnection getDefaultAvdManagerConnection() {
    AndroidSdkHandler handler = AndroidSdks.getInstance().tryToChooseSdkHandler();
    if (handler.getLocation() == null) {
      return NULL_CONNECTION;
    }
    else {
      return getAvdManagerConnection(handler);
    }
  }

  @NotNull
  public synchronized static AvdManagerConnection getAvdManagerConnection(@NotNull AndroidSdkHandler handler) {
    File sdkPath = handler.getLocation();
    if (!ourCache.containsKey(sdkPath)) {
      ourCache.put(sdkPath, ourConnectionFactory.apply(handler));
    }
    return ourCache.get(sdkPath);
  }

  @VisibleForTesting
  public AvdManagerConnection(@Nullable AndroidSdkHandler handler) {
    mySdkHandler = handler;
    myFileOp = handler == null ? FileOpUtils.create() : handler.getFileOp();
  }

  /**
   * Sets a factory to be used for creating connections, so subclasses can be injected for testing.
   */
  @VisibleForTesting
  protected synchronized static void setConnectionFactory(Function<AndroidSdkHandler, AvdManagerConnection> factory) {
    ourCache.clear();
    ourConnectionFactory = factory;
  }


  /**
   * Setup our static instances if required. If the instance already exists, then this is a no-op.
   */
  private boolean initIfNecessary() {
    if (myAvdManager == null) {
      if (mySdkHandler == null) {
        IJ_LOG.warn("No Android SDK Found");
        return false;
      }
      try {
<<<<<<< HEAD
        myAvdManager = AvdManager.getInstance(mySdkHandler, new File(AndroidLocation.getAvdFolder()), SDK_LOG);
=======
        myAvdManager = AvdManager.getInstance(mySdkHandler, new File(AndroidLocation.getAvdFolder()), SDK_LOG, myFileOp);
>>>>>>> 6d222f2e
      }
      catch (AndroidLocation.AndroidLocationException e) {
        IJ_LOG.error("Could not instantiate AVD Manager from SDK", e);
        return false;
      }
      if (myAvdManager == null) {
        return false;
      }
    }
    return true;
  }

<<<<<<< HEAD
  public String getSdCardSizeFromHardwareProperties() {
    assert mySdkHandler != null;
    return AvdWizardUtils.getHardwarePropertyDefaultValue(AvdWizardUtils.SD_CARD_STORAGE_KEY, mySdkHandler);
  }

  public String getInternalStorageSizeFromHardwareProperties() {
    assert mySdkHandler != null;
    return AvdWizardUtils.getHardwarePropertyDefaultValue(AvdWizardUtils.INTERNAL_STORAGE_KEY, mySdkHandler);
  }

  private File getBinaryLocation(String filename) {
    assert mySdkHandler != null;
    LocalPackage sdkPackage = mySdkHandler.getLocalPackage(SdkConstants.FD_EMULATOR, REPO_LOG);
    if (sdkPackage == null) {
      sdkPackage = mySdkHandler.getLocalPackage(SdkConstants.FD_TOOLS, REPO_LOG);
    }
    if (sdkPackage != null) {
      return new File(sdkPackage.getLocation(), filename);
    }
    // Fallback to old behavior, in the weird case nothing is installed.
    return new File(mySdkHandler.getLocation(), FileUtil.join(SdkConstants.OS_SDK_TOOLS_FOLDER, filename));
  }

=======
  private File getBinaryLocation(String filename) {
    assert mySdkHandler != null;
    LocalPackage sdkPackage = mySdkHandler.getLocalPackage(SdkConstants.FD_EMULATOR, REPO_LOG);
    if (sdkPackage == null) {
      sdkPackage = mySdkHandler.getLocalPackage(SdkConstants.FD_TOOLS, REPO_LOG);
    }
    if (sdkPackage != null) {
      return new File(sdkPackage.getLocation(), filename);
    }
    // Fallback to old behavior, in the weird case nothing is installed.
    return new File(mySdkHandler.getLocation(), FileUtil.join(SdkConstants.OS_SDK_TOOLS_FOLDER, filename));
  }

>>>>>>> 6d222f2e
  private File getEmulatorBinary() {
    return getBinaryLocation(SdkConstants.FN_EMULATOR);
  }

  public File getEmulatorCheckBinary() {
    return getBinaryLocation(SdkConstants.FN_EMULATOR_CHECK);
  }

  /**
   * Return the SystemImageUpdateDependencies for the current emulator
   * or null if no emulator is installed or if the emulator is not an qemu2 emulator.
   */
  @Nullable
  private SystemImageUpdateDependency[] getSystemImageUpdateDependencies() {
    assert mySdkHandler != null;
    LocalPackage info = mySdkHandler.getSdkManager(REPO_LOG).getPackages().getLocalPackages().get(SdkConstants.FD_TOOLS);
    if (info == null) {
      return null;
    }
    if (info.getVersion().compareTo(TOOLS_REVISION_25_0_2_RC3) >= 0) {
      return SYSTEM_IMAGE_DEPENCENCY_WITH_25_0_2_RC3;
    }
    if (info.getVersion().compareTo(TOOLS_REVISION_WITH_FIRST_QEMU2) >= 0) {
      return SYSTEM_IMAGE_DEPENCENCY_WITH_FIRST_QEMU2;
    }
    return null;
  }

  private boolean hasQEMU2Installed() {
    return getSystemImageUpdateDependencies() != null;
  }

  private boolean hasPlatformToolsForQEMU2Installed() {
    assert mySdkHandler != null;
    LocalPackage info = mySdkHandler.getSdkManager(REPO_LOG).getPackages().getLocalPackages().get(SdkConstants.FD_PLATFORM_TOOLS);
    if (info == null) {
      return false;
    }
    if (info.getVersion().compareTo(PLATFORM_TOOLS_REVISION_WITH_FIRST_QEMU2) >= 0) {
      return true;
    }
    return false;
  }

  private boolean hasSystemImagesForQEMU2Installed() {
    return getSystemImageUpdates().isEmpty();
  }

  /**
   * The qemu2 emulator has changes in the system images for platform 22 and 23 (Intel CPU architecture only).
   * This method will generate package updates if we detect that we have outdated system images for platform
   * 22 and 23. We also check the addon system images which includes the Google API.
   * @return a list of package paths that need to be updated.
   */
  @NotNull
  public List<String> getSystemImageUpdates() {
    List<String> requested = Lists.newArrayList();
    SystemImageUpdateDependency[] dependencies = getSystemImageUpdateDependencies();
    if (dependencies == null) {
      return requested;
    }

    assert mySdkHandler != null;
    for (SystemImage systemImage : mySdkHandler.getSystemImageManager(REPO_LOG).getImages()) {
      for (SystemImageUpdateDependency dependency : dependencies) {
        if (dependency.updateRequired(systemImage)) {
          requested.add(systemImage.getPackage().getPath());
          break;
        }
      }
    }
    return requested;
  }

  /**
   * @param forceRefresh if true the manager will read the AVD list from disk. If false, the cached version in memory
   *                     is returned if available
   * @return a list of AVDs currently present on the system.
   */
  @NotNull
  public List<AvdInfo> getAvds(boolean forceRefresh) {
    if (!initIfNecessary()) {
      return ImmutableList.of();
    }
    if (forceRefresh) {
      try {
        myAvdManager.reloadAvds(SDK_LOG);
      }
      catch (AndroidLocation.AndroidLocationException e) {
        IJ_LOG.error("Could not find Android SDK!", e);
      }
    }
    ArrayList<AvdInfo> avdInfos = Lists.newArrayList(myAvdManager.getAllAvds());
    boolean needsRefresh = false;
    for (AvdInfo info : avdInfos) {
      if (info.getStatus() == AvdInfo.AvdStatus.ERROR_DEVICE_CHANGED) {
        updateDeviceChanged(info);
        needsRefresh = true;
      }
    }
    if (needsRefresh) {
      return getAvds(true);
    } else {
      return avdInfos;
    }
  }

  public boolean deleteAvd(@NotNull String avdName) {
    if (!initIfNecessary()) {
      return false;
    }
    AvdInfo info = myAvdManager.getAvd(avdName, false);
    if (info == null) {
      return false;
    }
    return deleteAvd(info);
  }

  /**
   * Delete the given AVD if it exists.
   */
  public boolean deleteAvd(@NotNull AvdInfo info) {
    if (!initIfNecessary()) {
      return false;
    }
    return myAvdManager.deleteAvd(info, SDK_LOG);
  }

  public boolean isAvdRunning(@NotNull AvdInfo info) {
    return myAvdManager.isAvdRunning(info, SDK_LOG);
  }


  public void stopAvd(@NotNull final AvdInfo info) {
    myAvdManager.stopAvd(info);
  }

  /**
   * Launch the given AVD in the emulator.
   * @return a future with the device that was launched
   */
  @NotNull
  public ListenableFuture<IDevice> startAvd(@Nullable final Project project, @NotNull final AvdInfo info) {
    if (!initIfNecessary()) {
      return Futures.immediateFailedFuture(new RuntimeException("No Android SDK Found"));
    }
    AccelerationErrorCode error = checkAcceleration();
    ListenableFuture<IDevice> errorResult = handleAccelerationError(project, info, error);
    if (errorResult != null) {
      return errorResult;
    }

    final File emulatorBinary = getEmulatorBinary();
    if (!emulatorBinary.isFile()) {
      IJ_LOG.error("No emulator binary found!");
      return Futures.immediateFailedFuture(new RuntimeException("No emulator binary found"));
    }

    final String avdName = info.getName();

    // TODO: The emulator stores pid of the running process inside the .lock file (userdata-qemu.img.lock in Linux and
    // userdata-qemu.img.lock/pid on Windows). We should detect whether those lock files are stale and if so, delete them without showing
    // this error. Either the emulator provides a command to do that, or we learn about its internals (qemu/android/utils/filelock.c) and
    // perform the same action here. If it is not stale, then we should show this error and if possible, bring that window to the front.
    if (myAvdManager.isAvdRunning(info, SDK_LOG)) {
      myAvdManager.logRunningAvdInfo(info, SDK_LOG);
      String baseFolder;
      try {
        baseFolder = myAvdManager.getBaseAvdFolder().getAbsolutePath();
      }
      catch (AndroidLocation.AndroidLocationException e) {
        baseFolder = "$HOME";
      }

      String message = String.format("AVD %1$s is already running.\n" +
                                     "If that is not the case, delete the files at\n" +
                                     "   %2$s/%1$s.avd/*.lock\n" +
                                     "and try again.", avdName, baseFolder);
      Messages.showErrorDialog(project, message, "AVD Manager");
      return Futures.immediateFailedFuture(new RuntimeException(message));
    }


    GeneralCommandLine commandLine = new GeneralCommandLine();
    commandLine.setExePath(emulatorBinary.getPath());

    addParameters(info, commandLine);
<<<<<<< HEAD

    EmulatorRunner runner = new EmulatorRunner(commandLine, info);
    addListeners(runner);

=======

    EmulatorRunner runner = new EmulatorRunner(commandLine, info);
    EmulatorRunner.ProcessOutputCollector collector = new EmulatorRunner.ProcessOutputCollector();
    runner.addProcessListener(collector);

>>>>>>> 6d222f2e
    final ProcessHandler processHandler;
    try {
      processHandler = runner.start();
    }
    catch (ExecutionException e) {
      IJ_LOG.error("Error launching emulator", e);
      return Futures.immediateFailedFuture(new RuntimeException(String.format("Error launching emulator %1$s ", avdName), e));
    }

    // If we're using qemu2, it has its own progress bar, so put ours in the background. Otherwise show it.
    final ProgressWindow p = hasQEMU2Installed()
                             ? new BackgroundableProcessIndicator(project, "Launching Emulator", PerformInBackgroundOption.ALWAYS_BACKGROUND,
                                                                  "", "", false)
                             : new ProgressWindow(false, true, project);
    p.setIndeterminate(false);
    p.setDelayInMillis(0);

    // It takes >= 8 seconds to start the Emulator. Display a small progress indicator otherwise it seems like
    // the action wasn't invoked and users tend to click multiple times on it, ending up with several instances of the emulator
    ApplicationManager.getApplication().executeOnPooledThread(() -> {
      try {
        p.start();
        p.setText("Starting AVD...");
        for (double d = 0; d < 1; d += 1.0 / 80) {
          p.setFraction(d);
          //noinspection BusyWait
          Thread.sleep(100);
          if (processHandler.isProcessTerminated()) {
            break;
          }
        }
      }
      catch (InterruptedException ignore) {
      }
      finally {
        p.stop();
        p.processFinish();
      }
    });

    return EmulatorConnectionListener.getDeviceForEmulator(project, info.getName(), processHandler, 5, TimeUnit.MINUTES);
  }

  /**
   * Allow subclasses to add listeners before starting the emulator.
   */
  protected void addListeners(EmulatorRunner runner) {

  }

  /**
   * Adds necessary parameters to {@code commandLine}.
   */
  protected void addParameters(@NotNull AvdInfo info, @NotNull GeneralCommandLine commandLine) {
    Map<String, String> properties = info.getProperties();
    String netDelay = properties.get(AvdWizardUtils.AVD_INI_NETWORK_LATENCY);
    String netSpeed = properties.get(AvdWizardUtils.AVD_INI_NETWORK_SPEED);
    if (netDelay != null) {
      commandLine.addParameters("-netdelay", netDelay);
    }

    if (netSpeed != null) {
      commandLine.addParameters("-netspeed", netSpeed);
    }

    // Control fast boot
    if (EmulatorAdvFeatures.emulatorSupportsFastBoot(mySdkHandler,
                                                     new StudioLoggerProgressIndicator(AvdManagerConnection.class),
                                                     new LogWrapper(Logger.getInstance(AvdManagerConnection.class)))) {
      if ("yes".equals(properties.get(AvdWizardUtils.USE_COLD_BOOT))) {
        // Do not fast boot and do not store a snapshot on exit
        commandLine.addParameter("-no-snapstorage");
      }
      else if (AvdWizardUtils.COLD_BOOT_ONCE_VALUE.equals(properties.get(AvdWizardUtils.USE_COLD_BOOT))) {
        // No fast boot now, but do store a snapshot on exit for next time
        commandLine.addParameter("-no-snapshot-load");
      }
      // We could use "-snapstorage" for the "no" case, but don't bother. It is the default.
    }

    writeParameterFile(commandLine);

    commandLine.addParameters("-avd", info.getName());
  }

  /**
   * Indicates if the Emulator's version is at least {@code desired}
   * @return true if the Emulator version is the desired version or higher
   */
  @VisibleForTesting
  public boolean emulatorVersionIsAtLeast(@NotNull Revision desired) {
    if (mySdkHandler == null) return false; // Don't know, so guess
    ProgressIndicator log = new StudioLoggerProgressIndicator(AvdWizardUtils.class);
    LocalPackage sdkPackage = mySdkHandler.getLocalPackage(SdkConstants.FD_EMULATOR, log);
    if (sdkPackage == null) {
      sdkPackage = mySdkHandler.getLocalPackage(SdkConstants.FD_TOOLS, log);
    }
    if (sdkPackage == null) {
      return false;
    }
    return (sdkPackage.getVersion().compareTo(desired) >= 0);
  }

  /**
   * Write HTTP Proxy information to a temporary file.
   * Put the file's name on the command line.
   */
  protected void writeParameterFile(@NotNull GeneralCommandLine commandLine) {
    if (!emulatorVersionIsAtLeast(EMULATOR_REVISION_SUPPORTS_STUDIO_PARAMS)) {
      // Older versions of the emulator don't accept this information.
      return;
    }
    HttpConfigurable httpInstance = HttpConfigurable.getInstance();
    if (httpInstance == null) {
      return; // No proxy info to send
    }

    // Extract the proxy information
    List<String> proxyParameters = new ArrayList<String>();

    List<Pair<String, String>> myPropList = httpInstance.getJvmProperties(false, null);
    for (Pair<String, String> kv : myPropList) {
      switch (kv.getFirst()) {
        case "http.proxyHost":
        case "http.proxyPort":
        case "https.proxyHost":
        case "https.proxyPort":
        case "proxy.authentication.username":
        case "proxy.authentication.password":
          proxyParameters.add(kv.getFirst() + "=" + kv.getSecond() + "\n");
          break;
        default:
          break; // Don't care about anything else
      }
    }

    if (proxyParameters.isEmpty()) {
      return; // No values to send
    }

    File emuTempFile = null;
    try {
      // Create a temporary file in /temp under $ANDROID_HOME.
      String androidHomeValue = System.getenv(ANDROID_HOME_ENV);
      if (androidHomeValue == null) {
        // Fall back to the user's home directory
        androidHomeValue = System.getProperty("user.home");
      }
      File tempDir = new File(androidHomeValue + "/temp");
      tempDir.mkdirs(); // Create if necessary
      if (!tempDir.exists()) {
        return; // Give up
      }
      emuTempFile = File.createTempFile("emu", ".tmp", tempDir);
      emuTempFile.deleteOnExit(); // File disappears when Studio exits
      emuTempFile.setReadable(false, false); // Non-owner cannot read
      emuTempFile.setReadable(true, true); // Owner can read

      BufferedWriter tempFileWriter = new BufferedWriter(new FileWriter(emuTempFile));

      for (String proxyLine : proxyParameters) {
        tempFileWriter.write(proxyLine);
      }
      tempFileWriter.close();
      // Put the name of this file on the emulator's command line
      commandLine.addParameters("-studio-params", emuTempFile.getAbsolutePath());
    } catch (IOException ex) {
      // Try to remove the temporary file
      if (emuTempFile != null) {
        emuTempFile.delete(); // Ignore the return value
      }
    }
  }

  /**
   * Adds necessary parameters to {@code commandLine}.
   */
  protected void addParameters(@NotNull AvdInfo info, GeneralCommandLine commandLine) {
    Map<String, String> properties = info.getProperties();
    String netDelay = properties.get(AvdWizardUtils.AVD_INI_NETWORK_LATENCY);
    String netSpeed = properties.get(AvdWizardUtils.AVD_INI_NETWORK_SPEED);
    if (netDelay != null) {
      commandLine.addParameters("-netdelay", netDelay);
    }

    if (netSpeed != null) {
      commandLine.addParameters("-netspeed", netSpeed);
    }

    commandLine.addParameters("-avd", info.getName());
  }

  /**
   * Handle the {@link AccelerationErrorCode} found when attempting to start an AVD.
   * @param project
   * @param error
   * @return a future with a device that was launched delayed, or null if startAvd should proceed to start the AVD.
   */
  @Nullable
  private ListenableFuture<IDevice> handleAccelerationError(@Nullable final Project project, @NotNull final AvdInfo info, @NotNull AccelerationErrorCode error) {
    switch (error) {
      case ALREADY_INSTALLED:
        return null;
      case TOOLS_UPDATE_REQUIRED:
      case PLATFORM_TOOLS_UPDATE_ADVISED:
      case SYSTEM_IMAGE_UPDATE_ADVISED:
        // Do not block emulator from running if we need updates (run with degradated performance):
        return null;
      case NO_EMULATOR_INSTALLED:
        // report this error below
        break;
      default:
        Abi abi = Abi.getEnum(info.getAbiType());
        boolean isAvdIntel = abi == Abi.X86 || abi == Abi.X86_64;
        if (!isAvdIntel) {
          // Do not block Arm and Mips emulators from running without an accelerator:
          return null;
        }
        // report all other errors
        break;
    }
    String accelerator = SystemInfo.isLinux ? "KVM" : "Intel HAXM";
    int result = Messages.showOkCancelDialog(
      project,
      String.format("%1$s is required to run this AVD.\n%2$s\n\n%3$s\n", accelerator, error.getProblem(), error.getSolutionMessage()),
      error.getSolution().getDescription(),
      AllIcons.General.WarningDialog);
    if (result != Messages.OK || error.getSolution() == AccelerationErrorSolution.SolutionCode.NONE) {
      return Futures.immediateFailedFuture(new RuntimeException("Could not start AVD"));
    }
    final SettableFuture<ListenableFuture<IDevice>> future = SettableFuture.create();
    Runnable retry = () -> future.set(startAvd(project, info));
    Runnable cancel = () -> future.setException(new RuntimeException("Retry after fixing problem by hand"));
    Runnable action = AccelerationErrorSolution.getActionForFix(error, project, retry, cancel);
    ApplicationManager.getApplication().invokeLater(action);
    return Futures.dereference(future);
  }

  /**
   * Run "emulator -accel-check" to check the status for emulator acceleration on this machine.
   * Return a {@link AccelerationErrorCode}.
   */
  public AccelerationErrorCode checkAcceleration() {
    if (!initIfNecessary()) {
      return AccelerationErrorCode.UNKNOWN_ERROR;
    }
    File emulatorBinary = getEmulatorBinary();
    if (!emulatorBinary.isFile()) {
      return AccelerationErrorCode.NO_EMULATOR_INSTALLED;
    }
    if (getMemorySize() < Storage.Unit.GiB.getNumberOfBytes()) {
      // TODO: The emulator -accel-check current does not check for the available memory, do it here instead:
      return AccelerationErrorCode.NOT_ENOUGH_MEMORY;
    }
    if (!hasQEMU2Installed()) {
      return AccelerationErrorCode.TOOLS_UPDATE_REQUIRED;
    }
    File checkBinary = getEmulatorCheckBinary();
    GeneralCommandLine commandLine = new GeneralCommandLine();
    if (checkBinary.isFile()) {
      commandLine.setExePath(checkBinary.getPath());
      commandLine.addParameter("accel");
    }
    else {
      commandLine.setExePath(emulatorBinary.getPath());
      commandLine.addParameter("-accel-check");
    }
    int exitValue;
    try {
      CapturingAnsiEscapesAwareProcessHandler process = new CapturingAnsiEscapesAwareProcessHandler(commandLine);
      ProcessOutput output = process.runProcess();
      exitValue = output.getExitCode();
    }
    catch (ExecutionException e) {
      exitValue = AccelerationErrorCode.UNKNOWN_ERROR.getErrorCode();
    }
    if (exitValue != 0) {
      return AccelerationErrorCode.fromExitCode(exitValue);
    }
    if (!hasPlatformToolsForQEMU2Installed()) {
      return AccelerationErrorCode.PLATFORM_TOOLS_UPDATE_ADVISED;
    }
    if (!hasSystemImagesForQEMU2Installed()) {
      return AccelerationErrorCode.SYSTEM_IMAGE_UPDATE_ADVISED;
    }
    return AccelerationErrorCode.ALREADY_INSTALLED;
  }

  /**
   * Update the given AVD with the new settings or create one if no AVD is specified.
   * Returns the created AVD.
   */
  @Nullable
  public AvdInfo createOrUpdateAvd(@Nullable AvdInfo currentInfo,
                                   @NotNull String avdName,
                                   @NotNull Device device,
                                   @NotNull SystemImageDescription systemImageDescription,
                                   @NotNull ScreenOrientation orientation,
                                   boolean isCircular,
                                   @Nullable String sdCard,
                                   @Nullable File skinFolder,
                                   @NotNull Map<String, String> hardwareProperties,
                                   boolean createSnapshot,
                                   boolean removePrevious) {
    if (!initIfNecessary()) {
      return null;
    }

    File avdFolder;
    try {
      if (currentInfo != null) {
        avdFolder = new File(currentInfo.getDataFolderPath());
      } else {
        avdFolder = AvdInfo.getDefaultAvdFolder(myAvdManager, avdName, myFileOp, true);
      }
    }
    catch (AndroidLocation.AndroidLocationException e) {
      IJ_LOG.error("Could not create AVD " + avdName, e);
      return null;
    }

    Dimension resolution = device.getScreenSize(orientation);
    assert resolution != null;
    String skinName = null;

    if (skinFolder == null && isCircular) {
      skinFolder = getRoundSkin(systemImageDescription);
    }
    if (FileUtil.filesEqual(skinFolder, AvdWizardUtils.NO_SKIN)) {
      skinFolder = null;
    }
    if (skinFolder == null) {
      skinName = String.format("%dx%d", Math.round(resolution.getWidth()), Math.round(resolution.getHeight()));
    }
    if (orientation == ScreenOrientation.LANDSCAPE) {
      hardwareProperties.put(HardwareProperties.HW_INITIAL_ORIENTATION,
                             ScreenOrientation.LANDSCAPE.getShortDisplayValue().toLowerCase(Locale.ROOT));
    }
    if (currentInfo != null && !avdName.equals(currentInfo.getName()) && removePrevious) {
      boolean success = myAvdManager.moveAvd(currentInfo, avdName, currentInfo.getDataFolderPath(), SDK_LOG);
      if (!success) {
        return null;
      }
    }

    return myAvdManager.createAvd(avdFolder,
                                  avdName,
                                  systemImageDescription.getSystemImage(),
                                  skinFolder,
                                  skinName,
                                  sdCard,
                                  hardwareProperties,
                                  device.getBootProps(),
                                  device.hasPlayStore(),
                                  createSnapshot,
                                  false,
                                  removePrevious,
                                  SDK_LOG);
  }

  @Nullable
  private static File getRoundSkin(SystemImageDescription systemImageDescription) {
    File[] skins = systemImageDescription.getSkins();
    for (File skin : skins) {
      if (skin.getName().contains("Round")) {
        return skin;
      }
    }
    return null;
  }

  public static boolean doesSystemImageSupportQemu2(@Nullable SystemImageDescription description, @NotNull FileOp fileOp) {
    if (description == null) {
      return false;
    }
    ISystemImage systemImage = description.getSystemImage();
    if (systemImage == null) {
      return false;
    }
    File location = systemImage.getLocation();
    if (!fileOp.isDirectory(location)) {
      return false;
    }
    String[] files = fileOp.list(location, null);
    if (files != null) {
      for (String filename : files) {
        if (FileUtil.getNameWithoutExtension(filename).equals("kernel-ranchu")) {
          return true;
        }
      }
    }
    return false;
  }

  public boolean avdExists(String candidate) {
    if (!initIfNecessary()) {
      return false;
    }
    return myAvdManager.getAvd(candidate, false) != null;
  }

  static boolean isAvdRepairable(@NotNull AvdInfo.AvdStatus avdStatus) {
    return avdStatus == AvdInfo.AvdStatus.ERROR_IMAGE_DIR
           || avdStatus == AvdInfo.AvdStatus.ERROR_DEVICE_CHANGED
           || avdStatus == AvdInfo.AvdStatus.ERROR_DEVICE_MISSING
           || avdStatus == AvdInfo.AvdStatus.ERROR_IMAGE_MISSING;
  }

  public static boolean isSystemImageDownloadProblem(@NotNull AvdInfo.AvdStatus status) {
    switch (status) {
      case ERROR_IMAGE_DIR:
      case ERROR_IMAGE_MISSING:
        return true;
      default:
        return false;
    }
  }

  public AvdInfo reloadAvd(@NotNull AvdInfo avdInfo) throws AndroidLocation.AndroidLocationException {
    return myAvdManager.reloadAvd(avdInfo, SDK_LOG);
  }

  @Nullable
  public static String getRequiredSystemImagePath(@NotNull AvdInfo avdInfo) {
    String imageSystemDir = avdInfo.getProperties().get(AvdManager.AVD_INI_IMAGES_1);
    if (imageSystemDir == null) {
      return null;
    }
    return StringUtil.trimEnd(imageSystemDir.replace(File.separatorChar, RepoPackage.PATH_SEPARATOR), RepoPackage.PATH_SEPARATOR);
  }

  public boolean updateDeviceChanged(@NotNull AvdInfo avdInfo) {
    if (initIfNecessary()) {
      try {
        return myAvdManager.updateDeviceChanged(avdInfo, SDK_LOG) != null;
      }
      catch (IOException e) {
        IJ_LOG.warn("Could not update AVD Device " + avdInfo.getName(), e);
      }
    }
    return false;
  }

  public boolean wipeUserData(@NotNull AvdInfo avdInfo) {
    if (!initIfNecessary()) {
      return false;
    }
    // Delete the current user data file
    File userdataImage = new File(avdInfo.getDataFolderPath(), AvdManager.USERDATA_QEMU_IMG);
    if (myFileOp.exists(userdataImage)) {
      if (!myFileOp.delete(userdataImage)) {
        return false;
      }
    }
    // Delete the snapshots directory
    File snapshotDirectory = new File(avdInfo.getDataFolderPath(), AvdManager.SNAPSHOTS_DIRECTORY);
    myFileOp.deleteFileOrFolder(snapshotDirectory);

    return true;
  }

  public static String getAvdDisplayName(@NotNull AvdInfo avdInfo) {
    String displayName = avdInfo.getProperties().get(AvdManager.AVD_INI_DISPLAY_NAME);
    if (displayName == null) {
      displayName = avdInfo.getName().replaceAll("[_-]+", " ");
    }
    return displayName;
  }

  public String uniquifyDisplayName(String name) {
    int suffix = 1;
    String result = name;
    while (findAvdWithName(result)) {
      result = String.format("%1$s %2$d", name, ++suffix);
    }
    return result;
  }

  public boolean findAvdWithName(String name) {
    for (AvdInfo avd : getAvds(false)) {
      if (getAvdDisplayName(avd).equals(name)) {
        return true;
      }
    }
    return false;
  }

  public static long getMemorySize() {
    if (ourMemorySize < 0) {
      ourMemorySize = checkMemorySize();
    }
    return ourMemorySize;
  }

  private static long checkMemorySize() {
    OperatingSystemMXBean osMXBean = ManagementFactory.getOperatingSystemMXBean();
    // This is specific to JDKs derived from Oracle JDK (including OpenJDK and Apple JDK among others).
    // Other then this, there's no standard way of getting memory size
    // without adding 3rd party libraries or using native code.
    try {
      Class<?> oracleSpecificMXBean = Class.forName("com.sun.management.OperatingSystemMXBean");
      Method getPhysicalMemorySizeMethod = oracleSpecificMXBean.getMethod("getTotalPhysicalMemorySize");
      Object result = getPhysicalMemorySizeMethod.invoke(osMXBean);
      if (result instanceof Number) {
        return ((Number)result).longValue();
      }
    }
    catch (ClassNotFoundException | NoSuchMethodException e) {
      // Unsupported JDK
    }
    catch (InvocationTargetException | IllegalAccessException e) {
      IJ_LOG.error(e); // Shouldn't happen (unsupported JDK?)
    }
    // Maximum memory allocatable to emulator - 32G. Only used if non-Oracle JRE.
    return 32L * Storage.Unit.GiB.getNumberOfBytes();
  }

  private static class SystemImageUpdateDependency {
    private final int myFeatureLevel;
    private final IdDisplay myTag;
    private final int myRequiredMajorRevision;

    public SystemImageUpdateDependency(int featureLevel, @NotNull IdDisplay tag, int requiredMajorRevision) {
      myFeatureLevel = featureLevel;
      myTag = tag;
      myRequiredMajorRevision = requiredMajorRevision;
    }

    public boolean updateRequired(@NotNull SystemImage image) {
      return updateRequired(image.getAbiType(), image.getAndroidVersion().getFeatureLevel(), image.getTag(), image.getRevision());
    }

    public boolean updateRequired(@NotNull String abiType, int featureLevel, @NotNull IdDisplay tag, @NotNull Revision revision) {
      Abi abi = Abi.getEnum(abiType);
      boolean isAvdIntel = abi == Abi.X86 || abi == Abi.X86_64;

      return isAvdIntel &&
             featureLevel == myFeatureLevel &&
             myTag.equals(tag) &&
             revision.getMajor() < myRequiredMajorRevision;
    }
  }
}<|MERGE_RESOLUTION|>--- conflicted
+++ resolved
@@ -36,10 +36,6 @@
 import com.android.sdklib.repository.AndroidSdkHandler;
 import com.android.sdklib.repository.IdDisplay;
 import com.android.sdklib.repository.targets.SystemImage;
-<<<<<<< HEAD
-=======
-import com.android.tools.idea.run.EmulatorConnectionListener;
->>>>>>> 6d222f2e
 import com.android.tools.idea.sdk.AndroidSdks;
 import com.android.tools.idea.sdk.progress.StudioLoggerProgressIndicator;
 import com.android.tools.idea.log.LogWrapper;
@@ -66,12 +62,8 @@
 import com.intellij.openapi.util.SystemInfo;
 import com.intellij.openapi.util.io.FileUtil;
 import com.intellij.openapi.util.text.StringUtil;
-<<<<<<< HEAD
-import com.intellij.util.containers.WeakHashMap;
+import com.intellij.util.containers.ContainerUtil;
 import com.intellij.util.net.HttpConfigurable;
-=======
-import com.intellij.util.containers.ContainerUtil;
->>>>>>> 6d222f2e
 import org.jetbrains.annotations.NotNull;
 import org.jetbrains.annotations.Nullable;
 
@@ -179,11 +171,7 @@
         return false;
       }
       try {
-<<<<<<< HEAD
         myAvdManager = AvdManager.getInstance(mySdkHandler, new File(AndroidLocation.getAvdFolder()), SDK_LOG);
-=======
-        myAvdManager = AvdManager.getInstance(mySdkHandler, new File(AndroidLocation.getAvdFolder()), SDK_LOG, myFileOp);
->>>>>>> 6d222f2e
       }
       catch (AndroidLocation.AndroidLocationException e) {
         IJ_LOG.error("Could not instantiate AVD Manager from SDK", e);
@@ -196,7 +184,6 @@
     return true;
   }
 
-<<<<<<< HEAD
   public String getSdCardSizeFromHardwareProperties() {
     assert mySdkHandler != null;
     return AvdWizardUtils.getHardwarePropertyDefaultValue(AvdWizardUtils.SD_CARD_STORAGE_KEY, mySdkHandler);
@@ -220,21 +207,6 @@
     return new File(mySdkHandler.getLocation(), FileUtil.join(SdkConstants.OS_SDK_TOOLS_FOLDER, filename));
   }
 
-=======
-  private File getBinaryLocation(String filename) {
-    assert mySdkHandler != null;
-    LocalPackage sdkPackage = mySdkHandler.getLocalPackage(SdkConstants.FD_EMULATOR, REPO_LOG);
-    if (sdkPackage == null) {
-      sdkPackage = mySdkHandler.getLocalPackage(SdkConstants.FD_TOOLS, REPO_LOG);
-    }
-    if (sdkPackage != null) {
-      return new File(sdkPackage.getLocation(), filename);
-    }
-    // Fallback to old behavior, in the weird case nothing is installed.
-    return new File(mySdkHandler.getLocation(), FileUtil.join(SdkConstants.OS_SDK_TOOLS_FOLDER, filename));
-  }
-
->>>>>>> 6d222f2e
   private File getEmulatorBinary() {
     return getBinaryLocation(SdkConstants.FN_EMULATOR);
   }
@@ -422,18 +394,10 @@
     commandLine.setExePath(emulatorBinary.getPath());
 
     addParameters(info, commandLine);
-<<<<<<< HEAD
 
     EmulatorRunner runner = new EmulatorRunner(commandLine, info);
     addListeners(runner);
 
-=======
-
-    EmulatorRunner runner = new EmulatorRunner(commandLine, info);
-    EmulatorRunner.ProcessOutputCollector collector = new EmulatorRunner.ProcessOutputCollector();
-    runner.addProcessListener(collector);
-
->>>>>>> 6d222f2e
     final ProcessHandler processHandler;
     try {
       processHandler = runner.start();
@@ -606,24 +570,6 @@
         emuTempFile.delete(); // Ignore the return value
       }
     }
-  }
-
-  /**
-   * Adds necessary parameters to {@code commandLine}.
-   */
-  protected void addParameters(@NotNull AvdInfo info, GeneralCommandLine commandLine) {
-    Map<String, String> properties = info.getProperties();
-    String netDelay = properties.get(AvdWizardUtils.AVD_INI_NETWORK_LATENCY);
-    String netSpeed = properties.get(AvdWizardUtils.AVD_INI_NETWORK_SPEED);
-    if (netDelay != null) {
-      commandLine.addParameters("-netdelay", netDelay);
-    }
-
-    if (netSpeed != null) {
-      commandLine.addParameters("-netspeed", netSpeed);
-    }
-
-    commandLine.addParameters("-avd", info.getName());
   }
 
   /**
@@ -896,7 +842,7 @@
   }
 
   public static String getAvdDisplayName(@NotNull AvdInfo avdInfo) {
-    String displayName = avdInfo.getProperties().get(AvdManager.AVD_INI_DISPLAY_NAME);
+    String displayName = avdInfo.getProperties().get(AVD_INI_DISPLAY_NAME);
     if (displayName == null) {
       displayName = avdInfo.getName().replaceAll("[_-]+", " ");
     }
