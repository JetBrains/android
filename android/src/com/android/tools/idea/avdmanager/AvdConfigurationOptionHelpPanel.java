--- conflicted
+++ resolved
@@ -92,27 +92,6 @@
     }
   }
 
-<<<<<<< HEAD
-  private static Map<Key<?>, String> TITLES = ImmutableMap.<Key<?>, String>builder().
-      put(RAM_STORAGE_KEY, "Device RAM").
-      put(VM_HEAP_STORAGE_KEY, "Virtual Machine Heap").
-      put(INTERNAL_STORAGE_KEY, "Internal Flash").
-      put(SD_CARD_STORAGE_KEY, "Built-in SD Card Size").
-      put(EXISTING_SD_LOCATION, "Location of external SD card image").
-      put(SCALE_SELECTION_KEY, "Start-Up Size").
-      put(DEFAULT_ORIENTATION_KEY, "Default Orientation").
-      put(NETWORK_SPEED_KEY, "Network Speed").
-      put(NETWORK_LATENCY_KEY, "Network Latency").
-      put(FRONT_CAMERA_KEY, "Front Camera").
-      put(BACK_CAMERA_KEY, "Back Camera").
-      put(USE_HOST_GPU_KEY, "Use Host GPU").
-      put(USE_SNAPSHOT_KEY, "Enable Snapshot").
-      put(CUSTOM_SKIN_FILE_KEY, "Custom Hardware Skin").
-      put(DISPLAY_NAME_KEY, "AVD Name").
-      put(HAS_HARDWARE_KEYBOARD_KEY, "Enable keyboard input").
-      put(AVD_ID_KEY, "AVD Id").
-      build();
-=======
   private static Map<ScopedStateStore.Key<?>, String> TITLES = ImmutableMap.<ScopedStateStore.Key<?>, String>builder().
     put(RAM_STORAGE_KEY, "Device RAM").
     put(VM_HEAP_STORAGE_KEY, "Virtual Machine Heap").
@@ -133,7 +112,6 @@
     put(AVD_ID_KEY, "AVD Id").
     put(DEVICE_FRAME_KEY, "Enable device frame").
     build();
->>>>>>> 2d94ae1a
 
   private static Map<ScopedStateStore.Key<?>, String> DESCRIPTIONS = ImmutableMap.<ScopedStateStore.Key<?>, String>builder().
     put(RAM_STORAGE_KEY, "The amount of physical RAM on the device.\n" +
@@ -173,15 +151,10 @@
                               "/ physical configurations of the emulated device.").
     put(DISPLAY_NAME_KEY, "The name of this AVD.").
     put(HAS_HARDWARE_KEYBOARD_KEY, "Enables you to enter text input and interact with the AVD with your hardware computer keyboard " +
-<<<<<<< HEAD
-                                   "instead of a of the on on-screen software keyboard.\n").
-    put(AVD_ID_KEY, "Identification name used to save an AVD on disk. This AVD name can also be used with Android command line tools.\n").
-=======
                                    "instead of a of the on on-screen software keyboard.").
     put(AVD_ID_KEY, "Identification name used to save an AVD on disk. This AVD name can also be used with Android command line tools.").
     put(DEVICE_FRAME_KEY, "Enable a frame around the Android emulator window that mimics the look of a real " +
                           "Android device. Click on Show Advanced Settings for more options.").
->>>>>>> 2d94ae1a
     build();
 
   /**
