/*
 * Copyright (C) 2014 The Android Open Source Project
 *
 * Licensed under the Apache License, Version 2.0 (the "License");
 * you may not use this file except in compliance with the License.
 * You may obtain a copy of the License at
 *
 *      http://www.apache.org/licenses/LICENSE-2.0
 *
 * Unless required by applicable law or agreed to in writing, software
 * distributed under the License is distributed on an "AS IS" BASIS,
 * WITHOUT WARRANTIES OR CONDITIONS OF ANY KIND, either express or implied.
 * See the License for the specific language governing permissions and
 * limitations under the License.
 */
package com.android.tools.idea.avdmanager;

import com.android.sdklib.devices.Storage;
import com.android.tools.idea.ui.properties.InvalidationListener;
import com.android.tools.idea.ui.properties.ObservableValue;
import com.android.tools.idea.ui.properties.core.ObjectProperty;
import com.android.tools.idea.ui.properties.core.ObjectValueProperty;
import com.intellij.openapi.ui.ComboBox;
import com.intellij.ui.ColoredListCellRenderer;
import com.intellij.ui.EnumComboBoxModel;
import org.jetbrains.annotations.NotNull;

import javax.swing.*;
import java.awt.*;
import java.awt.event.*;
import java.text.DecimalFormat;

import static com.android.sdklib.devices.Storage.Unit;

/**
 * Storage field for displaying and editing a {@link Storage} value
 */
public class StorageField extends JPanel {

  private final Unit DEFAULT_UNIT = Unit.MiB;
  private final ComboBoxModel unitModel = new EnumComboBoxModel<Unit>(Unit.class);

  private final ComboBox myUnitsCombo = new ComboBox(unitModel);
  private final JTextField myValueField = new JTextField();

  private Unit myCurrentUnit = DEFAULT_UNIT;

<<<<<<< HEAD
  private long myBytes = 0L;
=======
  private ObjectProperty<Storage> myStorage = new ObjectValueProperty<Storage>(new Storage(0, DEFAULT_UNIT));
  public ObjectProperty<Storage> storage() {
    return myStorage;
  }
>>>>>>> 4130c6eb

  public final Dimension getPreferredSizeOfUnitsDropdown() {
    return myUnitsCombo.getPreferredSize();
  }

  public StorageField() {
    super();
    setLayout(new BorderLayout(3, 0));

    add(myValueField, BorderLayout.CENTER);
    add(myUnitsCombo, BorderLayout.EAST);

    myUnitsCombo.setSelectedItem(DEFAULT_UNIT);

    myUnitsCombo.setRenderer(new ColoredListCellRenderer<Unit>() {
      @Override
      protected void customizeCellRenderer(JList list, Unit value, int index, boolean selected, boolean hasFocus) {
        append(value.getDisplayValue());
      }
    });

    myUnitsCombo.addActionListener(new ActionListener() {
      @Override
      public void actionPerformed(ActionEvent e) {
        myCurrentUnit = (Unit)myUnitsCombo.getSelectedItem();
        String value = new DecimalFormat("0.####").format(myStorage.get().getPreciseSizeAsUnit(myCurrentUnit));
        myValueField.setText(value);
      }
    });

    myValueField.addFocusListener(new FocusAdapter() {
      @Override
      public void focusLost(FocusEvent e) {
        updateStorage();
      }
    });

    storage().addListener(new InvalidationListener() {
      @Override
      public void onInvalidated(@NotNull ObservableValue<?> sender) {
        String value = new DecimalFormat("0.####").format(myStorage.get().getPreciseSizeAsUnit(myCurrentUnit));
        myValueField.setText(value);
      }
    });
  }

  private void updateStorage() {
    String text = myValueField.getText();
    Storage storage;

    if (text != null) {
      try {
        Double valueAsUnits = Double.parseDouble(text);
        storage = new Storage(valueAsUnits.longValue(), myCurrentUnit);
      }
      catch (NumberFormatException ex) {
        storage = new Storage(0, DEFAULT_UNIT);
        myValueField.setText("0");
        myUnitsCombo.setSelectedItem(DEFAULT_UNIT);
      }
      myStorage.set(storage);
    }
  }

  @Override
  public void setEnabled(boolean enabled) {
    super.setEnabled(enabled);
    myUnitsCombo.setEnabled(enabled);
    myValueField.setEnabled(enabled);
  }
}<|MERGE_RESOLUTION|>--- conflicted
+++ resolved
@@ -45,14 +45,10 @@
 
   private Unit myCurrentUnit = DEFAULT_UNIT;
 
-<<<<<<< HEAD
-  private long myBytes = 0L;
-=======
   private ObjectProperty<Storage> myStorage = new ObjectValueProperty<Storage>(new Storage(0, DEFAULT_UNIT));
   public ObjectProperty<Storage> storage() {
     return myStorage;
   }
->>>>>>> 4130c6eb
 
   public final Dimension getPreferredSizeOfUnitsDropdown() {
     return myUnitsCombo.getPreferredSize();
