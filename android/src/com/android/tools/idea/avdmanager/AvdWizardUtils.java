/*
 * Copyright (C) 2014 The Android Open Source Project
 *
 * Licensed under the Apache License, Version 2.0 (the "License");
 * you may not use this file except in compliance with the License.
 * You may obtain a copy of the License at
 *
 *      http://www.apache.org/licenses/LICENSE-2.0
 *
 * Unless required by applicable law or agreed to in writing, software
 * distributed under the License is distributed on an "AS IS" BASIS,
 * WITHOUT WARRANTIES OR CONDITIONS OF ANY KIND, either express or implied.
 * See the License for the specific language governing permissions and
 * limitations under the License.
 */
package com.android.tools.idea.avdmanager;

import static com.android.sdklib.internal.avd.AvdManager.AVD_INI_AVD_ID;
import static com.android.sdklib.internal.avd.AvdManager.AVD_INI_DISPLAY_NAME;
import static com.android.sdklib.SystemImageTags.ANDROID_TV_TAG;
import static com.android.sdklib.SystemImageTags.AUTOMOTIVE_TAG;
import static com.android.sdklib.SystemImageTags.CHROMEOS_TAG;
import static com.android.sdklib.SystemImageTags.DEFAULT_TAG;
import static com.android.sdklib.SystemImageTags.DESKTOP_TAG;
import static com.android.sdklib.SystemImageTags.GOOGLE_TV_TAG;
import static com.android.sdklib.SystemImageTags.WEAR_TAG;

import com.android.annotations.concurrency.Slow;
import com.android.repository.Revision;
import com.android.sdklib.devices.Hardware;
import com.android.sdklib.devices.Storage;
import com.android.sdklib.internal.avd.AvdInfo;
import com.android.sdklib.internal.avd.AvdManager;
import com.android.sdklib.internal.avd.HardwareProperties;
import com.android.sdklib.repository.IdDisplay;
import com.android.tools.idea.wizard.model.ModelWizard;
import com.android.tools.idea.wizard.model.ModelWizardDialog;
import com.android.tools.idea.wizard.ui.StudioWizardDialogBuilder;
import com.google.common.collect.ImmutableList;
import com.intellij.openapi.project.Project;
import com.intellij.util.ui.JBFont;
import com.intellij.util.ui.JBUI;
import java.awt.Component;
import java.awt.Dimension;
import java.awt.Font;
import java.io.File;
import java.net.MalformedURLException;
import java.net.URL;
import java.nio.file.Path;
import java.util.List;
import java.util.Locale;
import org.jetbrains.annotations.NotNull;
import org.jetbrains.annotations.Nullable;

/**
 * State store keys for the AVD Manager wizards
 */
public class AvdWizardUtils {

  public static final String WIZARD_ONLY = "AvdManager.WizardOnly.";

  // Avd option keys
  public static final String DEVICE_DEFINITION_KEY = WIZARD_ONLY + "DeviceDefinition";
  public static final String SYSTEM_IMAGE_KEY = WIZARD_ONLY + "SystemImage";

  public static final String RAM_STORAGE_KEY = AvdManager.AVD_INI_RAM_SIZE;
  public static final String VM_HEAP_STORAGE_KEY = AvdManager.AVD_INI_VM_HEAP_SIZE;
  public static final String INTERNAL_STORAGE_KEY = AvdManager.AVD_INI_DATA_PARTITION_SIZE;
  public static final String SD_CARD_STORAGE_KEY = AvdManager.AVD_INI_SDCARD_SIZE;
  public static final String EXISTING_SD_LOCATION = AvdManager.AVD_INI_SDCARD_PATH;

  // Keys used for display properties within the wizard. The values are derived from (and used to derive) the values for
  // SD_CARD_STORAGE_KEY and EXISTING_SD_LOCATION
  public static final String DISPLAY_SD_SIZE_KEY = WIZARD_ONLY + "displaySdCardSize";
  public static final String DISPLAY_SD_LOCATION_KEY = WIZARD_ONLY + "displaySdLocation";
  public static final String DISPLAY_USE_EXTERNAL_SD_KEY = WIZARD_ONLY + "displayUseExistingSd";

  public static final String DEFAULT_ORIENTATION_KEY = WIZARD_ONLY + "DefaultOrientation";

  public static final String AVD_INI_NETWORK_SPEED = "runtime.network.speed";
  public static final String NETWORK_SPEED_KEY = AVD_INI_NETWORK_SPEED;
  public static final String AVD_INI_NETWORK_LATENCY = "runtime.network.latency";
  public static final String NETWORK_LATENCY_KEY = AVD_INI_NETWORK_LATENCY;

  public static final String FRONT_CAMERA_KEY = AvdManager.AVD_INI_CAMERA_FRONT;
  public static final String BACK_CAMERA_KEY = AvdManager.AVD_INI_CAMERA_BACK;

  public static final String USE_HOST_GPU_KEY = AvdManager.AVD_INI_GPU_EMULATION;
  public static final String HOST_GPU_MODE_KEY = AvdManager.AVD_INI_GPU_MODE;

  public static final String USE_COLD_BOOT = AvdManager.AVD_INI_FORCE_COLD_BOOT_MODE;
  public static final String USE_FAST_BOOT = AvdManager.AVD_INI_FORCE_FAST_BOOT_MODE;
  public static final String USE_CHOSEN_SNAPSHOT_BOOT = AvdManager.AVD_INI_FORCE_CHOSEN_SNAPSHOT_BOOT_MODE;
  public static final String CHOSEN_SNAPSHOT_FILE = AvdManager.AVD_INI_CHOSEN_SNAPSHOT_FILE;

  public static final String IS_IN_EDIT_MODE_KEY = WIZARD_ONLY + "isInEditMode";

  public static final String CUSTOM_SKIN_FILE_KEY = AvdManager.AVD_INI_SKIN_PATH;
  public static final String BACKUP_SKIN_FILE_KEY = AvdManager.AVD_INI_BACKUP_SKIN_PATH;
  public static final String DEVICE_FRAME_KEY = "showDeviceFrame";

  public static final String DISPLAY_NAME_KEY = AVD_INI_DISPLAY_NAME;
  public static final String AVD_ID_KEY = AVD_INI_AVD_ID;

  public static final String CPU_CORES_KEY = AvdManager.AVD_INI_CPU_CORES;

  public static final String COMMAND_LINE_OPTIONS_KEY = "commandLineOptions";

  // Device definition keys

  public static final String HAS_HARDWARE_KEYBOARD_KEY = HardwareProperties.HW_KEYBOARD;

  // Fonts
  public static final Font STANDARD_FONT = JBFont.create(new Font("DroidSans", Font.PLAIN, 12));
  public static final Font FIGURE_FONT = JBFont.create(new Font("DroidSans", Font.PLAIN, 10));
  public static final Font TITLE_FONT = JBFont.create(new Font("DroidSans", Font.BOLD, 16));

  // Tags
  public static final List<IdDisplay> ALL_DEVICE_TAGS = ImmutableList.of(DEFAULT_TAG, WEAR_TAG, DESKTOP_TAG,
                                                                         ANDROID_TV_TAG, GOOGLE_TV_TAG,
                                                                         CHROMEOS_TAG, AUTOMOTIVE_TAG);
  public static final String CREATE_SKIN_HELP_LINK = "http://developer.android.com/tools/devices/managing-avds.html#skins";

  /**
   * @deprecated Use {@link SkinUtils#noSkin()}
   */
  @Deprecated
  static final File NO_SKIN = SkinUtils.noSkin().toFile();

  // The AVD wizard needs a bit of extra width as its options panel is pretty dense
  private static final Dimension AVD_WIZARD_MIN_SIZE = JBUI.size(600, 400);
  private static final Dimension AVD_WIZARD_SIZE = JBUI.size(1100, 750);

  private static final String AVD_WIZARD_HELP_URL = "https://developer.android.com/r/studio-ui/avd-manager.html";

  /** Maximum amount of RAM to *default* an AVD to, if the physical RAM on the device is higher */
  private static final int MAX_RAM_MB = 2048;
<<<<<<< HEAD

  private static final Revision MIN_SNAPSHOT_MANAGEMENT_VERSION = new Revision(27, 2, 5);
  private static final Revision MIN_WEBP_VERSION = new Revision(25, 2, 3);
=======
>>>>>>> 574fcae1

  /**
   * Get the default amount of ram to use for the given hardware in an AVD. This is typically
   * the same RAM as is used in the hardware, but it is maxed out at {@link #MAX_RAM_MB} since more than that
   * is usually detrimental to development system performance and most likely not needed by the
   * emulated app (e.g. it's intended to let the hardware run smoothly with lots of services and
   * apps running simultaneously)
   *
   * @param hardware the hardware to look up the default amount of RAM on
   * @return the amount of RAM to default an AVD to for the given hardware
   */
  @NotNull
  public static Storage getDefaultRam(@NotNull Hardware hardware) {
    return getMaxPossibleRam(hardware.getRam());
  }

  /**
   * Get the default amount of ram to use for the given hardware in an AVD. This is typically
   * the same RAM as is used in the hardware, but it is maxed out at {@link #MAX_RAM_MB} since more than that
   * is usually detrimental to development system performance and most likely not needed by the
   * emulated app (e.g. it's intended to let the hardware run smoothly with lots of services and
   * apps running simultaneously)
   *
   * @return the amount of RAM to default an AVD to for the given hardware
   */
  @NotNull
  public static Storage getMaxPossibleRam() {
    return new Storage(MAX_RAM_MB, Storage.Unit.MiB);
  }

  /**
   * Limits the ram to {@link #MAX_RAM_MB}
   */
  @NotNull
  private static Storage getMaxPossibleRam(Storage ram) {
    if (ram.getSizeAsUnit(Storage.Unit.MiB) >= MAX_RAM_MB) {
      return new Storage(MAX_RAM_MB, Storage.Unit.MiB);
    }
    return ram;
  }

  /**
   * Return the max number of cores that an AVD can use on this development system.
   */
  public static int getMaxCpuCores() {
    return Runtime.getRuntime().availableProcessors() / 2;
  }

  /**
   * Get a version of {@code candidateBase} modified such that it is a valid filename. Invalid characters will be
   * removed, and if requested the name will be made unique.
   *
   * @param candidateBase the name on which to base the avd name.
   * @param uniquify      if true, _n will be appended to the name if necessary to make the name unique, where n is the first
   *                      number that makes the filename unique.
   * @return The modified filename.
   */
  public static String cleanAvdName(@NotNull AvdManagerConnection connection, @NotNull String candidateBase, boolean uniquify) {
    candidateBase = AvdNameVerifier.stripBadCharactersAndCollapse(candidateBase);
    if (candidateBase.isEmpty()) {
      candidateBase = "myavd";
    }
    String candidate = candidateBase;
    if (uniquify) {
      int i = 1;
      while (connection.avdExists(candidate)) {
        candidate = String.format(Locale.US, "%1$s_%2$d", candidateBase, i++);
      }
    }
    return candidate;
  }

  /**
   * @deprecated Use {@link DeviceSkinUpdaterService#updateSkins(Path, SystemImageDescription)}
   */
  @Deprecated
  @Slow
  public static @Nullable File pathToUpdatedSkins(@Nullable Path device,
                                                  @Nullable SystemImageDescription image) {
    return device == null ? null : DeviceSkinUpdater.updateSkin(device, image).toFile();
  }

  /**
   * Creates a {@link ModelWizardDialog} containing all the steps needed to create or edit AVDs
   */
  public static ModelWizardDialog createAvdWizard(@Nullable Component parent,
                                                  @Nullable Project project,
                                                  @Nullable AvdInfo avdInfo) {
    return createAvdWizard(parent, project, new AvdOptionsModel(avdInfo));
  }

  /**
   * Creates a {@link ModelWizardDialog} containing all the steps needed to create or edit AVDs
   */
  public static ModelWizardDialog createAvdWizard(@Nullable Component parent,
                                                  @Nullable Project project,
                                                  @NotNull AvdOptionsModel model) {
    ModelWizard.Builder wizardBuilder = new ModelWizard.Builder();
    if (!model.isInEditMode().get()) {
      wizardBuilder.addStep(new ChooseDeviceDefinitionStep(model));
      wizardBuilder.addStep(new ChooseSystemImageStep(model, project));
    }
    wizardBuilder.addStep(new ConfigureAvdOptionsStep(project, model));
    ModelWizard wizard = wizardBuilder.build();
    StudioWizardDialogBuilder builder = new StudioWizardDialogBuilder(wizard, "Virtual Device Configuration", parent);
    builder.setMinimumSize(AVD_WIZARD_MIN_SIZE);
    builder.setPreferredSize(AVD_WIZARD_SIZE);
    return builder.setHelpUrl(toUrl(AVD_WIZARD_HELP_URL)).build();
  }

  /**
   * Utility method used to create a URL from its String representation without throwing a {@link MalformedURLException}.
   * Callers should use this if they're absolutely certain their URL is well formatted.
   */
  @NotNull
  private static URL toUrl(@NotNull String urlAsString) {
    URL url;
    try {
      url = new URL(urlAsString);
    }
    catch (MalformedURLException e) {
      // Caller should guarantee this will never happen!
      throw new RuntimeException(e);
    }
    return url;
  }

  /**
   * Creates a {@link ModelWizardDialog} containing all the steps needed to duplicate
   * an existing AVD
   */
  public static ModelWizardDialog createAvdWizardForDuplication(@Nullable Component parent,
                                                                @Nullable Project project,
                                                                @NotNull AvdOptionsModel avdOptions) {
    // Set this AVD as a copy
    avdOptions.setAsCopy();

    return createAvdWizard(parent, project, avdOptions);
  }

}<|MERGE_RESOLUTION|>--- conflicted
+++ resolved
@@ -135,12 +135,6 @@
 
   /** Maximum amount of RAM to *default* an AVD to, if the physical RAM on the device is higher */
   private static final int MAX_RAM_MB = 2048;
-<<<<<<< HEAD
-
-  private static final Revision MIN_SNAPSHOT_MANAGEMENT_VERSION = new Revision(27, 2, 5);
-  private static final Revision MIN_WEBP_VERSION = new Revision(25, 2, 3);
-=======
->>>>>>> 574fcae1
 
   /**
    * Get the default amount of ram to use for the given hardware in an AVD. This is typically
