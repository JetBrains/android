--- conflicted
+++ resolved
@@ -138,12 +138,9 @@
   public static final IdDisplay WEAR_TAG = new IdDisplay("android-wear", "Android Wear");
   public static final IdDisplay TV_TAG = new IdDisplay("android-tv", "Android TV");
 
-<<<<<<< HEAD
-=======
   public static final List<IdDisplay> ALL_TAGS =
     Collections.unmodifiableList(Lists.newArrayList(SystemImage.DEFAULT_TAG, WEAR_TAG, TV_TAG));
 
->>>>>>> 04fab8eb
   public static final String CREATE_SKIN_HELP_LINK = "http://developer.android.com/tools/devices/managing-avds.html#skins";
 
   public static final File NO_SKIN = new File("_no_skin");
