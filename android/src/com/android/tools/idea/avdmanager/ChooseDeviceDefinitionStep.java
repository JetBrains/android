--- conflicted
+++ resolved
@@ -34,25 +34,6 @@
  * {@link ModelWizardStep} for selecting a device definition from the devices declared in the SDK
  * and defined by the user.
  */
-<<<<<<< HEAD
-public class ChooseDeviceDefinitionStep extends DynamicWizardStepWithDescription implements DeviceUiAction.DeviceProvider {
-  private JPanel myPanel;
-  private DeviceDefinitionList myDeviceDefinitionList;
-  private com.android.tools.idea.avdmanager.legacy.DeviceDefinitionPreview myDeviceDefinitionPreview;
-  private JButton myEditDeviceButton;
-  private JPanel myEditButtonContainer;
-
-  private final EditDeviceAction myEditDeviceAction = new EditDeviceAction(this, "Edit Device...");
-  private final CreateDeviceAction myCreateDeviceAction = new CreateDeviceAction(this, "Create Device...");
-  private final CloneDeviceAction myCloneDeviceAction = new CloneDeviceAction(this, "Clone Device...");
-
-  public ChooseDeviceDefinitionStep(@Nullable Disposable parentDisposable) {
-    super(parentDisposable);
-    setBodyComponent(myPanel);
-    FormScalingUtil.scaleComponentTree(this.getClass(), createStepBody());
-    myDeviceDefinitionList.setParentProvider(this);
-    myDeviceDefinitionList.addSelectionListener(new DeviceDefinitionList.DeviceDefinitionSelectionListener() {
-=======
 public final class ChooseDeviceDefinitionStep extends ModelWizardStep<AvdOptionsModel> {
   private JPanel myRootPanel;
   private ChooseDeviceDefinitionPanel myDeviceDefinitionPanel;
@@ -72,7 +53,6 @@
   protected void onWizardStarting(@NotNull ModelWizard.Facade wizard) {
     myValidatorPanel.registerValidator(getModel().device(), new Validator<Optional<Device>>() {
       @NotNull
->>>>>>> a001a568
       @Override
       public Result validate(@NotNull Optional<Device> value) {
         return (value.isPresent())
@@ -109,5 +89,4 @@
   private void createUIComponents() {
     myDeviceDefinitionPanel = new ChooseDeviceDefinitionPanel(getModel().device().getValueOrNull());
   }
-
 }