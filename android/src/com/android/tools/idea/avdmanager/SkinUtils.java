/*
 * Copyright (C) 2021 The Android Open Source Project
 *
 * Licensed under the Apache License, Version 2.0 (the "License");
 * you may not use this file except in compliance with the License.
 * You may obtain a copy of the License at
 *
 *      http://www.apache.org/licenses/LICENSE-2.0
 *
 * Unless required by applicable law or agreed to in writing, software
 * distributed under the License is distributed on an "AS IS" BASIS,
 * WITHOUT WARRANTIES OR CONDITIONS OF ANY KIND, either express or implied.
 * See the License for the specific language governing permissions and
 * limitations under the License.
 */
package com.android.tools.idea.avdmanager;

import java.nio.file.FileSystem;
import java.nio.file.FileSystems;
import java.nio.file.Path;
import org.jetbrains.annotations.NotNull;

public final class SkinUtils {
  @NotNull
  private static final Path NO_SKIN = noSkin(FileSystems.getDefault());

  private SkinUtils() {
  }

  @NotNull
  public static Path noSkin() {
    return NO_SKIN;
  }

  @NotNull
<<<<<<< HEAD
  static Path noSkin(@NotNull FileSystem fileSystem) {
=======
  public static Path noSkin(@NotNull FileSystem fileSystem) {
>>>>>>> 0d09370c
    return fileSystem.getPath("_no_skin");
  }
}<|MERGE_RESOLUTION|>--- conflicted
+++ resolved
@@ -33,11 +33,7 @@
   }
 
   @NotNull
-<<<<<<< HEAD
-  static Path noSkin(@NotNull FileSystem fileSystem) {
-=======
   public static Path noSkin(@NotNull FileSystem fileSystem) {
->>>>>>> 0d09370c
     return fileSystem.getPath("_no_skin");
   }
 }