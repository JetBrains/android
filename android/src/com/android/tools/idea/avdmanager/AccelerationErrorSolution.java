--- conflicted
+++ resolved
@@ -25,12 +25,7 @@
 import com.android.tools.idea.sdk.AndroidSdks;
 import com.android.tools.idea.sdk.wizard.AehdWizardService;
 import com.android.tools.idea.sdk.wizard.SdkQuickfixUtils;
-<<<<<<< HEAD
-import com.android.tools.idea.sdk.wizard.AehdWizard;
-import com.android.tools.idea.welcome.install.Aehd;
-=======
 import com.android.tools.idea.welcome.install.AehdSdkComponentTreeNode;
->>>>>>> 8b7d83e8
 import com.android.tools.idea.wizard.model.ModelWizardDialog;
 import com.google.common.collect.ImmutableList;
 import com.intellij.execution.ExecutionException;
@@ -219,13 +214,7 @@
       case REINSTALL_AEHD:
         return () -> {
           try {
-<<<<<<< HEAD
-            AehdWizard wizard = new AehdWizard(Aehd.InstallationIntention.INSTALL_WITH_UPDATES);
-            wizard.init();
-            myChangesMade = wizard.showAndGet();
-=======
             myChangesMade = AehdWizardService.getInstance().showAndGet(AehdSdkComponentTreeNode.InstallationIntention.INSTALL_WITH_UPDATES);
->>>>>>> 8b7d83e8
           }
           finally {
             reportBack();
