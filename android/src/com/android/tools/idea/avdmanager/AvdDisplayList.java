--- conflicted
+++ resolved
@@ -170,12 +170,6 @@
 
   @Override
   public void notifyRun() {
-<<<<<<< HEAD
-    if (myDialog.isShowing()) {
-      myDialog.close(DialogWrapper.CANCEL_EXIT_CODE);
-    }
-=======
->>>>>>> 5176f940
   }
 
   private final MouseAdapter myEditingListener = new MouseAdapter() {
