--- conflicted
+++ resolved
@@ -19,10 +19,6 @@
 import static com.android.tools.idea.avdmanager.AvdWizardUtils.STANDARD_FONT;
 import static com.android.tools.idea.avdmanager.AvdWizardUtils.TITLE_FONT;
 
-<<<<<<< HEAD
-import com.android.resources.Density;
-=======
->>>>>>> b5f40ffd
 import com.android.resources.ScreenOrientation;
 import com.android.resources.ScreenRatio;
 import com.android.resources.ScreenSize;
@@ -186,19 +182,11 @@
         int foldedHeight3 = (int)(myDeviceData.screenFoldedHeight3().get() * displayFactor + 0.5);
 
         foldedX += PADDING;
-<<<<<<< HEAD
         foldedY += JBUIScale.scale(100);
         foldedX2 += PADDING;
         foldedY2 += JBUIScale.scale(100);
         foldedX3 += PADDING;
         foldedY3 += JBUIScale.scale(100);
-=======
-        foldedY += JBUI.scale(100);
-        foldedX2 += PADDING;
-        foldedY2 += JBUI.scale(100);
-        foldedX3 += PADDING;
-        foldedY3 += JBUI.scale(100);
->>>>>>> b5f40ffd
 
         g2d.setStroke(new BasicStroke(OUTLINE_LINE_WIDTH, BasicStroke.CAP_BUTT,
                                       BasicStroke.JOIN_BEVEL, 0, new float[]{9}, 0));
@@ -252,11 +240,7 @@
         }
         if ((myDeviceData.screenFoldedWidth3().get() != 0)
             &&(myDeviceData.screenFoldedXOffset3().get() + myDeviceData.screenFoldedWidth3().get())
-<<<<<<< HEAD
-            != myDeviceData.screenResolutionWidth().get()) {
-=======
               != myDeviceData.screenResolutionWidth().get()) {
->>>>>>> b5f40ffd
           // Show the right boundary
           g2d.drawLine(foldedX3 + foldedWidth3, foldedY3, foldedX3 + foldedWidth3, foldedY3 + foldedHeight3);
         }
@@ -402,8 +386,6 @@
           g2d.drawString("Rolled out: " + pixelScreenSize.width +
                          "x" + pixelScreenSize.height, infoSegmentX, infoSegmentY);
         }
-<<<<<<< HEAD
-=======
       }
 
       // Resizable
@@ -418,7 +400,6 @@
         g2d.drawString("Tablet (1920 x 1200 @ 240dpi)", infoSegmentX, infoSegmentY);
         infoSegmentY += stringHeight;
         g2d.drawString("Desktop (1920 x 1080 @ 160dpi)", infoSegmentX, infoSegmentY);
->>>>>>> b5f40ffd
       }
     }
   }
