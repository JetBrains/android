/*
 * Copyright (C) 2014 The Android Open Source Project
 *
 * Licensed under the Apache License, Version 2.0 (the "License");
 * you may not use this file except in compliance with the License.
 * You may obtain a copy of the License at
 *
 *      http://www.apache.org/licenses/LICENSE-2.0
 *
 * Unless required by applicable law or agreed to in writing, software
 * distributed under the License is distributed on an "AS IS" BASIS,
 * WITHOUT WARRANTIES OR CONDITIONS OF ANY KIND, either express or implied.
 * See the License for the specific language governing permissions and
 * limitations under the License.
 */
package com.android.tools.idea.avdmanager;

<<<<<<< HEAD
import com.android.annotations.NonNull;
=======
>>>>>>> 50d6ab60
import com.android.resources.Density;
import com.android.resources.ScreenOrientation;
import com.android.resources.ScreenRatio;
import com.android.resources.ScreenSize;
import com.android.sdklib.devices.Device;
import com.android.tools.idea.ui.properties.InvalidationListener;
import com.android.tools.idea.ui.properties.ObservableValue;
import com.intellij.ui.Gray;
import com.intellij.ui.JBColor;
import com.intellij.util.ui.GraphicsUtil;
import com.intellij.util.ui.JBUI;
import icons.AndroidIcons;
import org.jetbrains.annotations.NotNull;
import org.jetbrains.annotations.Nullable;

import javax.swing.*;
import java.awt.*;
import java.awt.geom.Ellipse2D;
import java.awt.geom.Line2D;
import java.awt.geom.RoundRectangle2D;
import java.text.DecimalFormat;
import java.util.List;

import static com.android.tools.idea.avdmanager.AvdWizardUtils.*;

/**
 * A preview component for displaying information about
 * a device definition. This panel displays the dimensions of the device
 * (both physical and in pixels) and some information about the screen
 * size and shape.
 */
public class DeviceDefinitionPreview extends JPanel implements DeviceDefinitionList.DeviceCategorySelectionListener {

<<<<<<< HEAD
=======
  /**
   * Constant string used to signal the panel not to preview a null device
   */
  public static final String DO_NOT_DISPLAY = "DO_NOT_DISPLAY";
>>>>>>> 50d6ab60
  private static final int FIGURE_PADDING = JBUI.scale(3);
  private static final DecimalFormat FORMAT = new DecimalFormat(".##\"");
  public static final int DIMENSION_LINE_WIDTH = JBUI.scale(1); // px
  public static final int OUTLINE_LINE_WIDTH = JBUI.scale(5);   // px
<<<<<<< HEAD
  double myMaxOutlineHeight;
=======
  private static final String NO_DEVICE_SELECTED = "No Device Selected";
>>>>>>> 50d6ab60
  double myMaxOutlineWidth;
  double myMinOutlineWidthIn;
  private static final int PADDING = JBUI.scale(20);
  private final AvdDeviceData myDeviceData;

  private final AvdDeviceData myDeviceData;

  private static final JBColor OUR_GRAY = new JBColor(Gray._192, Gray._96);

  private InvalidationListener myRepaintListener = new InvalidationListener() {
    @Override
    public void onInvalidated(@NotNull ObservableValue<?> sender) {
      repaint();
    }
  };

  public DeviceDefinitionPreview(@NotNull AvdDeviceData deviceData) {
    myDeviceData = deviceData;
    addListeners();
  }

<<<<<<< HEAD
=======
  @NotNull
  public AvdDeviceData getDeviceData() {
    return myDeviceData;
  }

>>>>>>> 50d6ab60
  /**
   * @return an icon representing the given device's form factor. Defaults to Mobile if the form factor
   * can not be detected.
   */
  @NotNull
  public static Icon getIcon(@Nullable AvdDeviceData deviceData) {
    Icon icon = AndroidIcons.FormFactors.Mobile_32;
    if (deviceData != null) {
      if (deviceData.isTv().get()) {
        icon = AndroidIcons.FormFactors.Tv_32;
      }
      else if (deviceData.isWear().get()) {
        icon = AndroidIcons.FormFactors.Wear_32;
      }
    }
    return icon;
  }

  private void addListeners() {
    myDeviceData.supportsLandscape().addWeakListener(myRepaintListener);
    myDeviceData.supportsPortrait().addWeakListener(myRepaintListener);
    myDeviceData.name().addWeakListener(myRepaintListener);
    myDeviceData.screenResolutionWidth().addWeakListener(myRepaintListener);
    myDeviceData.screenResolutionHeight().addWeakListener(myRepaintListener);
    myDeviceData.deviceType().addWeakListener(myRepaintListener);
    myDeviceData.diagonalScreenSize().addWeakListener(myRepaintListener);
    myDeviceData.isScreenRound().addWeakListener(myRepaintListener);
<<<<<<< HEAD
=======
    myDeviceData.screenDpi().addWeakListener(myRepaintListener);
>>>>>>> 50d6ab60
  }

  @Override
  protected void paintComponent(Graphics g) {
    GraphicsUtil.setupAntialiasing(g);
    GraphicsUtil.setupAAPainting(g);
    super.paintComponent(g);
    Graphics2D g2d = (Graphics2D)g;
    g2d.setColor(JBColor.background());
    g2d.fillRect(0, 0, getWidth(), getHeight());
    g2d.setColor(JBColor.foreground());
    g2d.setFont(STANDARD_FONT);

<<<<<<< HEAD
=======
    if (myDeviceData.name().get().equals(DO_NOT_DISPLAY)) {
      FontMetrics metrics = g2d.getFontMetrics();
      g2d.drawString(NO_DEVICE_SELECTED,
                     (getWidth() - metrics.stringWidth(NO_DEVICE_SELECTED)) / 2,
                     (getHeight() - metrics.getHeight()) / 2);
      return;
    }

>>>>>>> 50d6ab60
    boolean isCircular = myDeviceData.isWear().get() && myDeviceData.isScreenRound().get();

    // Paint our icon
    Icon icon = getIcon(myDeviceData);
    icon.paintIcon(this, g, PADDING / 2, PADDING / 2);

    // Paint the device name
    g2d.setFont(TITLE_FONT);
    FontMetrics metrics = g.getFontMetrics(TITLE_FONT);
    g2d.drawString(myDeviceData.name().get(), JBUI.scale(50), PADDING + metrics.getHeight() / 2);
    g2d.drawLine(0, JBUI.scale(50), getWidth(), JBUI.scale(50));

    // Paint the device outline with dimensions labelled
    Dimension screenSize = getScaledDimension();
<<<<<<< HEAD
    Dimension pixelScreenSize = getScreenDimension(getDefaultDeviceOrientation());
=======
    Dimension pixelScreenSize = myDeviceData.getDeviceScreenDimension();
>>>>>>> 50d6ab60
    if (screenSize != null) {
      if (screenSize.getHeight() <= 0) {
        screenSize.height = 1;
      }
      if (screenSize.getWidth() <= 0) {
        screenSize.width = 1;
      }
      RoundRectangle2D roundRect =
        new RoundRectangle2D.Double(PADDING, JBUI.scale(100), screenSize.width, screenSize.height, JBUI.scale(10), JBUI.scale(10));
      g2d.setStroke(new BasicStroke(DIMENSION_LINE_WIDTH));
      g2d.setColor(OUR_GRAY);

      g2d.setFont(FIGURE_FONT);
      metrics = g2d.getFontMetrics(FIGURE_FONT);
      int stringHeight = metrics.getHeight() - metrics.getDescent();

      // Paint the width dimension
      String widthString = Integer.toString(pixelScreenSize.width) + "px";
      int widthLineY = JBUI.scale(95) - (metrics.getHeight() - metrics.getDescent()) / 2;
      g2d.drawLine(PADDING, widthLineY, round(PADDING + screenSize.width), widthLineY);

      // Erase the part of the line that the text overlays
      g2d.setColor(JBColor.background());
      int widthStringWidth = metrics.stringWidth(widthString);
      int widthTextX = round(PADDING + (screenSize.width - widthStringWidth) / 2);
      g2d.drawLine(widthTextX - FIGURE_PADDING, widthLineY, widthTextX + widthStringWidth + FIGURE_PADDING, widthLineY);


      // Paint the width text
      g2d.setColor(JBColor.foreground());
      g2d.drawString(widthString, widthTextX, JBUI.scale(95));

      // Paint the height dimension
      g2d.setColor(OUR_GRAY);
      String heightString = Integer.toString(pixelScreenSize.height) + "px";
      int heightLineX = round(PADDING + screenSize.width + JBUI.scale(15));
      g2d.drawLine(heightLineX, JBUI.scale(100), heightLineX, round(JBUI.scale(100) + screenSize.height));

      // Erase the part of the line that the text overlays
      g2d.setColor(JBColor.background());
      int heightTextY = round(JBUI.scale(100) + (screenSize.height + stringHeight) / 2);
      g2d.drawLine(heightLineX, heightTextY + FIGURE_PADDING, heightLineX, heightTextY - stringHeight - FIGURE_PADDING);

      // Paint the height text
      g2d.setColor(JBColor.foreground());
      g2d.drawString(heightString, heightLineX - JBUI.scale(10), heightTextY);

      // Paint the diagonal dimension
      g2d.setColor(OUR_GRAY);
      String diagString = FORMAT.format(myDeviceData.diagonalScreenSize().get());
      int diagTextX = round(PADDING + (screenSize.width - metrics.stringWidth(diagString)) / 2);
      int diagTextY = round(JBUI.scale(100) + (screenSize.height + stringHeight) / 2);

      double chin = (double)myDeviceData.screenChinSize().get();
<<<<<<< HEAD
      chin *= screenSize.getWidth() / getScreenDimension(getDefaultDeviceOrientation()).getWidth();
=======
      chin *= screenSize.getWidth() / myDeviceData.getDeviceScreenDimension().getWidth();
>>>>>>> 50d6ab60
      Line2D diagLine = new Line2D.Double(PADDING, JBUI.scale(100) + screenSize.height + chin, PADDING + screenSize.width, JBUI.scale(100));
      if (isCircular) {
        // Move the endpoints of the line to within the circle. Each endpoint must move towards the center axis of the circle by
        // 0.5 * (l - l/sqrt(2)) where l is the diameter of the circle.
        double dist = 0.5 * (screenSize.width - screenSize.width / Math.sqrt(2));
        diagLine.setLine(diagLine.getX1() + dist, diagLine.getY1() - dist, diagLine.getX2() - dist, diagLine.getY2() + dist);
      }
      g2d.draw(diagLine);

      // Erase the part of the line that the text overlays
      g2d.setColor(JBColor.background());
      Rectangle erasureRect = new Rectangle(diagTextX - FIGURE_PADDING, diagTextY - stringHeight - FIGURE_PADDING,
                                            metrics.stringWidth(diagString) + FIGURE_PADDING * 2, stringHeight + FIGURE_PADDING * 2);
      g2d.fill(erasureRect);

      // Paint the diagonal text
      g2d.setColor(JBColor.foreground());
      g2d.drawString(diagString, diagTextX, diagTextY);

      // Finally, paint the outline
      g2d.setStroke(new BasicStroke(OUTLINE_LINE_WIDTH));
      g2d.setColor(JBColor.foreground());

      if (isCircular) {
        double x = roundRect.getX();
        double y = roundRect.getY();
        Ellipse2D circle = new Ellipse2D.Double(x, y, screenSize.width, screenSize.height + chin);
        g2d.draw(circle);
        if (chin > 0) {
          erasureRect = new Rectangle((int)x, (int)(y + screenSize.height + OUTLINE_LINE_WIDTH / 2 + 1), screenSize.width,
                                      (int)chin + OUTLINE_LINE_WIDTH / 2 + 1);
          g2d.setColor(JBColor.background());
          g2d.fill(erasureRect);
          g2d.setColor(JBColor.foreground());
          double halfChinWidth = Math.sqrt(chin * (screenSize.width - chin)) - OUTLINE_LINE_WIDTH / 2;
          int chinX = (int)(x + screenSize.width / 2 - halfChinWidth);
          g2d.drawLine(chinX, (int)(y + screenSize.height), (int)(chinX + halfChinWidth * 2), (int)(y + screenSize.height));
        }
      }
      else {
        g2d.draw(roundRect);
      }

      // Paint the details. If it's a portrait phone, then paint to the right of the rect.
      // If it's a landscape tablet/tv, paint below.
      g2d.setFont(STANDARD_FONT);
      metrics = g2d.getFontMetrics(STANDARD_FONT);
      stringHeight = metrics.getHeight();
      int infoSegmentX;
      int infoSegmentY;
<<<<<<< HEAD
      if (getDefaultDeviceOrientation().equals(ScreenOrientation.PORTRAIT)) {
=======
      if (myDeviceData.getDefaultDeviceOrientation().equals(ScreenOrientation.PORTRAIT)) {
>>>>>>> 50d6ab60
        infoSegmentX = round(PADDING + screenSize.width + metrics.stringWidth(heightString) + PADDING);
        infoSegmentY = JBUI.scale(100);
      }
      else {
        infoSegmentX = PADDING;
        infoSegmentY = round(JBUI.scale(100) + screenSize.height + PADDING);
      }
      infoSegmentY += stringHeight;
      ScreenSize size = AvdScreenData.getScreenSize(myDeviceData.diagonalScreenSize().get());

      g2d.drawString("Size:      " + size.getResourceValue(), infoSegmentX, infoSegmentY);
      infoSegmentY += stringHeight;

      ScreenRatio ratio =
        AvdScreenData.getScreenRatio(myDeviceData.screenResolutionWidth().get(), myDeviceData.screenResolutionHeight().get());
      g2d.drawString("Ratio:    " + ratio.getResourceValue(), infoSegmentX, infoSegmentY);
      infoSegmentY += stringHeight;

<<<<<<< HEAD
      Density pixelDensity = (myDeviceData.isTv().get()) ? Density.TV : AvdScreenData.getScreenDensity(myDeviceData.screenDpi().get());

=======
      Density pixelDensity = AvdScreenData.getScreenDensity(myDeviceData.isTv().get(),
                                                            myDeviceData.screenDpi().get(),
                                                            myDeviceData.screenResolutionHeight().get());
>>>>>>> 50d6ab60
      g2d.drawString("Density: " + pixelDensity.getResourceValue(), infoSegmentX, infoSegmentY);
    }
  }

  private static int round(double d) {
    return (int)Math.round(d);
  }

  private ScreenOrientation getDefaultDeviceOrientation() {
    return (myDeviceData.supportsPortrait().get())
           ? ScreenOrientation.PORTRAIT : (myDeviceData.supportsLandscape().get()) ? ScreenOrientation.LANDSCAPE : ScreenOrientation.SQUARE;
  }

  /**
   * @return A scaled dimension of the given device's screen that will fit within this component's bounds.
   */
  @Nullable
  private Dimension getScaledDimension() {
<<<<<<< HEAD
    Dimension pixelSize = getScreenDimension(getDefaultDeviceOrientation());
=======
    Dimension pixelSize = myDeviceData.getDeviceScreenDimension();
>>>>>>> 50d6ab60
    if (pixelSize == null) {
      return null;
    }
    double diagonalIn = myDeviceData.diagonalScreenSize().get();
    double sideRatio = pixelSize.getWidth() / pixelSize.getHeight();
    double heightIn = diagonalIn / Math.sqrt(1 + sideRatio * sideRatio);
    double widthIn = sideRatio * heightIn;

    double maxWidthIn = myMaxOutlineWidth == 0 ? widthIn : myMaxOutlineWidth;
<<<<<<< HEAD
    double maxDimIn = Math.max(maxHeightIn, maxWidthIn);

    double desiredMaxWidthPx = getWidth() / 2;
    double desiredMaxHeightPx = getHeight() / 2;
    double desiredMaxPx = Math.min(desiredMaxHeightPx, desiredMaxWidthPx);

    double scalingFactorPxToIn = maxDimIn / desiredMaxPx;

    // Test if we have to scale the min as well
    double desiredMinWidthPx = getWidth() / 10;
    double desiredMinHeightPx = getHeight() / 10;
    double desiredMinIn = Math.max(desiredMinWidthPx, desiredMinHeightPx) * scalingFactorPxToIn;

    double minDimIn = Math.min(myMinOutlineHeightIn, myMinOutlineWidthIn);
    if (minDimIn < desiredMinIn) {
      // compute F and C such that F * minDimIn + C = desiredMinIn and F * maxDimIn + C = maxDimIn
      double f = (maxDimIn - desiredMinIn) / (maxDimIn - minDimIn);
      double c = (desiredMinIn * myMaxOutlineWidth - maxDimIn * minDimIn) / (maxDimIn - minDimIn);

      // scale the diagonal and then recompute the edges, since the edges need to be scaled evenly
      diagonalIn = myDeviceData.diagonalScreenSize().get() * f + c;
      heightIn = diagonalIn / Math.sqrt(1 + sideRatio);
      widthIn = sideRatio * heightIn;
    }

    return new Dimension((int)(widthIn / scalingFactorPxToIn), (int)(heightIn / scalingFactorPxToIn));
  }

  @SuppressWarnings("SuspiciousNameCombination") // We sometimes deliberately swap x/width y/height relationships depending on orientation
  private Dimension getScreenDimension(@NonNull ScreenOrientation orientation) {
    // compute width and height to take orientation into account.
    int x = myDeviceData.screenResolutionWidth().get();
    int y = myDeviceData.screenResolutionHeight().get();
    int screenWidth, screenHeight;

    if (x > y) {
      if (orientation == ScreenOrientation.LANDSCAPE) {
        screenWidth = x;
        screenHeight = y;
      }
      else {
        screenWidth = y;
        screenHeight = x;
      }
    }
    else {
      if (orientation == ScreenOrientation.LANDSCAPE) {
        screenWidth = y;
        screenHeight = x;
      }
      else {
        screenWidth = x;
        screenHeight = y;
      }
    }

    return new Dimension(screenWidth, screenHeight);
=======
    double desiredMaxWidthPx = getWidth() * 0.40;
    double desiredMinWidthPx = getWidth() * 0.10;

    // This is the scaled with we want to use.
    double widthPixels = widthIn * desiredMaxWidthPx / maxWidthIn;

    // However a search result can contain both very small devices (wear) and very
    // large devices (TV). When this is the case use this alternate scaling
    // algorithm to avoid the wear devices to show up as a dot.
    if (myMinOutlineWidthIn * desiredMaxWidthPx / maxWidthIn < desiredMinWidthPx) {
      widthPixels =
        desiredMinWidthPx + (widthIn - myMinOutlineWidthIn) * (desiredMaxWidthPx - desiredMinWidthPx) / (maxWidthIn - myMinOutlineWidthIn);
    }
    double heightPixels = widthPixels / widthIn * heightIn;
    return new Dimension((int)widthPixels, (int)heightPixels);
>>>>>>> 50d6ab60
  }

  @Override
  public void onCategorySelectionChanged(@Nullable String category, @Nullable List<Device> devices) {
    if (devices == null) {
      myMaxOutlineWidth = 0;
      myMinOutlineWidthIn = 0;
    }
    else {
<<<<<<< HEAD
      double maxHeight = 0;
=======
>>>>>>> 50d6ab60
      double maxWidth = 0;
      double minWidth = Double.MAX_VALUE;
      for (Device d : devices) {
        Dimension pixelSize = d.getScreenSize(d.getDefaultState().getOrientation());
        if (pixelSize == null) {
          continue;
        }
        double diagonal = d.getDefaultHardware().getScreen().getDiagonalLength();
        double sideRatio = pixelSize.getHeight() / pixelSize.getWidth();
        double widthIn = diagonal / Math.sqrt(1 + sideRatio * sideRatio);

        maxWidth = Math.max(maxWidth, widthIn);
        minWidth = Math.min(minWidth, widthIn);
      }
      myMaxOutlineWidth = maxWidth;
      myMinOutlineWidthIn = minWidth;
    }
  }
}<|MERGE_RESOLUTION|>--- conflicted
+++ resolved
@@ -15,10 +15,6 @@
  */
 package com.android.tools.idea.avdmanager;
 
-<<<<<<< HEAD
-import com.android.annotations.NonNull;
-=======
->>>>>>> 50d6ab60
 import com.android.resources.Density;
 import com.android.resources.ScreenOrientation;
 import com.android.resources.ScreenRatio;
@@ -52,26 +48,18 @@
  */
 public class DeviceDefinitionPreview extends JPanel implements DeviceDefinitionList.DeviceCategorySelectionListener {
 
-<<<<<<< HEAD
-=======
   /**
    * Constant string used to signal the panel not to preview a null device
    */
   public static final String DO_NOT_DISPLAY = "DO_NOT_DISPLAY";
->>>>>>> 50d6ab60
   private static final int FIGURE_PADDING = JBUI.scale(3);
   private static final DecimalFormat FORMAT = new DecimalFormat(".##\"");
   public static final int DIMENSION_LINE_WIDTH = JBUI.scale(1); // px
   public static final int OUTLINE_LINE_WIDTH = JBUI.scale(5);   // px
-<<<<<<< HEAD
-  double myMaxOutlineHeight;
-=======
   private static final String NO_DEVICE_SELECTED = "No Device Selected";
->>>>>>> 50d6ab60
   double myMaxOutlineWidth;
   double myMinOutlineWidthIn;
   private static final int PADDING = JBUI.scale(20);
-  private final AvdDeviceData myDeviceData;
 
   private final AvdDeviceData myDeviceData;
 
@@ -89,14 +77,11 @@
     addListeners();
   }
 
-<<<<<<< HEAD
-=======
   @NotNull
   public AvdDeviceData getDeviceData() {
     return myDeviceData;
   }
 
->>>>>>> 50d6ab60
   /**
    * @return an icon representing the given device's form factor. Defaults to Mobile if the form factor
    * can not be detected.
@@ -124,10 +109,7 @@
     myDeviceData.deviceType().addWeakListener(myRepaintListener);
     myDeviceData.diagonalScreenSize().addWeakListener(myRepaintListener);
     myDeviceData.isScreenRound().addWeakListener(myRepaintListener);
-<<<<<<< HEAD
-=======
     myDeviceData.screenDpi().addWeakListener(myRepaintListener);
->>>>>>> 50d6ab60
   }
 
   @Override
@@ -141,8 +123,6 @@
     g2d.setColor(JBColor.foreground());
     g2d.setFont(STANDARD_FONT);
 
-<<<<<<< HEAD
-=======
     if (myDeviceData.name().get().equals(DO_NOT_DISPLAY)) {
       FontMetrics metrics = g2d.getFontMetrics();
       g2d.drawString(NO_DEVICE_SELECTED,
@@ -151,7 +131,6 @@
       return;
     }
 
->>>>>>> 50d6ab60
     boolean isCircular = myDeviceData.isWear().get() && myDeviceData.isScreenRound().get();
 
     // Paint our icon
@@ -166,11 +145,7 @@
 
     // Paint the device outline with dimensions labelled
     Dimension screenSize = getScaledDimension();
-<<<<<<< HEAD
-    Dimension pixelScreenSize = getScreenDimension(getDefaultDeviceOrientation());
-=======
     Dimension pixelScreenSize = myDeviceData.getDeviceScreenDimension();
->>>>>>> 50d6ab60
     if (screenSize != null) {
       if (screenSize.getHeight() <= 0) {
         screenSize.height = 1;
@@ -225,11 +200,7 @@
       int diagTextY = round(JBUI.scale(100) + (screenSize.height + stringHeight) / 2);
 
       double chin = (double)myDeviceData.screenChinSize().get();
-<<<<<<< HEAD
-      chin *= screenSize.getWidth() / getScreenDimension(getDefaultDeviceOrientation()).getWidth();
-=======
       chin *= screenSize.getWidth() / myDeviceData.getDeviceScreenDimension().getWidth();
->>>>>>> 50d6ab60
       Line2D diagLine = new Line2D.Double(PADDING, JBUI.scale(100) + screenSize.height + chin, PADDING + screenSize.width, JBUI.scale(100));
       if (isCircular) {
         // Move the endpoints of the line to within the circle. Each endpoint must move towards the center axis of the circle by
@@ -280,11 +251,7 @@
       stringHeight = metrics.getHeight();
       int infoSegmentX;
       int infoSegmentY;
-<<<<<<< HEAD
-      if (getDefaultDeviceOrientation().equals(ScreenOrientation.PORTRAIT)) {
-=======
       if (myDeviceData.getDefaultDeviceOrientation().equals(ScreenOrientation.PORTRAIT)) {
->>>>>>> 50d6ab60
         infoSegmentX = round(PADDING + screenSize.width + metrics.stringWidth(heightString) + PADDING);
         infoSegmentY = JBUI.scale(100);
       }
@@ -303,25 +270,15 @@
       g2d.drawString("Ratio:    " + ratio.getResourceValue(), infoSegmentX, infoSegmentY);
       infoSegmentY += stringHeight;
 
-<<<<<<< HEAD
-      Density pixelDensity = (myDeviceData.isTv().get()) ? Density.TV : AvdScreenData.getScreenDensity(myDeviceData.screenDpi().get());
-
-=======
       Density pixelDensity = AvdScreenData.getScreenDensity(myDeviceData.isTv().get(),
                                                             myDeviceData.screenDpi().get(),
                                                             myDeviceData.screenResolutionHeight().get());
->>>>>>> 50d6ab60
       g2d.drawString("Density: " + pixelDensity.getResourceValue(), infoSegmentX, infoSegmentY);
     }
   }
 
   private static int round(double d) {
     return (int)Math.round(d);
-  }
-
-  private ScreenOrientation getDefaultDeviceOrientation() {
-    return (myDeviceData.supportsPortrait().get())
-           ? ScreenOrientation.PORTRAIT : (myDeviceData.supportsLandscape().get()) ? ScreenOrientation.LANDSCAPE : ScreenOrientation.SQUARE;
   }
 
   /**
@@ -329,11 +286,7 @@
    */
   @Nullable
   private Dimension getScaledDimension() {
-<<<<<<< HEAD
-    Dimension pixelSize = getScreenDimension(getDefaultDeviceOrientation());
-=======
     Dimension pixelSize = myDeviceData.getDeviceScreenDimension();
->>>>>>> 50d6ab60
     if (pixelSize == null) {
       return null;
     }
@@ -343,65 +296,6 @@
     double widthIn = sideRatio * heightIn;
 
     double maxWidthIn = myMaxOutlineWidth == 0 ? widthIn : myMaxOutlineWidth;
-<<<<<<< HEAD
-    double maxDimIn = Math.max(maxHeightIn, maxWidthIn);
-
-    double desiredMaxWidthPx = getWidth() / 2;
-    double desiredMaxHeightPx = getHeight() / 2;
-    double desiredMaxPx = Math.min(desiredMaxHeightPx, desiredMaxWidthPx);
-
-    double scalingFactorPxToIn = maxDimIn / desiredMaxPx;
-
-    // Test if we have to scale the min as well
-    double desiredMinWidthPx = getWidth() / 10;
-    double desiredMinHeightPx = getHeight() / 10;
-    double desiredMinIn = Math.max(desiredMinWidthPx, desiredMinHeightPx) * scalingFactorPxToIn;
-
-    double minDimIn = Math.min(myMinOutlineHeightIn, myMinOutlineWidthIn);
-    if (minDimIn < desiredMinIn) {
-      // compute F and C such that F * minDimIn + C = desiredMinIn and F * maxDimIn + C = maxDimIn
-      double f = (maxDimIn - desiredMinIn) / (maxDimIn - minDimIn);
-      double c = (desiredMinIn * myMaxOutlineWidth - maxDimIn * minDimIn) / (maxDimIn - minDimIn);
-
-      // scale the diagonal and then recompute the edges, since the edges need to be scaled evenly
-      diagonalIn = myDeviceData.diagonalScreenSize().get() * f + c;
-      heightIn = diagonalIn / Math.sqrt(1 + sideRatio);
-      widthIn = sideRatio * heightIn;
-    }
-
-    return new Dimension((int)(widthIn / scalingFactorPxToIn), (int)(heightIn / scalingFactorPxToIn));
-  }
-
-  @SuppressWarnings("SuspiciousNameCombination") // We sometimes deliberately swap x/width y/height relationships depending on orientation
-  private Dimension getScreenDimension(@NonNull ScreenOrientation orientation) {
-    // compute width and height to take orientation into account.
-    int x = myDeviceData.screenResolutionWidth().get();
-    int y = myDeviceData.screenResolutionHeight().get();
-    int screenWidth, screenHeight;
-
-    if (x > y) {
-      if (orientation == ScreenOrientation.LANDSCAPE) {
-        screenWidth = x;
-        screenHeight = y;
-      }
-      else {
-        screenWidth = y;
-        screenHeight = x;
-      }
-    }
-    else {
-      if (orientation == ScreenOrientation.LANDSCAPE) {
-        screenWidth = y;
-        screenHeight = x;
-      }
-      else {
-        screenWidth = x;
-        screenHeight = y;
-      }
-    }
-
-    return new Dimension(screenWidth, screenHeight);
-=======
     double desiredMaxWidthPx = getWidth() * 0.40;
     double desiredMinWidthPx = getWidth() * 0.10;
 
@@ -417,7 +311,6 @@
     }
     double heightPixels = widthPixels / widthIn * heightIn;
     return new Dimension((int)widthPixels, (int)heightPixels);
->>>>>>> 50d6ab60
   }
 
   @Override
@@ -427,10 +320,6 @@
       myMinOutlineWidthIn = 0;
     }
     else {
-<<<<<<< HEAD
-      double maxHeight = 0;
-=======
->>>>>>> 50d6ab60
       double maxWidth = 0;
       double minWidth = Double.MAX_VALUE;
       for (Device d : devices) {
