/*
 * Copyright (C) 2015 The Android Open Source Project
 *
 * Licensed under the Apache License, Version 2.0 (the "License");
 * you may not use this file except in compliance with the License.
 * You may obtain a copy of the License at
 *
 *      http://www.apache.org/licenses/LICENSE-2.0
 *
 * Unless required by applicable law or agreed to in writing, software
 * distributed under the License is distributed on an "AS IS" BASIS,
 * WITHOUT WARRANTIES OR CONDITIONS OF ANY KIND, either express or implied.
 * See the License for the specific language governing permissions and
 * limitations under the License.
 */
package com.android.tools.idea.avdmanager;

import com.android.annotations.NonNull;
import com.android.repository.Revision;
import com.android.repository.api.RemotePackage;
import com.android.repository.api.RepoPackage;
import com.android.repository.impl.meta.TypeDetails;
<<<<<<< HEAD
import com.android.sdklib.*;
import com.android.sdklib.repository.descriptors.PkgType;
import com.android.sdklib.repositoryv2.IdDisplay;
import com.android.sdklib.repositoryv2.meta.DetailsTypes;
import com.android.sdklib.repositoryv2.targets.PlatformTarget;
import com.android.sdklib.repositoryv2.targets.SystemImage;
=======
import com.android.sdklib.AndroidVersion;
import com.android.sdklib.ISystemImage;
import com.android.sdklib.SdkVersionInfo;
import com.android.sdklib.repository.IdDisplay;
import com.android.sdklib.repository.meta.DetailsTypes;
import com.android.sdklib.repository.targets.PlatformTarget;
import com.android.sdklib.repository.targets.SystemImage;
>>>>>>> a001a568
import com.google.common.base.Objects;
import org.jetbrains.annotations.NotNull;
import org.jetbrains.annotations.Nullable;

import java.io.File;

/**
 * Information on a system image. Used internally by the avd manager.
 */
public final class SystemImageDescription {
  private ISystemImage mySystemImage;
  private RemotePackage myRemotePackage;

  public SystemImageDescription(@NotNull ISystemImage systemImage) {
    mySystemImage = systemImage;
  }

  public SystemImageDescription(@NotNull RemotePackage remotePackage) {
    this.myRemotePackage = remotePackage;

    assert hasSystemImage(remotePackage);
    mySystemImage = new RemoteSystemImage(remotePackage);
  }

  static boolean hasSystemImage(RepoPackage p) {
    TypeDetails details = p.getTypeDetails();
    if (!(details instanceof DetailsTypes.ApiDetailsType)) {
      return false;
    }
    int apiLevel = ((DetailsTypes.ApiDetailsType)details).getApiLevel();
    if (details instanceof DetailsTypes.SysImgDetailsType) {
      return true;
    }
    // Platforms up to 13 included a bundled system image
    if (details instanceof DetailsTypes.PlatformDetailsType && apiLevel <= 13) {
      return true;
    }
<<<<<<< HEAD
    // Google APIs addons up to 18 included a bundled system image
    if (details instanceof DetailsTypes.AddonDetailsType && ((DetailsTypes.AddonDetailsType)details).getVendor().getId().equals("google") &&
        ((DetailsTypes.AddonDetailsType)details).getTag().getId().equals("google_apis") && apiLevel <= 18) {
=======
    // Google APIs addons up to 19 included a bundled system image
    if (details instanceof DetailsTypes.AddonDetailsType && ((DetailsTypes.AddonDetailsType)details).getVendor().getId().equals("google") &&
        AvdWizardUtils.TAGS_WITH_GOOGLE_API.contains(((DetailsTypes.AddonDetailsType)details).getTag()) && apiLevel <= 19) {
>>>>>>> a001a568
      return true;
    }

    return false;
  }

  @Override
  public int hashCode() {
    return Objects.hashCode(mySystemImage, myRemotePackage);
  }

  @Override
  public boolean equals(Object obj) {
    if (!(obj instanceof SystemImageDescription)) {
      return false;
    }
    SystemImageDescription other = (SystemImageDescription)obj;
    return Objects.equal(mySystemImage, other.mySystemImage) &&
           Objects.equal(myRemotePackage, other.myRemotePackage);
  }

  @Nullable
  public AndroidVersion getVersion() {
    return mySystemImage.getAndroidVersion();
  }

<<<<<<< HEAD
=======
  @Nullable
>>>>>>> a001a568
  public RepoPackage getRemotePackage() {
    return myRemotePackage;
  }

  public boolean isRemote() {
    return myRemotePackage != null;
  }

  public boolean obsolete() {
    return mySystemImage.obsolete();
  }

  @NotNull
  public String getAbiType() {
    return mySystemImage.getAbiType();
  }

  @NotNull
  public IdDisplay getTag() {
    return mySystemImage.getTag();
  }

  public String getName() {
<<<<<<< HEAD
    return String.format("Android %s", SdkVersionInfo.getVersionString(getVersion().getFeatureLevel()));
=======
    String versionString = SdkVersionInfo.getVersionString(getVersion().getFeatureLevel());
    return String.format("Android %s", versionString == null ? "API " + getVersion().getApiString() : versionString);
>>>>>>> a001a568
  }

  public String getVendor() {
    if (mySystemImage.getAddonVendor() != null) {
      return mySystemImage.getAddonVendor().getDisplay();
    }
    return PlatformTarget.PLATFORM_VENDOR;
  }

  public String getVersionName() {
    return SdkVersionInfo.getVersionString(mySystemImage.getAndroidVersion().getApiLevel());
  }

  @Nullable
  Revision getRevision() {
    return mySystemImage.getRevision();
  }

  public File[] getSkins() {
    return mySystemImage.getSkins();
  }

  public ISystemImage getSystemImage() {
    return mySystemImage;
  }

  private static class RemoteSystemImage implements ISystemImage {
    private final RemotePackage myRemotePackage;
    private final IdDisplay myTag;
    private final IdDisplay myVendor;
    private final String myAbi;
    private final AndroidVersion myAndroidVersion;

    public RemoteSystemImage(RemotePackage p) {
      myRemotePackage = p;

      TypeDetails details = myRemotePackage.getTypeDetails();
      assert details instanceof DetailsTypes.ApiDetailsType;
<<<<<<< HEAD
      myAndroidVersion = DetailsTypes.getAndroidVersion((DetailsTypes.ApiDetailsType)details);
=======
      myAndroidVersion = ((DetailsTypes.ApiDetailsType)details).getAndroidVersion();
>>>>>>> a001a568

      IdDisplay tag = null;
      IdDisplay vendor = null;
      String abi = "armeabi";

      if (details instanceof DetailsTypes.AddonDetailsType) {
        tag = ((DetailsTypes.AddonDetailsType)details).getTag();
        vendor = ((DetailsTypes.AddonDetailsType)details).getVendor();
<<<<<<< HEAD
=======
        if (SystemImage.GOOGLE_APIS_X86_TAG.equals(tag)) {
          abi = "x86";
        }
>>>>>>> a001a568
      }
      if (details instanceof DetailsTypes.SysImgDetailsType) {
        tag = ((DetailsTypes.SysImgDetailsType)details).getTag();
        vendor = ((DetailsTypes.SysImgDetailsType)details).getVendor();
<<<<<<< HEAD
        abi = ((DetailsTypes.SysImgDetailsType)details).getAbi();      }
      myTag = tag != null ? tag : SystemImage.DEFAULT_TAG;
      myVendor = vendor;
      myAbi = abi;

=======
        abi = ((DetailsTypes.SysImgDetailsType)details).getAbi();
      }
      myTag = tag != null ? tag : SystemImage.DEFAULT_TAG;
      myVendor = vendor;
      myAbi = abi;
>>>>>>> a001a568
    }

    @NonNull
    @Override
    public File getLocation() {
      assert false : "Can't get location for remote image";
      return new File("");
    }

    @NonNull
    @Override
    public IdDisplay getTag() {
      return myTag;
    }

    @com.android.annotations.Nullable
    @Override
    public IdDisplay getAddonVendor() {
      return myVendor;
    }

    @NonNull
    @Override
    public String getAbiType() {
      return myAbi;
    }

    @NonNull
    @Override
    public File[] getSkins() {
      return new File[0];
    }

    @NonNull
    @Override
    public Revision getRevision() {
      return myRemotePackage.getVersion();
    }

<<<<<<< HEAD
=======
    @NonNull
>>>>>>> a001a568
    @Override
    public AndroidVersion getAndroidVersion() {
      return myAndroidVersion;
    }

    @Override
<<<<<<< HEAD
=======
    public boolean obsolete() {
      return myRemotePackage.obsolete();
    }

    @Override
>>>>>>> a001a568
    public int compareTo(ISystemImage o) {
      if (o instanceof RemoteSystemImage) {
        return myRemotePackage.compareTo(((RemoteSystemImage)o).myRemotePackage);
      }
      return 1;
    }

    @Override
    public int hashCode() {
      return myRemotePackage.hashCode();
    }

    @Override
    public boolean equals(Object o) {
      if (!(o instanceof RemoteSystemImage)) {
        return false;
      }
      RemoteSystemImage other = (RemoteSystemImage) o;
      return myRemotePackage.equals(other.myRemotePackage);
    }
  }
}<|MERGE_RESOLUTION|>--- conflicted
+++ resolved
@@ -20,14 +20,6 @@
 import com.android.repository.api.RemotePackage;
 import com.android.repository.api.RepoPackage;
 import com.android.repository.impl.meta.TypeDetails;
-<<<<<<< HEAD
-import com.android.sdklib.*;
-import com.android.sdklib.repository.descriptors.PkgType;
-import com.android.sdklib.repositoryv2.IdDisplay;
-import com.android.sdklib.repositoryv2.meta.DetailsTypes;
-import com.android.sdklib.repositoryv2.targets.PlatformTarget;
-import com.android.sdklib.repositoryv2.targets.SystemImage;
-=======
 import com.android.sdklib.AndroidVersion;
 import com.android.sdklib.ISystemImage;
 import com.android.sdklib.SdkVersionInfo;
@@ -35,7 +27,6 @@
 import com.android.sdklib.repository.meta.DetailsTypes;
 import com.android.sdklib.repository.targets.PlatformTarget;
 import com.android.sdklib.repository.targets.SystemImage;
->>>>>>> a001a568
 import com.google.common.base.Objects;
 import org.jetbrains.annotations.NotNull;
 import org.jetbrains.annotations.Nullable;
@@ -73,15 +64,9 @@
     if (details instanceof DetailsTypes.PlatformDetailsType && apiLevel <= 13) {
       return true;
     }
-<<<<<<< HEAD
-    // Google APIs addons up to 18 included a bundled system image
-    if (details instanceof DetailsTypes.AddonDetailsType && ((DetailsTypes.AddonDetailsType)details).getVendor().getId().equals("google") &&
-        ((DetailsTypes.AddonDetailsType)details).getTag().getId().equals("google_apis") && apiLevel <= 18) {
-=======
     // Google APIs addons up to 19 included a bundled system image
     if (details instanceof DetailsTypes.AddonDetailsType && ((DetailsTypes.AddonDetailsType)details).getVendor().getId().equals("google") &&
         AvdWizardUtils.TAGS_WITH_GOOGLE_API.contains(((DetailsTypes.AddonDetailsType)details).getTag()) && apiLevel <= 19) {
->>>>>>> a001a568
       return true;
     }
 
@@ -108,10 +93,7 @@
     return mySystemImage.getAndroidVersion();
   }
 
-<<<<<<< HEAD
-=======
   @Nullable
->>>>>>> a001a568
   public RepoPackage getRemotePackage() {
     return myRemotePackage;
   }
@@ -135,12 +117,8 @@
   }
 
   public String getName() {
-<<<<<<< HEAD
-    return String.format("Android %s", SdkVersionInfo.getVersionString(getVersion().getFeatureLevel()));
-=======
     String versionString = SdkVersionInfo.getVersionString(getVersion().getFeatureLevel());
     return String.format("Android %s", versionString == null ? "API " + getVersion().getApiString() : versionString);
->>>>>>> a001a568
   }
 
   public String getVendor() {
@@ -179,11 +157,7 @@
 
       TypeDetails details = myRemotePackage.getTypeDetails();
       assert details instanceof DetailsTypes.ApiDetailsType;
-<<<<<<< HEAD
-      myAndroidVersion = DetailsTypes.getAndroidVersion((DetailsTypes.ApiDetailsType)details);
-=======
       myAndroidVersion = ((DetailsTypes.ApiDetailsType)details).getAndroidVersion();
->>>>>>> a001a568
 
       IdDisplay tag = null;
       IdDisplay vendor = null;
@@ -192,29 +166,18 @@
       if (details instanceof DetailsTypes.AddonDetailsType) {
         tag = ((DetailsTypes.AddonDetailsType)details).getTag();
         vendor = ((DetailsTypes.AddonDetailsType)details).getVendor();
-<<<<<<< HEAD
-=======
         if (SystemImage.GOOGLE_APIS_X86_TAG.equals(tag)) {
           abi = "x86";
         }
->>>>>>> a001a568
       }
       if (details instanceof DetailsTypes.SysImgDetailsType) {
         tag = ((DetailsTypes.SysImgDetailsType)details).getTag();
         vendor = ((DetailsTypes.SysImgDetailsType)details).getVendor();
-<<<<<<< HEAD
-        abi = ((DetailsTypes.SysImgDetailsType)details).getAbi();      }
+        abi = ((DetailsTypes.SysImgDetailsType)details).getAbi();
+      }
       myTag = tag != null ? tag : SystemImage.DEFAULT_TAG;
       myVendor = vendor;
       myAbi = abi;
-
-=======
-        abi = ((DetailsTypes.SysImgDetailsType)details).getAbi();
-      }
-      myTag = tag != null ? tag : SystemImage.DEFAULT_TAG;
-      myVendor = vendor;
-      myAbi = abi;
->>>>>>> a001a568
     }
 
     @NonNull
@@ -254,24 +217,18 @@
       return myRemotePackage.getVersion();
     }
 
-<<<<<<< HEAD
-=======
-    @NonNull
->>>>>>> a001a568
+    @NonNull
     @Override
     public AndroidVersion getAndroidVersion() {
       return myAndroidVersion;
     }
 
     @Override
-<<<<<<< HEAD
-=======
     public boolean obsolete() {
       return myRemotePackage.obsolete();
     }
 
     @Override
->>>>>>> a001a568
     public int compareTo(ISystemImage o) {
       if (o instanceof RemoteSystemImage) {
         return myRemotePackage.compareTo(((RemoteSystemImage)o).myRemotePackage);
