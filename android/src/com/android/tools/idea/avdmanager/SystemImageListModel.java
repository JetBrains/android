--- conflicted
+++ resolved
@@ -201,19 +201,7 @@
       @Nullable
       @Override
       public String valueOf(SystemImageDescription systemImage) {
-<<<<<<< HEAD
-        AndroidVersion version = systemImage.getVersion();
-        String codeName = version.isPreview() ? version.getCodename()
-                                              : SdkVersionInfo.getCodeName(version.getApiLevel());
-        if (codeName == null) {
-          codeName = "API " + version.getApiLevel();
-        }
-        String maybeDeprecated = systemImage.obsolete() ||
-                                 version.getApiLevel() < SdkVersionInfo.LOWEST_ACTIVE_API ? " (Deprecated)" : "";
-        return codeName + maybeDeprecated;
-=======
         return releaseDisplayName(systemImage);
->>>>>>> 9e819fa1
       }
     },
     new SystemImageColumnInfo("API Level", JBUI.scale(100)) {
