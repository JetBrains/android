--- conflicted
+++ resolved
@@ -83,12 +83,8 @@
 
   @NotNull
   private static LaunchType getLaunchType(@NotNull GeneralCommandLine commandLine) {
-<<<<<<< HEAD
-    return commandLine.getParametersList().getParameters().contains("-qt-hide-window") ? LaunchType.IN_TOOL_WINDOW : LaunchType.STANDALONE;
-=======
     return commandLine.getParametersList().getParameters().contains("-qt-hide-window") ?
            LaunchType.IN_TOOL_WINDOW : LaunchType.STANDALONE;
->>>>>>> cdc83e4e
   }
 
   @NotNull
