/*
 * Copyright (C) 2014 The Android Open Source Project
 *
 * Licensed under the Apache License, Version 2.0 (the "License");
 * you may not use this file except in compliance with the License.
 * You may obtain a copy of the License at
 *
 *      http://www.apache.org/licenses/LICENSE-2.0
 *
 * Unless required by applicable law or agreed to in writing, software
 * distributed under the License is distributed on an "AS IS" BASIS,
 * WITHOUT WARRANTIES OR CONDITIONS OF ANY KIND, either express or implied.
 * See the License for the specific language governing permissions and
 * limitations under the License.
 */
package com.android.tools.idea.avdmanager;

import com.android.sdklib.internal.avd.AvdInfo;
import com.android.tools.idea.wizard.WizardConstants;
import com.android.tools.idea.wizard.WizardStepHeaderPanel;
import com.intellij.openapi.application.ApplicationManager;
import com.intellij.openapi.project.Project;
import com.intellij.openapi.ui.FrameWrapper;
import com.intellij.util.ui.UIUtil;
import icons.AndroidIcons;
import org.jetbrains.annotations.NotNull;
import org.jetbrains.annotations.Nullable;

import javax.swing.*;
import javax.swing.border.EmptyBorder;
import java.awt.*;

/**
 * Display existing AVDs and offer actions for editing/creating.
 */
public class AvdListDialog extends FrameWrapper implements AvdUiAction.AvdInfoProvider {
  private final Project myProject;
  private AvdDisplayList myAvdDisplayList;

  public AvdListDialog(@Nullable Project project) {
    super(project);
    myProject = project;
    myAvdDisplayList = new AvdDisplayList(this, project);
<<<<<<< HEAD
    myAvdDisplayList.setBorder(ourDefaultBorder);
    setTitle("AVD Manager");
    Window window = getWindow();
=======
    myAvdDisplayList.setBorder(new EmptyBorder(UIUtil.PANEL_REGULAR_INSETS));
    setTitle("Android Virtual Device Manager");

    Window window = getFrame();
>>>>>>> 04fab8eb
    if (window == null) {
      assert ApplicationManager.getApplication().isUnitTestMode();
    }
    else {
      window.setPreferredSize(WizardConstants.DEFAULT_WIZARD_WINDOW_SIZE);
    }
  }

  public void init() {
    JPanel root = new JPanel(new BorderLayout());
    setComponent(root);
    JPanel northPanel = WizardStepHeaderPanel
      .create(WizardConstants.ANDROID_NPW_HEADER_COLOR, AndroidIcons.Wizards.NewProjectMascotGreen, null, "Your Virtual Devices",
              "Android Studio");
    root.add(northPanel, BorderLayout.NORTH);
    root.add(myAvdDisplayList, BorderLayout.CENTER);
  }

  @Nullable
  @Override
  public AvdInfo getAvdInfo() {
    return null;
  }

  @Override
  public void refreshAvds() {
    myAvdDisplayList.refreshAvds();
  }

  @Nullable
  @Override
  public Project getProject() {
    return myProject;
  }

  @Override
  public void notifyRun() {
<<<<<<< HEAD
    if (isShowing()) {
      close(DialogWrapper.CANCEL_EXIT_CODE);
    }
  }

  @Override
  @Nullable
  protected Border createContentPaneBorder() {
    return null;
  }

  @Nullable
  @Override
  protected JComponent createSouthPanel() {
    JComponent panel = super.createSouthPanel();
    if (panel != null) {
      panel.setBorder(ourDefaultBorder);
    }
    return panel;
=======
>>>>>>> 04fab8eb
  }

  @Nullable
  public AvdInfo getSelected() {
    return myAvdDisplayList.getAvdInfo();
  }
}<|MERGE_RESOLUTION|>--- conflicted
+++ resolved
@@ -41,16 +41,10 @@
     super(project);
     myProject = project;
     myAvdDisplayList = new AvdDisplayList(this, project);
-<<<<<<< HEAD
-    myAvdDisplayList.setBorder(ourDefaultBorder);
-    setTitle("AVD Manager");
-    Window window = getWindow();
-=======
     myAvdDisplayList.setBorder(new EmptyBorder(UIUtil.PANEL_REGULAR_INSETS));
     setTitle("Android Virtual Device Manager");
 
     Window window = getFrame();
->>>>>>> 04fab8eb
     if (window == null) {
       assert ApplicationManager.getApplication().isUnitTestMode();
     }
@@ -88,28 +82,6 @@
 
   @Override
   public void notifyRun() {
-<<<<<<< HEAD
-    if (isShowing()) {
-      close(DialogWrapper.CANCEL_EXIT_CODE);
-    }
-  }
-
-  @Override
-  @Nullable
-  protected Border createContentPaneBorder() {
-    return null;
-  }
-
-  @Nullable
-  @Override
-  protected JComponent createSouthPanel() {
-    JComponent panel = super.createSouthPanel();
-    if (panel != null) {
-      panel.setBorder(ourDefaultBorder);
-    }
-    return panel;
-=======
->>>>>>> 04fab8eb
   }
 
   @Nullable
