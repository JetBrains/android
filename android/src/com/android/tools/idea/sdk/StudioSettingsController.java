/*
 * Copyright (C) 2016 The Android Open Source Project
 *
 * Licensed under the Apache License, Version 2.0 (the "License");
 * you may not use this file except in compliance with the License.
 * You may obtain a copy of the License at
 *
 *      http://www.apache.org/licenses/LICENSE-2.0
 *
 * Unless required by applicable law or agreed to in writing, software
 * distributed under the License is distributed on an "AS IS" BASIS,
 * WITHOUT WARRANTIES OR CONDITIONS OF ANY KIND, either express or implied.
 * See the License for the specific language governing permissions and
 * limitations under the License.
 */

package com.android.tools.idea.sdk;

import static org.jetbrains.android.sdk.AndroidSdkUtils.isAndroidSdkManagerEnabled;

import com.android.repository.api.Channel;
import com.android.repository.api.SettingsController;
import com.google.common.annotations.VisibleForTesting;
import com.intellij.openapi.Disposable;
<<<<<<< HEAD
import com.intellij.openapi.application.ApplicationManager;
import com.intellij.openapi.components.PersistentStateComponent;
import com.intellij.openapi.components.RoamingType;
=======
import com.intellij.openapi.components.PersistentStateComponent;
import com.intellij.openapi.components.RoamingType;
import com.intellij.openapi.components.ServiceManager;
>>>>>>> 799703f0
import com.intellij.openapi.components.State;
import com.intellij.openapi.components.Storage;
import com.intellij.openapi.updateSettings.impl.ChannelStatus;
import com.intellij.openapi.updateSettings.impl.UpdateSettings;
import com.intellij.util.proxy.CommonProxy;
import java.net.Proxy;
import org.jetbrains.annotations.NotNull;
import org.jetbrains.annotations.Nullable;

/**
 * Controller class to get settings values using intellij persistent data mechanism.
 *
 * TODO: reevaluate the need for each setting after repo adoption is complete.
 */
@State(
  name = "StudioSettingsController",
  storages = @Storage(value = "remotesdk.xml", roamingType = RoamingType.DISABLED)
)
<<<<<<< HEAD
public class StudioSettingsController implements PersistentStateComponent<StudioSettingsController.PersistentState>, SettingsController,
=======
public class StudioSettingsController implements PersistentStateComponent<StudioSettingsController.PersistentState>,
                                                 SettingsController,
>>>>>>> 799703f0
                                                 Disposable {

  private PersistentState myState = new PersistentState();

  @Override
  public boolean getForceHttp() {
    return myState.myForceHttp;
  }

  @Override
  public void setForceHttp(boolean forceHttp) {
    myState.myForceHttp = forceHttp;
  }

  @Override
  public boolean getDisableSdkPatches() {
    return myState.myDisableSdkPatches;
  }

  @Override
  public void setDisableSdkPatches(boolean disableSdkPatches) {
    myState.myDisableSdkPatches = disableSdkPatches;
  }

  @Override
  @Nullable
  public Channel getChannel() {
    Channel res = null;
    ChannelStatus channelStatus = UpdateSettings.getInstance().getSelectedChannelStatus();
    switch (channelStatus) {
      case RELEASE:
        res = Channel.create(0);
        break;
      case BETA:
        res = Channel.create(1);
        break;
      case MILESTONE:
        res = Channel.create(2);
        break;
      case EAP:
        res = Channel.create(3);
        break;
      default:
        // should never happen
        return null;
    }
    res.setValue(channelStatus.getDisplayName());
    return res;
  }

  @Nullable
  @Override
  public PersistentState getState() {
    return myState;
  }

  @Override
  public void loadState(@NotNull PersistentState state) {
    myState = state;
  }

  public static SettingsController getInstance() {
    return ApplicationManager.getApplication().getService(StudioSettingsController.class);
  }

  public static class PersistentState {
    public boolean myForceHttp;
    public boolean myDisableSdkPatches;
  }

  @NotNull
  @Override
  public Proxy getProxy() {
    assert false : "StudioSettingsController does not contain proxy information.\n" +
                   "Use StudioDownloader or HttpsRequests to download within Studio";
    return Proxy.NO_PROXY;
  }

  @VisibleForTesting
  StudioSettingsController() {
    if (isAndroidSdkManagerEnabled()) {
      setUpAuthenticator();
    }
  }

  private void setUpAuthenticator() {
    CommonProxy.getInstance().setCustomAuth(getClass().getName(), new AndroidAuthenticator());
  }

  @Override
  public void dispose() {
    CommonProxy.getInstance().removeCustomAuth(getClass().getName());
  }
}<|MERGE_RESOLUTION|>--- conflicted
+++ resolved
@@ -22,15 +22,9 @@
 import com.android.repository.api.SettingsController;
 import com.google.common.annotations.VisibleForTesting;
 import com.intellij.openapi.Disposable;
-<<<<<<< HEAD
 import com.intellij.openapi.application.ApplicationManager;
 import com.intellij.openapi.components.PersistentStateComponent;
 import com.intellij.openapi.components.RoamingType;
-=======
-import com.intellij.openapi.components.PersistentStateComponent;
-import com.intellij.openapi.components.RoamingType;
-import com.intellij.openapi.components.ServiceManager;
->>>>>>> 799703f0
 import com.intellij.openapi.components.State;
 import com.intellij.openapi.components.Storage;
 import com.intellij.openapi.updateSettings.impl.ChannelStatus;
@@ -49,12 +43,8 @@
   name = "StudioSettingsController",
   storages = @Storage(value = "remotesdk.xml", roamingType = RoamingType.DISABLED)
 )
-<<<<<<< HEAD
-public class StudioSettingsController implements PersistentStateComponent<StudioSettingsController.PersistentState>, SettingsController,
-=======
 public class StudioSettingsController implements PersistentStateComponent<StudioSettingsController.PersistentState>,
                                                  SettingsController,
->>>>>>> 799703f0
                                                  Disposable {
 
   private PersistentState myState = new PersistentState();
