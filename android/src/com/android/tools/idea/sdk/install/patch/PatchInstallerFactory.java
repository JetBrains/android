--- conflicted
+++ resolved
@@ -20,18 +20,12 @@
 import com.android.repository.impl.installer.AbstractInstallerFactory;
 import com.android.repository.impl.meta.Archive;
 import com.android.repository.io.FileOp;
-<<<<<<< HEAD
-import com.android.tools.idea.sdk.progress.StudioLoggerProgressIndicator;
-import org.jetbrains.annotations.NotNull;
-import org.jetbrains.annotations.Nullable;
-=======
 import com.android.repository.io.FileUtilKt;
 import com.android.tools.idea.sdk.progress.StudioLoggerProgressIndicator;
 import org.jetbrains.annotations.NotNull;
 import org.jetbrains.annotations.Nullable;
 
 import java.io.IOException;
->>>>>>> 1e5b25b8
 
 /**
  * Factory for installers/uninstallers that use the IntelliJ Updater mechanism to update the SDK.
@@ -48,8 +42,6 @@
    * The first version of the patcher that actually works reliably.
    */
   private static final String KNOWN_GOOD_VERSION = PatchInstallerUtil.PATCHER_PATH_PREFIX + RepoPackage.PATH_SEPARATOR + "v4";
-<<<<<<< HEAD
-=======
   // Don't pseudo-patch components larger than 100M
   private static final long PSEUDO_PATCH_CUTOFF = 1024 * 1024 * 100;
 
@@ -63,7 +55,6 @@
   PatchInstallerFactory(@NotNull PatchRunner.Factory runnerFactory) {
     myPatchRunnerFactory = runnerFactory;
   }
->>>>>>> 1e5b25b8
 
   @NotNull
   @Override
@@ -99,8 +90,6 @@
     if (p instanceof LocalPackage) {
       // Uninstall case. Only useful on windows, since it locks in-use files.
       if (fop.isWindows()) {
-<<<<<<< HEAD
-=======
         try {
           if (FileUtilKt.recursiveSize(fop.toPath(((LocalPackage)p).getLocation())) >= PSEUDO_PATCH_CUTOFF) {
             // Don't pseudo-patch if the file is too big.
@@ -110,7 +99,6 @@
         catch (IOException e) {
           // ignore
         }
->>>>>>> 1e5b25b8
         // Any patcher will do: just see if we have any patcher available.
         LocalPackage latestPatcher = PatchInstallerUtil.getLatestPatcher(manager);
         // don't try to use the patcher to uninstall itself
@@ -127,24 +115,6 @@
     if (local == null || (!fop.isWindows() && !hasPatch(local, remote))) {
       // If this isn't an update, or if we're not on windows and there's no patch, there's no reason to use the patcher.
       return false;
-<<<<<<< HEAD
-    }
-
-    if (hasPatch(local, remote)) {
-      // If a patch is available, make sure we can get the patcher itself
-      LocalPackage patcher = PatchInstallerUtil.getDependantPatcher((RemotePackage)p, manager);
-      if (patcher != null && PatchRunner.getPatchRunner(patcher, progress, fop) != null) {
-        return true;
-      }
-
-      // Maybe it's not installed yet, but is being installed right now as part of the same operation.
-      if (PatchInstallerUtil.getInProgressDependantPatcherInstall((RemotePackage)p, manager) != null) {
-        return true;
-      }
-    }
-
-    // At this point we must be on Windows.
-=======
     }
 
     if (hasPatch(local, remote)) {
@@ -170,7 +140,6 @@
       // Don't pseudo-patch if the file is too big.
       return false;
     }
->>>>>>> 1e5b25b8
     // There's no patch available, but if a patch installer is installed and better than KNOWN_GOOD_VERSION we can still use it.
     LocalPackage patcher = PatchInstallerUtil.getLatestPatcher(manager);
     return patcher != null && PatchInstallerUtil.comparePatcherPaths(patcher.getPath(), KNOWN_GOOD_VERSION) >= 0;
