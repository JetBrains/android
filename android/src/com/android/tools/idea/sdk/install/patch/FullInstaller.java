--- conflicted
+++ resolved
@@ -65,12 +65,8 @@
 
   @Override
   protected boolean doPrepare(@NotNull File installTempPath, @NotNull ProgressIndicator progress) {
-<<<<<<< HEAD
-    if (!downloadAndUnzip(installTempPath, getDownloader(), progress)) {
-=======
     if (!downloadAndUnzip(installTempPath, getDownloader(), progress.createSubProgress(0.5))) {
       progress.setFraction(1);
->>>>>>> 1e5b25b8
       return false;
     }
     myUnzippedPackage = new File(installTempPath, UNZIP_DIR_FN);
@@ -80,12 +76,8 @@
       myUnzippedPackage = children[0];
     }
 
-<<<<<<< HEAD
-    myGeneratedPatch = PatchInstallerUtil.generatePatch(this, installTempPath, mFop, progress);
-=======
     myGeneratedPatch = PatchInstallerUtil.generatePatch(this, installTempPath, mFop, progress.createSubProgress(1));
     progress.setFraction(1);
->>>>>>> 1e5b25b8
     return myGeneratedPatch != null;
   }
 
@@ -100,13 +92,6 @@
     try {
       File downloadLocation = new File(installTempPath, url.getFile());
       String checksum = archive.getComplete().getChecksum();
-<<<<<<< HEAD
-      downloader.downloadFully(url, downloadLocation, checksum, progress);
-      if (progress.isCanceled()) {
-        return false;
-      }
-      if (!mFop.exists(downloadLocation)) {
-=======
       downloader.downloadFully(url, downloadLocation, checksum, progress.createSubProgress(0.5));
       progress.setFraction(0.5);
       if (progress.isCanceled()) {
@@ -115,19 +100,14 @@
       }
       if (!mFop.exists(downloadLocation)) {
         progress.setFraction(1);
->>>>>>> 1e5b25b8
         progress.logWarning("Failed to download package!");
         return false;
       }
       File unzip = new File(installTempPath, UNZIP_DIR_FN);
       mFop.mkdirs(unzip);
       InstallerUtil.unzip(downloadLocation, unzip, mFop,
-<<<<<<< HEAD
-                          archive.getComplete().getSize(), progress);
-=======
                           archive.getComplete().getSize(), progress.createSubProgress(1));
       progress.setFraction(1);
->>>>>>> 1e5b25b8
       if (progress.isCanceled()) {
         return false;
       }
@@ -149,10 +129,7 @@
       }
       progress.logWarning(message.toString(), e);
     }
-<<<<<<< HEAD
-=======
     progress.setFraction(1);
->>>>>>> 1e5b25b8
     return false;
   }
 
