--- conflicted
+++ resolved
@@ -15,10 +15,6 @@
  */
 package com.android.tools.idea.sdk;
 
-<<<<<<< HEAD
-import static com.android.tools.idea.gradle.project.AndroidGradleProjectSettingsControlBuilder.ANDROID_STUDIO_DEFAULT_JDK_NAME;
-=======
->>>>>>> b5f40ffd
 import static com.android.tools.idea.sdk.AndroidSdks.SDK_NAME_PREFIX;
 import static com.android.tools.idea.sdk.SdkPaths.validateAndroidSdk;
 import static com.google.common.base.Preconditions.checkState;
@@ -41,11 +37,7 @@
 import com.android.tools.idea.gradle.util.EmbeddedDistributionPaths;
 import com.android.tools.idea.io.FilePaths;
 import com.android.tools.idea.progress.StudioLoggerProgressIndicator;
-<<<<<<< HEAD
-import com.android.tools.idea.project.AndroidProjectInfo;
-=======
 import com.android.tools.idea.projectsystem.ProjectSystemUtil;
->>>>>>> b5f40ffd
 import com.android.utils.FileUtils;
 import com.google.common.annotations.VisibleForTesting;
 import com.google.common.collect.Lists;
@@ -92,11 +84,7 @@
 import java.util.Set;
 import java.util.function.Predicate;
 import java.util.stream.Collectors;
-<<<<<<< HEAD
 import org.apache.commons.lang3.StringUtils;
-=======
-import org.apache.commons.lang.StringUtils;
->>>>>>> b5f40ffd
 import org.jetbrains.android.sdk.AndroidPlatform;
 import org.jetbrains.android.sdk.AndroidSdkAdditionalData;
 import org.jetbrains.android.sdk.AndroidSdkData;
@@ -134,10 +122,7 @@
   @NonNls public static final String MAC_JDK_CONTENT_PATH = "Contents/Home";
   @NotNull public static final JavaSdkVersion DEFAULT_JDK_VERSION = JDK_11;
   @NotNull public static final String JDK_LOCATION_ENV_VARIABLE_NAME = "STUDIO_GRADLE_JDK";
-<<<<<<< HEAD
-=======
   @NotNull public static final String ANDROID_STUDIO_DEFAULT_JDK_NAME = "Android Studio default JDK";
->>>>>>> b5f40ffd
   @NotNull private static final Logger LOG = Logger.getInstance(IdeSdks.class);
   private static final JavaSdkVersion MIN_JDK_VERSION = JDK_1_8;
   private static final JavaSdkVersion MAX_JDK_VERSION = JDK_11; // the largest LTS JDK compatible with SdkConstants.GRADLE_LATEST_VERSION = "6.1.1"
@@ -749,7 +734,6 @@
   @Nullable
   public Sdk getJdk() {
     return doGetJdk(true/* Create if needed */);
-<<<<<<< HEAD
   }
 
   @Nullable
@@ -776,34 +760,6 @@
   }
 
   @Nullable
-=======
-  }
-
-  @Nullable
-  @VisibleForTesting
-  Sdk doGetJdk(boolean createIfNeeded) {
-    // b/161405154  If STUDIO_GRADLE_JDK is valid and selected then return the corresponding Sdk
-    if (myEnvVariableSettings.isUseJdkEnvVariable()) {
-      return myEnvVariableSettings.getSdk();
-    }
-    if (myIdeInfo.isAndroidStudio() || myIdeInfo.isGameTools()) {
-      // Try to get default JDK
-      Sdk jdk = ProjectJdkTable.getInstance().findJdk(ANDROID_STUDIO_DEFAULT_JDK_NAME, JavaSdk.getInstance().getName());
-      if (jdk != null) {
-        return jdk;
-      }
-    }
-    JavaSdkVersion preferredVersion = DEFAULT_JDK_VERSION;
-    Sdk existingJdk = getExistingJdk(preferredVersion);
-    if (existingJdk != null) return existingJdk;
-    if (createIfNeeded) {
-      return createNewJdk(preferredVersion);
-    }
-    return null;
-  }
-
-  @Nullable
->>>>>>> b5f40ffd
   private Sdk getExistingJdk(@Nullable JavaSdkVersion preferredVersion) {
     List<Sdk> androidSdks = getEligibleAndroidSdks();
     if (!androidSdks.isEmpty()) {
@@ -918,16 +874,10 @@
     if (!JavaSdk.getInstance().isOfVersionOrHigher(jdk, JDK_1_8)) {
       return false;
     }
-<<<<<<< HEAD
     // FIXME-ank5
     //if (StudioFlags.ALLOW_DIFFERENT_JDK_VERSION.get()) {
     //  return true;
     //}
-=======
-    if (StudioFlags.ALLOW_DIFFERENT_JDK_VERSION.get()) {
-      return true;
-    }
->>>>>>> b5f40ffd
     JavaSdkVersion jdkVersion = JavaSdk.getInstance().getVersion(jdk);
     if (jdkVersion == null) {
       return false;
@@ -973,7 +923,6 @@
       }
     }
     return myJdks.createJdk(homeDirectory.toString());
-<<<<<<< HEAD
   }
 
   @NotNull
@@ -999,33 +948,6 @@
     return newJdk;
   }
 
-=======
-  }
-
-  @NotNull
-  public static Sdk findOrCreateJdk(@NotNull String name, @NotNull Path jdkPath) {
-    ProjectJdkTable jdkTable = ProjectJdkTable.getInstance();
-    Sdk existingJdk = jdkTable.findJdk(name);
-    if (existingJdk != null) {
-      String homePath = existingJdk.getHomePath();
-      if ((homePath != null) && FileUtils.isSameFile(jdkPath.toFile(), new File(homePath))) {
-        // Already exists in ProjectJdkTable and points to the same path, reuse.
-        return existingJdk;
-      }
-    }
-    // Path is different, generate a new one to replace the existing JDK
-    JavaSdk javaSdkType = JavaSdk.getInstance();
-    Sdk newJdk = javaSdkType.createJdk(name, jdkPath.toAbsolutePath().toString());
-    ApplicationManager.getApplication().runWriteAction( () -> {
-      if (existingJdk != null) {
-        jdkTable.removeJdk(existingJdk);
-      }
-      jdkTable.addJdk(newJdk);
-    });
-    return newJdk;
-  }
-
->>>>>>> b5f40ffd
 
 
   public interface AndroidSdkEventListener {
@@ -1199,11 +1121,7 @@
       // Recreate remaining JDKs to ensure they are up to date after an update (b/185562147)
       ProjectJdkTable jdkTable = ProjectJdkTable.getInstance();
       for (Sdk jdk : jdkTable.getSdksOfType(JavaSdk.getInstance())) {
-<<<<<<< HEAD
-        Sdk recreatedJdk = recreateJdk(jdk);
-=======
         Sdk recreatedJdk = jdk.getHomePath() != null ? recreateJdk(jdk.getHomePath(), jdk.getName()) : null;
->>>>>>> b5f40ffd
         if (recreatedJdk != null) {
           jdkTable.updateJdk(jdk, recreatedJdk);
         }
@@ -1216,21 +1134,6 @@
   }
 
   /**
-<<<<<<< HEAD
-   * Recreates a project JDK from the ProjectJDKTable, using only the path from {@param jdk} but settings its properties from scratch and
-   * and updates it in the ProjectJDKTable if there are differences. Must be run on a write action.
-   * If the home path of {@param jdk} is not valid, then the JDK is removed from the table.
-   * If {@param jdk} is valid and is not found in the ProjectJDKTable then it is created and added to it.
-   * @param jdk JDK to be recreated or added.
-   */
-  public void recreateOrAddJdkInTable(@NotNull Sdk jdk) {
-    // Look if the JDK is in the table
-    ProjectJdkTable jdkTable = ProjectJdkTable.getInstance();
-    Sdk jdkInTable = jdkTable.findJdk(jdk.getName());
-
-    // Try to recreate it
-    Sdk updatedJdk = recreateJdk(jdk);
-=======
    * Recreates a project JDK from the ProjectJDKTable and updates it in the ProjectJDKTable if there are differences. Must be run on a
    * write action.
    * If {@param jdkPath} is not valid, then the JDK is removed from the table.
@@ -1243,7 +1146,6 @@
 
     // Try to recreate it
     Sdk updatedJdk = recreateJdk(jdkPath, jdkName);
->>>>>>> b5f40ffd
     if (updatedJdk == null) {
       // Could not recreate it, remove from table
       if (jdkInTable != null) {
@@ -1260,11 +1162,8 @@
       }
       if (shouldUpdate) {
         ProjectJdkTable.getInstance().updateJdk(jdkInTable, updatedJdk);
-<<<<<<< HEAD
-=======
       } else {
         Disposer.dispose((ProjectJdkImpl)updatedJdk);
->>>>>>> b5f40ffd
       }
     }
     else {
@@ -1274,16 +1173,9 @@
   }
 
   @Nullable
-<<<<<<< HEAD
-  private Sdk recreateJdk(@NotNull Sdk originalJdk) {
-    String jdkPath = originalJdk.getHomePath();
-    if (jdkPath != null && (validateJdkPath(Paths.get(jdkPath)) != null)) {
-      return JavaSdk.getInstance().createJdk(originalJdk.getName(), jdkPath, false);
-=======
   private Sdk recreateJdk(@NotNull String jdkPath, @NotNull String jdkName) {
     if (validateJdkPath(Paths.get(jdkPath)) != null) {
       return JavaSdk.getInstance().createJdk(jdkName, jdkPath, false);
->>>>>>> b5f40ffd
     }
     return null;
   }
