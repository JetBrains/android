--- conflicted
+++ resolved
@@ -129,11 +129,7 @@
   private boolean myUseJdkEnvVariable = false;
   private boolean myIsJdkEnvVariableValid = false;
   private Boolean myIsJdkEnvVariableDefined;
-<<<<<<< HEAD
-  private File myEnvVariableJdkFile = null;
-=======
-  private Path myEnvVariableJdk = null;
->>>>>>> 2fb178ec
+  private Path myEnvVariableJdkFile = null;
   private String myEnvVariableJdkValue = null;
   private Sdk myEnvVariableJdkSdk = null;
   private final Object myEnvVariableLock = new Object();
@@ -332,13 +328,8 @@
         return;
       }
       myIsJdkEnvVariableDefined = Boolean.TRUE;
-<<<<<<< HEAD
-      myEnvVariableJdkFile = validateJdkPath(new File(toSystemDependentName(myEnvVariableJdkValue)));
+      myEnvVariableJdkFile = validateJdkPath(Paths.get(myEnvVariableJdkValue));
       if (myEnvVariableJdkFile == null) {
-=======
-      myEnvVariableJdk = validateJdkPath(Paths.get(myEnvVariableJdkValue));
-      if (myEnvVariableJdk == null) {
->>>>>>> 2fb178ec
         // Environment variable is defined but not valid
         myIsJdkEnvVariableValid = false;
         myUseJdkEnvVariable = false;
@@ -388,12 +379,7 @@
    * Return the JDK Location pointed by {@value JDK_LOCATION_ENV_VARIABLE_NAME}
    * @return A valid JDK location iff environment variable {@value JDK_LOCATION_ENV_VARIABLE_NAME} is set to a valid JDK Location
    */
-<<<<<<< HEAD
-  @Nullable
-  public File getEnvVariableJdkFile() {
-=======
-  public @Nullable Path getEnvVariableJdk() {
->>>>>>> 2fb178ec
+  public @Nullable Path getEnvVariableJdkFile() {
     synchronized (myEnvVariableLock) {
       initializeJdkEnvVariable();
       return myEnvVariableJdkFile;
