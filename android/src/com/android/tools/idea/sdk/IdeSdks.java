/*
 * Copyright (C) 2013 The Android Open Source Project
 *
 * Licensed under the Apache License, Version 2.0 (the "License");
 * you may not use this file except in compliance with the License.
 * You may obtain a copy of the License at
 *
 *      http://www.apache.org/licenses/LICENSE-2.0
 *
 * Unless required by applicable law or agreed to in writing, software
 * distributed under the License is distributed on an "AS IS" BASIS,
 * WITHOUT WARRANTIES OR CONDITIONS OF ANY KIND, either express or implied.
 * See the License for the specific language governing permissions and
 * limitations under the License.
 */
package com.android.tools.idea.sdk;

import static com.android.tools.idea.sdk.AndroidSdks.SDK_NAME_PREFIX;
import static com.android.tools.sdk.AndroidSdkData.getSdkData;
import static com.android.tools.sdk.SdkPaths.validateAndroidSdk;
import static com.google.common.base.Preconditions.checkState;
import static com.google.common.base.Strings.isNullOrEmpty;
import static com.intellij.openapi.projectRoots.JavaSdkVersion.JDK_17;
import static com.intellij.openapi.projectRoots.JavaSdkVersion.JDK_1_8;
import static com.intellij.openapi.projectRoots.JdkUtil.checkForJdk;
import static com.intellij.openapi.projectRoots.JdkUtil.checkForJre;
import static com.intellij.openapi.projectRoots.JdkUtil.isModularRuntime;
import static com.intellij.openapi.util.io.FileUtil.notNullize;

import com.android.SdkConstants;
import com.android.repository.Revision;
import com.android.repository.api.LocalPackage;
import com.android.sdklib.AndroidVersion;
import com.android.sdklib.IAndroidTarget;
import com.android.sdklib.repository.AndroidSdkHandler;
import com.android.tools.idea.IdeInfo;
import com.android.tools.idea.gradle.util.EmbeddedDistributionPaths;
import com.android.tools.idea.io.FilePaths;
import com.android.tools.idea.progress.StudioLoggerProgressIndicator;
import com.android.tools.idea.projectsystem.ProjectSystemUtil;
import com.android.tools.idea.sdk.extensions.SdkExtensions;
import com.android.tools.sdk.AndroidPlatform;
import com.android.tools.sdk.AndroidSdkData;
import com.android.tools.sdk.AndroidSdkPath;
import com.android.utils.FileUtils;
import com.google.common.annotations.VisibleForTesting;
import com.google.common.collect.Lists;
import com.intellij.openapi.Disposable;
import com.intellij.openapi.actionSystem.ActionManager;
import com.intellij.openapi.actionSystem.ActionPlaces;
import com.intellij.openapi.actionSystem.AnAction;
import com.intellij.openapi.actionSystem.AnActionEvent;
import com.intellij.openapi.application.Application;
import com.intellij.openapi.application.ApplicationManager;
import com.intellij.openapi.application.WriteAction;
import com.intellij.openapi.diagnostic.Logger;
import com.intellij.openapi.extensions.ExtensionPointName;
import com.intellij.openapi.externalSystem.service.execution.ExternalSystemJdkUtil;
import com.intellij.openapi.externalSystem.util.ExternalSystemApiUtil;
import com.intellij.openapi.externalSystem.util.environment.Environment;
import com.intellij.openapi.project.Project;
import com.intellij.openapi.project.ProjectManager;
import com.intellij.openapi.project.ex.ProjectEx;
import com.intellij.openapi.projectRoots.JavaSdk;
import com.intellij.openapi.projectRoots.JavaSdkVersion;
import com.intellij.openapi.projectRoots.ProjectJdkTable;
import com.intellij.openapi.projectRoots.Sdk;
import com.intellij.openapi.util.Disposer;
import com.intellij.openapi.util.SystemInfo;
import com.intellij.openapi.util.io.FileUtil;
import com.intellij.serviceContainer.NonInjectable;
import com.intellij.util.SystemProperties;
import java.io.File;
import java.io.IOException;
import java.nio.file.Files;
import java.nio.file.InvalidPathException;
import java.nio.file.Path;
import java.nio.file.Paths;
import java.util.ArrayList;
import java.util.Collections;
import java.util.HashMap;
import java.util.List;
import java.util.Map;
import java.util.Set;
import java.util.function.Predicate;
import java.util.stream.Collectors;
import org.jetbrains.android.sdk.AndroidPlatforms;
import org.jetbrains.annotations.Contract;
import org.jetbrains.annotations.NonNls;
import org.jetbrains.annotations.NotNull;
import org.jetbrains.annotations.Nullable;
import org.jetbrains.annotations.TestOnly;
import org.jetbrains.plugins.gradle.service.GradleInstallationManager;

/**
 * Android Studio has single JDK and single Android SDK. Both can be configured via ProjectStructure dialog.
 * IDEA has many JDKs and single Android SDK.
 * <p>
 * All the methods like {@code getJdk()}, {@code getJdkPath()} assume this single JDK in Android Studio. In AS it is used in three ways:
 * <ol>
 *   <li> Project JDK for imported projects
 *   <li> Gradle JVM for gradle execution
 *   <li> Parent JDK for all the registered Android SDKs
 * </ol>
 * <p>
 * In IDEA this JDK is used as:
 * <ol>
 *   <li> Preferred JDK for new projects
 *   <li> Preferred JVM for gradle execution
 *   <li> Parent JDK for newly created Android SDKs
 * </ol>
 * <p>
 * In IDEA user can update gradle/project/android JDK independently after the project has been opened, so they all can be different.
 * This class only holds reasonable defaults for new entities.
 * <p>
 * In Android Studio user can update the JDK, and this will change all the usages all together. So normally AS users cannot have different
 * JDKs for different purposes.
 */
public class IdeSdks {
  private static final JavaSdkVersion MIN_JDK_VERSION = JDK_1_8;
  private static final JavaSdkVersion MAX_JDK_VERSION = JDK_17;
  @NonNls public static final String MAC_JDK_CONTENT_PATH = "Contents/Home";
  @NotNull public static final JavaSdkVersion DEFAULT_JDK_VERSION = MAX_JDK_VERSION;
  @NotNull public static final String JDK_LOCATION_ENV_VARIABLE_NAME = "STUDIO_GRADLE_JDK";
  @NotNull private static final Logger LOG = Logger.getInstance(IdeSdks.class);

  @NotNull private final AndroidSdks myAndroidSdks;
  @NotNull private final Jdks myJdks;
  @NotNull private final EmbeddedDistributionPaths myEmbeddedDistributionPaths;
  @NotNull private final IdeInfo myIdeInfo;
  @NotNull private final Map<String, LocalPackage> localPackagesByPrefix = new HashMap<>();

  private final EnvVariableSettings myEnvVariableSettings = new EnvVariableSettings();

  @NotNull
  public static IdeSdks getInstance() {
    return ApplicationManager.getApplication().getService(IdeSdks.class);
  }

  public IdeSdks() {
    this(AndroidSdks.getInstance(), Jdks.getInstance(), EmbeddedDistributionPaths.getInstance(), IdeInfo.getInstance());
  }

  @NonInjectable
  @VisibleForTesting
  public IdeSdks(@NotNull AndroidSdks androidSdks,
                 @NotNull Jdks jdks,
                 @NotNull EmbeddedDistributionPaths embeddedDistributionPaths,
                 @NotNull IdeInfo ideInfo) {
    myAndroidSdks = androidSdks;
    myJdks = jdks;
    myEmbeddedDistributionPaths = embeddedDistributionPaths;
    myIdeInfo = ideInfo;
  }

  /**
   * Returns the directory that the IDE is using as the home path for the Android SDK for new projects.
   */
  @Nullable
  public File getAndroidSdkPath() {
    String path = AndroidSdkPathStore.getInstance().getAndroidSdkPath();
    Path sdkPath = path != null ? Paths.get(path) : null;
    if (sdkPath != null) {
      File candidate = sdkPath.toFile();
      if (AndroidSdkPath.isValid(candidate)) {
        return candidate;
      }
    }

    String envSdkPath = System.getenv(SdkConstants.ANDROID_SDK_ROOT_ENV);
    if(envSdkPath != null) {
      File candidate = new File(envSdkPath);
      if(AndroidSdkPath.isValid(candidate)) {
        return candidate;
      }
    }

    return null;
  }

  /**
   * Prefix is a string prefix match on SDK package can be like 'ndk', 'ndk;19', or a full package name like 'ndk;19.1.2'
   */
  @Nullable
  public LocalPackage getSpecificLocalPackage(@NotNull String prefix) {
    if (localPackagesByPrefix.containsKey(prefix)) {
      return localPackagesByPrefix.get(prefix);
    }
    AndroidSdkHandler sdkHandler = myAndroidSdks.tryToChooseSdkHandler();
    LocalPackage result = sdkHandler.getLatestLocalPackageForPrefix(
      prefix,
      null,
      true, // All specific version to be preview
      new StudioLoggerProgressIndicator(IdeSdks.class));
    if (result != null) {
      // Don't cache nulls so we can check again later.
      setSpecificLocalPackage(prefix, result);
    }
    return result;
  }

  @VisibleForTesting
  public void setSpecificLocalPackage(@NotNull String prefix, @NotNull LocalPackage localPackage) {
    localPackagesByPrefix.put(prefix, localPackage);
  }

  @Nullable
  public LocalPackage getHighestLocalNdkPackage(boolean allowPreview) {
    return getHighestLocalNdkPackage(allowPreview, null);
  }
  @Nullable
  public LocalPackage getHighestLocalNdkPackage(boolean allowPreview, @Nullable Predicate<Revision> filter) {
    AndroidSdkHandler sdkHandler = myAndroidSdks.tryToChooseSdkHandler();
    // Look first at NDK side-by-side locations.
    // See go/ndk-sxs
    LocalPackage ndk = sdkHandler.getLatestLocalPackageForPrefix(
      SdkConstants.FD_NDK_SIDE_BY_SIDE,
      filter,
      allowPreview,
      new StudioLoggerProgressIndicator(IdeSdks.class));
    if (ndk != null) {
      return ndk;
    }
    LocalPackage ndkPackage = sdkHandler.getLocalPackage(SdkConstants.FD_NDK, new StudioLoggerProgressIndicator(IdeSdks.class));
    if (filter != null && ndkPackage != null && filter.test(ndkPackage.getVersion())) {
      return ndkPackage;
    }
    return null;
  }

  @Nullable
  public File getAndroidNdkPath() {
    return getAndroidNdkPath(null);
  }

  @Nullable
  public File getAndroidNdkPath(@Nullable Predicate<Revision> filter) {
    LocalPackage ndk = getHighestLocalNdkPackage(false, filter);
    if (ndk != null) {
      return ndk.getLocation().toFile();
    }
    return null;
  }

  /**
   * @return the Path to the JDK with the default naming convention, creating one if it is not set up.
   * See {@link IdeSdks#getJdk()}
   */
  @Nullable
  public Path getJdkPath() {
    return doGetJdkPath(true);
  }

  @Nullable
  private Path doGetJdkPath(boolean createJdkIfNeeded) {
    Sdk jdk = doGetJdk(createJdkIfNeeded);
    if (jdk != null && jdk.getHomePath() != null) {
      return Paths.get(jdk.getHomePath());
    }
    return null;
  }

  /**
   * Clean environment variable settings initialization, this method should only be used by tests that called
   * IdeSdks#initializeJdkEnvVariable(java.lang.String).
   */
  public void cleanJdkEnvVariableInitialization() {
    myEnvVariableSettings.cleanInitialization();
  }

  /**
   * Allow to override the value of the environment variable {JDK_LOCATION_ENV_VARIABLE_NAME}, this method should only be used by tests that
   * need to use a different JDK from a thread that can perform write actions.
   */
  public void overrideJdkEnvVariable(@Nullable String envVariableValue) {
    myEnvVariableSettings.overrideValue(envVariableValue);
  }

  /**
   * Indicate if the user has selected the JDK location pointed by {@value JDK_LOCATION_ENV_VARIABLE_NAME}. This is the default when Studio
   * starts with a valid {@value JDK_LOCATION_ENV_VARIABLE_NAME}.
   * @return {@code true} iff {@value JDK_LOCATION_ENV_VARIABLE_NAME} is valid and is the current JDK location selection.
   */
  public boolean isUsingEnvVariableJdk() {
    return myEnvVariableSettings.isUseJdkEnvVariable();
  }

  /**
   * Check if environment variable {@value JDK_LOCATION_ENV_VARIABLE_NAME} is defined.
   * @return {@code true} iff the variable is defined
   */
  public boolean isJdkEnvVariableDefined() {
    return myEnvVariableSettings.isJdkEnvVariableDefined();
  }

  /**
   * Check if the JDK Location pointed by {@value JDK_LOCATION_ENV_VARIABLE_NAME} is valid
   * @return {@code true} iff the variable is defined and it points to a valid JDK Location (as checked by
   *          {@link IdeSdks#validateJdkPath(Path)})
   */
  public boolean isJdkEnvVariableValid() {
    return myEnvVariableSettings.IsJdkEnvVariableValid();
  }

  /**
   * Return the JDK Location pointed by {@value JDK_LOCATION_ENV_VARIABLE_NAME}
   * @return A valid JDK location iff environment variable {@value JDK_LOCATION_ENV_VARIABLE_NAME} is set to a valid JDK Location
   */
  @Nullable
  public File getEnvVariableJdkFile() {
    return myEnvVariableSettings.getJdkFile();
  }


  /**
   * Return the value set to environment variable {@value JDK_LOCATION_ENV_VARIABLE_NAME}
   * @return The value set, {@code null} if it was not defined.
   */
  @Nullable
  public String getEnvVariableJdkValue() {
    return myEnvVariableSettings.getVariableValue();
  }

  /**
   * Indicate if {@value JDK_LOCATION_ENV_VARIABLE_NAME} should be used as JDK location or not. This setting can be changed iff the
   * environment variable points to a valid JDK location.
   * @param useJdkEnvVariable indicates is the environment variable should be used or not.
   * @return {@code true} if this setting can be changed.
   */
  public boolean setUseEnvVariableJdk(boolean useJdkEnvVariable) {
    return myEnvVariableSettings.setUseJdkEnvVariable(useJdkEnvVariable);
  }

  /**
   * Sets the JDK in the given path to be used if valid. Must be run inside a WriteAction.
   * @param path, folder in which the JDK is looked for.
   * @return the JDK in the given path if valid, null otherwise.
   */
  public Sdk setJdkPath(@NotNull Path path) {
    if (isValidJdkPath(path)) {
      ApplicationManager.getApplication().assertWriteAccessAllowed();
      Path canonicalPath = resolvePath(path);
      Sdk chosenJdk = null;

      ProjectJdkTable projectJdkTable = ProjectJdkTable.getInstance();
      for (Sdk jdk : projectJdkTable.getSdksOfType(JavaSdk.getInstance())) {
        if (FileUtil.pathsEqual(jdk.getHomePath(), canonicalPath.toString())) {
          chosenJdk = jdk;
          break;
        }
      }

      if (chosenJdk == null) {
        if (Files.isDirectory(canonicalPath)) {
          chosenJdk = getOrCreateJdk(canonicalPath);
          if (chosenJdk == null) {
            // Unlikely to happen
            throw new IllegalStateException("Failed to create IDEA JDK from '" + path + "'");
          }
        }
        else {
          throw new IllegalStateException("The resolved path '" + canonicalPath + "' was not found");
        }
      }
      setUseEnvVariableJdk(false);
      return chosenJdk;
    }
    return null;
  }

  public void removeInvalidJdksFromTable() {
    // Delete all JDKs that are not valid.
    ApplicationManager.getApplication().runWriteAction( () -> {
      ProjectJdkTable projectJdkTable = ProjectJdkTable.getInstance();
      List<Sdk> jdks = projectJdkTable.getSdksOfType(JavaSdk.getInstance());
      for (final Sdk jdk : jdks) {
        String homePath = jdk.getHomePath();
        if (homePath == null || validateJdkPath(Paths.get(homePath)) == null) {
          projectJdkTable.removeJdk(jdk);
        }
      }
    });
  }

  /**
   * Sets the path of Android Studio's Android SDK. This method should be called in a write action. It is assumed that the given path has
   * been validated by {@link #isValidAndroidSdkPath(File)}. This method will fail silently if the given path is not valid.
   *
   * @param path the path of the Android SDK.
   * @see com.intellij.openapi.application.Application#runWriteAction(Runnable)
   */
  @NotNull
  public List<Sdk> setAndroidSdkPath(@NotNull File path) {
    if (AndroidSdkPath.isValid(path)) {
      ApplicationManager.getApplication().assertWriteAccessAllowed();

      // Store default sdk path for the application as well in order to be able to re-use it for other ide projects if necessary.
      AndroidSdkPathStore.getInstance().setAndroidSdkPath(path.getAbsolutePath());

      // Since removing SDKs is *not* asynchronous, we force an update of the SDK Manager.
      // If we don't force this update, AndroidSdks will still use the old SDK until all SDKs are properly deleted.
      updateSdkData(path);

      // Set up a list of SDKs we don't need any more. At the end we'll delete them.
      List<Sdk> sdksToDelete = new ArrayList<>();

      Path resolved = resolvePath(path.toPath());
      // Parse out the new SDK. We'll need its targets to set up IntelliJ SDKs for each.
      AndroidSdkData sdkData = getSdkData(resolved.toFile(), true);
      if (sdkData != null) {
        // Iterate over all current existing IJ Android SDKs
        for (Sdk sdk : myAndroidSdks.getAllAndroidSdks()) {
          if (sdk.getName().startsWith(SDK_NAME_PREFIX)) {
            sdksToDelete.add(sdk);
          }
        }
      }
      for (Sdk sdk : sdksToDelete) {
        ProjectJdkTable.getInstance().removeJdk(sdk);
      }

      // If there are any API targets that we haven't created IntelliJ SDKs for yet, fill those in.
      List<Sdk> sdks = createAndroidSdkPerAndroidTarget(resolved.toFile());

      afterAndroidSdkPathUpdate(resolved.toFile());

      return sdks;
    }
    return Collections.emptyList();
  }

  private void updateSdkData(@NotNull File path) {
    AndroidSdkData oldSdkData = getSdkData(path);
    myAndroidSdks.setSdkData(oldSdkData);
  }

  private static void afterAndroidSdkPathUpdate(@NotNull File androidSdkPath) {
    Project[] openProjects = ProjectManager.getInstance().getOpenProjects();
    if (openProjects.length == 0) {
      return;
    }

    AndroidSdkEventListener[] eventListeners = AndroidSdkEventListener.EP_NAME.getExtensions();
    for (Project project : openProjects) {
      if (!ProjectSystemUtil.requiresAndroidModel(project)) {
        continue;
      }
      for (AndroidSdkEventListener listener : eventListeners) {
        listener.afterSdkPathChange(androidSdkPath, project);
      }
    }
  }

  public static void updateWelcomeRunAndroidSdkAction() {
    ActionManager actionManager = ApplicationManager.getApplication().getServiceIfCreated(ActionManager.class);
    if (actionManager == null) {
      return;
    }

    AnAction sdkManagerAction = actionManager.getAction("WelcomeScreen.RunAndroidSdkManager");
    if (sdkManagerAction != null) {
      sdkManagerAction.update(AnActionEvent.createFromDataContext(ActionPlaces.UNKNOWN, null, dataId -> null));
    }
  }

  /**
   * Creates a set of IntelliJ SDKs (one for each build target) corresponding to the Android SDK in the given directory, if SDKs with the
   * default naming convention and each individual build target do not already exist. If IntelliJ SDKs do exist, they are not updated.
   */
  @NotNull
  public List<Sdk> createAndroidSdkPerAndroidTarget(@NotNull File androidSdkPath) {
    AndroidSdkData sdkData = getSdkData(androidSdkPath);
    if (sdkData == null) {
      return Collections.emptyList();
    }
    IAndroidTarget[] targets = sdkData.getTargets(false /* do not include add-ons */);
    if (targets.length == 0) {
      return Collections.emptyList();
    }
    List<Sdk> sdks = new ArrayList<>();
    for (IAndroidTarget target : targets) {
      if (target.isPlatform() && !doesIdeAndroidSdkExist(target)) {
        String name = myAndroidSdks.chooseNameForNewLibrary(target);
        Sdk sdk = myAndroidSdks.create(target, sdkData.getLocationFile(), name, true);
        if (sdk != null) {
          sdks.add(sdk);
        }
      }
    }
    updateWelcomeRunAndroidSdkAction();
    return sdks;
  }

  public boolean isValidAndroidSdkPath(@NotNull File path) {
    return validateAndroidSdk(path, false).success;
  }

  /**
   * Returns true if an IntelliJ SDK with the default naming convention already exists for the given Android build target.
   */
  private boolean doesIdeAndroidSdkExist(@NotNull IAndroidTarget target) {
    for (Sdk sdk : getEligibleAndroidSdks()) {
      IAndroidTarget platformTarget = getTarget(sdk);
      AndroidVersion version = target.getVersion();
      AndroidVersion existingVersion = platformTarget.getVersion();
      if (existingVersion.equals(version)) {
        return true;
      }
    }
    return false;
  }

  @NotNull
  private static IAndroidTarget getTarget(@NotNull Sdk sdk) {
    AndroidPlatform androidPlatform = AndroidPlatforms.getInstance(sdk);
    assert androidPlatform != null;
    return androidPlatform.getTarget();
  }

  @NotNull
  private static Path resolvePath(@NotNull Path path) {
    try {
      String resolvedPath = FileUtil.resolveShortWindowsName(path.toString());
      return Paths.get(resolvedPath);
    }
    catch (IOException e) {
      //file doesn't exist yet
    }
    return path;
  }

  /**
   * Indicates whether the IDE is Android Studio and it is using its embedded JDK. This JDK is used to invoke Gradle.
   *
   * @return true if the embedded JDK is used
   */
  public boolean isUsingEmbeddedJdk() {
    if (!myIdeInfo.isAndroidStudio()) {
      return false;
    }
    Path jdkPath = doGetJdkPath(false);
    return jdkPath != null && FileUtil.pathsEqual(jdkPath.toString(), getEmbeddedJdkPath().toString());
  }

  /**
   * Makes the IDE use its embedded JDK or a JDK selected by the user. This JDK is used to invoke Gradle.
   */
  public void setUseEmbeddedJdk() {
    checkState(myIdeInfo.isAndroidStudio(), "This method is for use in Android Studio only.");
    setJdkPath(getEmbeddedJdkPath());
  }

  @NotNull
  public Path getEmbeddedJdkPath() {
    return myEmbeddedDistributionPaths.getEmbeddedJdkPath();
  }

  /**
   * Indicates whether the IDE is Android Studio and it is using JAVA_HOME as its JDK.
   *
   * @return true if JAVA_HOME is used as JDK
   */
  public boolean isUsingJavaHomeJdk() {
    return isUsingJavaHomeJdk(ApplicationManager.getApplication().isUnitTestMode());
  }

  public boolean isUsingJavaHomeJdk(@NotNull Project project) {
    String basePath = project.getBasePath();
    if (basePath == null) {
      return false;
    }
    String projectJvmPath = GradleInstallationManager.getInstance().getGradleJvmPath(project, basePath);
    if (projectJvmPath == null) {
      return false;
    }
    String javaHome = getJdkFromJavaHome();
    if (javaHome == null) {
      return false;
    }
    return FileUtils.isSameFile(new File(projectJvmPath), new File(javaHome));
  }

  @VisibleForTesting
  boolean isUsingJavaHomeJdk(boolean assumeUnitTest) {
    if (!myIdeInfo.isAndroidStudio()) {
      return false;
    }
    // Do not create Jdk in ProjectJDKTable when running from unit tests, to prevent leaking
    Path jdkPath = doGetJdkPath(!assumeUnitTest);
    return isSameAsJavaHomeJdk(jdkPath);
  }

  /**
   * Indicates whether the passed path is the same as JAVA_HOME.
   *
   * @param path Path to test.
   *
   * @return true if JAVA_HOME is the same as path
   */
  public boolean isSameAsJavaHomeJdk(@Nullable Path path) {
    String javaHome = getJdkFromJavaHome();
    return javaHome != null && FileUtil.pathsEqual(path.toString(), javaHome);
  }

  /**
   * Get JDK path from the JAVA_HOME environment variable if defined, otherwise try to obtain it from the java.home system property
   *
   * @return null if no JDK can be found, or the path where the JDK is located.
   */
  @Nullable
  public String getJdkFromJavaHome() {
    // Now try with current environment
    String envVariableValue = doGetJdkFromPathOrParent(ExternalSystemJdkUtil.getJavaHome());
    if (!isNullOrEmpty(envVariableValue)) {
      return envVariableValue;
    }
    // Then system property
    return doGetJdkFromPathOrParent(SystemProperties.getJavaHome());
  }

  @VisibleForTesting
  @Nullable
  static String doGetJdkFromPathOrParent(@Nullable String path) {
    if (isNullOrEmpty(path)) {
      return null;
    }
    Path pathFile;
    // Try to open the given path
    try {
      pathFile = Paths.get(path);
    }
    catch (InvalidPathException exc) {
      // It is not a valid path
      return null;
    }
    String result = doGetJdkFromPath(pathFile);
    if (result != null) {
      return result;
    }
    // Sometimes JAVA_HOME is set to a JRE inside a JDK, see if this is the case
    Path parentFile = pathFile.getParent();
    if (parentFile != null) {
      return doGetJdkFromPath(parentFile);
    }
    return null;
  }

  @Nullable
  private static String doGetJdkFromPath(@NotNull Path file) {
    if (isValidJdkPath(file)) {
      return file.toString();
    }
    if (SystemInfo.isMac) {
      Path potentialPath = file.resolve(MAC_JDK_CONTENT_PATH);
      if (Files.isDirectory(potentialPath) && isValidJdkPath(potentialPath)) {
        return potentialPath.toString();
      }
    }
    return null;
  }

  /**
   * @return the JDK with the default naming convention, creating one if it is not set up.
   */
  @Nullable
  public Sdk getJdk() {
    return doGetJdk(true/* Create if needed */);
  }

  @Nullable
  @VisibleForTesting
  Sdk doGetJdk(boolean createIfNeeded) {
    // b/161405154  If STUDIO_GRADLE_JDK is valid and selected then return the corresponding Sdk
    if (myEnvVariableSettings.isUseJdkEnvVariable()) {
      return myEnvVariableSettings.getSdk();
    }

    JavaSdkVersion preferredVersion = DEFAULT_JDK_VERSION;
    Sdk existingJdk = getExistingJdk(preferredVersion);
    if (existingJdk != null) return existingJdk;
    if (createIfNeeded) {
      return createNewJdk(preferredVersion);
    }
    return null;
  }

  @Nullable
  private Sdk getExistingJdk(@Nullable JavaSdkVersion preferredVersion) {
    JavaSdk javaSdk = JavaSdk.getInstance();
    List<Sdk> jdks = ProjectJdkTable.getInstance().getSdksOfType(javaSdk);
    if (!jdks.isEmpty()) {
      for (Sdk jdk : jdks) {
        if (isJdkCompatible(jdk, preferredVersion)) {
          return jdk;
        }
      }
    }
    return null;
  }

  @Nullable
  private Sdk createNewJdk(@Nullable JavaSdkVersion preferredVersion) {
    // The following code tries to detect the best JDK (partially duplicates com.android.tools.idea.sdk.Jdks#chooseOrCreateJavaSdk)
    // This happens when user has a fresh installation of Android Studio, and goes through the 'First Run' Wizard.
    if (myIdeInfo.isAndroidStudio()) {
      Sdk jdk = myJdks.createEmbeddedJdk();
      if (jdk != null) {
        assert isJdkCompatible(jdk, preferredVersion);
        return jdk;
      }
    }

    if (ApplicationManager.getApplication().isUnitTestMode()) {
      LOG.warn("Using non-deterministic JDK lookup. Test may render different results in different environments.");
    }

    JavaSdk javaSdk = JavaSdk.getInstance();
    List<Sdk> jdks = ProjectJdkTable.getInstance().getSdksOfType(javaSdk);
    Set<String> checkedJdkPaths = jdks.stream().map(Sdk::getHomePath).collect(Collectors.toSet());
    List<File> jdkPaths = getPotentialJdkPaths();
    for (File jdkPath : jdkPaths) {
      if (checkedJdkPaths.contains(jdkPath.getAbsolutePath())){
        continue; // already checked: didn't fit
      }

      if (isValidJdkPath(jdkPath.toPath())) {
        Sdk jdk = getOrCreateJdk(jdkPath.toPath()); // TODO-ank: this adds JDK to the project even if the JDK is not compatibile and will be skipped
        if (isJdkCompatible(jdk, preferredVersion) ) {
          return jdk;
        }
      }
      // On Linux, the returned path is the folder that contains all JDKs, instead of a specific JDK.
      if (SystemInfo.isLinux) {
        for (File child : notNullize(jdkPath.listFiles())) {
<<<<<<< HEAD
          if (child.isDirectory() && checkForJdk(child.toPath())) {
=======
          if (child.isDirectory() && isValidJdkPath(child.toPath())) {
>>>>>>> 574fcae1
            Sdk jdk = myJdks.createAndAddJdk(child.getPath());
            if (isJdkCompatible(jdk, preferredVersion)) {
              return jdk;
            }
          }
        }
      }
    }
    return null;
  }

  /**
   * Finds all potential folders that may contain Java SDKs.
   * Those folders are guaranteed to exist but they may not be valid Java homes.
   */
  @NotNull
  private static List<File> getPotentialJdkPaths() {
    JavaSdk javaSdk = JavaSdk.getInstance();
    List<String> jdkPaths = Lists.newArrayList(javaSdk.suggestHomePaths());
    jdkPaths.add(SystemProperties.getJavaHome());
    jdkPaths.add(0, System.getenv("JDK_HOME"));
    List<File> virtualFiles = Lists.newArrayListWithCapacity(jdkPaths.size());
    for (String jdkPath : jdkPaths) {
      if (jdkPath != null) {
        File javaHome = new File(jdkPath);
        if (javaHome.isDirectory()) {
          virtualFiles.add(javaHome);
        }
      }
    }
    return virtualFiles;
  }

  /**
   * @return {@code true} if JDK can be safely used as a project JDK for a project with android modules,
   * parent JDK for Android SDK or as a gradle JVM to run builds with Android modules
   */
  public boolean isJdkCompatible(@Nullable Sdk jdk) {
    return isJdkCompatible(jdk, MIN_JDK_VERSION);
  }

  @Contract("null, _ -> false")
  public boolean isJdkCompatible(@Nullable Sdk jdk, @Nullable JavaSdkVersion preferredVersion) {
    if (jdk == null) {
      return false;
    }
    if (!(jdk.getSdkType() instanceof JavaSdk)) {
      return false;
    }
    if (preferredVersion == null) {
      return true;
    }
    if (!JavaSdk.getInstance().isOfVersionOrHigher(jdk, JDK_1_8)) {
      return false;
    }
<<<<<<< HEAD

    JavaSdkVersion jdkVersion = JavaSdk.getInstance().getVersion(jdk);
    if (jdkVersion == null) {
      return false;
    }

    return isJdkVersionCompatible(preferredVersion, jdkVersion);
  }

  @VisibleForTesting
  boolean isJdkVersionCompatible(@NotNull JavaSdkVersion preferredVersion, @NotNull JavaSdkVersion jdkVersion) {
    return jdkVersion.compareTo(preferredVersion) >= 0 && jdkVersion.compareTo(MAX_JDK_VERSION) <= 0;
=======
    return true;
>>>>>>> 574fcae1
  }

  /**
   * Filters through all Android SDKs and returns only those that have our special name prefix and which have additional data and a
   * platform.
   */
  @NotNull
  public List<Sdk> getEligibleAndroidSdks() {
    List<Sdk> sdks = new ArrayList<>();
    for (Sdk sdk : myAndroidSdks.getAllAndroidSdks()) {
      if (sdk.getName().startsWith(SDK_NAME_PREFIX) && AndroidPlatforms.getInstance(sdk) != null) {
        sdks.add(sdk);
      }
    }
    return sdks;
  }

  public boolean hasConfiguredAndroidSdk(){
    return getAndroidSdkPath() != null;
  }

  /**
   * Looks for an IntelliJ SDK for the JDK at the given location, if it does not exist then tries to create it and returns it, or
   * {@code null} if it could not be created successfully.
   */
  @VisibleForTesting
  @Nullable
  public Sdk getOrCreateJdk(@NotNull Path homeDirectory) {
    ProjectJdkTable projectJdkTable = ProjectJdkTable.getInstance();
    for (Sdk jdk : projectJdkTable.getSdksOfType(JavaSdk.getInstance())) {
      if (FileUtil.pathsEqual(jdk.getHomePath(), homeDirectory.toString())) {
        return jdk;
      }
    }
    return myJdks.createAndAddJdk(homeDirectory.toString());
  }

  @NotNull
  public static Sdk findOrCreateJdk(@NotNull String name, @NotNull Path jdkPath) {
    ProjectJdkTable jdkTable = ProjectJdkTable.getInstance();
    Sdk existingJdk = jdkTable.findJdk(name);
    if (existingJdk != null) {
      String homePath = existingJdk.getHomePath();
      if ((homePath != null) && FileUtils.isSameFile(jdkPath.toFile(), new File(homePath))) {
        // Already exists in ProjectJdkTable and points to the same path, reuse.
        return existingJdk;
      }
    }
    // Path is different, generate a new one to replace the existing JDK
    JavaSdk javaSdkType = JavaSdk.getInstance();
    Sdk newJdk = javaSdkType.createJdk(name, jdkPath.toAbsolutePath().toString());
    ApplicationManager.getApplication().runWriteAction( () -> {
      if (existingJdk != null) {
        jdkTable.removeJdk(existingJdk);
      }
      jdkTable.addJdk(newJdk);
    });
    return newJdk;
  }



  public interface AndroidSdkEventListener {
    ExtensionPointName<AndroidSdkEventListener> EP_NAME = ExtensionPointName.create("com.android.ide.sdkEventListener");

    /**
     * Notification that the path of the IDE's Android SDK path has changed.
     *
     * @param sdkPath the new Android SDK path.
     * @param project one of the projects currently open in the IDE.
     */
    void afterSdkPathChange(@NotNull File sdkPath, @NotNull Project project);
  }

  @TestOnly
  public static void removeJdksOn(@NotNull Disposable disposable) {
    // TODO: remove when all tests correctly pass the early disposable instead of the project.
    if (disposable instanceof ProjectEx) {
      disposable = ((ProjectEx)disposable).getEarlyDisposable();
    }

    Disposer.register(disposable, () -> WriteAction.run(() -> {
      for (Sdk sdk : ProjectJdkTable.getInstance().getAllJdks()) {
        ProjectJdkTable.getInstance().removeJdk(sdk);
      }
      AndroidSdkPathStore.getInstance().setAndroidSdkPath(null);
    }));
  }

  /**
   * Validates that the given directory belongs to a valid JDK installation.
   * @param path the directory to validate.
   * @return the path of the JDK installation if valid, or {@code null} if the path is not valid.
   */
  @Nullable
  public Path validateJdkPath(@NotNull Path path) {
    Path possiblePath = null;
    if (isValidJdkPath(path)) {
      possiblePath = path;
    }
    else if (SystemInfo.isMac) {
      Path macPath = path.resolve(MAC_JDK_CONTENT_PATH);
      if (Files.isDirectory(macPath) && isValidJdkPath(macPath)) {
        possiblePath = macPath;
      }
    }
    if (possiblePath != null) {
      return possiblePath;
    }
    else {
      File file = FilePaths.stringToFile(path.toString());
      showValidateDetails(file);
      if (SystemInfo.isMac) {
        showValidateDetails(new File(file, MAC_JDK_CONTENT_PATH));
      }
    }
    return null;
  }

  private static void showValidateDetails(@NotNull File homePath) {
    LOG.warn("Could not validate JDK at " + homePath + ":");
    LOG.warn("  File exists: " + homePath.exists());
    LOG.warn("  Javac: " + (new File(homePath, "bin/javac").isFile() || new File(homePath, "bin/javac.exe").isFile()));
    LOG.warn("  JDK: " + new File(homePath, "jre/lib/rt.jar").exists());
    LOG.warn("  JRE: " + new File(homePath, "lib/rt.jar").exists());
    LOG.warn("  Jigsaw JDK/JRE: " + isModularRuntime(homePath.toPath()));
    LOG.warn("  Apple JDK: " + new File(homePath, "../Classes/classes.jar").exists());
    LOG.warn("  IBM JDK: " + new File(homePath, "jre/lib/vm.jar").exists());
    LOG.warn("  Custom build: " + new File(homePath, "classes").isDirectory());
  }

  /**
<<<<<<< HEAD
=======
   * Checks if the specified path contains a valid JDK structure
   * @param path the JDK path to validate
   * @return true if the path contains a valid JDK
   */
  private static boolean isValidJdkPath(@NotNull Path path) {
    return checkForJdk(path) && checkForJre(path);
  }

  /**
>>>>>>> 574fcae1
   * Look for the Java version currently used in this order:
   *   - System property "java.version" (should be what the IDE is currently using)
   *   - Embedded JDK
   *   - {@link IdeSdks#DEFAULT_JDK_VERSION}
   */
  @NotNull
  public JavaSdkVersion getRunningVersionOrDefault() {
    String versionString = System.getProperty("java.version");
    if (versionString != null) {
      JavaSdkVersion currentlyRunning = JavaSdkVersion.fromVersionString(versionString);
      if (currentlyRunning != null) {
        return currentlyRunning;
      }
    }
    JavaSdkVersion embeddedVersion = Jdks.getInstance().findVersion(myEmbeddedDistributionPaths.getEmbeddedJdkPath());
    return embeddedVersion != null ? embeddedVersion : DEFAULT_JDK_VERSION;
  }

  /**
   * Tells whether the given location is a valid JDK location and its version is the one expected.
   * @param jdkLocation File with the JDK location.
   * @param expectedVersion The expected java version.
   * @return true if the folder is a valid JDK location and it has the given version.
   */
  @Contract("null, _ -> false")
  public static boolean isJdkSameVersion(@Nullable Path jdkLocation, @NotNull JavaSdkVersion expectedVersion) {
    if (jdkLocation == null) {
      return false;
    }
    JavaSdkVersion version = Jdks.getInstance().findVersion(jdkLocation);
    return version != null && version.compareTo(expectedVersion) == 0;
  }

  /**
   * Recreates entries in the ProjectJDKTable. Must be run on a write thread.
   */
  public void recreateProjectJdkTable() {
    Runnable cleanJdkTableAction = () -> {
      // Recreate remaining JDKs to ensure they are up to date after an update (b/185562147)
      ProjectJdkTable jdkTable = ProjectJdkTable.getInstance();
      for (Sdk jdk : jdkTable.getSdksOfType(JavaSdk.getInstance())) {
        Sdk recreatedJdk = jdk.getHomePath() != null ? recreateJdk(jdk.getHomePath(), jdk.getName()) : null;
        if (recreatedJdk != null) {
          jdkTable.updateJdk(jdk, recreatedJdk);
        }
        else {
          jdkTable.removeJdk(jdk);
        }
      }
    };
    ApplicationManager.getApplication().runWriteAction(cleanJdkTableAction);
  }

  /**
   * Recreates a project JDK from the ProjectJDKTable and updates it in the ProjectJDKTable if there are differences. Must be run on a
   * write action.
   * If {@param jdkPath} is not valid, then the JDK is removed from the table.
   * If {@param jdkName} is valid and is not found in the ProjectJDKTable then it is created and added to it.
   */
  public void recreateOrAddJdkInTable(@NotNull String jdkPath, @NotNull String jdkName) {
    // Look if the JDK is in the table
    ProjectJdkTable jdkTable = ProjectJdkTable.getInstance();
    Sdk jdkInTable = jdkTable.findJdk(jdkName);

    // Try to recreate it
    Sdk updatedJdk = recreateJdk(jdkPath, jdkName);
    if (updatedJdk == null) {
      // Could not recreate it, remove from table
      if (jdkInTable != null) {
        jdkTable.removeJdk(jdkInTable);
      }
      return;
    }

    if (jdkInTable != null) {
      // Try to update only if there are differences
      boolean shouldUpdate = !SdkExtensions.isEqualTo(jdkInTable, updatedJdk);
      if (shouldUpdate) {
        ProjectJdkTable.getInstance().updateJdk(jdkInTable, updatedJdk);
      }
      if (updatedJdk instanceof Disposable disposableJdk) {
        Disposer.dispose(disposableJdk);
      }
    } else {
      // Could not find JDK in JDK table, add as new entry
      jdkTable.addJdk(updatedJdk);
    }
  }

  @Nullable
  private Sdk recreateJdk(@NotNull String jdkPath, @NotNull String jdkName) {
    if (validateJdkPath(Paths.get(jdkPath)) != null) {
      return JavaSdk.getInstance().createJdk(jdkName, jdkPath, false);
    }
    return null;
  }

  private class EnvVariableSettings {
    private Sdk mySdk;
    private String myVariableValue;
    private File myJdkFile;
    private boolean myUseJdkEnvVariable;
    private boolean myInitialized;
    private final Object myInitializationLock = new Object();

    public EnvVariableSettings() {
      cleanInitialization();
    }

    public void cleanInitialization() {
      synchronized (myInitializationLock) {
        myVariableValue = null;
        myJdkFile = null;
        mySdk = null;
        myUseJdkEnvVariable = false;
        myInitialized = false;
      }
    }

    private void initialize() {
      synchronized (myInitializationLock) {
        if (myInitialized) {
          return;
        }
      }
      initialize(Environment.getVariable(JDK_LOCATION_ENV_VARIABLE_NAME));
    }

    private void initialize(@Nullable String value) {
      // Read env variable only once and initialize the settings accordingly. myInitialized == false means that this function has not been
      // called yet.
      Path envVariableJdkPath;
      synchronized (myInitializationLock) {
        if (myInitialized) {
          return;
        }
        if (value == null) {
          setInitializationAsNotDefined();
          return;
        }
        envVariableJdkPath = validateJdkPath(Paths.get(value));
        if (envVariableJdkPath == null) {
          setInitializationAsDefinedButInvalid(value);
          LOG.warn("The provided JDK path is invalid: " + value);
          return;
        }
      }
      // Environment variable is defined and valid, make sure it is safe to use EDT to prevent a deadlock (b/174675513)
      Path finalEnvVariableJdkPath = envVariableJdkPath;
      Runnable createJdkTask = () -> {
        synchronized (myInitializationLock) {
          // Check initialization again (another thread could have called this already when waiting for EDT)
          if (!myInitialized) {
            try {
              @Nullable Sdk jdk = getOrCreateJdk(finalEnvVariableJdkPath);
              if (jdk != null) {
                setInitialization(value, FilePaths.stringToFile(finalEnvVariableJdkPath.toString()), jdk);
                LOG.info("Using Gradle JDK from " + JDK_LOCATION_ENV_VARIABLE_NAME + "=" + value);
              }
              else {
                setInitializationAsDefinedButInvalid(value);
                LOG.warn("Could not use provided jdk from " + value);
              }
            }
            catch (Throwable exc) {
              setInitializationAsDefinedButInvalid(value);
              LOG.warn("Could not use provided jdk from " + value, exc);
            }
          }
        }
      };
      Application application = ApplicationManager.getApplication();
      boolean onReadAction = application.isReadAccessAllowed();
      boolean hasWriteIntendLock = application.isWriteIntentLockAcquired();
      if (onReadAction && !hasWriteIntendLock) {
        // Cannot initialize if write access is not allowed since this would cause a deadlock while waiting for EDT.
        application.invokeLater(createJdkTask);
        throw new AssertionError("Cannot create JDK from a read action without write intend");
      }
      else {
        application.invokeAndWait(createJdkTask);
      }
    }

    private void setInitializationAsNotDefined() {
      setInitialization(/* envVariableValue */ null, /* file */ null, /* sdk */null);
    }

    private void setInitializationAsDefinedButInvalid(@NotNull String envVariableValue) {
      setInitialization(envVariableValue, /* file */ null, /* sdk */null);
    }

    private void setInitialization(@Nullable String variableValue, @Nullable File jdkFile, @Nullable Sdk sdk) {
      myVariableValue = variableValue;
      myJdkFile = jdkFile;
      mySdk = sdk;
      myUseJdkEnvVariable = (variableValue != null) && (jdkFile != null) && (sdk != null);
      myInitialized = true;
    }

    public boolean isUseJdkEnvVariable() {
      initialize();
      return myUseJdkEnvVariable;
    }

    boolean isJdkEnvVariableDefined() {
      initialize();
      return myVariableValue != null;
    }

    public boolean IsJdkEnvVariableValid() {
      initialize();
      return mySdk != null;
    }

    public File getJdkFile() {
      initialize();
      return myJdkFile;
    }

    public Sdk getSdk() {
      initialize();
      return mySdk;
    }

    public String getVariableValue() {
      initialize();
      return myVariableValue;
    }

    public boolean setUseJdkEnvVariable(boolean use) {
      initialize();
      // Allow changes only when the Jdk is valid.
      if (!this.IsJdkEnvVariableValid()) {
        return false;
      }
      myUseJdkEnvVariable = use;
      return true;
    }

    public void overrideValue(@Nullable String value) {
      ExternalSystemApiUtil.doWriteAction(() -> {
        // Need to lock initialization to prevent other threads to use the environment variable instead of the override value.
        synchronized (myInitializationLock) {
          myInitialized = false;
          initialize(value);
        }
      });
    }
  }
}<|MERGE_RESOLUTION|>--- conflicted
+++ resolved
@@ -39,8 +39,6 @@
 import com.android.tools.idea.progress.StudioLoggerProgressIndicator;
 import com.android.tools.idea.projectsystem.ProjectSystemUtil;
 import com.android.tools.idea.sdk.extensions.SdkExtensions;
-import com.android.tools.sdk.AndroidPlatform;
-import com.android.tools.sdk.AndroidSdkData;
 import com.android.tools.sdk.AndroidSdkPath;
 import com.android.utils.FileUtils;
 import com.google.common.annotations.VisibleForTesting;
@@ -65,6 +63,7 @@
 import com.intellij.openapi.projectRoots.JavaSdkVersion;
 import com.intellij.openapi.projectRoots.ProjectJdkTable;
 import com.intellij.openapi.projectRoots.Sdk;
+import com.intellij.openapi.projectRoots.impl.ProjectJdkImpl;
 import com.intellij.openapi.util.Disposer;
 import com.intellij.openapi.util.SystemInfo;
 import com.intellij.openapi.util.io.FileUtil;
@@ -84,7 +83,9 @@
 import java.util.Set;
 import java.util.function.Predicate;
 import java.util.stream.Collectors;
+import com.android.tools.sdk.AndroidPlatform;
 import org.jetbrains.android.sdk.AndroidPlatforms;
+import com.android.tools.sdk.AndroidSdkData;
 import org.jetbrains.annotations.Contract;
 import org.jetbrains.annotations.NonNls;
 import org.jetbrains.annotations.NotNull;
@@ -732,11 +733,7 @@
       // On Linux, the returned path is the folder that contains all JDKs, instead of a specific JDK.
       if (SystemInfo.isLinux) {
         for (File child : notNullize(jdkPath.listFiles())) {
-<<<<<<< HEAD
-          if (child.isDirectory() && checkForJdk(child.toPath())) {
-=======
           if (child.isDirectory() && isValidJdkPath(child.toPath())) {
->>>>>>> 574fcae1
             Sdk jdk = myJdks.createAndAddJdk(child.getPath());
             if (isJdkCompatible(jdk, preferredVersion)) {
               return jdk;
@@ -792,7 +789,6 @@
     if (!JavaSdk.getInstance().isOfVersionOrHigher(jdk, JDK_1_8)) {
       return false;
     }
-<<<<<<< HEAD
 
     JavaSdkVersion jdkVersion = JavaSdk.getInstance().getVersion(jdk);
     if (jdkVersion == null) {
@@ -805,9 +801,6 @@
   @VisibleForTesting
   boolean isJdkVersionCompatible(@NotNull JavaSdkVersion preferredVersion, @NotNull JavaSdkVersion jdkVersion) {
     return jdkVersion.compareTo(preferredVersion) >= 0 && jdkVersion.compareTo(MAX_JDK_VERSION) <= 0;
-=======
-    return true;
->>>>>>> 574fcae1
   }
 
   /**
@@ -940,8 +933,6 @@
   }
 
   /**
-<<<<<<< HEAD
-=======
    * Checks if the specified path contains a valid JDK structure
    * @param path the JDK path to validate
    * @return true if the path contains a valid JDK
@@ -951,7 +942,6 @@
   }
 
   /**
->>>>>>> 574fcae1
    * Look for the Java version currently used in this order:
    *   - System property "java.version" (should be what the IDE is currently using)
    *   - Embedded JDK
@@ -1032,9 +1022,7 @@
       if (shouldUpdate) {
         ProjectJdkTable.getInstance().updateJdk(jdkInTable, updatedJdk);
       }
-      if (updatedJdk instanceof Disposable disposableJdk) {
-        Disposer.dispose(disposableJdk);
-      }
+      Disposer.dispose((ProjectJdkImpl)updatedJdk);
     } else {
       // Could not find JDK in JDK table, add as new entry
       jdkTable.addJdk(updatedJdk);
