--- conflicted
+++ resolved
@@ -20,34 +20,24 @@
 
 import com.android.tools.idea.IdeInfo;
 import com.android.tools.idea.gradle.util.EmbeddedDistributionPaths;
-<<<<<<< HEAD
 import com.android.tools.idea.project.hyperlink.NotificationHyperlink;
-=======
 import com.google.common.annotations.VisibleForTesting;
 import com.google.common.collect.Lists;
->>>>>>> e624679c
 import com.intellij.execution.ExecutionException;
 import com.intellij.execution.configurations.GeneralCommandLine;
 import com.intellij.execution.process.CapturingAnsiEscapesAwareProcessHandler;
 import com.intellij.openapi.components.ServiceManager;
 import com.intellij.openapi.diagnostic.Logger;
 import com.intellij.openapi.externalSystem.util.ExternalSystemApiUtil;
-<<<<<<< HEAD
-import com.intellij.openapi.project.Project;
-=======
->>>>>>> e624679c
 import com.intellij.openapi.projectRoots.JavaSdk;
 import com.intellij.openapi.projectRoots.JavaSdkVersion;
 import com.intellij.openapi.projectRoots.Sdk;
 import com.intellij.openapi.util.SystemInfo;
 import com.intellij.openapi.util.io.FileUtil;
-<<<<<<< HEAD
 import com.intellij.serviceContainer.NonInjectable;
-=======
 import com.intellij.pom.java.LanguageLevel;
 import com.intellij.serviceContainer.NonInjectable;
 import com.intellij.util.SystemProperties;
->>>>>>> e624679c
 import java.io.File;
 import java.util.ArrayList;
 import java.util.List;
@@ -72,16 +62,8 @@
     return ServiceManager.getService(Jdks.class);
   }
 
-<<<<<<< HEAD
-  @NonInjectable
-=======
-  public Jdks() {
-    this(IdeInfo.getInstance());
-  }
-
   @NonInjectable
   @VisibleForTesting
->>>>>>> e624679c
   public Jdks(@NotNull IdeInfo ideInfo) {
     myIdeInfo = ideInfo;
   }
@@ -138,51 +120,6 @@
     return null;
   }
 
-<<<<<<< HEAD
-  public void setJdk(@NotNull Project project, @NotNull Sdk jdk) {
-    applyJdkToProject(project, jdk);
-  }
-
-  @NotNull
-  public List<NotificationHyperlink> getWrongJdkQuickFixes(@NotNull Project project) {
-    List<NotificationHyperlink> quickFixes = new ArrayList<>();
-
-    if (myIdeInfo.isAndroidStudio()) {
-      IdeSdks ideSdks = IdeSdks.getInstance();
-      if (!ideSdks.isUsingJavaHomeJdk()) {
-        String javaHome = getJdkFromJavaHome();
-        if (javaHome != null) {
-          if (ideSdks.validateJdkPath(new File(javaHome)) != null) {
-            NotificationHyperlink useJavaHomeHyperlink = UseJavaHomeAsJdkHyperlink.create();
-            if (useJavaHomeHyperlink != null) {
-              quickFixes.add(useJavaHomeHyperlink);
-            }
-          }
-        }
-      }
-      if (quickFixes.isEmpty()) {
-        File embeddedJdkPath = EmbeddedDistributionPaths.getInstance().tryToGetEmbeddedJdkPath();
-        if (embeddedJdkPath != null && isJdkRunnableOnPlatform(embeddedJdkPath.getAbsolutePath())) {
-          quickFixes.add(new UseEmbeddedJdkHyperlink());
-        }
-        else {
-          quickFixes.add(new DownloadAndroidStudioHyperlink());
-        }
-      }
-    }
-
-    quickFixes.add(new DownloadJdk8Hyperlink());
-
-    NotificationHyperlink selectJdkHyperlink = SelectJdkFromFileSystemHyperlink.create(project);
-    if (selectJdkHyperlink != null) {
-      quickFixes.add(selectJdkHyperlink);
-    }
-
-    return quickFixes;
-  }
-
-=======
->>>>>>> e624679c
   public static boolean isJdkRunnableOnPlatform(@NotNull Sdk jdk) {
     if (!(jdk.getSdkType() instanceof JavaSdk)) {
       return false;
