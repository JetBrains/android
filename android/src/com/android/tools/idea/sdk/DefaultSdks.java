/*
 * Copyright (C) 2013 The Android Open Source Project
 *
 * Licensed under the Apache License, Version 2.0 (the "License");
 * you may not use this file except in compliance with the License.
 * You may obtain a copy of the License at
 *
 *      http://www.apache.org/licenses/LICENSE-2.0
 *
 * Unless required by applicable law or agreed to in writing, software
 * distributed under the License is distributed on an "AS IS" BASIS,
 * WITHOUT WARRANTIES OR CONDITIONS OF ANY KIND, either express or implied.
 * See the License for the specific language governing permissions and
 * limitations under the License.
 */
package com.android.tools.idea.sdk;

import com.android.SdkConstants;
import com.android.sdklib.AndroidVersion;
import com.android.sdklib.IAndroidTarget;
import com.android.tools.idea.gradle.project.GradleProjectImporter;
import com.android.tools.idea.gradle.util.LocalProperties;
import com.android.tools.idea.gradle.util.Projects;
import com.android.tools.idea.startup.AndroidStudioSpecificInitializer;
import com.google.common.base.Strings;
import com.google.common.collect.Lists;
import com.intellij.ide.impl.NewProjectUtil;
import com.intellij.ide.util.PropertiesComponent;
import com.intellij.openapi.application.ApplicationManager;
import com.intellij.openapi.diagnostic.Logger;
import com.intellij.openapi.project.Project;
import com.intellij.openapi.project.ProjectManager;
import com.intellij.openapi.projectRoots.*;
import com.intellij.openapi.ui.Messages;
import com.intellij.openapi.util.Pair;
import com.intellij.openapi.util.SystemInfo;
import com.intellij.openapi.util.io.FileUtil;
import com.intellij.util.SystemProperties;
import com.intellij.util.ui.UIUtil;
import org.jetbrains.android.actions.RunAndroidSdkManagerAction;
import org.jetbrains.android.sdk.*;
import org.jetbrains.annotations.NonNls;
import org.jetbrains.annotations.NotNull;
import org.jetbrains.annotations.Nullable;

import java.io.File;
import java.io.IOException;
import java.util.Collections;
import java.util.List;

import static org.jetbrains.android.sdk.AndroidSdkUtils.chooseNameForNewLibrary;
import static org.jetbrains.android.sdk.AndroidSdkUtils.createNewAndroidPlatform;

public final class DefaultSdks {
  @NonNls public static final String MAC_JDK_CONTENT_PATH = "/Contents/Home";

  @NonNls private static final String ANDROID_SDK_PATH_KEY = "android.sdk.path";
  private static final Logger LOG = Logger.getInstance(DefaultSdks.class);

  private static final String ERROR_DIALOG_TITLE = "Project SDK Update";

  private DefaultSdks() {
  }

  /**
   * @return what the IDE is using as the home path for the Android SDK for new projects.
   */
  @Nullable
  public static File getDefaultAndroidHome() {
    // We assume that every time new android sdk path is applied, all existing ide android sdks are removed and replaced by newly
    // created ide android sdks for the platforms downloaded for the new android sdk. So, we bring the first ide android sdk configured
    // at the moment and deduce android sdk path from it.
    String sdkHome = null;
    Sdk sdk = getFirstAndroidSdk();
    if (sdk != null) {
      sdkHome = sdk.getHomePath();
    }
    if (sdkHome != null) {
      return new File(FileUtil.toSystemDependentName(sdkHome));
    }

    // There is a possible case that android sdk which path was applied previously (setDefaultAndroidHome()) didn't have any
    // platforms downloaded. Hence, no ide android sdk was created and we can't deduce android sdk location from it.
    // Hence, we fallback to the explicitly stored android sdk path here.
    PropertiesComponent component = PropertiesComponent.getInstance(ProjectManager.getInstance().getDefaultProject());
    String sdkPath = component.getValue(ANDROID_SDK_PATH_KEY);
    if (sdkPath != null) {
      File candidate = new File(sdkPath);
      if (isValidAndroidSdkPath(candidate)) {
        return candidate;
      }
    }
    return null;
  }

  @Nullable
  public static File getDefaultJavaHome() {
    List<Sdk> androidSdks = getEligibleAndroidSdks();
    if (androidSdks.isEmpty()) {
      // This happens when user has a fresh installation of Android Studio without an Android SDK, but with a JDK. Android Studio should
      // populate the text field with the existing JDK.
      Sdk jdk = Jdks.chooseOrCreateJavaSdk();
      if (jdk != null) {
        String jdkHomePath = jdk.getHomePath();
        if (jdkHomePath != null) {
          return new File(FileUtil.toSystemDependentName(jdkHomePath));
        }
      }
    }
    else {
      for (Sdk sdk : androidSdks) {
        AndroidSdkAdditionalData data = (AndroidSdkAdditionalData)sdk.getSdkAdditionalData();
        assert data != null;
        Sdk jdk = data.getJavaSdk();
        if (jdk != null) {
          String jdkHomePath = jdk.getHomePath();
          if (jdkHomePath != null) {
            return new File(FileUtil.toSystemDependentName(jdkHomePath));
          }
        }
      }
    }
    return null;
  }

  /**
   * @return the first SDK it finds that matches our default naming convention. There will be several SDKs so named, one for each build
   * target installed in the SDK; which of those this method returns is not defined.
   */
  @Nullable
  private static Sdk getFirstAndroidSdk() {
    List<Sdk> allAndroidSdks = getEligibleAndroidSdks();
    if (!allAndroidSdks.isEmpty()) {
      return allAndroidSdks.get(0);
    }
    return null;
  }

  public static void setDefaultJavaHome(@NotNull File path) {
    if (JavaSdk.checkForJdk(path)) {
      ApplicationManager.getApplication().assertWriteAccessAllowed();
      File canonicalPath = resolvePath(path);
      Sdk chosenJdk = null;

      if (AndroidStudioSpecificInitializer.isAndroidStudio()) {
        // Delete all JDKs in Android Studio. We want to have only one.
        List<Sdk> jdks = ProjectJdkTable.getInstance().getSdksOfType(JavaSdk.getInstance());
        for (final Sdk jdk : jdks) {
          ProjectJdkTable.getInstance().removeJdk(jdk);
        }
      }
<<<<<<< HEAD
      else {
        for (Sdk jdk : ProjectJdkTable.getInstance().getSdksOfType(JavaSdk.getInstance())) {
          if (FileUtil.pathsEqual(jdk.getHomePath(), canonicalPath.getPath())) {
            chosenJdk = jdk;
            break;
          }
=======

      if (canonicalPath.isDirectory()) {
        Sdk newJdk = createJdk(canonicalPath);
        if (newJdk == null) {
          // Unlikely to happen
          throw new IllegalStateException("Failed to create IDEA JDK from '" + path.getPath() + "'");
>>>>>>> a123201e
        }
      }

      if (chosenJdk == null) {
        VirtualFile virtualPath = VfsUtil.findFileByIoFile(canonicalPath, true);
        if (virtualPath != null) {
          chosenJdk = createJdk(virtualPath);
          if (chosenJdk == null) {
            // Unlikely to happen
            throw new IllegalStateException("Failed to create IDEA JDK from '" + path.getPath() + "'");
          }
        }
        else {
          throw new IllegalStateException("The resolved path '" + canonicalPath.getPath() + "' was not found");
        }
      }

      updateAllSdks(chosenJdk);

      ProjectManager projectManager = ApplicationManager.getApplication().getComponent(ProjectManager.class);
      Project[] openProjects = projectManager.getOpenProjects();
      for (Project project : openProjects) {
        NewProjectUtil.applyJdkToProject(project, chosenJdk);
      }
    }
  }

  @NotNull
  public static List<Sdk> setDefaultAndroidHome(@NotNull File path, @Nullable Project currentProject) {
    return setDefaultAndroidHome(path, null, currentProject);
  }

  /**
   * Iterates through all Android SDKs and makes them point to the given JDK.
   */
  private static void updateAllSdks(@NotNull Sdk jdk) {
    for (Sdk sdk : AndroidSdkUtils.getAllAndroidSdks()) {
      AndroidSdkAdditionalData oldData = (AndroidSdkAdditionalData)sdk.getSdkAdditionalData();
      if (oldData == null) {
        continue;
      }
      oldData.setJavaSdk(jdk);
      SdkModificator modificator = sdk.getSdkModificator();
      modificator.setSdkAdditionalData(oldData);
      modificator.commitChanges();
    }
  }

  /**
   * Sets the path of Android Studio's default Android SDK. This method should be called in a write action. It is assumed that the given
   * path has been validated by {@link #isValidAndroidSdkPath(File)}. This method will fail silently if the given path is not valid.
   *
   * @param path the path of the Android SDK.
   * @see com.intellij.openapi.application.Application#runWriteAction(Runnable)
   */
  @NotNull
  public static List<Sdk> setDefaultAndroidHome(@NotNull File path, @Nullable Sdk javaSdk, @Nullable Project currentProject) {
    if (isValidAndroidSdkPath(path)) {
      ApplicationManager.getApplication().assertWriteAccessAllowed();

      // There is a possible case that no platform is downloaded for the android sdk which path is given as an argument
      // to the current method. Hence, no ide android sdk is configured and our further android sdk lookup
      // (check project jdk table for the configured ide android sdk and deduce the path from it) wouldn't work. So, we save
      // given path as well in order to be able to fallback to it later if there is still no android sdk configured within the ide.
      if (currentProject != null && !currentProject.isDisposed()) {
        String sdkPath = FileUtil.toCanonicalPath(path.getAbsolutePath());
        PropertiesComponent.getInstance(currentProject).setValue(ANDROID_SDK_PATH_KEY, sdkPath);
        if (!currentProject.isDefault()) {
          // Store default sdk path for default project as well in order to be able to re-use it for another ide projects if necessary.
          PropertiesComponent component = PropertiesComponent.getInstance(ProjectManager.getInstance().getDefaultProject());
          component.setValue(ANDROID_SDK_PATH_KEY, sdkPath);
        }
      }

      // Since removing SDKs is *not* asynchronous, we force an update of the SDK Manager.
      // If we don't force this update, AndroidSdkUtils will still use the old SDK until all SDKs are properly deleted.
      AndroidSdkData oldSdkData = AndroidSdkData.getSdkData(path);
      AndroidSdkUtils.setSdkData(oldSdkData);

      // Set up a list of SDKs we don't need any more. At the end we'll delete them.
      List<Sdk> sdksToDelete = Lists.newArrayList();

      File resolved = resolvePath(path);
      // Parse out the new SDK. We'll need its targets to set up IntelliJ SDKs for each.
      AndroidSdkData sdkData = AndroidSdkData.getSdkData(resolved, true);
      if (sdkData != null) {
        // Iterate over all current existing IJ Android SDKs
        for (Sdk sdk : AndroidSdkUtils.getAllAndroidSdks()) {
          if (sdk.getName().startsWith(AndroidSdkUtils.SDK_NAME_PREFIX)) {
            sdksToDelete.add(sdk);
          }
        }
      }
      for (Sdk sdk : sdksToDelete) {
        ProjectJdkTable.getInstance().removeJdk(sdk);
      }

      // If there are any API targets that we haven't created IntelliJ SDKs for yet, fill those in.
      List<Sdk> sdks = createAndroidSdksForAllTargets(resolved, javaSdk);

      // Update the local.properties files for any open projects.
      updateLocalPropertiesAndSync(resolved, currentProject);

      return sdks;
    }
    return Collections.emptyList();
  }

  /**
   * @return {@code true} if the given Android SDK path points to a valid Android SDK.
   */
  public static boolean isValidAndroidSdkPath(@NotNull File path) {
    return AndroidSdkType.validateAndroidSdk(path.getPath()).getFirst();
  }

  @NotNull
  public static List<Sdk> createAndroidSdksForAllTargets(@NotNull File androidHome) {
    List<Sdk> sdks = createAndroidSdksForAllTargets(androidHome, null);
    RunAndroidSdkManagerAction.updateInWelcomePage(null);
    return sdks;
  }

  /**
   * Creates a set of IntelliJ SDKs (one for each build target) corresponding to the Android SDK in the given directory, if SDKs with the
   * default naming convention and each individual build target do not already exist. If IntelliJ SDKs do exist, they are not updated.
   */
  @NotNull
  private static List<Sdk> createAndroidSdksForAllTargets(@NotNull File androidHome, @Nullable Sdk javaSdk) {
    AndroidSdkData sdkData = AndroidSdkData.getSdkData(androidHome);
    if (sdkData == null) {
      return Collections.emptyList();
    }
    IAndroidTarget[] targets = sdkData.getTargets();
    if (targets.length == 0) {
      return Collections.emptyList();
    }
    List<Sdk> sdks = Lists.newArrayList();
    Sdk defaultJdk = javaSdk != null ? javaSdk : getDefaultJdk();
    for (IAndroidTarget target : targets) {
      if (target.isPlatform() && !doesDefaultAndroidSdkExist(target)) {
        String name = chooseNameForNewLibrary(target);
        Sdk sdk = createNewAndroidPlatform(target, sdkData.getLocation().getPath(), name, defaultJdk, true);
        sdks.add(sdk);
      }
    }
    return sdks;
  }

  /**
   * @return {@code true} if an IntelliJ SDK with the default naming convention already exists for the given Android build target.
   */
  private static boolean doesDefaultAndroidSdkExist(@NotNull IAndroidTarget target) {
    for (Sdk sdk : getEligibleAndroidSdks()) {
      IAndroidTarget platformTarget = getTarget(sdk);
      AndroidVersion version = target.getVersion();
      AndroidVersion existingVersion = platformTarget.getVersion();
      if (existingVersion.equals(version)) {
        return true;
      }
    }
    return false;
  }

  @NotNull
  private static IAndroidTarget getTarget(@NotNull Sdk sdk) {
    AndroidSdkAdditionalData data = (AndroidSdkAdditionalData)sdk.getSdkAdditionalData();
    assert data != null;
    AndroidPlatform androidPlatform = data.getAndroidPlatform();
    assert androidPlatform != null;
    return androidPlatform.getTarget();
  }

  private static void updateLocalPropertiesAndSync(@NotNull final File sdkHomePath, @Nullable Project currentProject) {
    ProjectManager projectManager = ApplicationManager.getApplication().getComponent(ProjectManager.class);
    Project[] openProjects = projectManager.getOpenProjects();
    if (openProjects.length == 0) {
      return;
    }
    final List<String> projectsToUpdateNames = Lists.newArrayList();
    List<Pair<Project, LocalProperties>> localPropertiesToUpdate = Lists.newArrayList();

    for (Project project : openProjects) {
      if (!Projects.isGradleProject(project)) {
        continue;
      }
      try {
        LocalProperties localProperties = new LocalProperties(project);
        if (!FileUtil.filesEqual(sdkHomePath, localProperties.getAndroidSdkPath())) {
          localPropertiesToUpdate.add(Pair.create(project, localProperties));
          if (!project.equals(currentProject)) {
            projectsToUpdateNames.add("'" + project.getName() + "'");
          }
        }
      }
      catch (IOException e) {
        // Exception thrown when local.properties file exists but cannot be read (e.g. no writing permissions.)
        logAndShowErrorWhenUpdatingLocalProperties(project, e, "read", sdkHomePath);
      }
    }
    if (!localPropertiesToUpdate.isEmpty()) {
      if (!projectsToUpdateNames.isEmpty() && !ApplicationManager.getApplication().isUnitTestMode()) {
        UIUtil.invokeAndWaitIfNeeded(new Runnable() {
          @Override
          public void run() {
            String msg = "The local.properties file(s) in the project(s)\n " + projectsToUpdateNames +
                         "\nwill be modified with the path of Android Studio's default Android Studio:\n'" + sdkHomePath + "'";
            Messages.showErrorDialog(String.format(msg, projectsToUpdateNames, sdkHomePath), "Sync Android SDKs");
          }
        });
      }
      GradleProjectImporter projectImporter = GradleProjectImporter.getInstance();
      for (Pair<Project, LocalProperties> toUpdate : localPropertiesToUpdate) {
        Project project = toUpdate.getFirst();
        try {
          LocalProperties localProperties = toUpdate.getSecond();
          if (!FileUtil.filesEqual(sdkHomePath, localProperties.getAndroidSdkPath())) {
            localProperties.setAndroidSdkPath(sdkHomePath);
            localProperties.save();
          }
        }
        catch (IOException e) {
          logAndShowErrorWhenUpdatingLocalProperties(project, e, "update", sdkHomePath);
          // No point in syncing project if local.properties is pointing to the wrong SDK.
          continue;
        }
        if (ApplicationManager.getApplication().isUnitTestMode()) {
          // Don't sync in tests. For now.
          continue;
        }
        if (Projects.isBuildWithGradle(project)) {
          projectImporter.requestProjectSync(project, null);
        }
      }
    }
  }

  private static void logAndShowErrorWhenUpdatingLocalProperties(@NotNull Project project,
                                                                 @NotNull Exception error,
                                                                 @NotNull String action,
                                                                 @NotNull File sdkHomePath) {
    LOG.info(error);
    String msg = String.format("Unable to %1$s local.properties file in project '%2$s'.\n\n" +
                               "Cause: %3$s\n\n" +
                               "Please manually update the file's '%4$s' property value to \n" +
                               "'%5$s'\n" +
                               "and sync the project with Gradle files.", action, project.getName(), getMessage(error),
                               SdkConstants.SDK_DIR_PROPERTY, sdkHomePath.getPath());
    Messages.showErrorDialog(project, msg, ERROR_DIALOG_TITLE);
  }

  @NotNull
  private static String getMessage(@NotNull Exception e) {
    String cause = e.getMessage();
    if (Strings.isNullOrEmpty(cause)) {
      cause = "[Unknown]";
    }
    return cause;
  }

  @NotNull
  private static File resolvePath(@NotNull File path) {
    try {
      String resolvedPath = FileUtil.resolveShortWindowsName(path.getPath());
      return new File(resolvedPath);
    }
    catch (IOException e) {
      //file doesn't exist yet
    }
    return path;
  }

  /**
   * @return the JDK with the default naming convention, creating one if it is not set up.
   */
  @Nullable
  public static Sdk getDefaultJdk() {
    return getDefaultJdk(null);
  }

  @Nullable
  public static Sdk getDefaultJdk(@Nullable JavaSdkVersion preferredVersion) {
    List<Sdk> androidSdks = getEligibleAndroidSdks();
    if (!androidSdks.isEmpty()) {
      Sdk androidSdk = androidSdks.get(0);
      AndroidSdkAdditionalData data = (AndroidSdkAdditionalData)androidSdk.getSdkAdditionalData();
      assert data != null;
      Sdk jdk = data.getJavaSdk();
      if (isJdkCompatible(jdk, preferredVersion)) {
        return jdk;
      }
    }
    JavaSdk javaSdk = JavaSdk.getInstance();

    List<Sdk> jdks = ProjectJdkTable.getInstance().getSdksOfType(javaSdk);
    if (!jdks.isEmpty()) {
      for (Sdk jdk : jdks) {
        if (isJdkCompatible(jdk, preferredVersion)) {
          return jdk;
        }
      }
    }
    List<File> javaHomes = getPotentialJavaHomes();
    for (File javaHome : javaHomes) {
      if (JavaSdk.checkForJdk(javaHome)) {
        Sdk jdk = createJdk(javaHome);
        return isJdkCompatible(jdk, preferredVersion) ? jdk : null;
      }
      // On Linux, the returned path is the folder that contains all JDKs, instead of a specific JDK.
      if (SystemInfo.isLinux) {
        for (File child : FileUtil.notNullize(javaHome.listFiles())) {
          if (child.isDirectory() && JavaSdk.checkForJdk(child)) {
            Sdk jdk = Jdks.createJdk(child.getPath());
            if (isJdkCompatible(jdk, preferredVersion)) {
              return jdk;
            }
          }
        }
      }
    }
    return null;
  }

  /**
   * Find all potential folders that may contain Java SDKs.
   * Those folders are guaranteed to exist but they may not be valid Java homes.
   */
  @NotNull
  private static List<File> getPotentialJavaHomes() {
    JavaSdk javaSdk = JavaSdk.getInstance();
    final List<String> jdkPaths = Lists.newArrayList(javaSdk.suggestHomePaths());
    jdkPaths.add(SystemProperties.getJavaHome());
    List<File> virtualFiles = Lists.newArrayListWithCapacity(jdkPaths.size());
    for (String jdkPath : jdkPaths) {
      if (jdkPath != null) {
        File javaHome = new File(jdkPath);
        if (javaHome.isDirectory()) {
          virtualFiles.add(javaHome);
        }
      }
    }
    return virtualFiles;
  }

  private static boolean isJdkCompatible(@Nullable Sdk jdk, @Nullable JavaSdkVersion preferredVersion) {
    if (jdk == null) {
      return false;
    }
    if (preferredVersion == null) {
      return true;
    }
    return JavaSdk.getInstance().isOfVersionOrHigher(jdk, preferredVersion);
  }

  /**
   * Filters through all Android SDKs and returns only those that have our special name prefix and which have additional data and a
   * platform.
   */
  @NotNull
  public static List<Sdk> getEligibleAndroidSdks() {
    List<Sdk> sdks = Lists.newArrayList();
    for (Sdk sdk : AndroidSdkUtils.getAllAndroidSdks()) {
      SdkAdditionalData sdkData = sdk.getSdkAdditionalData();
      if (sdkData instanceof AndroidSdkAdditionalData) {
        AndroidSdkAdditionalData androidSdkData = (AndroidSdkAdditionalData)sdkData;
        if (sdk.getName().startsWith(AndroidSdkUtils.SDK_NAME_PREFIX) && androidSdkData.getAndroidPlatform() != null) {
          sdks.add(sdk);
        }
      }
    }
    return sdks;
  }

  /**
   * Creates an IntelliJ SDK for the JDK at the given location and returns it, or {@code null} if it could not be created successfully.
   */
  @Nullable
  private static Sdk createJdk(@NotNull File homeDirectory) {
    return Jdks.createJdk(homeDirectory.getPath());
  }
}<|MERGE_RESOLUTION|>--- conflicted
+++ resolved
@@ -149,44 +149,33 @@
           ProjectJdkTable.getInstance().removeJdk(jdk);
         }
       }
-<<<<<<< HEAD
       else {
         for (Sdk jdk : ProjectJdkTable.getInstance().getSdksOfType(JavaSdk.getInstance())) {
           if (FileUtil.pathsEqual(jdk.getHomePath(), canonicalPath.getPath())) {
             chosenJdk = jdk;
             break;
           }
-=======
-
-      if (canonicalPath.isDirectory()) {
-        Sdk newJdk = createJdk(canonicalPath);
-        if (newJdk == null) {
-          // Unlikely to happen
-          throw new IllegalStateException("Failed to create IDEA JDK from '" + path.getPath() + "'");
->>>>>>> a123201e
         }
       }
 
       if (chosenJdk == null) {
-        VirtualFile virtualPath = VfsUtil.findFileByIoFile(canonicalPath, true);
-        if (virtualPath != null) {
-          chosenJdk = createJdk(virtualPath);
+        if (canonicalPath.isDirectory()) {
+          chosenJdk = createJdk(canonicalPath);
           if (chosenJdk == null) {
             // Unlikely to happen
             throw new IllegalStateException("Failed to create IDEA JDK from '" + path.getPath() + "'");
           }
+          updateAllSdks(chosenJdk);
+
+          ProjectManager projectManager = ApplicationManager.getApplication().getComponent(ProjectManager.class);
+          Project[] openProjects = projectManager.getOpenProjects();
+          for (Project project : openProjects) {
+            NewProjectUtil.applyJdkToProject(project, chosenJdk);
+          }
         }
         else {
           throw new IllegalStateException("The resolved path '" + canonicalPath.getPath() + "' was not found");
         }
-      }
-
-      updateAllSdks(chosenJdk);
-
-      ProjectManager projectManager = ApplicationManager.getApplication().getComponent(ProjectManager.class);
-      Project[] openProjects = projectManager.getOpenProjects();
-      for (Project project : openProjects) {
-        NewProjectUtil.applyJdkToProject(project, chosenJdk);
       }
     }
   }
