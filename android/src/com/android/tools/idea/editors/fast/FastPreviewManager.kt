/*
 * Copyright (C) 2022 The Android Open Source Project
 *
 * Licensed under the Apache License, Version 2.0 (the "License");
 * you may not use this file except in compliance with the License.
 * You may obtain a copy of the License at
 *
 *      http://www.apache.org/licenses/LICENSE-2.0
 *
 * Unless required by applicable law or agreed to in writing, software
 * distributed under the License is distributed on an "AS IS" BASIS,
 * WITHOUT WARRANTIES OR CONDITIONS OF ANY KIND, either express or implied.
 * See the License for the specific language governing permissions and
 * limitations under the License.
 */
package com.android.tools.idea.editors.fast

import com.android.ide.common.gradle.Version
import com.android.ide.common.repository.GoogleMavenArtifactId
import com.android.tools.compile.fast.CompilationResult
import com.android.tools.compile.fast.isError
import com.android.tools.compile.fast.isSuccess
import com.android.tools.idea.concurrency.AndroidCoroutineScope
import com.android.tools.idea.concurrency.AndroidDispatchers.workerThread
import com.android.tools.idea.editors.fast.FastPreviewBundle.message
import com.android.tools.idea.editors.liveedit.LiveEditApplicationConfiguration
import com.android.tools.idea.flags.StudioFlags.COMPOSE_FAST_PREVIEW_AUTO_DISABLE
import com.android.tools.idea.projectsystem.getModuleSystem
<<<<<<< HEAD
=======
import com.android.tools.idea.rendering.BuildTargetReference
import com.android.tools.idea.rendering.tokens.BuildSystemFilePreviewServices.Companion.getBuildSystemFilePreviewServices
>>>>>>> 8b7d83e8
import com.android.tools.idea.run.deployment.liveedit.tokens.ApplicationLiveEditServices
import com.android.tools.idea.util.toDisplayString
import com.google.common.cache.CacheBuilder
import com.google.common.hash.Hashing
import com.intellij.ide.PowerSaveMode
import com.intellij.notification.Notification
import com.intellij.notification.NotificationType
import com.intellij.openapi.Disposable
import com.intellij.openapi.components.Service
import com.intellij.openapi.diagnostic.Logger
import com.intellij.openapi.module.Module
import com.intellij.openapi.progress.EmptyProgressIndicator
import com.intellij.openapi.progress.ProcessCanceledException
import com.intellij.openapi.progress.ProgressIndicator
import com.intellij.openapi.project.Project
import com.intellij.openapi.roots.ProjectRootModificationTracker
import com.intellij.openapi.util.Disposer
import com.intellij.psi.PsiFile
import com.intellij.util.concurrency.AppExecutorUtil
import com.intellij.util.messages.Topic
import kotlinx.coroutines.CancellationException
import kotlinx.coroutines.CompletableDeferred
import kotlinx.coroutines.CoroutineScope
import kotlinx.coroutines.launch
import kotlinx.coroutines.sync.Mutex
import kotlinx.coroutines.sync.withLock
import kotlinx.coroutines.time.withTimeout
import kotlinx.coroutines.withContext
import org.jetbrains.annotations.TestOnly
import java.io.PrintWriter
import java.io.StringWriter
import java.nio.file.Files
import java.time.Duration
import java.util.concurrent.atomic.AtomicBoolean

/** Default version of the runtime to use if the dependency resolution fails when looking for the daemon. */
private val DEFAULT_RUNTIME_VERSION = Version.parse("1.1.0-alpha02")

/**
 * Converts the [Throwable] stacktrace to a string.
 */
private fun Throwable.toLogString(): String {
  val exceptionStackWriter = StringWriter()
  printStackTrace(PrintWriter(exceptionStackWriter))

  return exceptionStackWriter.toString()
}

data class DisableReason(val title: String, val description: String? = null, val throwable: Throwable? = null) {
  /**
   * True if a long description is available by calling [longDescriptionString].
   */
  val hasLongDescription: Boolean
    get() = description != null || throwable != null

  /**
   * Returns the `description` and the full `throwable` if available.
   */
  fun longDescriptionString() = (description?.let { "$it\n" } ?: "") + throwable?.toLogString()
}

/**
 * A [DisableReason] to be used when calling [FastPreviewManager.disable] if it was disabled by the user.
 */
val ManualDisabledReason = DisableReason("User disabled")

/**
 * Class responsible to managing the existing daemons and avoid multiple daemons for the same version being started.
 * The daemons are indexed based on the runtime version passed when calling [getOrCreateDaemon].
 *
 * @param scope [CoroutineScope] used for the suspend functions in this class.
 * @param daemonFactory the factory that creates a [CompilerDaemonClient] for a given version.
 */
private class DaemonRegistry(
  private val scope: CoroutineScope,
  private val daemonFactory: (String) -> CompilerDaemonClient) : Disposable {

  private val daemons: MutableMap<String, CompilerDaemonClient> = mutableMapOf()
  private val startingDaemons: MutableMap<String, CompletableDeferred<CompilerDaemonClient>> = mutableMapOf()

  /**
   * Creates a daemon in the background and waits for it to be available.
   */
  private suspend fun createDaemon(version: String): CompilerDaemonClient {
    val pendingDaemon = CompletableDeferred<CompilerDaemonClient>()
    // daemonFactory is code that might block from the caller, use a different thread for waiting.
    AppExecutorUtil.getAppExecutorService().execute {
      try {
        pendingDaemon.complete(daemonFactory(version))
      }
      catch (t: Throwable) {
        pendingDaemon.completeExceptionally(t)
      }
    }
    val newDaemon = withTimeout(Duration.ofSeconds(10)) {
      pendingDaemon.await()
    }
    Disposer.register(this@DaemonRegistry, newDaemon)
    return newDaemon
  }

  /**
   * Creates a new daemon for the given [version] of the Compose runtime or, returns an existing one if available
   * for that version.
   */
  suspend fun getOrCreateDaemon(version: String): CompilerDaemonClient = withContext(scope.coroutineContext) {
    synchronized(daemons) {
      val existingDaemon = daemons[version]
      if (existingDaemon?.isRunning == true) return@withContext existingDaemon
      // Ensure it's removed from the current list in case it had stopped running.
      daemons.remove(version)

      // We did not have an existing one so start a request. startingDaemons avoids duplicating requests.
      return@synchronized startingDaemons.computeIfAbsent(version) {
        val pending = CompletableDeferred<CompilerDaemonClient>()
        // Launch a new coroutine for the daemon creation, so we do not block in the synchronized block.
        // This coroutine will do the potentially heavy daemon creation and complete the pending CompletableDeferred once
        // it's done.
        scope.launch {
          try {
            val newDaemon = createDaemon(version)
            synchronized(daemons) {
              if (startingDaemons.remove(version) != null) {
                daemons[version] = newDaemon
              }
            }
            pending.complete(newDaemon)
          }
          catch (t: Throwable) {
            // Failed to instantiate the daemon, notify the failure to listeners.
            synchronized(daemons) {
              startingDaemons.remove(version)
            }
            pending.completeExceptionally(t)
          }

        }
        pending
      }
    }.await()
  }

  /**
   * Stops all the daemons registered in this registry. The operation is executed asynchronously.
   */
  fun stopAllDaemons() = scope.launch {
    synchronized(daemons) {
      val allDaemons = daemons.values
      daemons.clear()
      startingDaemons.clear()
      allDaemons
    }.forEach { Disposer.dispose(it) }
  }

  override fun dispose() {
    stopAllDaemons()
  }
}

/**
 * Default runtime version locator that, for a given [Module], returns the version of the runtime that
 * should be used.
 */
private fun defaultRuntimeVersionLocator(module: Module): Version =
  module.getModuleSystem()
    .getResolvedDependency(GoogleMavenArtifactId.COMPOSE_TOOLING)
    ?.lowerBoundVersion ?: DEFAULT_RUNTIME_VERSION

/**
 * Returns a [CompilerDaemonClient] that uses the in-process compiler. This is the same
 * compiler used by the Emulator Live Edit.
 */
private fun embeddedDaemonFactory(project: Project, log: Logger): CompilerDaemonClient {
  log.info("Using the experimental in-process compiler")
  return EmbeddedCompilerClientImpl(project, log)
}

/**
 * Unique ID for a given compilation requests. The ID should be the same for the same input.
 */
private typealias CompileRequestId = String

/**
 * Creates a [CompileRequestId] for the given inputs. [files] will be used to ensure the [CompileRequestId] changes if
 * one of the given files contents have changed.
 */
private fun createCompileRequestId(files: Collection<PsiFile>, project: Project): CompileRequestId {
  val filesDependency = files
    .sortedBy { it.virtualFile.path }.joinToString("\n") {
      "${it.virtualFile.path}@${it.modificationStamp}"
    }
  val compilationRequestContents = """
        $filesDependency
        ${ProjectRootModificationTracker.getInstance(project).modificationCount}
        """.trimIndent()

  @Suppress("UnstableApiUsage")
  return Hashing.goodFastHash(32).newHasher()
    .putString(compilationRequestContents, Charsets.UTF_8)
    .hash()
    .toString()
}

private val DEFAULT_MAX_CACHED_REQUESTS = Integer.getInteger("preview.fast.max.cached.requests", 5)

private const val FAST_PREVIEW_NOTIFICATION_GROUP_ID = "Fast Preview Notification"

/**
 * Service that talks to the compiler daemon and manages the daemons and compilation requests.
 *
 * @param project [Project] this manager is working with
 * @param alternativeDaemonFactory Optional daemon factory to use if the default one should not be used. Mainly for testing.
 * @param moduleRuntimeVersionLocator A method that given a [Module] returns the [Version] of the Compose runtime that should
 *  be used. This is useful when locating the specific kotlin compiler daemon.
 * @param maxCachedRequests Maximum number of cached requests to store by this manager. If 0, caching is disabled.
 */
@Service(Service.Level.PROJECT)
class FastPreviewManager private constructor(
  private val project: Project,
  alternativeDaemonFactory: ((String, Project, Logger, CoroutineScope) -> CompilerDaemonClient)? = null,
  private val moduleRuntimeVersionLocator: (Module) -> Version = ::defaultRuntimeVersionLocator,
  maxCachedRequests: Int = DEFAULT_MAX_CACHED_REQUESTS) : Disposable {

  constructor(project: Project) : this(project, null)

  private val log = Logger.getInstance(FastPreviewManager::class.java)

  private val _isDisposed = AtomicBoolean(false)
  val isDisposed: Boolean
    get() = _isDisposed.get()

  private val scope: CoroutineScope by lazy {
    AndroidCoroutineScope(this, workerThread)
  }
  private val daemonFactory: ((String) -> CompilerDaemonClient) = { version ->
    alternativeDaemonFactory?.invoke(version, project, log, scope) ?: embeddedDaemonFactory(project, log)
  }
  private val daemonRegistry : DaemonRegistry by lazy {
    DaemonRegistry(scope, daemonFactory).also {
      Disposer.register(this@FastPreviewManager, it)
    }
  }

  /**
   * Cache that keeps the result of a given compilation. Compilation requests are disambiguated via [CompileRequestId].
   */
  private val requestTracker = CacheBuilder.newBuilder()
    .maximumSize(maxCachedRequests.toLong())
    .softValues()
    .build<CompileRequestId, CompletableDeferred<Pair<CompilationResult, String>>>()

  private val compilingMutex = Mutex(false)

  /**
   * If true, it means that Fast Preview is disabled only for this session. If Studio is restarted, we will use the persisted configuration
   * valid in [LiveEditApplicationConfiguration].
   */
  private var disableForThisSession = false

  /**
   * Returns true when the feature is enabled
   */
  val isEnabled: Boolean
    get() = !disableForThisSession && FastPreviewConfiguration.getInstance().isEnabled

  /**
   * Returns the reason why the Fast Preview was disabled, if available.
   */
  var disableReason: DisableReason? = null
    private set

  /**
   * Returns true if the service is auto disabled and was not manually disabled by the user.
   */
  val isAutoDisabled: Boolean
    get() = !isEnabled && disableReason != null && disableReason != ManualDisabledReason

  /**
   * Allow auto disable. If set to true, the Fast Preview might disable itself automatically if there is a compiler failure.
   * This can happen if the project has unsupported features like annotation providers.
   */
  var allowAutoDisable: Boolean = COMPOSE_FAST_PREVIEW_AUTO_DISABLE.get()

  /**
   * Returns true when the feature is available. The feature will not be available if Studio is in power save mode, it's currently building
   * or fast preview is disabled.
   */
  val isAvailable: Boolean
    get() = isEnabled && !PowerSaveMode.isEnabled()

  /**
   * Returns true while there is a compilation request running of this project.
   */
  val isCompiling: Boolean
    get() = isEnabled && compilingMutex.isLocked

  /**
   * Stops all the daemons managed by this [FastPreviewManager].
   */
  fun stopAllDaemons() = daemonRegistry.stopAllDaemons()

  /**
   * Starts the appropriate daemon for the current [Module] dependencies. If this method is not called beforehand,
   * [compileRequest] will start the daemon on the first request.
   */
  fun preStartDaemon(module: Module) = scope.launch {
    try {
      daemonRegistry.getOrCreateDaemon(moduleRuntimeVersionLocator(module).toString())
    } catch(t: Throwable) {
      FastPreviewTrackerManager.getInstance(project).daemonStartFailed()
      throw t
    }
  }

  /**
   * Sends a compilation request for the given [files]s with the given context [Module] and returns if it was
   * successful and the path where the result classes can be found.
   *
   * The method takes an optional [ProgressIndicator] to update the progress of the request.
   *
   * If the compilation request is not successful and [allowAutoDisable] is true, the [FastPreviewManager] will disable
   * itself until [enable] is called again. This is to prevent code that can not be compiled using this service being
   * retried over and over. The user will have the option to re-enable it via a notification.
   *
   * The given [FastPreviewTrackerManager.Request] is used to track the metrics of this request.
   */
  suspend fun compileRequest(files: Collection<PsiFile>,
                             contextBuildTargetReference: BuildTargetReference,
                             indicator: ProgressIndicator = EmptyProgressIndicator(),
                             tracker: FastPreviewTrackerManager.Request = FastPreviewTrackerManager.getInstance(project).trackRequest()): Pair<CompilationResult, String> = compilingMutex.withLock {
    val startTime = System.currentTimeMillis()
    val requestId = createCompileRequestId(files, project)
    val (existingRequest: Boolean, pendingRequest: CompletableDeferred<Pair<CompilationResult, String>>) = synchronized(requestTracker) {
      var existingRequest = true
      val request = requestTracker.get(requestId) {
        log.debug("New request with id=$requestId")
        existingRequest = false
        CompletableDeferred()
      }
      existingRequest to request
    }
    // If the request is already running, we wait for the result of that one instead.
    if (existingRequest) {
      log.debug("Waiting for request id=$requestId")
      return@withLock pendingRequest.await()
    }

    val outputDir = Files.createTempDirectory("overlay")
    log.debug("Compiling $outputDir (id=$requestId)")
    indicator.text = "Looking for compiler daemon"
    // TODO: solodkyy - this needs to bemoved to the new api.
    val runtimeVersion = moduleRuntimeVersionLocator(contextBuildTargetReference.module).toString()

    val result = try {
      val daemon = daemonRegistry.getOrCreateDaemon(runtimeVersion)

      try {
        project.messageBus.syncPublisher(FAST_PREVIEW_MANAGER_TOPIC).onCompilationStarted(files)
      }
      catch (_: Throwable) {
      }
      indicator.text = "Compiling"
      try {
<<<<<<< HEAD
        daemon.compileRequest(ApplicationLiveEditServices.Legacy(project), files, module, outputDir, indicator)
=======
        daemon.compileRequest(
          contextBuildTargetReference.getBuildSystemFilePreviewServices()
            .getApplicationLiveEditServices(contextBuildTargetReference),
          files,
          contextBuildTargetReference,
          outputDir,
          indicator
        )
>>>>>>> 8b7d83e8
      }
      catch (t: CancellationException) {
        CompilationResult.CompilationAborted(t)
      }
      catch (t: ProcessCanceledException) {
        CompilationResult.CompilationAborted(t)
      }
      catch (t: Throwable) {
        // Catch for compilation failures
        CompilationResult.RequestException(t)
      }
    }
    catch (t: CancellationException) {
      CompilationResult.CompilationAborted(t)
    }
    catch (t: ProcessCanceledException) {
      CompilationResult.CompilationAborted(t)
    }
    catch (t: Throwable) {
      tracker.daemonStartFailed()
      // Catch for daemon start general failures
      CompilationResult.DaemonStartFailure(t)
    }
    val durationMs = System.currentTimeMillis() - startTime
    val durationString = Duration.ofMillis(durationMs).toDisplayString()
    log.info("Compiled in $durationString (result=$result, id=$requestId)")
    if (result.isError && allowAutoDisable) {
      val reason = when (result) {
        // Handle RequestException but do not disable the compilation if it's because of a syntax error. This might be caused by the
        // user still typing.
        is CompilationResult.RequestException ->
          DisableReason(title = message("fast.preview.disabled.reason.unable.compile"),
                        description = result.e?.message,
                        throwable = result.e)
        is CompilationResult.DaemonStartFailure -> DisableReason(title = message("fast.preview.disabled.reason.unable.start"),
                                                                 throwable = result.e)
        is CompilationResult.DaemonError -> DisableReason(
          title = message("fast.preview.disabled.reason.unable.compile.compiler.error.title"),
          description = message("fast.preview.disabled.reason.unable.compile.compiler.error.description"))
        is CompilationResult.CompilationAborted, is CompilationResult.CompilationError -> null
        is CompilationResult.Success -> throw IllegalStateException("Result is not an error, no disable reason")
      }
      if (reason != null) disable(reason)
    }

    // Notify any error/success into the event log
    if (result !is CompilationResult.CompilationAborted) {
      val buildMessage = if (result.isSuccess)
        message("event.log.fast.preview.build.successful", durationString)
      else
        message("event.log.fast.preview.build.failed", durationString)
      Notification(FAST_PREVIEW_NOTIFICATION_GROUP_ID,
                   buildMessage,
                   if (result.isSuccess) NotificationType.INFORMATION else NotificationType.WARNING)
        .notify(project)
    }

    return@withLock Pair(result, outputDir.toAbsolutePath().toString()).also {
      synchronized(requestTracker) {
        if (result !is CompilationResult.Success && result !is CompilationResult.CompilationError) {
          // Only cache user induced results. Avoid caching of internal errors or aborted compilations.
          requestTracker.invalidate(requestId)
        }
        pendingRequest.complete(it)
      }
      try {
        project.messageBus.syncPublisher(FAST_PREVIEW_MANAGER_TOPIC).onCompilationComplete(result, files)
        if (result == CompilationResult.Success) {
          tracker.compilationSucceeded(durationMs, files.size)
        }
        else {
          tracker.compilationFailed(durationMs, files.size)
        }
      }
      catch (_: Throwable) {
      }
    }
  }

  /**
   * Sends a compilation request for a single [file]. See [FastPreviewManager.compileRequest].
   */
  suspend fun compileRequest(file: PsiFile,
                             contextBuildTargetReference: BuildTargetReference,
                             indicator: ProgressIndicator = EmptyProgressIndicator(),
                             tracker: FastPreviewTrackerManager.Request = FastPreviewTrackerManager.getInstance(project).trackRequest()): Pair<CompilationResult, String> =
    compileRequest(listOf(file), contextBuildTargetReference, indicator, tracker)

  /**
   * Adds a [FastPreviewManagerListener] that will be notified when this manager has completed a build.
   */
  fun addListener(parentDisposable: Disposable, listener: FastPreviewManagerListener) {
    project.messageBus.connect(parentDisposable).subscribe(FAST_PREVIEW_MANAGER_TOPIC, listener)
  }

  /**
   * Disables the Fast Preview. Optionally, receive a reason to be disabled that might be displayed to the user.
   */
  fun disable(reason: DisableReason) {
    val wasEnabled = isEnabled
    val newReason = disableReason != reason
    disableReason = reason

    if (newReason && reason != ManualDisabledReason && reason.hasLongDescription) {
      // Log long description to the event log.
      Notification(FAST_PREVIEW_NOTIFICATION_GROUP_ID,
                   message("fast.preview.disabled.reason.unable.compile.compiler.error.description"),
                   reason.longDescriptionString(),
                   NotificationType.WARNING)
        .notify(project)
      disableForThisSession = true
    }
    else FastPreviewConfiguration.getInstance().isEnabled = false

    val tracker = FastPreviewTrackerManager.getInstance(project)
    if (reason == ManualDisabledReason)
      tracker.userDisabled()
    else
      tracker.autoDisabled()

    if (wasEnabled) {
      project.messageBus.syncPublisher(FAST_PREVIEW_MANAGER_TOPIC).onFastPreviewStatusChanged(isEnabled)
    }
  }

  /** Enables the Fast Preview. */
  fun enable() {
    val wasEnabled = isEnabled
    disableReason = null
    disableForThisSession = false
    FastPreviewTrackerManager.getInstance(project).userEnabled()
    FastPreviewConfiguration.getInstance().isEnabled = true

    if (!wasEnabled && isEnabled) {
      project.messageBus.syncPublisher(FAST_PREVIEW_MANAGER_TOPIC).onFastPreviewStatusChanged(isEnabled)
    }
  }

  override fun dispose() {
    _isDisposed.set(true)
  }

  @TestOnly
  fun invalidateRequestsCache() {
    synchronized(requestTracker) {
      requestTracker.invalidateAll()
    }
  }

  companion object {
    fun getInstance(project: Project): FastPreviewManager = project.getService(FastPreviewManager::class.java)

    @TestOnly
    fun getTestInstance(project: Project,
                        daemonFactory: (String, Project, Logger, CoroutineScope) -> CompilerDaemonClient,
                        moduleRuntimeVersionLocator: (Module) -> Version = ::defaultRuntimeVersionLocator,
                        maxCachedRequests: Int = DEFAULT_MAX_CACHED_REQUESTS): FastPreviewManager =
      FastPreviewManager(project = project,
                         alternativeDaemonFactory = daemonFactory,
                         moduleRuntimeVersionLocator = moduleRuntimeVersionLocator,
                         maxCachedRequests = maxCachedRequests)

    interface FastPreviewManagerListener {
      fun onCompilationStarted(files: Collection<PsiFile>)
      fun onCompilationComplete(result: CompilationResult, files: Collection<PsiFile>)
      fun onFastPreviewStatusChanged(isFastPreviewEnabled: Boolean) {}
    }

    private val FAST_PREVIEW_MANAGER_TOPIC = Topic("Fast Preview Manager Topic", FastPreviewManagerListener::class.java)
  }
}

val Project.fastPreviewManager: FastPreviewManager
  get() = FastPreviewManager.getInstance(this)<|MERGE_RESOLUTION|>--- conflicted
+++ resolved
@@ -26,11 +26,8 @@
 import com.android.tools.idea.editors.liveedit.LiveEditApplicationConfiguration
 import com.android.tools.idea.flags.StudioFlags.COMPOSE_FAST_PREVIEW_AUTO_DISABLE
 import com.android.tools.idea.projectsystem.getModuleSystem
-<<<<<<< HEAD
-=======
 import com.android.tools.idea.rendering.BuildTargetReference
 import com.android.tools.idea.rendering.tokens.BuildSystemFilePreviewServices.Companion.getBuildSystemFilePreviewServices
->>>>>>> 8b7d83e8
 import com.android.tools.idea.run.deployment.liveedit.tokens.ApplicationLiveEditServices
 import com.android.tools.idea.util.toDisplayString
 import com.google.common.cache.CacheBuilder
@@ -394,9 +391,6 @@
       }
       indicator.text = "Compiling"
       try {
-<<<<<<< HEAD
-        daemon.compileRequest(ApplicationLiveEditServices.Legacy(project), files, module, outputDir, indicator)
-=======
         daemon.compileRequest(
           contextBuildTargetReference.getBuildSystemFilePreviewServices()
             .getApplicationLiveEditServices(contextBuildTargetReference),
@@ -405,7 +399,6 @@
           outputDir,
           indicator
         )
->>>>>>> 8b7d83e8
       }
       catch (t: CancellationException) {
         CompilationResult.CompilationAborted(t)
