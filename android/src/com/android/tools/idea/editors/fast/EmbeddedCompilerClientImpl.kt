/*
 * Copyright (C) 2022 The Android Open Source Project
 *
 * Licensed under the Apache License, Version 2.0 (the "License");
 * you may not use this file except in compliance with the License.
 * You may obtain a copy of the License at
 *
 *      http://www.apache.org/licenses/LICENSE-2.0
 *
 * Unless required by applicable law or agreed to in writing, software
 * distributed under the License is distributed on an "AS IS" BASIS,
 * WITHOUT WARRANTIES OR CONDITIONS OF ANY KIND, either express or implied.
 * See the License for the specific language governing permissions and
 * limitations under the License.
 */
package com.android.tools.idea.editors.fast

import com.android.tools.compile.fast.CompilationResult
import com.android.tools.idea.concurrency.AndroidDispatchers
import com.android.tools.idea.editors.liveedit.LiveEditService
import com.android.tools.idea.run.deployment.liveedit.LiveEditUpdateException
import com.android.tools.idea.run.deployment.liveedit.analyzeSingleDepthInlinedFunctions
import com.android.tools.idea.run.deployment.liveedit.getCompilerConfiguration
import com.android.tools.idea.run.deployment.liveedit.isKotlinPluginBundled
import com.android.tools.idea.run.deployment.liveedit.k2.OutputFileForKtCompiledFile
import com.android.tools.idea.run.deployment.liveedit.k2.backendCodeGenForK2
import com.android.tools.idea.run.deployment.liveedit.runWithCompileLock
import com.android.tools.idea.run.deployment.liveedit.tokens.ApplicationLiveEditServices
import com.intellij.openapi.application.readAction
import com.intellij.openapi.diagnostic.Logger
import com.intellij.openapi.module.Module
import com.intellij.openapi.progress.ProcessCanceledException
import com.intellij.openapi.progress.ProgressIndicator
import com.intellij.openapi.progress.ProgressManager
import com.intellij.openapi.progress.util.ProgressWrapper
import com.intellij.openapi.project.Project
import com.intellij.psi.PsiFile
import com.intellij.util.io.createParentDirectories
import kotlinx.coroutines.CancellationException
import kotlinx.coroutines.CompletableDeferred
import kotlinx.coroutines.coroutineScope
import kotlinx.coroutines.job
import kotlinx.coroutines.sync.Mutex
import kotlinx.coroutines.sync.withLock
import kotlinx.coroutines.withContext
import org.jetbrains.annotations.TestOnly
import org.jetbrains.kotlin.analysis.api.KaExperimentalApi
import org.jetbrains.kotlin.backend.common.output.OutputFile
import org.jetbrains.kotlin.idea.base.plugin.KotlinPluginModeProvider
import org.jetbrains.kotlin.idea.base.util.module
import org.jetbrains.kotlin.psi.KtFile
import java.nio.file.Files
import java.nio.file.Path
import kotlin.io.path.createFile

private fun Throwable?.isCompilationError(): Boolean = this is LiveEditUpdateException && this.isCompilationError()

/**
 * [Throwable] used by the [EmbeddedCompilerClientImpl] during a compilation when the embedded plugin is not being used. This signals
 * to the caller that the error *might* have been caused by an incompatibility of the Kotlin Plugin.
 */
private class NotUsingKotlinBundledPlugin(cause: Throwable):
  Exception(FastPreviewBundle.message("fast.preview.error.needs.bundled.plugin"), cause)

/**
 * Implementation of the [CompilerDaemonClient] that uses the embedded compiler in Android Studio. This allows
 * to compile fragments of code in-process similar to how Live Edit does for the emulator.
 *
 * [isKotlinPluginBundled] is a method that returns if the available Kotlin Plugin is the version bundled with Android Studio. This
 * is used to diagnose problems and inform users when there is a failure that might have been caused by the user updating the Kotlin
 * Plugin.
 *
 * [beforeCompilationStarts] can be used during testing to trigger error conditions, by default in production, it does nothing.
 */
class EmbeddedCompilerClientImpl private constructor(
  private val project: Project,
  private val log: Logger,
  private val isKotlinPluginBundled: () -> Boolean,
  private val beforeCompilationStarts: () -> Unit) : CompilerDaemonClient {

  constructor(project: Project, log: Logger):
    this(project, log, ::isKotlinPluginBundled, {})

  @TestOnly
  constructor(project: Project,
              log: Logger,
              isKotlinPluginBundled: Boolean = true,
              beforeCompilationStarts: () -> Unit = {}) :
    this(project, log,
         isKotlinPluginBundled = { isKotlinPluginBundled },
         beforeCompilationStarts = beforeCompilationStarts)

  private val daemonLock = Mutex()
  override val isRunning: Boolean
    get() = daemonLock.holdsLock(this)

  /**
   * The Live Edit inline candidates cache. The cache can only be accessed with the Compile lock (see [runWithCompileLock]).
   * The cache is automatically invalidated on build.
   */
  private val inlineCandidateCache = LiveEditService.getInstance(project).inlineCandidateCache()

  /**
   * Compiles the given list of inputs. All inputs must belong to the same module.
   * The output will be generated in the given [outputDirectory] and progress will be updated in the given [ProgressIndicator].
   */
  private suspend fun compileModuleKtFiles(applicationLiveEditServices: ApplicationLiveEditServices, moduleForAllInputs: Module, inputs: List<KtFile>, outputDirectory: Path) = withContext(AndroidDispatchers.workerThread) {
    log.debug("compileModuleKtFiles($inputs, $outputDirectory)")

    if (KotlinPluginModeProvider.isK2Mode()) {
      compileKtFilesForK2(moduleForAllInputs, inputs, outputDirectory)
      return@withContext
    }

    val generationState =
      readAction {
        runWithCompileLock {
          beforeCompilationStarts()

          log.debug("fetchResolution")
          val resolution = fetchResolution(project, inputs)
          ProgressManager.checkCanceled()
          log.debug("analyze")
          val analysisResult = analyze(inputs, resolution)
          val inlineCandidates = inputs
            .flatMap { analyzeSingleDepthInlinedFunctions(it, analysisResult.bindingContext, inlineCandidateCache) }
            .toSet()
          ProgressManager.checkCanceled()
          log.debug("backCodeGen")
          try {
            backendCodeGen(applicationLiveEditServices, project, analysisResult, inputs, moduleForAllInputs, inlineCandidates)
          }
          catch (e: LiveEditUpdateException) {
            if (e.isCompilationError() || e.cause.isCompilationError()) {
              log.debug("backCodeGen compilation exception ", e)
              throw e
            }

            if (e.error != LiveEditUpdateException.Error.UNABLE_TO_INLINE) {
              log.debug("backCodeGen exception ", e)
              throw e
            }

            // Add any extra source file this compilation need in order to support the input file calling an inline function
            // from another source file then perform a compilation again.
            log.debug("inline analysis")
            val inputFilesWithInlines = inputs.flatMap {
              performInlineSourceDependencyAnalysis(resolution, it, analysisResult.bindingContext)
            }

            // We need to perform the analysis once more with the new set of input files.
            log.debug("inline analysis with inlines ${inputFilesWithInlines.joinToString(",") { it.name }}")
            val newAnalysisResult = resolution.analyzeWithAllCompilerChecks(inputFilesWithInlines)

            // We will need to start using the new analysis for code gen.
            log.debug("backCodeGen retry")
            backendCodeGen(applicationLiveEditServices, project, newAnalysisResult, inputFilesWithInlines, moduleForAllInputs, inlineCandidates)
          }
        }
      }
    log.debug("backCodeGen completed")

    generationState.factory.asList().forEach { it.writeTo(outputDirectory) }
  }

<<<<<<< HEAD
  @OptIn(KaExperimentalApi::class)
  private suspend fun compileKtFilesForK2(inputs: List<KtFile>, outputDirectory: Path) {
=======
  private suspend fun compileKtFilesForK2(moduleForAllInputs: Module, inputs: List<KtFile>, outputDirectory: Path) {
>>>>>>> 009d25fa
    readAction {
      runWithCompileLock {
        beforeCompilationStarts()
        log.debug("backCodeGen")
        inputs.forEach { inputFile ->
          val configuration = getCompilerConfiguration(moduleForAllInputs, inputFile)

          @OptIn(KaExperimentalApi::class)
          val result = backendCodeGenForK2(inputFile, moduleForAllInputs, configuration)
          log.debug("backCodeGen for ${inputFile.virtualFilePath} completed")
          @OptIn(KaExperimentalApi::class)
          result.output.map { OutputFileForKtCompiledFile(it) }.forEach {
            it.writeTo(outputDirectory)
          }
        }
      }
    }
  }

  private fun OutputFile.writeTo(outputDirectory: Path) {
    log.debug("output: $relativePath")
    val path = outputDirectory.resolve(relativePath)
    path.createParentDirectories().createFile()
    Files.write(path, asByteArray())
  }

  override suspend fun compileRequest(
    applicationLiveEditServices: ApplicationLiveEditServices,
    files: Collection<PsiFile>,
    module: Module,
    outputDirectory: Path,
    indicator: ProgressIndicator): CompilationResult = coroutineScope {
    daemonLock.withLock(this) {
      val allKtInputs = files.filterIsInstance<KtFile>().toList()
      val result = CompletableDeferred<CompilationResult>()
      val compilationIndicator = ProgressWrapper.wrap(indicator)


      // When the coroutine completes, make sure we also stop or cancel the indicator
      // depending on what happened with the co-routine.
      coroutineContext.job.invokeOnCompletion {
        try {
          if (compilationIndicator.isRunning) {
            if (coroutineContext.job.isCancelled) compilationIndicator.cancel() else compilationIndicator.stop()
          }
        }
        catch (t: Throwable) {
          // stop might throw if the indicator is already stopped
          log.warn(t)
        }
      }

      try {
        allKtInputs
          .groupBy { readAction { it.module } }
          .forEach { (module, inputs) ->
            if (module == null) {
              throw LiveEditUpdateException.internalErrorMultiModule(emptySet())
            }
            compileModuleKtFiles(applicationLiveEditServices, module, inputs, outputDirectory = outputDirectory)
          }
        result.complete(CompilationResult.Success)
      }
      catch (t: CancellationException) {
        result.complete(CompilationResult.CompilationAborted())
      }
      catch (t: ProcessCanceledException) {
        result.complete(CompilationResult.CompilationAborted())
      }
      catch (t: Throwable) {
        when {
          t.isCompilationError() || t.cause.isCompilationError() -> result.complete(CompilationResult.CompilationError(t))
          !isKotlinPluginBundled() -> {
            // The embedded Compiler is only guaranteed to work with the bundled plugin. If the user has changed the plugin,
            // we can not guarantee Fast Preview to work.
            result.complete(CompilationResult.RequestException(NotUsingKotlinBundledPlugin(t)))
          }

          else -> result.complete(CompilationResult.RequestException(t))
        }
      }

      result.await()
    }
  }

  override fun dispose() {}
}<|MERGE_RESOLUTION|>--- conflicted
+++ resolved
@@ -163,12 +163,8 @@
     generationState.factory.asList().forEach { it.writeTo(outputDirectory) }
   }
 
-<<<<<<< HEAD
   @OptIn(KaExperimentalApi::class)
-  private suspend fun compileKtFilesForK2(inputs: List<KtFile>, outputDirectory: Path) {
-=======
   private suspend fun compileKtFilesForK2(moduleForAllInputs: Module, inputs: List<KtFile>, outputDirectory: Path) {
->>>>>>> 009d25fa
     readAction {
       runWithCompileLock {
         beforeCompilationStarts()
