--- conflicted
+++ resolved
@@ -48,10 +48,7 @@
 import kotlinx.coroutines.withContext
 import org.jetbrains.annotations.TestOnly
 import org.jetbrains.kotlin.analysis.api.KaExperimentalApi
-<<<<<<< HEAD
-=======
 import org.jetbrains.kotlin.analysis.api.components.KaCompiledFile
->>>>>>> 8b7d83e8
 import org.jetbrains.kotlin.backend.common.output.OutputFile
 import org.jetbrains.kotlin.idea.base.plugin.KotlinPluginModeProvider
 import org.jetbrains.kotlin.idea.base.util.module
@@ -182,22 +179,14 @@
         beforeCompilationStarts()
         log.debug("backCodeGen")
         inputs.forEach { inputFile ->
-<<<<<<< HEAD
-=======
           if (inputFile.virtualFile in filesAlreadyCompiled) return@forEach
 
->>>>>>> 8b7d83e8
           val configuration = getCompilerConfiguration(moduleForAllInputs, inputFile)
 
           @OptIn(KaExperimentalApi::class)
           val result = backendCodeGenForK2(inputFile, moduleForAllInputs, configuration)
           log.debug("backCodeGen for ${inputFile.virtualFilePath} completed")
           @OptIn(KaExperimentalApi::class)
-<<<<<<< HEAD
-          result.output.map { OutputFileForKtCompiledFile(it) }.forEach {
-            it.writeTo(outputDirectory)
-          }
-=======
           addIfNotDuplicated(pathToCompileOutput, result.output.map { OutputFileForKtCompiledFile(it) })
 
           filesAlreadyCompiled.addAll(result.output.getSourceVirtualFiles())
@@ -227,7 +216,6 @@
         if (!output.asByteArray().contentEquals(duplicate.asByteArray()) &&
             !output.relativePath.startsWith("META-INF/")) {
           error("Two Kotlin files must have the same output")
->>>>>>> 8b7d83e8
         }
       }
     }
