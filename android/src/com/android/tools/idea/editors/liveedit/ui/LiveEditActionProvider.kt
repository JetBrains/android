/*
 * Copyright (C) 2022 The Android Open Source Project
 *
 * Licensed under the Apache License, Version 2.0 (the "License");
 * you may not use this file except in compliance with the License.
 * You may obtain a copy of the License at
 *
 *      http://www.apache.org/licenses/LICENSE-2.0
 *
 * Unless required by applicable law or agreed to in writing, software
 * distributed under the License is distributed on an "AS IS" BASIS,
 * WITHOUT WARRANTIES OR CONDITIONS OF ANY KIND, either express or implied.
 * See the License for the specific language governing permissions and
 * limitations under the License.
 */
package com.android.tools.idea.editors.liveedit.ui

<<<<<<< HEAD
=======
import com.android.tools.idea.sdk.IdeSdks
import com.android.tools.idea.util.CommonAndroidUtil
>>>>>>> 3a514de0
import com.intellij.openapi.actionSystem.AnAction
import com.intellij.openapi.editor.Editor
import com.intellij.openapi.editor.markup.InspectionWidgetActionProvider
import com.intellij.openapi.fileEditor.FileDocumentManager
import com.intellij.openapi.project.Project

class LiveEditActionProvider : InspectionWidgetActionProvider {
  override fun createAction(editor: Editor): AnAction? {
    val project: Project = editor.project ?: return null
<<<<<<< HEAD
=======

    if (!IdeSdks.getInstance().hasConfiguredAndroidSdk()) return null
    if (!CommonAndroidUtil.getInstance().isAndroidProject(project)) return null

>>>>>>> 3a514de0
    val file = FileDocumentManager.getInstance().getFile(editor.document)
    return if (project.isDefault || file == null || !file.exists()) null else LiveEditNotificationGroup()
  }
}<|MERGE_RESOLUTION|>--- conflicted
+++ resolved
@@ -15,11 +15,8 @@
  */
 package com.android.tools.idea.editors.liveedit.ui
 
-<<<<<<< HEAD
-=======
 import com.android.tools.idea.sdk.IdeSdks
 import com.android.tools.idea.util.CommonAndroidUtil
->>>>>>> 3a514de0
 import com.intellij.openapi.actionSystem.AnAction
 import com.intellij.openapi.editor.Editor
 import com.intellij.openapi.editor.markup.InspectionWidgetActionProvider
@@ -29,13 +26,10 @@
 class LiveEditActionProvider : InspectionWidgetActionProvider {
   override fun createAction(editor: Editor): AnAction? {
     val project: Project = editor.project ?: return null
-<<<<<<< HEAD
-=======
 
     if (!IdeSdks.getInstance().hasConfiguredAndroidSdk()) return null
     if (!CommonAndroidUtil.getInstance().isAndroidProject(project)) return null
 
->>>>>>> 3a514de0
     val file = FileDocumentManager.getInstance().getFile(editor.document)
     return if (project.isDefault || file == null || !file.exists()) null else LiveEditNotificationGroup()
   }
