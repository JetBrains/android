--- conflicted
+++ resolved
@@ -15,11 +15,8 @@
  */
 package com.android.tools.idea.editors.liveedit.ui
 
-<<<<<<< HEAD
 import com.android.tools.idea.sdk.IdeSdks
-=======
 import com.android.tools.idea.util.CommonAndroidUtil
->>>>>>> 0d09370c
 import com.intellij.openapi.actionSystem.AnAction
 import com.intellij.openapi.editor.Editor
 import com.intellij.openapi.editor.markup.InspectionWidgetActionProvider
@@ -28,14 +25,11 @@
 
 class LiveEditActionProvider : InspectionWidgetActionProvider {
   override fun createAction(editor: Editor): AnAction? {
-<<<<<<< HEAD
+    val project: Project = editor.project ?: return null
+
     if (!IdeSdks.getInstance().hasConfiguredAndroidSdk()) return null
+    if (!CommonAndroidUtil.getInstance().isAndroidProject(project)) return null
 
-    val project: Project? = editor.project
-=======
-    val project: Project = editor.project ?: return null
-    if (!CommonAndroidUtil.getInstance().isAndroidProject(project)) return null
->>>>>>> 0d09370c
     val file = FileDocumentManager.getInstance().getFile(editor.document)
     return if (project.isDefault || file == null || !file.exists()) null else LiveEditNotificationGroup()
   }
