/*
 * Copyright (C) 2023 The Android Open Source Project
 *
 * Licensed under the Apache License, Version 2.0 (the "License");
 * you may not use this file except in compliance with the License.
 * You may obtain a copy of the License at
 *
 *      http://www.apache.org/licenses/LICENSE-2.0
 *
 * Unless required by applicable law or agreed to in writing, software
 * distributed under the License is distributed on an "AS IS" BASIS,
 * WITHOUT WARRANTIES OR CONDITIONS OF ANY KIND, either express or implied.
 * See the License for the specific language governing permissions and
 * limitations under the License.
 */
package com.android.tools.idea.editors.liveedit.ui

import com.android.ddmlib.AndroidDebugBridge
import com.android.ddmlib.IDevice
import com.android.tools.adtui.compose.ComposeStatus
import com.android.tools.adtui.compose.InformationPopup
import com.android.tools.adtui.compose.InformationPopupImpl
import com.android.tools.adtui.compose.IssueNotificationAction
import com.android.tools.idea.actions.BrowserHelpAction
<<<<<<< HEAD
import com.android.tools.idea.editors.literals.LiveEditService
import com.android.tools.idea.editors.literals.LiveEditService.Companion.LiveEditTriggerMode.ON_SAVE
=======
import com.android.tools.idea.editors.liveedit.LiveEditService
import com.android.tools.idea.editors.liveedit.LiveEditService.Companion.LiveEditTriggerMode.ON_SAVE
>>>>>>> 574fcae1
import com.android.tools.idea.editors.liveedit.LiveEditApplicationConfiguration
import com.android.tools.idea.editors.sourcecode.isKotlinFileType
import com.android.tools.idea.run.deployment.liveedit.LiveEditProjectMonitor
import com.android.tools.idea.run.deployment.liveedit.LiveEditStatus
import com.android.tools.idea.run.deployment.liveedit.LiveEditUpdateException
import com.android.tools.idea.streaming.RUNNING_DEVICES_TOOL_WINDOW_ID
import com.android.tools.idea.streaming.SERIAL_NUMBER_KEY
import com.intellij.ide.DataManager
import com.intellij.openapi.actionSystem.ActionManager
import com.intellij.openapi.actionSystem.ActionUpdateThread
import com.intellij.openapi.actionSystem.AnAction
import com.intellij.openapi.actionSystem.AnActionEvent
import com.intellij.openapi.actionSystem.CommonDataKeys
import com.intellij.openapi.actionSystem.DataContext
import com.intellij.openapi.actionSystem.DataProvider
import com.intellij.openapi.actionSystem.DefaultActionGroup
import com.intellij.openapi.actionSystem.PlatformCoreDataKeys
import com.intellij.openapi.actionSystem.PlatformDataKeys
import com.intellij.openapi.actionSystem.RightAlignedToolbarAction
import com.intellij.openapi.actionSystem.Separator
import com.intellij.openapi.actionSystem.ex.ActionUtil
import com.intellij.openapi.editor.Editor
import com.intellij.openapi.keymap.KeymapManager
import com.intellij.openapi.keymap.KeymapUtil
import com.intellij.openapi.project.Project
import com.intellij.psi.PsiDocumentManager
import com.intellij.ui.components.AnActionLink
import com.intellij.util.ui.JBUI
import java.awt.Insets
import java.util.Collections

internal fun getStatusInfo(project: Project, dataContext: DataContext): LiveEditStatus {
  val liveEditService = LiveEditService.getInstance(project)
  val editor: Editor? = dataContext.getData(CommonDataKeys.EDITOR)
  if (editor != null) {
    val psiFile = PsiDocumentManager.getInstance(project).getPsiFile(editor.document)
    if (!project.isInitialized ||
        psiFile == null ||
        !psiFile.virtualFile.isKotlinFileType() ||
        !editor.document.isWritable) {
      return LiveEditStatus.Disabled
    }

    val insetDevices = LiveEditIssueNotificationAction.deviceMap[project]?.devices()?.let { HashSet<IDevice>(it) } ?: Collections.emptySet()
    return liveEditService.devices()
      .filter { it !in insetDevices }
      .map { liveEditService.editStatus(it) }
      .fold(LiveEditStatus.Disabled, LiveEditStatus::merge)
  }
  else {
    val device = LiveEditIssueNotificationAction.deviceMap[project]?.device(dataContext) ?: return LiveEditStatus.Disabled
    return liveEditService.editStatus(device)
  }
}

/**
 * Creates an [InformationPopup]. The given [dataContext] will be used by the popup to query for
 * things like the current editor.
 */
internal fun defaultCreateInformationPopup(
  project: Project,
  dataContext: DataContext,
): InformationPopup? {
  return getStatusInfo(project, dataContext).let { status ->
    if (shouldHideImpl(status, dataContext)) {
      return@let null
    }

    val link = status.actionId?.let {
      val id = when (it) {
        REFRESH_ACTION_ID -> if (LiveEditApplicationConfiguration.getInstance().leTriggerMode == ON_SAVE) LiveEditService.PIGGYBACK_ACTION_ID else MANUAL_LIVE_EDIT_ACTION_ID
        else -> it
      }
      val action = ActionManager.getInstance().getAction(it)
      val shortcut = KeymapManager.getInstance()?.activeKeymap?.getShortcuts(id)?.toList()?.firstOrNull()
      AnActionLink("${action.templateText}${if (shortcut != null) " (${KeymapUtil.getShortcutText(shortcut)})" else ""}", action)
    }

    val upgradeAssistant =
      if (status.title == LiveEditStatus.OutOfDate.title &&
          status.description.contains(LiveEditUpdateException.Error.UNSUPPORTED_BUILD_LIBRARY_DESUGAR.message))
        AnActionLink("View Upgrade Assistant", object : AnAction() {
          override fun actionPerformed(e: AnActionEvent) {
            ActionUtil.invokeAction(
              ActionManager.getInstance().getAction("AgpUpgrade"),
              dataContext,
              RUNNING_DEVICES_TOOL_WINDOW_ID,
              null,
              null)
          }
        })
      else
        null

    val configureLiveEditAction = ConfigureLiveEditAction()
    return@let InformationPopupImpl(
      null,
      if (LiveEditService.isLeTriggerManual()) status.descriptionManualMode ?: status.description else status.description,
      emptyList(),
      listOfNotNull(
        link,
        upgradeAssistant,
        AnActionLink("View Docs", BrowserHelpAction("Live Edit Docs", "https://developer.android.com/jetpack/compose/tooling/iterative-development#live-edit")),
        object: AnActionLink("Configure Live Edit", configureLiveEditAction) {
        }.apply {
          setDropDownLinkIcon()
          configureLiveEditAction.parentComponent = this
        }
      )
    ).also { newPopup ->
      // Register the data provider of the popup to be the same as the one used in the toolbar.
      // This allows for actions within the popup to query for things like the Editor even when
      // the Editor is not directly related to the popup.
      DataManager.registerDataProvider(newPopup.popupComponent) { dataId ->
        if (PlatformCoreDataKeys.BGT_DATA_PROVIDER.`is`(dataId)) {
          DataProvider { dataContext.getData(it) }
        }
        else {
          dataContext.getData(dataId)
        }
      }
      configureLiveEditAction.parentDisposable = newPopup
    }
  }
}

/**
 * An interface to exposed to external modules to implement in order to receive device serials and IDevices associated with those serials.
 */
interface DeviceGetter {
  fun serial(dataContext: DataContext): String?
  fun device(dataContext: DataContext): IDevice?
  fun devices(): List<IDevice>
}

/**
 * Action that reports the current state of Live Edit.
 *
 * This action reports:
 * - State of Live Edit or preview out of date if Live Edit is disabled
 * - Syntax errors
 */
class LiveEditIssueNotificationAction(
  createInformationPopup: (Project, DataContext) -> InformationPopup? =
    ::defaultCreateInformationPopup
) : IssueNotificationAction(::getStatusInfo, createInformationPopup) {
  companion object {
    val deviceMap = HashMap<Project, DeviceGetter>()

    fun registerProject(project: Project, deviceGetter: DeviceGetter) {
      deviceMap[project] = deviceGetter
    }

    fun unregisterProject(project: Project) {
      deviceMap.remove(project)
    }
  }

  override fun margins(): Insets {
    return JBUI.insets(2)
  }

  override fun shouldHide(status: ComposeStatus, dataContext: DataContext): Boolean {
    return shouldHideImpl(status, dataContext)
  }

  override fun getActionUpdateThread(): ActionUpdateThread {
    return ActionUpdateThread.BGT
  }
}

private fun shouldHideImpl(status: ComposeStatus, dataContext: DataContext): Boolean {
  if (status != LiveEditStatus.Disabled) {
    // Always show when it's an active status, even if error.
    return false
  }
  val toolWindowId = dataContext.getData(PlatformDataKeys.TOOL_WINDOW)
  if (toolWindowId == null || toolWindowId.id != RUNNING_DEVICES_TOOL_WINDOW_ID) {
    return true
  }
  // Only show for running devices tool window.
  val project = dataContext.getData(CommonDataKeys.PROJECT) ?: return true
  val serial = dataContext.getData(SERIAL_NUMBER_KEY) ?: return true
  val device = AndroidDebugBridge.getBridge()?.devices?.find { it.serialNumber == serial } ?: return true
  // Hide status when the device doesn't support Live Edit.
  if (!LiveEditProjectMonitor.supportLiveEdits(device)) {
    return true
  }
  // Hide status when the project isn't Compose.
  if (!LiveEditService.usesCompose(project)) {
    return true
  }
  // Hide status when Live Edit is already enabled (note: status is Disabled if we get to this part of the code).
  return LiveEditApplicationConfiguration.getInstance().isLiveEdit
}

private fun shouldHideImpl(status: ComposeStatus, dataContext: DataContext): Boolean {
  if (status != LiveEditStatus.Disabled) {
    // Always show when it's an active status, even if error.
    return false
  }
  val toolWindowId = dataContext.getData(PlatformDataKeys.TOOL_WINDOW)
  if (toolWindowId == null || toolWindowId.id != RUNNING_DEVICES_TOOL_WINDOW_ID) {
    return true
  }
  // Only show for running devices tool window.
  val project = dataContext.getData(CommonDataKeys.PROJECT) ?: return true
  val serial = dataContext.getData(SERIAL_NUMBER_KEY) ?: return true
  val device = AndroidDebugBridge.getBridge()?.devices?.find { it.serialNumber == serial } ?: return true
  // Hide status when the device doesn't support Live Edit.
  if (!LiveEditProjectMonitor.supportLiveEdits(device)) {
    return true
  }
  // Hide status when the project isn't Compose.
  if (!LiveEditService.usesCompose(project)) {
    return true
  }
  // Hide status when Live Edit is already enabled (note: status is Disabled if we get to this part of the code).
  return LiveEditApplicationConfiguration.getInstance().isLiveEdit
}

/**
 * [DefaultActionGroup] that shows the notification chip and the [RedeployAction] button when applicable.
 */
class LiveEditNotificationGroup :
  DefaultActionGroup(
    "Live Edit Notification Actions",
    listOf(LiveEditIssueNotificationAction(), RedeployAction(), Separator.getInstance()),
  ), RightAlignedToolbarAction<|MERGE_RESOLUTION|>--- conflicted
+++ resolved
@@ -22,13 +22,8 @@
 import com.android.tools.adtui.compose.InformationPopupImpl
 import com.android.tools.adtui.compose.IssueNotificationAction
 import com.android.tools.idea.actions.BrowserHelpAction
-<<<<<<< HEAD
-import com.android.tools.idea.editors.literals.LiveEditService
-import com.android.tools.idea.editors.literals.LiveEditService.Companion.LiveEditTriggerMode.ON_SAVE
-=======
 import com.android.tools.idea.editors.liveedit.LiveEditService
 import com.android.tools.idea.editors.liveedit.LiveEditService.Companion.LiveEditTriggerMode.ON_SAVE
->>>>>>> 574fcae1
 import com.android.tools.idea.editors.liveedit.LiveEditApplicationConfiguration
 import com.android.tools.idea.editors.sourcecode.isKotlinFileType
 import com.android.tools.idea.run.deployment.liveedit.LiveEditProjectMonitor
@@ -225,31 +220,6 @@
   return LiveEditApplicationConfiguration.getInstance().isLiveEdit
 }
 
-private fun shouldHideImpl(status: ComposeStatus, dataContext: DataContext): Boolean {
-  if (status != LiveEditStatus.Disabled) {
-    // Always show when it's an active status, even if error.
-    return false
-  }
-  val toolWindowId = dataContext.getData(PlatformDataKeys.TOOL_WINDOW)
-  if (toolWindowId == null || toolWindowId.id != RUNNING_DEVICES_TOOL_WINDOW_ID) {
-    return true
-  }
-  // Only show for running devices tool window.
-  val project = dataContext.getData(CommonDataKeys.PROJECT) ?: return true
-  val serial = dataContext.getData(SERIAL_NUMBER_KEY) ?: return true
-  val device = AndroidDebugBridge.getBridge()?.devices?.find { it.serialNumber == serial } ?: return true
-  // Hide status when the device doesn't support Live Edit.
-  if (!LiveEditProjectMonitor.supportLiveEdits(device)) {
-    return true
-  }
-  // Hide status when the project isn't Compose.
-  if (!LiveEditService.usesCompose(project)) {
-    return true
-  }
-  // Hide status when Live Edit is already enabled (note: status is Disabled if we get to this part of the code).
-  return LiveEditApplicationConfiguration.getInstance().isLiveEdit
-}
-
 /**
  * [DefaultActionGroup] that shows the notification chip and the [RedeployAction] button when applicable.
  */
