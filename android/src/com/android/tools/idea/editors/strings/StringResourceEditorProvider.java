--- conflicted
+++ resolved
@@ -78,24 +78,6 @@
   @Override
   public FileEditor createEditor(@NotNull Project project, @NotNull VirtualFile file) {
     return new StringResourceEditor((StringsVirtualFile)file);
-<<<<<<< HEAD
-=======
-  }
-
-  @Override
-  public void disposeEditor(@NotNull FileEditor editor) {
-    Disposer.dispose(editor);
-  }
-
-  @NotNull
-  @Override
-  public FileEditorState readState(@NotNull Element sourceElement, @NotNull Project project, @NotNull VirtualFile file) {
-    return FileEditorState.INSTANCE;
-  }
-
-  @Override
-  public void writeState(@NotNull FileEditorState state, @NotNull Project project, @NotNull Element targetElement) {
->>>>>>> b13afab4
   }
 
   @NotNull
