/*
 * Copyright (C) 2014 The Android Open Source Project
 *
 * Licensed under the Apache License, Version 2.0 (the "License");
 * you may not use this file except in compliance with the License.
 * You may obtain a copy of the License at
 *
 *      http://www.apache.org/licenses/LICENSE-2.0
 *
 * Unless required by applicable law or agreed to in writing, software
 * distributed under the License is distributed on an "AS IS" BASIS,
 * WITHOUT WARRANTIES OR CONDITIONS OF ANY KIND, either express or implied.
 * See the License for the specific language governing permissions and
 * limitations under the License.
 */
package com.android.tools.idea.editors.strings;

<<<<<<< HEAD
import com.android.ide.common.res2.ResourceItem;
import com.android.resources.ResourceType;
import com.android.tools.idea.actions.BrowserHelpAction;
import com.android.tools.idea.configurations.LocaleMenuAction;
import com.android.tools.idea.editors.strings.table.StringResourceTable;
import com.android.tools.idea.editors.strings.table.StringResourceTableModel;
import com.android.tools.idea.model.AndroidModuleInfo;
import com.android.tools.idea.model.MergedManifest;
import com.android.tools.idea.rendering.Locale;
import com.android.tools.idea.res.LocalResourceRepository;
import com.android.tools.idea.res.ResourceNotificationManager;
import com.android.tools.idea.res.ResourceNotificationManager.Reason;
import com.android.tools.idea.res.ResourceNotificationManager.ResourceChangeListener;
=======
import com.android.tools.idea.actions.BrowserHelpAction;
import com.android.tools.idea.editors.strings.table.StringResourceTable;
import com.android.tools.idea.editors.strings.table.StringResourceTableModel;
import com.android.tools.idea.editors.strings.table.StringTableCellEditor;
import com.android.tools.idea.model.AndroidModuleInfo;
import com.android.tools.idea.model.MergedManifest;
import com.android.tools.idea.rendering.Locale;
import com.android.tools.idea.res.ModuleResourceRepository;
import com.android.tools.idea.res.MultiResourceRepository;
>>>>>>> b13afab4
import com.google.common.annotations.VisibleForTesting;
import com.intellij.icons.AllIcons;
import com.intellij.ide.BrowserUtil;
import com.intellij.openapi.Disposable;
import com.intellij.openapi.actionSystem.ActionManager;
import com.intellij.openapi.actionSystem.ActionPlaces;
import com.intellij.openapi.actionSystem.ActionToolbar;
import com.intellij.openapi.actionSystem.DefaultActionGroup;
import com.intellij.openapi.application.ApplicationInfo;
import com.intellij.openapi.application.ApplicationManager;
import com.intellij.openapi.progress.ProgressIndicator;
import com.intellij.openapi.progress.Task;
import com.intellij.openapi.project.Project;
import com.intellij.openapi.ui.TextFieldWithBrowseButton;
<<<<<<< HEAD
import com.intellij.openapi.ui.popup.JBPopup;
import com.intellij.openapi.ui.popup.JBPopupFactory;
import com.intellij.openapi.util.Disposer;
import com.intellij.openapi.util.text.StringUtil;
import com.intellij.openapi.vfs.VirtualFile;
import com.intellij.psi.PsiElement;
import com.intellij.refactoring.safeDelete.SafeDeleteHandler;
import com.intellij.ui.*;
import com.intellij.ui.components.JBList;
=======
import com.intellij.openapi.util.Disposer;
import com.intellij.openapi.util.text.StringUtil;
import com.intellij.ui.HyperlinkLabel;
import com.intellij.ui.IdeBorderFactory;
import com.intellij.ui.SideBorder;
>>>>>>> b13afab4
import com.intellij.ui.components.JBLoadingPanel;
import com.intellij.ui.components.JBTextField;
import com.intellij.ui.table.JBTable;
import org.jetbrains.android.facet.AndroidFacet;
import org.jetbrains.annotations.NotNull;

import javax.swing.*;
<<<<<<< HEAD
import javax.swing.event.HyperlinkEvent;
import javax.swing.event.HyperlinkListener;
import javax.swing.event.ListSelectionEvent;
import javax.swing.event.ListSelectionListener;
import javax.swing.text.JTextComponent;
import java.awt.*;
import java.awt.event.*;
import java.util.Arrays;
import java.util.Collection;
import java.util.Collections;
import java.util.List;
import java.util.concurrent.atomic.AtomicReference;
import java.util.function.IntSupplier;
import java.util.stream.Stream;
=======
import javax.swing.event.*;
import javax.swing.text.JTextComponent;
import java.awt.*;
import java.awt.event.*;
>>>>>>> b13afab4

final class StringResourceViewPanel implements Disposable, HyperlinkListener {
  private static final boolean HIDE_TRANSLATION_ORDER_LINK = Boolean.getBoolean("hide.order.translations");

  private final JBLoadingPanel myLoadingPanel;
  private JPanel myContainer;
  private StringResourceTable myTable;
<<<<<<< HEAD
  JTextComponent myKeyTextField;
  @VisibleForTesting TextFieldWithBrowseButton myDefaultValueTextField;
  TextFieldWithBrowseButton myTranslationTextField;
  private JPanel myToolbarPanel;

  private final AndroidFacet myFacet;
  private LocalResourceRepository myResourceRepository;
  private long myModificationCount;
  private ResourceChangeListener myResourceChangeListener;
=======
  private JTextComponent myKeyTextField;
  @VisibleForTesting TextFieldWithBrowseButton myDefaultValueTextField;
  private TextFieldWithBrowseButton myTranslationTextField;
  private JPanel myToolbarPanel;

  private final AndroidFacet myFacet;
  private StringResourceRepository myResourceRepository;

  private GoToDeclarationAction myGoToAction;
  private DeleteStringAction myDeleteAction;
  private RemoveKeysAction myRemoveKeysAction;
>>>>>>> b13afab4

  StringResourceViewPanel(AndroidFacet facet, Disposable parentDisposable) {
    myFacet = facet;

    myLoadingPanel = new JBLoadingPanel(new BorderLayout(), parentDisposable, 200);
    myLoadingPanel.add(myContainer);

    ActionToolbar toolbar = createToolbar();
    myToolbarPanel.add(toolbar.getComponent(), BorderLayout.CENTER);

    if (!HIDE_TRANSLATION_ORDER_LINK) {
      HyperlinkLabel hyperlinkLabel = new HyperlinkLabel("Order a translation...");
      myToolbarPanel.add(hyperlinkLabel, BorderLayout.EAST);
      hyperlinkLabel.addHyperlinkListener(this);
      myToolbarPanel.setBorder(IdeBorderFactory.createBorder(SideBorder.BOTTOM));
    }

    initTable();
<<<<<<< HEAD
    myKeyTextField.addFocusListener(new SetTableValueAtFocusListener(StringResourceTableModel.KEY_COLUMN));

    addResourceChangeListener();

=======
>>>>>>> b13afab4
    Disposer.register(parentDisposable, this);

    myLoadingPanel.setLoadingText("Loading string resource data");
    myLoadingPanel.startLoading();

    if (!ApplicationManager.getApplication().isUnitTestMode()) {
      new ParseTask("Loading string resource data").queue();
    }
  }

<<<<<<< HEAD
  private void createUIComponents() {
    myTable = new StringResourceTable();

    createDefaultValueTextField();
    createTranslationTextField();
  }

  private void createDefaultValueTextField() {
    myDefaultValueTextField = new TextFieldWithBrowseButton(new TranslationsEditorTextField());

    myDefaultValueTextField.setButtonIcon(AllIcons.Actions.ShowViewer);
    myDefaultValueTextField.addActionListener(new ShowMultilineActionListener());

    FocusListener listener = new SetTableValueAtFocusListener(StringResourceTableModel.DEFAULT_VALUE_COLUMN);
    myDefaultValueTextField.getTextField().addFocusListener(listener);
  }

  private void createTranslationTextField() {
    myTranslationTextField = new TextFieldWithBrowseButton(new TranslationsEditorTextField());

    myTranslationTextField.setButtonIcon(AllIcons.Actions.ShowViewer);
    myTranslationTextField.addActionListener(new ShowMultilineActionListener());
    myTranslationTextField.getTextField().addFocusListener(new SetTableValueAtFocusListener(myTable::getSelectedColumnModelIndex));
  }

  private static final class TranslationsEditorTextField extends JBTextField {
    private TranslationsEditorTextField() {
      super(10);
    }

    @Override
    public void paste() {
      super.paste();
      setFont(FontUtil.getFontAbleToDisplay(getText(), getFont()));
    }
  }

  private final class SetTableValueAtFocusListener implements FocusListener {
    private final IntSupplier myColumnSupplier;

    private int mySelectedRowCount;
    private int mySelectedColumnCount;
    private int myRow;
    private int myColumn;

    private SetTableValueAtFocusListener(int column) {
      myColumnSupplier = () -> column;
    }

    private SetTableValueAtFocusListener(@NotNull IntSupplier columnSupplier) {
      myColumnSupplier = columnSupplier;
    }

    @Override
    public void focusGained(@NotNull FocusEvent event) {
      mySelectedRowCount = myTable.getSelectedRowCount();
      mySelectedColumnCount = myTable.getSelectedColumnCount();
      myRow = myTable.getSelectedRowModelIndex();
      myColumn = myColumnSupplier.getAsInt();
    }

    @Override
    public void focusLost(@NotNull FocusEvent event) {
      if (mySelectedRowCount != 1 || mySelectedColumnCount != 1) {
        return;
      }

      JTextComponent component = (JTextComponent)event.getComponent();

      if (!component.isEditable()) {
        return;
      }

      myTable.getModel().setValueAt(component.getText(), myRow, myColumn);
      myTable.refilter();
    }
  }

  @Override
  public void dispose() {
    ResourceNotificationManager.getInstance(myFacet.getModule().getProject()).removeListener(myResourceChangeListener, myFacet, null, null);
  }

  public void reloadData() {
    myLoadingPanel.setLoadingText("Updating string resource data");
    myLoadingPanel.startLoading();

    if (!ApplicationManager.getApplication().isUnitTestMode()) {
      new ParseTask("Updating string resource data").queue();
    }
  }

  private ActionToolbar createToolbar() {
    DefaultActionGroup group = new DefaultActionGroup();
    final ActionToolbar toolbar = ActionManager.getInstance().createActionToolbar("AndroidStringResourceView", group, true);

    final AnAction addKeyAction = new AnAction("Add Key", "", AllIcons.ToolbarDecorator.Add) {
      @Override
      public void update(AnActionEvent e) {
        e.getPresentation().setEnabled(myTable.getData() != null);
      }

      @Override
      public void actionPerformed(AnActionEvent e) {
        StringResourceData data = myTable.getData();
        assert data != null;

        NewStringKeyDialog dialog = new NewStringKeyDialog(myFacet, ImmutableSet.copyOf(data.getKeys()));
        if (dialog.showAndGet()) {
          StringsWriteUtils.createItem(myFacet, dialog.getResFolder(), null, dialog.getKey(), dialog.getDefaultValue(), true);
        }
      }
    };

    group.add(addKeyAction);
    group.add(new RemoveKeysAction());
    group.add(new AddLocaleAction(toolbar.getComponent()));
    group.add(newShowOnlyKeysNeedingTranslationsAction());
    group.add(new BrowserHelpAction("Translations editor", "https://developer.android.com/r/studio-ui/translations-editor.html"));

    return toolbar;
  }

  private final class RemoveKeysAction extends AnAction {
    private RemoveKeysAction() {
      super("Remove Keys", "", AllIcons.ToolbarDecorator.Remove);
    }

    @Override
    public void update(@NotNull AnActionEvent event) {
      event.getPresentation().setEnabled(myTable.getSelectedRowCount() != 0);
    }

    @Override
    public void actionPerformed(@NotNull AnActionEvent event) {
      Project project = event.getProject();
      assert project != null;

      PsiElement[] elements = Arrays.stream(myTable.getSelectedRowModelIndices())
        .mapToObj(index -> ((StringResourceTableModel)myTable.getModel()).getStringResourceAt(index).getKey())
        .flatMap(this::getResourceItemStream)
        .map(item -> LocalResourceRepository.getItemTag(project, item))
        .toArray(PsiElement[]::new);

      SafeDeleteHandler.invoke(project, elements, LangDataKeys.MODULE.getData(event.getDataContext()), true, null);
    }

    @NotNull
    private Stream<ResourceItem> getResourceItemStream(@NotNull String key) {
      Collection<ResourceItem> items = myResourceRepository.getResourceItem(ResourceType.STRING, key);
      return items == null ? Stream.empty() : items.stream();
    }
  }

  private final class AddLocaleAction extends AnAction {
    private final JComponent myComponent;

    private AddLocaleAction(@NotNull JComponent component) {
      super("Add Locale", "", AndroidIcons.Globe);
      myComponent = component;
    }

    @Override
    public void update(@NotNull AnActionEvent event) {
      StringResourceData data = myTable.getData();
      event.getPresentation().setEnabled(data != null && !data.getResources().isEmpty());
    }

    @Override
    public void actionPerformed(AnActionEvent e) {
      StringResourceData data = myTable.getData();
      assert data != null;

      List<Locale> missingLocales = LocaleMenuAction.getAllLocales();
      missingLocales.removeAll(data.getLocales());
      Collections.sort(missingLocales, Locale.LANGUAGE_NAME_COMPARATOR);

      final JBList list = new JBList(missingLocales);
      list.setFixedCellHeight(20);
      list.setCellRenderer(new ColoredListCellRenderer<Locale>() {
        @Override
        protected void customizeCellRenderer(@NotNull JList list, Locale value, int index, boolean selected, boolean hasFocus) {
          append(LocaleMenuAction.getLocaleLabel(value, false));
          setIcon(value.getFlagImage());
        }
      });
      new ListSpeedSearch(list) {
        @Override
        protected String getElementText(Object element) {
          if (element instanceof Locale) {
            return LocaleMenuAction.getLocaleLabel((Locale)element, false);
          }
          return super.getElementText(element);
        }
      };

      showPopupUnderneathOf(list);
    }

    private void showPopupUnderneathOf(@NotNull JList list) {
      Runnable runnable = () -> {
        // TODO Ask the user to pick a source set instead of defaulting to the primary resource directory
        VirtualFile primaryResourceDir = myFacet.getPrimaryResourceDir();
        assert primaryResourceDir != null;

        StringResourceData data = myTable.getData();
        assert data != null;

        // Pick a value to add to this locale
        String key = "app_name";
        StringResource resource = data.containsKey(key) ? data.getStringResource(key) : data.getResources().iterator().next();
        String string = resource.getDefaultValueAsString();

        StringsWriteUtils.createItem(myFacet, primaryResourceDir, (Locale)list.getSelectedValue(), resource.getKey(), string, true);
      };

      JBPopup popup = JBPopupFactory.getInstance().createListPopupBuilder(list)
        .setItemChoosenCallback(runnable)
        .createPopup();

      popup.showUnderneathOf(myComponent);
    }
=======
  public void removeSelectedKeys() {
    myRemoveKeysAction.actionPerformed(null);
  }

  void addDocumentListener(@NotNull DocumentListener listener) {
    ((StringTableCellEditor)myTable.getDefaultEditor(String.class)).getComponent().getDocument().addDocumentListener(listener);
    myDefaultValueTextField.getTextField().getDocument().addDocumentListener(listener);
    myTranslationTextField.getTextField().getDocument().addDocumentListener(listener);
  }

  void addFocusListener(@NotNull FocusListener listener) {
    ((StringTableCellEditor)myTable.getDefaultEditor(String.class)).getComponent().addFocusListener(listener);
    myDefaultValueTextField.getTextField().addFocusListener(listener);
    myTranslationTextField.getTextField().addFocusListener(listener);
  }

  private void createUIComponents() {
    createTable();
    createTablePopupMenu();

    myKeyTextField = new TranslationsEditorTextField(myTable, StringResourceTableModel.KEY_COLUMN);

    createDefaultValueTextField();
    createTranslationTextField();
  }

  private void createTable() {
    myTable = new StringResourceTable();

    myRemoveKeysAction = new RemoveKeysAction(this);
    myDeleteAction = new DeleteStringAction(this);
    myGoToAction = new GoToDeclarationAction(this);

    ActionMap actionMap = myTable.getActionMap();
    actionMap.put("delete", myDeleteAction);
>>>>>>> b13afab4
  }

  private void createTablePopupMenu() {
    JPopupMenu menu = new JPopupMenu();
    JMenuItem goTo = menu.add(myGoToAction);
    JMenuItem delete = menu.add(myDeleteAction);

    myTable.addMouseListener(new MouseAdapter() {
      @Override
      public void mousePressed(@NotNull MouseEvent e) {
        openPopup(e);
      }

      @Override
<<<<<<< HEAD
      public void setSelected(AnActionEvent event, boolean showingOnlyKeysNeedingTranslations) {
        myTable.setShowingOnlyKeysNeedingTranslations(showingOnlyKeysNeedingTranslations);
      }

      @Override
      public void update(AnActionEvent event) {
        event.getPresentation().setEnabled(myTable.getData() != null);
        super.update(event);
=======
      public void mouseReleased(@NotNull MouseEvent e) {
        openPopup(e);
      }

      private void openPopup(@NotNull MouseEvent e) {
        if (!e.isPopupTrigger()) {
          return;
        }
        myGoToAction.update(goTo, e);
        myDeleteAction.update(delete, e);
        if (goTo.isVisible() || delete.isVisible()) {
          menu.show(myTable, e.getX(), e.getY());
        }
>>>>>>> b13afab4
      }
    });
  }

<<<<<<< HEAD
  public boolean dataIsCurrent() {
    return myResourceRepository != null && myModificationCount >= myResourceRepository.getModificationCount();
  }

  private void initTable() {
    ListSelectionListener listener = new CellSelectionListener();

    myTable.getColumnModel().getSelectionModel().addListSelectionListener(listener);
    myTable.getSelectionModel().addListSelectionListener(listener);
  }

  private void addResourceChangeListener() {
    myResourceChangeListener = reasons -> {
      if (reasons.contains(Reason.RESOURCE_EDIT)) {
        reloadData();
      }
    };

    ResourceNotificationManager.getInstance(myFacet.getModule().getProject()).addListener(myResourceChangeListener, myFacet, null, null);
=======
  private void createDefaultValueTextField() {
    JTextField textField = new TranslationsEditorTextField(myTable, StringResourceTableModel.DEFAULT_VALUE_COLUMN);
    new TranslationsEditorPasteAction().registerCustomShortcutSet(textField, this);

    myDefaultValueTextField = new TextFieldWithBrowseButton(textField, new ShowMultilineActionListener(), this);
    myDefaultValueTextField.setButtonIcon(AllIcons.Actions.ShowViewer);
  }

  private void createTranslationTextField() {
    JTextField textField = new TranslationsEditorTextField(myTable, myTable::getSelectedColumnModelIndex);
    new TranslationsEditorPasteAction().registerCustomShortcutSet(textField, this);

    myTranslationTextField = new TextFieldWithBrowseButton(textField, new ShowMultilineActionListener(), this);
    myTranslationTextField.setButtonIcon(AllIcons.Actions.ShowViewer);
  }

  @NotNull
  public AndroidFacet getFacet() {
    return myFacet;
  }

  // TODO Delete this method
  @Override
  public void dispose() {
  }

  void reloadData() {
    myLoadingPanel.setLoadingText("Updating string resource data");
    myLoadingPanel.startLoading();

    if (!ApplicationManager.getApplication().isUnitTestMode()) {
      new ParseTask("Updating string resource data").queue();
    }
  }

  private ActionToolbar createToolbar() {
    DefaultActionGroup group = new DefaultActionGroup();
    ActionToolbar toolbar = ActionManager.getInstance().createActionToolbar(ActionPlaces.UNKNOWN, group, true);

    JComponent toolbarComponent = toolbar.getComponent();
    toolbarComponent.setName("toolbar");

    group.add(new AddKeyAction(this));
    group.add(myRemoveKeysAction);
    group.add(new AddLocaleAction(this));
    group.add(new FilterKeysAction(myTable));
    group.add(new FilterLocalesAction(myTable));
    group.add(new BrowserHelpAction("Translations editor", "https://developer.android.com/r/studio-ui/translations-editor.html"));

    return toolbar;
  }

  private void initTable() {
    ListSelectionListener listener = new CellSelectionListener();

    myTable.getColumnModel().getSelectionModel().addListSelectionListener(listener);
    myTable.getSelectionModel().addListSelectionListener(listener);

    myTable.getTableHeader().addMouseListener(new RemoveLocaleMouseListener(this));
>>>>>>> b13afab4
  }

  @NotNull
  public JPanel getComponent() {
    return myLoadingPanel;
  }

  @NotNull
  public JBTable getPreferredFocusedComponent() {
    return myTable;
  }

  StringResourceTable getTable() {
    return myTable;
<<<<<<< HEAD
=======
  }

  @NotNull
  StringResourceRepository getRepository() {
    return myResourceRepository;
>>>>>>> b13afab4
  }

  @Override
  public void hyperlinkUpdate(HyperlinkEvent e) {
    StringBuilder sb = new StringBuilder("https://translate.google.com/manager/android_studio/");

    // Application Version
    sb.append("?asVer=");
    ApplicationInfo ideInfo = ApplicationInfo.getInstance();

    // @formatter:off
    sb.append(ideInfo.getMajorVersion()).append('.')
      .append(ideInfo.getMinorVersion()).append('.')
      .append(ideInfo.getMicroVersion()).append('.')
      .append(ideInfo.getPatchVersion());
    // @formatter:on

    // Package name
    MergedManifest manifest = MergedManifest.get(myFacet);
    String pkg = manifest.getPackage();
    if (pkg != null) {
      sb.append("&pkgName=");
      sb.append(pkg.replace('.', '_'));
    }

    // Application ID
    AndroidModuleInfo moduleInfo = AndroidModuleInfo.getInstance(myFacet);
    String appId = moduleInfo.getPackage();
    if (appId != null) {
      sb.append("&appId=");
      sb.append(appId.replace('.', '_'));
    }

    // Version code
    Integer versionCode = manifest.getVersionCode();
    if (versionCode != null) {
      sb.append("&apkVer=");
      sb.append(versionCode.toString());
    }

    // If we support additional IDE languages, we can send the language used in the IDE here
    //sb.append("&lang=en");

    BrowserUtil.browse(sb.toString());
  }

  private class ParseTask extends Task.Backgroundable {
<<<<<<< HEAD
    private final AtomicReference<LocalResourceRepository> myResourceRepositoryRef = new AtomicReference<>(null);
    private final AtomicReference<StringResourceData> myResourceDataRef = new AtomicReference<>(null);

=======
>>>>>>> b13afab4
    public ParseTask(String description) {
      super(myFacet.getModule().getProject(), description, false);
    }

    @Override
    public void run(@NotNull ProgressIndicator indicator) {
      indicator.setIndeterminate(true);
      ModuleResourceRepository.getOrCreateInstance(myFacet);
    }

    @Override
    public void onSuccess() {
      myResourceRepository = new StringResourceRepository((MultiResourceRepository)ModuleResourceRepository.getOrCreateInstance(myFacet));
      myTable.setModel(new StringResourceTableModel(myResourceRepository.getData(myFacet)));

      myLoadingPanel.stopLoading();
    }

    @Override
    public void onCancel() {
      myLoadingPanel.stopLoading();
    }
  }

<<<<<<< HEAD
  @VisibleForTesting
  void parse(@NotNull LocalResourceRepository resourceRepository) {
    parse(resourceRepository, StringResourceParser.parse(myFacet, resourceRepository));
  }

  private void parse(@NotNull LocalResourceRepository resourceRepository, @NotNull StringResourceData data) {
    myResourceRepository = resourceRepository;
    myModificationCount = resourceRepository.getModificationCount();

    myTable.setModel(new StringResourceTableModel(data));
    myLoadingPanel.stopLoading();
  }

=======
>>>>>>> b13afab4
  private class CellSelectionListener implements ListSelectionListener {
    @Override
    public void valueChanged(ListSelectionEvent e) {
      if (e.getValueIsAdjusting()) {
        return;
      }

      if (myTable.getSelectedColumnCount() != 1 || myTable.getSelectedRowCount() != 1) {
        setTextAndEditable(myKeyTextField, "", false);
        setTextAndEditable(myDefaultValueTextField.getTextField(), "", false);
        setTextAndEditable(myTranslationTextField.getTextField(), "", false);
        myDefaultValueTextField.getButton().setEnabled(false);
        myTranslationTextField.getButton().setEnabled(false);
        return;
      }

      myKeyTextField.setEnabled(true);
      myDefaultValueTextField.setEnabled(true);
      myTranslationTextField.setEnabled(true);
      StringResourceTableModel model = myTable.getModel();

      int row = myTable.getSelectedRowModelIndex();
      int column = myTable.getSelectedColumnModelIndex();
      Object locale = model.getLocale(column);

<<<<<<< HEAD
      setTextAndEditable(myKeyTextField, model.getKey(row), false); // TODO: keys are not editable, we want them to be refactor operations

      String defaultValue = (String)model.getValueAt(row, StringResourceTableModel.DEFAULT_VALUE_COLUMN);
      boolean defaultValueEditable = !StringUtil.containsChar(defaultValue, '\n'); // don't allow editing multiline chars in a text field
=======
      // TODO: Keys are not editable; we want them to be refactor operations
      setTextAndEditable(myKeyTextField, model.getKey(row).getName(), false);

      String defaultValue = (String)model.getValueAt(row, StringResourceTableModel.DEFAULT_VALUE_COLUMN);
      boolean defaultValueEditable = isValueEditableInline(defaultValue); // don't allow editing multiline chars in a text field
>>>>>>> b13afab4
      setTextAndEditable(myDefaultValueTextField.getTextField(), defaultValue, defaultValueEditable);
      myDefaultValueTextField.getButton().setEnabled(true);

      boolean translationEditable = false;
      String translation = "";
      if (locale != null) {
        translation = (String)model.getValueAt(row, column);
        translationEditable = isValueEditableInline(translation); // don't allow editing multiline chars in a text field
      }
      setTextAndEditable(myTranslationTextField.getTextField(), translation, translationEditable);
      myTranslationTextField.getButton().setEnabled(locale != null);
    }
  }

  /**
   * Check if the provided value can be edited inline or has to be edited using the multiline text field.
   *
   * A Value can be edited inline if it contains no "\n" character.
   *
   * @param value The value to check
   * @return true is the value can be edited inline, false if it has to be edited with the multiline text field
   */
  private static boolean isValueEditableInline(@NotNull String value) {
    return !StringUtil.containsChar(value, '\n');
  }

  private static void setTextAndEditable(@NotNull JTextComponent component, @NotNull String text, boolean editable) {
    component.setText(text);
    component.setCaretPosition(0);
    component.setEditable(editable);
    // If a text component is not editable when it gains focus and becomes editable while still focused,
    // the caret does not appear, so we need to set the caret visibility manually
    component.getCaret().setVisible(editable && component.hasFocus());

    component.setFont(FontUtil.getFontAbleToDisplay(text, component.getFont()));
  }

  private class ShowMultilineActionListener implements ActionListener {
    @Override
    public void actionPerformed(ActionEvent e) {
      if (myTable.getSelectedRowCount() != 1 || myTable.getSelectedColumnCount() != 1) {
        return;
      }

      int row = myTable.getSelectedRowModelIndex();
      int column = myTable.getSelectedColumnModelIndex();

<<<<<<< HEAD
      StringResourceTableModel model = (StringResourceTableModel)myTable.getModel();
=======
      StringResourceTableModel model = myTable.getModel();
>>>>>>> b13afab4
      String value = (String)model.getValueAt(row, StringResourceTableModel.DEFAULT_VALUE_COLUMN);

      Locale locale = model.getLocale(column);
      String translation = locale == null ? null : (String)model.getValueAt(row, column);

<<<<<<< HEAD
      MultilineStringEditorDialog d = new MultilineStringEditorDialog(myFacet, model.getKey(row), value, locale, translation);
      if (d.showAndGet()) {
        if (!StringUtil.equals(value, d.getDefaultValue())) {
          model.setValueAt(d.getDefaultValue(), row, StringResourceTableModel.DEFAULT_VALUE_COLUMN);
=======
      MultilineStringEditorDialog d = new MultilineStringEditorDialog(myFacet, model.getKey(row).getName(), value, locale, translation);
      if (d.showAndGet()) {
        if (!StringUtil.equals(value, d.getDefaultValue())) {
          model.setValueAt(d.getDefaultValue(), row, StringResourceTableModel.DEFAULT_VALUE_COLUMN);
          setTextAndEditable(myDefaultValueTextField.getTextField(), d.getDefaultValue(), isValueEditableInline(d.getDefaultValue()));
>>>>>>> b13afab4
          myTable.refilter();
        }

        if (locale != null && !StringUtil.equals(translation, d.getTranslation())) {
          model.setValueAt(d.getTranslation(), row, column);
<<<<<<< HEAD
=======
          setTextAndEditable(myTranslationTextField.getTextField(), d.getTranslation(), isValueEditableInline(d.getTranslation()));
>>>>>>> b13afab4
          myTable.refilter();
        }
      }
    }
  }
}<|MERGE_RESOLUTION|>--- conflicted
+++ resolved
@@ -15,21 +15,6 @@
  */
 package com.android.tools.idea.editors.strings;
 
-<<<<<<< HEAD
-import com.android.ide.common.res2.ResourceItem;
-import com.android.resources.ResourceType;
-import com.android.tools.idea.actions.BrowserHelpAction;
-import com.android.tools.idea.configurations.LocaleMenuAction;
-import com.android.tools.idea.editors.strings.table.StringResourceTable;
-import com.android.tools.idea.editors.strings.table.StringResourceTableModel;
-import com.android.tools.idea.model.AndroidModuleInfo;
-import com.android.tools.idea.model.MergedManifest;
-import com.android.tools.idea.rendering.Locale;
-import com.android.tools.idea.res.LocalResourceRepository;
-import com.android.tools.idea.res.ResourceNotificationManager;
-import com.android.tools.idea.res.ResourceNotificationManager.Reason;
-import com.android.tools.idea.res.ResourceNotificationManager.ResourceChangeListener;
-=======
 import com.android.tools.idea.actions.BrowserHelpAction;
 import com.android.tools.idea.editors.strings.table.StringResourceTable;
 import com.android.tools.idea.editors.strings.table.StringResourceTableModel;
@@ -39,7 +24,6 @@
 import com.android.tools.idea.rendering.Locale;
 import com.android.tools.idea.res.ModuleResourceRepository;
 import com.android.tools.idea.res.MultiResourceRepository;
->>>>>>> b13afab4
 import com.google.common.annotations.VisibleForTesting;
 import com.intellij.icons.AllIcons;
 import com.intellij.ide.BrowserUtil;
@@ -52,53 +36,22 @@
 import com.intellij.openapi.application.ApplicationManager;
 import com.intellij.openapi.progress.ProgressIndicator;
 import com.intellij.openapi.progress.Task;
-import com.intellij.openapi.project.Project;
 import com.intellij.openapi.ui.TextFieldWithBrowseButton;
-<<<<<<< HEAD
-import com.intellij.openapi.ui.popup.JBPopup;
-import com.intellij.openapi.ui.popup.JBPopupFactory;
-import com.intellij.openapi.util.Disposer;
-import com.intellij.openapi.util.text.StringUtil;
-import com.intellij.openapi.vfs.VirtualFile;
-import com.intellij.psi.PsiElement;
-import com.intellij.refactoring.safeDelete.SafeDeleteHandler;
-import com.intellij.ui.*;
-import com.intellij.ui.components.JBList;
-=======
 import com.intellij.openapi.util.Disposer;
 import com.intellij.openapi.util.text.StringUtil;
 import com.intellij.ui.HyperlinkLabel;
 import com.intellij.ui.IdeBorderFactory;
 import com.intellij.ui.SideBorder;
->>>>>>> b13afab4
 import com.intellij.ui.components.JBLoadingPanel;
-import com.intellij.ui.components.JBTextField;
 import com.intellij.ui.table.JBTable;
 import org.jetbrains.android.facet.AndroidFacet;
 import org.jetbrains.annotations.NotNull;
 
 import javax.swing.*;
-<<<<<<< HEAD
-import javax.swing.event.HyperlinkEvent;
-import javax.swing.event.HyperlinkListener;
-import javax.swing.event.ListSelectionEvent;
-import javax.swing.event.ListSelectionListener;
-import javax.swing.text.JTextComponent;
-import java.awt.*;
-import java.awt.event.*;
-import java.util.Arrays;
-import java.util.Collection;
-import java.util.Collections;
-import java.util.List;
-import java.util.concurrent.atomic.AtomicReference;
-import java.util.function.IntSupplier;
-import java.util.stream.Stream;
-=======
 import javax.swing.event.*;
 import javax.swing.text.JTextComponent;
 import java.awt.*;
 import java.awt.event.*;
->>>>>>> b13afab4
 
 final class StringResourceViewPanel implements Disposable, HyperlinkListener {
   private static final boolean HIDE_TRANSLATION_ORDER_LINK = Boolean.getBoolean("hide.order.translations");
@@ -106,17 +59,6 @@
   private final JBLoadingPanel myLoadingPanel;
   private JPanel myContainer;
   private StringResourceTable myTable;
-<<<<<<< HEAD
-  JTextComponent myKeyTextField;
-  @VisibleForTesting TextFieldWithBrowseButton myDefaultValueTextField;
-  TextFieldWithBrowseButton myTranslationTextField;
-  private JPanel myToolbarPanel;
-
-  private final AndroidFacet myFacet;
-  private LocalResourceRepository myResourceRepository;
-  private long myModificationCount;
-  private ResourceChangeListener myResourceChangeListener;
-=======
   private JTextComponent myKeyTextField;
   @VisibleForTesting TextFieldWithBrowseButton myDefaultValueTextField;
   private TextFieldWithBrowseButton myTranslationTextField;
@@ -128,7 +70,6 @@
   private GoToDeclarationAction myGoToAction;
   private DeleteStringAction myDeleteAction;
   private RemoveKeysAction myRemoveKeysAction;
->>>>>>> b13afab4
 
   StringResourceViewPanel(AndroidFacet facet, Disposable parentDisposable) {
     myFacet = facet;
@@ -147,13 +88,6 @@
     }
 
     initTable();
-<<<<<<< HEAD
-    myKeyTextField.addFocusListener(new SetTableValueAtFocusListener(StringResourceTableModel.KEY_COLUMN));
-
-    addResourceChangeListener();
-
-=======
->>>>>>> b13afab4
     Disposer.register(parentDisposable, this);
 
     myLoadingPanel.setLoadingText("Loading string resource data");
@@ -164,230 +98,6 @@
     }
   }
 
-<<<<<<< HEAD
-  private void createUIComponents() {
-    myTable = new StringResourceTable();
-
-    createDefaultValueTextField();
-    createTranslationTextField();
-  }
-
-  private void createDefaultValueTextField() {
-    myDefaultValueTextField = new TextFieldWithBrowseButton(new TranslationsEditorTextField());
-
-    myDefaultValueTextField.setButtonIcon(AllIcons.Actions.ShowViewer);
-    myDefaultValueTextField.addActionListener(new ShowMultilineActionListener());
-
-    FocusListener listener = new SetTableValueAtFocusListener(StringResourceTableModel.DEFAULT_VALUE_COLUMN);
-    myDefaultValueTextField.getTextField().addFocusListener(listener);
-  }
-
-  private void createTranslationTextField() {
-    myTranslationTextField = new TextFieldWithBrowseButton(new TranslationsEditorTextField());
-
-    myTranslationTextField.setButtonIcon(AllIcons.Actions.ShowViewer);
-    myTranslationTextField.addActionListener(new ShowMultilineActionListener());
-    myTranslationTextField.getTextField().addFocusListener(new SetTableValueAtFocusListener(myTable::getSelectedColumnModelIndex));
-  }
-
-  private static final class TranslationsEditorTextField extends JBTextField {
-    private TranslationsEditorTextField() {
-      super(10);
-    }
-
-    @Override
-    public void paste() {
-      super.paste();
-      setFont(FontUtil.getFontAbleToDisplay(getText(), getFont()));
-    }
-  }
-
-  private final class SetTableValueAtFocusListener implements FocusListener {
-    private final IntSupplier myColumnSupplier;
-
-    private int mySelectedRowCount;
-    private int mySelectedColumnCount;
-    private int myRow;
-    private int myColumn;
-
-    private SetTableValueAtFocusListener(int column) {
-      myColumnSupplier = () -> column;
-    }
-
-    private SetTableValueAtFocusListener(@NotNull IntSupplier columnSupplier) {
-      myColumnSupplier = columnSupplier;
-    }
-
-    @Override
-    public void focusGained(@NotNull FocusEvent event) {
-      mySelectedRowCount = myTable.getSelectedRowCount();
-      mySelectedColumnCount = myTable.getSelectedColumnCount();
-      myRow = myTable.getSelectedRowModelIndex();
-      myColumn = myColumnSupplier.getAsInt();
-    }
-
-    @Override
-    public void focusLost(@NotNull FocusEvent event) {
-      if (mySelectedRowCount != 1 || mySelectedColumnCount != 1) {
-        return;
-      }
-
-      JTextComponent component = (JTextComponent)event.getComponent();
-
-      if (!component.isEditable()) {
-        return;
-      }
-
-      myTable.getModel().setValueAt(component.getText(), myRow, myColumn);
-      myTable.refilter();
-    }
-  }
-
-  @Override
-  public void dispose() {
-    ResourceNotificationManager.getInstance(myFacet.getModule().getProject()).removeListener(myResourceChangeListener, myFacet, null, null);
-  }
-
-  public void reloadData() {
-    myLoadingPanel.setLoadingText("Updating string resource data");
-    myLoadingPanel.startLoading();
-
-    if (!ApplicationManager.getApplication().isUnitTestMode()) {
-      new ParseTask("Updating string resource data").queue();
-    }
-  }
-
-  private ActionToolbar createToolbar() {
-    DefaultActionGroup group = new DefaultActionGroup();
-    final ActionToolbar toolbar = ActionManager.getInstance().createActionToolbar("AndroidStringResourceView", group, true);
-
-    final AnAction addKeyAction = new AnAction("Add Key", "", AllIcons.ToolbarDecorator.Add) {
-      @Override
-      public void update(AnActionEvent e) {
-        e.getPresentation().setEnabled(myTable.getData() != null);
-      }
-
-      @Override
-      public void actionPerformed(AnActionEvent e) {
-        StringResourceData data = myTable.getData();
-        assert data != null;
-
-        NewStringKeyDialog dialog = new NewStringKeyDialog(myFacet, ImmutableSet.copyOf(data.getKeys()));
-        if (dialog.showAndGet()) {
-          StringsWriteUtils.createItem(myFacet, dialog.getResFolder(), null, dialog.getKey(), dialog.getDefaultValue(), true);
-        }
-      }
-    };
-
-    group.add(addKeyAction);
-    group.add(new RemoveKeysAction());
-    group.add(new AddLocaleAction(toolbar.getComponent()));
-    group.add(newShowOnlyKeysNeedingTranslationsAction());
-    group.add(new BrowserHelpAction("Translations editor", "https://developer.android.com/r/studio-ui/translations-editor.html"));
-
-    return toolbar;
-  }
-
-  private final class RemoveKeysAction extends AnAction {
-    private RemoveKeysAction() {
-      super("Remove Keys", "", AllIcons.ToolbarDecorator.Remove);
-    }
-
-    @Override
-    public void update(@NotNull AnActionEvent event) {
-      event.getPresentation().setEnabled(myTable.getSelectedRowCount() != 0);
-    }
-
-    @Override
-    public void actionPerformed(@NotNull AnActionEvent event) {
-      Project project = event.getProject();
-      assert project != null;
-
-      PsiElement[] elements = Arrays.stream(myTable.getSelectedRowModelIndices())
-        .mapToObj(index -> ((StringResourceTableModel)myTable.getModel()).getStringResourceAt(index).getKey())
-        .flatMap(this::getResourceItemStream)
-        .map(item -> LocalResourceRepository.getItemTag(project, item))
-        .toArray(PsiElement[]::new);
-
-      SafeDeleteHandler.invoke(project, elements, LangDataKeys.MODULE.getData(event.getDataContext()), true, null);
-    }
-
-    @NotNull
-    private Stream<ResourceItem> getResourceItemStream(@NotNull String key) {
-      Collection<ResourceItem> items = myResourceRepository.getResourceItem(ResourceType.STRING, key);
-      return items == null ? Stream.empty() : items.stream();
-    }
-  }
-
-  private final class AddLocaleAction extends AnAction {
-    private final JComponent myComponent;
-
-    private AddLocaleAction(@NotNull JComponent component) {
-      super("Add Locale", "", AndroidIcons.Globe);
-      myComponent = component;
-    }
-
-    @Override
-    public void update(@NotNull AnActionEvent event) {
-      StringResourceData data = myTable.getData();
-      event.getPresentation().setEnabled(data != null && !data.getResources().isEmpty());
-    }
-
-    @Override
-    public void actionPerformed(AnActionEvent e) {
-      StringResourceData data = myTable.getData();
-      assert data != null;
-
-      List<Locale> missingLocales = LocaleMenuAction.getAllLocales();
-      missingLocales.removeAll(data.getLocales());
-      Collections.sort(missingLocales, Locale.LANGUAGE_NAME_COMPARATOR);
-
-      final JBList list = new JBList(missingLocales);
-      list.setFixedCellHeight(20);
-      list.setCellRenderer(new ColoredListCellRenderer<Locale>() {
-        @Override
-        protected void customizeCellRenderer(@NotNull JList list, Locale value, int index, boolean selected, boolean hasFocus) {
-          append(LocaleMenuAction.getLocaleLabel(value, false));
-          setIcon(value.getFlagImage());
-        }
-      });
-      new ListSpeedSearch(list) {
-        @Override
-        protected String getElementText(Object element) {
-          if (element instanceof Locale) {
-            return LocaleMenuAction.getLocaleLabel((Locale)element, false);
-          }
-          return super.getElementText(element);
-        }
-      };
-
-      showPopupUnderneathOf(list);
-    }
-
-    private void showPopupUnderneathOf(@NotNull JList list) {
-      Runnable runnable = () -> {
-        // TODO Ask the user to pick a source set instead of defaulting to the primary resource directory
-        VirtualFile primaryResourceDir = myFacet.getPrimaryResourceDir();
-        assert primaryResourceDir != null;
-
-        StringResourceData data = myTable.getData();
-        assert data != null;
-
-        // Pick a value to add to this locale
-        String key = "app_name";
-        StringResource resource = data.containsKey(key) ? data.getStringResource(key) : data.getResources().iterator().next();
-        String string = resource.getDefaultValueAsString();
-
-        StringsWriteUtils.createItem(myFacet, primaryResourceDir, (Locale)list.getSelectedValue(), resource.getKey(), string, true);
-      };
-
-      JBPopup popup = JBPopupFactory.getInstance().createListPopupBuilder(list)
-        .setItemChoosenCallback(runnable)
-        .createPopup();
-
-      popup.showUnderneathOf(myComponent);
-    }
-=======
   public void removeSelectedKeys() {
     myRemoveKeysAction.actionPerformed(null);
   }
@@ -423,7 +133,6 @@
 
     ActionMap actionMap = myTable.getActionMap();
     actionMap.put("delete", myDeleteAction);
->>>>>>> b13afab4
   }
 
   private void createTablePopupMenu() {
@@ -438,16 +147,6 @@
       }
 
       @Override
-<<<<<<< HEAD
-      public void setSelected(AnActionEvent event, boolean showingOnlyKeysNeedingTranslations) {
-        myTable.setShowingOnlyKeysNeedingTranslations(showingOnlyKeysNeedingTranslations);
-      }
-
-      @Override
-      public void update(AnActionEvent event) {
-        event.getPresentation().setEnabled(myTable.getData() != null);
-        super.update(event);
-=======
       public void mouseReleased(@NotNull MouseEvent e) {
         openPopup(e);
       }
@@ -461,32 +160,10 @@
         if (goTo.isVisible() || delete.isVisible()) {
           menu.show(myTable, e.getX(), e.getY());
         }
->>>>>>> b13afab4
       }
     });
   }
 
-<<<<<<< HEAD
-  public boolean dataIsCurrent() {
-    return myResourceRepository != null && myModificationCount >= myResourceRepository.getModificationCount();
-  }
-
-  private void initTable() {
-    ListSelectionListener listener = new CellSelectionListener();
-
-    myTable.getColumnModel().getSelectionModel().addListSelectionListener(listener);
-    myTable.getSelectionModel().addListSelectionListener(listener);
-  }
-
-  private void addResourceChangeListener() {
-    myResourceChangeListener = reasons -> {
-      if (reasons.contains(Reason.RESOURCE_EDIT)) {
-        reloadData();
-      }
-    };
-
-    ResourceNotificationManager.getInstance(myFacet.getModule().getProject()).addListener(myResourceChangeListener, myFacet, null, null);
-=======
   private void createDefaultValueTextField() {
     JTextField textField = new TranslationsEditorTextField(myTable, StringResourceTableModel.DEFAULT_VALUE_COLUMN);
     new TranslationsEditorPasteAction().registerCustomShortcutSet(textField, this);
@@ -546,7 +223,6 @@
     myTable.getSelectionModel().addListSelectionListener(listener);
 
     myTable.getTableHeader().addMouseListener(new RemoveLocaleMouseListener(this));
->>>>>>> b13afab4
   }
 
   @NotNull
@@ -561,14 +237,11 @@
 
   StringResourceTable getTable() {
     return myTable;
-<<<<<<< HEAD
-=======
   }
 
   @NotNull
   StringResourceRepository getRepository() {
     return myResourceRepository;
->>>>>>> b13afab4
   }
 
   @Override
@@ -616,12 +289,6 @@
   }
 
   private class ParseTask extends Task.Backgroundable {
-<<<<<<< HEAD
-    private final AtomicReference<LocalResourceRepository> myResourceRepositoryRef = new AtomicReference<>(null);
-    private final AtomicReference<StringResourceData> myResourceDataRef = new AtomicReference<>(null);
-
-=======
->>>>>>> b13afab4
     public ParseTask(String description) {
       super(myFacet.getModule().getProject(), description, false);
     }
@@ -646,22 +313,6 @@
     }
   }
 
-<<<<<<< HEAD
-  @VisibleForTesting
-  void parse(@NotNull LocalResourceRepository resourceRepository) {
-    parse(resourceRepository, StringResourceParser.parse(myFacet, resourceRepository));
-  }
-
-  private void parse(@NotNull LocalResourceRepository resourceRepository, @NotNull StringResourceData data) {
-    myResourceRepository = resourceRepository;
-    myModificationCount = resourceRepository.getModificationCount();
-
-    myTable.setModel(new StringResourceTableModel(data));
-    myLoadingPanel.stopLoading();
-  }
-
-=======
->>>>>>> b13afab4
   private class CellSelectionListener implements ListSelectionListener {
     @Override
     public void valueChanged(ListSelectionEvent e) {
@@ -687,18 +338,11 @@
       int column = myTable.getSelectedColumnModelIndex();
       Object locale = model.getLocale(column);
 
-<<<<<<< HEAD
-      setTextAndEditable(myKeyTextField, model.getKey(row), false); // TODO: keys are not editable, we want them to be refactor operations
-
-      String defaultValue = (String)model.getValueAt(row, StringResourceTableModel.DEFAULT_VALUE_COLUMN);
-      boolean defaultValueEditable = !StringUtil.containsChar(defaultValue, '\n'); // don't allow editing multiline chars in a text field
-=======
       // TODO: Keys are not editable; we want them to be refactor operations
       setTextAndEditable(myKeyTextField, model.getKey(row).getName(), false);
 
       String defaultValue = (String)model.getValueAt(row, StringResourceTableModel.DEFAULT_VALUE_COLUMN);
       boolean defaultValueEditable = isValueEditableInline(defaultValue); // don't allow editing multiline chars in a text field
->>>>>>> b13afab4
       setTextAndEditable(myDefaultValueTextField.getTextField(), defaultValue, defaultValueEditable);
       myDefaultValueTextField.getButton().setEnabled(true);
 
@@ -746,37 +390,23 @@
       int row = myTable.getSelectedRowModelIndex();
       int column = myTable.getSelectedColumnModelIndex();
 
-<<<<<<< HEAD
-      StringResourceTableModel model = (StringResourceTableModel)myTable.getModel();
-=======
       StringResourceTableModel model = myTable.getModel();
->>>>>>> b13afab4
       String value = (String)model.getValueAt(row, StringResourceTableModel.DEFAULT_VALUE_COLUMN);
 
       Locale locale = model.getLocale(column);
       String translation = locale == null ? null : (String)model.getValueAt(row, column);
 
-<<<<<<< HEAD
-      MultilineStringEditorDialog d = new MultilineStringEditorDialog(myFacet, model.getKey(row), value, locale, translation);
-      if (d.showAndGet()) {
-        if (!StringUtil.equals(value, d.getDefaultValue())) {
-          model.setValueAt(d.getDefaultValue(), row, StringResourceTableModel.DEFAULT_VALUE_COLUMN);
-=======
       MultilineStringEditorDialog d = new MultilineStringEditorDialog(myFacet, model.getKey(row).getName(), value, locale, translation);
       if (d.showAndGet()) {
         if (!StringUtil.equals(value, d.getDefaultValue())) {
           model.setValueAt(d.getDefaultValue(), row, StringResourceTableModel.DEFAULT_VALUE_COLUMN);
           setTextAndEditable(myDefaultValueTextField.getTextField(), d.getDefaultValue(), isValueEditableInline(d.getDefaultValue()));
->>>>>>> b13afab4
           myTable.refilter();
         }
 
         if (locale != null && !StringUtil.equals(translation, d.getTranslation())) {
           model.setValueAt(d.getTranslation(), row, column);
-<<<<<<< HEAD
-=======
           setTextAndEditable(myTranslationTextField.getTextField(), d.getTranslation(), isValueEditableInline(d.getTranslation()));
->>>>>>> b13afab4
           myTable.refilter();
         }
       }
