/*
 * Copyright (C) 2014 The Android Open Source Project
 *
 * Licensed under the Apache License, Version 2.0 (the "License");
 * you may not use this file except in compliance with the License.
 * You may obtain a copy of the License at
 *
 *      http://www.apache.org/licenses/LICENSE-2.0
 *
 * Unless required by applicable law or agreed to in writing, software
 * distributed under the License is distributed on an "AS IS" BASIS,
 * WITHOUT WARRANTIES OR CONDITIONS OF ANY KIND, either express or implied.
 * See the License for the specific language governing permissions and
 * limitations under the License.
 */
package com.android.tools.idea.editors.strings;

import com.android.tools.idea.actions.BrowserHelpAction;
import com.android.tools.idea.configurations.LocaleMenuAction;
import com.android.tools.idea.editors.strings.table.*;
import com.android.tools.idea.model.AndroidModuleInfo;
import com.android.tools.idea.model.MergedManifest;
import com.android.tools.idea.rendering.Locale;
import com.android.tools.idea.res.LocalResourceRepository;
import com.google.common.annotations.VisibleForTesting;
import com.google.common.collect.ImmutableSet;
import com.intellij.icons.AllIcons;
import com.intellij.ide.BrowserUtil;
import com.intellij.openapi.Disposable;
import com.intellij.openapi.actionSystem.*;
import com.intellij.openapi.actionSystem.ex.CheckboxAction;
import com.intellij.openapi.application.ApplicationInfo;
import com.intellij.openapi.application.ApplicationManager;
import com.intellij.openapi.progress.ProgressIndicator;
import com.intellij.openapi.progress.Task;
import com.intellij.openapi.ui.TextFieldWithBrowseButton;
import com.intellij.openapi.ui.popup.JBPopup;
import com.intellij.openapi.ui.popup.JBPopupFactory;
import com.intellij.openapi.util.text.StringUtil;
import com.intellij.openapi.vfs.VirtualFile;
import com.intellij.ui.*;
import com.intellij.ui.components.JBList;
import com.intellij.ui.components.JBLoadingPanel;
import com.intellij.ui.table.JBTable;
import icons.AndroidIcons;
import org.jetbrains.android.facet.AndroidFacet;
import org.jetbrains.annotations.NotNull;

import javax.swing.*;
import javax.swing.event.*;
import javax.swing.table.JTableHeader;
import javax.swing.table.TableCellEditor;
import javax.swing.table.TableRowSorter;
import javax.swing.text.JTextComponent;
import java.awt.*;
import java.awt.event.*;
import java.util.Collections;
import java.util.List;
import java.util.concurrent.atomic.AtomicReference;

public class StringResourceViewPanel implements HyperlinkListener {
  private static final boolean HIDE_TRANSLATION_ORDER_LINK = Boolean.getBoolean("hide.order.translations");

  private final AndroidFacet myFacet;
  private final JBLoadingPanel myLoadingPanel;
  private JPanel myContainer;
  private JBTable myTable;
  private JTextField myKey;
  private TextFieldWithBrowseButton myDefaultValueWithBrowseBtn;
  @VisibleForTesting final JTextComponent myDefaultValue;
  private TextFieldWithBrowseButton myTranslationWithBrowseBtn;
  @VisibleForTesting final JTextComponent myTranslation;
  private JPanel myToolbarPanel;

  private final StringResourceTableModel myTableModel;
  private StringResourceData myData;

  private LocalResourceRepository myResourceRepository;
  private long myModificationCount;

  StringResourceViewPanel(AndroidFacet facet, Disposable parentDisposable) {
    myFacet = facet;

    myLoadingPanel = new JBLoadingPanel(new BorderLayout(), parentDisposable, 200);
    myLoadingPanel.add(myContainer);

    ActionToolbar toolbar = createToolbar();
    myToolbarPanel.add(toolbar.getComponent(), BorderLayout.CENTER);

    if (!HIDE_TRANSLATION_ORDER_LINK) {
      HyperlinkLabel hyperlinkLabel = new HyperlinkLabel("Order a translation...");
      myToolbarPanel.add(hyperlinkLabel, BorderLayout.EAST);
      hyperlinkLabel.addHyperlinkListener(this);
      myToolbarPanel.setBorder(IdeBorderFactory.createBorder(SideBorder.BOTTOM));
    }

    myDefaultValueWithBrowseBtn.setButtonIcon(AllIcons.Actions.ShowViewer);
    myTranslationWithBrowseBtn.setButtonIcon(AllIcons.Actions.ShowViewer);

    ActionListener showMultilineActionListener = new ShowMultilineActionListener();
    myDefaultValueWithBrowseBtn.addActionListener(showMultilineActionListener);
    myTranslationWithBrowseBtn.addActionListener(showMultilineActionListener);

    myDefaultValue = myDefaultValueWithBrowseBtn.getTextField();
    myTranslation = myTranslationWithBrowseBtn.getTextField();

    initEditPanel();

    myTableModel = new StringResourceTableModel();
    initTable();
    new TableSpeedSearch(myTable);

    myLoadingPanel.setLoadingText("Loading string resource data");
    myLoadingPanel.startLoading();

    if (!ApplicationManager.getApplication().isUnitTestMode()) {
      new ParseTask("Loading string resource data").queue();
    }
  }

  public void reloadData() {
    myLoadingPanel.setLoadingText("Updating string resource data");
    myLoadingPanel.startLoading();

    if (!ApplicationManager.getApplication().isUnitTestMode()) {
      new ParseTask("Updating string resource data").queue();
    }
  }

  private ActionToolbar createToolbar() {
    DefaultActionGroup group = new DefaultActionGroup();
    final ActionToolbar toolbar = ActionManager.getInstance().createActionToolbar(ActionPlaces.UNKNOWN, group, true);

    final AnAction addKeyAction = new AnAction("Add Key", "", AllIcons.ToolbarDecorator.Add) {
      @Override
      public void update(AnActionEvent e) {
        e.getPresentation().setEnabled(myData != null);
      }

      @Override
      public void actionPerformed(AnActionEvent e) {
        NewStringKeyDialog dialog = new NewStringKeyDialog(myFacet, ImmutableSet.copyOf(myData.getKeys()));
        if (dialog.showAndGet()) {
          StringsWriteUtils.createItem(myFacet, dialog.getResFolder(), null, dialog.getKey(), dialog.getDefaultValue(), true);
          reloadData();
        }
      }
    };

    group.add(addKeyAction);
    group.add(new AddLocaleAction(toolbar.getComponent()));
    group.add(newShowOnlyKeysNeedingTranslationsAction());
    group.add(new BrowserHelpAction("Translations editor", "https://developer.android.com/r/studio-ui/translations-editor.html"));

    return toolbar;
  }

<<<<<<< HEAD
      @Override
      public void actionPerformed(AnActionEvent e) {
        List<Locale> currentLocales = myData.getLocales();
        List<Locale> missingLocales = LocaleMenuAction.getAllLocales();
        missingLocales.removeAll(currentLocales);
        Collections.sort(missingLocales, Locale.LANGUAGE_NAME_COMPARATOR);

        final JBList list = new JBList(missingLocales);
        list.setFixedCellHeight(20);
        list.setCellRenderer(new ColoredListCellRenderer<Locale>() {
          @Override
          protected void customizeCellRenderer(@NotNull JList list, Locale value, int index, boolean selected, boolean hasFocus) {
            append(LocaleMenuAction.getLocaleLabel(value, false));
            setIcon(value.getFlagImage());
          }
        });
        new ListSpeedSearch(list) {
          @Override
          protected String getElementText(Object element) {
            if (element instanceof Locale) {
              return LocaleMenuAction.getLocaleLabel((Locale)element, false);
            }
            return super.getElementText(element);
=======
  private final class AddLocaleAction extends AnAction {
    private final JComponent myComponent;

    private AddLocaleAction(@NotNull JComponent component) {
      super("Add Locale", "", AndroidIcons.Globe);
      myComponent = component;
    }

    @Override
    public void update(AnActionEvent e) {
      e.getPresentation().setEnabled(myData != null);
    }

    @Override
    public void actionPerformed(AnActionEvent e) {
      List<Locale> currentLocales = myData.getLocales();
      List<Locale> missingLocales = LocaleMenuAction.getAllLocales();
      missingLocales.removeAll(currentLocales);
      Collections.sort(missingLocales, Locale.LANGUAGE_NAME_COMPARATOR);

      final JBList list = new JBList(missingLocales);
      list.setFixedCellHeight(20);
      list.setCellRenderer(new ColoredListCellRenderer<Locale>() {
        @Override
        protected void customizeCellRenderer(JList list, Locale value, int index, boolean selected, boolean hasFocus) {
          append(LocaleMenuAction.getLocaleLabel(value, false));
          setIcon(value.getFlagImage());
        }
      });
      new ListSpeedSearch(list) {
        @Override
        protected String getElementText(Object element) {
          if (element instanceof Locale) {
            return LocaleMenuAction.getLocaleLabel((Locale)element, false);
>>>>>>> 17e5ef83
          }
          return super.getElementText(element);
        }
      };

      showPopupUnderneathOf(list);
    }

    private void showPopupUnderneathOf(@NotNull JList list) {
      Runnable runnable = () -> {
        // TODO Ask the user to pick a source set instead of defaulting to the primary resource directory
        VirtualFile primaryResourceDir = myFacet.getPrimaryResourceDir();
        assert primaryResourceDir != null;

        // Pick a value to add to this locale
        String key = "app_name";

        String string = myData.getStringResource(key).getDefaultValueAsString();

        StringsWriteUtils.createItem(myFacet, primaryResourceDir, (Locale)list.getSelectedValue(), key, string, true);
        reloadData();
      };

      JBPopup popup = JBPopupFactory.getInstance().createListPopupBuilder(list)
        .setItemChoosenCallback(runnable)
        .createPopup();

      popup.showUnderneathOf(myComponent);
    }
  }

  private AnAction newShowOnlyKeysNeedingTranslationsAction() {
    return new CheckboxAction("Show only keys _needing translations") {
      @Override
      public boolean isSelected(AnActionEvent event) {
        return myTable.getRowSorter() != null;
      }

      @Override
      public void setSelected(AnActionEvent event, boolean showingOnlyKeysNeedingTranslations) {
        setShowingOnlyKeysNeedingTranslations(showingOnlyKeysNeedingTranslations);
      }

      @Override
      public void update(AnActionEvent event) {
        event.getPresentation().setEnabled(myData != null);
        super.update(event);
      }
    };
  }

  @VisibleForTesting
  void setShowingOnlyKeysNeedingTranslations(boolean showingOnlyKeysNeedingTranslations) {
    DefaultRowSorter<StringResourceTableModel, Integer> rowSorter;

    if (showingOnlyKeysNeedingTranslations) {
      rowSorter = new TableRowSorter<>(myTableModel);
      rowSorter.setRowFilter(new NeedsTranslationsRowFilter());
    }
    else {
      rowSorter = null;
    }

    myTable.setRowSorter(rowSorter);
  }

  private static final class NeedsTranslationsRowFilter extends RowFilter<StringResourceTableModel, Integer> {
    @Override
    public boolean include(Entry<? extends StringResourceTableModel, ? extends Integer> entry) {
      if ((Boolean)entry.getValue(ConstantColumn.UNTRANSLATABLE.ordinal())) {
        return false;
      }

      for (int i = ConstantColumn.COUNT; i < entry.getValueCount(); i++) {
        if (entry.getValue(i).equals("")) {
          return true;
        }
      }

      return false;
    }
  }

  public boolean dataIsCurrent() {
    return myResourceRepository != null && myModificationCount >= myResourceRepository.getModificationCount();
  }

  private void initEditPanel() {
    KeyListener keyListener = new KeyAdapter() {
      @Override
      public void keyReleased(KeyEvent e) {
        JTextComponent component = (JTextComponent)e.getComponent();

        if (component.isEditable()) {
          onTextFieldUpdate(component);
        }
      }
    };
    myKey.addKeyListener(keyListener);
    myDefaultValue.addKeyListener(keyListener);
    myTranslation.addKeyListener(keyListener);
  }

  @VisibleForTesting
  void onTextFieldUpdate(JTextComponent component) {
    StringResourceTableModel model = (StringResourceTableModel)myTable.getModel();
    if (myTable.getSelectedColumnCount() != 1 || myTable.getSelectedRowCount() != 1) {
      return;
    }

    int row = myTable.convertRowIndexToModel(myTable.getSelectedRow());
    int column;

    if (component == myKey) {
      column = ConstantColumn.KEY.ordinal();
    }
    else if (component == myDefaultValue) {
      column = ConstantColumn.DEFAULT_VALUE.ordinal();
    }
    else {
      assert component == myTranslation;
      column = myTable.convertColumnIndexToModel(myTable.getSelectedColumn());
    }

    String value = component.getText();
    model.setValueAt(value, row, column);
    // TODO If you refilter here change the key listener to update the model on Enter
  }

  private void initTable() {
    ListSelectionListener selectionListener = new CellSelectionListener();

    CellEditorListener editorListener = new CellEditorListener() {
      @Override
      public void editingStopped(ChangeEvent event) {
        refilter();
      }

      @Override
      public void editingCanceled(ChangeEvent event) {
      }
    };

    myTable.getColumnModel().getSelectionModel().addListSelectionListener(selectionListener);
    myTable.getDefaultEditor(Boolean.class).addCellEditorListener(editorListener);
    myTable.getParent().addComponentListener(new ResizeListener(myTable));
    myTable.getSelectionModel().addListSelectionListener(selectionListener);

    JTableHeader header = myTable.getTableHeader();
    MouseAdapter mouseListener = new HeaderCellSelectionListener(myTable);

    header.setReorderingAllowed(false);
    header.addMouseListener(mouseListener);
    header.addMouseMotionListener(mouseListener);

    TableCellEditor editor = new StringsCellEditor();
    editor.addCellEditorListener(editorListener);

    myTable.setCellSelectionEnabled(true);
    myTable.setDefaultEditor(String.class, editor);
    myTable.setModel(myTableModel);
  }

  @NotNull
  public JPanel getComponent() {
    return myLoadingPanel;
  }

  @NotNull
  public JBTable getPreferredFocusedComponent() {
    return myTable;
  }

  private void createUIComponents() {
    myTable = new JBTable();
  }

  public JTable getTable() {
    return myTable;
  }

  @Override
  public void hyperlinkUpdate(HyperlinkEvent e) {
    StringBuilder sb = new StringBuilder("https://translate.google.com/manager/android_studio/");

    // Application Version
    sb.append("?asVer=");
    ApplicationInfo ideInfo = ApplicationInfo.getInstance();

    // @formatter:off
    sb.append(ideInfo.getMajorVersion()).append('.')
      .append(ideInfo.getMinorVersion()).append('.')
      .append(ideInfo.getMicroVersion()).append('.')
      .append(ideInfo.getPatchVersion());
    // @formatter:on

    // Package name
    MergedManifest manifest = MergedManifest.get(myFacet);
    String pkg = manifest.getPackage();
    if (pkg != null) {
      sb.append("&pkgName=");
      sb.append(pkg.replace('.', '_'));
    }

    // Application ID
    AndroidModuleInfo moduleInfo = AndroidModuleInfo.get(myFacet);
    String appId = moduleInfo.getPackage();
    if (appId != null) {
      sb.append("&appId=");
      sb.append(appId.replace('.', '_'));
    }

    // Version code
    Integer versionCode = manifest.getVersionCode();
    if (versionCode != null) {
      sb.append("&apkVer=");
      sb.append(versionCode.toString());
    }

    // If we support additional IDE languages, we can send the language used in the IDE here
    //sb.append("&lang=en");

    BrowserUtil.browse(sb.toString());
  }

  private class ParseTask extends Task.Backgroundable {
    private final AtomicReference<LocalResourceRepository> myResourceRepositoryRef = new AtomicReference<>(null);
    private final AtomicReference<StringResourceData> myResourceDataRef = new AtomicReference<>(null);

    public ParseTask(String description) {
      super(myFacet.getModule().getProject(), description, false);
    }

    @Override
    public void run(@NotNull ProgressIndicator indicator) {
      indicator.setIndeterminate(true);
      LocalResourceRepository moduleResources = myFacet.getModuleResources(true);
      myResourceRepositoryRef.set(moduleResources);
      myResourceDataRef.set(StringResourceParser.parse(myFacet, moduleResources));
    }

    @Override
    public void onSuccess() {
      parse(myResourceRepositoryRef.get(), myResourceDataRef.get());
    }

    @Override
    public void onCancel() {
      myLoadingPanel.stopLoading();
    }
  }

  @VisibleForTesting
  void parse(@NotNull LocalResourceRepository resourceRepository) {
    parse(resourceRepository, StringResourceParser.parse(myFacet, resourceRepository));
  }

  private void parse(@NotNull LocalResourceRepository resourceRepository, @NotNull StringResourceData data) {
    myResourceRepository = resourceRepository;
    myData = data;
    myModificationCount = resourceRepository.getModificationCount();

    myTableModel.setData(data);
    myTableModel.fireTableStructureChanged();
    ColumnUtil.setColumns(myTable);

    myLoadingPanel.stopLoading();
  }

  private class CellSelectionListener implements ListSelectionListener {
    @Override
    public void valueChanged(ListSelectionEvent e) {
      if (e.getValueIsAdjusting()) {
        return;
      }

      if (myTable.getSelectedColumnCount() != 1 || myTable.getSelectedRowCount() != 1) {
        setTextAndEditable(myKey, "", false);
        setTextAndEditable(myDefaultValue, "", false);
        setTextAndEditable(myTranslation, "", false);
        myDefaultValueWithBrowseBtn.getButton().setEnabled(false);
        myTranslationWithBrowseBtn.getButton().setEnabled(false);
        return;
      }

      StringResourceTableModel model = (StringResourceTableModel)myTable.getModel();

      int row = myTable.convertRowIndexToModel(myTable.getSelectedRow());
      int column = myTable.convertColumnIndexToModel(myTable.getSelectedColumn());
      Locale locale = model.localeOfColumn(column);

      String key = model.keyOfRow(row);
      setTextAndEditable(myKey, key, false); // TODO: keys are not editable, we want them to be refactor operations

      String defaultValue = (String)model.getValueAt(row, ConstantColumn.DEFAULT_VALUE.ordinal());
      boolean defaultValueEditable = !StringUtil.containsChar(defaultValue, '\n'); // don't allow editing multiline chars in a text field
      setTextAndEditable(myDefaultValue, defaultValue, defaultValueEditable);
      myDefaultValueWithBrowseBtn.getButton().setEnabled(true);

      boolean translationEditable = false;
      String translation = "";
      if (locale != null) {
        translation = (String)model.getValueAt(row, column);
        translationEditable = !StringUtil.containsChar(translation, '\n'); // don't allow editing multiline chars in a text field
      }
      setTextAndEditable(myTranslation, translation, translationEditable);
      myTranslationWithBrowseBtn.getButton().setEnabled(locale != null);
    }

    private void setTextAndEditable(@NotNull JTextComponent component, @NotNull String text, boolean editable) {
      component.setText(text);
      component.setCaretPosition(0);
      component.setEditable(editable);
      // If a text component is not editable when it gains focus and becomes editable while still focused,
      // the caret does not appear, so we need to set the caret visibility manually
      component.getCaret().setVisible(editable && component.hasFocus());

      component.setFont(FontUtil.getFontAbleToDisplay(text, component.getFont()));
    }
  }

  private class ShowMultilineActionListener implements ActionListener {
    @Override
    public void actionPerformed(ActionEvent e) {
      if (myTable.getSelectedRowCount() != 1 || myTable.getSelectedColumnCount() != 1) {
        return;
      }

      int row = myTable.convertRowIndexToModel(myTable.getSelectedRow());
      int column = myTable.convertColumnIndexToModel(myTable.getSelectedColumn());

      StringResourceTableModel model = (StringResourceTableModel)myTable.getModel();
      String key = model.keyOfRow(row);
      String value = (String)model.getValueAt(row, ConstantColumn.DEFAULT_VALUE.ordinal());

      Locale locale = model.localeOfColumn(column);
      String translation = locale == null ? null : (String)model.getValueAt(row, column);

      MultilineStringEditorDialog d = new MultilineStringEditorDialog(myFacet, key, value, locale, translation);
      if (d.showAndGet()) {
        if (!StringUtil.equals(value, d.getDefaultValue())) {
          model.setValueAt(d.getDefaultValue(), row, ConstantColumn.DEFAULT_VALUE.ordinal());
          refilter();
        }

        if (locale != null && !StringUtil.equals(translation, d.getTranslation())) {
          model.setValueAt(d.getTranslation(), row, column);
          refilter();
        }
      }
    }
  }

  private void refilter() {
    @SuppressWarnings("unchecked") DefaultRowSorter<StringResourceTableModel, Integer> rowSorter =
      (DefaultRowSorter<StringResourceTableModel, Integer>)myTable.getRowSorter();

    if (rowSorter != null) {
      rowSorter.sort();
    }
  }
}<|MERGE_RESOLUTION|>--- conflicted
+++ resolved
@@ -155,31 +155,6 @@
     return toolbar;
   }
 
-<<<<<<< HEAD
-      @Override
-      public void actionPerformed(AnActionEvent e) {
-        List<Locale> currentLocales = myData.getLocales();
-        List<Locale> missingLocales = LocaleMenuAction.getAllLocales();
-        missingLocales.removeAll(currentLocales);
-        Collections.sort(missingLocales, Locale.LANGUAGE_NAME_COMPARATOR);
-
-        final JBList list = new JBList(missingLocales);
-        list.setFixedCellHeight(20);
-        list.setCellRenderer(new ColoredListCellRenderer<Locale>() {
-          @Override
-          protected void customizeCellRenderer(@NotNull JList list, Locale value, int index, boolean selected, boolean hasFocus) {
-            append(LocaleMenuAction.getLocaleLabel(value, false));
-            setIcon(value.getFlagImage());
-          }
-        });
-        new ListSpeedSearch(list) {
-          @Override
-          protected String getElementText(Object element) {
-            if (element instanceof Locale) {
-              return LocaleMenuAction.getLocaleLabel((Locale)element, false);
-            }
-            return super.getElementText(element);
-=======
   private final class AddLocaleAction extends AnAction {
     private final JComponent myComponent;
 
@@ -204,7 +179,7 @@
       list.setFixedCellHeight(20);
       list.setCellRenderer(new ColoredListCellRenderer<Locale>() {
         @Override
-        protected void customizeCellRenderer(JList list, Locale value, int index, boolean selected, boolean hasFocus) {
+        protected void customizeCellRenderer(@NotNull JList list, Locale value, int index, boolean selected, boolean hasFocus) {
           append(LocaleMenuAction.getLocaleLabel(value, false));
           setIcon(value.getFlagImage());
         }
@@ -214,7 +189,6 @@
         protected String getElementText(Object element) {
           if (element instanceof Locale) {
             return LocaleMenuAction.getLocaleLabel((Locale)element, false);
->>>>>>> 17e5ef83
           }
           return super.getElementText(element);
         }
