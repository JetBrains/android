/*
 * Copyright (C) 2021 The Android Open Source Project
 *
 * Licensed under the Apache License, Version 2.0 (the "License");
 * you may not use this file except in compliance with the License.
 * You may obtain a copy of the License at
 *
 *      http://www.apache.org/licenses/LICENSE-2.0
 *
 * Unless required by applicable law or agreed to in writing, software
 * distributed under the License is distributed on an "AS IS" BASIS,
 * WITHOUT WARRANTIES OR CONDITIONS OF ANY KIND, either express or implied.
 * See the License for the specific language governing permissions and
 * limitations under the License.
 */

package com.android.tools.idea.editors.literals

import com.android.ddmlib.AndroidDebugBridge
import com.android.ddmlib.IDevice
import com.android.tools.idea.editors.liveedit.LiveEditApplicationConfiguration
import com.android.tools.idea.editors.liveedit.ui.EmulatorLiveEditAdapter
import com.android.tools.idea.editors.liveedit.ui.LiveEditIssueNotificationAction
import com.android.tools.idea.execution.common.AndroidExecutionTarget
import com.android.tools.idea.projectsystem.ProjectSystemService
import com.android.tools.idea.run.deployment.liveedit.EditEvent
import com.android.tools.idea.run.deployment.liveedit.LiveEditAdbEventsListener
import com.android.tools.idea.run.deployment.liveedit.LiveEditApp
import com.android.tools.idea.run.deployment.liveedit.LiveEditNotifications
import com.android.tools.idea.run.deployment.liveedit.LiveEditProjectMonitor
import com.android.tools.idea.run.deployment.liveedit.LiveEditStatus
import com.android.tools.idea.run.deployment.liveedit.PsiListener
import com.android.tools.idea.run.deployment.liveedit.SourceInlineCandidateCache
import com.android.tools.idea.streaming.RUNNING_DEVICES_TOOL_WINDOW_ID
import com.android.tools.idea.streaming.SERIAL_NUMBER_KEY
import com.intellij.execution.ExecutionListener
import com.intellij.execution.ExecutionManager
import com.intellij.execution.runners.ExecutionEnvironment
import com.intellij.notification.BrowseNotificationAction
import com.intellij.notification.NotificationGroupManager
import com.intellij.notification.NotificationType
import com.intellij.openapi.Disposable
import com.intellij.openapi.actionSystem.DataProvider
import com.intellij.openapi.application.ApplicationManager
import com.intellij.openapi.components.Service
import com.intellij.openapi.project.Project
import com.intellij.openapi.project.modules
import com.intellij.openapi.util.Disposer
import com.intellij.openapi.wm.ToolWindowManager
import com.intellij.psi.PsiManager
import com.intellij.ui.content.ContentManagerEvent
import com.intellij.ui.content.ContentManagerListener
import com.intellij.util.concurrency.AppExecutorUtil
import com.intellij.util.containers.stream
import org.jetbrains.annotations.VisibleForTesting
import java.util.concurrent.Executor

/**
 * Allows any component to listen to all method body edits of a project.
 */
@Service
<<<<<<< HEAD
class LiveEditService private constructor(project: Project, private var listenerExecutor: Executor) : Disposable {

  val inlineCandidateCache = SourceInlineCandidateCache()

  constructor(project: Project) : this(project,
                                       AppExecutorUtil.createBoundedApplicationPoolExecutor(
                                         "Document changed listeners executor", 1))
=======
class LiveEditService constructor(val project: Project,
                                  var executor: Executor,
                                  val adbEventsListener: LiveEditAdbEventsListener) : Disposable {
>>>>>>> de127946

  private val notifications = LiveEditNotifications(project)

  private val deployMonitor: LiveEditProjectMonitor

  private var showMultiDeviceNotification = true

  private var showMultiDeployNotification = true

  // We quickly hand off the processing of PSI events to our own executor, since PSI events are likely
  // dispatched from the UI thread, and we do not want to block it.
  constructor(project: Project) : this(project,
                                       AppExecutorUtil.createBoundedApplicationPoolExecutor(
                                         "Document changed listeners executor", 1),
                                       LiveEditAdbEventsListener())

  init {
    val adapter = EmulatorLiveEditAdapter(project)
    LiveEditIssueNotificationAction.registerProject(project, adapter)
    Disposer.register(this) { LiveEditIssueNotificationAction.unregisterProject(project) }
    ApplicationManager.getApplication().invokeLater {
      val contentManager = project.getServiceIfCreated(ToolWindowManager::class.java)
        ?.getToolWindow(RUNNING_DEVICES_TOOL_WINDOW_ID)
        ?.contentManager
      contentManager?.addContentManagerListener( object : ContentManagerListener {
          override fun contentAdded(event: ContentManagerEvent) {
            if (event.content.component !is DataProvider) {
              return
            }
            val serial = (event.content.component as DataProvider).getData(SERIAL_NUMBER_KEY.name) as String?
            serial?.let { adapter.register(it) }
          }

          override fun contentRemoveQuery(event: ContentManagerEvent) {
            if (event.content.component !is DataProvider) {
              return
            }
            val serial = (event.content.component as DataProvider).getData(SERIAL_NUMBER_KEY.name) as String?
            serial?.let { adapter.unregister(it) }
          }
        })
      contentManager?.contents?.forEach {
        if (it.component is DataProvider) {
          val serial = (it.component as DataProvider).getData(SERIAL_NUMBER_KEY.name) as String?
          serial?.let { s -> adapter.register(s) }
        }
      }
    }

    // TODO: Deactivate this when not needed.
    val listener = PsiListener(this::onPsiChanged)
    PsiManager.getInstance(project).addPsiTreeChangeListener(listener, this)
    deployMonitor = LiveEditProjectMonitor(this, project)
    // TODO: Delete if it turns our we don't need Hard-refresh trigger.
    //bindKeyMapShortcut(LiveEditApplicationConfiguration.getInstance().leTriggerMode)

    // Listen for when the user starts a Run/Debug.
    project.messageBus.connect(this).subscribe(ExecutionManager.EXECUTION_TOPIC, object: ExecutionListener {
      override fun processStarting(executorId: String, env: ExecutionEnvironment) {
        val executionTarget = (env.executionTarget as? AndroidExecutionTarget) ?: return
        val devices = executionTarget.runningDevices

        val multiDeploy = deployMonitor.notifyExecution(devices)

        if (devices.size > 1 && showMultiDeviceNotification) {
          NotificationGroupManager.getInstance().getNotificationGroup("Deploy")
            .createNotification(
              "Live Edit works with multi-device deployments but this is not officially supported.",
              NotificationType.INFORMATION)
            .addAction(BrowseNotificationAction("Learn more", "https://developer.android.com/studio/run#limitations"))
            .notify(project)
          showMultiDeviceNotification = false
        }

        if (multiDeploy && showMultiDeployNotification) {
          NotificationGroupManager.getInstance().getNotificationGroup("Deploy")
            .createNotification(
              "Live Edit does not work with previous deployments on different devices.",
              NotificationType.INFORMATION)
            .addAction(BrowseNotificationAction("Learn more", "https://developer.android.com/studio/run#limitations"))
            .notify(project)
          showMultiDeployNotification = false
        }
      }
    })
  }

  fun inlineCandidateCache() : SourceInlineCandidateCache {
    return deployMonitor.compiler.inlineCandidateCache
  }

  companion object {

    // The action upon which we trigger LiveEdit to do a push in manual mode.
    // Right now this is set to "SaveAll" which is called via Ctrl/Cmd+S.
    @JvmStatic
    val PIGGYBACK_ACTION_ID: String = "SaveAll"

    enum class LiveEditTriggerMode {
      LE_TRIGGER_MANUAL,
      LE_TRIGGER_AUTOMATIC,
    }

    fun isLeTriggerManual(mode : LiveEditTriggerMode) : Boolean {
      return mode == LiveEditTriggerMode.LE_TRIGGER_MANUAL
    }

    @JvmStatic
    fun isLeTriggerManual() = isLeTriggerManual(LiveEditApplicationConfiguration.getInstance().leTriggerMode)

    @JvmStatic
    fun getInstance(project: Project): LiveEditService = project.getService(LiveEditService::class.java)

    @JvmStatic
    fun usesCompose(project: Project) = project.modules.stream().anyMatch {
      ProjectSystemService.getInstance(project).projectSystem.getModuleSystem(it).usesCompose
    }

    fun hasLiveEditSupportedDeviceConnected() = AndroidDebugBridge.getBridge()!!.devices.any { device ->
      LiveEditProjectMonitor.supportLiveEdits(device)
    }
  }

  // TODO: Refactor this away when AndroidLiveEditDeployMonitor functionality is moved to LiveEditService/other classes.
  @VisibleForTesting
  fun getDeployMonitor(): LiveEditProjectMonitor {
    return deployMonitor
  }

  fun devices(): Set<IDevice> {
    return deployMonitor.devices();
  }

  fun editStatus(device: IDevice): LiveEditStatus {
    return deployMonitor.status(device)
  }

  /**
   * Called from Android Studio when an app is "Refreshed" (namely Apply Changes or Apply Code Changes) to a device
   */
  fun notifyAppRefresh(device: IDevice): Boolean {
    return deployMonitor.notifyAppRefresh(device)
  }

  /**
   * Called from Android Studio when an app is deployed (a.k.a Installed / IWIed / Delta-installed) to a device
   */
  fun notifyAppDeploy(packageName: String, device: IDevice, app: LiveEditApp): Boolean {
    return deployMonitor.notifyAppDeploy(packageName, device, app)
  }

  fun toggleLiveEdit(oldMode: LiveEditApplicationConfiguration.LiveEditMode, newMode: LiveEditApplicationConfiguration.LiveEditMode) {
    if (oldMode == newMode) {
      return
    } else if (newMode == LiveEditApplicationConfiguration.LiveEditMode.LIVE_EDIT) {
      if (usesCompose(project) && hasLiveEditSupportedDeviceConnected()) {
        deployMonitor.requestRerun()
      }
    } else {
      deployMonitor.clearDevices();
    }
  }

  fun toggleLiveEditMode(oldMode: LiveEditTriggerMode, newMode: LiveEditTriggerMode) {
    if (oldMode == newMode) {
      return
    } else if (newMode == LiveEditTriggerMode.LE_TRIGGER_AUTOMATIC) {
      deployMonitor.onManualLETrigger()
    }
  }

  @com.android.annotations.Trace
  private fun onPsiChanged(event: EditEvent) {
    executor.execute { deployMonitor.onPsiChanged(event) }
  }

  override fun dispose() {
    //TODO: "Not yet implemented"
  }

  fun triggerLiveEdit() {
    deployMonitor.onManualLETrigger()
  }

  fun notifyLiveEditAvailability(device: IDevice) {
    notifications.notifyLiveEditAvailability(device)
  }
}<|MERGE_RESOLUTION|>--- conflicted
+++ resolved
@@ -59,19 +59,9 @@
  * Allows any component to listen to all method body edits of a project.
  */
 @Service
-<<<<<<< HEAD
-class LiveEditService private constructor(project: Project, private var listenerExecutor: Executor) : Disposable {
-
-  val inlineCandidateCache = SourceInlineCandidateCache()
-
-  constructor(project: Project) : this(project,
-                                       AppExecutorUtil.createBoundedApplicationPoolExecutor(
-                                         "Document changed listeners executor", 1))
-=======
 class LiveEditService constructor(val project: Project,
                                   var executor: Executor,
                                   val adbEventsListener: LiveEditAdbEventsListener) : Disposable {
->>>>>>> de127946
 
   private val notifications = LiveEditNotifications(project)
 
