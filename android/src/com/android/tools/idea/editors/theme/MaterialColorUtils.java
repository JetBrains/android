/*
 * Copyright (C) 2015 The Android Open Source Project
 *
 * Licensed under the Apache License, Version 2.0 (the "License");
 * you may not use this file except in compliance with the License.
 * You may obtain a copy of the License at
 *
 *      http://www.apache.org/licenses/LICENSE-2.0
 *
 * Unless required by applicable law or agreed to in writing, software
 * distributed under the License is distributed on an "AS IS" BASIS,
 * WITHOUT WARRANTIES OR CONDITIONS OF ANY KIND, either express or implied.
 * See the License for the specific language governing permissions and
 * limitations under the License.
 */
package com.android.tools.idea.editors.theme;

import com.google.common.collect.ImmutableList;
import com.google.common.collect.ImmutableMap;
import org.jetbrains.annotations.NotNull;
import org.jetbrains.annotations.Nullable;

import java.awt.*;
import java.util.List;

@SuppressWarnings({"UseJBColor"})
public class MaterialColorUtils {

  private static final ImmutableMap<Color, Color> PRIMARY_DARK_COLORS_MAP = ImmutableMap.<Color, Color>builder()
    .put(MaterialColors.RED_500, MaterialColors.RED_700)
    .put(MaterialColors.PINK_500, MaterialColors.PINK_700)
    .put(MaterialColors.PURPLE_500, MaterialColors.PURPLE_700)
    .put(MaterialColors.DEEP_PURPLE_500, MaterialColors.DEEP_PURPLE_700)
    .put(MaterialColors.INDIGO_500, MaterialColors.INDIGO_700)
    .put(MaterialColors.BLUE_500, MaterialColors.BLUE_700)
    .put(MaterialColors.LIGHT_BLUE_500, MaterialColors.LIGHT_BLUE_700)
    .put(MaterialColors.CYAN_500, MaterialColors.CYAN_700)
    .put(MaterialColors.TEAL_500, MaterialColors.TEAL_700)
    .put(MaterialColors.GREEN_500, MaterialColors.GREEN_700)
    .put(MaterialColors.LIGHT_GREEN_500, MaterialColors.LIGHT_GREEN_700)
    .put(MaterialColors.LIME_500, MaterialColors.LIME_700)
    .put(MaterialColors.YELLOW_500, MaterialColors.YELLOW_700)
    .put(MaterialColors.AMBER_500, MaterialColors.AMBER_700)
    .put(MaterialColors.ORANGE_500, MaterialColors.ORANGE_700)
    .put(MaterialColors.DEEP_ORANGE_500, MaterialColors.DEEP_ORANGE_700)
    .put(MaterialColors.BROWN_500, MaterialColors.BROWN_700)
    .put(MaterialColors.GREY_500, MaterialColors.GREY_700)
    .put(MaterialColors.BLUE_GREY_500, MaterialColors.BLUE_GREY_700)
    .build();

  private static final ImmutableMap<Color, String> MATERIAL_NAMES_MAP = ImmutableMap.<Color, String>builder()
    .put(MaterialColors.RED_50, "Material Red 50")
    .put(MaterialColors.RED_100, "Material Red 100")
    .put(MaterialColors.RED_200, "Material Red 200")
    .put(MaterialColors.RED_300, "Material Red 300")
    .put(MaterialColors.RED_400, "Material Red 400")
    .put(MaterialColors.RED_500, "Material Red 500")
    .put(MaterialColors.RED_600, "Material Red 600")
    .put(MaterialColors.RED_700, "Material Red 700")
    .put(MaterialColors.RED_800, "Material Red 800")
    .put(MaterialColors.RED_900, "Material Red 900")
    .put(MaterialColors.PINK_50, "Material Pink 50")
    .put(MaterialColors.PINK_100, "Material Pink 100")
    .put(MaterialColors.PINK_200, "Material Pink 200")
    .put(MaterialColors.PINK_300, "Material Pink 300")
    .put(MaterialColors.PINK_400, "Material Pink 400")
    .put(MaterialColors.PINK_500, "Material Pink 500")
    .put(MaterialColors.PINK_600, "Material Pink 600")
    .put(MaterialColors.PINK_700, "Material Pink 700")
    .put(MaterialColors.PINK_800, "Material Pink 800")
    .put(MaterialColors.PINK_900, "Material Pink 900")
    .put(MaterialColors.PURPLE_50, "Material Purple 50")
    .put(MaterialColors.PURPLE_100, "Material Purple 100")
    .put(MaterialColors.PURPLE_200, "Material Purple 200")
    .put(MaterialColors.PURPLE_300, "Material Purple 300")
    .put(MaterialColors.PURPLE_400, "Material Purple 400")
    .put(MaterialColors.PURPLE_500, "Material Purple 500")
    .put(MaterialColors.PURPLE_600, "Material Purple 600")
    .put(MaterialColors.PURPLE_700, "Material Purple 700")
    .put(MaterialColors.PURPLE_800, "Material Purple 800")
    .put(MaterialColors.PURPLE_900, "Material Purple 900")
    .put(MaterialColors.DEEP_PURPLE_50, "Material Deep Purple 50")
    .put(MaterialColors.DEEP_PURPLE_100, "Material Deep Purple 100")
    .put(MaterialColors.DEEP_PURPLE_200, "Material Deep Purple 200")
    .put(MaterialColors.DEEP_PURPLE_300, "Material Deep Purple 300")
    .put(MaterialColors.DEEP_PURPLE_400, "Material Deep Purple 400")
    .put(MaterialColors.DEEP_PURPLE_500, "Material Deep Purple 500")
    .put(MaterialColors.DEEP_PURPLE_600, "Material Deep Purple 600")
    .put(MaterialColors.DEEP_PURPLE_700, "Material Deep Purple 700")
    .put(MaterialColors.DEEP_PURPLE_800, "Material Deep Purple 800")
    .put(MaterialColors.DEEP_PURPLE_900, "Material Deep Purple 900")
    .put(MaterialColors.INDIGO_50, "Material Indigo 50")
    .put(MaterialColors.INDIGO_100, "Material Indigo 100")
    .put(MaterialColors.INDIGO_200, "Material Indigo 200")
    .put(MaterialColors.INDIGO_300, "Material Indigo 300")
    .put(MaterialColors.INDIGO_400, "Material Indigo 400")
    .put(MaterialColors.INDIGO_500, "Material Indigo 500")
    .put(MaterialColors.INDIGO_600, "Material Indigo 600")
    .put(MaterialColors.INDIGO_700, "Material Indigo 700")
    .put(MaterialColors.INDIGO_800, "Material Indigo 800")
    .put(MaterialColors.INDIGO_900, "Material Indigo 900")
    .put(MaterialColors.BLUE_50, "Material Blue 50")
    .put(MaterialColors.BLUE_100, "Material Blue 100")
    .put(MaterialColors.BLUE_200, "Material Blue 200")
    .put(MaterialColors.BLUE_300, "Material Blue 300")
    .put(MaterialColors.BLUE_400, "Material Blue 400")
    .put(MaterialColors.BLUE_500, "Material Blue 500")
    .put(MaterialColors.BLUE_600, "Material Blue 600")
    .put(MaterialColors.BLUE_700, "Material Blue 700")
    .put(MaterialColors.BLUE_800, "Material Blue 800")
    .put(MaterialColors.BLUE_900, "Material Blue 900")
    .put(MaterialColors.LIGHT_BLUE_50, "Material Light Blue 50")
    .put(MaterialColors.LIGHT_BLUE_100, "Material Light Blue 100")
    .put(MaterialColors.LIGHT_BLUE_200, "Material Light Blue 200")
    .put(MaterialColors.LIGHT_BLUE_300, "Material Light Blue 300")
    .put(MaterialColors.LIGHT_BLUE_400, "Material Light Blue 400")
    .put(MaterialColors.LIGHT_BLUE_500, "Material Light Blue 500")
    .put(MaterialColors.LIGHT_BLUE_600, "Material Light Blue 600")
    .put(MaterialColors.LIGHT_BLUE_700, "Material Light Blue 700")
    .put(MaterialColors.LIGHT_BLUE_800, "Material Light Blue 800")
    .put(MaterialColors.LIGHT_BLUE_900, "Material Light Blue 900")
    .put(MaterialColors.CYAN_50, "Material Cyan 50")
    .put(MaterialColors.CYAN_100, "Material Cyan 100")
    .put(MaterialColors.CYAN_200, "Material Cyan 200")
    .put(MaterialColors.CYAN_300, "Material Cyan 300")
    .put(MaterialColors.CYAN_400, "Material Cyan 400")
    .put(MaterialColors.CYAN_500, "Material Cyan 500")
    .put(MaterialColors.CYAN_600, "Material Cyan 600")
    .put(MaterialColors.CYAN_700, "Material Cyan 700")
    .put(MaterialColors.CYAN_800, "Material Cyan 800")
    .put(MaterialColors.CYAN_900, "Material Cyan 900")
    .put(MaterialColors.TEAL_50, "Material Teal 50")
    .put(MaterialColors.TEAL_100, "Material Teal 100")
    .put(MaterialColors.TEAL_200, "Material Teal 200")
    .put(MaterialColors.TEAL_300, "Material Teal 300")
    .put(MaterialColors.TEAL_400, "Material Teal 400")
    .put(MaterialColors.TEAL_500, "Material Teal 500")
    .put(MaterialColors.TEAL_600, "Material Teal 600")
    .put(MaterialColors.TEAL_700, "Material Teal 700")
    .put(MaterialColors.TEAL_800, "Material Teal 800")
    .put(MaterialColors.TEAL_900, "Material Teal 900")
    .put(MaterialColors.GREEN_50, "Material Green 50")
    .put(MaterialColors.GREEN_100, "Material Green 100")
    .put(MaterialColors.GREEN_200, "Material Green 200")
    .put(MaterialColors.GREEN_300, "Material Green 300")
    .put(MaterialColors.GREEN_400, "Material Green 400")
    .put(MaterialColors.GREEN_500, "Material Green 500")
    .put(MaterialColors.GREEN_600, "Material Green 600")
    .put(MaterialColors.GREEN_700, "Material Green 700")
    .put(MaterialColors.GREEN_800, "Material Green 800")
    .put(MaterialColors.GREEN_900, "Material Green 900")
    .put(MaterialColors.LIGHT_GREEN_50, "Material Light Green 50")
    .put(MaterialColors.LIGHT_GREEN_100, "Material Light Green 100")
    .put(MaterialColors.LIGHT_GREEN_200, "Material Light Green 200")
    .put(MaterialColors.LIGHT_GREEN_300, "Material Light Green 300")
    .put(MaterialColors.LIGHT_GREEN_400, "Material Light Green 400")
    .put(MaterialColors.LIGHT_GREEN_500, "Material Light Green 500")
    .put(MaterialColors.LIGHT_GREEN_600, "Material Light Green 600")
    .put(MaterialColors.LIGHT_GREEN_700, "Material Light Green 700")
    .put(MaterialColors.LIGHT_GREEN_800, "Material Light Green 800")
    .put(MaterialColors.LIGHT_GREEN_900, "Material Light Green 900")
    .put(MaterialColors.LIME_50, "Material Lime 50")
    .put(MaterialColors.LIME_100, "Material Lime 100")
    .put(MaterialColors.LIME_200, "Material Lime 200")
    .put(MaterialColors.LIME_300, "Material Lime 300")
    .put(MaterialColors.LIME_400, "Material Lime 400")
    .put(MaterialColors.LIME_500, "Material Lime 500")
    .put(MaterialColors.LIME_600, "Material Lime 600")
    .put(MaterialColors.LIME_700, "Material Lime 700")
    .put(MaterialColors.LIME_800, "Material Lime 800")
    .put(MaterialColors.LIME_900, "Material Lime 900")
    .put(MaterialColors.YELLOW_50, "Material Yellow 50")
    .put(MaterialColors.YELLOW_100, "Material Yellow 100")
    .put(MaterialColors.YELLOW_200, "Material Yellow 200")
    .put(MaterialColors.YELLOW_300, "Material Yellow 300")
    .put(MaterialColors.YELLOW_400, "Material Yellow 400")
    .put(MaterialColors.YELLOW_500, "Material Yellow 500")
    .put(MaterialColors.YELLOW_600, "Material Yellow 600")
    .put(MaterialColors.YELLOW_700, "Material Yellow 700")
    .put(MaterialColors.YELLOW_800, "Material Yellow 800")
    .put(MaterialColors.YELLOW_900, "Material Yellow 900")
    .put(MaterialColors.AMBER_50, "Material Amber 50")
    .put(MaterialColors.AMBER_100, "Material Amber 100")
    .put(MaterialColors.AMBER_200, "Material Amber 200")
    .put(MaterialColors.AMBER_300, "Material Amber 300")
    .put(MaterialColors.AMBER_400, "Material Amber 400")
    .put(MaterialColors.AMBER_500, "Material Amber 500")
    .put(MaterialColors.AMBER_600, "Material Amber 600")
    .put(MaterialColors.AMBER_700, "Material Amber 700")
    .put(MaterialColors.AMBER_800, "Material Amber 800")
    .put(MaterialColors.AMBER_900, "Material Amber 900")
    .put(MaterialColors.ORANGE_50, "Material Orange 50")
    .put(MaterialColors.ORANGE_100, "Material Orange 100")
    .put(MaterialColors.ORANGE_200, "Material Orange 200")
    .put(MaterialColors.ORANGE_300, "Material Orange 300")
    .put(MaterialColors.ORANGE_400, "Material Orange 400")
    .put(MaterialColors.ORANGE_500, "Material Orange 500")
    .put(MaterialColors.ORANGE_600, "Material Orange 600")
    .put(MaterialColors.ORANGE_700, "Material Orange 700")
    .put(MaterialColors.ORANGE_800, "Material Orange 800")
    .put(MaterialColors.ORANGE_900, "Material Orange 900")
    .put(MaterialColors.DEEP_ORANGE_50, "Material Deep Orange 50")
    .put(MaterialColors.DEEP_ORANGE_100, "Material Deep Orange 100")
    .put(MaterialColors.DEEP_ORANGE_200, "Material Deep Orange 200")
    .put(MaterialColors.DEEP_ORANGE_300, "Material Deep Orange 300")
    .put(MaterialColors.DEEP_ORANGE_400, "Material Deep Orange 400")
    .put(MaterialColors.DEEP_ORANGE_500, "Material Deep Orange 500")
    .put(MaterialColors.DEEP_ORANGE_600, "Material Deep Orange 600")
    .put(MaterialColors.DEEP_ORANGE_700, "Material Deep Orange 700")
    .put(MaterialColors.DEEP_ORANGE_800, "Material Deep Orange 800")
    .put(MaterialColors.DEEP_ORANGE_900, "Material Deep Orange 900")
    .put(MaterialColors.BROWN_50, "Material Brown 50")
    .put(MaterialColors.BROWN_100, "Material Brown 100")
    .put(MaterialColors.BROWN_200, "Material Brown 200")
    .put(MaterialColors.BROWN_300, "Material Brown 300")
    .put(MaterialColors.BROWN_400, "Material Brown 400")
    .put(MaterialColors.BROWN_500, "Material Brown 500")
    .put(MaterialColors.BROWN_600, "Material Brown 600")
    .put(MaterialColors.BROWN_700, "Material Brown 700")
    .put(MaterialColors.BROWN_800, "Material Brown 800")
    .put(MaterialColors.BROWN_900, "Material Brown 900")
    .put(MaterialColors.GREY_50, "Material Grey 50")
    .put(MaterialColors.GREY_100, "Material Grey 100")
    .put(MaterialColors.GREY_200, "Material Grey 200")
    .put(MaterialColors.GREY_300, "Material Grey 300")
    .put(MaterialColors.GREY_400, "Material Grey 400")
    .put(MaterialColors.GREY_500, "Material Grey 500")
    .put(MaterialColors.GREY_600, "Material Grey 600")
    .put(MaterialColors.GREY_700, "Material Grey 700")
    .put(MaterialColors.GREY_800, "Material Grey 800")
    .put(MaterialColors.GREY_900, "Material Grey 900")
    .put(MaterialColors.BLUE_GREY_50, "Material Blue Grey 50")
    .put(MaterialColors.BLUE_GREY_100, "Material Blue Grey 100")
    .put(MaterialColors.BLUE_GREY_200, "Material Blue Grey 200")
    .put(MaterialColors.BLUE_GREY_300, "Material Blue Grey 300")
    .put(MaterialColors.BLUE_GREY_400, "Material Blue Grey 400")
    .put(MaterialColors.BLUE_GREY_500, "Material Blue Grey 500")
    .put(MaterialColors.BLUE_GREY_600, "Material Blue Grey 600")
    .put(MaterialColors.BLUE_GREY_700, "Material Blue Grey 700")
    .put(MaterialColors.BLUE_GREY_800, "Material Blue Grey 800")
    .put(MaterialColors.BLUE_GREY_900, "Material Blue Grey 900")
    .put(MaterialColors.RED_ACCENT_100, "Red accent 100")
    .put(MaterialColors.RED_ACCENT_200, "Red accent 200")
    .put(MaterialColors.RED_ACCENT_400, "Red accent 400")
    .put(MaterialColors.RED_ACCENT_700, "Red accent 700")
    .put(MaterialColors.PINK_ACCENT_100, "Pink accent 100")
    .put(MaterialColors.PINK_ACCENT_200, "Pink accent 200")
    .put(MaterialColors.PINK_ACCENT_400, "Pink accent 400")
    .put(MaterialColors.PINK_ACCENT_700, "Pink accent 700")
    .put(MaterialColors.PURPLE_ACCENT_100, "Purple accent 100")
    .put(MaterialColors.PURPLE_ACCENT_200, "Purple accent 200")
    .put(MaterialColors.PURPLE_ACCENT_400, "Purple accent 400")
    .put(MaterialColors.PURPLE_ACCENT_700, "Purple accent 700")
    .put(MaterialColors.INDIGO_ACCENT_100, "Indigo accent 100")
    .put(MaterialColors.INDIGO_ACCENT_200, "Indigo accent 200")
    .put(MaterialColors.INDIGO_ACCENT_400, "Indigo accent 400")
    .put(MaterialColors.INDIGO_ACCENT_700, "Indigo accent 700")
    .put(MaterialColors.DEEP_PURPLE_ACCENT_100, "Deep purple accent 100")
    .put(MaterialColors.DEEP_PURPLE_ACCENT_200, "Deep purple accent 200")
    .put(MaterialColors.DEEP_PURPLE_ACCENT_400, "Deep purple accent 400")
    .put(MaterialColors.DEEP_PURPLE_ACCENT_700, "Deep purple accent 700")
    .put(MaterialColors.BLUE_ACCENT_100, "Blue accent 100")
    .put(MaterialColors.BLUE_ACCENT_200, "Blue accent 200")
    .put(MaterialColors.BLUE_ACCENT_400, "Blue accent 400")
    .put(MaterialColors.BLUE_ACCENT_700, "Blue accent 700")
    .put(MaterialColors.LIGHT_BLUE_ACCENT_100, "Light blue accent 100")
    .put(MaterialColors.LIGHT_BLUE_ACCENT_200, "Light blue accent 200")
    .put(MaterialColors.LIGHT_BLUE_ACCENT_400, "Light blue accent 400")
    .put(MaterialColors.LIGHT_BLUE_ACCENT_700, "Light blue accent 700")
    .put(MaterialColors.CYAN_ACCENT_100, "Cyan accent 100")
    .put(MaterialColors.CYAN_ACCENT_200, "Cyan accent 200")
    .put(MaterialColors.CYAN_ACCENT_400, "Cyan accent 400")
    .put(MaterialColors.CYAN_ACCENT_700, "Cyan accent 700")
    .put(MaterialColors.TEAL_ACCENT_100, "Teal accent 100")
    .put(MaterialColors.TEAL_ACCENT_200, "Teal accent 200")
    .put(MaterialColors.TEAL_ACCENT_400, "Teal accent 400")
    .put(MaterialColors.TEAL_ACCENT_700, "Teal accent 700")
    .put(MaterialColors.GREEN_ACCENT_100, "Green accent 100")
    .put(MaterialColors.GREEN_ACCENT_200, "Green accent 200")
    .put(MaterialColors.GREEN_ACCENT_400, "Green accent 400")
    .put(MaterialColors.GREEN_ACCENT_700, "Green accent 700")
    .put(MaterialColors.LIGHT_GREEN_ACCENT_100, "Light green accent 100")
    .put(MaterialColors.LIGHT_GREEN_ACCENT_200, "Light green accent 200")
    .put(MaterialColors.LIGHT_GREEN_ACCENT_400, "Light green accent 400")
    .put(MaterialColors.LIGHT_GREEN_ACCENT_700, "Light green accent 700")
    .put(MaterialColors.LIME_ACCENT_100, "Lime accent 100")
    .put(MaterialColors.LIME_ACCENT_200, "Lime accent 200")
    .put(MaterialColors.LIME_ACCENT_400, "Lime accent 400")
    .put(MaterialColors.LIME_ACCENT_700, "Lime accent 700")
    .put(MaterialColors.YELLOW_ACCENT_100, "Yellow accent 100")
    .put(MaterialColors.YELLOW_ACCENT_200, "Yellow accent 200")
    .put(MaterialColors.YELLOW_ACCENT_400, "Yellow accent 400")
    .put(MaterialColors.YELLOW_ACCENT_700, "Yellow accent 700")
    .put(MaterialColors.AMBER_ACCENT_100, "Amber accent 100")
    .put(MaterialColors.AMBER_ACCENT_200, "Amber accent 200")
    .put(MaterialColors.AMBER_ACCENT_400, "Amber accent 400")
    .put(MaterialColors.AMBER_ACCENT_700, "Amber accent 700")
    .put(MaterialColors.ORANGE_ACCENT_100, "Orange accent 100")
    .put(MaterialColors.ORANGE_ACCENT_200, "Orange accent 200")
    .put(MaterialColors.ORANGE_ACCENT_400, "Orange accent 400")
    .put(MaterialColors.ORANGE_ACCENT_700, "Orange accent 700")
    .put(MaterialColors.DEEP_ORANGE_ACCENT_100, "Deep orange accent 100")
    .put(MaterialColors.DEEP_ORANGE_ACCENT_200, "Deep orange accent 200")
    .put(MaterialColors.DEEP_ORANGE_ACCENT_400, "Deep orange accent 400")
    .put(MaterialColors.DEEP_ORANGE_ACCENT_700, "Deep orange accent 700")
    .put(Color.BLACK, "Black")
    .put(Color.WHITE, "White")
    .build();

  private static final ImmutableList<Color> PRIMARY_COLORS_LIST = ImmutableList.copyOf(PRIMARY_DARK_COLORS_MAP.keySet());

  @NotNull
  public static List<Color> suggestPrimaryColors() {
    return PRIMARY_COLORS_LIST;
  }

  /**
   * Method that suggests accent colors for a given primary color based on the material guidelines and classical color theory
   * <a href="http://www.tigercolor.com/color-lab/color-theory/color-harmonies.htm">Complementary, Analogous and Triad combinations</a>
   * <a href="https://en.wikipedia.org/wiki/Monochromatic_color">Monochromatic colors</a>
   * For each hue (complementary, analogous, triad or monochromatic), two colors are suggested as accents:
   * <ul>
   * <li>75% saturation and 100% brightness</li>
   * <li>100% saturation and original brightness of the color</li>
   * </ul>
   */
  @NotNull
  public static List<Color> suggestAccentColors(@NotNull Color primaryColor) {
    ImmutableList.Builder<Color> builder = ImmutableList.builder();
    if (AccentSuggestionsUtils.isMaterialPrimary(primaryColor)) {
      builder.addAll(AccentSuggestionsUtils.getMonochromaticAccents(primaryColor));
      builder.addAll(AccentSuggestionsUtils.getAssociatedAccents(primaryColor));
      builder.addAll(AccentSuggestionsUtils.getComplementaryAccents(primaryColor));
      builder.addAll(AccentSuggestionsUtils.getTriadAccents(primaryColor));
    }
    else {
      float[] hsv = Color.RGBtoHSB(primaryColor.getRed(), primaryColor.getGreen(), primaryColor.getBlue(), null);

      // If the primaryColor's brightness is too low, we set it to a higher value (0.6) to have a bright accent color
      hsv[2] = Math.max(0.6f, hsv[2]);

      // Monochromatic
      builder.add(Color.getHSBColor(hsv[0], 0.75f, 1));
      builder.add(Color.getHSBColor(hsv[0], 1, hsv[2]));
      // Analogous
      float associatedHue1 = (hsv[0] + 0.125f) % 1;
      builder.add(Color.getHSBColor(associatedHue1, 0.75f, 1));
      builder.add(Color.getHSBColor(associatedHue1, 1, hsv[2]));
      float associatedHue2 = (hsv[0] + 0.875f) % 1;
      builder.add(Color.getHSBColor(associatedHue2, 0.75f, 1));
      builder.add(Color.getHSBColor(associatedHue2, 1, hsv[2]));
      // Complementary
      float complementaryHue = (hsv[0] + 0.5f) % 1;
      builder.add(Color.getHSBColor(complementaryHue, 0.75f, 1));
      builder.add(Color.getHSBColor(complementaryHue, 1, hsv[2]));
      // Triad
      float triadHue1 = (hsv[0] + 0.625f) % 1;
      builder.add(Color.getHSBColor(triadHue1, 0.75f, 1));
      builder.add(Color.getHSBColor(triadHue1, 1, hsv[2]));
      float triadHue2 = (hsv[0] + 0.375f) % 1;
      builder.add(Color.getHSBColor(triadHue2, 0.75f, 1));
      builder.add(Color.getHSBColor(triadHue2, 1, hsv[2]));
    }
    return builder.build();
  }

  @NotNull
  public static List<Color> suggestPrimaryDarkColors(@NotNull Color primaryColor) {
    Color suggestedColor = PRIMARY_DARK_COLORS_MAP.get(primaryColor);
    if (suggestedColor == null) {
      suggestedColor = primaryColor.darker();
    }
    return ImmutableList.of(suggestedColor);
  }

  /**
<<<<<<< HEAD
   * Returns the material name for a given color
=======
   * @return the material name for a given color
>>>>>>> 8c64fd27
   */
  @Nullable("if the color is not material")
  public static String getMaterialName(@NotNull Color color) {
    return MATERIAL_NAMES_MAP.get(color);
  }

  /**
   * @return the closest material color to a given color
   */
  @NotNull
  public static Color getClosestMaterialColor(@NotNull Color color) {
    String name = MATERIAL_NAMES_MAP.get(color);
    if (name == null) {
      float minDistance = Float.MAX_VALUE;
      Color minDistanceColor = null;

      for (Color materialColor : MATERIAL_NAMES_MAP.keySet()) {

        float distance = colorDistance(color, materialColor);

        if (distance < minDistance) {
          minDistance = distance;
          minDistanceColor = materialColor;
        }
      }
      //noinspection ConstantConditions // The returned value cannot be null because it is a minimum of a non-empty collection
      return minDistanceColor;
    }
    return color;
  }

  /**
   * taken from: http://www.compuphase.com/cmetric.htm
   */
  public static float colorDistance(Color c1, Color c2) {
    double rmean = (c1.getRed() + c2.getRed()) / 2;
    int r = c1.getRed() - c2.getRed();
    int g = c1.getGreen() - c2.getGreen();
    int b = c1.getBlue() - c2.getBlue();
    double weightR = 2 + rmean / 256;
    double weightG = 4.0;
    double weightB = 2 + (255 - rmean) / 256;
    return (float)Math.sqrt(weightR * r * r + weightG * g * g + weightB * b * b);
  }
}<|MERGE_RESOLUTION|>--- conflicted
+++ resolved
@@ -374,11 +374,7 @@
   }
 
   /**
-<<<<<<< HEAD
-   * Returns the material name for a given color
-=======
    * @return the material name for a given color
->>>>>>> 8c64fd27
    */
   @Nullable("if the color is not material")
   public static String getMaterialName(@NotNull Color color) {
