--- conflicted
+++ resolved
@@ -217,11 +217,7 @@
     else {
       ImmutableList<String> defaultThemeNames = ThemeEditorUtils.getDefaultThemeNames(myContext.getThemeResolver());
       myParentComboBox.setModel(new ParentThemesListModel(defaultThemeNames, parent.getQualifiedName()));
-<<<<<<< HEAD
-      myItem = (ThemeEditorStyle)value;
-=======
       myItem = value;
->>>>>>> 8c64fd27
     }
     updateVariantsCombo();
 
