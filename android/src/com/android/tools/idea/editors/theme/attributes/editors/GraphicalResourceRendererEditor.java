--- conflicted
+++ resolved
@@ -42,11 +42,7 @@
 import com.intellij.ui.CollectionComboBoxModel;
 import com.intellij.ui.ColorUtil;
 import org.jetbrains.android.facet.AndroidFacet;
-<<<<<<< HEAD
-import org.jetbrains.android.uipreview.ChooseResourceDialog;
-=======
 import com.android.tools.idea.ui.resourcechooser.ChooseResourceDialog;
->>>>>>> a001a568
 import org.jetbrains.annotations.NotNull;
 import org.jetbrains.annotations.Nullable;
 
@@ -123,11 +119,7 @@
           stopCellEditing();
         }
       });
-<<<<<<< HEAD
-      myComponent.addTextFocusListener(new FocusAdapter() {
-=======
       myComponent.addTextFocusListener(new FocusListener() {
->>>>>>> a001a568
         @Override
         public void focusGained(FocusEvent e) {
           DumbService dumbService = DumbService.getInstance(myContext.getProject());
@@ -141,14 +133,11 @@
             myComponent.setCompletionStrings(ResourceHelper.getCompletionFromTypes(facet, getAllowedResourceTypes()));
           }
         }
-<<<<<<< HEAD
-=======
 
         @Override
         public void focusLost(FocusEvent e) {
           cancelCellEditing();
         }
->>>>>>> a001a568
       });
     }
 
