--- conflicted
+++ resolved
@@ -61,17 +61,10 @@
 
     // Adds the Device selection button
     DefaultActionGroup group = new DefaultActionGroup();
-<<<<<<< HEAD
-    group.add(new OrientationMenuAction(myPreviewPanel));
-    group.add(new DeviceMenuAction(myPreviewPanel));
-    group.add(new TargetMenuAction(myPreviewPanel, true, false));
-    group.add(new LocaleMenuAction(myPreviewPanel, false));
-=======
     group.add(new OrientationMenuAction(myPreviewPanel, null));
     group.add(new DeviceMenuAction(myPreviewPanel));
     group.add(new TargetMenuAction(myPreviewPanel, true));
     group.add(new LocaleMenuAction(myPreviewPanel));
->>>>>>> b13afab4
 
     ActionManager actionManager = ActionManager.getInstance();
     ActionToolbar actionToolbar = actionManager.createActionToolbar("ThemeToolbar", group, true);
