--- conflicted
+++ resolved
@@ -375,29 +375,17 @@
 
   private class MyFileEditorManagerListener implements FileEditorManagerListener {
     @Override
-<<<<<<< HEAD
     public void fileOpened(@NotNull FileEditorManager source, @NotNull VirtualFile file) {
-=======
-    public void fileOpened(@NotNull @NonNull FileEditorManager source, @NotNull @NonNull VirtualFile file) {
->>>>>>> a2c786ef
       processFileEditorChange();
     }
 
     @Override
-<<<<<<< HEAD
     public void fileClosed(@NotNull FileEditorManager source, @NotNull VirtualFile file) {
-=======
-    public void fileClosed(@NotNull @NonNull FileEditorManager source, @NotNull @NonNull VirtualFile file) {
->>>>>>> a2c786ef
       ApplicationManager.getApplication().invokeLater(AndroidThemePreviewToolWindowManager.this::processFileEditorChange, myProject.getDisposed());
     }
 
     @Override
-<<<<<<< HEAD
     public void selectionChanged(@NotNull FileEditorManagerEvent event) {
-=======
-    public void selectionChanged(@NotNull @NonNull FileEditorManagerEvent event) {
->>>>>>> a2c786ef
       final FileEditor newEditor = event.getNewEditor();
       TextEditor applicableTextEditor = null;
       if (newEditor instanceof TextEditor) {
