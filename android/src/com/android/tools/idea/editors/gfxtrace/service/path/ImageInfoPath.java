--- conflicted
+++ resolved
@@ -25,24 +25,14 @@
 
 public final class ImageInfoPath extends Path {
   @Override
-<<<<<<< HEAD
-  public StringBuilder stringPath(StringBuilder builder) {
-    if (isNoImage()) {
-      return builder.append("NoImage");
-    }
-    return builder.append("ImageInfo(").append(myID).append(")");
-=======
   public String getSegmentString() {
     return "ImageInfo(" + myID + ')';
->>>>>>> a001a568
   }
 
   @Override
   public Path getParent() {
     return null;
   }
-
-  public boolean isNoImage() { return myID.equals(BinaryID.INVALID); }
 
   //<<<Start:Java.ClassBody:1>>>
   private BinaryID myID;
