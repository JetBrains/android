/*
 * Copyright (C) 2015 The Android Open Source Project
 *
 * Licensed under the Apache License, Version 2.0 (the "License");
 * you may not use this file except in compliance with the License.
 * You may obtain a copy of the License at
 *
 *      http://www.apache.org/licenses/LICENSE-2.0
 *
 * Unless required by applicable law or agreed to in writing, software
 * distributed under the License is distributed on an "AS IS" BASIS,
 * WITHOUT WARRANTIES OR CONDITIONS OF ANY KIND, either express or implied.
 * See the License for the specific language governing permissions and
 * limitations under the License.
 */
package com.android.tools.idea.editors.gfxtrace.service.image;


import com.android.tools.rpclib.binary.BinaryClass;
import com.android.tools.rpclib.binary.BinaryObject;
import org.jetbrains.annotations.NotNull;

public abstract class Format implements BinaryObject {
  public final static Format ALPHA = new FmtAlpha();
  public final static Format ATC_RGBA_EXPLICIT_ALPHA_AMD = new FmtATCRGBAEXPLICITALPHAAMD();
  public final static Format ATC_RGBA_INTERPOLATED_ALPHA_AMD = new FmtATCRGBAINTERPOLATEDALPHAAMD();
  public final static Format ATC_RGB_AMD = new FmtATCRGBAMD();
  public final static Format D24S8 = new FmtD24S8();
  public final static Format ETC1_RGB8 = new FmtETC1RGB8();
  public final static Format ETC2_RGB8 = new FmtETC2RGB8();
  public final static Format ETC2_RGBA8_EAC = new FmtETC2RGBA8EAC();
  public final static Format HALF_FLOAT = new FmtFloat16();
  public final static Format FLOAT32 = new FmtFloat32();
  public final static Format LUMINANCE = new FmtLuminance();
  public final static Format LUMINANCE_ALPHA = new FmtLuminanceAlpha();
  public final static Format PNG = new FmtPNG();
  public final static Format RED = new FmtRed();
  public final static Format RGB = new FmtRGB();
  public final static Format RGB565 = new FmtRGB565();
  public final static Format RGBA = new FmtRGBA();
  public final static Format RGBA4444 = new FmtRGBA4444();
  public final static Format RGBA5551 = new FmtRGBA5551();
  public final static Format RGBAF16 = new FmtRGBAF16();
  public final static Format RGBAF32 = new FmtRGBAF32();

  @NotNull
  public static Format wrap(BinaryObject object) {
    return (object instanceof Format) ? (Format)object : new UnknownFormat(object);
  }

  @NotNull
  public BinaryObject unwrap() {
    return this;
  }

  @Override
  public String toString() {
    return getClass().getSimpleName();
  }

  public String getDisplayName() {
    String result = klass().entity().getName();
    if (result.toLowerCase().startsWith("fmt")) {
      result = result.substring(3);
    }
    return result;
  }
<<<<<<< HEAD
=======

  private static class UnknownFormat extends Format {
    private final BinaryObject myFormat;

    public UnknownFormat(@NotNull BinaryObject format) {
      myFormat = format;
    }

    @NotNull
    @Override
    public BinaryClass klass() {
      return myFormat.klass();
    }

    @NotNull
    @Override
    public BinaryObject unwrap() {
      return myFormat;
    }
  }
>>>>>>> 50d6ab60
}<|MERGE_RESOLUTION|>--- conflicted
+++ resolved
@@ -65,8 +65,6 @@
     }
     return result;
   }
-<<<<<<< HEAD
-=======
 
   private static class UnknownFormat extends Format {
     private final BinaryObject myFormat;
@@ -87,5 +85,4 @@
       return myFormat;
     }
   }
->>>>>>> 50d6ab60
 }