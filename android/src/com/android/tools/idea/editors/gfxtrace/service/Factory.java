--- conflicted
+++ resolved
@@ -26,13 +26,9 @@
     com.android.tools.idea.editors.gfxtrace.service.memory.Factory.register();
     com.android.tools.idea.editors.gfxtrace.service.msg.Factory.register();
     com.android.tools.idea.editors.gfxtrace.service.path.Factory.register();
-<<<<<<< HEAD
-    com.android.tools.idea.editors.gfxtrace.service.stringtable.Factory.register();
-=======
     com.android.tools.idea.editors.gfxtrace.service.snippets.Factory.register();
     com.android.tools.idea.editors.gfxtrace.service.stringtable.Factory.register();
     com.android.tools.idea.editors.gfxtrace.service.vertex.Factory.register();
->>>>>>> a001a568
     //<<<Start:Java.FactoryBody:2>>>
     AtomRangeTimer.register();
     AtomTimer.register();
@@ -43,11 +39,8 @@
     ErrDataUnavailable.register();
     ErrInvalidArgument.register();
     ErrInvalidPath.register();
-<<<<<<< HEAD
-=======
     Hierarchy.register();
     HierarchyList.register();
->>>>>>> a001a568
     MemoryInfo.register();
     RenderSettings.register();
     ReportItem.register();
