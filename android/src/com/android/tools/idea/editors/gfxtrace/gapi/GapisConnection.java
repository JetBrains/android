/*
 * Copyright (C) 2015 The Android Open Source Project
 *
 * Licensed under the Apache License, Version 2.0 (the "License");
 * you may not use this file except in compliance with the License.
 * You may obtain a copy of the License at
 *
 *      http://www.apache.org/licenses/LICENSE-2.0
 *
 * Unless required by applicable law or agreed to in writing, software
 * distributed under the License is distributed on an "AS IS" BASIS,
 * WITHOUT WARRANTIES OR CONDITIONS OF ANY KIND, either express or implied.
 * See the License for the specific language governing permissions and
 * limitations under the License.
 */
package com.android.tools.idea.editors.gfxtrace.gapi;

import com.android.tools.idea.editors.gfxtrace.service.ServiceClient;
import com.android.tools.idea.editors.gfxtrace.service.ServiceClientRPC;
import com.google.common.util.concurrent.ListeningExecutorService;
import org.jetbrains.annotations.NotNull;

import java.io.Closeable;
import java.io.IOException;
import java.io.OutputStream;
import java.net.Socket;

public class GapisConnection implements Closeable {
  @NotNull private static final byte AUTH_HEADER[] = new byte[]{'A', 'U', 'T', 'H'};

  private final GapisProcess myParent;
  private final Socket myServerSocket;
  private final GapisFeatures myFeatures = new GapisFeatures();

  public GapisConnection(GapisProcess parent, Socket serverSocket) {
    myParent = parent;
    myServerSocket = serverSocket;
  }

  public boolean isConnected() {
    return myServerSocket != null && myServerSocket.isConnected();
  }

  public GapisFeatures getFeatures() {
    return myFeatures;
  }

  public ServiceClient createServiceClient(ListeningExecutorService executor) throws IOException {
    if (!isConnected()) {
      throw new IOException("Not connected");
    }
    return new ServiceClientRPC(executor,
                                myServerSocket.getInputStream(),
                                myServerSocket.getOutputStream(),
                                1024,
<<<<<<< HEAD
                                myParent.getVersion());
=======
                                myParent.getVersion().major);
>>>>>>> a001a568
  }

  @Override
  public void close() {
    synchronized (this) {
      if (isConnected()) {
        try {
          myServerSocket.close();
        }
        catch (IOException e) {
        }
        myParent.onClose(this);
      }
    }
  }

  /**
   * Sends the auth-token to the GAPIS instance requiring authentication.
   * Must be called before any calls to {@link #createServiceClient}.
   */
  public void sendAuth(String authToken) throws IOException {
    OutputStream s = myServerSocket.getOutputStream();
    s.write(AUTH_HEADER);
    s.write(authToken.getBytes("UTF-8"));
    s.write(new byte[]{ 0 });
  }
}<|MERGE_RESOLUTION|>--- conflicted
+++ resolved
@@ -53,11 +53,7 @@
                                 myServerSocket.getInputStream(),
                                 myServerSocket.getOutputStream(),
                                 1024,
-<<<<<<< HEAD
-                                myParent.getVersion());
-=======
                                 myParent.getVersion().major);
->>>>>>> a001a568
   }
 
   @Override
