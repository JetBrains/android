/*
 * Copyright (C) 2015 The Android Open Source Project
 *
 * Licensed under the Apache License, Version 2.0 (the "License");
 * you may not use this file except in compliance with the License.
 * You may obtain a copy of the License at
 *
 *      http://www.apache.org/licenses/LICENSE-2.0
 *
 * Unless required by applicable law or agreed to in writing, software
 * distributed under the License is distributed on an "AS IS" BASIS,
 * WITHOUT WARRANTIES OR CONDITIONS OF ANY KIND, either express or implied.
 * See the License for the specific language governing permissions and
 * limitations under the License.
 */
package com.android.tools.idea.editors.gfxtrace.gapi;

import com.android.tools.idea.editors.gfxtrace.service.ServiceClient;
import com.android.tools.idea.editors.gfxtrace.service.ServiceClientRPC;
import com.google.common.util.concurrent.ListeningExecutorService;
import org.jetbrains.annotations.NotNull;

import java.io.Closeable;
import java.io.IOException;
import java.io.OutputStream;
import java.net.Socket;

public class GapisConnection implements Closeable {
  @NotNull private static final byte AUTH_HEADER[] = new byte[]{'A', 'U', 'T', 'H'};

  private final GapisProcess myParent;
  private final Socket myServerSocket;
  private final GapisFeatures myFeatures = new GapisFeatures();

  public GapisConnection(GapisProcess parent, Socket serverSocket) {
    myParent = parent;
    myServerSocket = serverSocket;
  }

  public boolean isConnected() {
    return myServerSocket != null && myServerSocket.isConnected();
  }

  public GapisFeatures getFeatures() {
    return myFeatures;
  }

  public ServiceClient createServiceClient(ListeningExecutorService executor) throws IOException {
    if (!isConnected()) {
      throw new IOException("Not connected");
    }
    return new ServiceClientRPC(executor,
                                myServerSocket.getInputStream(),
                                myServerSocket.getOutputStream(),
                                1024,
<<<<<<< HEAD
                                myParent.getVersion());
=======
                                myParent.getVersion().major);
>>>>>>> 50d6ab60
  }

  @Override
  public void close() {
    synchronized (this) {
      if (isConnected()) {
        try {
          myServerSocket.close();
        }
        catch (IOException e) {
        }
        myParent.onClose(this);
      }
    }
  }

  /**
   * Sends the auth-token to the GAPIS instance requiring authentication.
   * Must be called before any calls to {@link #createServiceClient}.
   */
  public void sendAuth(String authToken) throws IOException {
    OutputStream s = myServerSocket.getOutputStream();
    s.write(AUTH_HEADER);
    s.write(authToken.getBytes("UTF-8"));
    s.write(new byte[]{ 0 });
  }
}<|MERGE_RESOLUTION|>--- conflicted
+++ resolved
@@ -53,11 +53,7 @@
                                 myServerSocket.getInputStream(),
                                 myServerSocket.getOutputStream(),
                                 1024,
-<<<<<<< HEAD
-                                myParent.getVersion());
-=======
                                 myParent.getVersion().major);
->>>>>>> 50d6ab60
   }
 
   @Override
