/*
 * Copyright (C) 2016 The Android Open Source Project
 *
 * Licensed under the Apache License, Version 2.0 (the "License");
 * you may not use this file except in compliance with the License.
 * You may obtain a copy of the License at
 *
 *      http://www.apache.org/licenses/LICENSE-2.0
 *
 * Unless required by applicable law or agreed to in writing, software
 * distributed under the License is distributed on an "AS IS" BASIS,
 * WITHOUT WARRANTIES OR CONDITIONS OF ANY KIND, either express or implied.
 * See the License for the specific language governing permissions and
 * limitations under the License.
 */
package com.android.tools.idea.run.editor;

<<<<<<< HEAD
import com.android.tools.idea.editors.gfxtrace.GfxTraceUtil;
import com.android.tools.idea.editors.gfxtrace.gapi.GapiPaths;
import com.intellij.openapi.project.Project;

import javax.swing.*;
=======
import com.intellij.openapi.project.Project;

import javax.swing.*;

import static com.android.tools.idea.run.editor.ProfilerState.ENABLE_EXPERIMENTAL_PROFILING;
>>>>>>> bda17b23

/**
 * The configuration panel for the Android profiler settings.
 */
public class AndroidProfilersPanel {
  private static final boolean EXPERIMENTAL_ENABLED = false;

  private JPanel myPanel;
  private JCheckBox myAdvancedProfilingCheckBox;

  public JComponent getComponent() {
    return myPanel;
  }

  AndroidProfilersPanel(Project project, ProfilerState state) {
    myAdvancedProfilingCheckBox.setVisible(EXPERIMENTAL_ENABLED);

<<<<<<< HEAD
    myGapidEnabled.addChangeListener(e -> myGapidDisablePCS.setEnabled(myGapidEnabled.isSelected()));

    myGapidEnabled.addActionListener(e -> {
      if (!GfxTraceUtil.checkAndTryInstallGapidSdkComponent(project)) {
        myGapidEnabled.setSelected(false);
      }
    });

=======
>>>>>>> bda17b23
    resetFrom(state);
  }

  /**
   * Resets the settings panel to the values in the specified {@link ProfilerState}.
   */
  void resetFrom(ProfilerState state) {
    myAdvancedProfilingCheckBox.setSelected(state.ENABLE_ADVANCED_PROFILING);
<<<<<<< HEAD
    myGapidEnabled.setSelected(state.GAPID_ENABLED);
    myGapidDisablePCS.setSelected(state.GAPID_DISABLE_PCS);
    myGapidDisablePCS.setEnabled(state.GAPID_ENABLED);

    if (GapiPaths.isValid()) {
      myGapidEnabled.setToolTipText(null);
    }
    else {
      myGapidEnabled.setToolTipText("GPU debugger tools not installed or out of date.");
      myGapidEnabled.setSelected(false);
    }
=======
>>>>>>> bda17b23
  }

  /**
   * Assigns the current UI state to the specified {@link ProfilerState}.
   */
  void applyTo(ProfilerState state) {
    boolean enabled = false;
    state.ENABLE_ADVANCED_PROFILING = myAdvancedProfilingCheckBox.isSelected() && enabled;
  }
}<|MERGE_RESOLUTION|>--- conflicted
+++ resolved
@@ -15,25 +15,17 @@
  */
 package com.android.tools.idea.run.editor;
 
-<<<<<<< HEAD
-import com.android.tools.idea.editors.gfxtrace.GfxTraceUtil;
-import com.android.tools.idea.editors.gfxtrace.gapi.GapiPaths;
-import com.intellij.openapi.project.Project;
-
-import javax.swing.*;
-=======
 import com.intellij.openapi.project.Project;
 
 import javax.swing.*;
 
 import static com.android.tools.idea.run.editor.ProfilerState.ENABLE_EXPERIMENTAL_PROFILING;
->>>>>>> bda17b23
 
 /**
  * The configuration panel for the Android profiler settings.
  */
 public class AndroidProfilersPanel {
-  private static final boolean EXPERIMENTAL_ENABLED = false;
+  private static final boolean EXPERIMENTAL_ENABLED = System.getProperty(ENABLE_EXPERIMENTAL_PROFILING) != null;
 
   private JPanel myPanel;
   private JCheckBox myAdvancedProfilingCheckBox;
@@ -45,17 +37,6 @@
   AndroidProfilersPanel(Project project, ProfilerState state) {
     myAdvancedProfilingCheckBox.setVisible(EXPERIMENTAL_ENABLED);
 
-<<<<<<< HEAD
-    myGapidEnabled.addChangeListener(e -> myGapidDisablePCS.setEnabled(myGapidEnabled.isSelected()));
-
-    myGapidEnabled.addActionListener(e -> {
-      if (!GfxTraceUtil.checkAndTryInstallGapidSdkComponent(project)) {
-        myGapidEnabled.setSelected(false);
-      }
-    });
-
-=======
->>>>>>> bda17b23
     resetFrom(state);
   }
 
@@ -64,27 +45,13 @@
    */
   void resetFrom(ProfilerState state) {
     myAdvancedProfilingCheckBox.setSelected(state.ENABLE_ADVANCED_PROFILING);
-<<<<<<< HEAD
-    myGapidEnabled.setSelected(state.GAPID_ENABLED);
-    myGapidDisablePCS.setSelected(state.GAPID_DISABLE_PCS);
-    myGapidDisablePCS.setEnabled(state.GAPID_ENABLED);
-
-    if (GapiPaths.isValid()) {
-      myGapidEnabled.setToolTipText(null);
-    }
-    else {
-      myGapidEnabled.setToolTipText("GPU debugger tools not installed or out of date.");
-      myGapidEnabled.setSelected(false);
-    }
-=======
->>>>>>> bda17b23
   }
 
   /**
    * Assigns the current UI state to the specified {@link ProfilerState}.
    */
   void applyTo(ProfilerState state) {
-    boolean enabled = false;
+    boolean enabled = System.getProperty(ENABLE_EXPERIMENTAL_PROFILING) != null;
     state.ENABLE_ADVANCED_PROFILING = myAdvancedProfilingCheckBox.isSelected() && enabled;
   }
 }