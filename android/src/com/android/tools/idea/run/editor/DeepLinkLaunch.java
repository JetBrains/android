--- conflicted
+++ resolved
@@ -17,10 +17,7 @@
 
 import com.android.tools.idea.run.AndroidRunConfiguration;
 import com.android.tools.idea.run.ValidationError;
-<<<<<<< HEAD
-=======
 import com.android.tools.idea.run.activity.StartActivityFlagsProvider;
->>>>>>> 50d6ab60
 import com.android.tools.idea.run.tasks.AndroidDeepLinkLaunchTask;
 import com.android.tools.idea.run.tasks.LaunchTask;
 import com.google.common.collect.ImmutableList;
@@ -41,15 +38,9 @@
     @Override
     public LaunchTask getLaunchTask(@NotNull String applicationId,
                                     @NotNull AndroidFacet facet,
-<<<<<<< HEAD
-                                    boolean waitForDebugger,
-                                    @NotNull String extraAmOptions) {
-      return new AndroidDeepLinkLaunchTask(applicationId, DEEP_LINK, waitForDebugger, extraAmOptions);
-=======
                                     @NotNull StartActivityFlagsProvider startActivityFlagsProvider,
                                     @NotNull ProfilerState profilerState) {
       return new AndroidDeepLinkLaunchTask(DEEP_LINK, startActivityFlagsProvider);
->>>>>>> 50d6ab60
     }
 
     @NotNull
