--- conflicted
+++ resolved
@@ -287,15 +287,9 @@
     myContentPanel = new JPanel();
     myContentPanel.setLayout(new GridLayoutManager(7, 6, new Insets(0, 0, 0, 0), -1, -1));
     myAllInPackageTestButton = new JRadioButton();
-<<<<<<< HEAD
-    myAllInPackageTestButton.setActionCommand(ExecutionBundle.message("jnit.configuration.all.tests.in.package.radio"));
-    loadButtonText(myAllInPackageTestButton, AndroidBundle.message("android.run.configuration.all.in.package.radio"));
-=======
-    myAllInPackageTestButton.setActionCommand(
-      getMessageFromBundle("messages/ExecutionBundle", "junit.configuration.all.tests.in.package.radio"));
+    myAllInPackageTestButton.setActionCommand(ExecutionBundle.message("junit.configuration.all.tests.in.package.radio"));
     loadButtonText(myAllInPackageTestButton,
-                   getMessageFromBundle("messages/AndroidBundle", "android.run.configuration.all.in.package.radio"));
->>>>>>> fedb26e2
+                   AndroidBundle.message("android.run.configuration.all.in.package.radio"));
     myContentPanel.add(myAllInPackageTestButton, new GridConstraints(0, 2, 1, 1, GridConstraints.ANCHOR_WEST, GridConstraints.FILL_NONE,
                                                                      GridConstraints.SIZEPOLICY_FIXED, GridConstraints.SIZEPOLICY_FIXED,
                                                                      null, null, null, 0, false));
@@ -303,24 +297,16 @@
     myClassTestButton.setActionCommand(ExecutionBundle.message("junit.configuration.test.class.radio"));
     myClassTestButton.setEnabled(true);
     myClassTestButton.setSelected(false);
-<<<<<<< HEAD
-    loadButtonText(myClassTestButton, AndroidBundle.message("android.run.configuration.class.radio"));
-=======
     loadButtonText(myClassTestButton,
-                   getMessageFromBundle("messages/AndroidBundle", "android.run.configuration.class.radio"));
->>>>>>> fedb26e2
+                   AndroidBundle.message("android.run.configuration.class.radio"));
     myContentPanel.add(myClassTestButton, new GridConstraints(0, 3, 1, 1, GridConstraints.ANCHOR_WEST, GridConstraints.FILL_NONE,
                                                               GridConstraints.SIZEPOLICY_FIXED, GridConstraints.SIZEPOLICY_FIXED, null,
                                                               null, null, 0, false));
     myMethodTestButton = new JRadioButton();
     myMethodTestButton.setActionCommand(ExecutionBundle.message("junit.configuration.test.method.radio"));
     myMethodTestButton.setSelected(false);
-<<<<<<< HEAD
-    loadButtonText(myMethodTestButton, AndroidBundle.message("android.run.configuration.method.radio"));
-=======
     loadButtonText(myMethodTestButton,
-                   getMessageFromBundle("messages/AndroidBundle", "android.run.configuration.method.radio"));
->>>>>>> fedb26e2
+                   AndroidBundle.message("android.run.configuration.method.radio"));
     myContentPanel.add(myMethodTestButton, new GridConstraints(0, 4, 1, 1, GridConstraints.ANCHOR_WEST, GridConstraints.FILL_NONE,
                                                                GridConstraints.SIZEPOLICY_FIXED, GridConstraints.SIZEPOLICY_FIXED, null,
                                                                null, null, 0, false));
@@ -328,12 +314,8 @@
     jBLabel1.setHorizontalAlignment(2);
     jBLabel1.setHorizontalTextPosition(2);
     jBLabel1.setIconTextGap(4);
-<<<<<<< HEAD
-    loadLabelText(jBLabel1, ExecutionBundle.message("junit.configuration.configure.junit.test.label"));
-=======
     loadLabelText(jBLabel1,
-                  getMessageFromBundle("messages/ExecutionBundle", "junit.configuration.configure.junit.test.label"));
->>>>>>> fedb26e2
+                  ExecutionBundle.message("junit.configuration.configure.junit.test.label"));
     myContentPanel.add(jBLabel1, new GridConstraints(0, 0, 1, 1, GridConstraints.ANCHOR_WEST, GridConstraints.FILL_NONE,
                                                      GridConstraints.SIZEPOLICY_FIXED, GridConstraints.SIZEPOLICY_FIXED, null, null, null,
                                                      0, false));
@@ -342,12 +324,8 @@
                                                     GridConstraints.SIZEPOLICY_CAN_SHRINK | GridConstraints.SIZEPOLICY_WANT_GROW, 1, null,
                                                     null, null, 0, false));
     myAllInModuleTestButton = new JRadioButton();
-<<<<<<< HEAD
-    loadButtonText(myAllInModuleTestButton, AndroidBundle.message("android.run.configuration.all.in.module.radio"));
-=======
     loadButtonText(myAllInModuleTestButton,
-                   getMessageFromBundle("messages/AndroidBundle", "android.run.configuration.all.in.module.radio"));
->>>>>>> fedb26e2
+                   AndroidBundle.message("android.run.configuration.all.in.module.radio"));
     myContentPanel.add(myAllInModuleTestButton, new GridConstraints(0, 1, 1, 1, GridConstraints.ANCHOR_WEST, GridConstraints.FILL_NONE,
                                                                     GridConstraints.SIZEPOLICY_FIXED, GridConstraints.SIZEPOLICY_FIXED,
                                                                     null, null, null, 0, false));
