<?xml version="1.0" encoding="UTF-8"?>
<form xmlns="http://www.intellij.com/uidesigner/form/" version="1" bind-to-class="com.android.tools.idea.run.editor.TestRunParameters">
<<<<<<< HEAD
  <grid id="27dc6" binding="myContentPanel" layout-manager="GridLayoutManager" row-count="10" column-count="6" same-size-horizontally="false" same-size-vertically="false" hgap="-1" vgap="-1">
    <margin top="0" left="0" bottom="0" right="0"/>
    <constraints>
      <xy x="20" y="20" width="637" height="256"/>
=======
  <grid id="27dc6" binding="myContentPanel" layout-manager="GridLayoutManager" row-count="11" column-count="6" same-size-horizontally="false" same-size-vertically="false" hgap="-1" vgap="-1">
    <margin top="0" left="0" bottom="0" right="0"/>
    <constraints>
      <xy x="20" y="20" width="637" height="290"/>
>>>>>>> b5f40ffd
    </constraints>
    <properties/>
    <border type="none"/>
    <children>
      <component id="cacd8" class="javax.swing.JRadioButton" binding="myAllInPackageTestButton">
        <constraints>
          <grid row="0" column="2" row-span="1" col-span="1" vsize-policy="0" hsize-policy="0" anchor="8" fill="0" indent="0" use-parent-layout="false"/>
        </constraints>
        <properties>
          <actionCommand resource-bundle="messages/ExecutionBundle" key="jnit.configuration.all.tests.in.package.radio"/>
          <text resource-bundle="messages/AndroidBundle" key="android.run.configuration.all.in.package.radio"/>
        </properties>
      </component>
      <component id="45298" class="javax.swing.JRadioButton" binding="myClassTestButton">
        <constraints>
          <grid row="0" column="3" row-span="1" col-span="1" vsize-policy="0" hsize-policy="0" anchor="8" fill="0" indent="0" use-parent-layout="false"/>
        </constraints>
        <properties>
          <actionCommand resource-bundle="messages/ExecutionBundle" key="junit.configuration.test.class.radio"/>
          <enabled value="true"/>
          <selected value="false"/>
          <text resource-bundle="messages/AndroidBundle" key="android.run.configuration.class.radio"/>
        </properties>
      </component>
      <component id="43d58" class="javax.swing.JRadioButton" binding="myMethodTestButton">
        <constraints>
          <grid row="0" column="4" row-span="1" col-span="1" vsize-policy="0" hsize-policy="0" anchor="8" fill="0" indent="0" use-parent-layout="false"/>
        </constraints>
        <properties>
          <actionCommand resource-bundle="messages/ExecutionBundle" key="junit.configuration.test.method.radio"/>
          <selected value="false"/>
          <text resource-bundle="messages/AndroidBundle" key="android.run.configuration.method.radio"/>
        </properties>
      </component>
      <component id="23c94" class="com.intellij.ui.components.JBLabel" binding="myLabelTest">
        <constraints>
          <grid row="0" column="0" row-span="1" col-span="1" vsize-policy="0" hsize-policy="0" anchor="8" fill="0" indent="0" use-parent-layout="false"/>
        </constraints>
        <properties>
          <horizontalAlignment value="2"/>
          <horizontalTextPosition value="2"/>
          <iconTextGap value="4"/>
          <text resource-bundle="messages/ExecutionBundle" key="junit.configuration.configure.junit.test.label"/>
        </properties>
      </component>
      <hspacer id="a8d2d">
        <constraints>
          <grid row="0" column="5" row-span="1" col-span="1" vsize-policy="1" hsize-policy="7" anchor="0" fill="1" indent="0" use-parent-layout="false"/>
        </constraints>
      </hspacer>
      <component id="9c350" class="javax.swing.JRadioButton" binding="myAllInModuleTestButton">
        <constraints>
          <grid row="0" column="1" row-span="1" col-span="1" vsize-policy="0" hsize-policy="0" anchor="8" fill="0" indent="0" use-parent-layout="false"/>
        </constraints>
        <properties>
          <text resource-bundle="messages/AndroidBundle" key="android.run.configuration.all.in.module.radio"/>
        </properties>
      </component>
      <component id="9bf46" class="com.intellij.openapi.ui.LabeledComponent" binding="myTestPackageComponent">
        <constraints>
          <grid row="1" column="0" row-span="1" col-span="6" vsize-policy="0" hsize-policy="3" anchor="0" fill="1" indent="0" use-parent-layout="false"/>
        </constraints>
        <properties>
          <componentClass value="javax.swing.JPanel"/>
          <labelLocation value="West"/>
          <text resource-bundle="messages/AndroidBundle" key="android.run.configuration.package.label"/>
        </properties>
      </component>
      <component id="71813" class="com.intellij.openapi.ui.LabeledComponent" binding="myTestClassComponent">
        <constraints>
          <grid row="2" column="0" row-span="1" col-span="6" vsize-policy="0" hsize-policy="3" anchor="0" fill="1" indent="0" use-parent-layout="false"/>
        </constraints>
        <properties>
          <componentClass value="javax.swing.JPanel"/>
          <labelLocation value="West"/>
          <text resource-bundle="messages/AndroidBundle" key="android.run.configuration.class.label"/>
        </properties>
      </component>
      <component id="7ad47" class="com.intellij.openapi.ui.LabeledComponent" binding="myTestMethodComponent">
        <constraints>
          <grid row="3" column="0" row-span="1" col-span="6" vsize-policy="0" hsize-policy="3" anchor="0" fill="1" indent="0" use-parent-layout="false"/>
        </constraints>
        <properties>
          <componentClass value="javax.swing.JPanel"/>
          <labelLocation value="West"/>
          <text resource-bundle="messages/AndroidBundle" key="android.run.configuration.method.label"/>
        </properties>
      </component>
      <component id="c64f7" class="com.intellij.openapi.ui.LabeledComponent" binding="myTestRegexComponent">
        <constraints>
          <grid row="4" column="0" row-span="1" col-span="6" vsize-policy="0" hsize-policy="3" anchor="0" fill="1" indent="0" use-parent-layout="false"/>
        </constraints>
        <properties>
          <componentClass value="javax.swing.JPanel"/>
          <labelLocation value="West"/>
          <text value="Regex"/>
        </properties>
      </component>
      <component id="76829" class="com.intellij.openapi.ui.LabeledComponent" binding="myInstrumentationClassComponent">
        <constraints>
          <grid row="5" column="0" row-span="1" col-span="6" vsize-policy="0" hsize-policy="3" anchor="0" fill="1" indent="0" use-parent-layout="false"/>
        </constraints>
        <properties>
          <componentClass value="javax.swing.JPanel"/>
          <enabled value="true"/>
          <labelLocation value="West"/>
          <text resource-bundle="messages/AndroidBundle" key="android.test.run.configuration.instrumentation.label"/>
        </properties>
      </component>
      <component id="4d1f0" class="com.intellij.openapi.ui.LabeledComponent" binding="myInstrumentationArgsComponent">
        <constraints>
          <grid row="6" column="0" row-span="1" col-span="6" vsize-policy="0" hsize-policy="3" anchor="0" fill="1" indent="0" use-parent-layout="false"/>
        </constraints>
        <properties>
          <componentClass value="javax.swing.JPanel"/>
          <labelLocation value="West"/>
          <text value="Instrumentation arguments"/>
        </properties>
      </component>
      <component id="8006a" class="com.intellij.ui.TitledSeparator" binding="myTestExecutionOptionsSeparator">
        <constraints>
<<<<<<< HEAD
          <grid row="6" column="0" row-span="1" col-span="6" vsize-policy="6" hsize-policy="6" anchor="0" fill="3" indent="0" use-parent-layout="false"/>
=======
          <grid row="7" column="0" row-span="1" col-span="6" vsize-policy="6" hsize-policy="6" anchor="0" fill="3" indent="0" use-parent-layout="false"/>
>>>>>>> b5f40ffd
        </constraints>
        <properties>
          <text value="Test Execution Options"/>
        </properties>
      </component>
      <grid id="dbc61" layout-manager="GridLayoutManager" row-count="1" column-count="3" same-size-horizontally="false" same-size-vertically="false" hgap="-1" vgap="-1">
        <margin top="0" left="0" bottom="0" right="0"/>
        <constraints>
<<<<<<< HEAD
          <grid row="7" column="0" row-span="1" col-span="6" vsize-policy="3" hsize-policy="3" anchor="0" fill="3" indent="0" use-parent-layout="false"/>
=======
          <grid row="8" column="0" row-span="1" col-span="6" vsize-policy="3" hsize-policy="3" anchor="0" fill="3" indent="0" use-parent-layout="false"/>
>>>>>>> b5f40ffd
        </constraints>
        <properties/>
        <border type="none"/>
        <children>
          <component id="6e4d3" class="com.intellij.openapi.ui.LabeledComponent" binding="myEnableEmulatorSnapshotsComponent">
            <constraints>
              <grid row="0" column="0" row-span="1" col-span="1" vsize-policy="0" hsize-policy="3" anchor="8" fill="0" indent="2" use-parent-layout="false"/>
            </constraints>
            <properties>
              <componentClass value="javax.swing.JPanel"/>
              <labelLocation value="West"/>
              <text value="Enable Emulator Snapshots for test failures"/>
            </properties>
          </component>
          <hspacer id="e65ca">
            <constraints>
              <grid row="0" column="2" row-span="1" col-span="1" vsize-policy="1" hsize-policy="6" anchor="0" fill="1" indent="0" use-parent-layout="false"/>
            </constraints>
          </hspacer>
          <component id="f96a8" class="com.intellij.ui.components.JBLabel" binding="myEmulatorSnapshotsForTestFailuresHelper" custom-create="true">
            <constraints>
              <grid row="0" column="1" row-span="1" col-span="1" vsize-policy="1" hsize-policy="1" anchor="8" fill="0" indent="0" use-parent-layout="false"/>
            </constraints>
            <properties/>
          </component>
        </children>
      </grid>
      <component id="a43f8" class="com.intellij.openapi.ui.LabeledComponent" binding="myMaxSnapshotsComponent">
        <constraints>
<<<<<<< HEAD
          <grid row="8" column="0" row-span="1" col-span="6" vsize-policy="0" hsize-policy="3" anchor="8" fill="0" indent="2" use-parent-layout="false"/>
=======
          <grid row="9" column="0" row-span="1" col-span="6" vsize-policy="0" hsize-policy="3" anchor="8" fill="0" indent="2" use-parent-layout="false"/>
>>>>>>> b5f40ffd
        </constraints>
        <properties>
          <componentClass value="javax.swing.JPanel"/>
          <labelLocation value="West"/>
          <text value="Max Snapshots per test run"/>
        </properties>
      </component>
      <component id="b8d50" class="javax.swing.JCheckBox" binding="myCompressSnapshotsCheckBox">
        <constraints>
<<<<<<< HEAD
          <grid row="9" column="0" row-span="1" col-span="6" vsize-policy="0" hsize-policy="3" anchor="8" fill="0" indent="2" use-parent-layout="false"/>
=======
          <grid row="10" column="0" row-span="1" col-span="6" vsize-policy="0" hsize-policy="3" anchor="8" fill="0" indent="2" use-parent-layout="false"/>
>>>>>>> b5f40ffd
        </constraints>
        <properties>
          <text value="Compress snapshots"/>
        </properties>
      </component>
    </children>
  </grid>
  <buttonGroups>
    <group name="myTestTypeRadioButtonGroup">
      <member id="9c350"/>
      <member id="cacd8"/>
      <member id="45298"/>
      <member id="43d58"/>
    </group>
  </buttonGroups>
</form><|MERGE_RESOLUTION|>--- conflicted
+++ resolved
@@ -1,16 +1,9 @@
 <?xml version="1.0" encoding="UTF-8"?>
 <form xmlns="http://www.intellij.com/uidesigner/form/" version="1" bind-to-class="com.android.tools.idea.run.editor.TestRunParameters">
-<<<<<<< HEAD
-  <grid id="27dc6" binding="myContentPanel" layout-manager="GridLayoutManager" row-count="10" column-count="6" same-size-horizontally="false" same-size-vertically="false" hgap="-1" vgap="-1">
-    <margin top="0" left="0" bottom="0" right="0"/>
-    <constraints>
-      <xy x="20" y="20" width="637" height="256"/>
-=======
   <grid id="27dc6" binding="myContentPanel" layout-manager="GridLayoutManager" row-count="11" column-count="6" same-size-horizontally="false" same-size-vertically="false" hgap="-1" vgap="-1">
     <margin top="0" left="0" bottom="0" right="0"/>
     <constraints>
       <xy x="20" y="20" width="637" height="290"/>
->>>>>>> b5f40ffd
     </constraints>
     <properties/>
     <border type="none"/>
@@ -132,11 +125,7 @@
       </component>
       <component id="8006a" class="com.intellij.ui.TitledSeparator" binding="myTestExecutionOptionsSeparator">
         <constraints>
-<<<<<<< HEAD
-          <grid row="6" column="0" row-span="1" col-span="6" vsize-policy="6" hsize-policy="6" anchor="0" fill="3" indent="0" use-parent-layout="false"/>
-=======
           <grid row="7" column="0" row-span="1" col-span="6" vsize-policy="6" hsize-policy="6" anchor="0" fill="3" indent="0" use-parent-layout="false"/>
->>>>>>> b5f40ffd
         </constraints>
         <properties>
           <text value="Test Execution Options"/>
@@ -145,11 +134,7 @@
       <grid id="dbc61" layout-manager="GridLayoutManager" row-count="1" column-count="3" same-size-horizontally="false" same-size-vertically="false" hgap="-1" vgap="-1">
         <margin top="0" left="0" bottom="0" right="0"/>
         <constraints>
-<<<<<<< HEAD
-          <grid row="7" column="0" row-span="1" col-span="6" vsize-policy="3" hsize-policy="3" anchor="0" fill="3" indent="0" use-parent-layout="false"/>
-=======
           <grid row="8" column="0" row-span="1" col-span="6" vsize-policy="3" hsize-policy="3" anchor="0" fill="3" indent="0" use-parent-layout="false"/>
->>>>>>> b5f40ffd
         </constraints>
         <properties/>
         <border type="none"/>
@@ -179,11 +164,7 @@
       </grid>
       <component id="a43f8" class="com.intellij.openapi.ui.LabeledComponent" binding="myMaxSnapshotsComponent">
         <constraints>
-<<<<<<< HEAD
-          <grid row="8" column="0" row-span="1" col-span="6" vsize-policy="0" hsize-policy="3" anchor="8" fill="0" indent="2" use-parent-layout="false"/>
-=======
           <grid row="9" column="0" row-span="1" col-span="6" vsize-policy="0" hsize-policy="3" anchor="8" fill="0" indent="2" use-parent-layout="false"/>
->>>>>>> b5f40ffd
         </constraints>
         <properties>
           <componentClass value="javax.swing.JPanel"/>
@@ -193,11 +174,7 @@
       </component>
       <component id="b8d50" class="javax.swing.JCheckBox" binding="myCompressSnapshotsCheckBox">
         <constraints>
-<<<<<<< HEAD
-          <grid row="9" column="0" row-span="1" col-span="6" vsize-policy="0" hsize-policy="3" anchor="8" fill="0" indent="2" use-parent-layout="false"/>
-=======
           <grid row="10" column="0" row-span="1" col-span="6" vsize-policy="0" hsize-policy="3" anchor="8" fill="0" indent="2" use-parent-layout="false"/>
->>>>>>> b5f40ffd
         </constraints>
         <properties>
           <text value="Compress snapshots"/>
