--- conflicted
+++ resolved
@@ -19,8 +19,8 @@
 import com.intellij.icons.AllIcons
 import com.intellij.idea.ActionsBundle
 import com.intellij.openapi.actionSystem.ActionUpdateThread
-import com.intellij.openapi.actionSystem.AnAction
 import com.intellij.openapi.actionSystem.AnActionEvent
+import com.intellij.ui.AnActionButton
 import com.intellij.util.ui.JBUI
 import com.intellij.util.ui.ListTableModel
 import java.awt.Component
@@ -53,20 +53,12 @@
 
   override fun createRemoveAction() = if (showAddAndDeleteElementButton) super.createRemoveAction() else null
 
-<<<<<<< HEAD
-  override fun createExtraToolbarActions(): Array<AnAction> {
-    val extraActions = super.createExtraToolbarActions()
-    return if (showRevertElementButton) {
-      val revertAction = object : AnAction(ActionsBundle.message("action.ChangesView.Revert.text"), null,
-                                           AllIcons.Actions.Rollback) {
-=======
   override fun createExtraToolbarActions(): Array<AnActionButton> {
     return (if (showRevertElementButton) {
       val revertAction = object : AnActionButton(ActionsBundle.message("action.ChangesView.Revert.text"),
                                                  AllIcons.Actions.Rollback) {
->>>>>>> 8b7d83e8
 
-        override fun getActionUpdateThread(): ActionUpdateThread = ActionUpdateThread.EDT
+        override fun getActionUpdateThread() = ActionUpdateThread.BGT
 
         override fun actionPerformed(e: AnActionEvent) {
           stopEditing()
@@ -78,10 +70,10 @@
           setModified()
         }
 
-        override fun update(e: AnActionEvent) {
-          e.presentation.isEnabled = selection.any { selectedParam ->
+        override fun isEnabled(): Boolean {
+          return selection.any { selectedParam ->
             selectedParam.ORIGINAL_VALUE_SOURCE != AndroidTestExtraParamSource.NONE
-              && selectedParam.VALUE != selectedParam.ORIGINAL_VALUE
+            && selectedParam.VALUE != selectedParam.ORIGINAL_VALUE
           }
         }
       }
