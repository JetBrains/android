/*
 * Copyright (C) 2015 The Android Open Source Project
 *
 * Licensed under the Apache License, Version 2.0 (the "License");
 * you may not use this file except in compliance with the License.
 * You may obtain a copy of the License at
 *
 *      http://www.apache.org/licenses/LICENSE-2.0
 *
 * Unless required by applicable law or agreed to in writing, software
 * distributed under the License is distributed on an "AS IS" BASIS,
 * WITHOUT WARRANTIES OR CONDITIONS OF ANY KIND, either express or implied.
 * See the License for the specific language governing permissions and
 * limitations under the License.
 */
package com.android.tools.idea.run.editor;

import com.android.sdklib.internal.avd.AvdInfo;
import com.android.sdklib.internal.avd.AvdManager;
<<<<<<< HEAD
import com.android.tools.idea.avdmanager.ModuleAvds;
=======
import com.android.tools.idea.avdmanager.AvdManagerUtils;
>>>>>>> 9e819fa1
import com.android.tools.idea.run.*;
import com.google.common.base.Strings;
import com.google.common.collect.ImmutableList;
import com.intellij.execution.ExecutionException;
import com.intellij.execution.Executor;
import com.intellij.execution.configurations.RunProfileState;
import com.intellij.execution.runners.ExecutionEnvironment;
import com.intellij.openapi.Disposable;
import com.intellij.openapi.project.Project;
import com.intellij.openapi.util.text.StringUtil;
import org.jetbrains.android.facet.AndroidFacet;
import org.jetbrains.android.util.AndroidBundle;
import org.jetbrains.annotations.NotNull;
import org.jetbrains.annotations.Nullable;

import java.util.List;

public class EmulatorTargetProvider extends DeployTargetProvider<EmulatorTargetProvider.State> {
  public static final class State extends DeployTargetState {
    public String PREFERRED_AVD = "";

    @NotNull
    @Override
    public List<ValidationError> validate(@NotNull AndroidFacet facet) {
      if (StringUtil.isEmpty(PREFERRED_AVD)) {
        return ImmutableList.of();
      }

<<<<<<< HEAD
      AvdManager avdManager = ModuleAvds.getInstance(facet).getAvdManagerSilently();
=======
      AvdManager avdManager = AvdManagerUtils.getAvdManagerSilently(facet);
>>>>>>> 9e819fa1
      if (avdManager == null) {
        return ImmutableList.of(ValidationError.fatal(AndroidBundle.message("avd.cannot.be.loaded.error")));
      }

      AvdInfo avdInfo = avdManager.getAvd(PREFERRED_AVD, false);
      if (avdInfo == null) {
        return ImmutableList.of(ValidationError.fatal(AndroidBundle.message("avd.not.found.error", PREFERRED_AVD)));
      }

      if (avdInfo.getStatus() != AvdInfo.AvdStatus.OK) {
        String message = avdInfo.getErrorMessage();
        message = AndroidBundle.message("avd.not.valid.error", PREFERRED_AVD) +
                  (message != null ? ": " + message: "") + ". Try to repair it through AVD manager";
        return ImmutableList.of(ValidationError.fatal(message));
      }

      return ImmutableList.of();
    }
  }

  @NotNull
  @Override
  public String getId() {
    return TargetSelectionMode.EMULATOR.name();
  }

  @NotNull
  @Override
  public String getDisplayName() {
    return "Emulator";
  }

  @NotNull
  @Override
  public State createState() {
    return new State();
  }

  @Override
  public DeployTargetConfigurable createConfigurable(@NotNull Project project,
                                                     @NotNull Disposable parentDisposable,
                                                     @NotNull DeployTargetConfigurableContext context) {
    return new EmulatorTargetConfigurable(project, parentDisposable, context);
  }

  @Override
  public DeployTarget<State> getDeployTarget() {
    return new DeployTarget<State>() {
      @Override
      public boolean hasCustomRunProfileState(@NotNull Executor executor) {
        return false;
      }

      @Override
      public RunProfileState getRunProfileState(@NotNull Executor executor, @NotNull ExecutionEnvironment env, @NotNull State state)
        throws ExecutionException {
        return null;
      }

      @Nullable
      @Override
      public DeviceFutures getDevices(@NotNull State state,
                                      @NotNull AndroidFacet facet,
                                      @NotNull DeviceCount deviceCount,
                                      boolean debug,
                                      int runConfigId) {
        return new EmulatorTargetChooser(facet, Strings.emptyToNull(state.PREFERRED_AVD)).getDevices(deviceCount);
      }
    };
  }
}<|MERGE_RESOLUTION|>--- conflicted
+++ resolved
@@ -17,11 +17,7 @@
 
 import com.android.sdklib.internal.avd.AvdInfo;
 import com.android.sdklib.internal.avd.AvdManager;
-<<<<<<< HEAD
-import com.android.tools.idea.avdmanager.ModuleAvds;
-=======
 import com.android.tools.idea.avdmanager.AvdManagerUtils;
->>>>>>> 9e819fa1
 import com.android.tools.idea.run.*;
 import com.google.common.base.Strings;
 import com.google.common.collect.ImmutableList;
@@ -50,11 +46,7 @@
         return ImmutableList.of();
       }
 
-<<<<<<< HEAD
-      AvdManager avdManager = ModuleAvds.getInstance(facet).getAvdManagerSilently();
-=======
       AvdManager avdManager = AvdManagerUtils.getAvdManagerSilently(facet);
->>>>>>> 9e819fa1
       if (avdManager == null) {
         return ImmutableList.of(ValidationError.fatal(AndroidBundle.message("avd.cannot.be.loaded.error")));
       }
