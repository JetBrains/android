/*
 * Copyright (C) 2015 The Android Open Source Project
 *
 * Licensed under the Apache License, Version 2.0 (the "License");
 * you may not use this file except in compliance with the License.
 * You may obtain a copy of the License at
 *
 *      http://www.apache.org/licenses/LICENSE-2.0
 *
 * Unless required by applicable law or agreed to in writing, software
 * distributed under the License is distributed on an "AS IS" BASIS,
 * WITHOUT WARRANTIES OR CONDITIONS OF ANY KIND, either express or implied.
 * See the License for the specific language governing permissions and
 * limitations under the License.
 */
package com.android.tools.idea.run.editor;

import static com.android.AndroidProjectTypes.PROJECT_TYPE_INSTANTAPP;

import com.android.annotations.concurrency.Slow;
import com.android.ddmlib.Client;
<<<<<<< HEAD
import com.android.sdklib.AndroidVersion;
import com.android.tools.idea.model.AndroidModel;
import com.android.tools.idea.model.TestExecutionOption;
import com.android.tools.idea.run.ApplicationIdProvider;
=======
import com.android.tools.idea.flags.StudioFlags;
import com.android.tools.idea.model.AndroidModel;
import com.android.tools.idea.model.TestExecutionOption;
import com.android.tools.idea.run.AndroidRunConfiguration;
import com.android.tools.idea.run.ApplicationIdProvider;
import com.android.tools.idea.run.debug.StartJavaDebuggerKt;
>>>>>>> b5f40ffd
import com.android.tools.idea.run.tasks.ConnectDebuggerTask;
import com.android.tools.idea.run.tasks.ConnectJavaDebuggerTask;
import com.android.tools.idea.testartifacts.instrumented.orchestrator.OrchestratorUtilsKt;
import com.intellij.debugger.impl.DebuggerSession;
import com.intellij.execution.ExecutionException;
import com.intellij.execution.ExecutionHelper;
import com.intellij.execution.ProgramRunnerUtil;
import com.intellij.execution.RunManager;
import com.intellij.execution.RunnerAndConfigurationSettings;
import com.intellij.execution.configurations.RunConfiguration;
import com.intellij.execution.executors.DefaultDebugExecutor;
import com.intellij.execution.process.ProcessAdapter;
import com.intellij.execution.process.ProcessEvent;
import com.intellij.execution.process.ProcessHandler;
import com.intellij.execution.remote.RemoteConfiguration;
import com.intellij.execution.remote.RemoteConfigurationType;
import com.intellij.execution.runners.ExecutionEnvironment;
import com.intellij.execution.runners.ExecutionEnvironmentBuilder;
import com.intellij.execution.runners.ProgramRunner;
import com.intellij.execution.ui.RunContentDescriptor;
import com.intellij.openapi.application.ApplicationManager;
import com.intellij.openapi.diagnostic.Logger;
import com.intellij.openapi.project.Project;
import com.intellij.openapi.project.ProjectManager;
import com.intellij.openapi.util.Ref;
import com.intellij.util.NotNullFunction;
import com.intellij.xdebugger.XDebugSession;
import java.util.Collection;
import java.util.Collections;
import java.util.Optional;
<<<<<<< HEAD
import java.util.concurrent.atomic.AtomicBoolean;
=======
>>>>>>> b5f40ffd
import org.jetbrains.android.facet.AndroidFacet;
import org.jetbrains.annotations.NotNull;
import org.jetbrains.annotations.Nullable;

public class AndroidJavaDebugger extends AndroidDebuggerImplBase<AndroidDebuggerState> {
  public static final String ID = "Java";
  private static final String RUN_CONFIGURATION_NAME_PATTERN = "Android Debugger (%s)";

  @NotNull
  @Override
  public String getId() {
    return ID;
  }

  @NotNull
  @Override
  public String getDisplayName() {
    return "Java Only";
  }

  @NotNull
  @Override
  public AndroidDebuggerState createState() {
    return new AndroidDebuggerState();
  }

  @NotNull
  @Override
  public AndroidDebuggerConfigurable<AndroidDebuggerState> createConfigurable(@NotNull RunConfiguration runConfiguration) {
    return new AndroidDebuggerConfigurable<>();
  }

  @NotNull
  @Override
  public ConnectDebuggerTask getConnectDebuggerTask(@NotNull ExecutionEnvironment env,
<<<<<<< HEAD
                                                    @Nullable AndroidVersion version,
                                                    @NotNull ApplicationIdProvider applicationIdProvider,
                                                    @NotNull AndroidFacet facet,
                                                    @NotNull AndroidDebuggerState state,
                                                    @NotNull String runConfigTypeId) {
    ConnectJavaDebuggerTask baseConnector = new ConnectJavaDebuggerTask(
      applicationIdProvider, this, env.getProject(),
      facet.getConfiguration().getProjectType() == PROJECT_TYPE_INSTANTAPP);
=======
                                                    @NotNull ApplicationIdProvider applicationIdProvider,
                                                    @NotNull AndroidFacet facet,
                                                    @NotNull AndroidDebuggerState state) {
    ConnectJavaDebuggerTask baseConnector = new ConnectJavaDebuggerTask(
      applicationIdProvider, env.getProject(),
      facet.getConfiguration().getProjectType() == PROJECT_TYPE_INSTANTAPP);
    if (env.getRunProfile() instanceof AndroidRunConfiguration) {
      return baseConnector;
    }
>>>>>>> b5f40ffd
    TestExecutionOption executionType = Optional.ofNullable(AndroidModel.get(facet))
      .map(AndroidModel::getTestExecutionOption)
      .orElse(TestExecutionOption.HOST);
    switch (executionType) {
      case ANDROID_TEST_ORCHESTRATOR:
      case ANDROIDX_TEST_ORCHESTRATOR:
        return OrchestratorUtilsKt.createReattachingConnectDebuggerTask(baseConnector, executionType);
      default:
        return baseConnector;
    }
  }

  @Override
  public boolean supportsProject(@NotNull Project project) {
    return true;
  }

  @Slow
  @Override
  public void attachToClient(@NotNull Project project, @NotNull Client client, @Nullable AndroidDebuggerState debugState) {
    String debugPort = getClientDebugPort(client);
    String runConfigName = getRunConfigurationName(debugPort);

    // Try to find existing debug session
    if (hasExistingDebugSession(project, debugPort, runConfigName)) {
      return;
    }

<<<<<<< HEAD
    // Create run configuration
    RunnerAndConfigurationSettings runSettings =
      RunManager.getInstance(project).createConfiguration(runConfigName, RemoteConfigurationType.class);

    RemoteConfiguration configuration = (RemoteConfiguration)runSettings.getConfiguration();
    configuration.HOST = "localhost";
    configuration.PORT = debugPort;
    configuration.USE_SOCKET_TRANSPORT = true;
    configuration.SERVER_MODE = false;

    ProgramRunner.Callback callback = new ProgramRunner.Callback() {
      @Override
      public void processStarted(RunContentDescriptor descriptor) {
        // Callback to add a termination listener after the process handler gets created.
        ProcessHandler handler = descriptor.getProcessHandler();
        if (handler == null) {
          return;
        }
        VMExitedNotifier notifier = new VMExitedNotifier(client);
        ProcessAdapter processAdapter = new ProcessAdapter() {
          @Override
          public void processTerminated(@NotNull ProcessEvent event) {
            handler.removeProcessListener(this);
            notifier.notifyClient();
          }
        };
        // Add the handler first, then check, as to avoid race condition where process terminates between checking then adding.
        handler.addProcessListener(processAdapter);
        if (handler.isProcessTerminated()) {
          handler.removeProcessListener(processAdapter);
          notifier.notifyClient();
        }
      }
    };

    ExecutionEnvironment executionEnvironment;
    try {
      // Code lifted out of ProgramRunnerUtil. We do this because we need to access the callback field.
      executionEnvironment =
        ExecutionEnvironmentBuilder.create(DefaultDebugExecutor.getDebugExecutorInstance(), runSettings)
          .contentToReuse(null)
          .dataContext(null)
          .build();
    }
    catch (ExecutionException e) {
      Logger.getInstance(AndroidJavaDebugger.class).error(e);
      return;
    }

    // Need to execute on the EDT since the associated tool window may be created internally by IJ
    // (we may be not be on the EDT at this point in the code).
    ApplicationManager.getApplication().invokeLater(
      () -> ProgramRunnerUtil.executeConfigurationAsync(executionEnvironment, /*showSettings=*/true, /*assignNewId=*/true, callback));
  }

  public DebuggerSession getDebuggerSession(@NotNull Client client) {
    String debugPort = getClientDebugPort(client);

    for (Project openProject : ProjectManager.getInstance().getOpenProjects()) {
      DebuggerSession debuggerSession = findJdwpDebuggerSession(openProject, debugPort);
      if (debuggerSession != null) {
        return debuggerSession;
      }
    }
    return null;
=======
    StartJavaDebuggerKt.attachJavaDebuggerToClientAndShowTab(project, client);
>>>>>>> b5f40ffd
  }

  @NotNull
  public static String getRunConfigurationName(@NotNull String debugPort) {
    return String.format(RUN_CONFIGURATION_NAME_PATTERN, debugPort);
  }

  public static boolean hasExistingDebugSession(@NotNull Project project,
                                                @NotNull final String debugPort,
                                                @NotNull final String runConfigName) {
    Collection<RunContentDescriptor> descriptors = null;
    Project[] openProjects = ProjectManager.getInstance().getOpenProjects();
    Project targetProject;

    // Scan through open project to find if this port has been opened in any session.
    for (Project openProject : openProjects) {
      targetProject = openProject;

      // First check the titles of the run configurations.
      descriptors = ExecutionHelper.findRunningConsoleByTitle(targetProject, new NotNullFunction<>() {
        @NotNull
        @Override
        public Boolean fun(String title) {
          return runConfigName.equals(title);
        }
      });

      // If it can't find a matching title, check the debugger sessions.
      if (descriptors.isEmpty()) {
        DebuggerSession debuggerSession = findJdwpDebuggerSession(targetProject, debugPort);
        if (debuggerSession != null) {
          XDebugSession session = debuggerSession.getXDebugSession();
          if (session != null) {
            descriptors = Collections.singletonList(session.getRunContentDescriptor());
          }
          else {
            // Detach existing session.
            debuggerSession.getProcess().stop(false);
          }
        }
      }

      if (!descriptors.isEmpty()) {
        break;
      }
    }

    if (descriptors != null && !descriptors.isEmpty()) {
      return activateDebugSessionWindow(project, descriptors.iterator().next());
    }
    return false;
  }
}<|MERGE_RESOLUTION|>--- conflicted
+++ resolved
@@ -19,19 +19,12 @@
 
 import com.android.annotations.concurrency.Slow;
 import com.android.ddmlib.Client;
-<<<<<<< HEAD
-import com.android.sdklib.AndroidVersion;
-import com.android.tools.idea.model.AndroidModel;
-import com.android.tools.idea.model.TestExecutionOption;
-import com.android.tools.idea.run.ApplicationIdProvider;
-=======
 import com.android.tools.idea.flags.StudioFlags;
 import com.android.tools.idea.model.AndroidModel;
 import com.android.tools.idea.model.TestExecutionOption;
 import com.android.tools.idea.run.AndroidRunConfiguration;
 import com.android.tools.idea.run.ApplicationIdProvider;
 import com.android.tools.idea.run.debug.StartJavaDebuggerKt;
->>>>>>> b5f40ffd
 import com.android.tools.idea.run.tasks.ConnectDebuggerTask;
 import com.android.tools.idea.run.tasks.ConnectJavaDebuggerTask;
 import com.android.tools.idea.testartifacts.instrumented.orchestrator.OrchestratorUtilsKt;
@@ -56,16 +49,11 @@
 import com.intellij.openapi.diagnostic.Logger;
 import com.intellij.openapi.project.Project;
 import com.intellij.openapi.project.ProjectManager;
-import com.intellij.openapi.util.Ref;
 import com.intellij.util.NotNullFunction;
 import com.intellij.xdebugger.XDebugSession;
 import java.util.Collection;
 import java.util.Collections;
 import java.util.Optional;
-<<<<<<< HEAD
-import java.util.concurrent.atomic.AtomicBoolean;
-=======
->>>>>>> b5f40ffd
 import org.jetbrains.android.facet.AndroidFacet;
 import org.jetbrains.annotations.NotNull;
 import org.jetbrains.annotations.Nullable;
@@ -101,16 +89,6 @@
   @NotNull
   @Override
   public ConnectDebuggerTask getConnectDebuggerTask(@NotNull ExecutionEnvironment env,
-<<<<<<< HEAD
-                                                    @Nullable AndroidVersion version,
-                                                    @NotNull ApplicationIdProvider applicationIdProvider,
-                                                    @NotNull AndroidFacet facet,
-                                                    @NotNull AndroidDebuggerState state,
-                                                    @NotNull String runConfigTypeId) {
-    ConnectJavaDebuggerTask baseConnector = new ConnectJavaDebuggerTask(
-      applicationIdProvider, this, env.getProject(),
-      facet.getConfiguration().getProjectType() == PROJECT_TYPE_INSTANTAPP);
-=======
                                                     @NotNull ApplicationIdProvider applicationIdProvider,
                                                     @NotNull AndroidFacet facet,
                                                     @NotNull AndroidDebuggerState state) {
@@ -120,7 +98,6 @@
     if (env.getRunProfile() instanceof AndroidRunConfiguration) {
       return baseConnector;
     }
->>>>>>> b5f40ffd
     TestExecutionOption executionType = Optional.ofNullable(AndroidModel.get(facet))
       .map(AndroidModel::getTestExecutionOption)
       .orElse(TestExecutionOption.HOST);
@@ -149,75 +126,7 @@
       return;
     }
 
-<<<<<<< HEAD
-    // Create run configuration
-    RunnerAndConfigurationSettings runSettings =
-      RunManager.getInstance(project).createConfiguration(runConfigName, RemoteConfigurationType.class);
-
-    RemoteConfiguration configuration = (RemoteConfiguration)runSettings.getConfiguration();
-    configuration.HOST = "localhost";
-    configuration.PORT = debugPort;
-    configuration.USE_SOCKET_TRANSPORT = true;
-    configuration.SERVER_MODE = false;
-
-    ProgramRunner.Callback callback = new ProgramRunner.Callback() {
-      @Override
-      public void processStarted(RunContentDescriptor descriptor) {
-        // Callback to add a termination listener after the process handler gets created.
-        ProcessHandler handler = descriptor.getProcessHandler();
-        if (handler == null) {
-          return;
-        }
-        VMExitedNotifier notifier = new VMExitedNotifier(client);
-        ProcessAdapter processAdapter = new ProcessAdapter() {
-          @Override
-          public void processTerminated(@NotNull ProcessEvent event) {
-            handler.removeProcessListener(this);
-            notifier.notifyClient();
-          }
-        };
-        // Add the handler first, then check, as to avoid race condition where process terminates between checking then adding.
-        handler.addProcessListener(processAdapter);
-        if (handler.isProcessTerminated()) {
-          handler.removeProcessListener(processAdapter);
-          notifier.notifyClient();
-        }
-      }
-    };
-
-    ExecutionEnvironment executionEnvironment;
-    try {
-      // Code lifted out of ProgramRunnerUtil. We do this because we need to access the callback field.
-      executionEnvironment =
-        ExecutionEnvironmentBuilder.create(DefaultDebugExecutor.getDebugExecutorInstance(), runSettings)
-          .contentToReuse(null)
-          .dataContext(null)
-          .build();
-    }
-    catch (ExecutionException e) {
-      Logger.getInstance(AndroidJavaDebugger.class).error(e);
-      return;
-    }
-
-    // Need to execute on the EDT since the associated tool window may be created internally by IJ
-    // (we may be not be on the EDT at this point in the code).
-    ApplicationManager.getApplication().invokeLater(
-      () -> ProgramRunnerUtil.executeConfigurationAsync(executionEnvironment, /*showSettings=*/true, /*assignNewId=*/true, callback));
-  }
-
-  public DebuggerSession getDebuggerSession(@NotNull Client client) {
-    String debugPort = getClientDebugPort(client);
-
-    for (Project openProject : ProjectManager.getInstance().getOpenProjects()) {
-      DebuggerSession debuggerSession = findJdwpDebuggerSession(openProject, debugPort);
-      if (debuggerSession != null) {
-        return debuggerSession;
-      }
-    }
-    return null;
-=======
     StartJavaDebuggerKt.attachJavaDebuggerToClientAndShowTab(project, client);
->>>>>>> b5f40ffd
   }
 
   @NotNull
@@ -237,7 +146,7 @@
       targetProject = openProject;
 
       // First check the titles of the run configurations.
-      descriptors = ExecutionHelper.findRunningConsoleByTitle(targetProject, new NotNullFunction<>() {
+      descriptors = ExecutionHelper.findRunningConsoleByTitle(targetProject, new NotNullFunction<String, Boolean>() {
         @NotNull
         @Override
         public Boolean fun(String title) {
