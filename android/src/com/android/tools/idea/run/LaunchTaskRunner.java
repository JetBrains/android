/*
 * Copyright (C) 2015 The Android Open Source Project
 *
 * Licensed under the Apache License, Version 2.0 (the "License");
 * you may not use this file except in compliance with the License.
 * You may obtain a copy of the License at
 *
 *      http://www.apache.org/licenses/LICENSE-2.0
 *
 * Unless required by applicable law or agreed to in writing, software
 * distributed under the License is distributed on an "AS IS" BASIS,
 * WITHOUT WARRANTIES OR CONDITIONS OF ANY KIND, either express or implied.
 * See the License for the specific language governing permissions and
 * limitations under the License.
 */
package com.android.tools.idea.run;

import com.android.ddmlib.IDevice;
import com.android.sdklib.AndroidVersion;
import com.android.tools.idea.run.tasks.DebugConnectorTask;
import com.android.tools.idea.run.tasks.LaunchTask;
import com.android.tools.idea.run.tasks.LaunchTasksProvider;
import com.android.tools.idea.run.util.LaunchStatus;
import com.android.tools.idea.run.util.LaunchUtils;
import com.android.tools.idea.run.util.ProcessHandlerLaunchStatus;
import com.google.common.util.concurrent.ListenableFuture;
import com.intellij.execution.process.ProcessHandler;
import com.intellij.notification.NotificationType;
import com.intellij.openapi.diagnostic.Logger;
import com.intellij.openapi.progress.ProgressIndicator;
import com.intellij.openapi.progress.Task;
import com.intellij.openapi.project.Project;
import org.jetbrains.annotations.NotNull;
import org.jetbrains.annotations.Nullable;

import java.text.DateFormat;
import java.text.SimpleDateFormat;
import java.util.Date;
import java.util.List;
import java.util.concurrent.ExecutionException;
import java.util.concurrent.TimeUnit;
import java.util.concurrent.TimeoutException;

public class LaunchTaskRunner extends Task.Backgroundable {
  @NotNull private final String myConfigName;
  @NotNull private final LaunchInfo myLaunchInfo;
  @NotNull private final ProcessHandler myProcessHandler;
  @NotNull private final DeviceFutures myDeviceFutures;
  @NotNull private final LaunchTasksProvider myLaunchTasksProvider;

  @Nullable private String myError;

  public LaunchTaskRunner(@NotNull Project project,
                          @NotNull String configName,
                          @NotNull LaunchInfo launchInfo,
                          @NotNull ProcessHandler processHandler,
                          @NotNull DeviceFutures deviceFutures,
                          @NotNull LaunchTasksProvider launchTasksProvider) {
    super(project, "Launching " + configName);

    myConfigName = configName;
    myLaunchInfo = launchInfo;
    myProcessHandler = processHandler;
    myDeviceFutures = deviceFutures;
    myLaunchTasksProvider = launchTasksProvider;
  }

  @Override
  public void run(@NotNull ProgressIndicator indicator) {
    indicator.setText(getTitle());
    indicator.setIndeterminate(false);

    LaunchStatus launchStatus = new ProcessHandlerLaunchStatus(myProcessHandler);
    ConsolePrinter consolePrinter = new ProcessHandlerConsolePrinter(myProcessHandler);
    List<ListenableFuture<IDevice>> listenableDeviceFutures = myDeviceFutures.get();
    AndroidVersion androidVersion = myDeviceFutures.getDevices().size() == 1
                                    ? myDeviceFutures.getDevices().get(0).getVersion()
                                    : null;
    DebugConnectorTask debugSessionTask = myLaunchTasksProvider.getConnectDebuggerTask(launchStatus, androidVersion);

    if (debugSessionTask != null && listenableDeviceFutures.size() != 1) {
      launchStatus.terminateLaunch("Cannot launch a debug session on more than 1 device.");
    }

    if (debugSessionTask != null) {
      // we need to copy over console output from the first console to the debug console once it is established
      AndroidProcessText.attach(myProcessHandler);
    }

    DateFormat dateFormat = new SimpleDateFormat("MM/dd HH:mm:ss");
    consolePrinter.stdout("\n" + dateFormat.format(new Date()) + ": Launching " + myConfigName);

    for (ListenableFuture<IDevice> deviceFuture : listenableDeviceFutures) {
      indicator.setText("Waiting for target device to come online");
      IDevice device = waitForDevice(deviceFuture, indicator, launchStatus);
      if (device == null) {
        return;
      }

      List<LaunchTask> launchTasks = null;
      try {
        launchTasks = myLaunchTasksProvider.getTasks(device, launchStatus, consolePrinter);
      }
      catch (com.intellij.execution.ExecutionException e) {
        launchStatus.terminateLaunch(e.getMessage());
        return;
      }
<<<<<<< HEAD
=======
      catch (IllegalStateException e) {
        launchStatus.terminateLaunch(e.getMessage());
        Logger.getInstance(LaunchTaskRunner.class).error(e);
        return;
      }
>>>>>>> 02229574

      int totalDuration = listenableDeviceFutures.size() * getTotalDuration(launchTasks, debugSessionTask);
      int elapsed = 0;

      for (LaunchTask task : launchTasks) {
        // perform each task
        indicator.setText(task.getDescription());
        if (!task.perform(device, launchStatus, consolePrinter)) {
          myError = "Error " + task.getDescription();
          launchStatus.terminateLaunch("Error while " + task.getDescription());
          return;
        }

        // update progress
        elapsed += task.getDuration();
        indicator.setFraction((double)elapsed / totalDuration);

        // check for cancellation via progress bar
        if (indicator.isCanceled()) {
          launchStatus.terminateLaunch("User cancelled launch");
          return;
        }

        // check for cancellation via stop button
        if (launchStatus.isLaunchTerminated()) {
          return;
        }
      }

      if (debugSessionTask != null) {
        debugSessionTask
          .perform(myLaunchInfo, device, (ProcessHandlerLaunchStatus)launchStatus, (ProcessHandlerConsolePrinter)consolePrinter);
      }
      else { // we only need to inform the process handler if certain scenarios
        if (myLaunchTasksProvider.createsNewProcess() // we are not doing a hot swap (in which case we are creating a new process)
            && myProcessHandler instanceof AndroidProcessHandler) { // we aren't debugging (in which case its a DebugProcessHandler)
          ((AndroidProcessHandler)myProcessHandler).addTargetDevice(device);
        }
      }
    }
  }

  @Override
  public void onSuccess() {
    if (myError == null) {
      return;
    }

    LaunchUtils.showNotification(myProject, myLaunchInfo.executor, myConfigName, myError, NotificationType.ERROR);
  }

  @Nullable
  private static IDevice waitForDevice(@NotNull ListenableFuture<IDevice> deviceFuture,
                                       @NotNull ProgressIndicator indicator,
                                       @NotNull LaunchStatus launchStatus) {
    while (true) {
      try {
        return deviceFuture.get(1, TimeUnit.SECONDS);
      }
      catch (TimeoutException ignored) {
      }
      catch (InterruptedException e) {
        launchStatus.terminateLaunch("Interrupted while waiting for device");
        return null;
      }
      catch (ExecutionException e) {
        launchStatus.terminateLaunch("Error while waiting for device: " + e.getCause().getMessage());
        return null;
      }

      if (indicator.isCanceled()) {
        launchStatus.terminateLaunch("User cancelled launch");
        return null;
      }

      if (launchStatus.isLaunchTerminated()) {
        return null;
      }
    }
  }

  private static int getTotalDuration(@NotNull List<LaunchTask> launchTasks, @Nullable DebugConnectorTask debugSessionTask) {
    int total = 0;

    for (LaunchTask task : launchTasks) {
      total += task.getDuration();
    }

    if (debugSessionTask != null) {
      total += debugSessionTask.getDuration();
    }

    return total;
  }
}<|MERGE_RESOLUTION|>--- conflicted
+++ resolved
@@ -105,14 +105,11 @@
         launchStatus.terminateLaunch(e.getMessage());
         return;
       }
-<<<<<<< HEAD
-=======
       catch (IllegalStateException e) {
         launchStatus.terminateLaunch(e.getMessage());
         Logger.getInstance(LaunchTaskRunner.class).error(e);
         return;
       }
->>>>>>> 02229574
 
       int totalDuration = listenableDeviceFutures.size() * getTotalDuration(launchTasks, debugSessionTask);
       int elapsed = 0;
