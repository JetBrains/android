--- conflicted
+++ resolved
@@ -86,10 +86,7 @@
     String packageName;
     try {
       packageName = myApplicationIdProvider.getPackageName();
-<<<<<<< HEAD
-=======
       launchTasks.addAll(getDeployTasks(device, packageName));
->>>>>>> abbea60e
 
       // launch the contributors before launching the application in case
       // the contributors need to start listening on logcat for the application launch itself
@@ -146,14 +143,10 @@
       tasks.add(new UninstallIotLauncherAppsTask(myProject, packageName));
     }
     if (myFacet.getProjectType() == PROJECT_TYPE_INSTANTAPP) {
-<<<<<<< HEAD
-      return ImmutableList.of(new DeployInstantAppTask(myApkProvider.getApks(device)));
-=======
       tasks.add(new DeployInstantAppTask(myApkProvider.getApks(device)));
     } else {
       InstantRunManager.LOG.info("Using legacy/main APK deploy task");
       tasks.add(new DeployApkTask(myProject, myLaunchOptions, myApkProvider.getApks(device)));
->>>>>>> abbea60e
     }
     return ImmutableList.copyOf(tasks);
   }
