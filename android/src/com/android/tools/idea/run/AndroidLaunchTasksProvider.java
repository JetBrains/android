--- conflicted
+++ resolved
@@ -85,10 +85,6 @@
       launchTasks.addAll(getDeployTasks(device));
 
       packageName = myApplicationIdProvider.getPackageName();
-<<<<<<< HEAD
-      if (myInstantRunBuildAnalyzer != null) {
-        launchTasks.add(new LaunchInstantRunServiceTask(packageName));
-=======
 
       // launch the contributors before launching the application in case
       // the contributors need to start listening on logcat for the application launch itself
@@ -97,7 +93,6 @@
         if (task != null) {
           launchTasks.add(task);
         }
->>>>>>> b13afab4
       }
 
       LaunchTask appLaunchTask = myRunConfig.getApplicationLaunchTask(myApplicationIdProvider, myFacet,
@@ -125,12 +120,6 @@
       launchTasks.add(myInstantRunBuildAnalyzer.getNotificationTask());
     }
 
-    for (AndroidLaunchTaskContributor taskContributor : AndroidLaunchTaskContributor.EP_NAME.getExtensions()) {
-      if (taskContributor.isApplicable(myFacet.getModule())) {
-        launchTasks.add(taskContributor.getTask(packageName));
-      }
-    }
-
     return launchTasks;
   }
 
@@ -146,11 +135,7 @@
     }
 
     if (myFacet.getProjectType() == PROJECT_TYPE_INSTANTAPP) {
-<<<<<<< HEAD
-      return ImmutableList.of(new DeployIapkTask(myApkProvider.getApks(device)));
-=======
       return ImmutableList.of(new DeployInstantAppTask(myApkProvider.getApks(device)));
->>>>>>> b13afab4
     }
 
     InstantRunManager.LOG.info("Using legacy/main APK deploy task");
