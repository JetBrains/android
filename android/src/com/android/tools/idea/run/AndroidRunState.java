--- conflicted
+++ resolved
@@ -19,10 +19,7 @@
 import com.android.tools.idea.run.applychanges.ExistingSession;
 import com.android.tools.idea.run.tasks.LaunchTasksProvider;
 import com.android.tools.idea.stats.RunStats;
-<<<<<<< HEAD
-=======
 import com.android.tools.idea.testartifacts.instrumented.AndroidTestRunConfigurationType;
->>>>>>> bc160620
 import com.intellij.execution.DefaultExecutionResult;
 import com.intellij.execution.ExecutionException;
 import com.intellij.execution.ExecutionResult;
@@ -68,30 +65,18 @@
 
   @Nullable
   @Override
-<<<<<<< HEAD
   public ExecutionResult execute(Executor executor, @NotNull ProgramRunner<?> runner) throws ExecutionException {
-=======
-  public ExecutionResult execute(Executor executor, @NotNull ProgramRunner runner) throws ExecutionException {
->>>>>>> bc160620
     ExistingSession prevHandler = ApplyChangesUtilsKt.findExistingSessionAndMaybeDetachForColdSwap(myEnv, myDeviceFutures);
     ProcessHandler processHandler = prevHandler.getProcessHandler();
     ExecutionConsole console = prevHandler.getExecutionConsole();
 
     if (processHandler == null) {
-<<<<<<< HEAD
-      processHandler = new AndroidProcessHandler(myEnv.getProject(), getApplicationId());
-    }
-    if (console == null) {
-      console = myConsoleProvider.createAndAttach(myModule.getProject(), processHandler, executor);
-    }
-=======
       processHandler = new AndroidProcessHandler(
         myEnv.getProject(), getApplicationId(), shouldCaptureLogcat(myEnv.getRunnerAndConfigurationSettings()));
     }
     if (console == null) {
       console = myConsoleProvider.createAndAttach(myModule.getProject(), processHandler, executor);
     }
->>>>>>> bc160620
 
     BiConsumer<String, HyperlinkInfo> hyperlinkConsumer =
       console instanceof ConsoleView ? ((ConsoleView)console)::printHyperlink : (s, h) -> {
@@ -112,8 +97,6 @@
     return new DefaultExecutionResult(console, processHandler);
   }
 
-<<<<<<< HEAD
-=======
   private static boolean shouldCaptureLogcat(@Nullable RunnerAndConfigurationSettings runnerAndConfigurationSettings) {
     if (runnerAndConfigurationSettings == null) {
       // Enable logcat captor when the run configuration is unknown to maintain the previous version's behavior.
@@ -127,7 +110,6 @@
     return !isInstrumentationTest;
   }
 
->>>>>>> bc160620
   private RunStats createRunStats() throws ExecutionException {
     RunStats stats = RunStats.from(myEnv);
     stats.setPackage(getApplicationId());
