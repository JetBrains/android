--- conflicted
+++ resolved
@@ -15,18 +15,10 @@
  */
 package com.android.tools.idea.run;
 
-<<<<<<< HEAD
 import com.android.tools.idea.run.applychanges.ApplyChangesUtilsKt;
 import com.android.tools.idea.run.applychanges.ExistingSession;
 import com.android.tools.idea.run.tasks.LaunchTasksProvider;
 import com.android.tools.idea.stats.RunStats;
-=======
-import com.android.tools.idea.run.tasks.LaunchTasksProvider;
-import com.android.tools.idea.run.ui.ApplyChangesAction;
-import com.android.tools.idea.run.ui.CodeSwapAction;
-import com.android.tools.idea.stats.RunStats;
-import com.google.common.base.MoreObjects;
->>>>>>> 12e77d2e
 import com.intellij.execution.DefaultExecutionResult;
 import com.intellij.execution.ExecutionException;
 import com.intellij.execution.ExecutionResult;
@@ -38,11 +30,6 @@
 import com.intellij.execution.runners.ProgramRunner;
 import com.intellij.execution.ui.ConsoleView;
 import com.intellij.execution.ui.ExecutionConsole;
-<<<<<<< HEAD
-=======
-import com.intellij.execution.ui.RunContentDescriptor;
-import com.intellij.execution.ui.RunContentManager;
->>>>>>> 12e77d2e
 import com.intellij.openapi.module.Module;
 import com.intellij.openapi.progress.ProgressManager;
 import java.util.function.BiConsumer;
@@ -57,10 +44,6 @@
   @NotNull private final ConsoleProvider myConsoleProvider;
   @NotNull private final DeviceFutures myDeviceFutures;
   @NotNull private final LaunchTasksProvider myLaunchTasksProvider;
-<<<<<<< HEAD
-=======
-  @Nullable private final ProcessHandler myPreviousSessionProcessHandler;
->>>>>>> 12e77d2e
 
   public AndroidRunState(@NotNull ExecutionEnvironment env,
                          @NotNull String launchConfigName,
@@ -76,33 +59,18 @@
     myConsoleProvider = consoleProvider;
     myDeviceFutures = deviceFutures;
     myLaunchTasksProvider = launchTasksProvider;
-<<<<<<< HEAD
-=======
-
-    AndroidSessionInfo existingSessionInfo = AndroidSessionInfo.findOldSession(
-      env.getProject(), null, ((AndroidRunConfigurationBase)env.getRunProfile()).getUniqueID(), env.getExecutionTarget());
-    myPreviousSessionProcessHandler = existingSessionInfo != null ? existingSessionInfo.getProcessHandler() : null;
->>>>>>> 12e77d2e
   }
 
   @Nullable
   @Override
-<<<<<<< HEAD
-  public ExecutionResult execute(Executor executor, @NotNull ProgramRunner runner) throws ExecutionException {
+  public ExecutionResult execute(Executor executor, @NotNull ProgramRunner<?> runner) throws ExecutionException {
     ExistingSession prevHandler = ApplyChangesUtilsKt.findExistingSessionAndMaybeDetachForColdSwap(myEnv, myDeviceFutures);
     ProcessHandler processHandler = prevHandler.getProcessHandler();
     ExecutionConsole console = prevHandler.getExecutionConsole();
-=======
-  public ExecutionResult execute(Executor executor, @NotNull ProgramRunner<?> runner) throws ExecutionException {
-    ProcessHandler processHandler;
-    ExecutionConsole console;
-    RunStats stats = RunStats.from(myEnv);
->>>>>>> 12e77d2e
 
     if (processHandler == null) {
       processHandler = new AndroidProcessHandler(myEnv.getProject(), getApplicationId());
     }
-<<<<<<< HEAD
     if (console == null) {
       console = myConsoleProvider.createAndAttach(myModule.getProject(), processHandler, executor);
     }
@@ -110,66 +78,17 @@
     BiConsumer<String, HyperlinkInfo> hyperlinkConsumer =
       console instanceof ConsoleView ? ((ConsoleView)console)::printHyperlink : (s, h) -> {
       };
-=======
-
-    stats.setPackage(applicationId);
-
-    boolean isSwap = MoreObjects.firstNonNull(myEnv.getCopyableUserData(CodeSwapAction.KEY), Boolean.FALSE) ||
-                     MoreObjects.firstNonNull(myEnv.getCopyableUserData(ApplyChangesAction.KEY), Boolean.FALSE);
-    RunContentManager manager = RunContentManager.getInstance(myEnv.getProject());
-    RunContentDescriptor previousDescriptor = manager.findContentDescriptor(executor, myPreviousSessionProcessHandler);
-    if (!isSwap) {
-      if (myPreviousSessionProcessHandler != null) {
-        // In the case of cold swap, there is an existing process that is connected, but we are going to launch a new one.
-        // Destroy the previous content and detach the previous process handler so that we don't end up with 2 run tabs
-        // for the same launch (the existing one and the new one).
-        if (previousDescriptor != null) {
-          if (!manager.removeRunContent(executor, previousDescriptor)) {
-            // In case there's an existing handler, it could pop up a dialog prompting the user to confirm. If the user
-            // cancels, removeRunContent will return false. In such case, stop the run.
-            return null;
-          }
-        }
-        myPreviousSessionProcessHandler.detachProcess();
-      }
-
-      processHandler = new AndroidProcessHandler.Builder(myEnv.getProject())
-        .setApplicationId(applicationId)
-        .monitorRemoteProcesses(myLaunchTasksProvider.monitorRemoteProcess())
-        .build();
-      console = attachConsole(processHandler, executor);
-      // Stash the console. When we swap, we need the console, as that has the method to print a hyperlink.
-      // (If we only need normal text output, we can call ProcessHandler#notifyTextAvailable instead.)
-    }
-    else {
-      assert myPreviousSessionProcessHandler != null : "No process handler from previous session, yet current tasks don't create one";
-      processHandler = myPreviousSessionProcessHandler;
-      // Try to find the old console from the previous process handler, since we're swapping into that same tool window tab.
-      console = previousDescriptor == null ? null : previousDescriptor.getExecutionConsole();
-      console = console == null ? attachConsole(processHandler, executor) : console;
-    }
->>>>>>> 12e77d2e
-
-    BiConsumer<String, HyperlinkInfo> hyperlinkConsumer =
-      console instanceof ConsoleView ? ((ConsoleView)console)::printHyperlink : (s, h) -> {};
 
     LaunchInfo launchInfo = new LaunchInfo(executor, runner, myEnv, myConsoleProvider);
     LaunchTaskRunner task = new LaunchTaskRunner(myModule.getProject(),
                                                  myLaunchConfigName,
-<<<<<<< HEAD
                                                  getApplicationId(),
-=======
->>>>>>> 12e77d2e
                                                  myEnv.getExecutionTarget().getDisplayName(),
                                                  launchInfo,
                                                  processHandler,
                                                  myDeviceFutures,
                                                  myLaunchTasksProvider,
-<<<<<<< HEAD
                                                  createRunStats(),
-=======
-                                                 stats,
->>>>>>> 12e77d2e
                                                  hyperlinkConsumer);
     ProgressManager.getInstance().run(task);
     return new DefaultExecutionResult(console, processHandler);
