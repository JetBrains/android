/*
 * Copyright 2000-2012 JetBrains s.r.o.
 *
 * Licensed under the Apache License, Version 2.0 (the "License");
 * you may not use this file except in compliance with the License.
 * You may obtain a copy of the License at
 *
 * http://www.apache.org/licenses/LICENSE-2.0
 *
 * Unless required by applicable law or agreed to in writing, software
 * distributed under the License is distributed on an "AS IS" BASIS,
 * WITHOUT WARRANTIES OR CONDITIONS OF ANY KIND, either express or implied.
 * See the License for the specific language governing permissions and
 * limitations under the License.
 */

package com.android.tools.idea.run;

import com.android.ddmlib.AndroidDebugBridge;
import com.android.ddmlib.IDevice;
import com.android.sdklib.internal.avd.AvdInfo;
import com.android.sdklib.repository.IdDisplay;
<<<<<<< HEAD
import com.android.tools.idea.avdmanager.ModuleAvds;
=======
import com.android.tools.idea.avdmanager.AvdManagerUtils;
import com.google.common.collect.ImmutableList;
>>>>>>> 9e819fa1
import com.intellij.openapi.application.ModalityState;
import com.intellij.openapi.module.Module;
import com.intellij.openapi.project.Project;
import com.intellij.openapi.projectRoots.ProjectJdkTable;
import com.intellij.openapi.projectRoots.Sdk;
import com.intellij.openapi.ui.Messages;
import com.intellij.ui.ComboboxWithBrowseButton;
import com.intellij.util.Alarm;
import com.intellij.util.ArrayUtil;
import com.intellij.util.containers.HashSet;
import com.intellij.util.ui.JBUI;
import org.jetbrains.android.actions.RunAndroidAvdManagerAction;
import org.jetbrains.android.facet.AndroidFacet;
import org.jetbrains.android.sdk.AndroidPlatform;
import org.jetbrains.android.sdk.AndroidSdkUtils;
import org.jetbrains.annotations.NotNull;
import org.jetbrains.annotations.Nullable;

import javax.swing.*;
import java.awt.*;
import java.util.ArrayList;
import java.util.Arrays;
import java.util.List;
import java.util.Set;

import static com.android.sdklib.internal.avd.AvdManager.AVD_INI_DISPLAY_NAME;

public abstract class AvdComboBox extends ComboboxWithBrowseButton {
  private final boolean myAddEmptyElement;
  private final boolean myShowNotLaunchedOnly;
  private final Alarm myAlarm = new Alarm(this);
  private IdDisplay[] myOldAvds = new IdDisplay[0];
  private final Project myProject;

  public AvdComboBox(@Nullable Project project, boolean addEmptyElement, boolean showNotLaunchedOnly) {
    myProject = project;
    myAddEmptyElement = addEmptyElement;
    myShowNotLaunchedOnly = showNotLaunchedOnly;

    addActionListener(e -> {
      final AndroidPlatform platform = findAndroidPlatform();
      AvdComboBox avdComboBox = AvdComboBox.this;
      if (platform == null) {
        Messages.showErrorDialog(avdComboBox, "Cannot find any configured Android SDK");
        return;
      }
      RunAndroidAvdManagerAction action = new RunAndroidAvdManagerAction();
      action.openAvdManager(myProject);
      AvdInfo selected = action.getSelected();
      if (selected != null) {
        getComboBox().setSelectedItem(IdDisplay.create(selected.getName(), ""));
      }
    });

    setMinimumSize(new Dimension(JBUI.scale(100), getMinimumSize().height));
  }


  public void startUpdatingAvds(@NotNull ModalityState modalityState) {
    if (!getComboBox().isPopupVisible()) {
      doUpdateAvds();
    }
    addUpdatingRequest(modalityState);
  }

  private void addUpdatingRequest(@NotNull final ModalityState modalityState) {
    if (myAlarm.isDisposed()) {
      return;
    }
    myAlarm.cancelAllRequests();
    myAlarm.addRequest(() -> startUpdatingAvds(modalityState), 500, modalityState);
  }

  @Override
  public void dispose() {
    myAlarm.cancelAllRequests();
    super.dispose();
  }

  private void doUpdateAvds() {
    final Module module = getModule();
    if (module == null || module.isDisposed()) {
      return;
    }

    final AndroidFacet facet = AndroidFacet.getInstance(module);
    final IdDisplay[] newAvds;

    if (facet != null) {
      final Set<String> filteringSet = new HashSet<>();
      if (myShowNotLaunchedOnly) {
        final AndroidDebugBridge debugBridge = AndroidSdkUtils.getDebugBridge(facet.getModule().getProject());
        if (debugBridge != null) {
          for (IDevice device : debugBridge.getDevices()) {
            final String avdName = device.getAvdName();
            if (avdName != null && !avdName.isEmpty()) {
              filteringSet.add(avdName);
            }
          }
        }
      }

      final List<IdDisplay> newAvdList = new ArrayList<>();
      if (myAddEmptyElement) {
        newAvdList.add(IdDisplay.create("", ""));
      }
<<<<<<< HEAD
      for (AvdInfo avd : ModuleAvds.getInstance(facet).getAllAvds()) {
=======
      for (AvdInfo avd : getAllAvds(facet)) {
>>>>>>> 9e819fa1
        String displayName = avd.getProperties().get(AVD_INI_DISPLAY_NAME);
        final String avdName = displayName == null || displayName.isEmpty() ? avd.getName() : displayName;
        if (!filteringSet.contains(avdName)) {
          newAvdList.add(IdDisplay.create(avd.getName(), avdName));
        }
      }

      newAvds = ArrayUtil.toObjectArray(newAvdList, IdDisplay.class);
    }
    else {
      newAvds = new IdDisplay[0];
    }

    if (!Arrays.equals(myOldAvds, newAvds)) {
      myOldAvds = newAvds;
      final Object selected = getComboBox().getSelectedItem();
      getComboBox().setModel(new DefaultComboBoxModel(newAvds));
      getComboBox().setSelectedItem(selected);
    }
  }

  @NotNull
  public List<AvdInfo> getAllAvds(AndroidFacet facet) {
    AvdManager manager = AvdManagerUtils.getAvdManagerSilently(facet);
    return manager != null && AvdManagerUtils.reloadAvds(manager, facet.getModule().getProject())
           ? Arrays.asList(manager.getAllAvds())
           : ImmutableList.of();
  }

  @Nullable
  public abstract Module getModule();

  @Nullable
  private AndroidPlatform findAndroidPlatform() {
    AndroidPlatform platform = findAndroidPlatformFromModule();
    if (platform != null) {
       return platform;
    }

    for (Sdk sdk : ProjectJdkTable.getInstance().getAllJdks()) {
      platform = AndroidPlatform.getInstance(sdk);
      if (platform != null) {
        return platform;
      }
    }
    return null;
  }

  @Nullable
  private AndroidPlatform findAndroidPlatformFromModule() {
    Module module = getModule();
    return module != null ? AndroidPlatform.getInstance(module) : null;
  }
}<|MERGE_RESOLUTION|>--- conflicted
+++ resolved
@@ -19,13 +19,10 @@
 import com.android.ddmlib.AndroidDebugBridge;
 import com.android.ddmlib.IDevice;
 import com.android.sdklib.internal.avd.AvdInfo;
+import com.android.sdklib.internal.avd.AvdManager;
 import com.android.sdklib.repository.IdDisplay;
-<<<<<<< HEAD
-import com.android.tools.idea.avdmanager.ModuleAvds;
-=======
 import com.android.tools.idea.avdmanager.AvdManagerUtils;
 import com.google.common.collect.ImmutableList;
->>>>>>> 9e819fa1
 import com.intellij.openapi.application.ModalityState;
 import com.intellij.openapi.module.Module;
 import com.intellij.openapi.project.Project;
@@ -132,11 +129,7 @@
       if (myAddEmptyElement) {
         newAvdList.add(IdDisplay.create("", ""));
       }
-<<<<<<< HEAD
-      for (AvdInfo avd : ModuleAvds.getInstance(facet).getAllAvds()) {
-=======
       for (AvdInfo avd : getAllAvds(facet)) {
->>>>>>> 9e819fa1
         String displayName = avd.getProperties().get(AVD_INI_DISPLAY_NAME);
         final String avdName = displayName == null || displayName.isEmpty() ? avd.getName() : displayName;
         if (!filteringSet.contains(avdName)) {
