/*
 * Copyright (C) 2016 The Android Open Source Project
 *
 * Licensed under the Apache License, Version 2.0 (the "License");
 * you may not use this file except in compliance with the License.
 * You may obtain a copy of the License at
 *
 *      http://www.apache.org/licenses/LICENSE-2.0
 *
 * Unless required by applicable law or agreed to in writing, software
 * distributed under the License is distributed on an "AS IS" BASIS,
 * WITHOUT WARRANTIES OR CONDITIONS OF ANY KIND, either express or implied.
 * See the License for the specific language governing permissions and
 * limitations under the License.
 */
package com.android.tools.idea.run;

<<<<<<< HEAD
=======
import com.android.tools.idea.model.AndroidModuleInfo;
import com.android.tools.idea.projectsystem.ProjectSystemUtil;
>>>>>>> b5f40ffd
import org.jetbrains.android.dom.manifest.AndroidManifestUtils;
import org.jetbrains.android.facet.AndroidFacet;
import org.jetbrains.annotations.NotNull;

/**
 * Application id provider for non-Gradle projects.
 */
public class NonGradleApplicationIdProvider implements ApplicationIdProvider {
  @NotNull
  private final AndroidFacet myFacet;

  public NonGradleApplicationIdProvider(@NotNull AndroidFacet facet) {
    myFacet = facet;
  }

  @Override
  @NotNull
  public String getPackageName() throws ApkProvisionException {
    return computePackageName(myFacet);
  }

  @Override
  public String getTestPackageName() throws ApkProvisionException {
    return computePackageName(myFacet);
  }

  @NotNull
  public static String computePackageName(@NotNull final AndroidFacet facet) throws ApkProvisionException {
    if (facet.getProperties().USE_CUSTOM_MANIFEST_PACKAGE) {
      return facet.getProperties().CUSTOM_MANIFEST_PACKAGE;
    }
    else {
<<<<<<< HEAD
      String pkg = AndroidManifestUtils.getPackageName(facet);
=======
      String pkg = ProjectSystemUtil.getModuleSystem(facet).getPackageName();
>>>>>>> b5f40ffd
      if (pkg == null || pkg.isEmpty()) {
        throw new ApkProvisionException("[" + facet.getModule().getName() + "] Unable to obtain main package from manifest.");
      }
      return pkg;
    }
  }
}<|MERGE_RESOLUTION|>--- conflicted
+++ resolved
@@ -15,12 +15,7 @@
  */
 package com.android.tools.idea.run;
 
-<<<<<<< HEAD
-=======
-import com.android.tools.idea.model.AndroidModuleInfo;
 import com.android.tools.idea.projectsystem.ProjectSystemUtil;
->>>>>>> b5f40ffd
-import org.jetbrains.android.dom.manifest.AndroidManifestUtils;
 import org.jetbrains.android.facet.AndroidFacet;
 import org.jetbrains.annotations.NotNull;
 
@@ -52,11 +47,7 @@
       return facet.getProperties().CUSTOM_MANIFEST_PACKAGE;
     }
     else {
-<<<<<<< HEAD
-      String pkg = AndroidManifestUtils.getPackageName(facet);
-=======
       String pkg = ProjectSystemUtil.getModuleSystem(facet).getPackageName();
->>>>>>> b5f40ffd
       if (pkg == null || pkg.isEmpty()) {
         throw new ApkProvisionException("[" + facet.getModule().getName() + "] Unable to obtain main package from manifest.");
       }
