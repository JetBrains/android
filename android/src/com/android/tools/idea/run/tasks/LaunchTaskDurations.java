/*
 * Copyright (C) 2015 The Android Open Source Project
 *
 * Licensed under the Apache License, Version 2.0 (the "License");
 * you may not use this file except in compliance with the License.
 * You may obtain a copy of the License at
 *
 *      http://www.apache.org/licenses/LICENSE-2.0
 *
 * Unless required by applicable law or agreed to in writing, software
 * distributed under the License is distributed on an "AS IS" BASIS,
 * WITHOUT WARRANTIES OR CONDITIONS OF ANY KIND, either express or implied.
 * See the License for the specific language governing permissions and
 * limitations under the License.
 */
package com.android.tools.idea.run.tasks;

public class LaunchTaskDurations {
  public static final int ASYNC_TASK = 1;
  public static final int LAUNCH_ACTIVITY = 2;
  public static final int CONNECT_DEBUGGER = 10;
  public static final int DEPLOY_HOTSWAP = 8;
  public static final int DEPLOY_APK = 20;
<<<<<<< HEAD
  public static final int DEPLOY_IAPK = 20;
=======
  public static final int DEPLOY_INSTANT_APP = 20;
>>>>>>> 1e5b25b8
}<|MERGE_RESOLUTION|>--- conflicted
+++ resolved
@@ -21,9 +21,5 @@
   public static final int CONNECT_DEBUGGER = 10;
   public static final int DEPLOY_HOTSWAP = 8;
   public static final int DEPLOY_APK = 20;
-<<<<<<< HEAD
-  public static final int DEPLOY_IAPK = 20;
-=======
   public static final int DEPLOY_INSTANT_APP = 20;
->>>>>>> 1e5b25b8
 }