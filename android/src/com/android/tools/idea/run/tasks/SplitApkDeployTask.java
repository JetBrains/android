--- conflicted
+++ resolved
@@ -86,15 +86,6 @@
     boolean status = retryingInstaller.install();
     if (status) {
       printer.stdout("Split APKs installed");
-<<<<<<< HEAD
-      InstantRunStatsService.get(myProject).notifyDeployType(DeployType.SPLITAPK, myInstantRunContext.getBuildSelection().why, device);
-      return true;
-    }
-    catch (InstallException e) {
-      launchStatus.terminateLaunch("Error installing split apks: " + e);
-      return false;
-=======
->>>>>>> 02229574
     }
 
     assert myInstantRunContext.getBuildSelection() != null;
