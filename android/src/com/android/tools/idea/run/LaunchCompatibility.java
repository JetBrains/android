--- conflicted
+++ resolved
@@ -97,21 +97,12 @@
   public static LaunchCompatibility canRunOnDevice(@NotNull AndroidVersion minSdkVersion,
                                                    @NotNull IAndroidTarget projectTarget,
                                                    @NotNull EnumSet<IDevice.HardwareFeature> requiredFeatures,
-<<<<<<< HEAD
-                                                   @NotNull AndroidDevice device,
-                                                   @Nullable IAndroidTarget avdTarget) {
-=======
                                                    @NotNull AndroidDevice device) {
->>>>>>> 4130c6eb
     // check if the device has the required minApi
     // note that in cases where targetSdk is a preview platform, gradle sets minsdk to be the same as targetsdk,
     // so as to only allow running on those systems
     AndroidVersion deviceVersion = device.getVersion();
-<<<<<<< HEAD
-    if (!deviceVersion.canRun(minSdkVersion)) {
-=======
     if (!deviceVersion.equals(AndroidVersion.DEFAULT) && !deviceVersion.canRun(minSdkVersion)) {
->>>>>>> 4130c6eb
       String reason = String.format("minSdk(%1$s) %3$s deviceSdk(%2$s)",
                                     minSdkVersion,
                                     deviceVersion,
