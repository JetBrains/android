--- conflicted
+++ resolved
@@ -18,15 +18,11 @@
 
 import com.android.tools.idea.res.AndroidDependenciesCache;
 import com.android.tools.idea.run.activity.launch.LaunchOptionConfigurableContext;
-<<<<<<< HEAD
 import com.intellij.codeInsight.completion.CompletionContributor;
 import com.intellij.codeInsight.completion.CompletionParameters;
 import com.intellij.codeInsight.completion.CompletionResultSet;
 import com.intellij.codeInsight.completion.CompletionType;
 import com.intellij.codeInsight.completion.JavaLookupElementBuilder;
-=======
-import com.intellij.codeInsight.completion.*;
->>>>>>> b5f40ffd
 import com.intellij.codeInsight.lookup.LookupElementBuilder;
 import com.intellij.openapi.editor.Editor;
 import com.intellij.openapi.module.Module;
@@ -79,7 +75,7 @@
     if (activityClass != null) {
       final CompletionResultSet finalResult = result;
 
-      ClassInheritorsSearch.search(activityClass, module.getModuleWithDependenciesScope(), true, true, false).forEach(new Processor<>() {
+      ClassInheritorsSearch.search(activityClass, module.getModuleWithDependenciesScope(), true, true, false).forEach(new Processor<PsiClass>() {
         @Override
         public boolean process(PsiClass psiClass) {
           final PsiModifierList modifierList = psiClass.getModifierList();
@@ -115,7 +111,7 @@
 
   @NotNull
   private static Set<String> collectActivityAliases(@NotNull AndroidFacet facet) {
-    final Set<String> result = new HashSet<>();
+    final Set<String> result = new HashSet<String>();
 
     doCollectActivityAliases(facet, result);
 
