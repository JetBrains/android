--- conflicted
+++ resolved
@@ -76,21 +76,13 @@
     }
 
     @Override
-<<<<<<< HEAD
-    protected void doLaunch(@NotNull IDevice device,
-=======
     protected boolean doLaunch(@NotNull IDevice device,
->>>>>>> 0d09370c
                             @NotNull App app,
                             @NotNull ApkProvider apkProvider,
                             boolean isDebug,
                             @NotNull String extraFlags,
                             @NotNull ConsoleView console) throws ExecutionException {
-<<<<<<< HEAD
-
-=======
       return false;
->>>>>>> 0d09370c
     }
   }
 }