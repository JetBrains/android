--- conflicted
+++ resolved
@@ -19,14 +19,8 @@
 
 public class AndroidActivityLauncher {
   @NotNull
-<<<<<<< HEAD
-  public static String getStartActivityCommand(@NotNull String activityPath, boolean waitForDebugger, @NotNull String extraFlags) {
-    return "am start" +
-           (waitForDebugger ? " -D" : "") +
-=======
   public static String getStartActivityCommand(@NotNull String activityPath, @NotNull String extraFlags) {
     return "am start" +
->>>>>>> 50d6ab60
            " -n \"" + activityPath + "\"" +
            " -a android.intent.action.MAIN" +
            " -c android.intent.category.LAUNCHER" +
