/*
 * Copyright 2000-2010 JetBrains s.r.o.
 *
 * Licensed under the Apache License, Version 2.0 (the "License");
 * you may not use this file except in compliance with the License.
 * You may obtain a copy of the License at
 *
 * http://www.apache.org/licenses/LICENSE-2.0
 *
 * Unless required by applicable law or agreed to in writing, software
 * distributed under the License is distributed on an "AS IS" BASIS,
 * WITHOUT WARRANTIES OR CONDITIONS OF ANY KIND, either express or implied.
 * See the License for the specific language governing permissions and
 * limitations under the License.
 */

package com.android.tools.idea.run;

import com.android.ddmlib.IDevice;
import com.android.sdklib.AndroidVersion;
import com.android.sdklib.IAndroidTarget;
import com.android.sdklib.SdkVersionInfo;
import com.android.sdklib.repository.meta.DetailsTypes;
import com.android.tools.idea.fd.*;
import com.android.tools.idea.fd.gradle.InstantRunGradleSupport;
import com.android.tools.idea.fd.gradle.InstantRunGradleUtils;
import com.android.tools.idea.gradle.project.model.AndroidModuleModel;
import com.android.tools.idea.gradle.run.MakeBeforeRunTaskProvider;
import com.android.tools.idea.gradle.run.PostBuildModel;
import com.android.tools.idea.gradle.run.PostBuildModelProvider;
import com.android.tools.idea.project.AndroidProjectInfo;
import com.android.tools.idea.run.editor.*;
import com.android.tools.idea.run.tasks.InstantRunNotificationTask;
import com.android.tools.idea.run.tasks.LaunchTask;
import com.android.tools.idea.run.tasks.LaunchTasksProviderFactory;
import com.android.tools.idea.run.util.LaunchStatus;
import com.android.tools.idea.run.util.LaunchUtils;
import com.android.tools.idea.run.util.MultiUserUtils;
import com.android.tools.idea.sdk.wizard.SdkQuickfixUtils;
import com.android.tools.idea.wizard.model.ModelWizardDialog;
import com.google.common.collect.ImmutableList;
import com.google.common.collect.Lists;
import com.google.common.collect.Ordering;
import com.google.common.util.concurrent.Futures;
import com.google.common.util.concurrent.ListenableFuture;
import com.intellij.execution.ExecutionException;
import com.intellij.execution.Executor;
import com.intellij.execution.configurations.*;
import com.intellij.execution.executors.DefaultDebugExecutor;
import com.intellij.execution.process.ProcessHandler;
import com.intellij.execution.runners.ExecutionEnvironment;
import com.intellij.icons.AllIcons;
import com.intellij.ide.util.PropertiesComponent;
import com.intellij.openapi.diagnostic.Logger;
import com.intellij.openapi.module.Module;
import com.intellij.openapi.module.ModuleManager;
import com.intellij.openapi.project.Project;
import com.intellij.openapi.ui.DialogWrapper;
import com.intellij.openapi.ui.Messages;
import com.intellij.openapi.util.DefaultJDOMExternalizer;
import com.intellij.openapi.util.InvalidDataException;
import com.intellij.openapi.util.Pair;
import com.intellij.openapi.util.WriteExternalException;
<<<<<<< HEAD
=======
import com.intellij.util.xmlb.annotations.Transient;
>>>>>>> b13afab4
import org.jdom.Element;
import org.jetbrains.android.actions.AndroidEnableAdbServiceAction;
import org.jetbrains.android.facet.AndroidFacet;
import org.jetbrains.android.sdk.AndroidPlatform;
import org.jetbrains.android.sdk.AndroidSdkUtils;
import org.jetbrains.android.util.AndroidBundle;
import org.jetbrains.annotations.NotNull;
import org.jetbrains.annotations.Nullable;

import java.util.ArrayList;
import java.util.Collection;
import java.util.List;
import java.util.concurrent.TimeUnit;

import static com.android.builder.model.AndroidProject.*;
import static com.android.tools.idea.fd.gradle.InstantRunGradleSupport.*;

public abstract class AndroidRunConfigurationBase extends ModuleBasedConfiguration<JavaRunConfigurationModule> implements PreferGradleMake {
<<<<<<< HEAD
=======

>>>>>>> b13afab4
  private static final Logger LOG = Logger.getInstance(AndroidRunConfigurationBase.class);

  private static final String GRADLE_SYNC_FAILED_ERR_MSG = "Gradle project sync failed. Please fix your project and try again.";

  /**
   * Element name used to group the {@link ProfilerState} settings
   */
  private static final String PROFILERS_ELEMENT_NAME = "Profilers";

  private static final DialogWrapper.DoNotAskOption ourKillLaunchOption = new MyDoNotPromptOption();

<<<<<<< HEAD
  public String PREFERRED_AVD = "";

=======
>>>>>>> b13afab4
  public boolean CLEAR_LOGCAT = false;
  public boolean SHOW_LOGCAT_AUTOMATICALLY = false;
  public boolean SKIP_NOOP_APK_INSTALLATIONS = true; // skip installation if the APK hasn't hasn't changed
  public boolean FORCE_STOP_RUNNING_APP = true; // if no new apk is being installed, then stop the app before launching it again

  private final ProfilerState myProfilerState;

  private final boolean myAndroidTests;

  private final DeployTargetContext myDeployTargetContext = new DeployTargetContext();
  private final AndroidDebuggerContext myAndroidDebuggerContext = new AndroidDebuggerContext(AndroidJavaDebugger.ID);
<<<<<<< HEAD
=======

  @NotNull
  @Transient
  // This is needed instead of having the output model directly because the apk providers can be created before getting the model.
  protected transient final DefaultPostBuildModelProvider myOutputProvider = new DefaultPostBuildModelProvider();
>>>>>>> b13afab4

  public AndroidRunConfigurationBase(final Project project, final ConfigurationFactory factory, boolean androidTests) {
    super(new JavaRunConfigurationModule(project, false), factory);

    myProfilerState = new ProfilerState();
    myAndroidTests = androidTests;
  }

  @Override
  public final void checkConfiguration() throws RuntimeConfigurationException {
    List<ValidationError> errors = validate(null);
    if (errors.isEmpty()) {
      return;
    }
    // TODO: Do something with the extra error information? Error count?
    ValidationError topError = Ordering.natural().max(errors);
    switch (topError.getSeverity()) {
      case FATAL:
        throw new RuntimeConfigurationError(topError.getMessage(), topError.getQuickfix());
      case WARNING:
        throw new RuntimeConfigurationWarning(topError.getMessage(), topError.getQuickfix());
      case INFO:
      default:
        break;
    }
  }

  /**
   * We collect errors rather than throwing to avoid missing fatal errors by exiting early for a warning.
   * We use a separate method for the collection so the compiler prevents us from accidentally throwing.
   */
  public List<ValidationError> validate(@Nullable Executor executor) {
    List<ValidationError> errors = Lists.newArrayList();
    JavaRunConfigurationModule configurationModule = getConfigurationModule();
    try {
      configurationModule.checkForWarning();
    }
    catch (RuntimeConfigurationException e) {
      errors.add(ValidationError.fromException(e));
    }
    final Module module = configurationModule.getModule();
    if (module == null) {
      // Can't proceed, and fatal error has been caught in ConfigurationModule#checkForWarnings
      return errors;
    }

    final Project project = module.getProject();
    if (AndroidProjectInfo.getInstance(project).requiredAndroidModelMissing()) {
      errors.add(ValidationError.fatal(GRADLE_SYNC_FAILED_ERR_MSG));
    }

    AndroidFacet facet = AndroidFacet.getInstance(module);
    if (facet == null) {
      // Can't proceed.
      return ImmutableList.of(ValidationError.fatal(AndroidBundle.message("no.facet.error", module.getName())));
    }
<<<<<<< HEAD
    if (!facet.isAppProject()) {
      if (facet.isLibraryProject()) {
=======
    if (!facet.isAppProject() && facet.getProjectType() != PROJECT_TYPE_TEST) {
      if (facet.isLibraryProject() || facet.getProjectType() == PROJECT_TYPE_FEATURE) {
>>>>>>> b13afab4
        Pair<Boolean, String> result = supportsRunningLibraryProjects(facet);
        if (!result.getFirst()) {
          errors.add(ValidationError.fatal(result.getSecond()));
        }
      }
      else {
        errors.add(ValidationError.fatal(AndroidBundle.message("run.error.apk.not.valid")));
      }
    }
    if (facet.getConfiguration().getAndroidPlatform() == null) {
      errors.add(ValidationError.fatal(AndroidBundle.message("select.platform.error")));
    }
    if (facet.getManifest() == null && facet.getProjectType() != PROJECT_TYPE_INSTANTAPP) {
      errors.add(ValidationError.fatal(AndroidBundle.message("android.manifest.not.found.error")));
    }
    errors.addAll(getDeployTargetContext().getCurrentDeployTargetState().validate(facet));

    errors.addAll(getApkProvider(facet, getApplicationIdProvider(facet)).validate());

    errors.addAll(checkConfiguration(facet));
    AndroidDebuggerState androidDebuggerState = myAndroidDebuggerContext.getAndroidDebuggerState();
    if (androidDebuggerState != null) {
      errors.addAll(androidDebuggerState.validate(facet, executor));
    }

    errors.addAll(myProfilerState.validate());

    return errors;
  }

  /**
   * Returns whether the configuration supports running library projects, and if it doesn't, then an explanation as to why it doesn't.
   */
  protected abstract Pair<Boolean, String> supportsRunningLibraryProjects(@NotNull AndroidFacet facet);

  @NotNull
  protected abstract List<ValidationError> checkConfiguration(@NotNull AndroidFacet facet);

  /**
   * Subclasses should override to adjust the launch options.
   */
  @NotNull
  protected LaunchOptions.Builder getLaunchOptions() {
    return LaunchOptions.builder()
      .setClearLogcatBeforeStart(CLEAR_LOGCAT)
      .setSkipNoopApkInstallations(SKIP_NOOP_APK_INSTALLATIONS)
      .setForceStopRunningApp(FORCE_STOP_RUNNING_APP);
  }

  @Override
  public Collection<Module> getValidModules() {
    final List<Module> result = new ArrayList<>();
    Module[] modules = ModuleManager.getInstance(getProject()).getModules();
    for (Module module : modules) {
      if (AndroidFacet.getInstance(module) != null) {
        result.add(module);
      }
    }
    return result;
  }

  @NotNull
  public List<DeployTargetProvider> getApplicableDeployTargetProviders() {
    List<DeployTargetProvider> targets = Lists.newArrayList();

    for (DeployTargetProvider target : getDeployTargetContext().getDeployTargetProviders()) {
      if (target.isApplicable(myAndroidTests)) {
        targets.add(target);
      }
    }

    return targets;
  }

  protected void validateBeforeRun(@NotNull Executor executor) throws ExecutionException {
    List<ValidationError> errors = validate(executor);
    ValidationUtil.promptAndQuickFixErrors(getProject(), errors);
  }

  @Override
  public RunProfileState getState(@NotNull final Executor executor, @NotNull ExecutionEnvironment env) throws ExecutionException {
    validateBeforeRun(executor);

    final Module module = getConfigurationModule().getModule();
    assert module != null : "Enforced by fatal validation check in checkConfiguration.";
    final AndroidFacet facet = AndroidFacet.getInstance(module);
    assert facet != null : "Enforced by fatal validation check in checkConfiguration.";

    Project project = env.getProject();

<<<<<<< HEAD
    boolean forceColdswap = !InstantRunUtils.isInvokedViaHotswapAction(env);
    boolean couldHaveHotswapped = false;
=======
    final boolean forceColdswap = !InstantRunUtils.isInvokedViaHotswapAction(env);
    boolean couldHaveHotswapped = false;
    final boolean instantRunEnabled = InstantRunSettings.isInstantRunEnabled();
>>>>>>> b13afab4

    boolean debug = false;
    if (executor instanceof DefaultDebugExecutor) {
      if (!AndroidSdkUtils.activateDdmsIfNecessary(facet.getModule().getProject())) {
        throw new ExecutionException("Unable to obtain debug bridge. Please check if there is a different tool using adb that is active.");
      }
      debug = true;
    }

    DeviceFutures deviceFutures = null;
    AndroidSessionInfo info = AndroidSessionInfo.findOldSession(project, null, getUniqueID());
    // note: we look for this run config with any executor

<<<<<<< HEAD
    if (info != null && supportsInstantRun()) {
      // if there is an existing previous session, then see if we can detect devices to fast deploy to
      deviceFutures = getFastDeployDevices(executor, facet, info);

      // HACK: We also need to support re-run
      // In the case of re-run, we need to pick the devices from the previous run, but then terminate the app.
      // This call to destroyProcess doesn't really belong here in the overall flow, but everything else in the flow just fits
      // without any changes if we can recover the device first and then terminate the process. The alternative would be for
      // the ReRun action itself to pass in the device just like it happens for the restart device, but that has the complication
      // that the ReRun is now a global action and doesn't really know much details about each run (and doing that seems like a hack too.)
      if (InstantRunUtils.isReRun(env)) {
        killSession(info);
        info = null;
=======
    if (instantRunEnabled) {
      if (info != null && supportsInstantRun()) {
        // if there is an existing previous session, then see if we can detect devices to fast deploy to
        deviceFutures = getFastDeployDevices(executor, facet, info);
>>>>>>> b13afab4
      }

<<<<<<< HEAD
    if (info != null && deviceFutures == null) {
      // If we should not be fast deploying, but there is an existing session, then terminate those sessions. Otherwise, we might end up
      // with 2 active sessions of the same launch, especially if we first think we can do a fast deploy, then end up doing a full launch
      boolean continueLaunch = promptAndKillSession(executor, project, info);
      if (!continueLaunch) {
        return null;
=======
      if (info != null && deviceFutures == null) {
        // If we should not be fast deploying, but there is an existing session, then terminate those sessions. Otherwise, we might end up
        // with 2 active sessions of the same launch, especially if we first think we can do a fast deploy, then end up doing a full launch
        if (!promptAndKillSession(executor, project, info)) {
          return null;
        }
      }
      else if (info != null && forceColdswap) {
        // the user could have invoked the hotswap action in this scenario, but they chose to force a coldswap (by pressing run)
        couldHaveHotswapped = true;

        // forcibly kill app in case of run action (which forces a cold swap)
        // normally, installing the apk will force kill the app, but we need to forcibly kill it in the case that there were no changes
        killSession(info);
>>>>>>> b13afab4
      }
    }
    else if (info != null && forceColdswap) {
      // the user could have invoked the hotswap action in this scenario, but they chose to force a coldswap (by pressing run)
      couldHaveHotswapped = true;

      // forcibly kill app in case of run action (which forces a cold swap)
      // normally, installing the apk will force kill the app, but we need to forcibly kill it in the case that there were no changes
      killSession(info);
    }

    // If we are not fast deploying, then figure out (prompting user if needed) where to deploy
    if (deviceFutures == null) {
      DeployTarget deployTarget = getDeployTarget(executor, env, debug, facet);
      if (deployTarget == null) {
        return null;
      }

      DeployTargetState deployTargetState = getDeployTargetContext().getCurrentDeployTargetState();
      if (deployTarget.hasCustomRunProfileState(executor)) {
        return deployTarget.getRunProfileState(executor, env, deployTargetState);
      }

      deviceFutures = deployTarget.getDevices(deployTargetState, facet, getDeviceCount(debug), debug, getUniqueID());
      if (deviceFutures == null) {
        // The user deliberately canceled, or some error was encountered and exposed by the chooser. Quietly exit.
        return null;
      }
    }

    if (deviceFutures.get().isEmpty()) {
      throw new ExecutionException(AndroidBundle.message("deployment.target.not.found"));
    }

    ApplicationIdProvider applicationIdProvider = getApplicationIdProvider(facet);
    InstantRunContext instantRunContext = null;

    if (supportsInstantRun() && instantRunEnabled) {
      InstantRunGradleSupport gradleSupport = canInstantRun(module, deviceFutures.getDevices());
      if (gradleSupport == TARGET_PLATFORM_NOT_INSTALLED) {
        AndroidVersion version = deviceFutures.getDevices().get(0).getVersion();
        String message = AndroidBundle.message("instant.run.quickfix.missing.platform", SdkVersionInfo.getVersionWithCodename(version));
        int result = Messages.showYesNoDialog(project,
                                              message,
                                              "Instant Run",
                                              "Install and Continue", // yes button
                                              "Proceed without Instant Run", // no button
                                              Messages.getQuestionIcon());
        if (result == Messages.OK) { // if ok, install platform and continue with instant run
          ModelWizardDialog dialog =
            SdkQuickfixUtils.createDialogForPaths(project, ImmutableList.of(DetailsTypes.getPlatformPath(version)));
          if (dialog == null) {
            LOG.warn("Unable to get quick fix wizard to install missing platform required for instant run.");
          }
          else if (dialog.showAndGet()) {
            gradleSupport = SUPPORTED;
          }
        }
      }

      if (gradleSupport == SUPPORTED) {
        if (!AndroidEnableAdbServiceAction.isAdbServiceEnabled()) {
          throw new ExecutionException("Instant Run requires 'Tools | Android | Enable ADB integration' to be enabled.");
        }

        InstantRunUtils.setInstantRunEnabled(env, true);
        instantRunContext = InstantRunGradleUtils.createGradleProjectContext(facet);
      }
      else {
        InstantRunManager.LOG.warn("Instant Run enabled, but not doing an instant run build since: " + gradleSupport);
        // IR is disabled, we only want to display IR notification on start of session to avoid spamming user on each run.
        if (!isSameExecutorAsPreviousSession(executor, info)) {
          String notificationText = gradleSupport.getUserNotification();
          if (notificationText != null) {
            InstantRunNotificationTask.showNotification(env.getProject(), null, notificationText);
          }
        }
      }
    }
    else {
      String msg = "Not using instant run for this launch: ";
      if (instantRunEnabled) {
        msg += getType().getDisplayName() + " does not support instant run";
      }
      else {
        msg += "instant run is disabled";
      }
      InstantRunManager.LOG.info(msg);
    }

    // Store the chosen target on the execution environment so before-run tasks can access it.
    AndroidRunConfigContext runConfigContext = new AndroidRunConfigContext();
    env.putCopyableUserData(AndroidRunConfigContext.KEY, runConfigContext);
    runConfigContext.setTargetDevices(deviceFutures);
    runConfigContext.setSameExecutorAsPreviousSession(isSameExecutorAsPreviousSession(executor, info));
    runConfigContext.setForceColdSwap(forceColdswap, couldHaveHotswapped);

    runConfigContext.setForceColdSwap(forceColdswap, couldHaveHotswapped);

    // Save the instant run context so that before-run task can access it
    env.putCopyableUserData(InstantRunContext.KEY, instantRunContext);

    if (debug) {
      String error = canDebug(deviceFutures, facet, module.getName());
      if (error != null) {
        throw new ExecutionException(error);
      }
    }

    LaunchOptions launchOptions = getLaunchOptions()
      .setDebug(debug)
      .build();

    ProcessHandler processHandler = null;
    if (info != null && info.getExecutorId().equals(executor.getId())) {
      processHandler = info.getProcessHandler();
    }

    ApkProvider apkProvider = getApkProvider(facet, applicationIdProvider);
    LaunchTasksProviderFactory providerFactory =
      new AndroidLaunchTasksProviderFactory(this, env, facet, applicationIdProvider, apkProvider, deviceFutures, launchOptions,
                                            processHandler, instantRunContext);

    InstantRunStatsService.get(project).notifyBuildStarted();
    return new AndroidRunState(env, getName(), module, applicationIdProvider, getConsoleProvider(), deviceFutures, providerFactory,
                               processHandler);
  }

<<<<<<< HEAD
=======
  private boolean isSameExecutorAsPreviousSession(@NotNull Executor executor, @Nullable AndroidSessionInfo info) {
    return info != null && executor.getId().equals(info.getExecutorId());
  }

>>>>>>> b13afab4
  private static void killSession(@NotNull AndroidSessionInfo info) {
    info.getProcessHandler().destroyProcess();
  }

  @Nullable
  private static DeviceFutures getFastDeployDevices(@NotNull Executor executor,
                                                    @NotNull AndroidFacet facet,
                                                    @NotNull AndroidSessionInfo info) {
    if (!InstantRunSettings.isInstantRunEnabled()) {
      InstantRunManager.LOG.info("Instant run not enabled in settings");
      return null;
    }

    if (!info.getExecutorId().equals(executor.getId())) {
      String msg = String.format("Cannot Instant Run since old executor (%1$s) doesn't match current executor (%2$s)", info.getExecutorId(),
                                 executor.getId());
      InstantRunManager.LOG.info(msg);
      return null;
    }

    List<IDevice> devices = info.getDevices();
    if (devices == null || devices.isEmpty()) {
      InstantRunManager.LOG.info("Cannot Instant Run since we could not locate the devices from the existing launch session");
      return null;
    }

    if (devices.size() > 1) {
      InstantRunManager.LOG.info("Last run was on > 1 device, not reusing devices and prompting again");
      return null;
    }

    AndroidModuleModel model = AndroidModuleModel.get(facet);
    AndroidVersion version = devices.get(0).getVersion();
    InstantRunGradleSupport status = InstantRunGradleUtils.getIrSupportStatus(model, version);
    if (status != SUPPORTED) {
      InstantRunManager.LOG.info("Cannot Instant Run: " + status);
      return null;
    }

    return DeviceFutures.forDevices(devices);
  }

  private static String canDebug(@NotNull DeviceFutures deviceFutures, @NotNull AndroidFacet facet, @NotNull String moduleName) {
    // If we are debugging on a device, then the app needs to be debuggable
    for (ListenableFuture<IDevice> future : deviceFutures.get()) {
      if (!future.isDone()) {
        // this is an emulator, and we assume that all emulators are debuggable
        continue;
      }

      IDevice device = Futures.getUnchecked(future);
      if (!LaunchUtils.canDebugAppOnDevice(facet, device)) {
        return AndroidBundle.message("android.cannot.debug.noDebugPermissions", moduleName, device.getName());
      }
    }

    return null;
  }

  @Nullable
  private DeployTarget getDeployTarget(@NotNull Executor executor,
                                       @NotNull ExecutionEnvironment env,
                                       boolean debug,
<<<<<<< HEAD
                                       @NotNull AndroidFacet facet) throws ExecutionException {
=======
                                       @NotNull AndroidFacet facet) {
>>>>>>> b13afab4
    DeployTargetProvider currentTargetProvider = getDeployTargetContext().getCurrentDeployTargetProvider();

    DeployTarget deployTarget;
    if (currentTargetProvider.requiresRuntimePrompt()) {
      deployTarget =
        currentTargetProvider.showPrompt(
          executor,
          env,
          facet,
          getDeviceCount(debug),
          myAndroidTests,
          getDeployTargetContext().getDeployTargetStates(),
          getUniqueID(),
          LaunchCompatibilityCheckerImpl.create(facet)
        );
      if (deployTarget == null) {
        return null;
      }
    }
    else {
      deployTarget = currentTargetProvider.getDeployTarget();
    }

    return deployTarget;
  }

  private boolean promptAndKillSession(@NotNull Executor executor, @NotNull Project project, @NotNull AndroidSessionInfo info) {
    String previousExecutorId = info.getExecutorId();
    String currentExecutorId = executor.getId();

    if (ourKillLaunchOption.isToBeShown()) {
      String msg, noText;
      if (previousExecutorId.equals(currentExecutorId)) {
        msg = "Restart App?\nThe app is already running. Would you like to kill it and restart the session?";
        noText = "Cancel";
      }
      else {
        String previousExecutorActionName = info.getExecutorActionName();
        String currentExecutorActionName = executor.getActionName();
        msg = String
          .format("To switch from %1$s to %2$s, the app has to restart. Continue?", previousExecutorActionName, currentExecutorActionName);
        noText = "Cancel " + currentExecutorActionName;
      }

      String title = "Launching " + getName();
      String yesText = "Restart " + getName();
      if (Messages.NO ==
          Messages.showYesNoDialog(project, msg, title, yesText, noText, AllIcons.General.QuestionDialog, ourKillLaunchOption)) {
        return false;
      }
    }

    LOG.info("Disconnecting existing session of the same launch configuration");
    killSession(info);
    return true;
  }

  @NotNull
  protected ApplicationIdProvider getApplicationIdProvider(@NotNull AndroidFacet facet) {
    if (facet.getAndroidModel() != null && facet.getAndroidModel() instanceof AndroidModuleModel) {
<<<<<<< HEAD
      return new GradleApplicationIdProvider(facet);
=======
      return new GradleApplicationIdProvider(facet, myOutputProvider);
>>>>>>> b13afab4
    }
    return new NonGradleApplicationIdProvider(facet);
  }

  @NotNull
  protected abstract ApkProvider getApkProvider(@NotNull AndroidFacet facet, @NotNull ApplicationIdProvider applicationIdProvider);

  @NotNull
  protected abstract ConsoleProvider getConsoleProvider();

  @Nullable
  protected abstract LaunchTask getApplicationLaunchTask(@NotNull ApplicationIdProvider applicationIdProvider,
                                                         @NotNull AndroidFacet facet,
                                                         boolean waitForDebugger,
                                                         @NotNull LaunchStatus launchStatus);

  public boolean monitorRemoteProcess() {
    return true;
  }

  @NotNull
  public final DeviceCount getDeviceCount(boolean debug) {
    return DeviceCount.fromBoolean(supportMultipleDevices() && !debug);
  }

  /**
   * @return true iff this run configuration supports deploying to multiple devices.
   */
  protected abstract boolean supportMultipleDevices();

  /**
   * @return true iff this run configuration supports instant run.
   */
  public boolean supportsInstantRun() {
    return false;
  }

  // Overridden in subclasses that allow customization of deployment user id
  public int getUserIdFromAmParameters() {
    return MultiUserUtils.PRIMARY_USERID;
  }

  @NotNull
  private InstantRunGradleSupport canInstantRun(@NotNull Module module,
                                                @NotNull List<AndroidDevice> targetDevices) {
    if (targetDevices.size() != 1) {
      return CANNOT_BUILD_FOR_MULTIPLE_DEVICES;
    }

    AndroidDevice device = targetDevices.get(0);
    AndroidVersion version = device.getVersion();
    if (!InstantRunManager.isInstantRunCapableDeviceVersion(version)) {
      return API_TOO_LOW_FOR_INSTANT_RUN;
    }

    IDevice targetDevice = MakeBeforeRunTaskProvider.getLaunchedDevice(device);
    if (targetDevice != null) {
      if (MultiUserUtils.hasMultipleUsers(targetDevice, 200, TimeUnit.MILLISECONDS, false)) {
        if (getUserIdFromAmParameters() != MultiUserUtils.PRIMARY_USERID || // run config explicitly specifies launching as a different user
            !MultiUserUtils.isCurrentUserThePrimaryUser(targetDevice, 200, TimeUnit.MILLISECONDS,
                                                        true)) { // activity manager says current user is not primary
          return CANNOT_DEPLOY_FOR_SECONDARY_USER;
        }
      }
    }

    InstantRunGradleSupport irSupportStatus =
      InstantRunGradleUtils.getIrSupportStatus(InstantRunGradleUtils.getAppModel(module), version);
    if (irSupportStatus != SUPPORTED) {
      return irSupportStatus;
    }

    if (!InstantRunGradleUtils.appHasCode(AndroidFacet.getInstance(module))) {
      return InstantRunGradleSupport.HAS_CODE_FALSE;
    }

    // Gradle will instrument against the runtime android.jar (see commit 353f46cbc7363e3fca44c53a6dc0b4d17347a6ac).
    // This means that the SDK platform corresponding to the device needs to be installed, otherwise the build will fail.
    // We do this as the last check because it is actually possible to recover from this failure. In the future, maybe issues
    // that have fixes will have to be handled in a more generic way.
    AndroidPlatform platform = AndroidPlatform.getInstance(module);
    if (platform == null) {
      return SUPPORTED;
    }

    IAndroidTarget[] targets = platform.getSdkData().getTargets();
    for (int i = targets.length - 1; i >= 0; i--) {
      if (!targets[i].isPlatform()) {
        continue;
      }

      if (targets[i].getVersion().equals(version)) {
        return SUPPORTED;
      }
    }

    return TARGET_PLATFORM_NOT_INSTALLED;
  }

  public void setOutputModel(@NotNull PostBuildModel outputModel) {
    myOutputProvider.setOutputModel(outputModel);
  }

  @Override
  public void readExternal(Element element) throws InvalidDataException {
    super.readExternal(element);
    readModule(element);
    DefaultJDOMExternalizer.readExternal(this, element);

    myDeployTargetContext.readExternal(element);
    myAndroidDebuggerContext.readExternal(element);

    Element profilersElement = element.getChild(PROFILERS_ELEMENT_NAME);
    if (profilersElement != null) {
      myProfilerState.readExternal(profilersElement);
    }
  }

  @Override
  public void writeExternal(Element element) throws WriteExternalException {
    super.writeExternal(element);
    writeModule(element);
    DefaultJDOMExternalizer.writeExternal(this, element);

    myDeployTargetContext.writeExternal(element);
    myAndroidDebuggerContext.writeExternal(element);

    Element profilersElement = new Element(PROFILERS_ELEMENT_NAME);
    element.addContent(profilersElement);
    myProfilerState.writeExternal(profilersElement);
  }

  public boolean isNativeLaunch() {
    AndroidDebugger<?> androidDebugger = myAndroidDebuggerContext.getAndroidDebugger();
    if (androidDebugger == null) {
      return false;
    }
    return !androidDebugger.getId().equals(AndroidJavaDebugger.ID);
  }

  @NotNull
  public DeployTargetContext getDeployTargetContext() {
    return myDeployTargetContext;
  }

  @NotNull
  public AndroidDebuggerContext getAndroidDebuggerContext() {
    return myAndroidDebuggerContext;
  }

  /**
   * Returns the current {@link ProfilerState} for this configuration.
   */
  @NotNull
  public ProfilerState getProfilerState() {
    return myProfilerState;
  }

  private static class MyDoNotPromptOption implements DialogWrapper.DoNotAskOption {
    public static final String PROMPT_KEY = "android.show.prompt.kill.session";
    private boolean myShow = PropertiesComponent.getInstance().getBoolean(PROMPT_KEY, false);

    @Override
    public boolean isToBeShown() {
      return !myShow;
    }

    @Override
    public void setToBeShown(boolean toBeShown, int exitCode) {
      myShow = !toBeShown;
      PropertiesComponent.getInstance().setValue(PROMPT_KEY, myShow);
    }

    @Override
    public boolean canBeHidden() {
      return true;
    }

    @Override
    public boolean shouldSaveOptionsOnCancel() {
      return true;
    }

    @NotNull
    @Override
    public String getDoNotShowMessage() {
      return "Do not ask again";
    }
  }

  private static class DefaultPostBuildModelProvider implements PostBuildModelProvider {
    @Nullable
    @Transient
    private transient PostBuildModel myBuildOutputs = null;

    public void setOutputModel(@NotNull PostBuildModel postBuildModel) {
      myBuildOutputs = postBuildModel;
    }

    @Nullable
    @Override
    public PostBuildModel getPostBuildModel() {
      return myBuildOutputs;
    }
  }
}<|MERGE_RESOLUTION|>--- conflicted
+++ resolved
@@ -61,10 +61,7 @@
 import com.intellij.openapi.util.InvalidDataException;
 import com.intellij.openapi.util.Pair;
 import com.intellij.openapi.util.WriteExternalException;
-<<<<<<< HEAD
-=======
 import com.intellij.util.xmlb.annotations.Transient;
->>>>>>> b13afab4
 import org.jdom.Element;
 import org.jetbrains.android.actions.AndroidEnableAdbServiceAction;
 import org.jetbrains.android.facet.AndroidFacet;
@@ -83,10 +80,7 @@
 import static com.android.tools.idea.fd.gradle.InstantRunGradleSupport.*;
 
 public abstract class AndroidRunConfigurationBase extends ModuleBasedConfiguration<JavaRunConfigurationModule> implements PreferGradleMake {
-<<<<<<< HEAD
-=======
-
->>>>>>> b13afab4
+
   private static final Logger LOG = Logger.getInstance(AndroidRunConfigurationBase.class);
 
   private static final String GRADLE_SYNC_FAILED_ERR_MSG = "Gradle project sync failed. Please fix your project and try again.";
@@ -98,11 +92,6 @@
 
   private static final DialogWrapper.DoNotAskOption ourKillLaunchOption = new MyDoNotPromptOption();
 
-<<<<<<< HEAD
-  public String PREFERRED_AVD = "";
-
-=======
->>>>>>> b13afab4
   public boolean CLEAR_LOGCAT = false;
   public boolean SHOW_LOGCAT_AUTOMATICALLY = false;
   public boolean SKIP_NOOP_APK_INSTALLATIONS = true; // skip installation if the APK hasn't hasn't changed
@@ -114,14 +103,11 @@
 
   private final DeployTargetContext myDeployTargetContext = new DeployTargetContext();
   private final AndroidDebuggerContext myAndroidDebuggerContext = new AndroidDebuggerContext(AndroidJavaDebugger.ID);
-<<<<<<< HEAD
-=======
 
   @NotNull
   @Transient
   // This is needed instead of having the output model directly because the apk providers can be created before getting the model.
   protected transient final DefaultPostBuildModelProvider myOutputProvider = new DefaultPostBuildModelProvider();
->>>>>>> b13afab4
 
   public AndroidRunConfigurationBase(final Project project, final ConfigurationFactory factory, boolean androidTests) {
     super(new JavaRunConfigurationModule(project, false), factory);
@@ -178,13 +164,8 @@
       // Can't proceed.
       return ImmutableList.of(ValidationError.fatal(AndroidBundle.message("no.facet.error", module.getName())));
     }
-<<<<<<< HEAD
-    if (!facet.isAppProject()) {
-      if (facet.isLibraryProject()) {
-=======
     if (!facet.isAppProject() && facet.getProjectType() != PROJECT_TYPE_TEST) {
       if (facet.isLibraryProject() || facet.getProjectType() == PROJECT_TYPE_FEATURE) {
->>>>>>> b13afab4
         Pair<Boolean, String> result = supportsRunningLibraryProjects(facet);
         if (!result.getFirst()) {
           errors.add(ValidationError.fatal(result.getSecond()));
@@ -275,14 +256,9 @@
 
     Project project = env.getProject();
 
-<<<<<<< HEAD
-    boolean forceColdswap = !InstantRunUtils.isInvokedViaHotswapAction(env);
-    boolean couldHaveHotswapped = false;
-=======
     final boolean forceColdswap = !InstantRunUtils.isInvokedViaHotswapAction(env);
     boolean couldHaveHotswapped = false;
     final boolean instantRunEnabled = InstantRunSettings.isInstantRunEnabled();
->>>>>>> b13afab4
 
     boolean debug = false;
     if (executor instanceof DefaultDebugExecutor) {
@@ -296,36 +272,12 @@
     AndroidSessionInfo info = AndroidSessionInfo.findOldSession(project, null, getUniqueID());
     // note: we look for this run config with any executor
 
-<<<<<<< HEAD
-    if (info != null && supportsInstantRun()) {
-      // if there is an existing previous session, then see if we can detect devices to fast deploy to
-      deviceFutures = getFastDeployDevices(executor, facet, info);
-
-      // HACK: We also need to support re-run
-      // In the case of re-run, we need to pick the devices from the previous run, but then terminate the app.
-      // This call to destroyProcess doesn't really belong here in the overall flow, but everything else in the flow just fits
-      // without any changes if we can recover the device first and then terminate the process. The alternative would be for
-      // the ReRun action itself to pass in the device just like it happens for the restart device, but that has the complication
-      // that the ReRun is now a global action and doesn't really know much details about each run (and doing that seems like a hack too.)
-      if (InstantRunUtils.isReRun(env)) {
-        killSession(info);
-        info = null;
-=======
     if (instantRunEnabled) {
       if (info != null && supportsInstantRun()) {
         // if there is an existing previous session, then see if we can detect devices to fast deploy to
         deviceFutures = getFastDeployDevices(executor, facet, info);
->>>>>>> b13afab4
-      }
-
-<<<<<<< HEAD
-    if (info != null && deviceFutures == null) {
-      // If we should not be fast deploying, but there is an existing session, then terminate those sessions. Otherwise, we might end up
-      // with 2 active sessions of the same launch, especially if we first think we can do a fast deploy, then end up doing a full launch
-      boolean continueLaunch = promptAndKillSession(executor, project, info);
-      if (!continueLaunch) {
-        return null;
-=======
+      }
+
       if (info != null && deviceFutures == null) {
         // If we should not be fast deploying, but there is an existing session, then terminate those sessions. Otherwise, we might end up
         // with 2 active sessions of the same launch, especially if we first think we can do a fast deploy, then end up doing a full launch
@@ -340,16 +292,7 @@
         // forcibly kill app in case of run action (which forces a cold swap)
         // normally, installing the apk will force kill the app, but we need to forcibly kill it in the case that there were no changes
         killSession(info);
->>>>>>> b13afab4
-      }
-    }
-    else if (info != null && forceColdswap) {
-      // the user could have invoked the hotswap action in this scenario, but they chose to force a coldswap (by pressing run)
-      couldHaveHotswapped = true;
-
-      // forcibly kill app in case of run action (which forces a cold swap)
-      // normally, installing the apk will force kill the app, but we need to forcibly kill it in the case that there were no changes
-      killSession(info);
+      }
     }
 
     // If we are not fast deploying, then figure out (prompting user if needed) where to deploy
@@ -438,8 +381,6 @@
     runConfigContext.setSameExecutorAsPreviousSession(isSameExecutorAsPreviousSession(executor, info));
     runConfigContext.setForceColdSwap(forceColdswap, couldHaveHotswapped);
 
-    runConfigContext.setForceColdSwap(forceColdswap, couldHaveHotswapped);
-
     // Save the instant run context so that before-run task can access it
     env.putCopyableUserData(InstantRunContext.KEY, instantRunContext);
 
@@ -469,13 +410,10 @@
                                processHandler);
   }
 
-<<<<<<< HEAD
-=======
   private boolean isSameExecutorAsPreviousSession(@NotNull Executor executor, @Nullable AndroidSessionInfo info) {
     return info != null && executor.getId().equals(info.getExecutorId());
   }
 
->>>>>>> b13afab4
   private static void killSession(@NotNull AndroidSessionInfo info) {
     info.getProcessHandler().destroyProcess();
   }
@@ -539,11 +477,7 @@
   private DeployTarget getDeployTarget(@NotNull Executor executor,
                                        @NotNull ExecutionEnvironment env,
                                        boolean debug,
-<<<<<<< HEAD
-                                       @NotNull AndroidFacet facet) throws ExecutionException {
-=======
                                        @NotNull AndroidFacet facet) {
->>>>>>> b13afab4
     DeployTargetProvider currentTargetProvider = getDeployTargetContext().getCurrentDeployTargetProvider();
 
     DeployTarget deployTarget;
@@ -604,11 +538,7 @@
   @NotNull
   protected ApplicationIdProvider getApplicationIdProvider(@NotNull AndroidFacet facet) {
     if (facet.getAndroidModel() != null && facet.getAndroidModel() instanceof AndroidModuleModel) {
-<<<<<<< HEAD
-      return new GradleApplicationIdProvider(facet);
-=======
       return new GradleApplicationIdProvider(facet, myOutputProvider);
->>>>>>> b13afab4
     }
     return new NonGradleApplicationIdProvider(facet);
   }
