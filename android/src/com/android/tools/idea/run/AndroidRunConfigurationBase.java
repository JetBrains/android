/*
 * Copyright 2000-2010 JetBrains s.r.o.
 *
 * Licensed under the Apache License, Version 2.0 (the "License");
 * you may not use this file except in compliance with the License.
 * You may obtain a copy of the License at
 *
 * http://www.apache.org/licenses/LICENSE-2.0
 *
 * Unless required by applicable law or agreed to in writing, software
 * distributed under the License is distributed on an "AS IS" BASIS,
 * WITHOUT WARRANTIES OR CONDITIONS OF ANY KIND, either express or implied.
 * See the License for the specific language governing permissions and
 * limitations under the License.
 */

package com.android.tools.idea.run;

import com.android.ddmlib.IDevice;
import com.android.tools.idea.fd.FastDeployManager;
import com.android.tools.idea.gradle.invoker.GradleInvoker;
import com.android.tools.idea.run.editor.DeployTarget;
import com.android.tools.idea.run.editor.DeployTargetState;
import com.google.common.collect.ImmutableList;
import com.google.common.collect.ImmutableMap;
import com.google.common.collect.Lists;
import com.google.common.collect.Ordering;
import com.intellij.execution.ExecutionException;
import com.intellij.execution.Executor;
import com.intellij.execution.RunnerIconProvider;
import com.intellij.execution.configurations.*;
import com.intellij.execution.executors.DefaultDebugExecutor;
import com.intellij.execution.executors.DefaultRunExecutor;
import com.intellij.execution.runners.ExecutionEnvironment;
import com.intellij.execution.ui.ConsoleView;
import com.intellij.openapi.diagnostic.Logger;
import com.intellij.openapi.module.Module;
import com.intellij.openapi.module.ModuleManager;
import com.intellij.openapi.project.Project;
import com.intellij.openapi.util.*;
import icons.AndroidIcons;
import org.jdom.Element;
import org.jetbrains.android.facet.AndroidFacet;
import org.jetbrains.android.sdk.AndroidSdkUtils;
import org.jetbrains.android.util.AndroidBundle;
import org.jetbrains.annotations.NotNull;
import org.jetbrains.annotations.Nullable;

import javax.swing.*;
import java.util.ArrayList;
import java.util.Collection;
import java.util.List;
import java.util.Map;

import static com.android.tools.idea.gradle.util.Projects.requiredAndroidModelMissing;

public abstract class AndroidRunConfigurationBase extends ModuleBasedConfiguration<JavaRunConfigurationModule> implements
                                                                                                               RunnerIconProvider {
  private static final Logger LOG = Logger.getInstance(AndroidRunConfigurationBase.class);

  private static final String GRADLE_SYNC_FAILED_ERR_MSG = "Gradle project sync failed. Please fix your project and try again.";

  /** The key used to store the selected device target as copyable user data on each execution environment. */
  public static final Key<DeviceTarget> DEVICE_TARGET_KEY = Key.create("android.device.target");

  public static final Key<Collection<IDevice>> DEPLOY_DEVICES = Key.create("android.deploy.devices");
  public static final Key<Boolean> FAST_DEPLOY = Key.create("android.fast.deploy");

  public String TARGET_SELECTION_MODE = TargetSelectionMode.SHOW_DIALOG.name();
  public String PREFERRED_AVD = "";

  private final List<DeployTarget> myDeployTargets; // all available deploy targets
  private final boolean myAndroidTests;

  private final Map<String, DeployTargetState> myDeployTargetStates;

  public boolean CLEAR_LOGCAT = false;
  public boolean SHOW_LOGCAT_AUTOMATICALLY = true;
  public boolean SKIP_NOOP_APK_INSTALLATIONS = true; // skip installation if the APK hasn't hasn't changed
  public boolean FORCE_STOP_RUNNING_APP = true; // if no new apk is being installed, then stop the app before launching it again

  private final NativeRunParameters myNativeRunParameters = new NativeRunParameters();

  public AndroidRunConfigurationBase(final Project project, final ConfigurationFactory factory, boolean androidTests) {
    super(new JavaRunConfigurationModule(project, false), factory);

    myDeployTargets = DeployTarget.getDeployTargets();
    myAndroidTests = androidTests;

    ImmutableMap.Builder<String, DeployTargetState> builder = ImmutableMap.builder();
    for (DeployTarget target : myDeployTargets) {
      builder.put(target.getId(), target.createState());
    }
    myDeployTargetStates = builder.build();
  }

  @Override
  public final void checkConfiguration() throws RuntimeConfigurationException {
    List<ValidationError> errors = validate();
    if (errors.isEmpty()) {
      return;
    }
    // TODO: Do something with the extra error information? Error count?
    ValidationError topError = Ordering.natural().max(errors);
    if (topError.isFatal()) {
      throw new RuntimeConfigurationError(topError.getMessage(), topError.getQuickfix());
    }
    throw new RuntimeConfigurationWarning(topError.getMessage(), topError.getQuickfix());
  }

  /**
   * We collect errors rather than throwing to avoid missing fatal errors by exiting early for a warning.
   * We use a separate method for the collection so the compiler prevents us from accidentally throwing.
   */
  private List<ValidationError> validate() {
    List<ValidationError> errors = Lists.newArrayList();
    JavaRunConfigurationModule configurationModule = getConfigurationModule();
    try {
      configurationModule.checkForWarning();
    }
    catch (RuntimeConfigurationException e) {
      errors.add(ValidationError.fromException(e));
    }
    final Module module = configurationModule.getModule();
    if (module == null) {
      // Can't proceed, and fatal error has been caught in ConfigurationModule#checkForWarnings
      return errors;
    }

    final Project project = module.getProject();
    if (requiredAndroidModelMissing(project)) {
      errors.add(ValidationError.fatal(GRADLE_SYNC_FAILED_ERR_MSG));
    }

    AndroidFacet facet = AndroidFacet.getInstance(module);
    if (facet == null) {
      // Can't proceed.
      return ImmutableList.of(ValidationError.fatal(AndroidBundle.message("no.facet.error", module.getName())));
    }
    if (facet.isLibraryProject()) {
      Pair<Boolean, String> result = supportsRunningLibraryProjects(facet);
      if (!result.getFirst()) {
        errors.add(ValidationError.fatal(result.getSecond()));
      }
    }
    if (facet.getConfiguration().getAndroidPlatform() == null) {
      errors.add(ValidationError.fatal(AndroidBundle.message("select.platform.error")));
    }
    if (facet.getManifest() == null) {
      errors.add(ValidationError.fatal(AndroidBundle.message("android.manifest.not.found.error")));
    }
    errors.addAll(getCurrentDeployTargetState().validate(facet));

    errors.addAll(getApkProvider(facet).validate());

    errors.addAll(checkConfiguration(facet));

    return errors;
  }

  /** Returns whether the configuration supports running library projects, and if it doesn't, then an explanation as to why it doesn't. */
  protected abstract Pair<Boolean,String> supportsRunningLibraryProjects(@NotNull AndroidFacet facet);

  @NotNull
  protected abstract List<ValidationError> checkConfiguration(@NotNull AndroidFacet facet);

  /** Subclasses should override to adjust the launch options passed to AndroidRunningState. */
  @NotNull
  protected LaunchOptions.Builder getLaunchOptions() {
    return LaunchOptions.builder()
      .setClearLogcatBeforeStart(CLEAR_LOGCAT)
      .setSkipNoopApkInstallations(SKIP_NOOP_APK_INSTALLATIONS)
      .setForceStopRunningApp(FORCE_STOP_RUNNING_APP);
  }

  @Override
  public Collection<Module> getValidModules() {
    final List<Module> result = new ArrayList<Module>();
    Module[] modules = ModuleManager.getInstance(getProject()).getModules();
    for (Module module : modules) {
      if (AndroidFacet.getInstance(module) != null) {
        result.add(module);
      }
    }
    return result;
  }

  @NotNull
  public TargetSelectionMode getTargetSelectionMode() {
    try {
      return TargetSelectionMode.valueOf(TARGET_SELECTION_MODE);
    }
    catch (IllegalArgumentException e) {
      LOG.info(e);
      return TargetSelectionMode.EMULATOR;
    }
  }

  @NotNull
  public List<DeployTarget> getApplicableDeployTargets() {
    List<DeployTarget> targets = Lists.newArrayList();

    for (DeployTarget target : myDeployTargets) {
      if (target.isApplicable(myAndroidTests)) {
        targets.add(target);
      }
    }

    return targets;
  }

  @NotNull
  public DeployTarget getCurrentDeployTarget() {
    DeployTarget target = getDeployTarget(TARGET_SELECTION_MODE);
    if (target == null) {
      target = getDeployTarget(TargetSelectionMode.SHOW_DIALOG.name());
    }

    assert target != null;
    return target;
  }

  @Nullable
  private DeployTarget getDeployTarget(@NotNull String id) {
    for (DeployTarget target : myDeployTargets) {
      if (target.getId().equals(id)) {
        return target;
      }
    }

    return null;
  }

  @NotNull
  private DeployTargetState getCurrentDeployTargetState() {
    DeployTarget currentTarget = getCurrentDeployTarget();
    return myDeployTargetStates.get(currentTarget.getId());
  }

  @NotNull
  public DeployTargetState getDeployTargetState(@NotNull DeployTarget target) {
    return myDeployTargetStates.get(target.getId());
  }

  public void setTargetSelectionMode(@NotNull TargetSelectionMode mode) {
    TARGET_SELECTION_MODE = mode.name();
  }

  public void setTargetSelectionMode(@NotNull DeployTarget target) {
    TARGET_SELECTION_MODE = target.getId();
  }

  @Nullable
  @Override
  public Icon getExecutorIcon(@NotNull RunConfiguration configuration, @NotNull Executor executor) {
    Module module = getConfigurationModule().getModule();
    if (module == null) {
      return null;
    }

    if (!FastDeployManager.isPatchableApp(module)) {
      return null;
    }

    AndroidSessionInfo info = AndroidSessionManager.findOldSession(getProject(), getName());
    if (info == null) {
      return null;
    }

    if (info.getExecutorId().equals(executor.getId())) {
      return executor instanceof DefaultRunExecutor ? AndroidIcons.RunIcons.Replay : AndroidIcons.RunIcons.DebugReattach;
    }

    return null;
  }

  @Override
  public RunProfileState getState(@NotNull final Executor executor, @NotNull ExecutionEnvironment env) throws ExecutionException {
    final Module module = getConfigurationModule().getModule();
    assert module != null : "Enforced by fatal validation check in checkConfiguration.";
    final AndroidFacet facet = AndroidFacet.getInstance(module);
    assert facet != null : "Enforced by fatal validation check in checkConfiguration.";

    Project project = env.getProject();

    boolean debug = false;
    if (executor instanceof DefaultDebugExecutor) {
      if (!AndroidSdkUtils.activateDdmsIfNecessary(facet.getModule().getProject())) {
        throw new ExecutionException("Unable to obtain debug bridge. Please check if there is a different tool using adb that is active.");
      }
      debug = true;
    }

    if (AndroidSdkUtils.getDebugBridge(getProject()) == null) {
      throw new ExecutionException("Unable to obtain debug bridge");
    }

    DeployTarget currentTarget = getCurrentDeployTarget();
    DeployTargetState deployTargetState = getCurrentDeployTargetState();
    ProcessHandlerConsolePrinter printer = new ProcessHandlerConsolePrinter(null);

    if (currentTarget.requiresRuntimePrompt(deployTargetState)) {
      if (!currentTarget
        .showPrompt(executor, env, facet, getDeviceCount(debug), myAndroidTests, myDeployTargetStates, getUniqueID(), printer)) {
        return null; // user cancelled
      }
    }

    if (currentTarget.hasCustomRunProfileState(executor)) {
      return currentTarget.getRunProfileState(executor, env, deployTargetState);
    }

<<<<<<< HEAD
    AndroidSessionInfo info = AndroidSessionManager.findOldSession(project, getName());
    if (info != null) {
      if (!info.getExecutorId().equals(executor.getId())) {
        // only run or debug of a config can be active at a time
        info.getProcessHandler().detachProcess();
        LOG.info("Disconnecting existing session with a different executor: " + info.getExecutorId());
      } else {
        if (FastDeployManager.isPatchableApp(module)) {
          // Normally, all files are saved when Gradle runs (in GradleInvoker#executeTasks). However,
          // we need to save the files a bit earlier than that here (turning the Gradle file save into
          // a no-op) because we need to check whether the manifest file has been edited since an
          // edited manifest changes what the incremental run build has to do.
          GradleInvoker.saveAllFilesSafely();

          // For incremental run, we don't want to show any dialogs and just redeploy directly to the last used devices
          Collection<IDevice> devices = info.getState().getDevices();
          if (devices != null && canFastDeploy(module, devices)) {
            if (FastDeployManager.isRebuildRequired(devices, module)) {
              LOG.info("Cannot patch update since a full rebuild is required (typically because the manifest has changed)");
            } else {
              if (FastDeployManager.DISPLAY_STATISTICS) {
                FastDeployManager.notifyBegin();
              }

              env.putCopyableUserData(FAST_DEPLOY, Boolean.TRUE);
              env.putCopyableUserData(DEPLOY_DEVICES, devices);
              return new PatchDeployState(info.getDescriptor(), facet, devices);
            }
          }
          LOG.info("Skipping fast deploy, devices from last run: " + (devices == null ? "none" : devices.size()));
        }
      }
    }

    ProcessHandlerConsolePrinter printer = new ProcessHandlerConsolePrinter(null);

=======
>>>>>>> 705ba1f4
    // If there is a session that we will embed to, we need to re-use the devices from that session.
    // TODO: this means that if the deployment target is changed between sessions, we still use the one from the old session?
    DeviceTarget deviceTarget = getOldSessionTarget(project, executor);
    if (deviceTarget == null) {
      deviceTarget = currentTarget.getTarget(deployTargetState, facet, getDeviceCount(debug), debug, getUniqueID(), printer);
      if (deviceTarget == null) {
        // The user deliberately canceled, or some error was encountered and exposed by the chooser. Quietly exit.
        return null;
      }
    }

    // Store the chosen target on the execution environment so before-run tasks can access it.
    env.putCopyableUserData(DEVICE_TARGET_KEY, deviceTarget);

    if (deviceTarget.getDeviceFutures().isEmpty()) {
      throw new ExecutionException(AndroidBundle.message("deployment.target.not.found"));
    }

    LaunchOptions launchOptions = getLaunchOptions()
      .setDebug(debug)
      .build();

    return new AndroidRunningState(env, facet, getApkProvider(facet), deviceTarget, printer, getApplicationLauncher(facet),
                                   launchOptions, this);
  }

  private static boolean canFastDeploy(@NotNull Module module, @NotNull Collection<IDevice> usedDevices) {
    for (IDevice device : usedDevices) {
      // TODO: we may eventually support a push to device even if the app isn't running
      if (!FastDeployManager.isAppRunning(device, module)) {
        LOG.info("Cannot patch update since the app is not running on device: " + device.getName());
        return false;
      }
    }

    return true;
  }

  @Nullable
  private DeviceTarget getOldSessionTarget(@NotNull Project project, @NotNull Executor executor) {
    AndroidSessionInfo sessionInfo = AndroidSessionManager.findOldSession(project, executor, this);
    if (sessionInfo != null) {
      if (sessionInfo.isEmbeddable()) {
        Collection<IDevice> oldDevices = sessionInfo.getState().getDevices();
        Collection<IDevice> online = DeviceSelectionUtils.getOnlineDevices(oldDevices);
        if (!online.isEmpty()) {
          return DeviceTarget.forDevices(online);
        }
      }
    }
    return null;
  }

  @NotNull
  protected abstract ApkProvider getApkProvider(@NotNull AndroidFacet facet);

  @NotNull
  protected abstract ConsoleView attachConsole(AndroidRunningState state, Executor executor) throws ExecutionException;

  @NotNull
  protected abstract AndroidApplicationLauncher getApplicationLauncher(AndroidFacet facet);

  @NotNull
  public final DeviceCount getDeviceCount(boolean debug) {
    return DeviceCount.fromBoolean(supportMultipleDevices() && !debug);
  }

  /** @return true iff this run configuration supports deploying to multiple devices. */
  protected abstract boolean supportMultipleDevices();

  @Override
  public void readExternal(Element element) throws InvalidDataException {
    super.readExternal(element);
    readModule(element);
    DefaultJDOMExternalizer.readExternal(this, element);

    for (DeployTargetState state : myDeployTargetStates.values()) {
      DefaultJDOMExternalizer.readExternal(state, element);
    }
    myNativeRunParameters.readExternal(element);
  }

  @Override
  public void writeExternal(Element element) throws WriteExternalException {
    super.writeExternal(element);
    writeModule(element);
    DefaultJDOMExternalizer.writeExternal(this, element);

    for (DeployTargetState state : myDeployTargetStates.values()) {
      DefaultJDOMExternalizer.writeExternal(state, element);
    }
    myNativeRunParameters.writeExternal(element);
  }

  public boolean usesSimpleLauncher() {
    return true;
  }

  @NotNull
  public NativeRunParameters getNativeRunParameters() {
    return myNativeRunParameters;
  }
}<|MERGE_RESOLUTION|>--- conflicted
+++ resolved
@@ -310,7 +310,6 @@
       return currentTarget.getRunProfileState(executor, env, deployTargetState);
     }
 
-<<<<<<< HEAD
     AndroidSessionInfo info = AndroidSessionManager.findOldSession(project, getName());
     if (info != null) {
       if (!info.getExecutorId().equals(executor.getId())) {
@@ -345,10 +344,6 @@
       }
     }
 
-    ProcessHandlerConsolePrinter printer = new ProcessHandlerConsolePrinter(null);
-
-=======
->>>>>>> 705ba1f4
     // If there is a session that we will embed to, we need to re-use the devices from that session.
     // TODO: this means that if the deployment target is changed between sessions, we still use the one from the old session?
     DeviceTarget deviceTarget = getOldSessionTarget(project, executor);
