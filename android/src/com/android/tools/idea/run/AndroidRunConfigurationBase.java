--- conflicted
+++ resolved
@@ -24,14 +24,9 @@
 import com.android.tools.idea.fd.*;
 import com.android.tools.idea.fd.gradle.InstantRunGradleSupport;
 import com.android.tools.idea.fd.gradle.InstantRunGradleUtils;
-<<<<<<< HEAD
 import com.android.tools.idea.gradle.project.model.AndroidModuleModel;
 import com.android.tools.idea.gradle.run.MakeBeforeRunTaskProvider;
 import com.android.tools.idea.project.AndroidProjectInfo;
-=======
-import com.android.tools.idea.gradle.AndroidGradleModel;
-import com.android.tools.idea.gradle.run.MakeBeforeRunTaskProvider;
->>>>>>> cd33f0a2
 import com.android.tools.idea.run.editor.*;
 import com.android.tools.idea.run.tasks.InstantRunNotificationTask;
 import com.android.tools.idea.run.tasks.LaunchTask;
@@ -41,13 +36,9 @@
 import com.android.tools.idea.run.util.MultiUserUtils;
 import com.android.tools.idea.sdk.wizard.SdkQuickfixUtils;
 import com.android.tools.idea.wizard.model.ModelWizardDialog;
-<<<<<<< HEAD
 import com.google.common.collect.ImmutableList;
 import com.google.common.collect.Lists;
 import com.google.common.collect.Ordering;
-=======
-import com.google.common.collect.*;
->>>>>>> cd33f0a2
 import com.google.common.util.concurrent.Futures;
 import com.google.common.util.concurrent.ListenableFuture;
 import com.intellij.execution.ExecutionException;
@@ -68,10 +59,6 @@
 import com.intellij.openapi.util.InvalidDataException;
 import com.intellij.openapi.util.Pair;
 import com.intellij.openapi.util.WriteExternalException;
-<<<<<<< HEAD
-=======
-import icons.AndroidIcons;
->>>>>>> cd33f0a2
 import org.jdom.Element;
 import org.jetbrains.android.actions.AndroidEnableAdbServiceAction;
 import org.jetbrains.android.facet.AndroidFacet;
@@ -84,17 +71,9 @@
 import java.util.ArrayList;
 import java.util.Collection;
 import java.util.List;
-<<<<<<< HEAD
 import java.util.concurrent.TimeUnit;
 
 import static com.android.tools.idea.fd.gradle.InstantRunGradleSupport.*;
-=======
-import java.util.Map;
-import java.util.concurrent.TimeUnit;
-
-import static com.android.tools.idea.fd.gradle.InstantRunGradleSupport.*;
-import static com.android.tools.idea.gradle.util.Projects.requiredAndroidModelMissing;
->>>>>>> cd33f0a2
 
 public abstract class AndroidRunConfigurationBase extends ModuleBasedConfiguration<JavaRunConfigurationModule> implements PreferGradleMake {
   private static final Logger LOG = Logger.getInstance(AndroidRunConfigurationBase.class);
@@ -119,36 +98,14 @@
 
   private final boolean myAndroidTests;
 
-<<<<<<< HEAD
   private final DeployTargetContext myDeployTargetContext = new DeployTargetContext();
   private final AndroidDebuggerContext myAndroidDebuggerContext = new AndroidDebuggerContext(AndroidJavaDebugger.ID);
-=======
-  public String DEBUGGER_TYPE;
-  private final Map<String, AndroidDebuggerState> myAndroidDebuggerStates;
->>>>>>> cd33f0a2
 
   public AndroidRunConfigurationBase(final Project project, final ConfigurationFactory factory, boolean androidTests) {
     super(new JavaRunConfigurationModule(project, false), factory);
 
     myProfilerState = new ProfilerState();
     myAndroidTests = androidTests;
-<<<<<<< HEAD
-=======
-
-    ImmutableMap.Builder<String, DeployTargetState> builder = ImmutableMap.builder();
-    for (DeployTargetProvider provider : myDeployTargetProviders) {
-      builder.put(provider.getId(), provider.createState());
-    }
-    myDeployTargetStates = builder.build();
-
-    DEBUGGER_TYPE = getDefaultAndroidDebuggerType();
-    // ImmutableSortedMap.naturalOrder is used to make sure that state entries are persisted in the same order.
-    ImmutableSortedMap.Builder<String, AndroidDebuggerState> androidDebuggerStateBuilder = ImmutableSortedMap.naturalOrder();
-    for (AndroidDebugger androidDebugger : getAndroidDebuggers()) {
-      androidDebuggerStateBuilder.put(androidDebugger.getId(), androidDebugger.createState());
-    }
-    myAndroidDebuggerStates = androidDebuggerStateBuilder.build();
->>>>>>> cd33f0a2
   }
 
   @Override
@@ -268,82 +225,6 @@
     return targets;
   }
 
-<<<<<<< HEAD
-=======
-  @NotNull
-  public DeployTargetProvider getCurrentDeployTargetProvider() {
-    DeployTargetProvider target = getDeployTargetProvider(TARGET_SELECTION_MODE);
-    if (target == null) {
-      target = getDeployTargetProvider(TargetSelectionMode.SHOW_DIALOG.name());
-    }
-
-    assert target != null;
-    return target;
-  }
-
-  @Nullable
-  private DeployTargetProvider getDeployTargetProvider(@NotNull String id) {
-    for (DeployTargetProvider target : myDeployTargetProviders) {
-      if (target.getId().equals(id)) {
-        return target;
-      }
-    }
-
-    return null;
-  }
-
-  @NotNull
-  protected DeployTargetState getCurrentDeployTargetState() {
-    DeployTargetProvider currentTarget = getCurrentDeployTargetProvider();
-    return myDeployTargetStates.get(currentTarget.getId());
-  }
-
-  @NotNull
-  public DeployTargetState getDeployTargetState(@NotNull DeployTargetProvider target) {
-    return myDeployTargetStates.get(target.getId());
-  }
-
-  public void setTargetSelectionMode(@NotNull TargetSelectionMode mode) {
-    TARGET_SELECTION_MODE = mode.name();
-  }
-
-  public void setTargetSelectionMode(@NotNull DeployTargetProvider target) {
-    TARGET_SELECTION_MODE = target.getId();
-  }
-
-  /**
-   * Returns the instant run variant of the run or debug icon if a subsequent launch will be an instant launch. This method is called from
-   * within an action timer (so called multiple times a second), so the sequence of checks are ordered to fail fast if possible.
-   */
-  @Nullable
-  @Override
-  public Icon getExecutorIcon(@NotNull RunConfiguration configuration, @NotNull Executor executor) {
-    if (!InstantRunSettings.isInstantRunEnabled() || !supportsInstantRun()) {
-      return null;
-    }
-
-    Module module = getConfigurationModule().getModule();
-    if (module == null) {
-      return null;
-    }
-
-    AndroidSessionInfo info = AndroidSessionInfo.findOldSession(getProject(), null, getUniqueID());
-    if (info == null || !info.isInstantRun() || !info.getExecutorId().equals(executor.getId())) {
-      return null;
-    }
-
-    // Make sure instant run is supported on the relevant device, if found.
-    AndroidVersion androidVersion = InstantRunManager.getMinDeviceApiLevel(info.getProcessHandler());
-    if (InstantRunManager.isInstantRunCapableDeviceVersion(androidVersion) &&
-        (InstantRunGradleUtils.getIrSupportStatus(InstantRunGradleUtils.getAppModel(module), androidVersion) ==
-         SUPPORTED)) {
-      return executor instanceof DefaultRunExecutor ? AndroidIcons.RunIcons.Replay : AndroidIcons.RunIcons.DebugReattach;
-    }
-
-    return null;
-  }
-
->>>>>>> cd33f0a2
   protected void validateBeforeRun(@NotNull Executor executor) throws ExecutionException {
     List<ValidationError> errors = validate(executor);
     ValidationUtil.promptAndQuickFixErrors(getProject(), errors);
@@ -686,10 +567,7 @@
     return MultiUserUtils.PRIMARY_USERID;
   }
 
-<<<<<<< HEAD
-  @NotNull
-=======
->>>>>>> cd33f0a2
+  @NotNull
   private InstantRunGradleSupport canInstantRun(@NotNull Module module,
                                                 @NotNull List<AndroidDevice> targetDevices) {
     if (targetDevices.size() != 1) {
@@ -697,13 +575,10 @@
     }
 
     AndroidDevice device = targetDevices.get(0);
-<<<<<<< HEAD
     AndroidVersion version = device.getVersion();
     if (!InstantRunManager.isInstantRunCapableDeviceVersion(version)) {
       return API_TOO_LOW_FOR_INSTANT_RUN;
     }
-=======
->>>>>>> cd33f0a2
 
     IDevice targetDevice = MakeBeforeRunTaskProvider.getLaunchedDevice(device);
     if (targetDevice != null) {
@@ -716,10 +591,6 @@
       }
     }
 
-<<<<<<< HEAD
-=======
-    AndroidVersion version = device.getVersion();
->>>>>>> cd33f0a2
     InstantRunGradleSupport irSupportStatus =
       InstantRunGradleUtils.getIrSupportStatus(InstantRunGradleUtils.getAppModel(module), version);
     if (irSupportStatus != SUPPORTED) {
@@ -762,11 +633,6 @@
     if (profilersElement != null) {
       myProfilerState.readExternal(profilersElement);
     }
-
-    // check DEBUGGER_TYPE consistency
-    if (getAndroidDebugger() == null) {
-      DEBUGGER_TYPE = getDefaultAndroidDebuggerType();
-    }
   }
 
   @Override
