--- conflicted
+++ resolved
@@ -17,12 +17,8 @@
 package com.android.tools.idea.run;
 
 import com.android.ddmlib.IDevice;
-<<<<<<< HEAD
 import com.android.tools.idea.fd.FastDeployManager;
 import com.android.tools.idea.gradle.invoker.GradleInvoker;
-import com.android.tools.idea.run.cloud.*;
-=======
->>>>>>> c979d472
 import com.google.common.base.Strings;
 import com.google.common.collect.ImmutableList;
 import com.google.common.collect.Lists;
@@ -80,14 +76,6 @@
   public boolean SKIP_NOOP_APK_INSTALLATIONS = true; // skip installation if the APK hasn't hasn't changed
   public boolean FORCE_STOP_RUNNING_APP = true; // if no new apk is being installed, then stop the app before launching it again
 
-  public int SELECTED_CLOUD_MATRIX_CONFIGURATION_ID = 0;
-  @NotNull
-  public String SELECTED_CLOUD_MATRIX_PROJECT_ID = "";
-  public int SELECTED_CLOUD_DEVICE_CONFIGURATION_ID = 0;
-  @NotNull
-  public String SELECTED_CLOUD_DEVICE_PROJECT_ID = "";
-  public String CLOUD_DEVICE_SERIAL_NUMBER = "";
-
   public AndroidRunConfigurationBase(final Project project, final ConfigurationFactory factory) {
     super(new JavaRunConfigurationModule(project, false), factory);
   }
