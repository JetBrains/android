--- conflicted
+++ resolved
@@ -311,7 +311,7 @@
 
     // Save the stats so that before-run task can access it
     env.putUserData(RunStats.KEY, stats);
-    Optional<AndroidConfigurationExecutor> provided = AndroidConfigurationExecutor.Provider.EP_NAME.extensions()
+    Optional<AndroidConfigurationExecutor> provided = AndroidConfigurationExecutor.Provider.EP_NAME.getExtensionList().stream()
       .map(it -> it.createAndroidConfigurationExecutor(facet, env, deviceFutures))
       .filter(Objects::nonNull)
       .findFirst();
@@ -323,25 +323,8 @@
     return new AndroidConfigurationExecutorRunProfileState(configurationExecutor);
   }
 
-<<<<<<< HEAD
-  /**
-   * Subclasses should override to adjust the LaunchTaskProvider
-   */
-  private LaunchTasksProvider createLaunchTasksProvider(@NotNull ExecutionEnvironment env,
-                                                        @NotNull AndroidFacet facet,
-                                                        @NotNull ApplicationIdProvider applicationIdProvider,
-                                                        @NotNull ApkProvider apkProvider,
-                                                        @NotNull LaunchOptions launchOptions) {
-    Optional<LaunchTasksProvider> provided = LaunchTasksProvider.Provider.EP_NAME.getExtensionList().stream()
-      .map(it -> it.createLaunchTasksProvider(this, env, facet, applicationIdProvider, apkProvider, launchOptions))
-      .filter(Objects::nonNull)
-      .findFirst();
-    return provided.orElseGet(() -> new AndroidLaunchTasksProvider(this, env, facet, applicationIdProvider, apkProvider, launchOptions));
-  }
-=======
   protected abstract AndroidConfigurationExecutor getExecutor(ExecutionEnvironment env, AndroidFacet facet, DeviceFutures deployFutures)
     throws ExecutionException;
->>>>>>> de127946
 
   private static String canDebug(@NotNull DeviceFutures deviceFutures, @NotNull AndroidFacet facet, @NotNull String moduleName) {
     // If we are debugging on a device, then the app needs to be debuggable
