--- conflicted
+++ resolved
@@ -17,14 +17,10 @@
 package com.android.tools.idea.run;
 
 import com.android.ddmlib.IDevice;
-<<<<<<< HEAD
 import com.android.tools.idea.fd.FastDeployManager;
 import com.android.tools.idea.gradle.invoker.GradleInvoker;
-import com.google.common.base.Strings;
-=======
 import com.android.tools.idea.run.editor.DeployTarget;
 import com.android.tools.idea.run.editor.DeployTargetState;
->>>>>>> f69b7f48
 import com.google.common.collect.ImmutableList;
 import com.google.common.collect.ImmutableMap;
 import com.google.common.collect.Lists;
@@ -42,11 +38,7 @@
 import com.intellij.openapi.module.ModuleManager;
 import com.intellij.openapi.project.Project;
 import com.intellij.openapi.util.*;
-<<<<<<< HEAD
-import com.intellij.util.containers.ContainerUtil;
 import icons.AndroidIcons;
-=======
->>>>>>> f69b7f48
 import org.jdom.Element;
 import org.jetbrains.android.facet.AndroidFacet;
 import org.jetbrains.android.sdk.AndroidSdkUtils;
@@ -54,15 +46,11 @@
 import org.jetbrains.annotations.NotNull;
 import org.jetbrains.annotations.Nullable;
 
-<<<<<<< HEAD
 import javax.swing.*;
-import java.util.*;
-=======
 import java.util.ArrayList;
 import java.util.Collection;
 import java.util.List;
 import java.util.Map;
->>>>>>> f69b7f48
 
 import static com.android.tools.idea.gradle.util.Projects.requiredAndroidModelMissing;
 
@@ -75,17 +63,10 @@
   /** The key used to store the selected device target as copyable user data on each execution environment. */
   public static final Key<DeviceTarget> DEVICE_TARGET_KEY = Key.create("android.device.target");
 
-<<<<<<< HEAD
-  /** The key used to store the selected deploy target as copyable user data on each execution environment. */
-  public static final Key<DeployTarget> DEPLOY_TARGET_KEY = Key.create("android.deploy.target");
   public static final Key<Collection<IDevice>> DEPLOY_DEVICES = Key.create("android.deploy.devices");
   public static final Key<Boolean> FAST_DEPLOY = Key.create("android.fast.deploy");
 
-  public String TARGET_SELECTION_MODE = TargetSelectionMode.EMULATOR.name();
-  public boolean USE_LAST_SELECTED_DEVICE = false;
-=======
   public String TARGET_SELECTION_MODE = TargetSelectionMode.SHOW_DIALOG.name();
->>>>>>> f69b7f48
   public String PREFERRED_AVD = "";
 
   private final List<DeployTarget> myDeployTargets; // all available deploy targets
@@ -312,10 +293,15 @@
       debug = true;
     }
 
-<<<<<<< HEAD
+    DeployTarget currentTarget = getCurrentDeployTarget();
+    DeployTargetState deployTargetState = getCurrentDeployTargetState();
+
+    if (currentTarget.hasCustomRunProfileState(executor)) {
+      return currentTarget.getRunProfileState(executor, env, deployTargetState);
+    }
+
     if (AndroidSdkUtils.getDebugBridge(getProject()) == null) {
-      LOG.warn("Quitting launch: Unable to obtain adb");
-      return null;
+      throw new ExecutionException("Unable to obtain debug bridge");
     }
 
     AndroidSessionInfo info = AndroidSessionManager.findOldSession(project, getName());
@@ -350,17 +336,6 @@
           LOG.info("Skipping fast deploy, devices from last run: " + (devices == null ? "none" : devices.size()));
         }
       }
-=======
-    DeployTarget currentTarget = getCurrentDeployTarget();
-    DeployTargetState deployTargetState = getCurrentDeployTargetState();
-
-    if (currentTarget.hasCustomRunProfileState(executor)) {
-      return currentTarget.getRunProfileState(executor, env, deployTargetState);
-    }
-
-    if (AndroidSdkUtils.getDebugBridge(getProject()) == null) {
-      throw new ExecutionException("Unable to obtain debug bridge");
->>>>>>> f69b7f48
     }
 
     ProcessHandlerConsolePrinter printer = new ProcessHandlerConsolePrinter(null);
