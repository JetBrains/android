/*
 * Copyright 2000-2010 JetBrains s.r.o.
 *
 * Licensed under the Apache License, Version 2.0 (the "License");
 * you may not use this file except in compliance with the License.
 * You may obtain a copy of the License at
 *
 * http://www.apache.org/licenses/LICENSE-2.0
 *
 * Unless required by applicable law or agreed to in writing, software
 * distributed under the License is distributed on an "AS IS" BASIS,
 * WITHOUT WARRANTIES OR CONDITIONS OF ANY KIND, either express or implied.
 * See the License for the specific language governing permissions and
 * limitations under the License.
 */

package com.android.tools.idea.run;

import com.android.ddmlib.IDevice;
import com.android.sdklib.AndroidVersion;
<<<<<<< HEAD
import com.android.tools.fd.client.InstantRunBuildInfo;
import com.android.tools.idea.fd.*;
import com.android.tools.idea.gradle.AndroidGradleModel;
import com.android.tools.idea.gradle.invoker.GradleInvoker;
import com.android.tools.idea.model.AndroidModuleInfo;
import com.android.tools.idea.gradle.run.RunAsValidityService;
import com.android.tools.idea.run.editor.*;
=======
import com.android.sdklib.IAndroidTarget;
import com.android.sdklib.SdkVersionInfo;
import com.android.sdklib.repository.meta.DetailsTypes;
import com.android.tools.idea.fd.*;
import com.android.tools.idea.fd.gradle.InstantRunGradleSupport;
import com.android.tools.idea.fd.gradle.InstantRunGradleUtils;
import com.android.tools.idea.gradle.AndroidGradleModel;
import com.android.tools.idea.gradle.run.MakeBeforeRunTaskProvider;
import com.android.tools.idea.run.editor.*;
import com.android.tools.idea.run.tasks.InstantRunNotificationTask;
>>>>>>> a001a568
import com.android.tools.idea.run.tasks.LaunchTask;
import com.android.tools.idea.run.tasks.LaunchTasksProviderFactory;
import com.android.tools.idea.run.util.LaunchStatus;
import com.android.tools.idea.run.util.LaunchUtils;
<<<<<<< HEAD
import com.android.tools.idea.stats.UsageTracker;
=======
import com.android.tools.idea.run.util.MultiUserUtils;
import com.android.tools.idea.sdk.wizard.SdkQuickfixUtils;
import com.android.tools.idea.wizard.model.ModelWizardDialog;
>>>>>>> a001a568
import com.google.common.collect.*;
import com.google.common.util.concurrent.Futures;
import com.google.common.util.concurrent.ListenableFuture;
import com.intellij.execution.ExecutionException;
import com.intellij.execution.Executor;
import com.intellij.execution.RunnerIconProvider;
import com.intellij.execution.configurations.*;
import com.intellij.execution.executors.DefaultDebugExecutor;
import com.intellij.execution.executors.DefaultRunExecutor;
import com.intellij.execution.process.ProcessHandler;
import com.intellij.execution.runners.ExecutionEnvironment;
import com.intellij.icons.AllIcons;
import com.intellij.ide.util.PropertiesComponent;
<<<<<<< HEAD
import com.intellij.notification.NotificationType;
=======
>>>>>>> a001a568
import com.intellij.openapi.diagnostic.Logger;
import com.intellij.openapi.module.Module;
import com.intellij.openapi.module.ModuleManager;
import com.intellij.openapi.project.Project;
import com.intellij.openapi.ui.DialogWrapper;
import com.intellij.openapi.ui.Messages;
<<<<<<< HEAD
import com.intellij.openapi.util.*;
import com.intellij.openapi.util.text.StringUtil;
import icons.AndroidIcons;
import org.intellij.lang.annotations.Language;
=======
import com.intellij.openapi.util.DefaultJDOMExternalizer;
import com.intellij.openapi.util.InvalidDataException;
import com.intellij.openapi.util.Pair;
import com.intellij.openapi.util.WriteExternalException;
import icons.AndroidIcons;
import org.gradle.tooling.internal.consumer.DefaultGradleConnector;
>>>>>>> a001a568
import org.jdom.Element;
import org.jetbrains.android.actions.AndroidEnableAdbServiceAction;
import org.jetbrains.android.facet.AndroidFacet;
import org.jetbrains.android.sdk.AndroidPlatform;
import org.jetbrains.android.sdk.AndroidSdkUtils;
import org.jetbrains.android.util.AndroidBundle;
import org.jetbrains.annotations.NotNull;
import org.jetbrains.annotations.Nullable;

import javax.swing.*;
<<<<<<< HEAD
import java.util.*;
=======
import java.util.ArrayList;
import java.util.Collection;
import java.util.List;
import java.util.Map;
import java.util.concurrent.TimeUnit;
>>>>>>> a001a568

import static com.android.tools.idea.fd.gradle.InstantRunGradleSupport.*;
import static com.android.tools.idea.fd.gradle.InstantRunGradleSupport.LEGACY_MULTIDEX_REQUIRES_ART;
import static com.android.tools.idea.fd.gradle.InstantRunGradleSupport.VARIANT_DOES_NOT_SUPPORT_INSTANT_RUN;
import static com.android.tools.idea.gradle.util.Projects.requiredAndroidModelMissing;

public abstract class AndroidRunConfigurationBase extends ModuleBasedConfiguration<JavaRunConfigurationModule> implements
                                                                                                               RunnerIconProvider {
  private static final Logger LOG = Logger.getInstance(AndroidRunConfigurationBase.class);

  private static final String GRADLE_SYNC_FAILED_ERR_MSG = "Gradle project sync failed. Please fix your project and try again.";

<<<<<<< HEAD
  /** Element name used to group the {@link ProfilerState} settings */
  private static final String PROFILERS_ELEMENT_NAME = "Profilers";

  /** The key used to store the selected device target as copyable user data on each execution environment. */
  public static final Key<DeviceFutures> DEVICE_FUTURES_KEY = Key.create("android.device.futures");

=======
  /**
   * Element name used to group the {@link ProfilerState} settings
   */
  private static final String PROFILERS_ELEMENT_NAME = "Profilers";

>>>>>>> a001a568
  private static final DialogWrapper.DoNotAskOption ourKillLaunchOption = new MyDoNotPromptOption();

  public String TARGET_SELECTION_MODE = TargetSelectionMode.SHOW_DIALOG.name();
  public String PREFERRED_AVD = "";

  public boolean CLEAR_LOGCAT = false;
  public boolean SHOW_LOGCAT_AUTOMATICALLY = false;
  public boolean SKIP_NOOP_APK_INSTALLATIONS = true; // skip installation if the APK hasn't hasn't changed
  public boolean FORCE_STOP_RUNNING_APP = true; // if no new apk is being installed, then stop the app before launching it again

  private final ProfilerState myProfilerState;
  private final List<DeployTargetProvider> myDeployTargetProviders; // all available deploy targets
  private final Map<String, DeployTargetState> myDeployTargetStates;

  private final boolean myAndroidTests;

  public String DEBUGGER_TYPE;
<<<<<<< HEAD
  private final Map<String, AndroidDebuggerState> myAndroidDebuggerStates = Maps.newHashMap();
=======
  private final Map<String, AndroidDebuggerState> myAndroidDebuggerStates;
>>>>>>> a001a568

  public AndroidRunConfigurationBase(final Project project, final ConfigurationFactory factory, boolean androidTests) {
    super(new JavaRunConfigurationModule(project, false), factory);

    myProfilerState = new ProfilerState();
    myDeployTargetProviders = DeployTargetProvider.getProviders();
    myAndroidTests = androidTests;

    ImmutableMap.Builder<String, DeployTargetState> builder = ImmutableMap.builder();
    for (DeployTargetProvider provider : myDeployTargetProviders) {
      builder.put(provider.getId(), provider.createState());
    }
    myDeployTargetStates = builder.build();
<<<<<<< HEAD
    DEBUGGER_TYPE = getDefaultAndroidDebuggerType();
    for (AndroidDebugger androidDebugger: getAndroidDebuggers()) {
      myAndroidDebuggerStates.put(androidDebugger.getId(), androidDebugger.createState());
    }
=======

    DEBUGGER_TYPE = getDefaultAndroidDebuggerType();
    // ImmutableSortedMap.naturalOrder is used to make sure that state entries are persisted in the same order.
    ImmutableSortedMap.Builder<String, AndroidDebuggerState> androidDebuggerStateBuilder = ImmutableSortedMap.naturalOrder();
    for (AndroidDebugger androidDebugger : getAndroidDebuggers()) {
      androidDebuggerStateBuilder.put(androidDebugger.getId(), androidDebugger.createState());
    }
    myAndroidDebuggerStates = androidDebuggerStateBuilder.build();
>>>>>>> a001a568
  }

  @Override
  public final void checkConfiguration() throws RuntimeConfigurationException {
    List<ValidationError> errors = validate(null);
    if (errors.isEmpty()) {
      return;
    }
    // TODO: Do something with the extra error information? Error count?
    ValidationError topError = Ordering.natural().max(errors);
    if (topError.isFatal()) {
      throw new RuntimeConfigurationError(topError.getMessage(), topError.getQuickfix());
    }
    throw new RuntimeConfigurationWarning(topError.getMessage(), topError.getQuickfix());
  }

  /**
   * We collect errors rather than throwing to avoid missing fatal errors by exiting early for a warning.
   * We use a separate method for the collection so the compiler prevents us from accidentally throwing.
   */
  private List<ValidationError> validate(@Nullable Executor executor) {
    List<ValidationError> errors = Lists.newArrayList();
    JavaRunConfigurationModule configurationModule = getConfigurationModule();
    try {
      configurationModule.checkForWarning();
    }
    catch (RuntimeConfigurationException e) {
      errors.add(ValidationError.fromException(e));
    }
    final Module module = configurationModule.getModule();
    if (module == null) {
      // Can't proceed, and fatal error has been caught in ConfigurationModule#checkForWarnings
      return errors;
    }

    final Project project = module.getProject();
    if (requiredAndroidModelMissing(project)) {
      errors.add(ValidationError.fatal(GRADLE_SYNC_FAILED_ERR_MSG));
    }

    AndroidFacet facet = AndroidFacet.getInstance(module);
    if (facet == null) {
      // Can't proceed.
      return ImmutableList.of(ValidationError.fatal(AndroidBundle.message("no.facet.error", module.getName())));
    }
    if (facet.isLibraryProject()) {
      Pair<Boolean, String> result = supportsRunningLibraryProjects(facet);
      if (!result.getFirst()) {
        errors.add(ValidationError.fatal(result.getSecond()));
      }
    }
    if (facet.getConfiguration().getAndroidPlatform() == null) {
      errors.add(ValidationError.fatal(AndroidBundle.message("select.platform.error")));
    }
    if (facet.getManifest() == null) {
      errors.add(ValidationError.fatal(AndroidBundle.message("android.manifest.not.found.error")));
    }
    errors.addAll(getCurrentDeployTargetState().validate(facet));

    errors.addAll(getApkProvider(facet, getApplicationIdProvider(facet)).validate());

    errors.addAll(checkConfiguration(facet));
    AndroidDebuggerState androidDebuggerState = getAndroidDebuggerState(DEBUGGER_TYPE);
    if (androidDebuggerState != null) {
<<<<<<< HEAD
      errors.addAll(androidDebuggerState.validate(facet));
=======
      errors.addAll(androidDebuggerState.validate(facet, executor));
>>>>>>> a001a568
    }

    return errors;
  }

  /**
   * Returns whether the configuration supports running library projects, and if it doesn't, then an explanation as to why it doesn't.
   */
  protected abstract Pair<Boolean, String> supportsRunningLibraryProjects(@NotNull AndroidFacet facet);

  @NotNull
  protected abstract List<ValidationError> checkConfiguration(@NotNull AndroidFacet facet);

<<<<<<< HEAD
  /** Subclasses should override to adjust the launch options. */
=======
  /**
   * Subclasses should override to adjust the launch options.
   */
>>>>>>> a001a568
  @NotNull
  protected LaunchOptions.Builder getLaunchOptions() {
    return LaunchOptions.builder()
      .setClearLogcatBeforeStart(CLEAR_LOGCAT)
      .setSkipNoopApkInstallations(SKIP_NOOP_APK_INSTALLATIONS)
      .setForceStopRunningApp(FORCE_STOP_RUNNING_APP);
  }

  @Override
  public Collection<Module> getValidModules() {
    final List<Module> result = new ArrayList<Module>();
    Module[] modules = ModuleManager.getInstance(getProject()).getModules();
    for (Module module : modules) {
      if (AndroidFacet.getInstance(module) != null) {
        result.add(module);
      }
    }
    return result;
  }

  @NotNull
  public TargetSelectionMode getTargetSelectionMode() {
    try {
      return TargetSelectionMode.valueOf(TARGET_SELECTION_MODE);
    }
    catch (IllegalArgumentException e) {
      LOG.info(e);
      return TargetSelectionMode.EMULATOR;
    }
  }

  @NotNull
  public List<DeployTargetProvider> getApplicableDeployTargetProviders() {
    List<DeployTargetProvider> targets = Lists.newArrayList();

    for (DeployTargetProvider target : myDeployTargetProviders) {
      if (target.isApplicable(myAndroidTests)) {
        targets.add(target);
      }
    }

    return targets;
  }

  @NotNull
  public DeployTargetProvider getCurrentDeployTargetProvider() {
    DeployTargetProvider target = getDeployTargetProvider(TARGET_SELECTION_MODE);
    if (target == null) {
      target = getDeployTargetProvider(TargetSelectionMode.SHOW_DIALOG.name());
    }

    assert target != null;
    return target;
  }

  @Nullable
  private DeployTargetProvider getDeployTargetProvider(@NotNull String id) {
    for (DeployTargetProvider target : myDeployTargetProviders) {
      if (target.getId().equals(id)) {
        return target;
      }
    }

    return null;
  }

  @NotNull
  protected DeployTargetState getCurrentDeployTargetState() {
    DeployTargetProvider currentTarget = getCurrentDeployTargetProvider();
    return myDeployTargetStates.get(currentTarget.getId());
  }

  @NotNull
  public DeployTargetState getDeployTargetState(@NotNull DeployTargetProvider target) {
    return myDeployTargetStates.get(target.getId());
  }

  public void setTargetSelectionMode(@NotNull TargetSelectionMode mode) {
    TARGET_SELECTION_MODE = mode.name();
  }

  public void setTargetSelectionMode(@NotNull DeployTargetProvider target) {
    TARGET_SELECTION_MODE = target.getId();
  }

  /**
   * Returns the instant run variant of the run or debug icon if a subsequent launch will be an instant launch. This method is called from
   * within an action timer (so called multiple times a second), so the sequence of checks are ordered to fail fast if possible.
   */
  @Nullable
  @Override
  public Icon getExecutorIcon(@NotNull RunConfiguration configuration, @NotNull Executor executor) {
    if (!InstantRunSettings.isInstantRunEnabled() || !supportsInstantRun()) {
      return null;
    }

    Module module = getConfigurationModule().getModule();
    if (module == null) {
      return null;
    }

    AndroidSessionInfo info = AndroidSessionInfo.findOldSession(getProject(), null, getUniqueID());
    if (info == null || !info.isInstantRun() || !info.getExecutorId().equals(executor.getId())) {
      return null;
    }

    // Make sure instant run is supported on the relevant device, if found.
    AndroidVersion androidVersion = InstantRunManager.getMinDeviceApiLevel(info.getProcessHandler());
<<<<<<< HEAD
    if (InstantRunManager.isInstantRunCapableDeviceVersion(androidVersion)
        && InstantRunGradleUtils.getIrSupportStatus(module, androidVersion).success) {
=======
    if (InstantRunManager.isInstantRunCapableDeviceVersion(androidVersion) &&
        (InstantRunGradleUtils.getIrSupportStatus(InstantRunGradleUtils.getAppModel(module), androidVersion) ==
         SUPPORTED)) {
>>>>>>> a001a568
      return executor instanceof DefaultRunExecutor ? AndroidIcons.RunIcons.Replay : AndroidIcons.RunIcons.DebugReattach;
    }

    return null;
  }

<<<<<<< HEAD
=======
  protected void validateBeforeRun(@NotNull Executor executor) throws ExecutionException {
    List<ValidationError> errors = validate(executor);
    if (errors.isEmpty()) {
      return;
    }
    for (ValidationError error: errors) {
      if (error.getQuickfix() != null) {
        if (Messages.showYesNoDialog(getProject(), error.getMessage() + " - do you want to fix it?", "Quick fix", null) == Messages.YES) {
          error.getQuickfix().run();
          continue;
        }
      }
      throw new ExecutionException(error.getMessage());
    }
  }

>>>>>>> a001a568
  @Override
  public RunProfileState getState(@NotNull final Executor executor, @NotNull ExecutionEnvironment env) throws ExecutionException {
    validateBeforeRun(executor);

    final Module module = getConfigurationModule().getModule();
    assert module != null : "Enforced by fatal validation check in checkConfiguration.";
    final AndroidFacet facet = AndroidFacet.getInstance(module);
    assert facet != null : "Enforced by fatal validation check in checkConfiguration.";

    Project project = env.getProject();

    boolean debug = false;
    if (executor instanceof DefaultDebugExecutor) {
      if (!AndroidSdkUtils.activateDdmsIfNecessary(facet.getModule().getProject())) {
        throw new ExecutionException("Unable to obtain debug bridge. Please check if there is a different tool using adb that is active.");
      }
      debug = true;
    }

    DeviceFutures deviceFutures = null;
<<<<<<< HEAD
    AndroidSessionInfo info = AndroidSessionInfo.findOldSession(project, null, getUniqueID()); // note: we look for this run config with any executor

    IDevice rerunDevice = InstantRunUtils.getRestartDevice(env);
    if (rerunDevice != null) { // first check if this is a session that has been restarted with some info pre-filled in the env
      deviceFutures = DeviceFutures.forDevices(Collections.singletonList(rerunDevice));
    }
    else if (info != null && supportsInstantRun()) { // if there is an existing previous session, then see if we can detect devices to fast deploy to
      deviceFutures = getFastDeployDevices(executor, facet, info);

      // HACK: We also need to support re-run
      // In the case of re-run, we need to pick the devices from the previous run, but then terminate the app.
      // This call to destroyProcess doesn't really belong here in the overall flow, but everything else in the flow just fits
      // without any changes if we can recover the device first and then terminate the process. The alternative would be for
      // the ReRun action itself to pass in the device just like it happens for the restart device, but that has the complication
      // that the ReRun is now a global action and doesn't really know much details about each run (and doing that seems like a hack too.)
      if (InstantRunUtils.isReRun(env)) {
        info.getProcessHandler().destroyProcess();
        info = null;
      }
    }

    // If we should not be fast deploying, but there is an existing session, then terminate those sessions. Otherwise, we might end up with
    // 2 active sessions of the same launch, especially if we first think we can do a fast deploy, then end up doing a full launch
    if (info != null && deviceFutures == null) {
      boolean continueLaunch = promptAndKillSession(executor, project, info);
      if (!continueLaunch) {
        return null;
      }
    }

    // If we are not fast deploying, then figure out (prompting user if needed) where to deploy
    if (deviceFutures == null) {
      DeployTarget deployTarget = getDeployTarget(executor, env, debug, facet);
      if (deployTarget == null) {
        return null;
      }

=======
    AndroidSessionInfo info = AndroidSessionInfo.findOldSession(project, null, getUniqueID());
    // note: we look for this run config with any executor

    if (info != null && supportsInstantRun()) {
      // if there is an existing previous session, then see if we can detect devices to fast deploy to
      deviceFutures = getFastDeployDevices(executor, facet, info);

      // HACK: We also need to support re-run
      // In the case of re-run, we need to pick the devices from the previous run, but then terminate the app.
      // This call to destroyProcess doesn't really belong here in the overall flow, but everything else in the flow just fits
      // without any changes if we can recover the device first and then terminate the process. The alternative would be for
      // the ReRun action itself to pass in the device just like it happens for the restart device, but that has the complication
      // that the ReRun is now a global action and doesn't really know much details about each run (and doing that seems like a hack too.)
      if (InstantRunUtils.isReRun(env)) {
        info.getProcessHandler().destroyProcess();
        info = null;
      }
    }

    // If we should not be fast deploying, but there is an existing session, then terminate those sessions. Otherwise, we might end up with
    // 2 active sessions of the same launch, especially if we first think we can do a fast deploy, then end up doing a full launch
    if (info != null && deviceFutures == null) {
      boolean continueLaunch = promptAndKillSession(executor, project, info);
      if (!continueLaunch) {
        return null;
      }
    }

    // If we are not fast deploying, then figure out (prompting user if needed) where to deploy
    if (deviceFutures == null) {
      DeployTarget deployTarget = getDeployTarget(executor, env, debug, facet);
      if (deployTarget == null) {
        return null;
      }

>>>>>>> a001a568
      DeployTargetState deployTargetState = getCurrentDeployTargetState();
      if (deployTarget.hasCustomRunProfileState(executor)) {
        return deployTarget.getRunProfileState(executor, env, deployTargetState);
      }

      deviceFutures = deployTarget.getDevices(deployTargetState, facet, getDeviceCount(debug), debug, getUniqueID());
      if (deviceFutures == null) {
        // The user deliberately canceled, or some error was encountered and exposed by the chooser. Quietly exit.
        return null;
      }
    }

    if (deviceFutures.get().isEmpty()) {
      throw new ExecutionException(AndroidBundle.message("deployment.target.not.found"));
<<<<<<< HEAD
    }

    if (supportsInstantRun() && InstantRunSettings.isInstantRunEnabled()) {
      List<AndroidDevice> devices = deviceFutures.getDevices();
      if (devices.size() > 1) {
        @Language("HTML") String message = "Instant Run is disabled:<br>" +
                         "Instant Run does not support deploying to multiple targets.<br>" +
                         "To enable Instant Run, deploy to a single target.";
        new InstantRunUserFeedback(module).notifyDisabledForLaunch(message);
        LOG.info(message);
      }
      else if (InstantRunGradleUtils.getIrSupportStatus(module, devices.get(0).getVersion()).success) {
        InstantRunUtils.setInstantRunEnabled(env, true);
        setInstantRunBuildOptions(env, info, module, deviceFutures);

        if (!AndroidEnableAdbServiceAction.isAdbServiceEnabled()) {
          throw new ExecutionException("Instant Run requires 'Tools | Android | Enable ADB integration' to be enabled.");
        }
      }
    }

    // Store the chosen target on the execution environment so before-run tasks can access it.
    env.putCopyableUserData(DEVICE_FUTURES_KEY, deviceFutures);

    if (debug) {
      String error = canDebug(deviceFutures, facet, module.getName());
      if (error != null) {
        throw new ExecutionException(error);
      }
=======
>>>>>>> a001a568
    }

    ApplicationIdProvider applicationIdProvider = getApplicationIdProvider(facet);
    InstantRunContext instantRunContext = null;

    if (supportsInstantRun() && InstantRunSettings.isInstantRunEnabled()) {
      InstantRunGradleSupport gradleSupport = canInstantRun(module, deviceFutures.getDevices());
      if (gradleSupport == TARGET_PLATFORM_NOT_INSTALLED) {
        AndroidVersion version = deviceFutures.getDevices().get(0).getVersion();
        String message = AndroidBundle.message("instant.run.quickfix.missing.platform", SdkVersionInfo.getVersionWithCodename(version));
        int result = Messages.showYesNoDialog(project,
                                              message,
                                              "Instant Run",
                                              "Install and Continue", // yes button
                                              "Proceed without Instant Run", // no button
                                              Messages.getQuestionIcon());
        if (result == Messages.OK) { // if ok, install platform and continue with instant run
          ModelWizardDialog dialog =
            SdkQuickfixUtils.createDialogForPaths(project, ImmutableList.of(DetailsTypes.getPlatformPath(version)));
          if (dialog == null) {
            LOG.warn("Unable to get quick fix wizard to install missing platform required for instant run.");
          }
          else if (dialog.showAndGet()) {
            gradleSupport = SUPPORTED;
          }
        }
      }

      if (gradleSupport == SUPPORTED) {
        if (!AndroidEnableAdbServiceAction.isAdbServiceEnabled()) {
          throw new ExecutionException("Instant Run requires 'Tools | Android | Enable ADB integration' to be enabled.");
        }

        InstantRunUtils.setInstantRunEnabled(env, true);
        instantRunContext = InstantRunGradleUtils.createGradleProjectContext(facet);
      }
      else {
        InstantRunManager.LOG.warn("Instant Run enabled, but not doing an instant run build since: " + gradleSupport);
        String notificationText = gradleSupport.getUserNotification();
        if (notificationText != null) {
          InstantRunNotificationTask.showNotification(env.getProject(), null, notificationText);
        }
      }
    }
    else {
      String msg = "Not using instant run for this launch: ";
      if (InstantRunSettings.isInstantRunEnabled()) {
        msg += getType().getDisplayName() + " does not support instant run";
      }
      else {
        msg += "instant run is disabled";
      }
      InstantRunManager.LOG.info(msg);
    }

    // Store the chosen target on the execution environment so before-run tasks can access it.
    AndroidRunConfigContext runConfigContext = new AndroidRunConfigContext();
    env.putCopyableUserData(AndroidRunConfigContext.KEY, runConfigContext);
    runConfigContext.setTargetDevices(deviceFutures);
    runConfigContext.setSameExecutorAsPreviousSession(info != null && executor.getId().equals(info.getExecutorId()));
    runConfigContext.setCleanRerun(InstantRunUtils.isCleanReRun(env));

    // Save the instant run context so that before-run task can access it
    env.putCopyableUserData(InstantRunContext.KEY, instantRunContext);

    if (debug) {
      String error = canDebug(deviceFutures, facet, module.getName());
      if (error != null) {
        throw new ExecutionException(error);
      }
    }

    LaunchOptions launchOptions = getLaunchOptions()
      .setDebug(debug)
      .build();

    ProcessHandler processHandler = null;
    if (info != null && info.getExecutorId().equals(executor.getId())) {
      processHandler = info.getProcessHandler();
    }

<<<<<<< HEAD
    ApkProvider apkProvider = getApkProvider(facet);
    LaunchTasksProviderFactory providerFactory =
      new AndroidLaunchTasksProviderFactory(this, env, facet, apkProvider, launchOptions, processHandler);

    InstantRunStatsService.get(project).notifyBuildStarted();
    return new AndroidRunState(env, getName(), module, apkProvider, getConsoleProvider(), deviceFutures.get(), providerFactory,
=======
    ApkProvider apkProvider = getApkProvider(facet, applicationIdProvider);
    LaunchTasksProviderFactory providerFactory =
      new AndroidLaunchTasksProviderFactory(this, env, facet, applicationIdProvider, apkProvider, launchOptions, processHandler,
                                            instantRunContext);

    InstantRunStatsService.get(project).notifyBuildStarted();
    return new AndroidRunState(env, getName(), module, applicationIdProvider, getConsoleProvider(), deviceFutures, providerFactory,
>>>>>>> a001a568
                               processHandler);
  }

  @Nullable
  private static DeviceFutures getFastDeployDevices(@NotNull Executor executor,
                                                    @NotNull AndroidFacet facet,
                                                    @NotNull AndroidSessionInfo info) {
    if (!InstantRunSettings.isInstantRunEnabled()) {
      InstantRunManager.LOG.info("Instant run not enabled in settings");
      return null;
    }

    if (!info.getExecutorId().equals(executor.getId())) {
      String msg = String.format("Cannot Instant Run since old executor (%1$s) doesn't match current executor (%2$s)", info.getExecutorId(),
                                 executor.getId());
      InstantRunManager.LOG.info(msg);
      return null;
    }

    List<IDevice> devices = info.getDevices();
    if (devices == null || devices.isEmpty()) {
      InstantRunManager.LOG.info("Cannot Instant Run since we could not locate the devices from the existing launch session");
      return null;
    }

    if (devices.size() > 1) {
      InstantRunManager.LOG.info("Last run was on > 1 device, not reusing devices and prompting again");
      return null;
    }

    AndroidGradleModel model = AndroidGradleModel.get(facet);
    AndroidVersion version = devices.get(0).getVersion();
<<<<<<< HEAD
    BooleanStatus status = InstantRunGradleUtils.getIrSupportStatus(model, version);
    if (!status.success) {
      InstantRunManager.LOG.info("Cannot Instant Run: " + status.getCause());
      new InstantRunUserFeedback(facet.getModule()).notifyDisabledForLaunch("Instant Run is disabled:<br>" + status.getCause());
=======
    InstantRunGradleSupport status = InstantRunGradleUtils.getIrSupportStatus(model, version);
    if (status != SUPPORTED) {
      InstantRunManager.LOG.info("Cannot Instant Run: " + status);
>>>>>>> a001a568
      return null;
    }

    return DeviceFutures.forDevices(devices);
  }

<<<<<<< HEAD
  private static void setInstantRunBuildOptions(@NotNull ExecutionEnvironment env,
                                                @Nullable AndroidSessionInfo existingSession,
                                                @NotNull Module module,
                                                @NotNull DeviceFutures deviceFutures) {
    AndroidFacet facet = AndroidFacet.getInstance(module);
    if (facet == null) {
      InstantRunManager.LOG.info("Module doesn't have Android Facet, not setting Instant Run options");
      return;
    }

    AndroidGradleModel model = AndroidGradleModel.get(facet);
    if (model == null) {
      InstantRunManager.LOG.info("Module doesn't have Android Gradle Facet, not setting Instant Run options");
      return;
    }

    List<IDevice> devices = deviceFutures.getIfReady();
    IDevice device = devices == null ? null : devices.get(0);

    boolean isRestartedSession = InstantRunUtils.getRestartDevice(env) != null;
    boolean buildsMatch = device != null && InstantRunManager.buildTimestampsMatch(device, module);

    // handles the scenario where app could still be running, but with the wrong executor (run vs debug)
    boolean existingSessionOfSameExecutor = existingSession != null && existingSession.getExecutorId().equals(env.getExecutor().getId());
    boolean appRunning = existingSessionOfSameExecutor && isAppRunning(module, devices);
    InstantRunUtils.setAppRunning(env, appRunning);
    if (!appRunning) {
      InstantRunManager.LOG.info("Instant run: app is not running on the selected device.");
    }

    boolean needsCleanBuild = needsCleanBuild(isRestartedSession, InstantRunUtils.isCleanReRun(env), buildsMatch);
    InstantRunUtils.setNeedsCleanBuild(env, needsCleanBuild);
    if (needsCleanBuild) {
      // implied that a clean build requires a full build
      InstantRunUtils.setNeedsFullBuild(env, true);
      return;
    }

    BooleanStatus canBuildIncrementally = canBuildIncrementally(env, facet, model, device);
    InstantRunUtils.setNeedsFullBuild(env, !canBuildIncrementally.success);

    if (!canBuildIncrementally.success) {
      @Language("HTML") String message = canBuildIncrementally.getCause();
      boolean show = true;
      if (StringUtil.isEmpty(message)) {
        message = "Installed APK cache not populated (first deployment)";
        show = false;
      }

      LOG.info(message);
      UsageTracker.getInstance().trackEvent(
        UsageTracker.CATEGORY_INSTANTRUN, UsageTracker.ACTION_INSTANTRUN_FULLBUILD, message, null);

      if (show) {
        new InstantRunUserFeedback(module).postHtml(NotificationType.INFORMATION, message, null);
      }
    }
  }

  private static boolean needsCleanBuild(boolean isRestartedSession, boolean isCleanRerun, boolean buildsMatch) {
    // restarted sessions don't need a clean build
    if (isRestartedSession) {
      return false;
    }

    if (isCleanRerun) {
      return true;
    }

    // Otherwise, we only need a clean build if the build ids don't match
    // Note: build id's not matching takes care of all device specific settings in the build (i.e. if any of api level, abi, etc,
    // change, then the build id will also have changed)
    return !buildsMatch;
  }

  private static BooleanStatus canBuildIncrementally(@NotNull ExecutionEnvironment env,
                                                     @NotNull AndroidFacet facet,
                                                     @NotNull AndroidGradleModel model,
                                                     @Nullable IDevice device) {
    @Language("HTML") String FULL_BUILD_PREFIX = "Performing full build &amp; install: <br>";
    @Language("HTML") String DISABLED_PREFIX = "Instant Run is disabled: <br>";

    if (device == null) {
      return BooleanStatus.failure(FULL_BUILD_PREFIX + "Device API level unknown");
    }

    AndroidVersion deviceVersion = device.getVersion();
    if (!InstantRunManager.isInstantRunCapableDeviceVersion(deviceVersion)) {
      return BooleanStatus.failure(DISABLED_PREFIX +
                                   "Instant Run does not support deployment to targets with API levels 14 or below.<br><br>" +
                                   "To use Instant Run, deploy to a target with API level 15 or higher.");
    }

    boolean isRestartedSession = InstantRunUtils.getRestartDevice(env) != null;
    if (isRestartedSession) {
      // Also look up the verifier failure and include it here; without this; the verifier failure
      // is displayed, but is quickly hidden as we realize we can't coldswap, and the below
      // full build message is shown instead.
      InstantRunBuildInfo buildInfo = InstantRunGradleUtils.getBuildInfo(model);
      String verifierFailure = "";
      if (buildInfo != null) {
        verifierFailure = InstantRunManager.getVerifierMessage(buildInfo);
        if (!StringUtil.isEmpty(verifierFailure)) {
          verifierFailure += "<br>";
        }
        else {
          verifierFailure = "";
        }
=======
  private static String canDebug(@NotNull DeviceFutures deviceFutures, @NotNull AndroidFacet facet, @NotNull String moduleName) {
    // If we are debugging on a device, then the app needs to be debuggable
    for (ListenableFuture<IDevice> future : deviceFutures.get()) {
      if (!future.isDone()) {
        // this is an emulator, and we assume that all emulators are debuggable
        continue;
      }

      IDevice device = Futures.getUnchecked(future);
      if (!LaunchUtils.canDebugAppOnDevice(facet, device)) {
        return AndroidBundle.message("android.cannot.debug.noDebugPermissions", moduleName, device.getName());
>>>>>>> a001a568
      }

      if (!RunAsValidityService.getInstance().hasWorkingRunAs(device)) {
        return BooleanStatus.failure(FULL_BUILD_PREFIX +
                                     "Instant Run detected that the deployment target does not properly support the 'run-as' command." +
                                     InstantRunUserFeedback.LEARN_MORE_LINK);
      }

      if (!InstantRunSettings.isColdSwapEnabled()) {
        return BooleanStatus.failure(FULL_BUILD_PREFIX + "Instant Run's cold swap feature has been disabled.");
      }

      if (deviceVersion.getApiLevel() < 21) {
        return BooleanStatus.failure(FULL_BUILD_PREFIX +
                                     "Instant Run does not support cold swaps on deployment targets with API level 20 or below.<br><br>" +
                                     "To enable cold swaps, deploy to a target with API level 21 or higher.");
      }

      String verifierStatus = buildInfo == null ? null : buildInfo.getVerifierStatus();
      if (verifierStatus != null) {
        if ("BINARY_MANIFEST_FILE_CHANGE".equals(verifierStatus)) {
          return BooleanStatus.failure(FULL_BUILD_PREFIX + "Resource ids changed");
        }
      }

      // If we get here, we don't know why the session was restarted, so show a generic message.
      return BooleanStatus.failure(verifierFailure + FULL_BUILD_PREFIX + "Session restarted");
    }

    if (!InstantRunManager.hasLocalCacheOfDeviceData(device, facet.getModule())) {
      return BooleanStatus.failure("");
    }

    String pkgName = AndroidModuleInfo.get(facet).getPackage();
    if (StringUtil.isEmpty(pkgName)) {
      return BooleanStatus.failure(FULL_BUILD_PREFIX + "Could not determine package name of application");
    }

    // Normally, all files are saved when Gradle runs (in GradleInvoker#executeTasks). However,
    // we need to save the files a bit earlier than that here (turning the Gradle file save into
    // a no-op) because we need to check whether the manifest file has been edited since an
    // edited manifest changes what the incremental run build has to do.
    GradleInvoker.saveAllFilesSafely();

    if (InstantRunManager.manifestChanged(device, facet, pkgName)) {
      return BooleanStatus.failure(FULL_BUILD_PREFIX + "Instant Run detected that one of the AndroidManifest.xml files have changed." +
                                   InstantRunUserFeedback.LEARN_MORE_LINK);
    }

    if (InstantRunManager.manifestResourceChanged(device, facet, pkgName)) {
      return BooleanStatus.failure(FULL_BUILD_PREFIX +
                                   "Instant Run detected that a resource referenced from the AndroidManifest.xml file has changed");
    }

    return BooleanStatus.SUCCESS;
  }

  private static String canDebug(@NotNull DeviceFutures deviceFutures, @NotNull AndroidFacet facet, @NotNull String moduleName) {
    // If we are debugging on a device, then the app needs to be debuggable
    for (ListenableFuture<IDevice> future : deviceFutures.get()) {
      if (!future.isDone()) {
        // this is an emulator, and we assume that all emulators are debuggable
        continue;
      }

      IDevice device = Futures.getUnchecked(future);
      if (!LaunchUtils.canDebugAppOnDevice(facet, device)) {
        return AndroidBundle.message("android.cannot.debug.noDebugPermissions", moduleName, device.getName());
      }
    }

    return null;
  }

  @Nullable
  private DeployTarget getDeployTarget(@NotNull Executor executor,
                                       @NotNull ExecutionEnvironment env,
                                       boolean debug,
                                       @NotNull AndroidFacet facet) throws ExecutionException {
    DeployTargetProvider currentTargetProvider = getCurrentDeployTargetProvider();

    DeployTarget deployTarget;
    if (currentTargetProvider.requiresRuntimePrompt()) {
      deployTarget =
<<<<<<< HEAD
        currentTargetProvider.showPrompt(executor, env, facet, getDeviceCount(debug), myAndroidTests, myDeployTargetStates, getUniqueID());
=======
        currentTargetProvider.showPrompt(
          executor,
          env,
          facet,
          getDeviceCount(debug),
          myAndroidTests,
          myDeployTargetStates,
          getUniqueID(),
          LaunchCompatibilityCheckerImpl.create(facet)
        );
>>>>>>> a001a568
      if (deployTarget == null) {
        return null;
      }
    }
    else {
      deployTarget = currentTargetProvider.getDeployTarget();
    }

    return deployTarget;
  }

  private boolean promptAndKillSession(@NotNull Executor executor, Project project, AndroidSessionInfo info) {
    String previousExecutor = info.getExecutorId();
    String currentExecutor = executor.getId();

    if (ourKillLaunchOption.isToBeShown()) {
      String msg, noText;
      if (previousExecutor.equals(currentExecutor)) {
        msg = String.format("Restart App?\nThe app is already running. Would you like to kill it and restart the session?");
        noText = "Cancel";
      }
      else {
        msg = String.format("To switch from %1$s to %2$s, the app has to restart. Continue?", previousExecutor, currentExecutor);
        noText = "Cancel " + currentExecutor;
      }

      String title = "Launching " + getName();
      String yesText = "Restart " + getName();
      if (Messages.NO ==
          Messages.showYesNoDialog(project, msg, title, yesText, noText, AllIcons.General.QuestionDialog, ourKillLaunchOption)) {
        return false;
      }
    }

    LOG.info("Disconnecting existing session of the same launch configuration");
    info.getProcessHandler().detachProcess();
    return true;
  }

<<<<<<< HEAD
  private static boolean isAppRunning(@NotNull Module module, @Nullable Collection<IDevice> usedDevices) {
    if (usedDevices == null) {
      return false;
    }

    for (IDevice device : usedDevices) {
      if (!InstantRunManager.isAppInForeground(device, module)) {
        return false;
      }
    }

    return true;
  }

=======
>>>>>>> a001a568
  @NotNull
  protected ApplicationIdProvider getApplicationIdProvider(@NotNull AndroidFacet facet) {
    if (facet.getAndroidModel() != null && facet.getAndroidModel() instanceof AndroidGradleModel) {
      return new GradleApplicationIdProvider(facet);
    }
    return new NonGradleApplicationIdProvider(facet);
  }

  @NotNull
<<<<<<< HEAD
  protected abstract ConsoleProvider getConsoleProvider();

  @Nullable
  protected abstract LaunchTask getApplicationLaunchTask(@NotNull ApkProvider apkProvider,
                                                         @NotNull AndroidFacet facet,
                                                         boolean waitForDebugger,
                                                         @NotNull LaunchStatus launchStatus);
=======
  protected abstract ApkProvider getApkProvider(@NotNull AndroidFacet facet, @NotNull ApplicationIdProvider applicationIdProvider);

  @NotNull
  protected abstract ConsoleProvider getConsoleProvider();

  @Nullable
  protected abstract LaunchTask getApplicationLaunchTask(@NotNull ApplicationIdProvider applicationIdProvider,
                                                         @NotNull AndroidFacet facet,
                                                         boolean waitForDebugger,
                                                         @NotNull LaunchStatus launchStatus);

  public boolean monitorRemoteProcess() {
    return true;
  }
>>>>>>> a001a568

  @NotNull
  public final DeviceCount getDeviceCount(boolean debug) {
    return DeviceCount.fromBoolean(supportMultipleDevices() && !debug);
  }

  /**
   * @return true iff this run configuration supports deploying to multiple devices.
   */
  protected abstract boolean supportMultipleDevices();

<<<<<<< HEAD
  /** @return true iff this run configuration supports instant run. */
=======
  /**
   * @return true iff this run configuration supports instant run.
   */
>>>>>>> a001a568
  public boolean supportsInstantRun() {
    return false;
  }

<<<<<<< HEAD
=======
  // Overridden in subclasses that allow customization of deployment user id
  public int getUserIdFromAmParameters() {
    return MultiUserUtils.PRIMARY_USERID;
  }

  private InstantRunGradleSupport canInstantRun(@NotNull Module module,
                                                @NotNull List<AndroidDevice> targetDevices) {
    if (targetDevices.size() != 1) {
      return CANNOT_BUILD_FOR_MULTIPLE_DEVICES;
    }

    AndroidDevice device = targetDevices.get(0);

    IDevice targetDevice = MakeBeforeRunTaskProvider.getLaunchedDevice(device);
    if (targetDevice != null) {
      if (MultiUserUtils.hasMultipleUsers(targetDevice, 200, TimeUnit.MILLISECONDS, false)) {
        if (getUserIdFromAmParameters() != MultiUserUtils.PRIMARY_USERID || // run config explicitly specifies launching as a different user
            !MultiUserUtils.isCurrentUserThePrimaryUser(targetDevice, 200, TimeUnit.MILLISECONDS,
                                                        true)) { // activity manager says current user is not primary
          return CANNOT_DEPLOY_FOR_SECONDARY_USER;
        }
      }
    }

    AndroidVersion version = device.getVersion();
    InstantRunGradleSupport irSupportStatus =
      InstantRunGradleUtils.getIrSupportStatus(InstantRunGradleUtils.getAppModel(module), version);
    if (irSupportStatus != SUPPORTED) {
      return irSupportStatus;
    }

    // Gradle will instrument against the runtime android.jar (see commit 353f46cbc7363e3fca44c53a6dc0b4d17347a6ac).
    // This means that the SDK platform corresponding to the device needs to be installed, otherwise the build will fail.
    // We do this as the last check because it is actually possible to recover from this failure. In the future, maybe issues
    // that have fixes will have to be handled in a more generic way.
    AndroidPlatform platform = AndroidPlatform.getInstance(module);
    if (platform == null) {
      return SUPPORTED;
    }

    IAndroidTarget[] targets = platform.getSdkData().getTargets();
    for (int i = targets.length - 1; i >= 0; i--) {
      if (!targets[i].isPlatform()) {
        continue;
      }

      if (targets[i].getVersion().equals(version)) {
        return SUPPORTED;
      }
    }

    return TARGET_PLATFORM_NOT_INSTALLED;
  }

>>>>>>> a001a568
  @Override
  public void readExternal(Element element) throws InvalidDataException {
    super.readExternal(element);
    readModule(element);
    DefaultJDOMExternalizer.readExternal(this, element);

    for (DeployTargetState state : myDeployTargetStates.values()) {
      DefaultJDOMExternalizer.readExternal(state, element);
    }

<<<<<<< HEAD
    for (Map.Entry<String, AndroidDebuggerState> entry: myAndroidDebuggerStates.entrySet()) {
=======
    for (Map.Entry<String, AndroidDebuggerState> entry : myAndroidDebuggerStates.entrySet()) {
>>>>>>> a001a568
      Element optionElement = element.getChild(entry.getKey());
      if (optionElement != null) {
        entry.getValue().readExternal(optionElement);
      }
    }

    Element profilersElement = element.getChild(PROFILERS_ELEMENT_NAME);
    if (profilersElement != null) {
      myProfilerState.readExternal(profilersElement);
    }
  }

  @Override
  public void writeExternal(Element element) throws WriteExternalException {
    super.writeExternal(element);
    writeModule(element);
    DefaultJDOMExternalizer.writeExternal(this, element);

    for (DeployTargetState state : myDeployTargetStates.values()) {
      DefaultJDOMExternalizer.writeExternal(state, element);
    }

<<<<<<< HEAD
    for (Map.Entry<String, AndroidDebuggerState> entry: myAndroidDebuggerStates.entrySet()) {
=======
    for (Map.Entry<String, AndroidDebuggerState> entry : myAndroidDebuggerStates.entrySet()) {
>>>>>>> a001a568
      Element optionElement = new Element(entry.getKey());
      element.addContent(optionElement);
      entry.getValue().writeExternal(optionElement);
    }

    Element profilersElement = new Element(PROFILERS_ELEMENT_NAME);
    element.addContent(profilersElement);
    myProfilerState.writeExternal(profilersElement);
  }

  public boolean isNativeLaunch() {
    AndroidDebugger<?> androidDebugger = getAndroidDebugger();
    if (androidDebugger == null) {
      return false;
    }
    return !androidDebugger.getId().equals(AndroidJavaDebugger.ID);
  }

  @NotNull
  protected String getDefaultAndroidDebuggerType() {
<<<<<<< HEAD
=======
    for (AndroidDebugger androidDebugger : getAndroidDebuggers()) {
      if (androidDebugger.shouldBeDefault()) {
        return androidDebugger.getId();
      }
    }

>>>>>>> a001a568
    return AndroidJavaDebugger.ID;
  }

  @NotNull
  public List<AndroidDebugger> getAndroidDebuggers() {
<<<<<<< HEAD
    return Arrays.asList(AndroidDebugger.EP_NAME.getExtensions());
=======
    return Lists.newArrayList(AndroidDebugger.EP_NAME.getExtensions());
>>>>>>> a001a568
  }

  @Nullable
  public AndroidDebugger getAndroidDebugger() {
<<<<<<< HEAD
    for (AndroidDebugger androidDebugger: getAndroidDebuggers()) {
=======
    for (AndroidDebugger androidDebugger : getAndroidDebuggers()) {
>>>>>>> a001a568
      if (androidDebugger.getId().equals(DEBUGGER_TYPE)) {
        return androidDebugger;
      }
    }
    return null;
  }

  @Nullable
  public <T extends AndroidDebuggerState> T getAndroidDebuggerState(@NotNull String androidDebuggerId) {
    AndroidDebuggerState state = myAndroidDebuggerStates.get(androidDebuggerId);
    return (state != null) ? (T)state : null;
  }

  @Nullable
  public <T extends AndroidDebuggerState> T getAndroidDebuggerState() {
    return getAndroidDebuggerState(DEBUGGER_TYPE);
  }

  /**
   * Returns the current {@link ProfilerState} for this configuration.
   */
  public ProfilerState getProfilerState() {
    return myProfilerState;
  }

  private static class MyDoNotPromptOption implements DialogWrapper.DoNotAskOption {
    public static final String PROMPT_KEY = "android.show.prompt.kill.session";
    private boolean myShow = PropertiesComponent.getInstance().getBoolean(PROMPT_KEY, false);

    @Override
    public boolean isToBeShown() {
      return !myShow;
    }

    @Override
    public void setToBeShown(boolean toBeShown, int exitCode) {
      myShow = !toBeShown;
      PropertiesComponent.getInstance().setValue(PROMPT_KEY, myShow);
    }

    @Override
    public boolean canBeHidden() {
      return true;
    }

    @Override
    public boolean shouldSaveOptionsOnCancel() {
      return true;
    }

    @NotNull
    @Override
    public String getDoNotShowMessage() {
      return "Do not ask again";
    }
  }
}<|MERGE_RESOLUTION|>--- conflicted
+++ resolved
@@ -18,15 +18,6 @@
 
 import com.android.ddmlib.IDevice;
 import com.android.sdklib.AndroidVersion;
-<<<<<<< HEAD
-import com.android.tools.fd.client.InstantRunBuildInfo;
-import com.android.tools.idea.fd.*;
-import com.android.tools.idea.gradle.AndroidGradleModel;
-import com.android.tools.idea.gradle.invoker.GradleInvoker;
-import com.android.tools.idea.model.AndroidModuleInfo;
-import com.android.tools.idea.gradle.run.RunAsValidityService;
-import com.android.tools.idea.run.editor.*;
-=======
 import com.android.sdklib.IAndroidTarget;
 import com.android.sdklib.SdkVersionInfo;
 import com.android.sdklib.repository.meta.DetailsTypes;
@@ -37,18 +28,13 @@
 import com.android.tools.idea.gradle.run.MakeBeforeRunTaskProvider;
 import com.android.tools.idea.run.editor.*;
 import com.android.tools.idea.run.tasks.InstantRunNotificationTask;
->>>>>>> a001a568
 import com.android.tools.idea.run.tasks.LaunchTask;
 import com.android.tools.idea.run.tasks.LaunchTasksProviderFactory;
 import com.android.tools.idea.run.util.LaunchStatus;
 import com.android.tools.idea.run.util.LaunchUtils;
-<<<<<<< HEAD
-import com.android.tools.idea.stats.UsageTracker;
-=======
 import com.android.tools.idea.run.util.MultiUserUtils;
 import com.android.tools.idea.sdk.wizard.SdkQuickfixUtils;
 import com.android.tools.idea.wizard.model.ModelWizardDialog;
->>>>>>> a001a568
 import com.google.common.collect.*;
 import com.google.common.util.concurrent.Futures;
 import com.google.common.util.concurrent.ListenableFuture;
@@ -62,29 +48,18 @@
 import com.intellij.execution.runners.ExecutionEnvironment;
 import com.intellij.icons.AllIcons;
 import com.intellij.ide.util.PropertiesComponent;
-<<<<<<< HEAD
-import com.intellij.notification.NotificationType;
-=======
->>>>>>> a001a568
 import com.intellij.openapi.diagnostic.Logger;
 import com.intellij.openapi.module.Module;
 import com.intellij.openapi.module.ModuleManager;
 import com.intellij.openapi.project.Project;
 import com.intellij.openapi.ui.DialogWrapper;
 import com.intellij.openapi.ui.Messages;
-<<<<<<< HEAD
-import com.intellij.openapi.util.*;
-import com.intellij.openapi.util.text.StringUtil;
-import icons.AndroidIcons;
-import org.intellij.lang.annotations.Language;
-=======
 import com.intellij.openapi.util.DefaultJDOMExternalizer;
 import com.intellij.openapi.util.InvalidDataException;
 import com.intellij.openapi.util.Pair;
 import com.intellij.openapi.util.WriteExternalException;
 import icons.AndroidIcons;
 import org.gradle.tooling.internal.consumer.DefaultGradleConnector;
->>>>>>> a001a568
 import org.jdom.Element;
 import org.jetbrains.android.actions.AndroidEnableAdbServiceAction;
 import org.jetbrains.android.facet.AndroidFacet;
@@ -95,15 +70,11 @@
 import org.jetbrains.annotations.Nullable;
 
 import javax.swing.*;
-<<<<<<< HEAD
-import java.util.*;
-=======
 import java.util.ArrayList;
 import java.util.Collection;
 import java.util.List;
 import java.util.Map;
 import java.util.concurrent.TimeUnit;
->>>>>>> a001a568
 
 import static com.android.tools.idea.fd.gradle.InstantRunGradleSupport.*;
 import static com.android.tools.idea.fd.gradle.InstantRunGradleSupport.LEGACY_MULTIDEX_REQUIRES_ART;
@@ -116,20 +87,11 @@
 
   private static final String GRADLE_SYNC_FAILED_ERR_MSG = "Gradle project sync failed. Please fix your project and try again.";
 
-<<<<<<< HEAD
-  /** Element name used to group the {@link ProfilerState} settings */
-  private static final String PROFILERS_ELEMENT_NAME = "Profilers";
-
-  /** The key used to store the selected device target as copyable user data on each execution environment. */
-  public static final Key<DeviceFutures> DEVICE_FUTURES_KEY = Key.create("android.device.futures");
-
-=======
   /**
    * Element name used to group the {@link ProfilerState} settings
    */
   private static final String PROFILERS_ELEMENT_NAME = "Profilers";
 
->>>>>>> a001a568
   private static final DialogWrapper.DoNotAskOption ourKillLaunchOption = new MyDoNotPromptOption();
 
   public String TARGET_SELECTION_MODE = TargetSelectionMode.SHOW_DIALOG.name();
@@ -147,11 +109,7 @@
   private final boolean myAndroidTests;
 
   public String DEBUGGER_TYPE;
-<<<<<<< HEAD
-  private final Map<String, AndroidDebuggerState> myAndroidDebuggerStates = Maps.newHashMap();
-=======
   private final Map<String, AndroidDebuggerState> myAndroidDebuggerStates;
->>>>>>> a001a568
 
   public AndroidRunConfigurationBase(final Project project, final ConfigurationFactory factory, boolean androidTests) {
     super(new JavaRunConfigurationModule(project, false), factory);
@@ -165,12 +123,6 @@
       builder.put(provider.getId(), provider.createState());
     }
     myDeployTargetStates = builder.build();
-<<<<<<< HEAD
-    DEBUGGER_TYPE = getDefaultAndroidDebuggerType();
-    for (AndroidDebugger androidDebugger: getAndroidDebuggers()) {
-      myAndroidDebuggerStates.put(androidDebugger.getId(), androidDebugger.createState());
-    }
-=======
 
     DEBUGGER_TYPE = getDefaultAndroidDebuggerType();
     // ImmutableSortedMap.naturalOrder is used to make sure that state entries are persisted in the same order.
@@ -179,7 +131,6 @@
       androidDebuggerStateBuilder.put(androidDebugger.getId(), androidDebugger.createState());
     }
     myAndroidDebuggerStates = androidDebuggerStateBuilder.build();
->>>>>>> a001a568
   }
 
   @Override
@@ -244,11 +195,7 @@
     errors.addAll(checkConfiguration(facet));
     AndroidDebuggerState androidDebuggerState = getAndroidDebuggerState(DEBUGGER_TYPE);
     if (androidDebuggerState != null) {
-<<<<<<< HEAD
-      errors.addAll(androidDebuggerState.validate(facet));
-=======
       errors.addAll(androidDebuggerState.validate(facet, executor));
->>>>>>> a001a568
     }
 
     return errors;
@@ -262,13 +209,9 @@
   @NotNull
   protected abstract List<ValidationError> checkConfiguration(@NotNull AndroidFacet facet);
 
-<<<<<<< HEAD
-  /** Subclasses should override to adjust the launch options. */
-=======
   /**
    * Subclasses should override to adjust the launch options.
    */
->>>>>>> a001a568
   @NotNull
   protected LaunchOptions.Builder getLaunchOptions() {
     return LaunchOptions.builder()
@@ -377,22 +320,15 @@
 
     // Make sure instant run is supported on the relevant device, if found.
     AndroidVersion androidVersion = InstantRunManager.getMinDeviceApiLevel(info.getProcessHandler());
-<<<<<<< HEAD
-    if (InstantRunManager.isInstantRunCapableDeviceVersion(androidVersion)
-        && InstantRunGradleUtils.getIrSupportStatus(module, androidVersion).success) {
-=======
     if (InstantRunManager.isInstantRunCapableDeviceVersion(androidVersion) &&
         (InstantRunGradleUtils.getIrSupportStatus(InstantRunGradleUtils.getAppModel(module), androidVersion) ==
          SUPPORTED)) {
->>>>>>> a001a568
       return executor instanceof DefaultRunExecutor ? AndroidIcons.RunIcons.Replay : AndroidIcons.RunIcons.DebugReattach;
     }
 
     return null;
   }
 
-<<<<<<< HEAD
-=======
   protected void validateBeforeRun(@NotNull Executor executor) throws ExecutionException {
     List<ValidationError> errors = validate(executor);
     if (errors.isEmpty()) {
@@ -409,7 +345,6 @@
     }
   }
 
->>>>>>> a001a568
   @Override
   public RunProfileState getState(@NotNull final Executor executor, @NotNull ExecutionEnvironment env) throws ExecutionException {
     validateBeforeRun(executor);
@@ -430,14 +365,11 @@
     }
 
     DeviceFutures deviceFutures = null;
-<<<<<<< HEAD
-    AndroidSessionInfo info = AndroidSessionInfo.findOldSession(project, null, getUniqueID()); // note: we look for this run config with any executor
-
-    IDevice rerunDevice = InstantRunUtils.getRestartDevice(env);
-    if (rerunDevice != null) { // first check if this is a session that has been restarted with some info pre-filled in the env
-      deviceFutures = DeviceFutures.forDevices(Collections.singletonList(rerunDevice));
-    }
-    else if (info != null && supportsInstantRun()) { // if there is an existing previous session, then see if we can detect devices to fast deploy to
+    AndroidSessionInfo info = AndroidSessionInfo.findOldSession(project, null, getUniqueID());
+    // note: we look for this run config with any executor
+
+    if (info != null && supportsInstantRun()) {
+      // if there is an existing previous session, then see if we can detect devices to fast deploy to
       deviceFutures = getFastDeployDevices(executor, facet, info);
 
       // HACK: We also need to support re-run
@@ -468,43 +400,6 @@
         return null;
       }
 
-=======
-    AndroidSessionInfo info = AndroidSessionInfo.findOldSession(project, null, getUniqueID());
-    // note: we look for this run config with any executor
-
-    if (info != null && supportsInstantRun()) {
-      // if there is an existing previous session, then see if we can detect devices to fast deploy to
-      deviceFutures = getFastDeployDevices(executor, facet, info);
-
-      // HACK: We also need to support re-run
-      // In the case of re-run, we need to pick the devices from the previous run, but then terminate the app.
-      // This call to destroyProcess doesn't really belong here in the overall flow, but everything else in the flow just fits
-      // without any changes if we can recover the device first and then terminate the process. The alternative would be for
-      // the ReRun action itself to pass in the device just like it happens for the restart device, but that has the complication
-      // that the ReRun is now a global action and doesn't really know much details about each run (and doing that seems like a hack too.)
-      if (InstantRunUtils.isReRun(env)) {
-        info.getProcessHandler().destroyProcess();
-        info = null;
-      }
-    }
-
-    // If we should not be fast deploying, but there is an existing session, then terminate those sessions. Otherwise, we might end up with
-    // 2 active sessions of the same launch, especially if we first think we can do a fast deploy, then end up doing a full launch
-    if (info != null && deviceFutures == null) {
-      boolean continueLaunch = promptAndKillSession(executor, project, info);
-      if (!continueLaunch) {
-        return null;
-      }
-    }
-
-    // If we are not fast deploying, then figure out (prompting user if needed) where to deploy
-    if (deviceFutures == null) {
-      DeployTarget deployTarget = getDeployTarget(executor, env, debug, facet);
-      if (deployTarget == null) {
-        return null;
-      }
-
->>>>>>> a001a568
       DeployTargetState deployTargetState = getCurrentDeployTargetState();
       if (deployTarget.hasCustomRunProfileState(executor)) {
         return deployTarget.getRunProfileState(executor, env, deployTargetState);
@@ -519,38 +414,6 @@
 
     if (deviceFutures.get().isEmpty()) {
       throw new ExecutionException(AndroidBundle.message("deployment.target.not.found"));
-<<<<<<< HEAD
-    }
-
-    if (supportsInstantRun() && InstantRunSettings.isInstantRunEnabled()) {
-      List<AndroidDevice> devices = deviceFutures.getDevices();
-      if (devices.size() > 1) {
-        @Language("HTML") String message = "Instant Run is disabled:<br>" +
-                         "Instant Run does not support deploying to multiple targets.<br>" +
-                         "To enable Instant Run, deploy to a single target.";
-        new InstantRunUserFeedback(module).notifyDisabledForLaunch(message);
-        LOG.info(message);
-      }
-      else if (InstantRunGradleUtils.getIrSupportStatus(module, devices.get(0).getVersion()).success) {
-        InstantRunUtils.setInstantRunEnabled(env, true);
-        setInstantRunBuildOptions(env, info, module, deviceFutures);
-
-        if (!AndroidEnableAdbServiceAction.isAdbServiceEnabled()) {
-          throw new ExecutionException("Instant Run requires 'Tools | Android | Enable ADB integration' to be enabled.");
-        }
-      }
-    }
-
-    // Store the chosen target on the execution environment so before-run tasks can access it.
-    env.putCopyableUserData(DEVICE_FUTURES_KEY, deviceFutures);
-
-    if (debug) {
-      String error = canDebug(deviceFutures, facet, module.getName());
-      if (error != null) {
-        throw new ExecutionException(error);
-      }
-=======
->>>>>>> a001a568
     }
 
     ApplicationIdProvider applicationIdProvider = getApplicationIdProvider(facet);
@@ -632,14 +495,6 @@
       processHandler = info.getProcessHandler();
     }
 
-<<<<<<< HEAD
-    ApkProvider apkProvider = getApkProvider(facet);
-    LaunchTasksProviderFactory providerFactory =
-      new AndroidLaunchTasksProviderFactory(this, env, facet, apkProvider, launchOptions, processHandler);
-
-    InstantRunStatsService.get(project).notifyBuildStarted();
-    return new AndroidRunState(env, getName(), module, apkProvider, getConsoleProvider(), deviceFutures.get(), providerFactory,
-=======
     ApkProvider apkProvider = getApkProvider(facet, applicationIdProvider);
     LaunchTasksProviderFactory providerFactory =
       new AndroidLaunchTasksProviderFactory(this, env, facet, applicationIdProvider, apkProvider, launchOptions, processHandler,
@@ -647,7 +502,6 @@
 
     InstantRunStatsService.get(project).notifyBuildStarted();
     return new AndroidRunState(env, getName(), module, applicationIdProvider, getConsoleProvider(), deviceFutures, providerFactory,
->>>>>>> a001a568
                                processHandler);
   }
 
@@ -680,132 +534,15 @@
 
     AndroidGradleModel model = AndroidGradleModel.get(facet);
     AndroidVersion version = devices.get(0).getVersion();
-<<<<<<< HEAD
-    BooleanStatus status = InstantRunGradleUtils.getIrSupportStatus(model, version);
-    if (!status.success) {
-      InstantRunManager.LOG.info("Cannot Instant Run: " + status.getCause());
-      new InstantRunUserFeedback(facet.getModule()).notifyDisabledForLaunch("Instant Run is disabled:<br>" + status.getCause());
-=======
     InstantRunGradleSupport status = InstantRunGradleUtils.getIrSupportStatus(model, version);
     if (status != SUPPORTED) {
       InstantRunManager.LOG.info("Cannot Instant Run: " + status);
->>>>>>> a001a568
       return null;
     }
 
     return DeviceFutures.forDevices(devices);
   }
 
-<<<<<<< HEAD
-  private static void setInstantRunBuildOptions(@NotNull ExecutionEnvironment env,
-                                                @Nullable AndroidSessionInfo existingSession,
-                                                @NotNull Module module,
-                                                @NotNull DeviceFutures deviceFutures) {
-    AndroidFacet facet = AndroidFacet.getInstance(module);
-    if (facet == null) {
-      InstantRunManager.LOG.info("Module doesn't have Android Facet, not setting Instant Run options");
-      return;
-    }
-
-    AndroidGradleModel model = AndroidGradleModel.get(facet);
-    if (model == null) {
-      InstantRunManager.LOG.info("Module doesn't have Android Gradle Facet, not setting Instant Run options");
-      return;
-    }
-
-    List<IDevice> devices = deviceFutures.getIfReady();
-    IDevice device = devices == null ? null : devices.get(0);
-
-    boolean isRestartedSession = InstantRunUtils.getRestartDevice(env) != null;
-    boolean buildsMatch = device != null && InstantRunManager.buildTimestampsMatch(device, module);
-
-    // handles the scenario where app could still be running, but with the wrong executor (run vs debug)
-    boolean existingSessionOfSameExecutor = existingSession != null && existingSession.getExecutorId().equals(env.getExecutor().getId());
-    boolean appRunning = existingSessionOfSameExecutor && isAppRunning(module, devices);
-    InstantRunUtils.setAppRunning(env, appRunning);
-    if (!appRunning) {
-      InstantRunManager.LOG.info("Instant run: app is not running on the selected device.");
-    }
-
-    boolean needsCleanBuild = needsCleanBuild(isRestartedSession, InstantRunUtils.isCleanReRun(env), buildsMatch);
-    InstantRunUtils.setNeedsCleanBuild(env, needsCleanBuild);
-    if (needsCleanBuild) {
-      // implied that a clean build requires a full build
-      InstantRunUtils.setNeedsFullBuild(env, true);
-      return;
-    }
-
-    BooleanStatus canBuildIncrementally = canBuildIncrementally(env, facet, model, device);
-    InstantRunUtils.setNeedsFullBuild(env, !canBuildIncrementally.success);
-
-    if (!canBuildIncrementally.success) {
-      @Language("HTML") String message = canBuildIncrementally.getCause();
-      boolean show = true;
-      if (StringUtil.isEmpty(message)) {
-        message = "Installed APK cache not populated (first deployment)";
-        show = false;
-      }
-
-      LOG.info(message);
-      UsageTracker.getInstance().trackEvent(
-        UsageTracker.CATEGORY_INSTANTRUN, UsageTracker.ACTION_INSTANTRUN_FULLBUILD, message, null);
-
-      if (show) {
-        new InstantRunUserFeedback(module).postHtml(NotificationType.INFORMATION, message, null);
-      }
-    }
-  }
-
-  private static boolean needsCleanBuild(boolean isRestartedSession, boolean isCleanRerun, boolean buildsMatch) {
-    // restarted sessions don't need a clean build
-    if (isRestartedSession) {
-      return false;
-    }
-
-    if (isCleanRerun) {
-      return true;
-    }
-
-    // Otherwise, we only need a clean build if the build ids don't match
-    // Note: build id's not matching takes care of all device specific settings in the build (i.e. if any of api level, abi, etc,
-    // change, then the build id will also have changed)
-    return !buildsMatch;
-  }
-
-  private static BooleanStatus canBuildIncrementally(@NotNull ExecutionEnvironment env,
-                                                     @NotNull AndroidFacet facet,
-                                                     @NotNull AndroidGradleModel model,
-                                                     @Nullable IDevice device) {
-    @Language("HTML") String FULL_BUILD_PREFIX = "Performing full build &amp; install: <br>";
-    @Language("HTML") String DISABLED_PREFIX = "Instant Run is disabled: <br>";
-
-    if (device == null) {
-      return BooleanStatus.failure(FULL_BUILD_PREFIX + "Device API level unknown");
-    }
-
-    AndroidVersion deviceVersion = device.getVersion();
-    if (!InstantRunManager.isInstantRunCapableDeviceVersion(deviceVersion)) {
-      return BooleanStatus.failure(DISABLED_PREFIX +
-                                   "Instant Run does not support deployment to targets with API levels 14 or below.<br><br>" +
-                                   "To use Instant Run, deploy to a target with API level 15 or higher.");
-    }
-
-    boolean isRestartedSession = InstantRunUtils.getRestartDevice(env) != null;
-    if (isRestartedSession) {
-      // Also look up the verifier failure and include it here; without this; the verifier failure
-      // is displayed, but is quickly hidden as we realize we can't coldswap, and the below
-      // full build message is shown instead.
-      InstantRunBuildInfo buildInfo = InstantRunGradleUtils.getBuildInfo(model);
-      String verifierFailure = "";
-      if (buildInfo != null) {
-        verifierFailure = InstantRunManager.getVerifierMessage(buildInfo);
-        if (!StringUtil.isEmpty(verifierFailure)) {
-          verifierFailure += "<br>";
-        }
-        else {
-          verifierFailure = "";
-        }
-=======
   private static String canDebug(@NotNull DeviceFutures deviceFutures, @NotNull AndroidFacet facet, @NotNull String moduleName) {
     // If we are debugging on a device, then the app needs to be debuggable
     for (ListenableFuture<IDevice> future : deviceFutures.get()) {
@@ -817,75 +554,6 @@
       IDevice device = Futures.getUnchecked(future);
       if (!LaunchUtils.canDebugAppOnDevice(facet, device)) {
         return AndroidBundle.message("android.cannot.debug.noDebugPermissions", moduleName, device.getName());
->>>>>>> a001a568
-      }
-
-      if (!RunAsValidityService.getInstance().hasWorkingRunAs(device)) {
-        return BooleanStatus.failure(FULL_BUILD_PREFIX +
-                                     "Instant Run detected that the deployment target does not properly support the 'run-as' command." +
-                                     InstantRunUserFeedback.LEARN_MORE_LINK);
-      }
-
-      if (!InstantRunSettings.isColdSwapEnabled()) {
-        return BooleanStatus.failure(FULL_BUILD_PREFIX + "Instant Run's cold swap feature has been disabled.");
-      }
-
-      if (deviceVersion.getApiLevel() < 21) {
-        return BooleanStatus.failure(FULL_BUILD_PREFIX +
-                                     "Instant Run does not support cold swaps on deployment targets with API level 20 or below.<br><br>" +
-                                     "To enable cold swaps, deploy to a target with API level 21 or higher.");
-      }
-
-      String verifierStatus = buildInfo == null ? null : buildInfo.getVerifierStatus();
-      if (verifierStatus != null) {
-        if ("BINARY_MANIFEST_FILE_CHANGE".equals(verifierStatus)) {
-          return BooleanStatus.failure(FULL_BUILD_PREFIX + "Resource ids changed");
-        }
-      }
-
-      // If we get here, we don't know why the session was restarted, so show a generic message.
-      return BooleanStatus.failure(verifierFailure + FULL_BUILD_PREFIX + "Session restarted");
-    }
-
-    if (!InstantRunManager.hasLocalCacheOfDeviceData(device, facet.getModule())) {
-      return BooleanStatus.failure("");
-    }
-
-    String pkgName = AndroidModuleInfo.get(facet).getPackage();
-    if (StringUtil.isEmpty(pkgName)) {
-      return BooleanStatus.failure(FULL_BUILD_PREFIX + "Could not determine package name of application");
-    }
-
-    // Normally, all files are saved when Gradle runs (in GradleInvoker#executeTasks). However,
-    // we need to save the files a bit earlier than that here (turning the Gradle file save into
-    // a no-op) because we need to check whether the manifest file has been edited since an
-    // edited manifest changes what the incremental run build has to do.
-    GradleInvoker.saveAllFilesSafely();
-
-    if (InstantRunManager.manifestChanged(device, facet, pkgName)) {
-      return BooleanStatus.failure(FULL_BUILD_PREFIX + "Instant Run detected that one of the AndroidManifest.xml files have changed." +
-                                   InstantRunUserFeedback.LEARN_MORE_LINK);
-    }
-
-    if (InstantRunManager.manifestResourceChanged(device, facet, pkgName)) {
-      return BooleanStatus.failure(FULL_BUILD_PREFIX +
-                                   "Instant Run detected that a resource referenced from the AndroidManifest.xml file has changed");
-    }
-
-    return BooleanStatus.SUCCESS;
-  }
-
-  private static String canDebug(@NotNull DeviceFutures deviceFutures, @NotNull AndroidFacet facet, @NotNull String moduleName) {
-    // If we are debugging on a device, then the app needs to be debuggable
-    for (ListenableFuture<IDevice> future : deviceFutures.get()) {
-      if (!future.isDone()) {
-        // this is an emulator, and we assume that all emulators are debuggable
-        continue;
-      }
-
-      IDevice device = Futures.getUnchecked(future);
-      if (!LaunchUtils.canDebugAppOnDevice(facet, device)) {
-        return AndroidBundle.message("android.cannot.debug.noDebugPermissions", moduleName, device.getName());
       }
     }
 
@@ -902,9 +570,6 @@
     DeployTarget deployTarget;
     if (currentTargetProvider.requiresRuntimePrompt()) {
       deployTarget =
-<<<<<<< HEAD
-        currentTargetProvider.showPrompt(executor, env, facet, getDeviceCount(debug), myAndroidTests, myDeployTargetStates, getUniqueID());
-=======
         currentTargetProvider.showPrompt(
           executor,
           env,
@@ -915,7 +580,6 @@
           getUniqueID(),
           LaunchCompatibilityCheckerImpl.create(facet)
         );
->>>>>>> a001a568
       if (deployTarget == null) {
         return null;
       }
@@ -955,23 +619,6 @@
     return true;
   }
 
-<<<<<<< HEAD
-  private static boolean isAppRunning(@NotNull Module module, @Nullable Collection<IDevice> usedDevices) {
-    if (usedDevices == null) {
-      return false;
-    }
-
-    for (IDevice device : usedDevices) {
-      if (!InstantRunManager.isAppInForeground(device, module)) {
-        return false;
-      }
-    }
-
-    return true;
-  }
-
-=======
->>>>>>> a001a568
   @NotNull
   protected ApplicationIdProvider getApplicationIdProvider(@NotNull AndroidFacet facet) {
     if (facet.getAndroidModel() != null && facet.getAndroidModel() instanceof AndroidGradleModel) {
@@ -981,15 +628,6 @@
   }
 
   @NotNull
-<<<<<<< HEAD
-  protected abstract ConsoleProvider getConsoleProvider();
-
-  @Nullable
-  protected abstract LaunchTask getApplicationLaunchTask(@NotNull ApkProvider apkProvider,
-                                                         @NotNull AndroidFacet facet,
-                                                         boolean waitForDebugger,
-                                                         @NotNull LaunchStatus launchStatus);
-=======
   protected abstract ApkProvider getApkProvider(@NotNull AndroidFacet facet, @NotNull ApplicationIdProvider applicationIdProvider);
 
   @NotNull
@@ -1004,7 +642,6 @@
   public boolean monitorRemoteProcess() {
     return true;
   }
->>>>>>> a001a568
 
   @NotNull
   public final DeviceCount getDeviceCount(boolean debug) {
@@ -1016,19 +653,13 @@
    */
   protected abstract boolean supportMultipleDevices();
 
-<<<<<<< HEAD
-  /** @return true iff this run configuration supports instant run. */
-=======
   /**
    * @return true iff this run configuration supports instant run.
    */
->>>>>>> a001a568
   public boolean supportsInstantRun() {
     return false;
   }
 
-<<<<<<< HEAD
-=======
   // Overridden in subclasses that allow customization of deployment user id
   public int getUserIdFromAmParameters() {
     return MultiUserUtils.PRIMARY_USERID;
@@ -1083,7 +714,6 @@
     return TARGET_PLATFORM_NOT_INSTALLED;
   }
 
->>>>>>> a001a568
   @Override
   public void readExternal(Element element) throws InvalidDataException {
     super.readExternal(element);
@@ -1094,11 +724,7 @@
       DefaultJDOMExternalizer.readExternal(state, element);
     }
 
-<<<<<<< HEAD
-    for (Map.Entry<String, AndroidDebuggerState> entry: myAndroidDebuggerStates.entrySet()) {
-=======
     for (Map.Entry<String, AndroidDebuggerState> entry : myAndroidDebuggerStates.entrySet()) {
->>>>>>> a001a568
       Element optionElement = element.getChild(entry.getKey());
       if (optionElement != null) {
         entry.getValue().readExternal(optionElement);
@@ -1121,11 +747,7 @@
       DefaultJDOMExternalizer.writeExternal(state, element);
     }
 
-<<<<<<< HEAD
-    for (Map.Entry<String, AndroidDebuggerState> entry: myAndroidDebuggerStates.entrySet()) {
-=======
     for (Map.Entry<String, AndroidDebuggerState> entry : myAndroidDebuggerStates.entrySet()) {
->>>>>>> a001a568
       Element optionElement = new Element(entry.getKey());
       element.addContent(optionElement);
       entry.getValue().writeExternal(optionElement);
@@ -1146,34 +768,23 @@
 
   @NotNull
   protected String getDefaultAndroidDebuggerType() {
-<<<<<<< HEAD
-=======
     for (AndroidDebugger androidDebugger : getAndroidDebuggers()) {
       if (androidDebugger.shouldBeDefault()) {
         return androidDebugger.getId();
       }
     }
 
->>>>>>> a001a568
     return AndroidJavaDebugger.ID;
   }
 
   @NotNull
   public List<AndroidDebugger> getAndroidDebuggers() {
-<<<<<<< HEAD
-    return Arrays.asList(AndroidDebugger.EP_NAME.getExtensions());
-=======
     return Lists.newArrayList(AndroidDebugger.EP_NAME.getExtensions());
->>>>>>> a001a568
   }
 
   @Nullable
   public AndroidDebugger getAndroidDebugger() {
-<<<<<<< HEAD
-    for (AndroidDebugger androidDebugger: getAndroidDebuggers()) {
-=======
     for (AndroidDebugger androidDebugger : getAndroidDebuggers()) {
->>>>>>> a001a568
       if (androidDebugger.getId().equals(DEBUGGER_TYPE)) {
         return androidDebugger;
       }
