<<<<<<< HEAD
// Copyright 2000-2022 JetBrains s.r.o. and contributors. Use of this source code is governed by the Apache 2.0 license.
package com.android.tools.idea.run;

import com.android.ddmlib.IDevice;
import com.android.tools.idea.flags.StudioFlags;
import com.android.tools.idea.projectsystem.ProjectSystemUtil;
import com.android.tools.idea.run.configuration.user.settings.AndroidConfigurationExecutionSettings;
import com.android.tools.idea.run.editor.*;
=======
// Copyright 2000-2018 JetBrains s.r.o. Use of this source code is governed by the Apache 2.0 license that can be found in the LICENSE file.
package com.android.tools.idea.run;

import static com.android.AndroidProjectTypes.PROJECT_TYPE_APP;
import static com.android.AndroidProjectTypes.PROJECT_TYPE_DYNAMIC_FEATURE;
import static com.android.AndroidProjectTypes.PROJECT_TYPE_FEATURE;
import static com.android.AndroidProjectTypes.PROJECT_TYPE_INSTANTAPP;
import static com.android.AndroidProjectTypes.PROJECT_TYPE_LIBRARY;
import static com.android.AndroidProjectTypes.PROJECT_TYPE_TEST;
import static com.android.tools.idea.projectsystem.ProjectSystemUtil.getProjectSystem;
import static java.nio.charset.StandardCharsets.UTF_8;

import com.android.ddmlib.IDevice;
import com.android.tools.idea.projectsystem.AndroidProjectSystem;
import com.android.tools.idea.projectsystem.ProjectSystemUtil;
import com.android.tools.idea.run.configuration.RunConfigurationWithDebugger;
import com.android.tools.idea.run.editor.AndroidDebugger;
import com.android.tools.idea.run.editor.AndroidDebuggerContext;
import com.android.tools.idea.run.editor.AndroidDebuggerState;
import com.android.tools.idea.run.editor.AndroidJavaDebugger;
import com.android.tools.idea.run.editor.DeployTarget;
import com.android.tools.idea.run.editor.DeployTargetContext;
import com.android.tools.idea.run.editor.DeployTargetProvider;
import com.android.tools.idea.run.editor.DeployTargetState;
import com.android.tools.idea.run.editor.ProfilerState;
>>>>>>> b5f40ffd
import com.android.tools.idea.run.tasks.AppLaunchTask;
import com.android.tools.idea.run.tasks.LaunchTasksProvider;
import com.android.tools.idea.run.util.LaunchStatus;
import com.android.tools.idea.run.util.LaunchUtils;
import com.android.tools.idea.run.util.SwapInfo;
import com.android.tools.idea.stats.RunStats;
import com.android.tools.idea.stats.RunStatsService;
import com.google.common.collect.ImmutableList;
import com.google.common.collect.Ordering;
import com.google.common.util.concurrent.Futures;
import com.intellij.execution.ExecutionException;
import com.intellij.execution.Executor;
<<<<<<< HEAD
import com.intellij.execution.configurations.*;
=======
import com.intellij.execution.configurations.ConfigurationFactory;
import com.intellij.execution.configurations.JavaRunConfigurationModule;
import com.intellij.execution.configurations.ModuleBasedConfiguration;
import com.intellij.execution.configurations.RunConfigurationWithSuppressedDefaultDebugAction;
import com.intellij.execution.configurations.RunProfileState;
import com.intellij.execution.configurations.RuntimeConfigurationError;
import com.intellij.execution.configurations.RuntimeConfigurationException;
import com.intellij.execution.configurations.RuntimeConfigurationWarning;
>>>>>>> b5f40ffd
import com.intellij.execution.executors.DefaultDebugExecutor;
import com.intellij.execution.runners.ExecutionEnvironment;
import com.intellij.execution.runners.RunConfigurationWithSuppressedDefaultRunAction;
import com.intellij.openapi.module.Module;
import com.intellij.openapi.progress.ProgressManager;
import com.intellij.openapi.project.Project;
import com.intellij.openapi.util.DefaultJDOMExternalizer;
import com.intellij.openapi.util.InvalidDataException;
import com.intellij.openapi.util.Pair;
import com.intellij.openapi.util.WriteExternalException;
import com.intellij.openapi.vfs.VirtualFile;
<<<<<<< HEAD
=======
import java.io.IOException;
import java.io.InputStream;
import java.util.ArrayList;
import java.util.Collection;
import java.util.List;
import java.util.Objects;
import java.util.Optional;
>>>>>>> b5f40ffd
import org.jdom.Element;
import org.jetbrains.android.facet.AndroidFacet;
import org.jetbrains.android.facet.SourceProviderManager;
import org.jetbrains.android.sdk.AndroidPlatform;
import org.jetbrains.android.util.AndroidBundle;
import org.jetbrains.annotations.NotNull;
import org.jetbrains.annotations.Nullable;
import org.kxml2.io.KXmlParser;
import org.xmlpull.v1.XmlPullParserException;
<<<<<<< HEAD
import java.io.IOException;
import java.io.InputStream;
import java.util.*;

import static com.android.AndroidProjectTypes.*;
import static java.nio.charset.StandardCharsets.UTF_8;
=======
>>>>>>> b5f40ffd

/**
 * Base {@link com.intellij.execution.configurations.RunConfiguration} for all Android run configs.
 * <p>
 * This class serves as the base model of Android build + run execution data.
 * <p>
 * Note this class inherits from {@link RunConfigurationWithSuppressedDefaultDebugAction} so as to
 * prevent the {@link com.intellij.debugger.impl.GenericDebuggerRunner} from recognizing this run
 * config as runnable. This allows Studio to disable the debug button when this type of run config
 * is selected, but the Debug action doesn't support running on multiple devices.
 */
public abstract class AndroidRunConfigurationBase extends ModuleBasedConfiguration<AndroidRunConfigurationModule, Element>
<<<<<<< HEAD
  implements PreferGradleMake, RunConfigurationWithSuppressedDefaultRunAction, RunConfigurationWithSuppressedDefaultDebugAction {
=======
  implements PreferGradleMake, RunConfigurationWithSuppressedDefaultRunAction, RunConfigurationWithSuppressedDefaultDebugAction,
             RunConfigurationWithDebugger {
>>>>>>> b5f40ffd

  /**
   * Element name used to group the {@link ProfilerState} settings
   */
  private static final String PROFILERS_ELEMENT_NAME = "Profilers";

  public boolean CLEAR_LOGCAT = false;
  public boolean SHOW_LOGCAT_AUTOMATICALLY = false;
  public boolean INSPECTION_WITHOUT_ACTIVITY_RESTART = false; // set global attributes at launch time

  private final ProfilerState myProfilerState;

  private final DeployTargetContext myDeployTargetContext = new DeployTargetContext();
  private final AndroidDebuggerContext myAndroidDebuggerContext = new AndroidDebuggerContext(AndroidJavaDebugger.ID);
  private final boolean myIsTestConfiguration;

  public AndroidRunConfigurationBase(Project project, ConfigurationFactory factory, boolean isTestConfiguration) {
    super(new AndroidRunConfigurationModule(project, isTestConfiguration), factory);

    myIsTestConfiguration = isTestConfiguration;
    myProfilerState = new ProfilerState();
    getOptions().setAllowRunningInParallel(true);
  }

  @Override
  public final void checkConfiguration() throws RuntimeConfigurationException {
    List<ValidationError> errors = validate(null);
    if (errors.isEmpty()) {
      return;
    }
    // TODO: Do something with the extra error information? Error count?
    ValidationError topError = Ordering.natural().max(errors);
    switch (topError.getSeverity()) {
      case FATAL:
        throw new RuntimeConfigurationError(topError.getMessage(), topError.getQuickfix());
      case WARNING:
        throw new RuntimeConfigurationWarning(topError.getMessage(), topError.getQuickfix());
      case INFO:
      default:
        break;
    }
  }

  /**
   * We collect errors rather than throwing to avoid missing fatal errors by exiting early for a warning.
   * We use a separate method for the collection so the compiler prevents us from accidentally throwing.
   */
  public List<ValidationError> validate(@Nullable Executor executor) {
    List<ValidationError> errors = new ArrayList<>();
    JavaRunConfigurationModule configurationModule = getConfigurationModule();
    try {
      configurationModule.checkForWarning();
    }
    catch (RuntimeConfigurationException e) {
      errors.add(ValidationError.fromException(e));
    }
    Module module = configurationModule.getModule();
    if (module == null) {
      // Can't proceed, and fatal error has been caught in ConfigurationModule#checkForWarnings
      return errors;
    }

    AndroidFacet facet = AndroidFacet.getInstance(module);
    if (facet == null) {
      // Can't proceed.
      return ImmutableList.of(ValidationError.fatal(AndroidBundle.message("no.facet.error", module.getName())));
    }

    int projectType = facet.getConfiguration().getProjectType();
    switch (projectType) {
      // Supported project types.
      case PROJECT_TYPE_APP:
      case PROJECT_TYPE_INSTANTAPP:
      case PROJECT_TYPE_TEST:
        break;

      // Project types that need further check for the eligibility.
      case PROJECT_TYPE_LIBRARY:
      case PROJECT_TYPE_FEATURE:
      case PROJECT_TYPE_DYNAMIC_FEATURE:
        Pair<Boolean, String> result = supportsRunningLibraryProjects(facet);
        if (!result.getFirst()) {
          errors.add(ValidationError.fatal(result.getSecond()));
        }
        break;

      // Unsupported types.
      default:
        errors.add(ValidationError.fatal(AndroidBundle.message("run.error.apk.not.valid")));
        return errors;
    }

    if (AndroidPlatform.getInstance(module) == null) {
      errors.add(ValidationError.fatal(AndroidBundle.message("select.platform.error")));
    }
<<<<<<< HEAD
    if (projectType != PROJECT_TYPE_INSTANTAPP && !isManifestValid(facet)) {
      errors.add(ValidationError.fatal(AndroidBundle.message("android.manifest.not.found.error")));
    }
    errors.addAll(getDeployTargetContext().getCurrentDeployTargetState().validate(facet));

    if (getApplicationIdProvider() == null) {
      errors.add(ValidationError.fatal(AndroidBundle.message("android.run.configuration.not.supported.applicationid", getName())));
    }

    ApkProvider apkProvider = getApkProvider();
    if (apkProvider != null) {
      errors.addAll(apkProvider.validate());
    }
    else {
      errors.add(ValidationError.fatal(AndroidBundle.message("android.run.configuration.not.supported", getName())));
=======
    errors.addAll(getDeployTargetContext().getCurrentDeployTargetState().validate(facet));

    // Check that the project system is able to provide a package for this run configuration.
    ApplicationIdProvider applicationIdProvider = getApplicationIdProvider();
    if (applicationIdProvider == null) {
      errors.add(ValidationError.fatal(AndroidBundle.message("android.run.configuration.not.supported.applicationid", getName())));
    }
    else {
      try {
        //noinspection unused - we need to "use" getPackageName() to pacify lint's NoOp check.
        String packageName = applicationIdProvider.getPackageName();
      }
      // ApplicationIdProviders will throw ApkProvisionException if they cannot provide a package.
      catch (ApkProvisionException e) {
        errors.add(ValidationError.fatal(AndroidBundle.message("android.run.configuration.not.supported.package", getName())));
      }
>>>>>>> b5f40ffd
    }

    AndroidProjectSystem projectSystem = getProjectSystem(getProject());
    errors.addAll(projectSystem.validateRunConfiguration(this));

    errors.addAll(checkConfiguration(facet));
    AndroidDebuggerState androidDebuggerState = myAndroidDebuggerContext.getAndroidDebuggerState();
    if (androidDebuggerState != null) {
      errors.addAll(androidDebuggerState.validate(facet, executor));
    }

    errors.addAll(myProfilerState.validate());

    return errors;
  }

  private boolean isManifestValid(@NotNull AndroidFacet facet) {
    VirtualFile manifestFile = SourceProviderManager.getInstance(facet).getMainManifestFile();
    if (manifestFile == null) {
      return false;
    }
    ProgressManager.checkCanceled();
    try (InputStream stream = manifestFile.getInputStream()) {
      KXmlParser parser = new KXmlParser();
      parser.setInput(stream, UTF_8.name());
      parser.nextTag();
      return "manifest".equals(parser.getName());
    }
    catch (IOException | XmlPullParserException e) {
      return false;
    }
  }

  /**
   * Returns whether the configuration supports running library projects, and if it doesn't, then an explanation as to why it doesn't.
   */
  protected abstract Pair<Boolean, String> supportsRunningLibraryProjects(@NotNull AndroidFacet facet);

  @NotNull
  protected abstract List<ValidationError> checkConfiguration(@NotNull AndroidFacet facet);

  /**
   * Subclasses should override to adjust the launch options.
   */
  @NotNull
  protected LaunchOptions.Builder getLaunchOptions() {
    return LaunchOptions.builder()
      .setClearLogcatBeforeStart(CLEAR_LOGCAT);
  }

  @Override
  public Collection<Module> getValidModules() {
    List<Module> result = new ArrayList<>();
    // Return list of holder modules with android facets. On the moment of writing (22 Sep 2021) there seem to be no usages
    // of this method. In case it changes in the future please make sure correct modules are returned here.
    for (AndroidFacet facet : ProjectSystemUtil.getAndroidFacets(getProject())) {
      result.add(facet.getModule());
    }
    return result;
  }

  public abstract @NotNull List<DeployTargetProvider> getApplicableDeployTargetProviders();

  protected void validateBeforeRun(@NotNull Executor executor) throws ExecutionException {
    List<ValidationError> errors = validate(executor);
    ValidationUtil.promptAndQuickFixErrors(getProject(), errors);
  }

  @Override
  public RunProfileState getState(@NotNull Executor executor, @NotNull ExecutionEnvironment env) throws ExecutionException {
    RunStats stats = RunStatsService.get(getProject()).create();
    try {
      stats.start();
      RunProfileState state = doGetState(executor, env, stats);
      stats.markStateCreated();
      return state;
    }
    catch (Throwable t) {
      stats.abort();
      throw t;
    }
  }

  @Nullable
  public RunProfileState doGetState(@NotNull Executor executor,
                                    @NotNull ExecutionEnvironment env,
                                    @NotNull RunStats stats) throws ExecutionException {
    validateBeforeRun(executor);

<<<<<<< HEAD
    if (StudioFlags.NEW_EXECUTION_FLOW_ENABLED.get()
        && !isTestConfiguration()
        && env.getUserData(SwapInfo.SWAP_INFO_KEY) == null
        && AndroidConfigurationExecutionSettings.getInstance().getState().getEnableNewConfigurationFlow()
    ) {
      // TODO: implement new flow
    }

=======
>>>>>>> b5f40ffd
    Module module = getConfigurationModule().getModule();
    assert module != null : "Enforced by fatal validation check in checkConfiguration.";
    AndroidFacet facet = AndroidFacet.getInstance(module);
    assert facet != null : "Enforced by fatal validation check in checkConfiguration.";

    stats.setDebuggable(LaunchUtils.canDebugApp(facet));
    stats.setExecutor(executor.getId());

    updateExtraRunStats(stats);

    boolean isDebugging = executor instanceof DefaultDebugExecutor;
    DeployTargetContext context = getDeployTargetContext();
    stats.setUserSelectedTarget(context.getCurrentDeployTargetProvider().requiresRuntimePrompt(facet.getModule().getProject()));

    // Figure out deploy target, prompt user if needed (ignore completely if user chose to hotswap).
<<<<<<< HEAD
    DeployTarget deployTarget = getDeployTarget(facet);
=======
    DeployTarget deployTarget = getDeployTarget();
>>>>>>> b5f40ffd
    if (deployTarget == null) { // if user doesn't select a deploy target from the dialog
      return null;
    }

    DeployTargetState deployTargetState = context.getCurrentDeployTargetState();
    if (deployTarget.hasCustomRunProfileState(executor)) {
      return deployTarget.getRunProfileState(executor, env, deployTargetState);
    }

<<<<<<< HEAD
    DeviceFutures deviceFutures = deployTarget.getDevices(facet);
=======
    DeviceFutures deviceFutures = deployTarget.getDevices(getProject());
>>>>>>> b5f40ffd
    if (deviceFutures == null) {
      // The user deliberately canceled, or some error was encountered and exposed by the chooser. Quietly exit.
      return null;
    }

    // Record stat if we launched a device.
    stats.setLaunchedDevices(deviceFutures.getDevices().stream().anyMatch(device -> device instanceof LaunchableAndroidDevice));

    if (deviceFutures.get().isEmpty()) {
      throw new ExecutionException(AndroidBundle.message("deployment.target.not.found"));
    }

    if (isDebugging) {
      String error = canDebug(deviceFutures, facet, module.getName());
      if (error != null) {
        throw new ExecutionException(error);
      }
    }

    // Store the chosen target on the execution environment so before-run tasks can access it.
    env.putCopyableUserData(DeviceFutures.KEY, deviceFutures);

    // Save the stats so that before-run task can access it
    env.putUserData(RunStats.KEY, stats);

    ApplicationIdProvider applicationIdProvider = getApplicationIdProvider();
    if (applicationIdProvider == null) {
      throw new RuntimeException("Cannot get ApplicationIdProvider");
<<<<<<< HEAD
    }

    LaunchOptions.Builder launchOptions = getLaunchOptions().setDebug(isDebugging);

    if (executor instanceof LaunchOptionsProvider) {
      launchOptions.addExtraOptions(((LaunchOptionsProvider)executor).getLaunchOptions());
    }

=======
    }

    LaunchOptions.Builder launchOptions = getLaunchOptions().setDebug(isDebugging);

>>>>>>> b5f40ffd
    ApkProvider apkProvider = getApkProvider();
    if (apkProvider == null) return null;
    LaunchTasksProvider launchTasksProvider =
      createLaunchTasksProvider(env, facet, applicationIdProvider, apkProvider, launchOptions.build());

    return new AndroidRunState(env, getName(), module, applicationIdProvider,
                               getConsoleProvider(deviceFutures.getDevices().size() > 1), deviceFutures, launchTasksProvider);
  }

  /**
   * Subclasses should override to adjust the LaunchTaskProvider
   */
  private LaunchTasksProvider createLaunchTasksProvider(@NotNull ExecutionEnvironment env,
                                                        @NotNull AndroidFacet facet,
                                                        @NotNull ApplicationIdProvider applicationIdProvider,
                                                        @NotNull ApkProvider apkProvider,
                                                        @NotNull LaunchOptions launchOptions) {
<<<<<<< HEAD
    Optional<LaunchTasksProvider> provided = LaunchTasksProvider.Provider.EP_NAME.getExtensionList().stream()
=======
    Optional<LaunchTasksProvider> provided = LaunchTasksProvider.Provider.EP_NAME.extensions()
>>>>>>> b5f40ffd
      .map(it -> it.createLaunchTasksProvider(this, env, facet, applicationIdProvider, apkProvider, launchOptions))
      .filter(Objects::nonNull)
      .findFirst();
    return provided.orElseGet(() -> new AndroidLaunchTasksProvider(this, env, facet, applicationIdProvider, apkProvider, launchOptions));
  }

  private static String canDebug(@NotNull DeviceFutures deviceFutures, @NotNull AndroidFacet facet, @NotNull String moduleName) {
    // If we are debugging on a device, then the app needs to be debuggable
    for (AndroidDevice androidDevice : deviceFutures.getDevices()) {
      if (!androidDevice.isDebuggable() && !LaunchUtils.canDebugApp(facet)) {
        String deviceName;
        if (!androidDevice.getLaunchedDevice().isDone()) {
          deviceName = androidDevice.getName();
        }
        else {
          IDevice device = Futures.getUnchecked(androidDevice.getLaunchedDevice());
          deviceName = device.getName();
        }
        return AndroidBundle.message("android.cannot.debug.noDebugPermissions", moduleName, deviceName);
      }
    }

    return null;
  }

  @Nullable
<<<<<<< HEAD
  private DeployTarget getDeployTarget(@NotNull AndroidFacet facet) {
=======
  protected DeployTarget getDeployTarget() {
>>>>>>> b5f40ffd
    DeployTargetProvider currentTargetProvider = getDeployTargetContext().getCurrentDeployTargetProvider();
    Project project = getProject();

    return currentTargetProvider.requiresRuntimePrompt(project) ?
<<<<<<< HEAD
           currentTargetProvider.showPrompt(facet) : currentTargetProvider.getDeployTarget(project);
=======
           currentTargetProvider.showPrompt(project) : currentTargetProvider.getDeployTarget(project);
>>>>>>> b5f40ffd
  }

  @Nullable
  public ApplicationIdProvider getApplicationIdProvider() {
<<<<<<< HEAD
    return ProjectSystemUtil.getProjectSystem(getProject()).getApplicationIdProvider(this);
=======
    return getProjectSystem(getProject()).getApplicationIdProvider(this);
>>>>>>> b5f40ffd
  }

  @Nullable
  public final ApkProvider getApkProvider() {
<<<<<<< HEAD
    return ProjectSystemUtil.getProjectSystem(getProject()).getApkProvider(this);
=======
    return getProjectSystem(getProject()).getApkProvider(this);
>>>>>>> b5f40ffd
  }

  public boolean isTestConfiguration() {
    return myIsTestConfiguration;
  }

  @NotNull
  protected abstract ConsoleProvider getConsoleProvider(boolean runOnMultipleDevices);

  @Nullable
  protected abstract AppLaunchTask getApplicationLaunchTask(@NotNull ApplicationIdProvider applicationIdProvider,
                                                            @NotNull AndroidFacet facet,
                                                            @NotNull String contributorsAmStartOptions,
                                                            boolean waitForDebugger,
                                                            @NotNull LaunchStatus launchStatus,
                                                            @NotNull ApkProvider apkProvider,
                                                            @NotNull ConsolePrinter consolePrinter,
                                                            @NotNull IDevice device);

  /**
   * @return true iff this configuration can run while out of sync with the build system.
   */
  public boolean canRunWithoutSync() {
    return false;
  }

  public void updateExtraRunStats(RunStats runStats) {

  }

  @Override
  public void readExternal(@NotNull Element element) throws InvalidDataException {
    super.readExternal(element);
    DefaultJDOMExternalizer.readExternal(this, element);

    myDeployTargetContext.readExternal(element);
    myAndroidDebuggerContext.readExternal(element);
    myAndroidDebuggerContext.setDebuggeeModuleProvider(() -> getConfigurationModule().getModule());

    Element profilersElement = element.getChild(PROFILERS_ELEMENT_NAME);
    if (profilersElement != null) {
      myProfilerState.readExternal(profilersElement);
    }
  }

  @Override
  public void writeExternal(@NotNull Element element) throws WriteExternalException {
    super.writeExternal(element);
    DefaultJDOMExternalizer.writeExternal(this, element);

    myDeployTargetContext.writeExternal(element);
    myAndroidDebuggerContext.writeExternal(element);

    Element profilersElement = new Element(PROFILERS_ELEMENT_NAME);
    element.addContent(profilersElement);
    myProfilerState.writeExternal(profilersElement);
  }

  public boolean isNativeLaunch() {
    AndroidDebugger<?> androidDebugger = myAndroidDebuggerContext.getAndroidDebugger();
    if (androidDebugger == null) {
      return false;
    }
    return !androidDebugger.getId().equals(AndroidJavaDebugger.ID);
  }

  @NotNull
  public DeployTargetContext getDeployTargetContext() {
    return myDeployTargetContext;
  }

  @NotNull
  @Override
  public AndroidDebuggerContext getAndroidDebuggerContext() {
    return myAndroidDebuggerContext;
  }

  /**
   * Returns the current {@link ProfilerState} for this configuration.
   */
  @NotNull
  public ProfilerState getProfilerState() {
    return myProfilerState;
  }

  /**
   * Returns whether this configuration can run in Android Profiler.
   */
  public boolean isProfilable() {
    return true;
  }
}<|MERGE_RESOLUTION|>--- conflicted
+++ resolved
@@ -1,14 +1,4 @@
-<<<<<<< HEAD
 // Copyright 2000-2022 JetBrains s.r.o. and contributors. Use of this source code is governed by the Apache 2.0 license.
-package com.android.tools.idea.run;
-
-import com.android.ddmlib.IDevice;
-import com.android.tools.idea.flags.StudioFlags;
-import com.android.tools.idea.projectsystem.ProjectSystemUtil;
-import com.android.tools.idea.run.configuration.user.settings.AndroidConfigurationExecutionSettings;
-import com.android.tools.idea.run.editor.*;
-=======
-// Copyright 2000-2018 JetBrains s.r.o. Use of this source code is governed by the Apache 2.0 license that can be found in the LICENSE file.
 package com.android.tools.idea.run;
 
 import static com.android.AndroidProjectTypes.PROJECT_TYPE_APP;
@@ -33,12 +23,10 @@
 import com.android.tools.idea.run.editor.DeployTargetProvider;
 import com.android.tools.idea.run.editor.DeployTargetState;
 import com.android.tools.idea.run.editor.ProfilerState;
->>>>>>> b5f40ffd
 import com.android.tools.idea.run.tasks.AppLaunchTask;
 import com.android.tools.idea.run.tasks.LaunchTasksProvider;
 import com.android.tools.idea.run.util.LaunchStatus;
 import com.android.tools.idea.run.util.LaunchUtils;
-import com.android.tools.idea.run.util.SwapInfo;
 import com.android.tools.idea.stats.RunStats;
 import com.android.tools.idea.stats.RunStatsService;
 import com.google.common.collect.ImmutableList;
@@ -46,9 +34,6 @@
 import com.google.common.util.concurrent.Futures;
 import com.intellij.execution.ExecutionException;
 import com.intellij.execution.Executor;
-<<<<<<< HEAD
-import com.intellij.execution.configurations.*;
-=======
 import com.intellij.execution.configurations.ConfigurationFactory;
 import com.intellij.execution.configurations.JavaRunConfigurationModule;
 import com.intellij.execution.configurations.ModuleBasedConfiguration;
@@ -57,7 +42,6 @@
 import com.intellij.execution.configurations.RuntimeConfigurationError;
 import com.intellij.execution.configurations.RuntimeConfigurationException;
 import com.intellij.execution.configurations.RuntimeConfigurationWarning;
->>>>>>> b5f40ffd
 import com.intellij.execution.executors.DefaultDebugExecutor;
 import com.intellij.execution.runners.ExecutionEnvironment;
 import com.intellij.execution.runners.RunConfigurationWithSuppressedDefaultRunAction;
@@ -69,8 +53,6 @@
 import com.intellij.openapi.util.Pair;
 import com.intellij.openapi.util.WriteExternalException;
 import com.intellij.openapi.vfs.VirtualFile;
-<<<<<<< HEAD
-=======
 import java.io.IOException;
 import java.io.InputStream;
 import java.util.ArrayList;
@@ -78,7 +60,6 @@
 import java.util.List;
 import java.util.Objects;
 import java.util.Optional;
->>>>>>> b5f40ffd
 import org.jdom.Element;
 import org.jetbrains.android.facet.AndroidFacet;
 import org.jetbrains.android.facet.SourceProviderManager;
@@ -88,15 +69,6 @@
 import org.jetbrains.annotations.Nullable;
 import org.kxml2.io.KXmlParser;
 import org.xmlpull.v1.XmlPullParserException;
-<<<<<<< HEAD
-import java.io.IOException;
-import java.io.InputStream;
-import java.util.*;
-
-import static com.android.AndroidProjectTypes.*;
-import static java.nio.charset.StandardCharsets.UTF_8;
-=======
->>>>>>> b5f40ffd
 
 /**
  * Base {@link com.intellij.execution.configurations.RunConfiguration} for all Android run configs.
@@ -109,12 +81,8 @@
  * is selected, but the Debug action doesn't support running on multiple devices.
  */
 public abstract class AndroidRunConfigurationBase extends ModuleBasedConfiguration<AndroidRunConfigurationModule, Element>
-<<<<<<< HEAD
-  implements PreferGradleMake, RunConfigurationWithSuppressedDefaultRunAction, RunConfigurationWithSuppressedDefaultDebugAction {
-=======
   implements PreferGradleMake, RunConfigurationWithSuppressedDefaultRunAction, RunConfigurationWithSuppressedDefaultDebugAction,
              RunConfigurationWithDebugger {
->>>>>>> b5f40ffd
 
   /**
    * Element name used to group the {@link ProfilerState} settings
@@ -210,23 +178,6 @@
     if (AndroidPlatform.getInstance(module) == null) {
       errors.add(ValidationError.fatal(AndroidBundle.message("select.platform.error")));
     }
-<<<<<<< HEAD
-    if (projectType != PROJECT_TYPE_INSTANTAPP && !isManifestValid(facet)) {
-      errors.add(ValidationError.fatal(AndroidBundle.message("android.manifest.not.found.error")));
-    }
-    errors.addAll(getDeployTargetContext().getCurrentDeployTargetState().validate(facet));
-
-    if (getApplicationIdProvider() == null) {
-      errors.add(ValidationError.fatal(AndroidBundle.message("android.run.configuration.not.supported.applicationid", getName())));
-    }
-
-    ApkProvider apkProvider = getApkProvider();
-    if (apkProvider != null) {
-      errors.addAll(apkProvider.validate());
-    }
-    else {
-      errors.add(ValidationError.fatal(AndroidBundle.message("android.run.configuration.not.supported", getName())));
-=======
     errors.addAll(getDeployTargetContext().getCurrentDeployTargetState().validate(facet));
 
     // Check that the project system is able to provide a package for this run configuration.
@@ -243,7 +194,6 @@
       catch (ApkProvisionException e) {
         errors.add(ValidationError.fatal(AndroidBundle.message("android.run.configuration.not.supported.package", getName())));
       }
->>>>>>> b5f40ffd
     }
 
     AndroidProjectSystem projectSystem = getProjectSystem(getProject());
@@ -333,17 +283,6 @@
                                     @NotNull RunStats stats) throws ExecutionException {
     validateBeforeRun(executor);
 
-<<<<<<< HEAD
-    if (StudioFlags.NEW_EXECUTION_FLOW_ENABLED.get()
-        && !isTestConfiguration()
-        && env.getUserData(SwapInfo.SWAP_INFO_KEY) == null
-        && AndroidConfigurationExecutionSettings.getInstance().getState().getEnableNewConfigurationFlow()
-    ) {
-      // TODO: implement new flow
-    }
-
-=======
->>>>>>> b5f40ffd
     Module module = getConfigurationModule().getModule();
     assert module != null : "Enforced by fatal validation check in checkConfiguration.";
     AndroidFacet facet = AndroidFacet.getInstance(module);
@@ -359,11 +298,7 @@
     stats.setUserSelectedTarget(context.getCurrentDeployTargetProvider().requiresRuntimePrompt(facet.getModule().getProject()));
 
     // Figure out deploy target, prompt user if needed (ignore completely if user chose to hotswap).
-<<<<<<< HEAD
-    DeployTarget deployTarget = getDeployTarget(facet);
-=======
     DeployTarget deployTarget = getDeployTarget();
->>>>>>> b5f40ffd
     if (deployTarget == null) { // if user doesn't select a deploy target from the dialog
       return null;
     }
@@ -373,11 +308,7 @@
       return deployTarget.getRunProfileState(executor, env, deployTargetState);
     }
 
-<<<<<<< HEAD
-    DeviceFutures deviceFutures = deployTarget.getDevices(facet);
-=======
     DeviceFutures deviceFutures = deployTarget.getDevices(getProject());
->>>>>>> b5f40ffd
     if (deviceFutures == null) {
       // The user deliberately canceled, or some error was encountered and exposed by the chooser. Quietly exit.
       return null;
@@ -406,21 +337,10 @@
     ApplicationIdProvider applicationIdProvider = getApplicationIdProvider();
     if (applicationIdProvider == null) {
       throw new RuntimeException("Cannot get ApplicationIdProvider");
-<<<<<<< HEAD
     }
 
     LaunchOptions.Builder launchOptions = getLaunchOptions().setDebug(isDebugging);
 
-    if (executor instanceof LaunchOptionsProvider) {
-      launchOptions.addExtraOptions(((LaunchOptionsProvider)executor).getLaunchOptions());
-    }
-
-=======
-    }
-
-    LaunchOptions.Builder launchOptions = getLaunchOptions().setDebug(isDebugging);
-
->>>>>>> b5f40ffd
     ApkProvider apkProvider = getApkProvider();
     if (apkProvider == null) return null;
     LaunchTasksProvider launchTasksProvider =
@@ -438,11 +358,7 @@
                                                         @NotNull ApplicationIdProvider applicationIdProvider,
                                                         @NotNull ApkProvider apkProvider,
                                                         @NotNull LaunchOptions launchOptions) {
-<<<<<<< HEAD
     Optional<LaunchTasksProvider> provided = LaunchTasksProvider.Provider.EP_NAME.getExtensionList().stream()
-=======
-    Optional<LaunchTasksProvider> provided = LaunchTasksProvider.Provider.EP_NAME.extensions()
->>>>>>> b5f40ffd
       .map(it -> it.createLaunchTasksProvider(this, env, facet, applicationIdProvider, apkProvider, launchOptions))
       .filter(Objects::nonNull)
       .findFirst();
@@ -469,38 +385,22 @@
   }
 
   @Nullable
-<<<<<<< HEAD
-  private DeployTarget getDeployTarget(@NotNull AndroidFacet facet) {
-=======
   protected DeployTarget getDeployTarget() {
->>>>>>> b5f40ffd
     DeployTargetProvider currentTargetProvider = getDeployTargetContext().getCurrentDeployTargetProvider();
     Project project = getProject();
 
     return currentTargetProvider.requiresRuntimePrompt(project) ?
-<<<<<<< HEAD
-           currentTargetProvider.showPrompt(facet) : currentTargetProvider.getDeployTarget(project);
-=======
            currentTargetProvider.showPrompt(project) : currentTargetProvider.getDeployTarget(project);
->>>>>>> b5f40ffd
   }
 
   @Nullable
   public ApplicationIdProvider getApplicationIdProvider() {
-<<<<<<< HEAD
-    return ProjectSystemUtil.getProjectSystem(getProject()).getApplicationIdProvider(this);
-=======
     return getProjectSystem(getProject()).getApplicationIdProvider(this);
->>>>>>> b5f40ffd
   }
 
   @Nullable
   public final ApkProvider getApkProvider() {
-<<<<<<< HEAD
-    return ProjectSystemUtil.getProjectSystem(getProject()).getApkProvider(this);
-=======
     return getProjectSystem(getProject()).getApkProvider(this);
->>>>>>> b5f40ffd
   }
 
   public boolean isTestConfiguration() {
@@ -538,7 +438,6 @@
 
     myDeployTargetContext.readExternal(element);
     myAndroidDebuggerContext.readExternal(element);
-    myAndroidDebuggerContext.setDebuggeeModuleProvider(() -> getConfigurationModule().getModule());
 
     Element profilersElement = element.getChild(PROFILERS_ELEMENT_NAME);
     if (profilersElement != null) {
