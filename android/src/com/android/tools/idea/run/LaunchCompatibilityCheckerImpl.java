--- conflicted
+++ resolved
@@ -24,16 +24,11 @@
 import com.android.sdklib.IAndroidTarget;
 import com.android.tools.idea.gradle.project.model.AndroidModuleModel;
 import com.android.tools.idea.model.AndroidModuleInfo;
-import com.android.tools.idea.run.ui.ApplyChangesAction;
-import com.android.tools.idea.run.ui.CodeSwapAction;
 import com.android.tools.idea.run.util.LaunchUtils;
-<<<<<<< HEAD
 import com.android.tools.idea.run.util.SwapInfo;
 import com.google.common.annotations.VisibleForTesting;
 import com.google.common.util.concurrent.Futures;
 import com.google.common.util.concurrent.ListenableFuture;
-=======
->>>>>>> 12e77d2e
 import com.intellij.execution.runners.ExecutionEnvironment;
 import java.util.EnumSet;
 import java.util.Set;
@@ -44,11 +39,7 @@
 import org.jetbrains.annotations.Nullable;
 
 public class LaunchCompatibilityCheckerImpl implements LaunchCompatibilityChecker {
-<<<<<<< HEAD
   @NotNull @VisibleForTesting final AndroidVersion myMinSdkVersion;
-=======
-  @NotNull private final AndroidVersion myMinSdkVersion;
->>>>>>> 12e77d2e
   @NotNull private final IAndroidTarget myProjectTarget;
   @NotNull private final AndroidFacet myFacet;
   @Nullable private final ExecutionEnvironment myEnvironment;
@@ -85,11 +76,7 @@
     else {
       return EnumSet.noneOf(IDevice.HardwareFeature.class);
     }
-<<<<<<< HEAD
   }
-=======
-  };
->>>>>>> 12e77d2e
 
   /**
    * Validates the given {@link AndroidDevice} and returns the {@link LaunchCompatibility}. This method
@@ -102,14 +89,8 @@
     LaunchCompatibility launchCompatibility = LaunchCompatibility.YES;
 
     if (myEnvironment != null && myAndroidRunConfigurationBase != null) {
-<<<<<<< HEAD
       SwapInfo swapInfo = myEnvironment.getUserData(SwapInfo.SWAP_INFO_KEY);
       if (swapInfo != null) {
-=======
-      Boolean applyChanges = myEnvironment.getCopyableUserData(ApplyChangesAction.KEY);
-      Boolean codeSwap = myEnvironment.getCopyableUserData(CodeSwapAction.KEY);
-      if ((applyChanges != null && applyChanges) || (codeSwap != null && codeSwap)) {
->>>>>>> 12e77d2e
         if (device.getVersion().compareTo(AndroidVersion.VersionCodes.O, null) < 0) {
           launchCompatibility = new LaunchCompatibility(NO, "The device needs to be running Oreo or newer.");
         }
@@ -138,32 +119,17 @@
   public static LaunchCompatibilityChecker create(@NotNull AndroidFacet facet,
                                                   @Nullable ExecutionEnvironment env,
                                                   @Nullable AndroidRunConfigurationBase androidRunConfigurationBase) {
-<<<<<<< HEAD
     ListenableFuture<AndroidVersion> minSdkVersionFuture = AndroidModuleInfo.getInstance(facet).getRuntimeMinSdkVersion();
     AndroidVersion minSdkVersion = minSdkVersionFuture.isDone() ? Futures.getUnchecked(minSdkVersionFuture) : AndroidVersion.DEFAULT;
-=======
-    AndroidVersion minSdkVersion = AndroidModuleInfo.getInstance(facet).getRuntimeMinSdkVersion();
->>>>>>> 12e77d2e
 
     AndroidPlatform platform = facet.getAndroidPlatform();
     if (platform == null) {
       throw new IllegalStateException("Android platform not set for module: " + facet.getModule().getName());
     }
-<<<<<<< HEAD
-    Set<String> supportedAbis = facet.getConfiguration().getModel() instanceof AndroidModuleModel ?
-                                ((AndroidModuleModel)facet.getConfiguration().getModel()).getSelectedVariant().getMainArtifact()
-                                  .getAbiFilters() :
-                                null;
-    return new LaunchCompatibilityCheckerImpl(minSdkVersion, platform.getTarget(), facet, env, androidRunConfigurationBase, supportedAbis);
-=======
-
     Set<String> supportedAbis = facet.getModel() instanceof AndroidModuleModel ?
                                 ((AndroidModuleModel)facet.getModel()).getSelectedVariant().getMainArtifact()
                                   .getAbiFilters() :
                                 null;
-
-    return new LaunchCompatibilityCheckerImpl(
-      minSdkVersion, platform.getTarget(), facet, env, androidRunConfigurationBase, supportedAbis);
->>>>>>> 12e77d2e
+    return new LaunchCompatibilityCheckerImpl(minSdkVersion, platform.getTarget(), facet, env, androidRunConfigurationBase, supportedAbis);
   }
 }