--- conflicted
+++ resolved
@@ -118,18 +118,6 @@
   public static LaunchCompatibilityChecker create(@NotNull AndroidFacet facet,
                                                   @Nullable ExecutionEnvironment env,
                                                   @Nullable AndroidRunConfigurationBase androidRunConfigurationBase) {
-<<<<<<< HEAD
-    ListenableFuture<AndroidVersion> minSdkVersionFuture = AndroidModuleInfo.getInstance(facet).getRuntimeMinSdkVersion();
-    AndroidVersion minSdkVersion = minSdkVersionFuture.isDone() ? Futures.getUnchecked(minSdkVersionFuture) : AndroidVersion.DEFAULT;
-
-    AndroidPlatform platform = facet.getAndroidPlatform();
-    if (platform == null) {
-      throw new IllegalStateException("Android platform not set for module: " + facet.getModule().getName());
-    }
-    Set<String> supportedAbis = facet.getModel() instanceof AndroidModuleModel ?
-                                ((AndroidModuleModel)facet.getModel()).getSelectedVariant().getMainArtifact()
-                                  .getAbiFilters() :
-=======
     AndroidVersion minSdkVersion = getMinSdkVersion(facet);
     AndroidPlatform platform = AndroidPlatform.getInstance(facet.getModule());
     if (platform == null) {
@@ -138,7 +126,6 @@
     AndroidModuleModel androidModuleModel = AndroidModuleModel.get(facet);
     Set<String> supportedAbis = androidModuleModel != null ?
                                 androidModuleModel.getSelectedVariant().getMainArtifact().getAbiFilters() :
->>>>>>> c50c8b87
                                 null;
     return new LaunchCompatibilityCheckerImpl(minSdkVersion, platform.getTarget(), facet, env, androidRunConfigurationBase, supportedAbis);
   }
