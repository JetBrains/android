/*
 * Copyright (C) 2015 The Android Open Source Project
 *
 * Licensed under the Apache License, Version 2.0 (the "License");
 * you may not use this file except in compliance with the License.
 * You may obtain a copy of the License at
 *
 *      http://www.apache.org/licenses/LICENSE-2.0
 *
 * Unless required by applicable law or agreed to in writing, software
 * distributed under the License is distributed on an "AS IS" BASIS,
 * WITHOUT WARRANTIES OR CONDITIONS OF ANY KIND, either express or implied.
 * See the License for the specific language governing permissions and
 * limitations under the License.
 */
package com.android.tools.idea.run;

import com.android.ddmlib.AndroidDebugBridge;
import com.android.ddmlib.Client;
import com.android.ddmlib.IDevice;
import com.android.ddmlib.NullOutputReceiver;
import com.android.sdklib.AndroidVersion;
import com.google.common.collect.Lists;
import com.google.common.collect.Sets;
import com.intellij.execution.process.ProcessHandler;
import com.intellij.execution.process.ProcessOutputTypes;
import com.intellij.openapi.diagnostic.Logger;
import com.intellij.openapi.util.text.StringUtil;
import com.intellij.util.SmartList;
import org.jetbrains.annotations.NotNull;
import org.jetbrains.annotations.Nullable;

import java.io.OutputStream;
import java.util.List;
import java.util.Set;

/**
 * {@link AndroidProcessHandler} is a {@link com.intellij.execution.process.ProcessHandler} that corresponds to a single Android app
 * potentially running on multiple connected devices after a launch of the app from Studio.
 * <br/><br/>
 * It encodes the following behavior:<br/>
 *  - Provides an option to connect and monitor the processes running on the device(s).<br/>
 *  - If the processes are being monitored, then:<br/>
 *     - destroyProcess provides a way to kill the processes (typically, this is connected to the stop button in the UI).<br/>
 *     - if all of the processes die, then the handler terminates as well.
 */
public class AndroidProcessHandler extends ProcessHandler implements AndroidDebugBridge.IDeviceChangeListener,
                                                                     AndroidDebugBridge.IClientChangeListener {
  private static final Logger LOG = Logger.getInstance(AndroidProcessHandler.class);

  // If the client is not present on the monitored devices after this time, then it is assumed to have died.
  // We are keeping it so long because sometimes (for cold-swap) it seems to take a while..
  private static final long TIMEOUT_MS = 10000;

  @NotNull private final String myApplicationId;
  private final boolean myMonitoringRemoteProcess;

  @NotNull private final List<String> myDevices;
  @NotNull private final Set<Client> myClients;

  private long myDeviceAdded;
  private boolean myNoKill;

  public AndroidProcessHandler(@NotNull String applicationId) {
    this(applicationId, true);
  }

  public AndroidProcessHandler(@NotNull String applicationId, boolean monitorRemoteProcess) {
    myApplicationId = applicationId;
    myDevices = new SmartList<>();
    myClients = Sets.newHashSet();

    myMonitoringRemoteProcess = monitorRemoteProcess;
    if (myMonitoringRemoteProcess) {
      AndroidDebugBridge.addClientChangeListener(this);
      AndroidDebugBridge.addDeviceChangeListener(this);
    }
  }

  public void addTargetDevice(@NotNull final IDevice device) {
    myDevices.add(device.getSerialNumber());

    setMinDeviceApiLevel(device.getVersion());

    Client client = device.getClient(myApplicationId);
    if (client != null) {
      addClient(client);
    } else {
      notifyTextAvailable("Client not ready yet..", ProcessOutputTypes.STDOUT);
    }

    LOG.info("Adding device " + device.getName() + " to monitor for launched app: " + myApplicationId);
    myDeviceAdded = System.currentTimeMillis();
  }

  private void addClient(@NotNull final Client client) {
    if (!myClients.add(client)) {
      return;
    }
    IDevice device = client.getDevice();
    notifyTextAvailable("Connected to process " + client.getClientData().getPid() + " on device " + device.getName() + "\n",
                        ProcessOutputTypes.STDOUT);
<<<<<<< HEAD

    AndroidLogcatService.LogLineListener logListener = new ApplicationLogListener(myApplicationId, client.getClientData().getPid()) {
      private final String SIMPLE_FORMAT = AndroidLogcatFormatter.createCustomFormat(false, false, false, true);

      @Override
      protected String formatLogLine(@NotNull LogCatMessage line) {
        String message = AndroidLogcatFormatter.formatMessage(SIMPLE_FORMAT, line.getHeader(), line.getMessage());
        if (myDevices.size() > 1) {
          return String.format("[%1$s]: %2$s", client.getDevice().getName(), message);
        }
        else {
          return message;
        }
      }

      @Override
      protected void notifyTextAvailable(@NotNull String message, @NotNull Key key) {
        AndroidProcessHandler.this.notifyTextAvailable(message, key);
      }
    };

    AndroidLogcatService.getInstance().addListener(device, logListener, true);
    myLogListeners.put(device, logListener);
=======
>>>>>>> 02229574
  }

  private void setMinDeviceApiLevel(@NotNull AndroidVersion deviceVersion) {
    AndroidVersion apiLevel = getUserData(AndroidSessionInfo.ANDROID_DEVICE_API_LEVEL);
    if (apiLevel == null || apiLevel.compareTo(deviceVersion) > 0) {
      putUserData(AndroidSessionInfo.ANDROID_DEVICE_API_LEVEL, deviceVersion);
    }
  }

  @Override
  public boolean detachIsDefault() {
    return false;
  }

  @Override
  public boolean isSilentlyDestroyOnClose() {
    return true;
  }

  @Override
  public OutputStream getProcessInput() {
    return null;
  }

  @Override
  protected void detachProcessImpl() {
    notifyProcessDetached();
    cleanup();
  }

  @Override
  protected void destroyProcessImpl() {
    notifyProcessTerminated(0);
    killProcesses();
    cleanup();
  }

  private void killProcesses() {
    if (myNoKill) {
      return;
    }

    AndroidDebugBridge bridge = AndroidDebugBridge.getBridge();
    if (bridge == null) {
      return;
    }

    for (IDevice device : bridge.getDevices()) {
      if (myDevices.contains(device.getSerialNumber())) {
        // Workaround https://code.google.com/p/android/issues/detail?id=199342
        // Sometimes, just calling client.kill() could end up with the app dying and then coming back up
        // Very likely, this is because of how cold swap restarts the process (maybe it is using some persistent pending intents?)
        // However, calling am force-stop seems to solve that issue, so we do that first..
        try {
          device.executeShellCommand("am force-stop " + myApplicationId, new NullOutputReceiver());
        }
        catch (Exception ignored) {
        }

        Client client = device.getClient(myApplicationId);
        if (client != null) {
          client.kill();
        }
      }
    }
  }

  public void setNoKill() {
    myNoKill = true;
  }

  private void cleanup() {
    myDevices.clear();
    myClients.clear();

    if (myMonitoringRemoteProcess) {
      AndroidDebugBridge.removeClientChangeListener(this);
      AndroidDebugBridge.removeDeviceChangeListener(this);
    }
  }

  @Override
  public void deviceConnected(@NotNull IDevice device) {
  }

  @Override
  public void deviceDisconnected(@NotNull IDevice device) {
    if (!myDevices.contains(device.getSerialNumber())) {
      return;
    }

    print("Device " + device.getName() + "disconnected, monitoring stopped.");
    stopMonitoring(device);
  }

  private void stopMonitoring(@NotNull IDevice device) {
<<<<<<< HEAD
    if (!myDevices.contains(device.getSerialNumber())) {
      // TODO: normally this shouldn't happen as we check before each call of stopMonitoring,
      //       seems like there is a thread issues and it should be fixed
      return;
    }

=======
>>>>>>> 02229574
    myDevices.remove(device.getSerialNumber());

    if (myDevices.isEmpty()) {
      detachProcess();
    }
  }

  @Override
  public void deviceChanged(@NotNull IDevice device, int changeMask) {
    if ((changeMask & IDevice.CHANGE_CLIENT_LIST) != IDevice.CHANGE_CLIENT_LIST) {
      return;
    }

    if (!myDevices.contains(device.getSerialNumber())) {
      return;
    }

    Client client = device.getClient(myApplicationId);
    if (client != null) {
      addClient(client);
      return;
    }

    // sometimes, the application crashes before TIMEOUT_MS. So if we already knew of the app, and it is not there anymore, then assume
    // it got killed
    if (!myClients.isEmpty()) {
      for (Client c : myClients) {
        if (device.equals(c.getDevice())) {
          stopMonitoring(device);
          print("Application terminated.");
          return;
        }
      }
    }

    if ((System.currentTimeMillis() - myDeviceAdded) > TIMEOUT_MS) {
      print("Timed out waiting for process to appear on " + device.getName());
      stopMonitoring(device);
    } else {
      print("Waiting for process to come online");
    }
  }

  @Override
  public void clientChanged(@NotNull Client client, int changeMask) {
    if ((changeMask & Client.CHANGE_NAME) != Client.CHANGE_NAME) {
      return;
    }

    if (!myDevices.contains(client.getDevice().getSerialNumber())) {
      return;
    }

    if (StringUtil.equals(myApplicationId, client.getClientData().getClientDescription())) {
      addClient(client);
    }

    String name = client.getClientData().getClientDescription();
    if (name != null && myApplicationId.equals(name) && !client.isValid()) {
      print("Process " + client.getClientData().getPid() + " is not valid anymore!");
      stopMonitoring(client.getDevice());
    }
  }

  @NotNull
  public List<IDevice> getDevices() {
    Set<IDevice> devices = Sets.newHashSet();
    for (Client client : myClients) {
      devices.add(client.getDevice());
    }

    return Lists.newArrayList(devices);
  }

  @Nullable
  public Client getClient(@NotNull IDevice device) {
    String serial = device.getSerialNumber();

    for (Client client : myClients) {
      if (StringUtil.equals(client.getDevice().getSerialNumber(), serial)) {
        return client;
      }
    }

    return null;
  }

  @NotNull
  public Set<Client> getClients() {
    return myClients;
  }

  private void print(@NotNull String s) {
    notifyTextAvailable(s + "\n", ProcessOutputTypes.STDOUT);
  }

  public void reset() {
    myDevices.clear();
    myClients.clear();
  }
}<|MERGE_RESOLUTION|>--- conflicted
+++ resolved
@@ -100,32 +100,6 @@
     IDevice device = client.getDevice();
     notifyTextAvailable("Connected to process " + client.getClientData().getPid() + " on device " + device.getName() + "\n",
                         ProcessOutputTypes.STDOUT);
-<<<<<<< HEAD
-
-    AndroidLogcatService.LogLineListener logListener = new ApplicationLogListener(myApplicationId, client.getClientData().getPid()) {
-      private final String SIMPLE_FORMAT = AndroidLogcatFormatter.createCustomFormat(false, false, false, true);
-
-      @Override
-      protected String formatLogLine(@NotNull LogCatMessage line) {
-        String message = AndroidLogcatFormatter.formatMessage(SIMPLE_FORMAT, line.getHeader(), line.getMessage());
-        if (myDevices.size() > 1) {
-          return String.format("[%1$s]: %2$s", client.getDevice().getName(), message);
-        }
-        else {
-          return message;
-        }
-      }
-
-      @Override
-      protected void notifyTextAvailable(@NotNull String message, @NotNull Key key) {
-        AndroidProcessHandler.this.notifyTextAvailable(message, key);
-      }
-    };
-
-    AndroidLogcatService.getInstance().addListener(device, logListener, true);
-    myLogListeners.put(device, logListener);
-=======
->>>>>>> 02229574
   }
 
   private void setMinDeviceApiLevel(@NotNull AndroidVersion deviceVersion) {
@@ -222,15 +196,6 @@
   }
 
   private void stopMonitoring(@NotNull IDevice device) {
-<<<<<<< HEAD
-    if (!myDevices.contains(device.getSerialNumber())) {
-      // TODO: normally this shouldn't happen as we check before each call of stopMonitoring,
-      //       seems like there is a thread issues and it should be fixed
-      return;
-    }
-
-=======
->>>>>>> 02229574
     myDevices.remove(device.getSerialNumber());
 
     if (myDevices.isEmpty()) {
