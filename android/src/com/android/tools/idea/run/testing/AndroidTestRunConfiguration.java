/*
 * Copyright 2000-2010 JetBrains s.r.o.
 *
 * Licensed under the Apache License, Version 2.0 (the "License");
 * you may not use this file except in compliance with the License.
 * You may obtain a copy of the License at
 *
 * http://www.apache.org/licenses/LICENSE-2.0
 *
 * Unless required by applicable law or agreed to in writing, software
 * distributed under the License is distributed on an "AS IS" BASIS,
 * WITHOUT WARRANTIES OR CONDITIONS OF ANY KIND, either express or implied.
 * See the License for the specific language governing permissions and
 * limitations under the License.
 */

package com.android.tools.idea.run.testing;

import com.android.builder.model.AndroidArtifact;
import com.android.builder.model.Variant;
import com.android.ddmlib.IDevice;
import com.android.ddmlib.testrunner.RemoteAndroidTestRunner;
import com.android.tools.idea.gradle.AndroidGradleModel;
import com.android.tools.idea.run.*;
import com.android.tools.idea.run.editor.AndroidRunConfigurationEditor;
import com.android.tools.idea.run.editor.TestRunParameters;
import com.android.tools.idea.run.tasks.LaunchTask;
import com.android.tools.idea.run.util.LaunchStatus;
import com.google.common.base.Predicate;
import com.google.common.collect.ImmutableList;
import com.google.common.collect.Lists;
import com.intellij.codeInsight.AnnotationUtil;
import com.intellij.execution.*;
import com.intellij.execution.configurations.*;
import com.intellij.execution.junit.JUnitUtil;
import com.intellij.execution.process.ProcessHandler;
import com.intellij.execution.testframework.sm.SMTestRunnerConnectionUtil;
import com.intellij.execution.ui.ConsoleView;
import com.intellij.openapi.Disposable;
import com.intellij.openapi.application.ApplicationManager;
import com.intellij.openapi.diagnostic.Logger;
import com.intellij.openapi.module.Module;
import com.intellij.openapi.options.SettingsEditor;
import com.intellij.openapi.project.Project;
import com.intellij.openapi.roots.ModuleRootManager;
import com.intellij.openapi.ui.Messages;
import com.intellij.openapi.util.Comparing;
import com.intellij.openapi.util.Computable;
import com.intellij.openapi.util.Disposer;
import com.intellij.openapi.util.Pair;
import com.intellij.openapi.util.text.StringUtil;
import com.intellij.psi.*;
import com.intellij.refactoring.listeners.RefactoringElementAdapter;
import com.intellij.refactoring.listeners.RefactoringElementListener;
import org.jetbrains.android.dom.manifest.Instrumentation;
import org.jetbrains.android.dom.manifest.Manifest;
import org.jetbrains.android.facet.AndroidFacet;
import org.jetbrains.android.facet.AndroidFacetConfiguration;
import org.jetbrains.android.util.AndroidBundle;
import org.jetbrains.annotations.NotNull;
import org.jetbrains.annotations.Nullable;

import java.util.List;

/**
 * User: Eugene.Kudelevsky
 * Date: Aug 27, 2009
 * Time: 2:23:56 PM
 */
public class AndroidTestRunConfiguration extends AndroidRunConfigurationBase implements RefactoringListenerProvider {
  private static final Logger LOG = Logger.getInstance(AndroidTestRunConfiguration.class);

  public static final int TEST_ALL_IN_MODULE = 0;
  public static final int TEST_ALL_IN_PACKAGE = 1;
  public static final int TEST_CLASS = 2;
  public static final int TEST_METHOD = 3;

  public int TESTING_TYPE = TEST_ALL_IN_MODULE;
  public String INSTRUMENTATION_RUNNER_CLASS = "";

  public String METHOD_NAME = "";
  public String CLASS_NAME = "";
  public String PACKAGE_NAME = "";
  public String EXTRA_OPTIONS = "";

  public AndroidTestRunConfiguration(final Project project, final ConfigurationFactory factory) {
    super(project, factory, true);
  }

  @Override
  protected Pair<Boolean, String> supportsRunningLibraryProjects(@NotNull AndroidFacet facet) {
    if (!facet.requiresAndroidModel()) {
      // Non Gradle projects always require an application
      return Pair.create(Boolean.FALSE, AndroidBundle.message("android.cannot.run.library.project.error"));
    }

    // TODO: Resolve direct AndroidGradleModel dep (b/22596984)
    AndroidGradleModel androidModel = AndroidGradleModel.get(facet);
    if (androidModel == null) {
      return Pair.create(Boolean.FALSE, AndroidBundle.message("android.cannot.run.library.project.error"));
    }

    // Gradle only supports testing against a single build type (which could be anything, but is "debug" build type by default)
    // Currently, the only information the model exports that we can use to detect whether the current build type
    // is testable is by looking at the test task name and checking whether it is null.
    AndroidArtifact testArtifact = androidModel.getAndroidTestArtifactInSelectedVariant();
    String testTask = testArtifact != null ? testArtifact.getAssembleTaskName() : null;
    return new Pair<Boolean, String>(testTask != null, AndroidBundle.message("android.cannot.run.library.project.in.this.buildtype"));
  }

  @Override
  public boolean isGeneratedName() {
    final String name = getName();

    if ((TESTING_TYPE == TEST_CLASS || TESTING_TYPE == TEST_METHOD) &&
        (CLASS_NAME == null || CLASS_NAME.length() == 0)) {
      return JavaExecutionUtil.isNewName(name);
    }
    if (TESTING_TYPE == TEST_METHOD &&
        (METHOD_NAME == null || METHOD_NAME.length() == 0)) {
      return JavaExecutionUtil.isNewName(name);
    }
    return Comparing.equal(name, suggestedName());
  }

  @Override
  public String suggestedName() {
    if (TESTING_TYPE == TEST_ALL_IN_PACKAGE) {
      return ExecutionBundle.message("test.in.scope.presentable.text", PACKAGE_NAME);
    }
    else if (TESTING_TYPE == TEST_CLASS) {
      return ProgramRunnerUtil.shortenName(JavaExecutionUtil.getShortClassName(CLASS_NAME), 0);
    }
    else if (TESTING_TYPE == TEST_METHOD) {
      return ProgramRunnerUtil.shortenName(METHOD_NAME, 2) + "()";
    }
    return ExecutionBundle.message("all.tests.scope.presentable.text");
  }

  @NotNull
  @Override
  public List<ValidationError> checkConfiguration(@NotNull AndroidFacet facet) {
    List<ValidationError> errors = Lists.newArrayList();

    Module module = facet.getModule();
    JavaPsiFacade facade = JavaPsiFacade.getInstance(module.getProject());
    switch (TESTING_TYPE) {
      case TEST_ALL_IN_PACKAGE:
        final PsiPackage testPackage = facade.findPackage(PACKAGE_NAME);
        if (testPackage == null) {
          errors.add(ValidationError.warning(ExecutionBundle.message("package.does.not.exist.error.message", PACKAGE_NAME)));
        }
        break;
      case TEST_CLASS:
        PsiClass testClass = null;
        try {
          testClass =
            getConfigurationModule().checkModuleAndClassName(CLASS_NAME, ExecutionBundle.message("no.test.class.specified.error.text"));
        }
        catch (RuntimeConfigurationException e) {
          errors.add(ValidationError.fromException(e));
        }
        if (testClass != null && !JUnitUtil.isTestClass(testClass)) {
          errors.add(ValidationError.warning(ExecutionBundle.message("class.isnt.test.class.error.message", CLASS_NAME)));
        }
        break;
      case TEST_METHOD:
        errors.addAll(checkTestMethod());
        break;
    }
    if (INSTRUMENTATION_RUNNER_CLASS.length() > 0) {
      if (facade.findClass(INSTRUMENTATION_RUNNER_CLASS, module.getModuleWithDependenciesAndLibrariesScope(true)) == null) {
        errors.add(ValidationError.fatal(AndroidBundle.message("instrumentation.runner.class.not.specified.error")));
      }
    }

    final AndroidFacetConfiguration configuration = facet.getConfiguration();
    if (!facet.requiresAndroidModel() && !configuration.getState().PACK_TEST_CODE) {
      final int count = getTestSourceRootCount(module);
      if (count > 0) {
        final String shortMessage = "Test code not included into APK";
        final String fixMessage = "Code and resources under test source " + (count > 1 ? "roots" : "root") +
                                  " aren't included into debug APK.\nWould you like to include them and recompile " +
                                  module.getName() + " module?" + "\n(You may change this option in Android facet settings later)";
        Runnable quickFix = new Runnable() {
          @Override
          public void run() {
            final int result =
              Messages.showYesNoCancelDialog(getProject(), fixMessage, shortMessage, Messages.getQuestionIcon());
            if (result == Messages.YES) {
              configuration.getState().PACK_TEST_CODE = true;
            }
          }
        };
        errors.add(ValidationError.fatal(shortMessage, quickFix));
      }
    }

    return errors;
  }

  @Override
  @NotNull
  protected ApkProvider getApkProvider(@NotNull AndroidFacet facet, @NotNull ApplicationIdProvider applicationIdProvider) {
    if (facet.getAndroidModel() != null && facet.getAndroidModel() instanceof AndroidGradleModel) {
      return new GradleApkProvider(facet, applicationIdProvider, true);
    }
    return new NonGradleApkProvider(facet, applicationIdProvider, null);
  }

  private static int getTestSourceRootCount(@NotNull Module module) {
    final ModuleRootManager manager = ModuleRootManager.getInstance(module);
    return manager.getSourceRoots(true).length - manager.getSourceRoots(false).length;
  }

  private List<ValidationError> checkTestMethod() {
    JavaRunConfigurationModule configurationModule = getConfigurationModule();
    final PsiClass testClass;
    try {
        testClass = configurationModule.checkModuleAndClassName(CLASS_NAME, ExecutionBundle.message("no.test.class.specified.error.text"));
    }
    catch (RuntimeConfigurationException e) {
      // We can't proceed without a test class.
      return ImmutableList.of(ValidationError.fromException(e));
    }
    List<ValidationError> errors = Lists.newArrayList();
    if (!JUnitUtil.isTestClass(testClass)) {
      errors.add(ValidationError.warning(ExecutionBundle.message("class.isnt.test.class.error.message", CLASS_NAME)));
    }
    if (METHOD_NAME == null || METHOD_NAME.trim().length() == 0) {
      errors.add(ValidationError.fatal(ExecutionBundle.message("method.name.not.specified.error.message")));
    }
    final JUnitUtil.TestMethodFilter filter = new JUnitUtil.TestMethodFilter(testClass);
    boolean found = false;
    boolean testAnnotated = false;
    for (final PsiMethod method : testClass.findMethodsByName(METHOD_NAME, true)) {
      if (filter.value(method)) found = true;
      if (JUnitUtil.isTestAnnotated(method)) testAnnotated = true;
    }
    if (!found) {
      errors.add(ValidationError.warning(ExecutionBundle.message("test.method.doesnt.exist.error.message", METHOD_NAME)));
    }

    if (!AnnotationUtil.isAnnotated(testClass, JUnitUtil.RUN_WITH, true) && !testAnnotated) {
      try {
        final PsiClass testCaseClass = JUnitUtil.getTestCaseClass(configurationModule.getModule());
        if (!testClass.isInheritor(testCaseClass, true)) {
          errors.add(ValidationError.fatal(ExecutionBundle.message("class.isnt.inheritor.of.testcase.error.message", CLASS_NAME)));
        }
      }
      catch (JUnitUtil.NoJUnitException e) {
        errors.add(ValidationError.warning(ExecutionBundle.message(AndroidBundle.message("cannot.find.testcase.error"))));
      }
    }
    return errors;
  }

  @NotNull
  @Override
  public SettingsEditor<? extends RunConfiguration> getConfigurationEditor() {
    Project project = getProject();
    AndroidRunConfigurationEditor<AndroidTestRunConfiguration> editor =
      new AndroidRunConfigurationEditor<AndroidTestRunConfiguration>(project, new Predicate<AndroidFacet>() {
        @Override
        public boolean apply(@Nullable AndroidFacet facet) {
          return facet != null && supportsRunningLibraryProjects(facet).getFirst();
        }
      }, this);
    editor.setConfigurationSpecificEditor(new TestRunParameters(project, editor.getModuleSelector()));
    return editor;
  }

  @NotNull
  @Override
  protected ConsoleProvider getConsoleProvider() {
    return new ConsoleProvider() {

      @NotNull
      @Override
      public ConsoleView createAndAttach(@NotNull Disposable parent,
                                         @NotNull ProcessHandler handler,
                                         @NotNull Executor executor) throws ExecutionException {
        AndroidTestConsoleProperties properties = new AndroidTestConsoleProperties(AndroidTestRunConfiguration.this, executor);
        ConsoleView consoleView = SMTestRunnerConnectionUtil.createAndAttachConsole("Android", handler, properties);
        Disposer.register(parent, consoleView);
        return consoleView;
      }
    };
  }

  @Override
  protected boolean supportMultipleDevices() {
    return false;
  }

<<<<<<< HEAD
  @Nullable
  @Override
  protected LaunchTask getApplicationLaunchTask(@NotNull ApkProvider apkProvider,
=======
  @Override
  public boolean monitorRemoteProcess() {
    // Tests are run using the "am instrument" command. The output from the shell command is processed by AndroidTestListener,
    // which sends events over to the test UI via GeneralToSMTRunnerEventsConvertor.
    // If the process handler detects that the test process has terminated before all of the output from that shell process
    // makes its way through the AndroidTestListener, the test UI marks the test run as having "Terminated" instead of terminating
    // gracefully once all the test results have been parsed.
    // As a result, we don't want the process handler monitoring the test process at all in this case..
    // See https://code.google.com/p/android/issues/detail?id=201968
    return false;
  }

  @Nullable
  @Override
  protected LaunchTask getApplicationLaunchTask(@NotNull ApplicationIdProvider applicationIdProvider,
>>>>>>> 50d6ab60
                                                @NotNull AndroidFacet facet,
                                                boolean waitForDebugger,
                                                @NotNull LaunchStatus launchStatus) {
    String runner = StringUtil.isEmpty(INSTRUMENTATION_RUNNER_CLASS) ? findInstrumentationRunner(facet) : INSTRUMENTATION_RUNNER_CLASS;
    String testPackage;
    try {
<<<<<<< HEAD
      testPackage = apkProvider.getTestPackageName();
=======
      testPackage = applicationIdProvider.getTestPackageName();
>>>>>>> 50d6ab60
      if (testPackage == null) {
        launchStatus.terminateLaunch("Unable to determine test package name");
        return null;
      }
    }
    catch (ApkProvisionException e) {
      launchStatus.terminateLaunch("Unable to determine test package name");
      return null;
    }

    return new MyApplicationLaunchTask(runner, testPackage, waitForDebugger);
  }

  @Nullable
  public static String findInstrumentationRunner(@NotNull AndroidFacet facet) {
    String runner = getRunnerFromManifest(facet);

    // TODO: Resolve direct AndroidGradleModel dep (b/22596984)
    AndroidGradleModel androidModel = AndroidGradleModel.get(facet);
    if (runner == null && androidModel != null) {
      Variant selectedVariant = androidModel.getSelectedVariant();
      String testRunner = selectedVariant.getMergedFlavor().getTestInstrumentationRunner();
      if (testRunner != null) {
        runner = testRunner;
      }
    }

    return runner;
  }

  @Nullable
  private static String getRunnerFromManifest(@NotNull final AndroidFacet facet) {
    if (!ApplicationManager.getApplication().isReadAccessAllowed()) {
      return ApplicationManager.getApplication().runReadAction(new Computable<String>() {
        @Override
        public String compute() {
          return getRunnerFromManifest(facet);
        }
      });
    }

    Manifest manifest = facet.getManifest();
    if (manifest != null) {
      for (Instrumentation instrumentation : manifest.getInstrumentations()) {
        if (instrumentation != null) {
          PsiClass instrumentationClass = instrumentation.getInstrumentationClass().getValue();
          if (instrumentationClass != null) {
            return instrumentationClass.getQualifiedName();
          }
        }
      }
    }
    return null;
  }

  /**
   * Returns a refactoring listener that listens to changes in either the package, class or method names
   * depending on the current {@link #TESTING_TYPE}.
   */
  @Nullable
  @Override
  public RefactoringElementListener getRefactoringElementListener(PsiElement element) {
    if (element instanceof PsiPackage) {
      String pkgName = ((PsiPackage)element).getQualifiedName();
      if (TESTING_TYPE == TEST_ALL_IN_PACKAGE && !StringUtil.equals(pkgName, PACKAGE_NAME)) {
        // testing package, but the refactored package does not match our package
        return null;
      } else if (TESTING_TYPE != TEST_ALL_IN_PACKAGE && !StringUtil.equals(pkgName, StringUtil.getPackageName(CLASS_NAME))) {
        // testing a class or a method, but the refactored package doesn't match our containing package
        return null;
      }

      return new RefactoringElementAdapter() {
        @Override
        protected void elementRenamedOrMoved(@NotNull PsiElement newElement) {
          if (newElement instanceof PsiPackage) {
            String newPkgName = ((PsiPackage)newElement).getQualifiedName();
            if (TESTING_TYPE == TEST_ALL_IN_PACKAGE) {
              PACKAGE_NAME = newPkgName;
            } else {
              CLASS_NAME = CLASS_NAME.replace(StringUtil.getPackageName(CLASS_NAME), newPkgName);
            }
          }
        }

        @Override
        public void undoElementMovedOrRenamed(@NotNull PsiElement newElement, @NotNull String oldQualifiedName) {
          if (newElement instanceof PsiPackage) {
            if (TESTING_TYPE == TEST_ALL_IN_PACKAGE) {
              PACKAGE_NAME = oldQualifiedName;
            } else {
              CLASS_NAME = CLASS_NAME.replace(StringUtil.getPackageName(CLASS_NAME), oldQualifiedName);
            }
          }
        }
      };
    } else if ((TESTING_TYPE == TEST_CLASS || TESTING_TYPE == TEST_METHOD) && element instanceof PsiClass) {
      if (!StringUtil.equals(JavaExecutionUtil.getRuntimeQualifiedName((PsiClass)element), CLASS_NAME)) {
        return null;
      }

      return new RefactoringElementAdapter() {
        @Override
        protected void elementRenamedOrMoved(@NotNull PsiElement newElement) {
          if (newElement instanceof PsiClass) {
            CLASS_NAME = JavaExecutionUtil.getRuntimeQualifiedName((PsiClass)newElement);
          }
        }

        @Override
        public void undoElementMovedOrRenamed(@NotNull PsiElement newElement, @NotNull String oldQualifiedName) {
          if (newElement instanceof PsiClass) {
            CLASS_NAME = oldQualifiedName;
          }
        }
      };
    } else if (TESTING_TYPE == TEST_METHOD && element instanceof PsiMethod) {
      PsiMethod psiMethod = (PsiMethod)element;
      if (!StringUtil.equals(psiMethod.getName(), METHOD_NAME)) {
        return null;
      }

      PsiClass psiClass = psiMethod.getContainingClass();
      if (psiClass == null) {
        return null;
      }

      String fqName = psiClass.getQualifiedName();
      if (fqName != null && !StringUtil.equals(fqName, CLASS_NAME)) {
        return null;
      }

      return new RefactoringElementAdapter() {
        @Override
        protected void elementRenamedOrMoved(@NotNull PsiElement newElement) {
          if (newElement instanceof PsiMethod) {
            METHOD_NAME = ((PsiMethod)newElement).getName();
          }
        }

        @Override
        public void undoElementMovedOrRenamed(@NotNull PsiElement newElement, @NotNull String oldQualifiedName) {
          if (newElement instanceof PsiMethod) {
            METHOD_NAME = oldQualifiedName;
          }
        }
      };
    }
    return null;
  }

  private class MyApplicationLaunchTask implements LaunchTask {
    @Nullable private final String myInstrumentationTestRunner;
    @NotNull private final String myTestApplicationId;
    private final boolean myWaitForDebugger;
<<<<<<< HEAD

    public MyApplicationLaunchTask(@Nullable String runner, @NotNull String testPackage, boolean waitForDebugger) {
      myInstrumentationTestRunner = runner;
      myWaitForDebugger = waitForDebugger;
      myTestApplicationId = testPackage;
    }

    @NotNull
    @Override
    public String getDescription() {
      return "Launching instrumentation runner";
    }

    @Override
    public int getDuration() {
      return 2;
=======

    public MyApplicationLaunchTask(@Nullable String runner, @NotNull String testPackage, boolean waitForDebugger) {
      myInstrumentationTestRunner = runner;
      myWaitForDebugger = waitForDebugger;
      myTestApplicationId = testPackage;
>>>>>>> 50d6ab60
    }

    @NotNull
    @Override
<<<<<<< HEAD
=======
    public String getDescription() {
      return "Launching instrumentation runner";
    }

    @Override
    public int getDuration() {
      return 2;
    }

    @Override
>>>>>>> 50d6ab60
    public boolean perform(@NotNull IDevice device, @NotNull final LaunchStatus launchStatus, @NotNull final ConsolePrinter printer) {
      printer.stdout("Running tests\n");

      final RemoteAndroidTestRunner runner = new RemoteAndroidTestRunner(myTestApplicationId, myInstrumentationTestRunner, device);
      switch (TESTING_TYPE) {
        case TEST_ALL_IN_PACKAGE:
          runner.setTestPackageName(PACKAGE_NAME);
          break;
        case TEST_CLASS:
          runner.setClassName(CLASS_NAME);
          break;
        case TEST_METHOD:
          runner.setMethodName(CLASS_NAME, METHOD_NAME);
          break;
      }
      runner.setDebug(myWaitForDebugger);
      runner.setRunOptions(EXTRA_OPTIONS);

      printer.stdout("$ adb shell " + runner.getAmInstrumentCommand());

      // run in a separate thread as this will block until the tests complete
      ApplicationManager.getApplication().executeOnPooledThread(new Runnable() {
        @Override
        public void run() {
          try {
            runner.run(new AndroidTestListener(launchStatus, printer));
          }
          catch (Exception e) {
            LOG.info(e);
            printer.stderr("Error: Unexpected exception while running tests: " + e);
          }
        }
      });

      return true;
    }
  }
}<|MERGE_RESOLUTION|>--- conflicted
+++ resolved
@@ -293,11 +293,6 @@
     return false;
   }
 
-<<<<<<< HEAD
-  @Nullable
-  @Override
-  protected LaunchTask getApplicationLaunchTask(@NotNull ApkProvider apkProvider,
-=======
   @Override
   public boolean monitorRemoteProcess() {
     // Tests are run using the "am instrument" command. The output from the shell command is processed by AndroidTestListener,
@@ -313,18 +308,13 @@
   @Nullable
   @Override
   protected LaunchTask getApplicationLaunchTask(@NotNull ApplicationIdProvider applicationIdProvider,
->>>>>>> 50d6ab60
                                                 @NotNull AndroidFacet facet,
                                                 boolean waitForDebugger,
                                                 @NotNull LaunchStatus launchStatus) {
     String runner = StringUtil.isEmpty(INSTRUMENTATION_RUNNER_CLASS) ? findInstrumentationRunner(facet) : INSTRUMENTATION_RUNNER_CLASS;
     String testPackage;
     try {
-<<<<<<< HEAD
-      testPackage = apkProvider.getTestPackageName();
-=======
       testPackage = applicationIdProvider.getTestPackageName();
->>>>>>> 50d6ab60
       if (testPackage == null) {
         launchStatus.terminateLaunch("Unable to determine test package name");
         return null;
@@ -480,7 +470,6 @@
     @Nullable private final String myInstrumentationTestRunner;
     @NotNull private final String myTestApplicationId;
     private final boolean myWaitForDebugger;
-<<<<<<< HEAD
 
     public MyApplicationLaunchTask(@Nullable String runner, @NotNull String testPackage, boolean waitForDebugger) {
       myInstrumentationTestRunner = runner;
@@ -497,30 +486,9 @@
     @Override
     public int getDuration() {
       return 2;
-=======
-
-    public MyApplicationLaunchTask(@Nullable String runner, @NotNull String testPackage, boolean waitForDebugger) {
-      myInstrumentationTestRunner = runner;
-      myWaitForDebugger = waitForDebugger;
-      myTestApplicationId = testPackage;
->>>>>>> 50d6ab60
-    }
-
-    @NotNull
+    }
+
     @Override
-<<<<<<< HEAD
-=======
-    public String getDescription() {
-      return "Launching instrumentation runner";
-    }
-
-    @Override
-    public int getDuration() {
-      return 2;
-    }
-
-    @Override
->>>>>>> 50d6ab60
     public boolean perform(@NotNull IDevice device, @NotNull final LaunchStatus launchStatus, @NotNull final ConsolePrinter printer) {
       printer.stdout("Running tests\n");
 
