/*
 * Copyright (C) 2023 The Android Open Source Project
 *
 * Licensed under the Apache License, Version 2.0 (the "License");
 * you may not use this file except in compliance with the License.
 * You may obtain a copy of the License at
 *
 *      http://www.apache.org/licenses/LICENSE-2.0
 *
 * Unless required by applicable law or agreed to in writing, software
 * distributed under the License is distributed on an "AS IS" BASIS,
 * WITHOUT WARRANTIES OR CONDITIONS OF ANY KIND, either express or implied.
 * See the License for the specific language governing permissions and
 * limitations under the License.
 */
package com.android.tools.idea.run.blaze

import com.android.ddmlib.IDevice
import com.android.tools.idea.concurrency.AndroidDispatchers.uiThread
<<<<<<< HEAD
import com.android.tools.idea.editors.literals.LiveEditService
import com.android.tools.idea.execution.common.AndroidConfigurationExecutor
import com.android.tools.idea.execution.common.AppRunConfiguration
=======
import com.android.tools.idea.editors.liveedit.LiveEditService
import com.android.tools.idea.execution.common.AndroidConfigurationExecutor
import com.android.tools.idea.execution.common.AndroidSessionInfo
>>>>>>> 574fcae1
import com.android.tools.idea.execution.common.ApplicationTerminator
import com.android.tools.idea.execution.common.clearAppStorage
import com.android.tools.idea.execution.common.getProcessHandlersForDevices
import com.android.tools.idea.execution.common.processhandler.AndroidProcessHandler
import com.android.tools.idea.execution.common.stats.RunStats
import com.android.tools.idea.run.ApkProvider
import com.android.tools.idea.run.ApplicationIdProvider
import com.android.tools.idea.run.ConsoleProvider
import com.android.tools.idea.run.DeviceFutures
import com.android.tools.idea.run.DeviceHeadsUpListener
import com.android.tools.idea.run.LaunchOptions
import com.android.tools.idea.run.LiveEditHelper
import com.android.tools.idea.run.ShowLogcatListener
import com.android.tools.idea.run.ShowLogcatListener.Companion.getShowLogcatLinkText
import com.android.tools.idea.run.configuration.execution.createRunContentDescriptor
import com.android.tools.idea.run.configuration.execution.getApplicationIdAndDevices
import com.android.tools.idea.run.configuration.execution.println
import com.android.tools.idea.run.util.LaunchUtils
import com.intellij.execution.ExecutionException
import com.intellij.execution.configurations.RunConfiguration
import com.intellij.execution.process.NopProcessHandler
import com.intellij.execution.process.ProcessHandler
import com.intellij.execution.runners.ExecutionEnvironment
import com.intellij.execution.ui.ConsoleView
import com.intellij.execution.ui.RunContentDescriptor
import com.intellij.openapi.diagnostic.Logger
import com.intellij.openapi.progress.ProgressIndicator
<<<<<<< HEAD
import com.intellij.openapi.progress.indicatorRunBlockingCancellable
=======
import com.intellij.openapi.progress.runBlockingCancellable
>>>>>>> 574fcae1
import com.intellij.xdebugger.XDebugSession
import kotlinx.coroutines.async
import kotlinx.coroutines.awaitAll
import kotlinx.coroutines.coroutineScope
import kotlinx.coroutines.withContext
import java.text.SimpleDateFormat
import java.util.Date
import java.util.Locale


/**
 * [AndroidConfigurationExecutor] for [BlazeRunConfiguration].
 * TODO: Move to blaze module as we support Kotlin in it.
 */
class BlazeAndroidConfigurationExecutor(
  private val consoleProvider: ConsoleProvider,
  private val applicationIdProvider: ApplicationIdProvider,
  private val env: ExecutionEnvironment,
  private val deviceFutures: DeviceFutures,
  private val myLaunchTasksProvider: BlazeLaunchTasksProvider,
  private val launchOptions: LaunchOptions,
  private val apkProvider: ApkProvider,
  private val liveEditService: LiveEditService
) : AndroidConfigurationExecutor {

  val project = env.project
  override val configuration = env.runProfile as RunConfiguration
  private val LOG = Logger.getInstance(this::class.java)

<<<<<<< HEAD
  override fun run(indicator: ProgressIndicator): RunContentDescriptor = indicatorRunBlockingCancellable(indicator) {
    val devices = getDevices(deviceFutures, indicator, RunStats.from(env))
=======
  override fun run(indicator: ProgressIndicator): RunContentDescriptor = runBlockingCancellable {
    val (applicationId, devices) = getApplicationIdAndDevices(env, deviceFutures, applicationIdProvider, indicator)
>>>>>>> 574fcae1

    env.runnerAndConfigurationSettings?.getProcessHandlersForDevices(project, devices)?.forEach { it.destroyProcess() }

    waitPreviousProcessTermination(devices, applicationId, indicator)

<<<<<<< HEAD
    val processHandler = AndroidProcessHandler(packageName, { it.forceStop(packageName) })

    val console = createConsole(processHandler)
    doRun(devices, processHandler, false, indicator, console)
=======
    val processHandler = AndroidProcessHandler(applicationId, { it.forceStop(applicationId) })

    val console = createConsole(processHandler)
    doRun(devices, processHandler, false, indicator, console, applicationId)
>>>>>>> 574fcae1

    devices.forEach { device ->
      processHandler.addTargetDevice(device)
      if (launchOptions.isOpenLogcatAutomatically) {
<<<<<<< HEAD
        project.messageBus.syncPublisher(ShowLogcatListener.TOPIC).showLogcat(device, packageName)
=======
        project.messageBus.syncPublisher(ShowLogcatListener.TOPIC).showLogcat(device, applicationId)
>>>>>>> 574fcae1
      } else {
        console.printHyperlink(getShowLogcatLinkText(device)) { project ->
          project.messageBus.syncPublisher(ShowLogcatListener.TOPIC).showLogcat(device, applicationId)
        }
      }
    }

    AndroidSessionInfo.create(processHandler, devices, applicationId)
    createRunContentDescriptor(processHandler, console, env)
  }

  private suspend fun doRun(
    devices: List<IDevice>,
    processHandler: ProcessHandler,
    isDebug: Boolean,
<<<<<<< HEAD
                            indicator: ProgressIndicator,
                            console: ConsoleView) = coroutineScope {
    val applicationId = applicationIdProvider.packageName
=======
    indicator: ProgressIndicator,
    console: ConsoleView,
    applicationId: String
  ) = coroutineScope {
>>>>>>> 574fcae1
    val stat = RunStats.from(env).apply { setPackage(applicationId) }
    env.putCopyableUserData(DeviceFutures.KEY, deviceFutures)
    env.putCopyableUserData(AppRunConfiguration.KEY, object : AppRunConfiguration {
      override val appId = applicationId
    })
    stat.beginLaunchTasks()
    indicator.text = "Launching on devices"
    try {
      printLaunchTaskStartedMessage(console)

      devices.map { device ->
        async {
          if (launchOptions.isClearAppStorage) {
            clearAppStorage(project, device, applicationId, RunStats.from(env))
          }

          LaunchUtils.initiateDismissKeyguard(device)
          LOG.info("Launching on device ${device.name}")
          val launchContext = BlazeLaunchContext(env, device, console, processHandler, indicator)
          myLaunchTasksProvider.getTasks(device, isDebug).forEach {
            it.run(launchContext)
          }
<<<<<<< HEAD
          LiveEditHelper().invokeLiveEdit(liveEditService, env, applicationIdProvider, apkProvider, device)
          // Notify listeners of the deployment.
=======
          LiveEditHelper().invokeLiveEdit(
            liveEditService,
            env,
            applicationId,
            apkProvider,
            device
          ) // Notify listeners of the deployment.
>>>>>>> 574fcae1
          project.messageBus.syncPublisher(DeviceHeadsUpListener.TOPIC).launchingApp(device.serialNumber, project)
        }
      }.awaitAll()
    } finally {
      stat.endLaunchTasks()
    }
  }

  private suspend fun waitPreviousProcessTermination(
<<<<<<< HEAD
    devices: List<IDevice>,
    applicationId: String,
    indicator: ProgressIndicator
=======
    devices: List<IDevice>, applicationId: String, indicator: ProgressIndicator
>>>>>>> 574fcae1
  ) = coroutineScope {
    indicator.text = "Terminating the app"
    val results = devices.map { async { ApplicationTerminator(it, applicationId).killApp() } }.awaitAll()
    if (results.any { !it }) {
      throw ExecutionException("Couldn't terminate previous instance of app")
    }
  }

<<<<<<< HEAD
  override fun debug(indicator: ProgressIndicator): RunContentDescriptor = indicatorRunBlockingCancellable(indicator) {
    val applicationId = applicationIdProvider.packageName

    val devices = getDevices(deviceFutures, indicator, RunStats.from(env))
=======
  override fun debug(indicator: ProgressIndicator): RunContentDescriptor = runBlockingCancellable {
    val (applicationId, devices) = getApplicationIdAndDevices(env, deviceFutures, applicationIdProvider, indicator)
>>>>>>> 574fcae1

    if (devices.size != 1) {
      throw ExecutionException("Cannot launch a debug session on more than 1 device.")
    }

    env.runnerAndConfigurationSettings?.getProcessHandlersForDevices(project, devices)?.forEach { it.destroyProcess() }

    waitPreviousProcessTermination(devices, applicationId, indicator)

    val processHandler = NopProcessHandler()
    val console = createConsole(processHandler)
<<<<<<< HEAD
    doRun(devices, processHandler, true, indicator, console)
=======
    doRun(devices, processHandler, true, indicator, console, applicationId)
>>>>>>> 574fcae1

    val device = devices.single()
    indicator.text = "Connecting debugger"
    myLaunchTasksProvider.startDebugSession(env, device, console, indicator, applicationId).runContentDescriptor
  }

<<<<<<< HEAD
  override fun applyChanges(indicator: ProgressIndicator): RunContentDescriptor =
    throw UnsupportedOperationException("Apply Changes are not supported for Blaze")

  override fun applyCodeChanges(indicator: ProgressIndicator): RunContentDescriptor =
    throw UnsupportedOperationException("Apply Code Changes are not supported for Blaze")

=======
>>>>>>> 574fcae1
  private suspend fun createConsole(processHandler: ProcessHandler): ConsoleView = withContext(uiThread) {
    consoleProvider.createAndAttach(project, processHandler, env.executor)
  }

  private fun printLaunchTaskStartedMessage(consoleView: ConsoleView) {
    val date = SimpleDateFormat("yyyy-MM-dd HH:mm:ss", Locale.ROOT).format(Date())
    consoleView.println("$date: Launching ${configuration.name} on '${env.executionTarget.displayName}.")
  }
}


interface BlazeLaunchTasksProvider {
  @Throws(ExecutionException::class)
  fun getTasks(device: IDevice, isDebug: Boolean): List<BlazeLaunchTask>

  @Throws(ExecutionException::class)
  fun startDebugSession(
<<<<<<< HEAD
    environment: ExecutionEnvironment, device: IDevice, console: ConsoleView,
    indicator: ProgressIndicator, packageName: String
=======
    environment: ExecutionEnvironment, device: IDevice, console: ConsoleView, indicator: ProgressIndicator, applicationId: String
>>>>>>> 574fcae1
  ): XDebugSession
}


interface BlazeLaunchTask {
  @Throws(ExecutionException::class)
  fun run(launchContext: BlazeLaunchContext)
}

<<<<<<< HEAD
class BlazeLaunchContext(val env: ExecutionEnvironment,
    val device: IDevice,
    val consoleView: ConsoleView,
    val processHandler: ProcessHandler,
    val progressIndicator: ProgressIndicator)
=======
class BlazeLaunchContext(
  val env: ExecutionEnvironment,
  val device: IDevice,
  val consoleView: ConsoleView,
  val processHandler: ProcessHandler,
  val progressIndicator: ProgressIndicator
)
>>>>>>> 574fcae1
<|MERGE_RESOLUTION|>--- conflicted
+++ resolved
@@ -17,15 +17,9 @@
 
 import com.android.ddmlib.IDevice
 import com.android.tools.idea.concurrency.AndroidDispatchers.uiThread
-<<<<<<< HEAD
-import com.android.tools.idea.editors.literals.LiveEditService
-import com.android.tools.idea.execution.common.AndroidConfigurationExecutor
-import com.android.tools.idea.execution.common.AppRunConfiguration
-=======
 import com.android.tools.idea.editors.liveedit.LiveEditService
 import com.android.tools.idea.execution.common.AndroidConfigurationExecutor
 import com.android.tools.idea.execution.common.AndroidSessionInfo
->>>>>>> 574fcae1
 import com.android.tools.idea.execution.common.ApplicationTerminator
 import com.android.tools.idea.execution.common.clearAppStorage
 import com.android.tools.idea.execution.common.getProcessHandlersForDevices
@@ -53,11 +47,7 @@
 import com.intellij.execution.ui.RunContentDescriptor
 import com.intellij.openapi.diagnostic.Logger
 import com.intellij.openapi.progress.ProgressIndicator
-<<<<<<< HEAD
-import com.intellij.openapi.progress.indicatorRunBlockingCancellable
-=======
 import com.intellij.openapi.progress.runBlockingCancellable
->>>>>>> 574fcae1
 import com.intellij.xdebugger.XDebugSession
 import kotlinx.coroutines.async
 import kotlinx.coroutines.awaitAll
@@ -87,38 +77,22 @@
   override val configuration = env.runProfile as RunConfiguration
   private val LOG = Logger.getInstance(this::class.java)
 
-<<<<<<< HEAD
-  override fun run(indicator: ProgressIndicator): RunContentDescriptor = indicatorRunBlockingCancellable(indicator) {
-    val devices = getDevices(deviceFutures, indicator, RunStats.from(env))
-=======
   override fun run(indicator: ProgressIndicator): RunContentDescriptor = runBlockingCancellable {
     val (applicationId, devices) = getApplicationIdAndDevices(env, deviceFutures, applicationIdProvider, indicator)
->>>>>>> 574fcae1
 
     env.runnerAndConfigurationSettings?.getProcessHandlersForDevices(project, devices)?.forEach { it.destroyProcess() }
 
     waitPreviousProcessTermination(devices, applicationId, indicator)
 
-<<<<<<< HEAD
-    val processHandler = AndroidProcessHandler(packageName, { it.forceStop(packageName) })
-
-    val console = createConsole(processHandler)
-    doRun(devices, processHandler, false, indicator, console)
-=======
     val processHandler = AndroidProcessHandler(applicationId, { it.forceStop(applicationId) })
 
     val console = createConsole(processHandler)
     doRun(devices, processHandler, false, indicator, console, applicationId)
->>>>>>> 574fcae1
 
     devices.forEach { device ->
       processHandler.addTargetDevice(device)
       if (launchOptions.isOpenLogcatAutomatically) {
-<<<<<<< HEAD
-        project.messageBus.syncPublisher(ShowLogcatListener.TOPIC).showLogcat(device, packageName)
-=======
         project.messageBus.syncPublisher(ShowLogcatListener.TOPIC).showLogcat(device, applicationId)
->>>>>>> 574fcae1
       } else {
         console.printHyperlink(getShowLogcatLinkText(device)) { project ->
           project.messageBus.syncPublisher(ShowLogcatListener.TOPIC).showLogcat(device, applicationId)
@@ -134,21 +108,11 @@
     devices: List<IDevice>,
     processHandler: ProcessHandler,
     isDebug: Boolean,
-<<<<<<< HEAD
-                            indicator: ProgressIndicator,
-                            console: ConsoleView) = coroutineScope {
-    val applicationId = applicationIdProvider.packageName
-=======
     indicator: ProgressIndicator,
     console: ConsoleView,
     applicationId: String
   ) = coroutineScope {
->>>>>>> 574fcae1
     val stat = RunStats.from(env).apply { setPackage(applicationId) }
-    env.putCopyableUserData(DeviceFutures.KEY, deviceFutures)
-    env.putCopyableUserData(AppRunConfiguration.KEY, object : AppRunConfiguration {
-      override val appId = applicationId
-    })
     stat.beginLaunchTasks()
     indicator.text = "Launching on devices"
     try {
@@ -166,10 +130,6 @@
           myLaunchTasksProvider.getTasks(device, isDebug).forEach {
             it.run(launchContext)
           }
-<<<<<<< HEAD
-          LiveEditHelper().invokeLiveEdit(liveEditService, env, applicationIdProvider, apkProvider, device)
-          // Notify listeners of the deployment.
-=======
           LiveEditHelper().invokeLiveEdit(
             liveEditService,
             env,
@@ -177,7 +137,6 @@
             apkProvider,
             device
           ) // Notify listeners of the deployment.
->>>>>>> 574fcae1
           project.messageBus.syncPublisher(DeviceHeadsUpListener.TOPIC).launchingApp(device.serialNumber, project)
         }
       }.awaitAll()
@@ -187,13 +146,7 @@
   }
 
   private suspend fun waitPreviousProcessTermination(
-<<<<<<< HEAD
-    devices: List<IDevice>,
-    applicationId: String,
-    indicator: ProgressIndicator
-=======
     devices: List<IDevice>, applicationId: String, indicator: ProgressIndicator
->>>>>>> 574fcae1
   ) = coroutineScope {
     indicator.text = "Terminating the app"
     val results = devices.map { async { ApplicationTerminator(it, applicationId).killApp() } }.awaitAll()
@@ -202,15 +155,8 @@
     }
   }
 
-<<<<<<< HEAD
-  override fun debug(indicator: ProgressIndicator): RunContentDescriptor = indicatorRunBlockingCancellable(indicator) {
-    val applicationId = applicationIdProvider.packageName
-
-    val devices = getDevices(deviceFutures, indicator, RunStats.from(env))
-=======
   override fun debug(indicator: ProgressIndicator): RunContentDescriptor = runBlockingCancellable {
     val (applicationId, devices) = getApplicationIdAndDevices(env, deviceFutures, applicationIdProvider, indicator)
->>>>>>> 574fcae1
 
     if (devices.size != 1) {
       throw ExecutionException("Cannot launch a debug session on more than 1 device.")
@@ -222,26 +168,13 @@
 
     val processHandler = NopProcessHandler()
     val console = createConsole(processHandler)
-<<<<<<< HEAD
-    doRun(devices, processHandler, true, indicator, console)
-=======
     doRun(devices, processHandler, true, indicator, console, applicationId)
->>>>>>> 574fcae1
 
     val device = devices.single()
     indicator.text = "Connecting debugger"
     myLaunchTasksProvider.startDebugSession(env, device, console, indicator, applicationId).runContentDescriptor
   }
 
-<<<<<<< HEAD
-  override fun applyChanges(indicator: ProgressIndicator): RunContentDescriptor =
-    throw UnsupportedOperationException("Apply Changes are not supported for Blaze")
-
-  override fun applyCodeChanges(indicator: ProgressIndicator): RunContentDescriptor =
-    throw UnsupportedOperationException("Apply Code Changes are not supported for Blaze")
-
-=======
->>>>>>> 574fcae1
   private suspend fun createConsole(processHandler: ProcessHandler): ConsoleView = withContext(uiThread) {
     consoleProvider.createAndAttach(project, processHandler, env.executor)
   }
@@ -259,12 +192,7 @@
 
   @Throws(ExecutionException::class)
   fun startDebugSession(
-<<<<<<< HEAD
-    environment: ExecutionEnvironment, device: IDevice, console: ConsoleView,
-    indicator: ProgressIndicator, packageName: String
-=======
     environment: ExecutionEnvironment, device: IDevice, console: ConsoleView, indicator: ProgressIndicator, applicationId: String
->>>>>>> 574fcae1
   ): XDebugSession
 }
 
@@ -274,18 +202,10 @@
   fun run(launchContext: BlazeLaunchContext)
 }
 
-<<<<<<< HEAD
-class BlazeLaunchContext(val env: ExecutionEnvironment,
-    val device: IDevice,
-    val consoleView: ConsoleView,
-    val processHandler: ProcessHandler,
-    val progressIndicator: ProgressIndicator)
-=======
 class BlazeLaunchContext(
   val env: ExecutionEnvironment,
   val device: IDevice,
   val consoleView: ConsoleView,
   val processHandler: ProcessHandler,
   val progressIndicator: ProgressIndicator
-)
->>>>>>> 574fcae1
+)