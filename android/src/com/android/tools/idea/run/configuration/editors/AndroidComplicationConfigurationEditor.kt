--- conflicted
+++ resolved
@@ -29,39 +29,25 @@
 import com.intellij.ui.dsl.builder.AlignX
 import com.intellij.ui.dsl.builder.panel
 import org.jetbrains.android.util.AndroidBundle
-<<<<<<< HEAD
-
-class AndroidComplicationConfigurationEditor(private val project: Project, configuration: AndroidComplicationConfiguration) :
-  AndroidWearConfigurationEditor<AndroidComplicationConfiguration>(project, configuration) {
-=======
 import javax.swing.BoxLayout
 
 class AndroidComplicationConfigurationEditor(private val project: Project,
                                              configuration: AndroidComplicationConfiguration) : AndroidWearConfigurationEditor<AndroidComplicationConfiguration>(
   project, configuration) {
->>>>>>> 0d09370c
 
   private val slotsPanel = SlotsPanel()
   private var allAvailableSlots: List<ComplicationSlot> = emptyList()
 
   override fun createEditor() = panel {
     getModuleChooser()
-<<<<<<< HEAD
-    group(AndroidBundle.message("wearos.complication.slot.launch.options"), indent = false) {
-=======
     group(AndroidBundle.message("android.run.configuration.complication.launch.options")) {
->>>>>>> 0d09370c
       getComponentComboBox()
       getInstallFlagsTextField()
     }
     row {
-<<<<<<< HEAD
-      cell(slotsPanel).align(AlignX.FILL)
-=======
       cell(slotsPanel.apply {
         layout = BoxLayout(this, BoxLayout.Y_AXIS)
       }).align(AlignX.FILL)
->>>>>>> 0d09370c
     }
   }
 
@@ -102,11 +88,7 @@
     // showing a dialog. In our case, we want to update the UI on the EDT thread when the dialog is open.
     // When using ModalityState.any(), we ensure the event is pushed to the secondary queue and executed while the dialog is open.
     val modalityState = ModalityState.any()
-<<<<<<< HEAD
-    runBackgroundableTask(AndroidBundle.message("wearos.complication.progress.updating.slots"), project) {
-=======
     runBackgroundableTask(AndroidBundle.message("android.run.configuration.complication.slots.updating"), project) {
->>>>>>> 0d09370c
       val supportedTypes = getSupportedTypes(componentName)
       runInEdt(modalityState) {
         if (project.isDisposed) return@runInEdt
