--- conflicted
+++ resolved
@@ -26,16 +26,9 @@
 import com.intellij.openapi.progress.runBackgroundableTask
 import com.intellij.openapi.project.Project
 import com.intellij.openapi.util.Disposer
-<<<<<<< HEAD
 import com.intellij.ui.dsl.builder.AlignX
 import com.intellij.ui.dsl.builder.panel
 import org.jetbrains.android.util.AndroidBundle
-=======
-import com.intellij.ui.TitledSeparator
-import com.intellij.ui.dsl.builder.AlignX
-import com.intellij.ui.dsl.builder.panel
-import javax.swing.BoxLayout
->>>>>>> 574fcae1
 
 class AndroidComplicationConfigurationEditor(private val project: Project, configuration: AndroidComplicationConfiguration) :
   AndroidWearConfigurationEditor<AndroidComplicationConfiguration>(project, configuration) {
@@ -45,25 +38,12 @@
 
   override fun createEditor() = panel {
     getModuleChooser()
-<<<<<<< HEAD
     group(AndroidBundle.message("wearos.complication.slot.launch.options"), indent = false) {
       getComponentComboBox()
       getInstallFlagsTextField()
-=======
+    }
     row {
-      cell(TitledSeparator("Complication Launch Options")).align(AlignX.FILL)
->>>>>>> 574fcae1
-    }
-    getComponentComboBox()
-    getInstallFlagsTextField()
-    row {
-<<<<<<< HEAD
       cell(slotsPanel).align(AlignX.FILL)
-=======
-      cell(slotsPanel.apply {
-        layout = BoxLayout(this, BoxLayout.Y_AXIS)
-      }).align(AlignX.FILL)
->>>>>>> 574fcae1
     }
   }
 
@@ -98,22 +78,13 @@
 
   private fun updateComplicationModel(chosenSlots: MutableList<AndroidComplicationConfiguration.ChosenSlot>, componentName: String?) {
     // The following backgroundable task can be run before the configuration editor dialog is shown, for example when run from
-<<<<<<< HEAD
-    // the gutter. When this happens, the ModalityState used by the backgroundable task will be registered with ModalityState.nonModal().
-    // Once a dialog is showing, any EDT events run with ModalityState.nonModal() will be enqueued and only executed once the dialog is
-=======
     // the gutter. When this happens, the ModalityState used by the backgroundable task will be registered with ModalityState.NON_MODAL.
     // Once a dialog is showing, any EDT events run with ModalityState.NON_MODAL will be enqueued and only executed once the dialog is
->>>>>>> 574fcae1
     // closed. This is because we enter a secondary loop (cf https://docs.oracle.com/javase/7/docs/api/java/awt/SecondaryLoop.html) when
     // showing a dialog. In our case, we want to update the UI on the EDT thread when the dialog is open.
     // When using ModalityState.any(), we ensure the event is pushed to the secondary queue and executed while the dialog is open.
     val modalityState = ModalityState.any()
-<<<<<<< HEAD
     runBackgroundableTask(AndroidBundle.message("wearos.complication.progress.updating.slots"), project) {
-=======
-    runBackgroundableTask("Updating slots", project) {
->>>>>>> 574fcae1
       val supportedTypes = getSupportedTypes(componentName)
       runInEdt(modalityState) {
         if (project.isDisposed) return@runInEdt
