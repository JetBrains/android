--- conflicted
+++ resolved
@@ -21,28 +21,17 @@
 import com.android.tools.deployer.DeployerException
 import com.android.tools.deployer.model.App
 import com.android.tools.idea.execution.common.AndroidConfigurationExecutor
-<<<<<<< HEAD
-import com.android.tools.idea.execution.common.AppRunConfiguration
-=======
 import com.android.tools.idea.execution.common.AndroidSessionInfo
->>>>>>> 574fcae1
 import com.android.tools.idea.execution.common.AppRunSettings
 import com.android.tools.idea.execution.common.ApplicationDeployer
 import com.android.tools.idea.execution.common.ApplicationTerminator
 import com.android.tools.idea.execution.common.processhandler.AndroidProcessHandler
 import com.android.tools.idea.execution.common.stats.RunStats
-<<<<<<< HEAD
-import com.android.tools.idea.run.ApkProvider
-import com.android.tools.idea.run.ApplicationIdProvider
-import com.android.tools.idea.run.DeviceFutures
-import com.android.tools.idea.run.configuration.isDebug
-=======
 import com.android.tools.idea.log.LogWrapper
 import com.android.tools.idea.projectsystem.ApplicationProjectContext
 import com.android.tools.idea.run.ApkProvider
 import com.android.tools.idea.run.ApplicationIdProvider
 import com.android.tools.idea.run.DeviceFutures
->>>>>>> 574fcae1
 import com.google.common.annotations.VisibleForTesting
 import com.intellij.execution.ExecutionException
 import com.intellij.execution.configurations.RunConfiguration
@@ -52,7 +41,7 @@
 import com.intellij.execution.ui.RunContentDescriptor
 import com.intellij.openapi.diagnostic.Logger
 import com.intellij.openapi.progress.ProgressIndicator
-import com.intellij.openapi.progress.indicatorRunBlockingCancellable
+import com.intellij.openapi.progress.runBlockingCancellable
 import com.intellij.openapi.util.Disposer
 import com.intellij.xdebugger.impl.XDebugSessionImpl
 import kotlinx.coroutines.async
@@ -64,10 +53,7 @@
   protected val appRunSettings: AppRunSettings,
   protected val applicationIdProvider: ApplicationIdProvider,
   protected val apkProvider: ApkProvider,
-<<<<<<< HEAD
-=======
   protected val applicationContext: ApplicationProjectContext,
->>>>>>> 574fcae1
   protected val applicationDeployer: ApplicationDeployer
 ) : AndroidConfigurationExecutor {
 
@@ -83,19 +69,11 @@
   }
 
   @WorkerThread
-<<<<<<< HEAD
-  override fun run(indicator: ProgressIndicator): RunContentDescriptor = indicatorRunBlockingCancellable(indicator) {
-    val devices = getDevices(deviceFutures, indicator, RunStats.from(environment))
-    val console = createConsole()
-    val processHandler = AndroidProcessHandler(appId, getStopCallback(console, false))
-
-=======
   override fun run(indicator: ProgressIndicator): RunContentDescriptor = runBlockingCancellable {
     val (applicationId, devices) = getApplicationIdAndDevices(environment, deviceFutures, applicationIdProvider, indicator)
     RunStats.from(environment).setPackage(applicationId)
     val console = createConsole()
     val processHandler = AndroidProcessHandler(applicationId, getStopCallback(console, applicationId, false))
->>>>>>> 574fcae1
 
     val onDevice = { device: IDevice ->
       LOG.info("Launching on device ${device.name}")
@@ -104,14 +82,9 @@
         // ApkProvider provides multiple ApkInfo only for instrumented tests.
         val app = apkProvider.getApks(device).single()
         applicationDeployer.fullDeploy(device, app, appRunSettings.deployOptions, indicator)
-<<<<<<< HEAD
-      } catch (e: DeployerException) {
-        throw ExecutionException("Failed to install app '$appId'. ${e.details.orEmpty()}", e)
-=======
       }
       catch (e: DeployerException) {
         throw ExecutionException("Failed to install app '$applicationId'. ${e.details.orEmpty()}", e)
->>>>>>> 574fcae1
       }
       launch(device, result.app, console, false, indicator)
       processHandler.addTargetDevice(device)
@@ -119,48 +92,21 @@
 
     devices.map { async { onDevice(it) } }.joinAll()
 
-<<<<<<< HEAD
-    environment.putCopyableUserData(AppRunConfiguration.KEY, object : AppRunConfiguration {
-      override val appId: String = this@AndroidConfigurationExecutorBase.appId
-    })
-
-=======
     AndroidSessionInfo.create(processHandler, devices, applicationId)
->>>>>>> 574fcae1
     createRunContentDescriptor(processHandler, console, environment)
   }
 
   @WorkerThread
-<<<<<<< HEAD
-  override fun debug(indicator: ProgressIndicator): RunContentDescriptor =
-    indicatorRunBlockingCancellable(indicator) {
-      val devices = getDevices(deviceFutures, indicator, RunStats.from(environment))
-      if (devices.size > 1) {
-        throw ExecutionException("Debugging is allowed only for single device")
-      }
-=======
   override fun debug(indicator: ProgressIndicator): RunContentDescriptor = runBlockingCancellable {
     val (applicationId, devices) = getApplicationIdAndDevices(environment, deviceFutures, applicationIdProvider, indicator)
     RunStats.from(environment).setPackage(applicationId)
     if (devices.size > 1) {
       throw ExecutionException("Debugging is allowed only for single device")
     }
->>>>>>> 574fcae1
 
-      val console = createConsole()
-      val device = devices.single()
+    val console = createConsole()
+    val device = devices.single()
 
-<<<<<<< HEAD
-      terminatePreviousAppInstance(device)
-
-      // ApkProvider provides multiple ApkInfo only for instrumented tests.
-      val app = apkProvider.getApks(device).single()
-      val deployResult = applicationDeployer.fullDeploy(device, app, appRunSettings.deployOptions, indicator)
-
-      val runContentDescriptorDeferred = async {
-        startDebugSession(device, console, indicator).runContentDescriptor
-      }
-=======
     // ApkProvider provides multiple ApkInfo only for instrumented tests.
     val app = apkProvider.getApks(device).single()
     val deployResult = applicationDeployer.fullDeploy(device, app, appRunSettings.deployOptions, indicator)
@@ -168,24 +114,10 @@
     val runContentDescriptorDeferred = async {
       startDebugSession(device, applicationContext, console, indicator).runContentDescriptor
     }
->>>>>>> 574fcae1
 
-      launch(device, deployResult.app, console, true, indicator)
+    launch(device, deployResult.app, console, true, indicator)
 
     try {
-<<<<<<< HEAD
-      return@indicatorRunBlockingCancellable runContentDescriptorDeferred.await()
-    } catch (e: ExecutionException) {
-      if (!device.isOffline) {
-        try {
-          getStopCallback(console, isDebug).invoke(device)
-        } catch (e: Exception) {
-          LOG.warn(e)
-        }
-        try {
-          ApplicationTerminator(device, appId).killApp()
-        } catch (e: Exception) {
-=======
       runContentDescriptorDeferred.await()
     }
     catch (e: ExecutionException) {
@@ -200,7 +132,6 @@
           ApplicationTerminator(device, applicationId).killApp()
         }
         catch (e: Exception) {
->>>>>>> 574fcae1
           LOG.warn(e)
         }
       }
@@ -215,23 +146,12 @@
   @Throws(ExecutionException::class)
   abstract fun launch(device: IDevice, app: App, console: ConsoleView, isDebug: Boolean, indicator: ProgressIndicator)
 
-<<<<<<< HEAD
-  protected abstract suspend fun startDebugSession(device: IDevice, console: ConsoleView, indicator: ProgressIndicator): XDebugSessionImpl
-
-  private fun terminatePreviousAppInstance(device: IDevice) {
-    val terminator = ApplicationTerminator(device, appId)
-    if (!terminator.killApp()) {
-      throw ExecutionException("Could not terminate running app $appId")
-    }
-  }
-=======
   protected abstract suspend fun startDebugSession(
     device: IDevice,
     applicationContext: ApplicationProjectContext,
     console: ConsoleView, indicator: ProgressIndicator
   ): XDebugSessionImpl
 
->>>>>>> 574fcae1
 
   private fun createConsole(): ConsoleView {
     val console = TextConsoleBuilderFactory.getInstance().createBuilder(project).console
