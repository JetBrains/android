/*
 * Copyright (C) 2021 The Android Open Source Project
 *
 * Licensed under the Apache License, Version 2.0 (the "License");
 * you may not use this file except in compliance with the License.
 * You may obtain a copy of the License at
 *
 *      http://www.apache.org/licenses/LICENSE-2.0
 *
 * Unless required by applicable law or agreed to in writing, software
 * distributed under the License is distributed on an "AS IS" BASIS,
 * WITHOUT WARRANTIES OR CONDITIONS OF ANY KIND, either express or implied.
 * See the License for the specific language governing permissions and
 * limitations under the License.
 */
package com.android.tools.idea.run.configuration.execution

import com.android.ddmlib.IDevice
import com.android.tools.deployer.Deployer
import com.android.tools.idea.deploy.DeploymentConfiguration
import com.android.tools.idea.execution.common.ApplicationDeployer
import com.android.tools.idea.execution.common.DeployOptions
import com.android.tools.idea.execution.common.stats.RunStats
import com.android.tools.idea.execution.common.stats.track
import com.android.tools.idea.gradle.util.DynamicAppUtils
import com.android.tools.idea.gradle.util.EmbeddedDistributionPaths
import com.android.tools.idea.log.LogWrapper
import com.android.tools.idea.run.ApkFileUnit
import com.android.tools.idea.run.ApkInfo
import com.android.tools.idea.run.tasks.AbstractDeployTask
import com.android.tools.idea.run.tasks.ApplyChangesTask
import com.android.tools.idea.run.tasks.ApplyCodeChangesTask
import com.android.tools.idea.run.tasks.DeployTask
import com.google.wireless.android.sdk.stats.ArtifactDetail
import com.intellij.execution.ui.ConsoleView
import com.intellij.openapi.diagnostic.Logger
import com.intellij.openapi.progress.ProgressIndicator
import com.intellij.openapi.project.Project
import com.intellij.openapi.util.Computable


class ApplicationDeployerImpl(private val project: Project, private val stats: RunStats) : ApplicationDeployer {
  private val LOG = Logger.getInstance(this::class.java)
  private val installPathProvider: Computable<String> = Computable { EmbeddedDistributionPaths.getInstance().findEmbeddedInstaller() }

  override fun fullDeploy(device: IDevice, app: ApkInfo, deployOptions: DeployOptions, indicator: ProgressIndicator): Deployer.Result {
    LOG.info("Full deploy on $device")
    // Add packages to the deployment,
    val deployTask = DeployTask(
      project,
      listOf(filterDisabledFeatures(app, deployOptions.disabledDynamicFeatures)),
      deployOptions.pmInstallFlags,
      deployOptions.installOnAllUsers,
      deployOptions.alwaysInstallWithPm,
<<<<<<< HEAD
      installPathProvider
    )
=======
      deployOptions.allowAssumeVerified)
>>>>>>> 009d25fa

    return runDeployTask(app, deployTask, device, indicator)
  }

  override fun applyChangesDeploy(device: IDevice,
                                  app: ApkInfo,
                                  deployOptions: DeployOptions,
                                  indicator: ProgressIndicator): Deployer.Result {
    LOG.info("Apply Changes on $device")
    val deployTask = ApplyChangesTask(
      project,
      listOf(filterDisabledFeatures(app, deployOptions.disabledDynamicFeatures)),
      DeploymentConfiguration.getInstance().APPLY_CHANGES_FALLBACK_TO_RUN,
      deployOptions.alwaysInstallWithPm,
<<<<<<< HEAD
      installPathProvider
    )
=======
      deployOptions.allowAssumeVerified)
>>>>>>> 009d25fa

    return runDeployTask(app, deployTask, device, indicator)
  }

  override fun applyCodeChangesDeploy(device: IDevice,
                                      app: ApkInfo,
                                      deployOptions: DeployOptions,
                                      indicator: ProgressIndicator): Deployer.Result {
    LOG.info("Apply Code Changes on $device")
    val deployTask = ApplyCodeChangesTask(
      project,
      listOf(filterDisabledFeatures(app, deployOptions.disabledDynamicFeatures)),
      DeploymentConfiguration.getInstance().APPLY_CODE_CHANGES_FALLBACK_TO_RUN,
      deployOptions.alwaysInstallWithPm,
<<<<<<< HEAD
      installPathProvider
    )
=======
      deployOptions.allowAssumeVerified)
>>>>>>> 009d25fa

    return runDeployTask(app, deployTask, device, indicator)
  }

  private fun filterDisabledFeatures(apkInfo: ApkInfo, disabledFeatures: List<String>): ApkInfo {
    return if (apkInfo.files.size > 1) {
      val filtered = apkInfo.files.filter { feature: ApkFileUnit -> DynamicAppUtils.isFeatureEnabled(disabledFeatures, feature) }
      apkInfo.copy(files = filtered)
    }
    else {
      apkInfo
    }
  }

  private fun runDeployTask(app: ApkInfo, deployTask: AbstractDeployTask, device: IDevice, indicator: ProgressIndicator): Deployer.Result {
    val result = stats.track(deployTask.id) {
      for (unit in app.files) {
        val artifactDetailBuilder = ArtifactDetail.newBuilder()
        artifactDetailBuilder.setSize(unit.apkFile.length())
        artifactDetailBuilder.setType(ArtifactDetail.ArtifactType.APK)
        addArtifact(artifactDetailBuilder)
      }

      // Check if a baseline profile fit the device
      for (bpSet in app.baselineProfiles) {
          if (device.version.apiLevel in bpSet.minApi..bpSet.maxApi) {
            for (bp in bpSet.baselineProfiles) {
              val artifactDetailBuilder = ArtifactDetail.newBuilder()
              artifactDetailBuilder.setSize(bp.length())
              artifactDetailBuilder.setType(ArtifactDetail.ArtifactType.BASELINE_PROFILE)
              addArtifact(artifactDetailBuilder)
            }
          }
      }

      deployTask.run(device, indicator).single() // use single(), because we have 1 apkInfo as input.
    }
    stats.addAllLaunchTaskDetail(deployTask.subTaskDetails)
    return result
  }
}

class AdbCommandCaptureLoggerWithConsole(logger: Logger, val console: ConsoleView) : LogWrapper(logger) {
  override fun info(msgFormat: String, vararg args: Any?) { // print to user console commands that we run on device
    if (msgFormat.contains("$ adb")) {
      console.println(msgFormat + "\n")
    }
    super.info(msgFormat, *args)
  }

  override fun warning(msgFormat: String, vararg args: Any?) { // print to user console commands that we run on device
    console.printlnError(msgFormat + "\n")
    super.info(msgFormat, *args)
  }
}
<|MERGE_RESOLUTION|>--- conflicted
+++ resolved
@@ -52,12 +52,8 @@
       deployOptions.pmInstallFlags,
       deployOptions.installOnAllUsers,
       deployOptions.alwaysInstallWithPm,
-<<<<<<< HEAD
-      installPathProvider
-    )
-=======
-      deployOptions.allowAssumeVerified)
->>>>>>> 009d25fa
+      deployOptions.allowAssumeVerified,
+      installPathProvider)
 
     return runDeployTask(app, deployTask, device, indicator)
   }
@@ -72,12 +68,8 @@
       listOf(filterDisabledFeatures(app, deployOptions.disabledDynamicFeatures)),
       DeploymentConfiguration.getInstance().APPLY_CHANGES_FALLBACK_TO_RUN,
       deployOptions.alwaysInstallWithPm,
-<<<<<<< HEAD
-      installPathProvider
-    )
-=======
-      deployOptions.allowAssumeVerified)
->>>>>>> 009d25fa
+      deployOptions.allowAssumeVerified,
+      installPathProvider)
 
     return runDeployTask(app, deployTask, device, indicator)
   }
@@ -92,12 +84,8 @@
       listOf(filterDisabledFeatures(app, deployOptions.disabledDynamicFeatures)),
       DeploymentConfiguration.getInstance().APPLY_CODE_CHANGES_FALLBACK_TO_RUN,
       deployOptions.alwaysInstallWithPm,
-<<<<<<< HEAD
-      installPathProvider
-    )
-=======
-      deployOptions.allowAssumeVerified)
->>>>>>> 009d25fa
+      deployOptions.allowAssumeVerified,
+      installPathProvider)
 
     return runDeployTask(app, deployTask, device, indicator)
   }
