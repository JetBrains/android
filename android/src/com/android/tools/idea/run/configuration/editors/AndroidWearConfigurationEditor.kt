--- conflicted
+++ resolved
@@ -48,12 +48,8 @@
 import com.intellij.ui.dsl.builder.bindItem
 import com.intellij.ui.dsl.builder.bindText
 import com.intellij.ui.dsl.builder.panel
-<<<<<<< HEAD
+import com.intellij.ui.layout.not
 import com.intellij.ui.layout.selectedValueMatches
-=======
-import com.intellij.ui.layout.not
-import com.intellij.ui.layout.selectedValueIs
->>>>>>> 574fcae1
 import org.jetbrains.android.facet.AndroidFacet
 import org.jetbrains.android.util.AndroidBundle
 import java.awt.BorderLayout
@@ -138,7 +134,6 @@
     runConfiguration.deployOptions.pmInstallFlags = installFlags
   }
 
-<<<<<<< HEAD
   override fun createEditor() = panel {
     getModuleChooser()
     getComponentComboBox()
@@ -168,48 +163,12 @@
         }
       ).bindItem(::componentName)
         .enabledIf(modulesComboBox.selectedValueMatches { it != null })
-=======
-  override fun createEditor() =
-    panel {
-      getModuleChooser()
-      getComponentComboBox()
-      getInstallFlagsTextField()
-    }
-
-  protected fun Panel.getInstallFlagsTextField() {
-    row {
-      label("Install Flags:")
-      textField().bindText(getter = { installFlags }, setter = { installFlags = it })
-        .align(AlignX.FILL)
-    }.layout(RowLayout.LABEL_ALIGNED)
-  }
-
-  protected fun Panel.getComponentComboBox() {
-    row {
-      label(configuration.componentLaunchOptions.userVisibleComponentTypeName + ":")
-      wearComponentFqNameComboBox = comboBox(
-        DefaultComboBoxModel(emptyArray<String>()),
-        renderer = object : SimpleListCellRenderer<String>() {
-          override fun customize(list: JList<out String>, value: String?, index: Int, selected: Boolean, hasFocus: Boolean) {
-            text = when {
-              value != null -> value
-              modulesComboBox.item == null -> "Module is not chosen"
-              list.selectionModel.maxSelectionIndex == -1 -> "${configuration.componentLaunchOptions.userVisibleComponentTypeName} not found"
-              else -> "${configuration.componentLaunchOptions.userVisibleComponentTypeName} is not chosen"
-            }
-          }
-        })
-        .bindItem(getter = { componentName }, setter = { componentName = it })
-        .enabledIf(modulesComboBox.selectedValueIs(null).not())
-        .align(AlignX.FILL)
->>>>>>> 574fcae1
         .applyToComponent {
           setMinimumAndPreferredWidth(400)
           addPropertyChangeListener("model") {
             this.isEnabled = (it.newValue as ComboBoxModel<*>).size > 0
           }
         }.component
-<<<<<<< HEAD
     }.layout(RowLayout.PARENT_GRID)
   }
 
@@ -219,20 +178,6 @@
         setMinimumAndPreferredWidth(400)
       }
     }.layout(RowLayout.PARENT_GRID)
-=======
-    }.layout(RowLayout.LABEL_ALIGNED)
-  }
-
-  protected fun Panel.getModuleChooser() {
-    row {
-      label(AndroidBundle.message("android.run.configuration.module.label"))
-      cell(modulesComboBox)
-        .align(AlignX.FILL)
-        .applyToComponent {
-          maximumSize = Dimension(400, maximumSize.height)
-        }
-    }.layout(RowLayout.LABEL_ALIGNED)
->>>>>>> 574fcae1
   }
 
   private fun findAvailableComponents(module: Module): Set<String> {
