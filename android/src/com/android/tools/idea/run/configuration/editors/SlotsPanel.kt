--- conflicted
+++ resolved
@@ -317,19 +317,13 @@
       if (g != null) {
         super.paintComponent(g)
       }
-<<<<<<< HEAD
-      g?.drawImage(watchFacePicture.getScaledInstance(sizePx, sizePx, Image.SCALE_DEFAULT), 0, 0, null)
-      g?.color = JBColor.RED
-=======
       g?.drawImage(
         watchFacePicture.getScaledInstance(sizePx, sizePx, Image.SCALE_DEFAULT),
         0,
         0,
         null,
       )
-      g?.color = JBColor.red
-
->>>>>>> 009d25fa
+      g?.color = JBColor.RED
       // We first draw the LARGE_IMAGE complication, as other complications will overlap with it.
       val largeImageSlot =
         currentModel.currentChosenSlots.firstOrNull { it.type == ComplicationType.LARGE_IMAGE }
