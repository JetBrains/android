/*
 * Copyright (C) 2022 The Android Open Source Project
 *
 * Licensed under the Apache License, Version 2.0 (the "License");
 * you may not use this file except in compliance with the License.
 * You may obtain a copy of the License at
 *
 *      http://www.apache.org/licenses/LICENSE-2.0
 *
 * Unless required by applicable law or agreed to in writing, software
 * distributed under the License is distributed on an "AS IS" BASIS,
 * WITHOUT WARRANTIES OR CONDITIONS OF ANY KIND, either express or implied.
 * See the License for the specific language governing permissions and
 * limitations under the License.
 */
package com.android.tools.idea.run.configuration.editors

import com.android.tools.deployer.model.component.Complication.ComplicationType
import com.android.tools.idea.run.configuration.AndroidComplicationConfiguration
import com.android.tools.idea.run.configuration.ComplicationSlot
import com.google.common.annotations.VisibleForTesting
import com.intellij.openapi.ui.ComboBox
import com.intellij.ui.JBColor
import com.intellij.ui.SimpleListCellRenderer
import com.intellij.ui.dsl.builder.panel
import com.intellij.util.ui.JBUI
import java.awt.BorderLayout
import java.awt.Dimension
import java.awt.FlowLayout
import java.awt.Graphics
import java.awt.Image
import java.awt.event.FocusEvent
import java.awt.event.FocusListener
import java.awt.event.HierarchyEvent
import javax.imageio.ImageIO
import javax.swing.BorderFactory
import javax.swing.Box
import javax.swing.JCheckBox
import javax.swing.JLabel
import javax.swing.JList
import javax.swing.JPanel
import org.jetbrains.android.util.AndroidBundle
import org.jetbrains.annotations.Nls

/**
 * A panel that manages complication slots selected by the user and stores them as a
 * ComplicationsModel object.
 */
class SlotsPanel : JPanel(FlowLayout(FlowLayout.LEFT)) {
  @VisibleForTesting lateinit var slotsUiPanel: Box
  private var currentModel = ComplicationsModel()
  private val image =
    ImageCanvas().apply {
      preferredSize = Dimension(250, 250)
      minimumSize = Dimension(250, 250)
    }
  private val boxWithSlotList: Box
  private val imageBox: Box

  @Nls
  private val noSupportedTypeLabelText =
    AndroidBundle.message("android.run.configuration.complication.slots.no.type.supported")

  init {
    add(
      panel {
        group(
          AndroidBundle.message("android.run.configuration.complication.slots.title"),
          indent = false,
        ) {
          row {
            label(AndroidBundle.message("android.run.configuration.complication.will.run.in.debug"))
          }
          row { slotsUiPanel = cell(Box.createVerticalBox()).component }
        }
      }
    )
    boxWithSlotList = Box.createVerticalBox()
    boxWithSlotList.alignmentY = TOP_ALIGNMENT
    val mainBox = Box.createHorizontalBox().apply { preferredSize = Dimension(650, 300) }
    mainBox.add(boxWithSlotList)
    mainBox.add(Box.createGlue())
    imageBox = Box.createVerticalBox()
    imageBox.alignmentY = TOP_ALIGNMENT
    mainBox.add(imageBox)

    slotsUiPanel.add(mainBox)
    repaintSlotsComponent()
  }

  private fun repaintSlotsComponent() {
    boxWithSlotList.removeAll()
    populateSlotList()

    imageBox.removeAll()
    image.updateCurrentModel(currentModel)
    imageBox.add(image, BorderLayout.CENTER)

    slotsUiPanel.revalidate()
  }

  private fun populateSlotList() {
    currentModel.allAvailableSlots.forEach { availableSlot ->
      var chosen = false
      currentModel.currentChosenSlots.forEach { chosenSlot ->
        if (availableSlot.slotId == chosenSlot.id) {
          boxWithSlotList.add(createSlot(chosenSlot))
          chosen = true
        }
      }
      if (!chosen) {
        boxWithSlotList.add(
          createSlot(AndroidComplicationConfiguration.ChosenSlot(availableSlot.slotId, null)),
          BorderLayout.CENTER,
        )
      }
    }
  }

  private fun update() {
    repaintSlotsComponent()
  }

  private fun typesSupportedBySlot(slotId: Int) =
    currentModel.allAvailableSlots.first { it.slotId == slotId }.supportedTypes

  private fun getSlotTypeCompoBox(
    chosenSlot: AndroidComplicationConfiguration.ChosenSlot
  ): ComboBox<ComplicationType> {
    val options =
      typesSupportedBySlot(chosenSlot.id)
        .intersect(currentModel.supportedTypes.toSet())
        .toTypedArray()
    if (chosenSlot.type !in options) {
      chosenSlot.type = options.firstOrNull()
    }
    return ComboBox(options).apply {
      renderer =
        object : SimpleListCellRenderer<ComplicationType>() {
          override fun customize(
            list: JList<out ComplicationType>,
            value: ComplicationType?,
            index: Int,
            selected: Boolean,
            hasFocus: Boolean,
          ) {
            text = value?.name ?: noSupportedTypeLabelText
          }
        }
      if (chosenSlot.type == null) {
        border = BorderFactory.createLineBorder(JBColor.ORANGE)
      }
      preferredSize = Dimension(240, preferredSize.height)
      item = chosenSlot.type
      isEnabled = options.isNotEmpty()
      addActionListener {
        chosenSlot.type = this.item
        update()
      }
    }
  }

  private fun createSlot(chosenSlot: AndroidComplicationConfiguration.ChosenSlot): JPanel {
    val isSelected = chosenSlot.id in currentModel.currentChosenSlots.map { it.id }
    val hasSupportedType =
      typesSupportedBySlot(chosenSlot.id)
        .intersect(currentModel.supportedTypes.toSet())
        .isNotEmpty()
    val isBackgroundImageSlot =
      typesSupportedBySlot(chosenSlot.id).contentEquals(arrayOf(ComplicationType.LARGE_IMAGE))
    if (isBackgroundImageSlot) {
      chosenSlot.type = ComplicationType.LARGE_IMAGE
    }

    return JPanel().apply {
      layout = FlowLayout(FlowLayout.LEFT)
      // the background slot only has a single possible type, so
      // we simplify the UI by removing the ComboBox
      val typeBox =
        if (!isBackgroundImageSlot)
          getSlotTypeCompoBox(chosenSlot).also {
            it.addFocusListener(
              object : FocusListener {
                override fun focusGained(e: FocusEvent?) {
                  chosenSlot.slotFocused = true
                }

                override fun focusLost(e: FocusEvent?) {
                  chosenSlot.slotFocused = false
                }
              }
            )
          }
        else null
      val selectedBox =
        JCheckBox().apply {
          addActionListener {
            chooseSlot(chosenSlot, this.isSelected)
            typeBox?.isEnabled = this.isSelected
            image.repaint()
          }
        }
      typeBox?.isEnabled = isSelected
      selectedBox.isEnabled = hasSupportedType
      selectedBox.isSelected = isSelected
      add(selectedBox)

      if (chosenSlot.slotFocused) {
        addHierarchyListener {
          if (it.changeFlags and HierarchyEvent.PARENT_CHANGED.toLong() == 0L)
            return@addHierarchyListener

          if (chosenSlot.slotFocused) {
            typeBox?.requestFocus()
          }
        }
      }

      add(
        JLabel(currentModel.allAvailableSlots.first { it.slotId == chosenSlot.id }.name).apply {
          isEnabled = hasSupportedType
          border = JBUI.Borders.emptyRight(5)
          if (!isBackgroundImageSlot) {
            preferredSize = Dimension(60, preferredSize.height)
          }
        }
      )

      if (typeBox != null) {
        // Slot type ComboBox.
        add(typeBox)
      }

      if (!hasSupportedType) {
        toolTipText = noSupportedTypeLabelText
      }
      // prevent stretching
      maximumSize = Dimension(maximumSize.width, preferredSize.height)
    }
  }

  private fun chooseSlot(
    chosenSlot: AndroidComplicationConfiguration.ChosenSlot,
    isSelected: Boolean,
  ) {
    if (isSelected) {
      currentModel.currentChosenSlots.add(chosenSlot)
    } else {
      currentModel.currentChosenSlots.removeIf { it.id == chosenSlot.id }
    }
  }

  fun setModel(model: ComplicationsModel) {
    if (model != currentModel) {
      currentModel = model.copy()
      update()
    }
  }

  fun getModel(): ComplicationsModel {
    return currentModel.copy()
  }

  data class ComplicationsModel(
    val currentChosenSlots: MutableList<AndroidComplicationConfiguration.ChosenSlot> =
      arrayListOf(),
    val allAvailableSlots: List<ComplicationSlot> = emptyList(),
    val supportedTypes: List<ComplicationType> = emptyList(),
  ) {}

  class ImageCanvas : JPanel() {
    private val sizePx = 240
    private val sideMarginPx = (sizePx * 0.16).toInt()
    private val topMarginPx = (sizePx * 0.2).toInt()
    private lateinit var currentModel: ComplicationsModel
    val watchFacePicture =
      ImageIO.read(SlotsPanel::class.java.classLoader.getResource("images/watchface/watchface.png"))
    private val typeToIcon =
      mapOf(
        ComplicationType.SHORT_TEXT to
          ImageIO.read(
            SlotsPanel::class.java.classLoader.getResource("images/watchface/short_text.png")
          ),
        ComplicationType.LONG_TEXT to
          ImageIO.read(
            SlotsPanel::class.java.classLoader.getResource("images/watchface/long_text.png")
          ),
        ComplicationType.ICON to
          ImageIO.read(SlotsPanel::class.java.classLoader.getResource("images/watchface/icon.png")),
        ComplicationType.SMALL_IMAGE to
          ImageIO.read(
            SlotsPanel::class.java.classLoader.getResource("images/watchface/small_image.png")
          ),
        ComplicationType.RANGED_VALUE to
          ImageIO.read(
            SlotsPanel::class.java.classLoader.getResource("images/watchface/ranged_value.png")
          ),
        ComplicationType.LARGE_IMAGE to
          ImageIO.read(
            SlotsPanel::class.java.classLoader.getResource("images/watchface/large_image.png")
          ),
      )
    private val slotCoordinates =
      listOf(
        Pair(sizePx / 2, topMarginPx),
        Pair(sizePx - sideMarginPx, sizePx / 2),
        Pair(sizePx / 2, sizePx - topMarginPx),
        Pair(sideMarginPx, sizePx / 2),
        Pair(sizePx / 2, sizePx / 2),
      )

    fun updateCurrentModel(newModel: ComplicationsModel) {
      currentModel = newModel
    }

    public override fun paintComponent(g: Graphics?) {
      if (g != null) {
        super.paintComponent(g)
      }
      g?.drawImage(
        watchFacePicture.getScaledInstance(sizePx, sizePx, Image.SCALE_DEFAULT),
        0,
        0,
        null,
      )
<<<<<<< HEAD
      g?.color = JBColor.red

=======
      g?.color = JBColor.RED
>>>>>>> 3a514de0
      // We first draw the LARGE_IMAGE complication, as other complications will overlap with it.
      val largeImageSlot =
        currentModel.currentChosenSlots.firstOrNull { it.type == ComplicationType.LARGE_IMAGE }
      if (largeImageSlot != null) {
        drawComplication(g, largeImageSlot.type!!, largeImageSlot.id)
      }
      for (chosenSlot in currentModel.currentChosenSlots) {
        val type = chosenSlot.type
        if (type != null && type != ComplicationType.LARGE_IMAGE) {
          drawComplication(g, type, chosenSlot.id)
        }
      }
    }

    private fun drawComplication(g: Graphics?, type: ComplicationType, slotNumber: Int) {
      val width = typeToIcon[type]?.width ?: 0
      val height = typeToIcon[type]?.height ?: 0
      g?.drawImage(
        typeToIcon[type],
        slotCoordinates[slotNumber].first - width / 2,
        slotCoordinates[slotNumber].second - height / 2,
        null,
      )
    }
  }
}<|MERGE_RESOLUTION|>--- conflicted
+++ resolved
@@ -323,12 +323,7 @@
         0,
         null,
       )
-<<<<<<< HEAD
-      g?.color = JBColor.red
-
-=======
       g?.color = JBColor.RED
->>>>>>> 3a514de0
       // We first draw the LARGE_IMAGE complication, as other complications will overlap with it.
       val largeImageSlot =
         currentModel.currentChosenSlots.firstOrNull { it.type == ComplicationType.LARGE_IMAGE }
