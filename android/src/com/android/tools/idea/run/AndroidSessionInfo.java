--- conflicted
+++ resolved
@@ -1,32 +1,16 @@
-/*
- * Copyright 2000-2012 JetBrains s.r.o.
- *
- * Licensed under the Apache License, Version 2.0 (the "License");
- * you may not use this file except in compliance with the License.
- * You may obtain a copy of the License at
- *
- * http://www.apache.org/licenses/LICENSE-2.0
- *
- * Unless required by applicable law or agreed to in writing, software
- * distributed under the License is distributed on an "AS IS" BASIS,
- * WITHOUT WARRANTIES OR CONDITIONS OF ANY KIND, either express or implied.
- * See the License for the specific language governing permissions and
- * limitations under the License.
- */
+// Copyright 2000-2019 JetBrains s.r.o. Use of this source code is governed by the Apache 2.0 license that can be found in the LICENSE file.
 
 package com.android.tools.idea.run;
 
 import com.android.ddmlib.Client;
+import com.android.ddmlib.IDevice;
 import com.android.sdklib.AndroidVersion;
 import com.android.tools.idea.run.deployment.AndroidExecutionTarget;
 import com.intellij.execution.ExecutionManager;
 import com.intellij.execution.ExecutionTarget;
 import com.intellij.execution.Executor;
 import com.intellij.execution.ExecutorRegistry;
-<<<<<<< HEAD
 import com.intellij.execution.configurations.RunConfiguration;
-=======
->>>>>>> f305d7b8
 import com.intellij.execution.process.ProcessHandler;
 import com.intellij.execution.ui.RunContentDescriptor;
 import com.intellij.openapi.project.Project;
@@ -46,7 +30,6 @@
   private final RunContentDescriptor myDescriptor;
   @NotNull private final String myExecutorId;
   @NotNull private final String myExecutorActionName;
-<<<<<<< HEAD
   @Nullable private final RunConfiguration myRunConfiguration;
   @NotNull private final ExecutionTarget myExecutionTarget;
 
@@ -69,17 +52,6 @@
                              @NotNull String executorId,
                              @NotNull String executorActionName,
                              @NotNull ExecutionTarget executionTarget) {
-=======
-  private final int myRunConfigId;
-  @NotNull private final ExecutionTarget myExecutionTarget;
-
-  public AndroidSessionInfo(@NotNull ProcessHandler processHandler,
-                            @NotNull RunContentDescriptor descriptor,
-                            int runConfigId,
-                            @NotNull String executorId,
-                            @NotNull String executorActionName,
-                            @NotNull ExecutionTarget executionTarget) {
->>>>>>> f305d7b8
     myProcessHandler = processHandler;
     myDescriptor = descriptor;
     myRunConfiguration = runConfiguration;
@@ -126,11 +98,7 @@
   @Nullable
   public static AndroidSessionInfo findOldSession(@NotNull Project project,
                                                   @Nullable Executor executor,
-<<<<<<< HEAD
                                                   @NotNull RunConfiguration runConfiguration,
-=======
-                                                  int currentID,
->>>>>>> f305d7b8
                                                   @NotNull ExecutionTarget executionTarget) {
     // Note: There are 2 alternatives here:
     //    1. RunContentManager.getInstance(project).getAllDescriptors()
@@ -189,7 +157,6 @@
     }
   }
 
-<<<<<<< HEAD
   private static boolean checkIfIDeviceRunningInProcessHandler(@NotNull RunConfiguration runConfiguration,
                                                                @NotNull AndroidExecutionTarget executionTarget,
                                                                @NotNull ProcessHandler processHandler) {
@@ -200,15 +167,6 @@
       }
       if (((AndroidProcessHandler)processHandler).isAssociated(iDevice)) {
         return true;
-=======
-      AndroidSessionInfo info = handler.getUserData(KEY);
-
-      if (info != null &&
-          currentID == info.getRunConfigurationId() &&
-          (executor == null || executor.getId().equals(info.getExecutorId())) &&
-          executionTarget.equals(info.getExecutionTarget())) {
-        return info;
->>>>>>> f305d7b8
       }
       return false;
     }
