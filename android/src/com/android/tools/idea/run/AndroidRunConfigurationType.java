// Copyright 2000-2018 JetBrains s.r.o. Use of this source code is governed by the Apache 2.0 license that can be found in the LICENSE file.
package com.android.tools.idea.run;

import com.intellij.compiler.options.CompileStepBeforeRun;
import com.intellij.execution.BeforeRunTask;
import com.intellij.execution.configurations.*;
import com.intellij.facet.ProjectFacetManager;
import com.intellij.openapi.project.Project;
import com.intellij.openapi.util.Key;
<<<<<<< HEAD
import icons.StudioIcons;
=======
import com.intellij.util.LazyUtil;
import icons.AndroidIcons;
>>>>>>> ae31a6be
import org.jetbrains.android.facet.AndroidFacet;
import org.jetbrains.android.util.AndroidBundle;
import org.jetbrains.annotations.NotNull;

public final class AndroidRunConfigurationType extends ConfigurationTypeBase {
  public AndroidRunConfigurationType() {
    super("AndroidRunConfigurationType", AndroidBundle.message("android.run.configuration.type.name"), AndroidBundle.message("android.run.configuration.type.description"),
          LazyUtil.create(() -> AndroidIcons.AndroidModule));

    addFactory(new AndroidRunConfigurationFactory(this));
  }

  public static class AndroidRunConfigurationFactory extends ConfigurationFactory {
    protected AndroidRunConfigurationFactory(@NotNull ConfigurationType type) {
      super(type);
    }

    @NotNull
    @Override
    public RunConfiguration createTemplateConfiguration(@NotNull Project project) {
      return new AndroidRunConfiguration(project, this);
    }

    @NotNull
    @Override
    public RunConfigurationSingletonPolicy getSingletonPolicy() {
      return RunConfigurationSingletonPolicy.MULTIPLE_INSTANCE;
    }

    @Override
    public boolean isApplicable(@NotNull Project project) {
      return ProjectFacetManager.getInstance(project).hasFacets(AndroidFacet.ID);
    }

    @Override
    public void configureBeforeRunTaskDefaults(Key<? extends BeforeRunTask> providerID, BeforeRunTask task) {
      // Disable the default Make compile step for this run configuration type
      if (CompileStepBeforeRun.ID.equals(providerID)) {
        task.setEnabled(false);
      }
    }
  }

  public static AndroidRunConfigurationType getInstance() {
    return ConfigurationTypeUtil.findConfigurationType(AndroidRunConfigurationType.class);
  }

<<<<<<< HEAD
  @Override
  public String getDisplayName() {
    return AndroidBundle.message("android.run.configuration.type.name");
  }

  @Override
  public String getConfigurationTypeDescription() {
    return AndroidBundle.message("android.run.configuration.type.description");
  }

  @Override
  public Icon getIcon() {
    return StudioIcons.Shell.Filetree.ANDROID_PROJECT;
  }

  @Override
  @NotNull
  public String getId() {
    return AndroidRunConfigurationType.class.getSimpleName();
  }

  @Override
  public ConfigurationFactory[] getConfigurationFactories() {
    return new ConfigurationFactory[]{myFactory};
  }

=======
>>>>>>> ae31a6be
  public ConfigurationFactory getFactory() {
    return getConfigurationFactories()[0];
  }
}<|MERGE_RESOLUTION|>--- conflicted
+++ resolved
@@ -7,12 +7,8 @@
 import com.intellij.facet.ProjectFacetManager;
 import com.intellij.openapi.project.Project;
 import com.intellij.openapi.util.Key;
-<<<<<<< HEAD
-import icons.StudioIcons;
-=======
 import com.intellij.util.LazyUtil;
 import icons.AndroidIcons;
->>>>>>> ae31a6be
 import org.jetbrains.android.facet.AndroidFacet;
 import org.jetbrains.android.util.AndroidBundle;
 import org.jetbrains.annotations.NotNull;
@@ -60,35 +56,6 @@
     return ConfigurationTypeUtil.findConfigurationType(AndroidRunConfigurationType.class);
   }
 
-<<<<<<< HEAD
-  @Override
-  public String getDisplayName() {
-    return AndroidBundle.message("android.run.configuration.type.name");
-  }
-
-  @Override
-  public String getConfigurationTypeDescription() {
-    return AndroidBundle.message("android.run.configuration.type.description");
-  }
-
-  @Override
-  public Icon getIcon() {
-    return StudioIcons.Shell.Filetree.ANDROID_PROJECT;
-  }
-
-  @Override
-  @NotNull
-  public String getId() {
-    return AndroidRunConfigurationType.class.getSimpleName();
-  }
-
-  @Override
-  public ConfigurationFactory[] getConfigurationFactories() {
-    return new ConfigurationFactory[]{myFactory};
-  }
-
-=======
->>>>>>> ae31a6be
   public ConfigurationFactory getFactory() {
     return getConfigurationFactories()[0];
   }
