--- conflicted
+++ resolved
@@ -63,16 +63,9 @@
     }
 
     open fun canDebugRun(project: Project, config: AndroidRunConfigurationBase): Boolean {
-<<<<<<< HEAD
-      val runner = ProgramRunner.getRunner(DefaultDebugExecutor.EXECUTOR_ID, config)
-      return runner != null && !ExecutionManager.getInstance(project).isStarting(
-        RunnerAndConfigurationSettingsImpl.getUniqueIdFor(config),
-        DefaultDebugExecutor.EXECUTOR_ID, runner.runnerId)
-=======
       val runner = ProgramRunner.getRunner(DefaultDebugExecutor.EXECUTOR_ID, config) ?: return false
       val configId = RunnerAndConfigurationSettingsImpl.getUniqueIdFor(config)
       return !ExecutionManager.getInstance(project).isStarting(configId, DefaultDebugExecutor.EXECUTOR_ID, runner.runnerId)
->>>>>>> 8b7d83e8
     }
 
     open fun anyActiveDebugSessions(project: Project, device: IDevice, applicationId: String): Boolean {
