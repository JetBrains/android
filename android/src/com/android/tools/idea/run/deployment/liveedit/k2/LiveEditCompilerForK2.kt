/*
 * Copyright (C) 2023 The Android Open Source Project
 *
 * Licensed under the Apache License, Version 2.0 (the "License");
 * you may not use this file except in compliance with the License.
 * You may obtain a copy of the License at
 *
 *      http://www.apache.org/licenses/LICENSE-2.0
 *
 * Unless required by applicable law or agreed to in writing, software
 * distributed under the License is distributed on an "AS IS" BASIS,
 * WITHOUT WARRANTIES OR CONDITIONS OF ANY KIND, either express or implied.
 * See the License for the specific language governing permissions and
 * limitations under the License.
 */
package com.android.tools.idea.run.deployment.liveedit.k2

import com.android.tools.idea.log.LogWrapper
import com.android.tools.idea.run.deployment.liveedit.LiveEditCompiler
import com.android.tools.idea.run.deployment.liveedit.LiveEditCompilerInput
import com.android.tools.idea.run.deployment.liveedit.LiveEditUpdateException
import com.android.tools.idea.run.deployment.liveedit.LiveEditUpdateException.Companion.compilationError
import com.android.tools.idea.run.deployment.liveedit.readActionPrebuildChecks
import com.android.tools.idea.run.deployment.liveedit.checkPsiErrorElement
import com.android.tools.idea.run.deployment.liveedit.runWithCompileLock
import com.android.tools.idea.run.deployment.liveedit.tokens.ApplicationLiveEditServices
import com.android.tools.idea.util.findAndroidModule
import com.intellij.openapi.diagnostic.Logger
import com.intellij.openapi.module.Module
import com.intellij.openapi.module.ModuleUtilCore
import com.intellij.openapi.progress.ProgressManager
import com.intellij.openapi.project.Project
import org.jetbrains.kotlin.analysis.api.KaExperimentalApi
import org.jetbrains.kotlin.analysis.api.analyze
import org.jetbrains.kotlin.analysis.api.components.KaCompilationResult
import org.jetbrains.kotlin.analysis.api.components.KaCompilerTarget
import org.jetbrains.kotlin.analysis.api.diagnostics.getDefaultMessageWithFactoryName
import org.jetbrains.kotlin.analysis.api.projectStructure.contextModule
import org.jetbrains.kotlin.config.CompilerConfiguration
<<<<<<< HEAD
import org.jetbrains.kotlin.idea.base.facet.platform.platform
import org.jetbrains.kotlin.idea.base.projectStructure.toKaSourceModuleForProductionOrTest
import org.jetbrains.kotlin.platform.isCommon
=======
import org.jetbrains.kotlin.idea.base.facet.implementingModules
import org.jetbrains.kotlin.idea.base.facet.platform.platform
import org.jetbrains.kotlin.idea.base.projectStructure.toKaSourceModuleForProductionOrTest
import org.jetbrains.kotlin.platform.isCommon
import org.jetbrains.kotlin.platform.jvm.isJvm
>>>>>>> c4f2349c
import org.jetbrains.kotlin.psi.KtFile
import org.jetbrains.kotlin.psi.KtPsiFactory

@OptIn(KaExperimentalApi::class)
internal class LiveEditCompilerForK2(private val project: Project,
                                     private val module: Module) : LiveEditCompiler.LiveEditCompilerForKotlinVersion {

  private val LOGGER = LogWrapper(Logger.getInstance(LiveEditCompilerForK2::class.java))

  override fun compileKtFile(applicationLiveEditServices: ApplicationLiveEditServices,
                             file: KtFile,
                             inputs: Collection<LiveEditCompilerInput>) = runWithCompileLock {
    LOGGER.info("Using Live Edit K2 CodeGen")
    readActionPrebuildChecks(project, file)
    val result = backendCodeGenForK2(file, module, applicationLiveEditServices.getKotlinCompilerConfiguration(file))
    return@runWithCompileLock result.output.map { OutputFileForKtCompiledFile(it) }
  }
}

@OptIn(KaExperimentalApi::class)
private fun getCompileTargetFile(original: KtFile, module: Module): KtFile {
  if (!module.platform.isCommon()) {
    return original
  }

<<<<<<< HEAD
=======
  if (module.implementingModules.filter { it.platform.isJvm() }.size < 2) {
    return original
  }

>>>>>>> c4f2349c
  val sourceModule = module.findAndroidModule()?.toKaSourceModuleForProductionOrTest() ?: return original

  // create a dangling copy of this file with the proper (Android) context.
  val danglingFile = KtPsiFactory(module.project).createFile(original.name, original.text)
  danglingFile.contextModule = sourceModule
  return danglingFile
}

@OptIn(KaExperimentalApi::class)
fun backendCodeGenForK2(file: KtFile, module: Module, configuration: CompilerConfiguration): KaCompilationResult.Success {
  if (ModuleUtilCore.findModuleForFile(file) != module) {
    throw LiveEditUpdateException.internalErrorFileOutsideModule(file)
  }

  // Since K2 compile AA reports syntax error, this may be unnecessary, but it throws an exception early when it has a syntax error.
  // In other words, there is no performance penalty from this early check. Let's keep it because there is no guarantee that
  // K2 compile AA covers all cases.
  listOf(file).checkPsiErrorElement()

  // TODO(316965795): Check the performance and the responsiveness once we complete K2 LE implementation.
  //                  Add/remove ProgressManager.checkCanceled() based on the performance and the responsiveness.
  ProgressManager.checkCanceled()

<<<<<<< HEAD
  analyze(file) {
    val result = this@analyze.compile(getCompileTargetFile(file, module), configuration, KaCompilerTarget.Jvm(isTestMode = false)) {
=======
  val substituteFile = getCompileTargetFile(file, module)
  analyze(substituteFile) {
    val compileTarget = KaCompilerTarget.Jvm(isTestMode = false, compiledClassHandler = null, debuggerExtension = null)
    val result = this@analyze.compile(substituteFile, configuration, compileTarget) {
>>>>>>> c4f2349c
      // This is a lambda for `allowedErrorFilter` parameter. `compiler` API internally filters diagnostic errors with
      // `allowedErrorFilter`. If `allowedErrorFilter(diagnosticError)` is true, the error will not be reported.
      // Since we want to always report the diagnostic errors, we just return `false` here.
      false
    }
    when (result) {
      is KaCompilationResult.Success -> return result
      is KaCompilationResult.Failure -> throw compilationError(result.errors.joinToString { it.getDefaultMessageWithFactoryName() })
    }
  }
}<|MERGE_RESOLUTION|>--- conflicted
+++ resolved
@@ -37,17 +37,11 @@
 import org.jetbrains.kotlin.analysis.api.diagnostics.getDefaultMessageWithFactoryName
 import org.jetbrains.kotlin.analysis.api.projectStructure.contextModule
 import org.jetbrains.kotlin.config.CompilerConfiguration
-<<<<<<< HEAD
-import org.jetbrains.kotlin.idea.base.facet.platform.platform
-import org.jetbrains.kotlin.idea.base.projectStructure.toKaSourceModuleForProductionOrTest
-import org.jetbrains.kotlin.platform.isCommon
-=======
 import org.jetbrains.kotlin.idea.base.facet.implementingModules
 import org.jetbrains.kotlin.idea.base.facet.platform.platform
 import org.jetbrains.kotlin.idea.base.projectStructure.toKaSourceModuleForProductionOrTest
 import org.jetbrains.kotlin.platform.isCommon
 import org.jetbrains.kotlin.platform.jvm.isJvm
->>>>>>> c4f2349c
 import org.jetbrains.kotlin.psi.KtFile
 import org.jetbrains.kotlin.psi.KtPsiFactory
 
@@ -73,13 +67,10 @@
     return original
   }
 
-<<<<<<< HEAD
-=======
   if (module.implementingModules.filter { it.platform.isJvm() }.size < 2) {
     return original
   }
 
->>>>>>> c4f2349c
   val sourceModule = module.findAndroidModule()?.toKaSourceModuleForProductionOrTest() ?: return original
 
   // create a dangling copy of this file with the proper (Android) context.
@@ -103,15 +94,10 @@
   //                  Add/remove ProgressManager.checkCanceled() based on the performance and the responsiveness.
   ProgressManager.checkCanceled()
 
-<<<<<<< HEAD
-  analyze(file) {
-    val result = this@analyze.compile(getCompileTargetFile(file, module), configuration, KaCompilerTarget.Jvm(isTestMode = false)) {
-=======
   val substituteFile = getCompileTargetFile(file, module)
   analyze(substituteFile) {
     val compileTarget = KaCompilerTarget.Jvm(isTestMode = false, compiledClassHandler = null, debuggerExtension = null)
     val result = this@analyze.compile(substituteFile, configuration, compileTarget) {
->>>>>>> c4f2349c
       // This is a lambda for `allowedErrorFilter` parameter. `compiler` API internally filters diagnostic errors with
       // `allowedErrorFilter`. If `allowedErrorFilter(diagnosticError)` is true, the error will not be reported.
       // Since we want to always report the diagnostic errors, we just return `false` here.
