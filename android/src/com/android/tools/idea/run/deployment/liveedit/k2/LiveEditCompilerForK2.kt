--- conflicted
+++ resolved
@@ -89,12 +89,8 @@
   ProgressManager.checkCanceled()
 
   analyze(file) {
-<<<<<<< HEAD
-    val result = this@analyze.compile(getCompileTargetFile(file, module), configuration, KaCompilerTarget.Jvm(isTestMode = false)) {
-=======
     val result = this@analyze.compile(getCompileTargetFile(file, module), configuration,
                                       KaCompilerTarget.Jvm(isTestMode = false, compiledClassHandler = null, debuggerExtension = null)) {
->>>>>>> ca231736
       // This is a lambda for `allowedErrorFilter` parameter. `compiler` API internally filters diagnostic errors with
       // `allowedErrorFilter`. If `allowedErrorFilter(diagnosticError)` is true, the error will not be reported.
       // Since we want to always report the diagnostic errors, we just return `false` here.
