/*
 * Copyright (C) 2022 The Android Open Source Project
 *
 * Licensed under the Apache License, Version 2.0 (the "License");
 * you may not use this file except in compliance with the License.
 * You may obtain a copy of the License at
 *
 *      http://www.apache.org/licenses/LICENSE-2.0
 *
 * Unless required by applicable law or agreed to in writing, software
 * distributed under the License is distributed on an "AS IS" BASIS,
 * WITHOUT WARRANTIES OR CONDITIONS OF ANY KIND, either express or implied.
 * See the License for the specific language governing permissions and
 * limitations under the License.
 */
package com.android.tools.idea.run.deployment.liveedit

import com.android.tools.idea.flags.StudioFlags
import com.android.tools.idea.run.deployment.liveedit.tokens.ApplicationLiveEditServices
import com.intellij.openapi.module.Module
import com.intellij.openapi.progress.ProcessCanceledException
import com.intellij.openapi.progress.runBlockingMaybeCancellable
import com.intellij.openapi.project.Project
<<<<<<< HEAD
import kotlinx.coroutines.sync.Semaphore
import kotlinx.coroutines.sync.withPermit
=======
>>>>>>> 8b7d83e8
import org.jetbrains.kotlin.analyzer.AnalysisResult
import org.jetbrains.kotlin.backend.jvm.FacadeClassSourceShimForFragmentCompilation
import org.jetbrains.kotlin.backend.jvm.JvmGeneratorExtensionsImpl
import org.jetbrains.kotlin.backend.jvm.JvmIrCodegenFactory
import org.jetbrains.kotlin.caches.resolve.KotlinCacheService
<<<<<<< HEAD
=======
import org.jetbrains.kotlin.codegen.ClassBuilderFactories
import org.jetbrains.kotlin.codegen.KotlinCodegenFacade
>>>>>>> 8b7d83e8
import org.jetbrains.kotlin.codegen.state.GenerationState
import org.jetbrains.kotlin.descriptors.DeclarationDescriptor
import org.jetbrains.kotlin.descriptors.InvalidModuleException
import org.jetbrains.kotlin.diagnostics.Severity
import org.jetbrains.kotlin.idea.base.facet.implementingModules
import org.jetbrains.kotlin.idea.base.facet.platform.platform
import org.jetbrains.kotlin.idea.base.util.isAndroidModule
import org.jetbrains.kotlin.idea.base.util.module
import org.jetbrains.kotlin.idea.core.util.analyzeInlinedFunctions
import org.jetbrains.kotlin.idea.resolve.ResolutionFacade
import org.jetbrains.kotlin.load.kotlin.toSourceElement
import org.jetbrains.kotlin.platform.jvm.JvmPlatforms
import org.jetbrains.kotlin.psi.KtFile
import org.jetbrains.kotlin.resolve.BindingContext
import org.jetbrains.kotlin.resolve.source.PsiSourceFile
import org.jetbrains.kotlin.serialization.deserialization.descriptors.DeserializedContainerSource
import java.util.concurrent.Semaphore

private fun handleCompilerErrors(e: Throwable): Nothing {
  // These should be rethrown as per the javadoc for ProcessCanceledException. This allows the
  // internal IDE code for handling read/write actions to function as expected.
  if (e is ProcessCanceledException) {
    throw e
  }

  if (e is InvalidModuleException) {
    throw ProcessCanceledException(e)
  }

  // Given that the IDE already provide enough information about compilation errors, there is no
  // real need to surface any compilation exception. We will just print the true cause for the
  // exception for our own debugging purpose only.
  var cause = e
  while (cause.cause != null) {
    cause = cause.cause!!

    if (cause is InvalidModuleException) {
      throw ProcessCanceledException(e)
    }

    // The Kotlin compiler probably shouldn't be swallowing these, but since we can't change that,
    // detect and re-throw them here as the proper exception type.
    if (cause is ProcessCanceledException) {
      throw cause
    }

    cause.message?.let { message ->
      if (message.contains("Back-end (JVM) Internal error: Couldn't inline method call")) {
        // We currently don't support inline function calls to another source code file.

        val nameStart = message.indexOf("Couldn't inline method call: CALL '") + "Couldn't inline method call: CALL '".length
        val nameEnd = message.indexOf("'", nameStart)
        val name = message.substring(nameStart, nameEnd)

        throw LiveEditUpdateException.inlineFailure("Unable to update function that references" +
                                                    " an inline function from another source file: $name")
      }
    }
  }
  throw LiveEditUpdateException.compilationError(e.message ?: "No error message", null, e)
}

/**
 * Scope containing the different phases of the compilation that can be executed under
 * with [runWithCompileLock].
 */
interface CompileScope {
  /**
   * Fetch the resolution based on the cached service.
   */
  fun fetchResolution(project: Project, input: List<KtFile>): ResolutionFacade

  /**
   * Given a source file A.kt and an initial analysis result, compute a list of source files (A.kt included) need in order to correctly
   * compile the A.kt and any inline functions it needs from another source file.
   */
  fun performInlineSourceDependencyAnalysis(resolution: ResolutionFacade, file: KtFile, bindingContext: BindingContext) : List<KtFile>

    /**
   * Compute the BindingContext of the input file that can be used for code generation.
   *
   * This function needs to be done in a read action.
   */
  fun analyze(input: List<KtFile>, resolution: ResolutionFacade): AnalysisResult

  /**
   * Invoke the Kotlin compiler that is part of the plugin. The compose plugin is also attached by
   * the extension point to generate code for @composable functions.
   */
  fun backendCodeGen(
    applicationLiveEditServices: ApplicationLiveEditServices,
    project: Project,
    analysisResult: AnalysisResult,
    input: List<KtFile>,
    moduleForAllInputs: Module,
    inlineClassRequest: Set<SourceInlineCandidate>?
  ): GenerationState
}

private object CompileScopeImpl : CompileScope {
  /**
   * Lock that ensures that [runWithCompileLock] only allows one execution at a time.
   */
  val compileLock = Semaphore(1)

  override fun fetchResolution(project: Project, input: List<KtFile>): ResolutionFacade {
    val kotlinCacheService = KotlinCacheService.getInstance(project)
<<<<<<< HEAD
    val module = input.first().module
    val androidModule = when {
      module == null -> null
      module.isAndroidModule() -> module
      else -> module.implementingModules.firstOrNull { it.isAndroidModule() }
    }
=======
    val androidModule = input.first().module?.implementingModules?.firstOrNull { it.isAndroidModule() }
>>>>>>> 8b7d83e8
    return kotlinCacheService.getResolutionFacadeWithForcedPlatform(input, androidModule?.platform ?: JvmPlatforms.defaultJvmPlatform)
  }

  override fun performInlineSourceDependencyAnalysis(resolution: ResolutionFacade, file: KtFile, bindingContext: BindingContext) : List<KtFile> {
    return analyzeInlinedFunctions(resolution, file, false)
  }

  override fun analyze(input: List<KtFile>, resolution: ResolutionFacade): AnalysisResult {
    val trace = com.android.tools.tracer.Trace.begin("analyzeWithAllCompilerChecks")
    try {
      var exception: LiveEditUpdateException? = null
      val analysisResult = resolution.analyzeWithAllCompilerChecks(input) {
        if (it.severity == Severity.ERROR) {
          if (!StudioFlags.COMPOSE_DEPLOY_LIVE_EDIT_CONFINED_ANALYSIS.get() || input.contains(it.psiFile)) {
            exception = LiveEditUpdateException.analysisError("Analyze Error. $it", it.psiFile)
          }
        }
      }
      if (exception != null) {
        throw exception!!
      }

      if (analysisResult.isError()) {
        throw LiveEditUpdateException.analysisError(analysisResult.error.message ?: "No Error message")
      }

      for (diagnostic in analysisResult.bindingContext.diagnostics) {
        if (diagnostic.severity == Severity.ERROR) {
          if (!StudioFlags.COMPOSE_DEPLOY_LIVE_EDIT_CONFINED_ANALYSIS.get() || input.contains(diagnostic.psiFile)) {
            throw LiveEditUpdateException.analysisError("Binding Context Error. $diagnostic", diagnostic.psiFile)
          }
        }
      }

      return analysisResult
    }
    finally {
      trace.close()
    }
  }

  override fun backendCodeGen(
    applicationLiveEditServices: ApplicationLiveEditServices,
    project: Project, analysisResult: AnalysisResult, input: List<KtFile>, moduleForAllInputs: Module,
    inlineClassRequest : Set<SourceInlineCandidate>?): GenerationState {
    // Ideally, we want to make sure that each compilation only contains files of a single module.
    // However, the current algorithm would fail if a file depends on an inline function that is in another module.
    // If we are unable to pull the binary version of the inline function from the .class directories, we would need to include the .kt
    // file in the input.
    if (input.isNotEmpty() && input.first().module != moduleForAllInputs) {
      throw LiveEditUpdateException.internalErrorFileOutsideModule(input.first())
    }

    // The Kotlin compiler is built on top of the PSI parse tree which is used in the IDE.
    // In order to support things like auto-complete when the user is still typing code, the IDE needs to be able to perform
    // analysis of syntactically incorrect code during the Analysis phrase. The parser will try to continue to build the PSI tree by
    // filling in PsiErrorElements to recover from lexical error states. Since the backend is also fine with generating code gen with
    // PsiErrorElement, we need to do a quick pass to check if there are any PsiErrorElement in the tree and prevent Live Edit from
    // sending invalid code to the device. It is important to note that the Analysis phrase would have triggered a full parse of the given
    // file already so this is the best time to check.
    input.checkPsiErrorElement()

<<<<<<< HEAD
    val compilerConfiguration = getCompilerConfiguration(moduleForAllInputs, input.first())
=======
    val compilerConfiguration = applicationLiveEditServices.getKotlinCompilerConfiguration(input.first())

    val generationStateBuilder = GenerationState.Builder(project,
                                                         ClassBuilderFactories.BINARIES,
                                                         analysisResult.moduleDescriptor,
                                                         analysisResult.bindingContext,
                                                         input,
                                                         compilerConfiguration)
>>>>>>> 8b7d83e8

    val codegenFactory = JvmIrCodegenFactory(
      compilerConfiguration,
      jvmGeneratorExtensions = object : JvmGeneratorExtensionsImpl(compilerConfiguration) {
        override fun getContainerSource(descriptor: DeclarationDescriptor): DeserializedContainerSource? {
          val psiSourceFile =
            descriptor.toSourceElement.containingFile as? PsiSourceFile ?: return super.getContainerSource(descriptor)
          return FacadeClassSourceShimForFragmentCompilation(psiSourceFile)
        }
      },
      ideCodegenSettings = JvmIrCodegenFactory.IdeCodegenSettings(shouldStubAndNotLinkUnboundSymbols = true),
    )
    val generationState = GenerationState(project, analysisResult.moduleDescriptor, compilerConfiguration)
    inlineClassRequest?.forEach {
      it.fetchByteCodeFromBuildIfNeeded(applicationLiveEditServices)
      it.fillInlineCache(generationState.inlineCache)
    }

    try {
      codegenFactory.convertAndGenerate(input, generationState, analysisResult.bindingContext)
    } catch (e: Throwable) {
      handleCompilerErrors(e) // handleCompilerErrors() always throws.
    }

    return generationState
  }
}

/**
 * Executes the given [callable] in the context of a [CompileScope] that allows running the different compilation
 * phases.
 * Only one caller of this method will have access to the [CompileScope] at the moment.
 */
<<<<<<< HEAD
fun <T> runWithCompileLock(callable: suspend CompileScope.() -> T) = runBlockingMaybeCancellable {
  CompileScopeImpl.compileLock.withPermit {
    CompileScopeImpl.callable()
=======
fun <T> runWithCompileLock(callable: CompileScope.() -> T) : T {
  try {
    CompileScopeImpl.compileLock.acquire()
    return CompileScopeImpl.callable()
  } finally{
    CompileScopeImpl.compileLock.release()
>>>>>>> 8b7d83e8
  }
}<|MERGE_RESOLUTION|>--- conflicted
+++ resolved
@@ -21,21 +21,13 @@
 import com.intellij.openapi.progress.ProcessCanceledException
 import com.intellij.openapi.progress.runBlockingMaybeCancellable
 import com.intellij.openapi.project.Project
-<<<<<<< HEAD
 import kotlinx.coroutines.sync.Semaphore
 import kotlinx.coroutines.sync.withPermit
-=======
->>>>>>> 8b7d83e8
 import org.jetbrains.kotlin.analyzer.AnalysisResult
 import org.jetbrains.kotlin.backend.jvm.FacadeClassSourceShimForFragmentCompilation
 import org.jetbrains.kotlin.backend.jvm.JvmGeneratorExtensionsImpl
 import org.jetbrains.kotlin.backend.jvm.JvmIrCodegenFactory
 import org.jetbrains.kotlin.caches.resolve.KotlinCacheService
-<<<<<<< HEAD
-=======
-import org.jetbrains.kotlin.codegen.ClassBuilderFactories
-import org.jetbrains.kotlin.codegen.KotlinCodegenFacade
->>>>>>> 8b7d83e8
 import org.jetbrains.kotlin.codegen.state.GenerationState
 import org.jetbrains.kotlin.descriptors.DeclarationDescriptor
 import org.jetbrains.kotlin.descriptors.InvalidModuleException
@@ -52,7 +44,6 @@
 import org.jetbrains.kotlin.resolve.BindingContext
 import org.jetbrains.kotlin.resolve.source.PsiSourceFile
 import org.jetbrains.kotlin.serialization.deserialization.descriptors.DeserializedContainerSource
-import java.util.concurrent.Semaphore
 
 private fun handleCompilerErrors(e: Throwable): Nothing {
   // These should be rethrown as per the javadoc for ProcessCanceledException. This allows the
@@ -143,16 +134,12 @@
 
   override fun fetchResolution(project: Project, input: List<KtFile>): ResolutionFacade {
     val kotlinCacheService = KotlinCacheService.getInstance(project)
-<<<<<<< HEAD
     val module = input.first().module
     val androidModule = when {
       module == null -> null
       module.isAndroidModule() -> module
       else -> module.implementingModules.firstOrNull { it.isAndroidModule() }
     }
-=======
-    val androidModule = input.first().module?.implementingModules?.firstOrNull { it.isAndroidModule() }
->>>>>>> 8b7d83e8
     return kotlinCacheService.getResolutionFacadeWithForcedPlatform(input, androidModule?.platform ?: JvmPlatforms.defaultJvmPlatform)
   }
 
@@ -215,18 +202,7 @@
     // file already so this is the best time to check.
     input.checkPsiErrorElement()
 
-<<<<<<< HEAD
-    val compilerConfiguration = getCompilerConfiguration(moduleForAllInputs, input.first())
-=======
     val compilerConfiguration = applicationLiveEditServices.getKotlinCompilerConfiguration(input.first())
-
-    val generationStateBuilder = GenerationState.Builder(project,
-                                                         ClassBuilderFactories.BINARIES,
-                                                         analysisResult.moduleDescriptor,
-                                                         analysisResult.bindingContext,
-                                                         input,
-                                                         compilerConfiguration)
->>>>>>> 8b7d83e8
 
     val codegenFactory = JvmIrCodegenFactory(
       compilerConfiguration,
@@ -260,17 +236,8 @@
  * phases.
  * Only one caller of this method will have access to the [CompileScope] at the moment.
  */
-<<<<<<< HEAD
 fun <T> runWithCompileLock(callable: suspend CompileScope.() -> T) = runBlockingMaybeCancellable {
   CompileScopeImpl.compileLock.withPermit {
     CompileScopeImpl.callable()
-=======
-fun <T> runWithCompileLock(callable: CompileScope.() -> T) : T {
-  try {
-    CompileScopeImpl.compileLock.acquire()
-    return CompileScopeImpl.callable()
-  } finally{
-    CompileScopeImpl.compileLock.release()
->>>>>>> 8b7d83e8
   }
 }