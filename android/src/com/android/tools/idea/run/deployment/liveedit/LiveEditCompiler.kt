/*
 * Copyright (C) 2021 The Android Open Source Project
 *
 * Licensed under the Apache License, Version 2.0 (the "License");
 * you may not use this file except in compliance with the License.
 * You may obtain a copy of the License at
 *
 *      http://www.apache.org/licenses/LICENSE-2.0
 *
 * Unless required by applicable law or agreed to in writing, software
 * distributed under the License is distributed on an "AS IS" BASIS,
 * WITHOUT WARRANTIES OR CONDITIONS OF ANY KIND, either express or implied.
 * See the License for the specific language governing permissions and
 * limitations under the License.
 */
package com.android.tools.idea.run.deployment.liveedit

import com.android.annotations.Trace
import com.android.tools.idea.log.LogWrapper
import com.android.tools.idea.run.deployment.liveedit.LiveEditUpdateException.Companion.internalErrorCompileCommandException
import com.android.tools.idea.run.deployment.liveedit.desugaring.LiveEditDesugar
import com.android.tools.idea.run.deployment.liveedit.desugaring.LiveEditDesugarRequest
import com.android.tools.idea.run.deployment.liveedit.desugaring.LiveEditDesugarResponse
import com.android.tools.idea.run.deployment.liveedit.desugaring.MinApiLevel
import com.android.tools.idea.run.deployment.liveedit.k2.LiveEditCompilerForK2
import com.android.tools.idea.run.deployment.liveedit.tokens.ApplicationLiveEditServices
import com.google.common.collect.HashMultimap
import com.intellij.openapi.application.ApplicationManager
import com.intellij.openapi.diagnostic.Logger
import com.intellij.openapi.progress.ProcessCanceledException
import com.intellij.openapi.progress.ProgressManager
import com.intellij.openapi.project.Project
import com.intellij.openapi.util.Computable
import org.jetbrains.kotlin.idea.base.plugin.KotlinPluginModeProvider
import org.jetbrains.kotlin.idea.base.util.module
import org.jetbrains.kotlin.psi.KtFile
import java.util.Optional

class LiveEditCompiler(val project: Project,
                       private val irClassCache: IrClassCache,
                       apkClassProvider: ApkClassProvider = DefaultApkClassProvider()) {

  internal interface LiveEditCompilerForKotlinVersion {
    fun compileKtFile(
      applicationLiveEditServices: ApplicationLiveEditServices,
      file: KtFile,
      inputs: Collection<LiveEditCompilerInput>,
      output: LiveEditCompilerOutput.Builder
    )
  }

  private var applicationLiveEditServices: ApplicationLiveEditServices? = null
  private val LOGGER = LogWrapper(Logger.getInstance(LiveEditCompiler::class.java))

  // Cache of fully-qualified class name to inlineable bytecode on disk or in memory
  var inlineCandidateCache = SourceInlineCandidateCache()

  private var desugarer = LiveEditDesugar()
  private val outputBuilderWithAnalysis = LiveEditOutputBuilder(apkClassProvider)
  private val logger = LiveEditLogger("LE Compiler")

  /**
   * Compile a given set of MethodReferences to Java .class files and populates the output list with the compiled code.
   * The compilation is wrapped in a cancelable read action, and will be interrupted by a PSI write action.
   *
   * Returns true if the compilation is successful, and false if the compilation was interrupted and did not complete.
   * If compilation fails due to issues with invalid syntax or other compiler-specific errors, throws a
   * LiveEditException detailing the failure.
   */
  @Trace
  fun compile(inputs: List<LiveEditCompilerInput>,
              giveWritePriority: Boolean = true,
              apiVersions: Set<MinApiLevel> = emptySet()): Optional<LiveEditDesugarResponse> {
    // Bundle changes per-file to prevent wasted recompilation of the same file. The most common
    // scenario is multiple pending changes in the same file, so this is somewhat important.
    val changedFiles = HashMultimap.create<KtFile, LiveEditCompilerInput>()
    for (input in inputs) {
      if (input.file is KtFile) {
        changedFiles.put(input.file, input)
      }
    }

    // Wrap compilation in a read action that can be interrupted by any other read or write action,
    // which prevents the UI from freezing during compilation if the user continues typing.
    val progressManager = ProgressManager.getInstance()

    var desugaredOutputs : LiveEditDesugarResponse? = null
    val compileCmd = {
      var outputBuilder = LiveEditCompilerOutput.Builder()
      for ((file, input) in changedFiles.asMap()) {
        // Ignore script files. This check must be done in a read action.
        if (file.isScript()) {
          continue
        }
        try {
          // Compiler pass
          when (KotlinPluginModeProvider.isK2Mode()) {
<<<<<<< HEAD
            true -> LiveEditCompilerForK2(project, inlineCandidateCache, irClassCache, this.outputBuilder, file.module!!)
            false -> LiveEditCompilerForK1(project, inlineCandidateCache, irClassCache, this.outputBuilder, this.outputBuilderWithAnalysis)
=======
            true -> LiveEditCompilerForK2(project, inlineCandidateCache, irClassCache, this.outputBuilderWithAnalysis, file.module!!)
            false -> LiveEditCompilerForK1(project, inlineCandidateCache, irClassCache, this.outputBuilderWithAnalysis)
>>>>>>> 8b7d83e8
          }.compileKtFile(applicationLiveEditServices(), file, input, outputBuilder)

          val outputs = outputBuilder.build()
          logger.dumpCompilerOutputs(outputs.classes)

          // Desugaring pass
          val request = LiveEditDesugarRequest(outputs, apiVersions)
          desugaredOutputs = desugarer.desugar(request)
          logger.dumpDesugarOutputs(desugaredOutputs!!.classes)

        } catch (e: ProcessCanceledException) {
          throw e
        } catch (e: LiveEditUpdateException) {
          throw e
        } catch (e : Exception) {
          // Unlike the other exception where it is temporary errors or setup failures. These type of internal error should be
          // rare and probably worth logging for bug reports.
          LOGGER.warning("Internal error during compilation command: %s\n%s", e.message, e.stackTraceToString().prependIndent("\t"))
          throw internalErrorCompileCommandException(file, e)
        }
      }
    }

    // In manual mode, we trigger when SaveAll action shortcut is detected. Which means we run concurrently with SaveAllAction.
    // Therefore, we cannot use runInReadActionWithWriteActionPriority (otherwise we would be continuously interrupted because
    // save is happening, upon testing on a small file we were interrupted 1000 times by save writes).
    // Instead, we run with runReadAction.
    //
    // In automatic mode, we want to be interrupted on each keystroke, so we only run when the user is done typing.
    // A keystroke writes the PSI trees so running with runInReadActionWithWriteActionPriority yield exactly the interrupt policy we need.

    var success = true
    if (giveWritePriority) {
      success = progressManager.runInReadActionWithWriteActionPriority(compileCmd, progressManager.progressIndicator)
    } else {
      ApplicationManager.getApplication().runReadAction(toComputable(compileCmd))?.let { throw it }
    }
    return if (success) Optional.of(desugaredOutputs!!) else Optional.empty()
  }

  private fun toComputable(cmd : () -> Unit) = Computable<Exception?> {
    try {
      cmd()
    } catch (e : Exception) {
      return@Computable e
    }
    return@Computable null
  }

  private fun applicationLiveEditServices() = applicationLiveEditServices ?: error("not yet initialized")

  fun setApplicationLiveEditServicesForTests(applicationLiveEditServices: ApplicationLiveEditServices) {
    if (this.applicationLiveEditServices != null) {
      error("applicationLiveEditServices must not be already set")
    }
    this.applicationLiveEditServices = applicationLiveEditServices
  }

  fun resetState(applicationLiveEditServices: ApplicationLiveEditServices) {
    inlineCandidateCache.clear()
    this.applicationLiveEditServices = applicationLiveEditServices
    try {
      // Desugarer caches jar indexes and entries. It MUST be closed and recreated.
      desugarer.close()
    } finally {
      desugarer = LiveEditDesugar()
    }
  }
}<|MERGE_RESOLUTION|>--- conflicted
+++ resolved
@@ -95,13 +95,8 @@
         try {
           // Compiler pass
           when (KotlinPluginModeProvider.isK2Mode()) {
-<<<<<<< HEAD
-            true -> LiveEditCompilerForK2(project, inlineCandidateCache, irClassCache, this.outputBuilder, file.module!!)
-            false -> LiveEditCompilerForK1(project, inlineCandidateCache, irClassCache, this.outputBuilder, this.outputBuilderWithAnalysis)
-=======
             true -> LiveEditCompilerForK2(project, inlineCandidateCache, irClassCache, this.outputBuilderWithAnalysis, file.module!!)
             false -> LiveEditCompilerForK1(project, inlineCandidateCache, irClassCache, this.outputBuilderWithAnalysis)
->>>>>>> 8b7d83e8
           }.compileKtFile(applicationLiveEditServices(), file, input, outputBuilder)
 
           val outputs = outputBuilder.build()
