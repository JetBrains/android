--- conflicted
+++ resolved
@@ -18,18 +18,14 @@
 import com.android.tools.idea.run.deployment.liveedit.analysis.leir.IrClass
 import com.intellij.openapi.module.Module
 
-enum class LiveEditClassType {
+internal enum class LiveEditClassType {
   NORMAL_CLASS,
   SUPPORT_CLASS,
 }
 
-class LiveEditCompiledClass(val name: String, var data: ByteArray, val module: Module?, val type: LiveEditClassType)
+internal class LiveEditCompiledClass(val name: String, var data: ByteArray, val module: Module?, val type: LiveEditClassType)
 
-<<<<<<< HEAD
-data class LiveEditCompilerOutput internal constructor (val classes: List<LiveEditCompiledClass> = emptyList(),
-=======
 data class LiveEditCompilerOutput internal constructor (internal val classes: List<LiveEditCompiledClass> = emptyList(),
->>>>>>> 574fcae1
                                                         val irClasses: List<IrClass> = emptyList(),
                                                         val groupIds: List<Int> = emptyList(),
                                                         val resetState: Boolean = false) {
