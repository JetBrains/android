--- conflicted
+++ resolved
@@ -501,9 +501,9 @@
 
     updateEditableStatus(LiveEditStatus.InProgress.INSTANCE);
 
-    while (!processChanges(project, bufferedFiles,
-                           LiveEditService.isLeTriggerOnSave() ? LiveEditEvent.Mode.ON_SAVE : LiveEditEvent.Mode.MANUAL)) {
-      LOGGER.info("ProcessChanges was interrupted");
+    while(!processChanges(project, bufferedFiles,
+                          LiveEditService.isLeTriggerOnSave() ? LiveEditEvent.Mode.ON_SAVE : LiveEditEvent.Mode.MANUAL)) {
+        LOGGER.info("ProcessChanges was interrupted");
     }
     bufferedFiles.clear();
   }
@@ -751,9 +751,9 @@
   @VisibleForTesting
   void updateEditableStatus(@NotNull LiveEditStatus newStatus) {
     liveEditDevices.update((device, prevStatus) -> (
-                                                     prevStatus.unrecoverable() ||
-                                                     prevStatus == LiveEditStatus.Disabled.INSTANCE ||
-                                                     prevStatus == LiveEditStatus.NoMultiDeploy.INSTANCE) ? prevStatus : newStatus);
+      prevStatus.unrecoverable() ||
+      prevStatus == LiveEditStatus.Disabled.INSTANCE ||
+      prevStatus == LiveEditStatus.NoMultiDeploy.INSTANCE) ? prevStatus : newStatus);
   }
 
   private void handleDeviceStatusChange(Map<IDevice, LiveEditStatus> map) {
@@ -772,18 +772,12 @@
   static Installer newInstaller(IDevice device) {
     MetricsRecorder metrics = new MetricsRecorder();
     AdbClient adb = new AdbClient(device, LOGGER);
-<<<<<<< HEAD
-    return new AdbInstaller(
-      LocalInstallerPathManager.getLocalInstaller(), adb, metrics.getDeployMetrics(), LOGGER, AdbInstaller.Mode.DAEMON
-    );
-=======
     // we use EmbeddedDistributionPaths.getInstance().findEmbeddedInstaller() to make sure the path is correctly adjuasted in IJ.
     return new AdbInstaller(EmbeddedDistributionPaths.getInstance().findEmbeddedInstaller(), adb, metrics.getDeployMetrics(), LOGGER, AdbInstaller.Mode.DAEMON);
->>>>>>> 06ed88e4
   }
 
   private LiveUpdateDeployer.UpdateLiveEditResult pushUpdatesToDevice(
-    String applicationId, IDevice device, LiveEditDesugarResponse update) {
+      String applicationId, IDevice device, LiveEditDesugarResponse update) {
     LiveUpdateDeployer deployer = new LiveUpdateDeployer(LOGGER);
     Installer installer = newInstaller(device);
     AdbClient adb = new AdbClient(device, LOGGER);
