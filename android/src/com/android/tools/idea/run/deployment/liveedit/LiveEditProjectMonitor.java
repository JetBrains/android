--- conflicted
+++ resolved
@@ -24,26 +24,7 @@
 
 import com.android.annotations.Trace;
 import com.android.ddmlib.AndroidDebugBridge;
-<<<<<<< HEAD
-=======
-import com.android.tools.idea.flags.StudioFlags;
 import com.android.tools.idea.gradle.util.EmbeddedDistributionPaths;
-import com.android.tools.idea.projectsystem.ApplicationProjectContext;
-import com.android.tools.idea.projectsystem.ProjectSystemSyncManager;
-import com.android.tools.idea.projectsystem.ProjectSystemUtil;
-import com.android.tools.idea.run.deployment.liveedit.analysis.leir.IrClass;
-import com.android.tools.idea.run.deployment.liveedit.desugaring.LiveEditDesugarResponse;
-import com.android.tools.analytics.UsageTrackerUtils;
-import com.android.tools.idea.run.deployment.liveedit.tokens.BuildSystemLiveEditServices;
-import com.android.tools.idea.run.deployment.liveedit.tokens.ApplicationLiveEditServices;
-import com.google.common.annotations.VisibleForTesting;
-import com.intellij.openapi.application.ReadAction;
-import com.intellij.openapi.editor.Document;
-import com.intellij.openapi.roots.ProjectFileIndex;
-import com.intellij.openapi.util.Ref;
-import com.intellij.openapi.vfs.VirtualFile;
-import com.intellij.psi.PsiDocumentManager;
->>>>>>> eaeecd45
 import com.android.ddmlib.IDevice;
 import com.android.sdklib.AndroidVersion;
 import com.android.tools.analytics.UsageTracker;
@@ -445,7 +426,7 @@
       liveEditDevices.update(LiveEditStatus.UnsupportedVersionOtherDevice.INSTANCE);
       return;
     }
-
+    
     if (!shouldLiveEdit()) {
       return;
     }
@@ -523,8 +504,8 @@
 
     updateEditableStatus(LiveEditStatus.InProgress.INSTANCE);
 
-    while(!processChanges(project, bufferedFiles,
-                          LiveEditService.isLeTriggerOnSave() ? LiveEditEvent.Mode.ON_SAVE : LiveEditEvent.Mode.MANUAL)) {
+    while (!processChanges(project, bufferedFiles,
+                           LiveEditService.isLeTriggerOnSave() ? LiveEditEvent.Mode.ON_SAVE : LiveEditEvent.Mode.MANUAL)) {
       LOGGER.info("ProcessChanges was interrupted");
     }
     bufferedFiles.clear();
