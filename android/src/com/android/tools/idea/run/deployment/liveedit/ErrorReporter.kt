--- conflicted
+++ resolved
@@ -21,19 +21,10 @@
 public fun leErrorMessage(type: LiveEditUpdateException.Error, source : String?) = "${type.message} ${source?.let {" in ${it}"}}. Live Edit is temporarily paused until all build errors are fixed."
 
 fun errorMessage(exception: LiveEditUpdateException) : String {
-<<<<<<< HEAD
-  val source: PsiFile? = exception.source ?: return "${exception.error.message}: \n ${exception.details} \n"
-
-  when (exception.error) {
-    LiveEditUpdateException.Error.COMPILATION_ERROR -> return leErrorMessage(exception.error, exception.source.name)
-    LiveEditUpdateException.Error.ANALYSIS_ERROR -> return leErrorMessage(LiveEditUpdateException.Error.COMPILATION_ERROR, exception.source.name)
-    else -> {}
-=======
   val error = exception.error.message
   var details = exception.details
   if (!details.isEmpty()) {
     details = "\n$details."
->>>>>>> 0d09370c
   }
   var inLocation = exception.sourceFilename?.let { " in $it" } ?: ""
   var cause = exception.cause?.let { "\n${it.stackTraceToString()}" } ?: ""
