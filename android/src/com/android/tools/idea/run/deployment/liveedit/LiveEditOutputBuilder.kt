/*
 * Copyright (C) 2024 The Android Open Source Project
 *
 * Licensed under the Apache License, Version 2.0 (the "License");
 * you may not use this file except in compliance with the License.
 * You may obtain a copy of the License at
 *
 *      http://www.apache.org/licenses/LICENSE-2.0
 *
 * Unless required by applicable law or agreed to in writing, software
 * distributed under the License is distributed on an "AS IS" BASIS,
 * WITHOUT WARRANTIES OR CONDITIONS OF ANY KIND, either express or implied.
 * See the License for the specific language governing permissions and
 * limitations under the License.
 */
package com.android.tools.idea.run.deployment.liveedit

import com.android.tools.deploy.proto.Deploy.LiveEditRequest.InvalidateMode
import com.android.tools.idea.log.LogWrapper
import com.android.tools.idea.run.deployment.liveedit.LiveEditUpdateException.Companion.nonPrivateInlineFunctionFailure
import com.android.tools.idea.run.deployment.liveedit.LiveEditUpdateException.Companion.unsupportedSourceModificationAddedUserClass
import com.android.tools.idea.run.deployment.liveedit.LiveEditUpdateException.Companion.unsupportedSourceModificationClinit
import com.android.tools.idea.run.deployment.liveedit.LiveEditUpdateException.Companion.unsupportedSourceModificationConstructor
import com.android.tools.idea.run.deployment.liveedit.LiveEditUpdateException.Companion.unsupportedSourceModificationWhenEnumPath
import com.android.tools.idea.run.deployment.liveedit.analysis.ComposeGroup
import com.android.tools.idea.run.deployment.liveedit.analysis.RegularClassVisitor
import com.android.tools.idea.run.deployment.liveedit.analysis.SyntheticClassVisitor
import com.android.tools.idea.run.deployment.liveedit.analysis.computeGroupTable
import com.android.tools.idea.run.deployment.liveedit.analysis.diffing.Differ
import com.android.tools.idea.run.deployment.liveedit.analysis.diffing.MethodDiff
import com.android.tools.idea.run.deployment.liveedit.analysis.isInline
import com.android.tools.idea.run.deployment.liveedit.analysis.leir.IrAccessFlag
import com.android.tools.idea.run.deployment.liveedit.analysis.leir.IrClass
import com.android.tools.idea.run.deployment.liveedit.analysis.leir.IrMethod
<<<<<<< HEAD
=======
import com.android.tools.idea.run.deployment.liveedit.analysis.parseComposeGroups
import com.android.tools.idea.run.deployment.liveedit.analysis.toStringWithLineInfo
>>>>>>> 8b7d83e8
import com.android.tools.idea.run.deployment.liveedit.tokens.ApplicationLiveEditServices
import com.intellij.openapi.diagnostic.Logger
import com.intellij.util.containers.addIfNotNull
import org.jetbrains.kotlin.backend.common.output.OutputFile
import org.jetbrains.kotlin.codegen.`when`.WhenByEnumsMapping.MAPPINGS_CLASS_NAME_POSTFIX
import org.jetbrains.kotlin.codegen.`when`.WhenByEnumsMapping.MAPPING_ARRAY_FIELD_PREFIX
import org.jetbrains.kotlin.idea.base.util.module
import org.jetbrains.kotlin.name.SpecialNames
import org.jetbrains.kotlin.psi.KtFile
import java.util.concurrent.TimeUnit

private val logger = LogWrapper(Logger.getInstance(LiveEditOutputBuilder ::class.java))
private val debug = LiveEditLogger("LiveEditOutputBuilder")

internal class LiveEditOutputBuilder(private val apkClassProvider: ApkClassProvider) {
<<<<<<< HEAD
=======
  // The outputs builder is *cumulative* and will include the outputs from *all previously compiled files* during this LiveEdit operation
  // Be extremely careful if you use the state inside the outputs object for any reason (or better yet, don't) - it's very easy to
  // inadvertently re-process classes and break things, especially when running in manual mode
  // TODO: Refactor this pattern so this isn't a thing that can happen
>>>>>>> 8b7d83e8
  internal fun getGeneratedCode(applicationLiveEditServices: ApplicationLiveEditServices,
                                sourceFile: KtFile,
                                compiledFiles: List<OutputFile>,
                                irCache: IrClassCache,
                                inlineCandidateCache: SourceInlineCandidateCache,
                                outputs: LiveEditCompilerOutput.Builder) {
    val startTimeNs = System.nanoTime()
    val classFiles = compiledFiles.filter { it.relativePath.endsWith(".class") }

    if (classFiles.isEmpty()) {
      throw LiveEditUpdateException.internalErrorNoCompilerOutput(sourceFile)
    }

    val keyMetaFiles = classFiles.filter(::isKeyMeta)
    if (keyMetaFiles.size > 1) {
      throw IllegalStateException("Multiple KeyMeta files Found: $keyMetaFiles")
    }

    val keyMetaClass = keyMetaFiles.singleOrNull()?.let{ IrClass(it.asByteArray()) }
    val groups = if (keyMetaClass != null) { parseComposeGroups(keyMetaClass) } else { emptyList() }

    val irClasses = mutableListOf<IrClass>()
    val modifiedMethods = mutableListOf<IrMethod>()
    val requiresReinit = mutableListOf<IrClass>()
    for (classFile in classFiles.filterNot { it in keyMetaFiles }) {
      val changes = handleClassFile(applicationLiveEditServices, classFile, sourceFile, irCache, inlineCandidateCache, outputs)
      irClasses.add(changes.clazz)

      modifiedMethods.addAll(changes.modifiedMethods)
      if (changes.requiresReinit) {
        requiresReinit.add(changes.clazz)
      }
    }

    val groupTable = computeGroupTable(irClasses, groups)
    debug.log(groupTable.toStringWithLineInfo(sourceFile))

    // If a Composable lambda is created in a non-Compose context, re-instantiating it requires restarting the activity. The most common
    // occurrence of this is a lambda passed to setContent() inside the onCreate() method of a Compose activity
    for (clazz in requiresReinit.filter { it in groupTable.lambdaGroups }) {
      val parent = groupTable.lambdaParents[clazz]!!
      if (groupTable.getComposeGroup(parent) == null) {
        logger.info("LiveEdit will restart activity because ${clazz.name} needs reinitialization in ${groupTable.lambdaParents[clazz]}")
        outputs.invalidateMode = InvalidateMode.RESTART_ACTIVITY
        break
      }
    }

    val groupsToInvalidate = mutableListOf<ComposeGroup>()
    for (method in modifiedMethods) {
      // Don't bother checking if we're already restarting the activity
      if (outputs.invalidateMode == InvalidateMode.RESTART_ACTIVITY) {
        break
      }

      // If we have method changes but no group information, the best we can do is a save and load
      if (groups.isEmpty()) {
        outputs.invalidateMode = InvalidateMode.SAVE_AND_LOAD
        break
      }

      // Restart lambdas are a cached lambda held by Compose. They are invoked to re-run the body of a Composable function during
      // invalidation. Because they are cached, if they require re-instantiation (due to parameter or interface changes), their parent scope
      // needs to be invalidated. Since we have no way to determine the set of all parent scopes (every caller of the Composable function),
      // we need to throw away the entire tree.
      // TODO: Current Compose versions may resolve this for us, but until we verify which versions and the exact fix, this is sufficient
      if (method.clazz in groupTable.restartLambdas) {
        logger.info("LiveEdit will fully invalidate the tree because ${method.clazz.name} has changed and is a restart lambda")
        outputs.invalidateMode = InvalidateMode.SAVE_AND_LOAD
        break
      }

      val group = groupTable.getComposeGroup(method)

      // Changes to non-composable methods require a full state invalidation to ensure we re-run the changes. The ComposableSingletons class
      // is not directly associated with a group but is a special case.
      if (group == null) {
        // Handle switching the setContent lambda. We'd ideally like to restart the activity in all cases of non-Compose code being
        // modified, but this can cause issues at the moment as large blocks of non-Compose code will execute. This will suffice for now.
        if (method.name == "onCreate" && method.desc in setOf("(Landroid/os/Bundle;)V",
                                                              "(Landroid/os/Bundle;Landroid/os/PersistableBundle;)V")) {
          logger.info("LiveEdit will restart the activity due to changes in the onCreate() method of an activity")
          outputs.invalidateMode = InvalidateMode.RESTART_ACTIVITY
          outputs.hasNonComposeChanges = true
          break
        } else if (!method.clazz.name.contains("ComposableSingletons$")) {
          logger.info("LiveEdit will fully invalidate the tree due to non-Compose changes in $method")
          outputs.invalidateMode = InvalidateMode.SAVE_AND_LOAD
          outputs.hasNonComposeChanges = true
          break
        }
      }
<<<<<<< HEAD
      val newClass = handleClassFile(applicationLiveEditServices, classFile, sourceFile, groups, irCache, inlineCandidateCache, outputs)
      outputs.addIrClass(newClass)
=======

      groupsToInvalidate.addIfNotNull(group)
    }

    if (outputs.invalidateMode == InvalidateMode.INVALIDATE_GROUPS) {
      groupsToInvalidate.forEach { outputs.addGroupId(it.key) }
>>>>>>> 8b7d83e8
    }

    val durationMs = TimeUnit.NANOSECONDS.toMillis(System.nanoTime() - startTimeNs)
    debug.log("Class file analysis ran in ${durationMs}ms")
  }

<<<<<<< HEAD
=======
  private data class ChangeInfo(val clazz: IrClass, val modifiedMethods: List<IrMethod>, val requiresReinit: Boolean)

>>>>>>> 8b7d83e8
  private fun handleClassFile(applicationLiveEditServices: ApplicationLiveEditServices,
                              classFile: OutputFile,
                              sourceFile: KtFile,
                              irCache: IrClassCache,
                              inlineCandidateCache: SourceInlineCandidateCache,
                              output: LiveEditCompilerOutput.Builder): ChangeInfo {
    val classBytes = classFile.asByteArray()
    val newClass = IrClass(classBytes)
    val oldClass = irCache[newClass.name] ?: run {
      logger.info("Live Edit: No cache entry for ${newClass.name}; using the APK for class diff")
      apkClassProvider.getClass(applicationLiveEditServices, sourceFile, newClass.name)
    }

    output.addIrClass(newClass)

    val isFirstDiff = newClass.name !in irCache
    val classType = if (isSyntheticClass(newClass)) LiveEditClassType.SUPPORT_CLASS else LiveEditClassType.NORMAL_CLASS

    // Live Edit supports adding new synthetic classes in order to handle the lambda classes that Compose generates
    if (oldClass == null) {
      if (classType != LiveEditClassType.SUPPORT_CLASS) {
        throw unsupportedSourceModificationAddedUserClass("added new class ${newClass.name} in ${newClass.sourceFile}", sourceFile)
      }

      inlineCandidateCache.computeIfAbsent(newClass.name) { SourceInlineCandidate(sourceFile, it) }.setByteCode(classBytes)
      output.addClass(LiveEditCompiledClass(newClass.name, classBytes, sourceFile.module, LiveEditClassType.SUPPORT_CLASS))

      return ChangeInfo(newClass, newClass.methods, false)
    }

    val diff = Differ.diff(oldClass, newClass)

    // If we have a class diff, or it is the first time we've diffed this class, send it to the device. The first time we see a class, we
    // need to send it to the device in case it or one of its dependencies has a different name than the version in the APK.
    if (diff != null || isFirstDiff) {
      // Update the inline cache for all classes, both normal and support.
      inlineCandidateCache.computeIfAbsent(newClass.name) { SourceInlineCandidate(sourceFile, it) }.setByteCode(classBytes)
      output.addClass(LiveEditCompiledClass(newClass.name, classBytes, sourceFile.module, classType))
    }

    // If we have no diff, we don't need to check for incompatible changes or resolve group IDs.
    if (diff == null) {
      return ChangeInfo(newClass, emptyList(), false)
    }

    // Run validation on the class and get a list of method diffs containing all modified methods
    val modifiedMethods: List<MethodDiff>
    val requiresReinit: Boolean
    if (classType == LiveEditClassType.SUPPORT_CLASS) {
      val validator = SyntheticClassVisitor(newClass.name)
      diff.accept(validator)
      modifiedMethods = validator.modifiedMethods
      requiresReinit = validator.requiresReinit
    } else {
      val validator = RegularClassVisitor(newClass.name, logger)
      diff.accept(validator)
      modifiedMethods = validator.modifiedMethods
      requiresReinit = false
    }

    if (classType == LiveEditClassType.SUPPORT_CLASS && isWhenMapping(newClass)) {
      if (modifiedMethods.any {it.name.equals("<clinit>")}) {
        throw unsupportedSourceModificationWhenEnumPath("Changing `when` on enum code path in ${newClass.sourceFile}", sourceFile)
      }
    }

    val modifiedIrMethods = mutableListOf<IrMethod>()
    for (methodDiff in modifiedMethods) {
      // Map each method diff to the IR
      val irMethod = newClass.methods.single { it.name == methodDiff.name && it.desc == methodDiff.desc }
      if (isNonPrivateInline(irMethod)) {
        throw nonPrivateInlineFunctionFailure(sourceFile)
      }
      if (classType == LiveEditClassType.NORMAL_CLASS) {
        checkForInit(newClass, irMethod, !isFirstDiff)
      }
      modifiedIrMethods.add(irMethod)
    }

    return ChangeInfo(newClass, modifiedIrMethods, requiresReinit)
  }
}

/**
 * Check if the class is a synthetic class; that is, a class generated by either the Kotlin or Compose compiler. Live Edit treats these
 * classes differently, primarily to handle generated lambda classes and SAM interface implementations.
 *
 * Unfortunately, not all generated classes receive the synthetic access flag, so checking for extension of internal Kotlin types is used
 * as a sufficient heuristic.
 *
 * TODO: Many places in LE code refer to these as "support" classes; we should probably switch that to "synthetic".
 */
private fun isSyntheticClass(clazz: IrClass): Boolean {
  if (clazz.superName == "kotlin/jvm/internal/Lambda" ||
    clazz.superName == "kotlin/coroutines/jvm/internal/SuspendLambda" ||
    clazz.superName == "kotlin/coroutines/jvm/internal/RestrictedSuspendLambda" ||
    clazz.name.contains("ComposableSingletons\$")) {
    return true
  }

  // Checking for SAM (single abstract method) interfaces; these aren't specifically tagged in bytecode, so we need a heuristic.
  // All the following should be true:
  //   - class is an inner class (class is contained in a class or method)
  //   - class implements a single interface
  //   - class exposes one public method (not including constructors, static initializers, or bridge methods)
  if (clazz.enclosingMethod != null && clazz.interfaces.size == 1) {
    val publicMethods = clazz.methods.filter {
      it.access.contains(IrAccessFlag.PUBLIC) &&
        !it.access.contains(IrAccessFlag.SYNTHETIC) &&
        !it.access.contains(IrAccessFlag.BRIDGE) &&
        !it.access.contains(IrAccessFlag.STATIC) &&
        it.name != SpecialNames.INIT.asString()
    }
    if (publicMethods.size == 1) {
      return true
    }
  }

  // Check for WhenMapping.
  if (isWhenMapping(clazz)) {
    return true
  }

  return false
}

/**
 * Kotlin compiler generates a synthetic mapping class when the code contains a 'when' on an enum type.
 *
 * This class only contain a static int[] that maps the enum's ordinate to an int that represent a control flow branch in the body.
 * Therefore, when the branching is changed, we need to update that mapping. However, since we can't rerun the <clinit> this is
 * impossible for now. We can tree WhenMappings just like any helper class and allow adding of new mappings but as long as existing
 * mapping is changed, we will need to go into unsupported state.
 */
private fun isWhenMapping(clazz: IrClass) : Boolean {
  return clazz.name.endsWith(MAPPINGS_CLASS_NAME_POSTFIX) && clazz.fields.all { it.name.startsWith(MAPPING_ARRAY_FIELD_PREFIX)}
}


// First diff is against the APK, so the diff for the constructors and static initializers is likely to be noisy. We skip this check
// for that particular case, and rely on the PSI validation that happened before.
private fun checkForInit(irClass: IrClass, irMethod: IrMethod, throwOnFail: Boolean) {
  if (irMethod.name == "<init>") {
    if (throwOnFail) {
      throw unsupportedSourceModificationConstructor("in ${irClass.name.replace('/', '.')}, modified constructor ${irMethod.getReadableDesc()}")
    } else {
      logger.warning("Live Edit detected modified constructor ${irClass.name}${irMethod.desc} in ${irClass.sourceFile}")
    }
  }

  if (irMethod.name == "<clinit>") {
    if (throwOnFail) {
      throw unsupportedSourceModificationClinit("in ${irClass.name.replace('/', '.')}, modified static initializer")
    } else {
      logger.warning("Live Edit detected modified static initializer block in class ${irClass.name} of ${irClass.sourceFile}")
    }
  }
}

private fun isKeyMeta(classFile: OutputFile) = classFile.relativePath.endsWith("\$KeyMeta.class")

private fun isNonPrivateInline(method: IrMethod) = method.isInline() && !method.access.contains(IrAccessFlag.PRIVATE)<|MERGE_RESOLUTION|>--- conflicted
+++ resolved
@@ -32,11 +32,8 @@
 import com.android.tools.idea.run.deployment.liveedit.analysis.leir.IrAccessFlag
 import com.android.tools.idea.run.deployment.liveedit.analysis.leir.IrClass
 import com.android.tools.idea.run.deployment.liveedit.analysis.leir.IrMethod
-<<<<<<< HEAD
-=======
 import com.android.tools.idea.run.deployment.liveedit.analysis.parseComposeGroups
 import com.android.tools.idea.run.deployment.liveedit.analysis.toStringWithLineInfo
->>>>>>> 8b7d83e8
 import com.android.tools.idea.run.deployment.liveedit.tokens.ApplicationLiveEditServices
 import com.intellij.openapi.diagnostic.Logger
 import com.intellij.util.containers.addIfNotNull
@@ -52,13 +49,10 @@
 private val debug = LiveEditLogger("LiveEditOutputBuilder")
 
 internal class LiveEditOutputBuilder(private val apkClassProvider: ApkClassProvider) {
-<<<<<<< HEAD
-=======
   // The outputs builder is *cumulative* and will include the outputs from *all previously compiled files* during this LiveEdit operation
   // Be extremely careful if you use the state inside the outputs object for any reason (or better yet, don't) - it's very easy to
   // inadvertently re-process classes and break things, especially when running in manual mode
   // TODO: Refactor this pattern so this isn't a thing that can happen
->>>>>>> 8b7d83e8
   internal fun getGeneratedCode(applicationLiveEditServices: ApplicationLiveEditServices,
                                 sourceFile: KtFile,
                                 compiledFiles: List<OutputFile>,
@@ -151,28 +145,20 @@
           break
         }
       }
-<<<<<<< HEAD
-      val newClass = handleClassFile(applicationLiveEditServices, classFile, sourceFile, groups, irCache, inlineCandidateCache, outputs)
-      outputs.addIrClass(newClass)
-=======
 
       groupsToInvalidate.addIfNotNull(group)
     }
 
     if (outputs.invalidateMode == InvalidateMode.INVALIDATE_GROUPS) {
       groupsToInvalidate.forEach { outputs.addGroupId(it.key) }
->>>>>>> 8b7d83e8
     }
 
     val durationMs = TimeUnit.NANOSECONDS.toMillis(System.nanoTime() - startTimeNs)
     debug.log("Class file analysis ran in ${durationMs}ms")
   }
 
-<<<<<<< HEAD
-=======
   private data class ChangeInfo(val clazz: IrClass, val modifiedMethods: List<IrMethod>, val requiresReinit: Boolean)
 
->>>>>>> 8b7d83e8
   private fun handleClassFile(applicationLiveEditServices: ApplicationLiveEditServices,
                               classFile: OutputFile,
                               sourceFile: KtFile,
