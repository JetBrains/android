/*
 * Copyright (C) 2024 The Android Open Source Project
 *
 * Licensed under the Apache License, Version 2.0 (the "License");
 * you may not use this file except in compliance with the License.
 * You may obtain a copy of the License at
 *
 *      http://www.apache.org/licenses/LICENSE-2.0
 *
 * Unless required by applicable law or agreed to in writing, software
 * distributed under the License is distributed on an "AS IS" BASIS,
 * WITHOUT WARRANTIES OR CONDITIONS OF ANY KIND, either express or implied.
 * See the License for the specific language governing permissions and
 * limitations under the License.
 */
package com.android.tools.idea.run.deployment.liveedit.analysis

import com.android.SdkConstants
import com.android.tools.idea.run.deployment.liveedit.analysis.leir.IrClass
import com.android.tools.idea.run.deployment.liveedit.analysis.leir.IrMethod
import org.jetbrains.kotlin.psi.KtFile
<<<<<<< HEAD
import org.objectweb.asm.Opcodes.*
import org.objectweb.asm.Type
import org.objectweb.asm.tree.AbstractInsnNode
import org.objectweb.asm.tree.FieldInsnNode
import org.objectweb.asm.tree.IntInsnNode
import org.objectweb.asm.tree.LdcInsnNode
import org.objectweb.asm.tree.MethodInsnNode
import org.objectweb.asm.tree.MethodNode
import org.objectweb.asm.tree.analysis.Analyzer
import org.objectweb.asm.tree.analysis.BasicInterpreter
import org.objectweb.asm.tree.analysis.BasicValue
import org.objectweb.asm.tree.analysis.Frame
=======
import org.jetbrains.org.objectweb.asm.Opcodes.*
import org.jetbrains.org.objectweb.asm.Type
import org.jetbrains.org.objectweb.asm.tree.AbstractInsnNode
import org.jetbrains.org.objectweb.asm.tree.FieldInsnNode
import org.jetbrains.org.objectweb.asm.tree.LdcInsnNode
import org.jetbrains.org.objectweb.asm.tree.MethodInsnNode
import org.jetbrains.org.objectweb.asm.tree.MethodNode
import org.jetbrains.org.objectweb.asm.tree.analysis.Analyzer
import org.jetbrains.org.objectweb.asm.tree.analysis.BasicInterpreter
import org.jetbrains.org.objectweb.asm.tree.analysis.BasicValue
import org.jetbrains.org.objectweb.asm.tree.analysis.Frame
>>>>>>> 3a514de0

interface GroupTable {
  /**
   * Map of @Composable methods to their corresponding group
   */
  val methodGroups: Map<IrMethod, ComposeGroup>

  /**
   * Map of restart lambda classes to the method they recompose. Restart lambdas are a cached lambda invoked by Compose to re-run the body
   * of a @Composable method when it is invalidated
   */
  val restartLambdas: Map<IrClass, IrMethod>

  /**
   * Map of @Composable lambda classes to their corresponding group
   */
  val lambdaGroups: Map<IrClass, ComposeGroup>

  /**
   * Map of @Composable lambda classes to the method where they are instantiated
   */
  val lambdaParents: Map<IrClass, IrMethod>

  /**
   * Map of inner classes of @Composable lambdas to their top-level lambda parent; i.e, ComposableSingletons$lambda-2$1$1$2$1 maps to
   * ComposableSingletons$lambda-2
   *
   * This information makes it possible to determine which inner classes can be changed without requiring an activity restart
   */
  val composableInnerClasses: Map<IrClass, IrMethod>

  /**
   * A method is associated with a group key if:
   *  - it is a @Composable method associated with a group key
   *  - it is a lambda class associated with a group key via a ComposableLambda
   *  - it is an inner class of either of the above.
   *
   *  These rules apply recursively; an inner class of an inner class of a @Composable lambda group is treated as being in that group
   */
  fun getComposeGroup(method: IrMethod): ComposeGroup? {
    if (method in methodGroups) {
      return methodGroups[method]
    }

    if (method.clazz in lambdaGroups) {
      return lambdaGroups[method.clazz]
    }

    if (method.clazz in composableInnerClasses) {
      val composableMethod = composableInnerClasses[method.clazz]!!
      return getComposeGroup(composableMethod)
    }

    return null
  }
}

class MutableGroupTable : GroupTable {
  override val methodGroups = mutableMapOf<IrMethod, ComposeGroup>()
  override val restartLambdas = mutableMapOf<IrClass, IrMethod>()
  override val lambdaGroups = mutableMapOf<IrClass, ComposeGroup>()
  override val lambdaParents = mutableMapOf<IrClass, IrMethod>()
  override val composableInnerClasses = mutableMapOf<IrClass, IrMethod>()
}

fun computeGroupTable(classes: List<IrClass>, groups: List<ComposeGroup>): GroupTable {
  val classesByName = classes.associateBy { it.name }
  val groupsByKey = groups.associateBy { it.key }
  val singletons = classes.singleOrNull { isComposableSingleton(it.name) }

  val groupTable = MutableGroupTable()
  val analyzer = ComposeAnalyzer()

  val singletonMethods = singletons?.methods ?: emptyList()

  val singletonInit = singletonMethods.singleOrNull { it.name == SdkConstants.CLASS_CONSTRUCTOR }
  if (singletonInit != null) {
    analyzeMethod(analyzer, singletonInit, classesByName, groupsByKey, groupTable)
    for (method in singletonMethods.filter { it != singletonInit }) {
      analyzeMethod(analyzer, method, classesByName, groupsByKey, groupTable)
    }
  }

  for (method in classes.filter { it != singletons }.flatMap { it.methods }) {
    analyzeMethod(analyzer, method, classesByName, groupsByKey, groupTable)
  }

  val inners = mutableMapOf<IrMethod, MutableList<IrClass>>()
  for (clazz in classes) {
    val outerClass = classesByName[clazz.enclosingMethod?.outerClass] ?: continue
    val outerMethod =
      outerClass.methods.singleOrNull { it.name == clazz.enclosingMethod?.outerMethod && it.desc == clazz.enclosingMethod.outerMethodDesc }
        ?: continue
    inners.computeIfAbsent(outerMethod) { mutableListOf() }.add(clazz)
  }

  // Starting from the lambda classes associated with group keys, walk down the inner class hierarchy and associate each inner class with
  // the lambda at the root of the tree
  for (entry in inners.filter { it.key.clazz in groupTable.lambdaGroups || it.key in groupTable.methodGroups }) {
    val queue = ArrayDeque(entry.value)
    while (queue.isNotEmpty()) {
      val cur = queue.removeFirst()
      groupTable.composableInnerClasses[cur] = entry.key
      cur.methods.mapNotNull { inners[it] }.forEach { queue.addAll(it) }
    }
  }
  return groupTable
}

fun GroupTable.toStringWithLineInfo(sourceFile: KtFile): String {
  val doc = sourceFile.fileDocument
  with(StringBuilder()) {
    appendLine("===Composable Methods===")
    for ((method, group) in methodGroups) {
      val startLine = doc.getLineNumber(group.range.startOffset) + 1
      val endLine = doc.getLineNumber(group.range.endOffset) + 1
      appendLine("\t$method} - group: ${group.key} - lines: [$startLine, $endLine]")
    }
    appendLine("===Restart Lambdas===")
    for ((clazz, method) in restartLambdas) {
      appendLine("\t${clazz.name} - $method")
    }
    appendLine("===Composable Lambdas===")
    for ((clazz, group) in lambdaGroups) {
      val startLine = doc.getLineNumber(group.range.startOffset) + 1
      val endLine = doc.getLineNumber(group.range.endOffset) + 1
      appendLine("\t${clazz.name} - group: ${group.key} - lines: [$startLine, $endLine] - parent: ${lambdaParents[clazz]}")
    }
    appendLine("===Inner Classes===")
    for ((clazz, method) in composableInnerClasses) {
      appendLine("\t${clazz.name} - $method")
    }
    return toString()
  }
}

private data class IntValue(val value: Int) : BasicValue(Type.INT_TYPE)
private data class ComposableLambdaValue(val key: Int, val block: Type) : BasicValue(COMPOSABLE_LAMBDA_TYPE)

private val COMPOSABLE_LAMBDA_TYPE = Type.getObjectType("androidx/compose/runtime/internal/ComposableLambda")
private val COMPOSABLE_LAMBDA_N_TYPE = Type.getObjectType("androidx/compose/runtime/internal/ComposableLambdaN")
private val COMPOSABLE_LAMBDA_TYPES = setOf(COMPOSABLE_LAMBDA_TYPE, COMPOSABLE_LAMBDA_N_TYPE)
<<<<<<< HEAD

// Map of Compose compiler API calls that start groups to the stack position of the group key when the method is invoked, zero
// being the most recently pushed stack item.
private val GROUP_START_METHOD_NAMES = mapOf("startRestartGroup" to 0, "startReplaceableGroup" to 0, "startReplaceGroup" to 0,
                                             "startMovableGroup" to 1, "startReusableGroup" to 1)
=======
private val GROUP_START_METHOD_NAMES = setOf("startRestartGroup", "startReplaceableGroup", "startReplaceGroup", "startMovableGroup",
                                             "startReusableGroup")
>>>>>>> 3a514de0

private fun analyzeMethod(
  analyzer: ComposeAnalyzer,
  method: IrMethod,
  classesByName: Map<String, IrClass>,
  groupsByKey: Map<Int, ComposeGroup>,
  groupTable: MutableGroupTable
) {
  val frames = analyzer.analyze(method.clazz.name, method.node)
  for (i in 0 until method.node.instructions.size()) {
    val instr = method.node.instructions[i]
    val frame = frames[i]
    when (instr.opcode) {
      INVOKEINTERFACE -> {
        val methodInstr = instr as MethodInsnNode
        if (methodInstr.owner == "androidx/compose/runtime/ScopeUpdateScope" && methodInstr.name == "updateScope") {
          val type = frame.getStackValue(0)?.type
          val clazz = classesByName[type?.internalName] ?: throw RuntimeException("Unexpected restart lambda type: $type")
          groupTable.restartLambdas[clazz] = method
        }

<<<<<<< HEAD
        if (methodInstr.owner == "androidx/compose/runtime/Composer") {
          val idParamStackOffset = GROUP_START_METHOD_NAMES[methodInstr.name]
          if (idParamStackOffset == null) {
            continue
          }

          val stackValue = frame.getStackValue(idParamStackOffset)
          if (stackValue !is IntValue) {
            throw IllegalStateException(
              "While analyzing call to Composer.${methodInstr.name + methodInstr.desc} in $method, analysis expected stack value @ $idParamStackOffset to be an integer.")
          }
          val key = stackValue.value
=======
        if (methodInstr.owner == "androidx/compose/runtime/Composer" && methodInstr.name in GROUP_START_METHOD_NAMES) {
          val key = (frame.getStackValue(0) as IntValue).value
>>>>>>> 3a514de0

          // Ignore groups that were not specified in the FunctionKeyMeta information that we parsed; we use that as the source of truth for
          // which group keys we need to care about.
          val group = groupsByKey[key] ?: continue
          groupTable.methodGroups[method] = group
        }
      }

      INVOKESTATIC -> {
        val methodInstr = instr as MethodInsnNode
        if (methodInstr.owner == "androidx/compose/runtime/internal/ComposableLambdaKt" && Type.getReturnType(
            methodInstr.desc) in COMPOSABLE_LAMBDA_TYPES) {
          val lambda = frames[i + 1].getStackValue(0) as ComposableLambdaValue
          val group = groupsByKey[lambda.key] ?: continue
          val clazz = classesByName[lambda.block.internalName] ?: throw RuntimeException(
            "Unknown class type in ComposableLambda in $method: ${lambda.block} associated with key ${lambda.key}")
          groupTable.lambdaGroups[clazz] = group
          groupTable.lambdaParents[clazz] = method
        }
      }

      INVOKEVIRTUAL -> {
        val methodInstr = instr as MethodInsnNode
        if (isComposableSingleton(methodInstr.owner)) { // Look at the  next stack frame to see what was returned from this method invocation
          val lambda = frames[i + 1].getStackValue(0) as ComposableLambdaValue
          val clazz = classesByName[lambda.block.internalName] ?: throw RuntimeException("Unknown singleton lambda type: ${lambda.block}")
          groupTable.lambdaParents[clazz] = method
        }
      }
    }
  }
}

private fun Frame<BasicValue?>.getStackValue(idx: Int): BasicValue? {
  // getStack() treats index 0 as the bottom of the stack; we'd prefer to treat 0 as the most recently pushed entry
  return getStack(stackSize - 1 - idx)
}

private class ComposeAnalyzer private constructor(private val interpreter: ComposeInterpreter) : Analyzer<BasicValue?>(interpreter) {
  constructor() : this(ComposeInterpreter())

  override fun analyze(owner: String?, method: MethodNode?): Array<Frame<BasicValue?>> {
    interpreter.setCurrentMethod(owner, method)
    return super.analyze(owner, method)
  }
}

private class ComposeInterpreter : BasicInterpreter(ASM9) {
  private var owner: String? = null
  private var method: MethodNode? = null
  private val singletonFields = mutableMapOf<String, ComposableLambdaValue>()
  private val singletonGetters = mutableMapOf<String, ComposableLambdaValue>()

  fun setCurrentMethod(owner: String?, method: MethodNode?) {
    this.owner = owner
    this.method = method
  }

  override fun newValue(type: Type?): BasicValue? {
    val value = super.newValue(type)
    return if (value == BasicValue.REFERENCE_VALUE) {
      BasicValue(type)
    } else {
      value
    }
  }

  override fun newOperation(instr: AbstractInsnNode): BasicValue? {
    when (instr.opcode) {
      GETSTATIC -> {
        if (isComposableSingleton((instr as FieldInsnNode).owner) && instr.name in singletonFields) {
          return singletonFields[instr.name]
        }
      }

      LDC -> {
        val value = (instr as LdcInsnNode).cst
        if (value is Int) {
          return IntValue(value)
        }
      }

      // I'm not sure if "proper" Compose code will ever use these to load a group key, but I've caused it to happen in tests; thus,
      // adding a branch to handle this case so we don't get unexpected casting errors in the future.
      BIPUSH, SIPUSH -> {
        val value = (instr as IntInsnNode).operand
        return IntValue(value)
      }

      ICONST_M1 -> return IntValue(-1)
      ICONST_0 -> return IntValue(0)
      ICONST_1 -> return IntValue(1)
      ICONST_2 -> return IntValue(2)
      ICONST_3 -> return IntValue(3)
      ICONST_4 -> return IntValue(4)
      ICONST_5 -> return IntValue(5)
    }
    return super.newOperation(instr)
  }

  override fun unaryOperation(instr: AbstractInsnNode, value: BasicValue?): BasicValue? {
    val newValue = super.unaryOperation(instr, value)
    when (instr.opcode) {
      PUTSTATIC -> {
        if (!isComposableSingleton((instr as FieldInsnNode).owner) || value !is ComposableLambdaValue) {
          return newValue
        }

        if (instr.name in singletonFields) {
          throw RuntimeException("Repeated assignment of singleton field ${instr.name}")
        }

        singletonFields[instr.name] = value
      }

      CHECKCAST -> return value // Ignore type casting, so we can keep track of function interface implementations
    }
    return newValue
  }

  override fun naryOperation(instr: AbstractInsnNode, values: List<BasicValue?>): BasicValue? {
    when (instr.opcode) {
      INVOKESTATIC -> {
        if ((instr as MethodInsnNode).owner == "androidx/compose/runtime/internal/ComposableLambdaKt") {
          when (instr.name) {
            "composableLambda" -> {
              // fun composableLambda(composer: Composer, key: Int, tracked: Boolean, block: Any)
              val key = (values[1] as IntValue).value
              val block = values[3]!!.type
              return ComposableLambdaValue(key, block)
            }

            "composableLambdaInstance", "rememberComposableLambda" -> {
              // fun composableLambdaInstance(key: Int, tracked: Boolean, block: Any)
              // @Composable fun rememberComposableLambda(key: Int, tracked: Boolean, block: Any)
              val key = (values[0] as IntValue).value
              val block = values[2]!!.type
              return ComposableLambdaValue(key, block)
            }
          }
        }

        if (instr.owner == "androidx/compose/runtime/internal/ComposableLambdaNKt") {
          when (instr.name) {
            "composableLambdaN" -> {
              // fun composableLambdaN(composer: Composer, key: Int, tracked: Boolean, arity: Int, block: Any)
              val key = (values[1] as IntValue).value
              val block = values[3]!!.type
              return ComposableLambdaValue(key, block)
            }

            "composableLambdaNInstance", "rememberComposableLambdaN" -> {
              // fun composableLambdaInstance(key: Int, tracked: Boolean, arity: Int, block: Any)
              // @Composable fun rememberComposableLambda(key: Int, tracked: Boolean, arity: Int, block: Any)
              val key = (values[0] as IntValue).value
              val block = values[2]!!.type
              return ComposableLambdaValue(key, block)
            }
          }
        }
      }

      INVOKEVIRTUAL -> {
        if (isComposableSingleton((instr as MethodInsnNode).owner) && instr.name in singletonGetters) {
          return singletonGetters[instr.name]
        }
      }
    }
    return super.naryOperation(instr, values)
  }

  override fun returnOperation(instr: AbstractInsnNode?, value: BasicValue?, expected: BasicValue?) {
    if (!isComposableSingleton(owner!!) || value !is ComposableLambdaValue) {
      return
    }

    if (method!!.name in singletonGetters) {
      throw RuntimeException("Multiple return branches in singleton getter: $method")
    }

    singletonGetters[method!!.name] = value
  }
}

private fun isComposableSingleton(typeInternalName: String): Boolean {
  val classInternalName = typeInternalName.split('/').last()
  return classInternalName.split(
    '$'
  ).let { // Ensure we don't accidentally treat com/my/package/ComposableSingletons$MyActivity$lambda-1 as a singleton parent class
    it.size == 2 && it.first() == "ComposableSingletons"
  }
}<|MERGE_RESOLUTION|>--- conflicted
+++ resolved
@@ -19,24 +19,11 @@
 import com.android.tools.idea.run.deployment.liveedit.analysis.leir.IrClass
 import com.android.tools.idea.run.deployment.liveedit.analysis.leir.IrMethod
 import org.jetbrains.kotlin.psi.KtFile
-<<<<<<< HEAD
-import org.objectweb.asm.Opcodes.*
-import org.objectweb.asm.Type
-import org.objectweb.asm.tree.AbstractInsnNode
-import org.objectweb.asm.tree.FieldInsnNode
-import org.objectweb.asm.tree.IntInsnNode
-import org.objectweb.asm.tree.LdcInsnNode
-import org.objectweb.asm.tree.MethodInsnNode
-import org.objectweb.asm.tree.MethodNode
-import org.objectweb.asm.tree.analysis.Analyzer
-import org.objectweb.asm.tree.analysis.BasicInterpreter
-import org.objectweb.asm.tree.analysis.BasicValue
-import org.objectweb.asm.tree.analysis.Frame
-=======
 import org.jetbrains.org.objectweb.asm.Opcodes.*
 import org.jetbrains.org.objectweb.asm.Type
 import org.jetbrains.org.objectweb.asm.tree.AbstractInsnNode
 import org.jetbrains.org.objectweb.asm.tree.FieldInsnNode
+import org.jetbrains.org.objectweb.asm.tree.IntInsnNode
 import org.jetbrains.org.objectweb.asm.tree.LdcInsnNode
 import org.jetbrains.org.objectweb.asm.tree.MethodInsnNode
 import org.jetbrains.org.objectweb.asm.tree.MethodNode
@@ -44,7 +31,6 @@
 import org.jetbrains.org.objectweb.asm.tree.analysis.BasicInterpreter
 import org.jetbrains.org.objectweb.asm.tree.analysis.BasicValue
 import org.jetbrains.org.objectweb.asm.tree.analysis.Frame
->>>>>>> 3a514de0
 
 interface GroupTable {
   /**
@@ -187,16 +173,11 @@
 private val COMPOSABLE_LAMBDA_TYPE = Type.getObjectType("androidx/compose/runtime/internal/ComposableLambda")
 private val COMPOSABLE_LAMBDA_N_TYPE = Type.getObjectType("androidx/compose/runtime/internal/ComposableLambdaN")
 private val COMPOSABLE_LAMBDA_TYPES = setOf(COMPOSABLE_LAMBDA_TYPE, COMPOSABLE_LAMBDA_N_TYPE)
-<<<<<<< HEAD
 
 // Map of Compose compiler API calls that start groups to the stack position of the group key when the method is invoked, zero
 // being the most recently pushed stack item.
 private val GROUP_START_METHOD_NAMES = mapOf("startRestartGroup" to 0, "startReplaceableGroup" to 0, "startReplaceGroup" to 0,
                                              "startMovableGroup" to 1, "startReusableGroup" to 1)
-=======
-private val GROUP_START_METHOD_NAMES = setOf("startRestartGroup", "startReplaceableGroup", "startReplaceGroup", "startMovableGroup",
-                                             "startReusableGroup")
->>>>>>> 3a514de0
 
 private fun analyzeMethod(
   analyzer: ComposeAnalyzer,
@@ -218,7 +199,6 @@
           groupTable.restartLambdas[clazz] = method
         }
 
-<<<<<<< HEAD
         if (methodInstr.owner == "androidx/compose/runtime/Composer") {
           val idParamStackOffset = GROUP_START_METHOD_NAMES[methodInstr.name]
           if (idParamStackOffset == null) {
@@ -231,10 +211,6 @@
               "While analyzing call to Composer.${methodInstr.name + methodInstr.desc} in $method, analysis expected stack value @ $idParamStackOffset to be an integer.")
           }
           val key = stackValue.value
-=======
-        if (methodInstr.owner == "androidx/compose/runtime/Composer" && methodInstr.name in GROUP_START_METHOD_NAMES) {
-          val key = (frame.getStackValue(0) as IntValue).value
->>>>>>> 3a514de0
 
           // Ignore groups that were not specified in the FunctionKeyMeta information that we parsed; we use that as the source of truth for
           // which group keys we need to care about.
