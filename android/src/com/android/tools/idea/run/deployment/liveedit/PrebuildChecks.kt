/*
 * Copyright (C) 2022 The Android Open Source Project
 *
 * Licensed under the Apache License, Version 2.0 (the "License");
 * you may not use this file except in compliance with the License.
 * You may obtain a copy of the License at
 *
 *      http://www.apache.org/licenses/LICENSE-2.0
 *
 * Unless required by applicable law or agreed to in writing, software
 * distributed under the License is distributed on an "AS IS" BASIS,
 * WITHOUT WARRANTIES OR CONDITIONS OF ANY KIND, either express or implied.
 * See the License for the specific language governing permissions and
 * limitations under the License.
 */
package com.android.tools.idea.run.deployment.liveedit

import com.android.tools.idea.flags.StudioFlags
import com.android.tools.idea.projectsystem.TestArtifactSearchScopes
import com.android.tools.idea.run.deployment.liveedit.LiveEditUpdateException.Companion.compilationError
import com.android.tools.idea.run.deployment.liveedit.LiveEditUpdateException.Companion.kotlinEap
import com.android.tools.idea.run.deployment.liveedit.LiveEditUpdateException.Companion.nonKotlin
import com.android.tools.idea.run.deployment.liveedit.LiveEditUpdateException.Companion.unsupportedBuildSrcChange
import com.android.tools.idea.run.deployment.liveedit.LiveEditUpdateException.Companion.virtualFileNotExist
import com.intellij.ide.plugins.PluginManager
import com.intellij.openapi.application.ApplicationManager
import com.intellij.openapi.extensions.PluginId
import com.intellij.openapi.project.Project
import com.intellij.psi.PsiFile
import org.jetbrains.kotlin.backend.common.extensions.IrGenerationExtension
import org.jetbrains.kotlin.idea.util.projectStructure.module
import org.jetbrains.kotlin.psi.KtFile

private const val kotlinPluginId = "org.jetbrains.kotlin"

internal fun prebuildChecks(project: Project, changedFiles: List<PsiFile>) {
  // Technically, we don't NEED IWI until we support persisting changes.
  checkIwiAvailable()

  // Filter out individual files or changes that are not supported.
  for (file in changedFiles) {
    checkSupportedFiles(file)
  }

  // Check that Jetpack Compose plugin is enabled otherwise inline linking will fail with
  // unclear BackendException
  checkJetpackCompose(project)

  // Make sure user hasn't updated to the EAP Kotlin plugin.
  checkKotlinPluginBundled()
}

internal fun checkIwiAvailable() {
  if (StudioFlags.OPTIMISTIC_INSTALL_SUPPORT_LEVEL.get() == StudioFlags.OptimisticInstallSupportLevel.DISABLED) {
    throw compilationError("Cannot perform Live Edit without optimistic install support", null, null)
  }
}

internal fun checkSupportedFiles(file: PsiFile) {
  val virtualFile = file.virtualFile ?: return // Extremely unlikely, but possible.
<<<<<<< HEAD
=======

  // Filter out non-kotlin file first so we don't end up with a lot of metrics related to non-kolin files.
  if (file !is KtFile) {
    throw nonKotlin(file)
  }

>>>>>>> 0d09370c
  if (virtualFile.path.contains("buildSrc")) {
    throw unsupportedBuildSrcChange(file.virtualFile.path)
  }

  if (!virtualFile.exists()) {
    throw virtualFileNotExist(virtualFile, file)
  }
}

internal fun checkJetpackCompose(project: Project) {
  val pluginExtensions = IrGenerationExtension.getInstances(project)
  var found = false
  for (extension in pluginExtensions) {
    if (extension.javaClass.name == "com.android.tools.compose.ComposePluginIrGenerationExtension") {
      found = true
      break
    }
  }
  if (!found) {
    throw compilationError("Cannot find Jetpack Compose plugin in Android Studio. Is it enabled?", null, null)
  }
}

internal fun checkKotlinPluginBundled() {
  if (!isKotlinPluginBundled()) {
    throw kotlinEap()
  }
}

fun isKotlinPluginBundled() =
  PluginManager.getInstance().findEnabledPlugin(PluginId.getId(kotlinPluginId))?.isBundled ?: false

internal fun ReadActionPrebuildChecks(file: PsiFile) {
  ApplicationManager.getApplication().assertReadAccessAllowed()
  file.module?.let {
    // Module.getModuleTestSourceScope() doesn't work as intended and tracked on IJPL-482 for this reason ModuleScope(false) is used
    val isTestSource = !it.getModuleScope(false).accept(file.virtualFile)
    val isAndroidSpecificTestSource = TestArtifactSearchScopes.getInstance(it)?.isTestSource(file.virtualFile) == true
    if (isAndroidSpecificTestSource || isTestSource) {
      throw LiveEditUpdateException.unsupportedTestSrcChange(file.name)
    }
  }
}<|MERGE_RESOLUTION|>--- conflicted
+++ resolved
@@ -58,15 +58,12 @@
 
 internal fun checkSupportedFiles(file: PsiFile) {
   val virtualFile = file.virtualFile ?: return // Extremely unlikely, but possible.
-<<<<<<< HEAD
-=======
 
   // Filter out non-kotlin file first so we don't end up with a lot of metrics related to non-kolin files.
   if (file !is KtFile) {
     throw nonKotlin(file)
   }
 
->>>>>>> 0d09370c
   if (virtualFile.path.contains("buildSrc")) {
     throw unsupportedBuildSrcChange(file.virtualFile.path)
   }
