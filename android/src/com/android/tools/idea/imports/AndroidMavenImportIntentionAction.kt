/*
 * Copyright (C) 2018 The Android Open Source Project
 *
 * Licensed under the Apache License, Version 2.0 (the "License");
 * you may not use this file except in compliance with the License.
 * You may obtain a copy of the License at
 *
 *      http://www.apache.org/licenses/LICENSE-2.0
 *
 * Unless required by applicable law or agreed to in writing, software
 * distributed under the License is distributed on an "AS IS" BASIS,
 * WITHOUT WARRANTIES OR CONDITIONS OF ANY KIND, either express or implied.
 * See the License for the specific language governing permissions and
 * limitations under the License.
 */
package com.android.tools.idea.imports

import com.android.ide.common.repository.GradleCoordinate
import com.android.support.AndroidxNameUtils
import com.android.tools.idea.projectsystem.DependencyType
import com.android.tools.idea.projectsystem.ProjectSystemSyncManager
import com.android.tools.idea.projectsystem.getModuleSystem
import com.android.tools.idea.projectsystem.getProjectSystem
import com.android.tools.idea.util.listenUntilNextSync
import com.android.tools.lint.detector.api.isKotlin
import com.intellij.codeInsight.intention.PsiElementBaseIntentionAction
import com.intellij.lang.Language
import com.intellij.lang.java.JavaLanguage
import com.intellij.openapi.application.ApplicationManager
import com.intellij.openapi.command.WriteCommandAction
import com.intellij.openapi.command.undo.GlobalUndoableAction
import com.intellij.openapi.command.undo.UndoManager
import com.intellij.openapi.diagnostic.thisLogger
import com.intellij.openapi.editor.Editor
import com.intellij.openapi.fileTypes.FileType
import com.intellij.openapi.module.Module
import com.intellij.openapi.module.ModuleUtil
import com.intellij.openapi.project.Project
import com.intellij.openapi.ui.popup.JBPopupFactory
import com.intellij.openapi.ui.popup.PopupStep
import com.intellij.openapi.ui.popup.util.BaseListPopupStep
import com.intellij.psi.JavaPsiFacade
import com.intellij.psi.PsiElement
import com.intellij.psi.PsiIdentifier
import com.intellij.psi.PsiJavaCodeReferenceElement
import com.intellij.psi.PsiJavaFile
import com.intellij.psi.PsiWhiteSpace
import com.intellij.psi.codeStyle.JavaCodeStyleSettings
import com.intellij.psi.impl.source.codeStyle.ImportHelper
import com.intellij.psi.impl.source.tree.LeafPsiElement
import org.jetbrains.android.util.AndroidBundle
<<<<<<< HEAD
import org.jetbrains.kotlin.analysis.api.permissions.KaAllowAnalysisOnEdt
import org.jetbrains.kotlin.analysis.api.analyze
=======
import org.jetbrains.annotations.TestOnly
import org.jetbrains.kotlin.analysis.api.analyze
import org.jetbrains.kotlin.analysis.api.permissions.KaAllowAnalysisOnEdt
>>>>>>> 8b7d83e8
import org.jetbrains.kotlin.analysis.api.permissions.allowAnalysisOnEdt
import org.jetbrains.kotlin.analysis.api.types.KaClassType
import org.jetbrains.kotlin.idea.KotlinLanguage
import org.jetbrains.kotlin.idea.base.plugin.KotlinPluginModeProvider
import org.jetbrains.kotlin.idea.base.psi.imports.addImport
import org.jetbrains.kotlin.idea.base.utils.fqname.fqName
import org.jetbrains.kotlin.idea.structuralsearch.resolveExprType
import org.jetbrains.kotlin.lexer.KtTokens
import org.jetbrains.kotlin.name.FqName
import org.jetbrains.kotlin.psi.KtCallExpression
import org.jetbrains.kotlin.psi.KtDotQualifiedExpression
import org.jetbrains.kotlin.psi.KtFile
import org.jetbrains.kotlin.psi.KtNameReferenceExpression
import org.jetbrains.kotlin.psi.KtUserType
import org.jetbrains.kotlin.types.error.ErrorType

private const val ALL_RECEIVER_TYPES = "*"

/**
 * An action which recognizes classes from key Maven artifacts and offers to add a dependency on
 * them.
 */
class AndroidMavenImportIntentionAction : PsiElementBaseIntentionAction() {
  private var intentionActionText: String = familyName

  private data class AutoImportVariant(
    val artifactToAdd: String,
    val classToImport: String,
    val version: String?,
  ) : Comparable<AutoImportVariant> {
    override fun compareTo(other: AutoImportVariant): Int {
      artifactToAdd.compareTo(other.artifactToAdd).let { if (it != 0) return it }

      return classToImport.compareTo(other.classToImport)
    }
  }

  private class Resolvable
  private constructor(val libraries: Collection<MavenClassRegistryBase.LibraryImportData>) {
    companion object {
      fun createNewOrNull(
        libraries: Collection<MavenClassRegistryBase.LibraryImportData>
      ): Resolvable? = libraries.takeUnless { it.isEmpty() }?.let(::Resolvable)
    }
  }

  override fun invoke(project: Project, editor: Editor, element: PsiElement) {
<<<<<<< HEAD
    perform(project, editor, element, true)
  }

  /** Performs a fix. Or let users choose from the popup if there are multiple options. */
  fun perform(project: Project, editor: Editor, element: PsiElement, sync: Boolean) {
    val module = ModuleUtil.findModuleForPsiElement(element) ?: return
    val useAndroidX = module.getModuleSystem().useAndroidX

    val resolvable =
      findResolvable(element, editor.caretModel.offset) { text, receiverType ->
        Resolvable.createNewOrNull(
          findLibraryData(useAndroidX, text, receiverType, element.containingFile?.fileType)
        )
      } ?: return

    val suggestions =
      resolvable.libraries
        .asSequence()
        .map {
          val artifact = resolveArtifact(useAndroidX, element.language, it.artifact)
          val importSymbol = resolveImport(useAndroidX, it.importedItemFqName)
          AutoImportVariant(artifact, importSymbol, it.version)
        }
        .toSortedSet()

    if (suggestions.isEmpty()) return

    if (suggestions.size == 1 || ApplicationManager.getApplication().isUnitTestMode) {
      val suggestion = suggestions.first()
      perform(
        project,
        element,
        suggestion.artifactToAdd,
        suggestion.version,
        suggestion.classToImport,
        sync,
      )
      return
    }

    chooseFromPopup(project, editor, element, suggestions.toList(), sync)
  }

  private fun chooseFromPopup(
    project: Project,
    editor: Editor,
    element: PsiElement,
    suggestions: List<AutoImportVariant>,
    sync: Boolean,
  ) {
    val step =
      object :
        BaseListPopupStep<AutoImportVariant>(
          AndroidBundle.message("android.suggested.imports.title"),
          suggestions,
        ) {
        override fun getTextFor(value: AutoImportVariant): String {
          return flagPreview(value.artifactToAdd, value.version)
        }

        override fun onChosen(
          selectedValue: AutoImportVariant,
          finalChoice: Boolean,
        ): PopupStep<*>? {
          perform(
            project,
            element,
            selectedValue.artifactToAdd,
            selectedValue.version,
            selectedValue.classToImport,
            sync,
          )
          return FINAL_CHOICE
        }
      }

    JBPopupFactory.getInstance().createListPopup(project, step) { it }.showInBestPositionFor(editor)
  }

  fun perform(
    project: Project,
    element: PsiElement,
    artifact: String,
    artifactVersion: String?,
    importSymbol: String?,
    sync: Boolean,
  ) {
    val module = ModuleUtil.findModuleForPsiElement(element) ?: return

    WriteCommandAction.runWriteCommandAction(project) {
      performWithLock(project, module, element, artifact, artifactVersion, importSymbol)

      if (sync) {
        UndoManager.getInstance(project)
          .undoableActionPerformed(
            object : GlobalUndoableAction() {
              override fun undo() {
                project.requestSync()
              }

              override fun redo() {
                project.requestSync()
              }
            }
          )
      }
    }

    if (sync) {
      project
        .getProjectSystem()
        .getSyncManager()
        .syncProject(ProjectSystemSyncManager.SyncReason.PROJECT_MODIFIED)
    }

    trackSuggestedImport(artifact)
  }

  /**
   * Imports a given artifact in the project, and optionally also imports the given symbol, which is
   * currently limited to classes but will be updated to support functions (for KTX in particular)
   * in a future CL.
   */
  private fun performWithLock(
    project: Project,
    module: Module,
    element: PsiElement,
    artifact: String,
    artifactVersion: String?,
    importSymbol: String?,
  ) {
    // Import the class as well (if possible); otherwise it might be confusing that you have to
    // invoke two
    // separate intention actions in order to get your symbol resolved
    if (importSymbol != null) {
      addImportStatement(project, element, importSymbol)
    }

    addDependency(module, artifact, artifactVersion)
    // Also add on an extra dependency for special cases.
    getMavenClassRegistry().findExtraArtifacts(artifact).forEach {
      addDependency(module, it.key, artifactVersion, it.value)
    }

    // Also add dependent annotation processor?
    val moduleSystem = module.getModuleSystem()
    if (moduleSystem.canRegisterDependency(DependencyType.ANNOTATION_PROCESSOR).isSupported()) {
      getMavenClassRegistry().findAnnotationProcessor(artifact)?.let {
        val annotationProcessor =
          if (moduleSystem.useAndroidX) {
            AndroidxNameUtils.getCoordinateMapping(it)
          } else {
            it
          }

        addDependency(
          module,
          annotationProcessor,
          artifactVersion,
          DependencyType.ANNOTATION_PROCESSOR,
        )
      }
    }
=======
    val registry = MavenClassRegistryManager.getInstance().tryGetMavenClassRegistry()
    if (registry == null) {
      // This should never happen, because isAvailable should return false if there's no registry
      // yet.
      thisLogger().error("Could not get MavenClassRegistry")
      return
    }

    invoke(project, editor, element, registry, true)
>>>>>>> 8b7d83e8
  }

  override fun getFamilyName(): String =
    AndroidBundle.message("android.suggested.import.action.family.name")

  override fun getText(): String = intentionActionText

  override fun isAvailable(project: Project, editor: Editor?, element: PsiElement): Boolean {
    val module = ModuleUtil.findModuleForPsiElement(element) ?: return false
    val moduleSystem = module.getModuleSystem()
    if (!moduleSystem.canRegisterDependency().isSupported()) return false
<<<<<<< HEAD
=======

    val registry =
      MavenClassRegistryManager.getInstance().tryGetMavenClassRegistry() ?: return false
>>>>>>> 8b7d83e8

    val resolvable =
      findResolvable(element, editor?.caretModel?.offset ?: -1) { text, receiverType ->
        Resolvable.createNewOrNull(
          findLibraryData(
<<<<<<< HEAD
=======
            registry,
>>>>>>> 8b7d83e8
            moduleSystem.useAndroidX,
            text,
            receiverType,
            element.containingFile?.fileType,
          )
        )
      } ?: return false

    val foundLibraries = resolvable.libraries
    // If we already depend on any of them, we just abort providing any suggestions as well.
    if (foundLibraries.isEmpty() || foundLibraries.any { dependsOn(module, it.artifact) })
      return false

    // Update the text.
    intentionActionText =
      if (foundLibraries.size == 1) {
        val library = foundLibraries.single()
<<<<<<< HEAD
        val artifact = resolveArtifact(moduleSystem.useAndroidX, element.language, library.artifact)
=======
        val artifact =
          resolveArtifact(registry, moduleSystem.useAndroidX, element.language, library.artifact)
>>>>>>> 8b7d83e8
        AndroidBundle.message(
          "android.suggested.import.action.name.prefix",
          flagPreview(artifact, library.version),
        )
      } else {
        familyName
      }

    return true
  }

<<<<<<< HEAD
  private fun Project.requestSync() {
    val syncManager = getProjectSystem().getSyncManager()
    if (syncManager.isSyncInProgress()) {
      listenUntilNextSync {
        syncManager.syncProject(ProjectSystemSyncManager.SyncReason.PROJECT_MODIFIED)
      }
    } else {
      syncManager.syncProject(ProjectSystemSyncManager.SyncReason.PROJECT_MODIFIED)
=======
  companion object {
    @TestOnly
    internal fun invoke(
      project: Project,
      editor: Editor,
      element: PsiElement,
      registry: MavenClassRegistry,
      sync: Boolean,
    ) {
      val module = ModuleUtil.findModuleForPsiElement(element) ?: return
      val useAndroidX = module.getModuleSystem().useAndroidX

      val resolvable =
        findResolvable(element, editor.caretModel.offset) { text, receiverType ->
          Resolvable.createNewOrNull(
            findLibraryData(
              registry,
              useAndroidX,
              text,
              receiverType,
              element.containingFile?.fileType,
            )
          )
        } ?: return

      val suggestions =
        resolvable.libraries
          .asSequence()
          .map {
            val artifact = resolveArtifact(registry, useAndroidX, element.language, it.artifact)
            val importSymbol = resolveImport(useAndroidX, it.importedItemFqName)
            AutoImportVariant(artifact, importSymbol, it.version)
          }
          .toSortedSet()

      if (suggestions.isEmpty()) return

      val importSuggestion = { suggestion: AutoImportVariant ->
        doImportSuggestion(
          project,
          element,
          registry,
          suggestion.artifactToAdd,
          suggestion.version,
          suggestion.classToImport,
          sync,
        )
      }

      if (suggestions.size == 1 || ApplicationManager.getApplication().isUnitTestMode) {
        importSuggestion(suggestions.first())
      } else {
        chooseFromPopup(project, editor, suggestions.toList(), importSuggestion)
      }
    }

    private fun chooseFromPopup(
      project: Project,
      editor: Editor,
      suggestions: List<AutoImportVariant>,
      onChosen: (AutoImportVariant) -> Unit,
    ) {
      val step =
        object :
          BaseListPopupStep<AutoImportVariant>(
            AndroidBundle.message("android.suggested.imports.title"),
            suggestions,
          ) {
          override fun getTextFor(value: AutoImportVariant): String {
            return flagPreview(value.artifactToAdd, value.version)
          }

          override fun onChosen(
            selectedValue: AutoImportVariant,
            finalChoice: Boolean,
          ): PopupStep<*>? {
            onChosen(selectedValue)
            return FINAL_CHOICE
          }
        }

      JBPopupFactory.getInstance()
        .createListPopup(project, step) { it }
        .showInBestPositionFor(editor)
>>>>>>> 8b7d83e8
    }

<<<<<<< HEAD
  private fun addDependency(
    module: Module,
    artifact: String,
    version: String?,
    type: DependencyType = DependencyType.IMPLEMENTATION,
  ) {
    val coordinate = getCoordinate(artifact, version) ?: return
    val moduleSystem = module.getModuleSystem()
    moduleSystem.registerDependency(coordinate, type)
  }
=======
    fun doImportSuggestion(
      project: Project,
      element: PsiElement,
      registry: MavenClassRegistry,
      artifact: String,
      artifactVersion: String?,
      importSymbol: String?,
      sync: Boolean,
    ) {
      val module = ModuleUtil.findModuleForPsiElement(element) ?: return
>>>>>>> 8b7d83e8

      WriteCommandAction.runWriteCommandAction(project) {
        doImportSuggestionWithWriteLock(
          project,
          module,
          element,
          registry,
          artifact,
          artifactVersion,
          importSymbol,
        )

<<<<<<< HEAD
  /**
   * Generates a coordinate representing the specified artifact.
   *
   * @param artifact requested artifact
   * @param version desired version, if any. This is expected to be in the form "2.5.1". The version
   *   comes from [MavenClassRegistry], and represents the minimum version of a dependency that
   *   should be added. See [b/275602080](https://issuetracker.google.com/issues/275602080#comment6)
   *   for more details.
   */
  private fun getCoordinate(artifact: String, version: String? = null) =
    if (version.isNullOrEmpty()) GradleCoordinate.parseCoordinateString("$artifact:+")
    else GradleCoordinate.parseCoordinateString("$artifact:$version")

  private tailrec fun findResolvable(
    element: PsiElement,
    caret: Int,
    resolve: (String, String?) -> Resolvable?,
  ): Resolvable? {
    // This is actually the common case.
    fun resolveWithoutReceiver(s: String) = resolve(s, null)
    if (element is PsiIdentifier || caret == 0) {
      // In Java code, if you're pointing somewhere in the middle of a fully qualified name (such as
      // an import statement to a library that isn't available), the unresolved symbol won't be the
      // final class, it will be the first unavailable package segment. In these cases, search down
      // the chain for the actual imported class symbol and scan on that one instead. E.g. for
      // "androidx.camera.core.ImageCapture.OnImageSavedCallback" and "camera" is an unresolvable
      // symbol, we search first for "androidx.camera", and then "androidx.camera.core", and we stop
      // at the first resolvable, which is "androidx.camera.core.ImageCapture".
      if (element.parent is PsiJavaCodeReferenceElement) {
        var curr: PsiJavaCodeReferenceElement? = element.parent as PsiJavaCodeReferenceElement
        while (curr != null) {
          resolveWithoutReceiver(curr.text)?.let {
            return it
          }
=======
        if (sync) {
          UndoManager.getInstance(project)
            .undoableActionPerformed(
              object : GlobalUndoableAction() {
                override fun undo() {
                  project.requestSync()
                }
>>>>>>> 8b7d83e8

                override fun redo() {
                  project.requestSync()
                }
              }
            )
        }
      }

      if (sync) {
        project
          .getProjectSystem()
          .getSyncManager()
          .requestSyncProject(ProjectSystemSyncManager.SyncReason.PROJECT_MODIFIED)
      }

      trackSuggestedImport(artifact)
    }

    /**
     * Imports a given artifact in the project, and optionally also imports the given symbol, which
     * is currently limited to classes but will be updated to support functions (for KTX in
     * particular) in a future CL.
     */
    private fun doImportSuggestionWithWriteLock(
      project: Project,
      module: Module,
      element: PsiElement,
      registry: MavenClassRegistry,
      artifact: String,
      artifactVersion: String?,
      importSymbol: String?,
    ) {
      // Import the class as well (if possible); otherwise it might be confusing that you have to
      // invoke two separate intention actions in order to get your symbol resolved
      if (importSymbol != null) {
        addImportStatement(project, element, importSymbol)
      }

      addDependency(module, artifact, artifactVersion)
      // Also add on an extra dependency for special cases.
      registry.findExtraArtifacts(artifact).forEach {
        addDependency(module, it.key, artifactVersion, it.value)
      }

      // Also add dependent annotation processor?
      val moduleSystem = module.getModuleSystem()
      if (moduleSystem.canRegisterDependency(DependencyType.ANNOTATION_PROCESSOR).isSupported()) {
        registry.findAnnotationProcessor(artifact)?.let {
          val annotationProcessor =
            if (moduleSystem.useAndroidX) {
              AndroidxNameUtils.getCoordinateMapping(it)
            } else {
              it
            }

          addDependency(
            module,
            annotationProcessor,
            artifactVersion,
            DependencyType.ANNOTATION_PROCESSOR,
          )
        }
      }
    }

    private fun Project.requestSync() {
      val syncManager = getProjectSystem().getSyncManager()
      if (syncManager.isSyncInProgress()) {
        listenUntilNextSync {
          syncManager.requestSyncProject(ProjectSystemSyncManager.SyncReason.PROJECT_MODIFIED)
        }
      } else {
        syncManager.requestSyncProject(ProjectSystemSyncManager.SyncReason.PROJECT_MODIFIED)
      }
    }

    private fun addDependency(
      module: Module,
      artifact: String,
      version: String?,
      type: DependencyType = DependencyType.IMPLEMENTATION,
    ) {
      val coordinate = getCoordinate(artifact, version) ?: return
      val moduleSystem = module.getModuleSystem()
      moduleSystem.registerDependency(coordinate, type)
    }

<<<<<<< HEAD
  /**
   * Walks up the tree of parent [PsiElement]s until it finds one that contains the [targetOffset].
   */
  private tailrec fun PsiElement.parentContainingOffset(targetOffset: Int): PsiElement? =
    if (textRange.contains(targetOffset)) this else parent?.parentContainingOffset(targetOffset)

  /**
   * Like [PsiElement.findElementAt], but with a [targetOffset] corrected for the relative offset of
   * `this` [PsiElement] in the document.
   */
  private fun PsiElement.findElementAtAbsoluteOffset(targetOffset: Int): PsiElement? =
    findElementAt(targetOffset - textRange.startOffset)

  @OptIn(KaAllowAnalysisOnEdt::class)
  private fun KtDotQualifiedExpression.formText(): Pair<String, String>? {
    val referenceNameElement =
      when (val selector = selectorExpression) {
        null -> return null
        is KtCallExpression -> selector.calleeExpression ?: return null // Get rid of any parens.
        else -> selector
      }
    var left: PsiElement = referenceNameElement
    while (left.firstChild != null) {
      left = left.firstChild
    }
    val receiverExpr =
      (receiverExpression as? KtDotQualifiedExpression)?.selectorExpression ?: receiverExpression
    if (KotlinPluginModeProvider.isK2Mode()) {
      allowAnalysisOnEdt {
        analyze(receiverExpr) {
          (receiverExpr.expressionType as? KaClassType)?.classId?.asFqNameString()?.let {
            return left.text to it
=======
    private fun dependsOn(module: Module, artifact: String): Boolean {
      // To check if we depend on an artifact, we don't particularly care which version is there,
      // just whether the library is included at all.
      val coordinate = getCoordinate(artifact) ?: return false
      val moduleSystem = module.getModuleSystem()
      return moduleSystem.getRegisteredDependency(coordinate) != null
    }

    /**
     * Generates a coordinate representing the specified artifact.
     *
     * @param artifact requested artifact
     * @param version desired version, if any. This is expected to be in the form "2.5.1". The
     *   version comes from [MavenClassRegistry], and represents the minimum version of a dependency
     *   that should be added. See
     *   [b/275602080](https://issuetracker.google.com/issues/275602080#comment6) for more details.
     */
    private fun getCoordinate(artifact: String, version: String? = null) =
      if (version.isNullOrEmpty()) GradleCoordinate.parseCoordinateString("$artifact:+")
      else GradleCoordinate.parseCoordinateString("$artifact:$version")

    private tailrec fun findResolvable(
      element: PsiElement,
      caret: Int,
      resolve: (String, String?) -> Resolvable?,
    ): Resolvable? {
      // This is actually the common case.
      fun resolveWithoutReceiver(s: String) = resolve(s, null)
      if (element is PsiIdentifier || caret == 0) {
        // In Java code, if you're pointing somewhere in the middle of a fully qualified name (such
        // as an import statement to a library that isn't available), the unresolved symbol won't be
        // the final class, it will be the first unavailable package segment. In these cases, search
        // down the chain for the actual imported class symbol and scan on that one instead. E.g.
        // for "androidx.camera.core.ImageCapture.OnImageSavedCallback" and "camera" is an
        // unresolvable symbol, we search first for "androidx.camera", and then
        // "androidx.camera.core", and we stop at the first resolvable, which is
        // "androidx.camera.core.ImageCapture".
        if (element.parent is PsiJavaCodeReferenceElement) {
          var curr: PsiJavaCodeReferenceElement? = element.parent as PsiJavaCodeReferenceElement
          while (curr != null) {
            resolveWithoutReceiver(curr.text)?.let {
              return it
            }

            curr = curr.parent as? PsiJavaCodeReferenceElement
>>>>>>> 8b7d83e8
          }
        }

        return resolveWithoutReceiver(element.text)
      } else if (element is LeafPsiElement && element.elementType == KtTokens.IDENTIFIER) {
        // In Kotlin code, if you're pointing somewhere in the middle of a fully qualified name
        // (such as an import statement to a library that isn't available), the unresolved symbol
        // won't be the final class, it will be the first unavailable package segment. In these
        // cases, search down the chain for the actual imported class symbol and scan on that one
        // instead.
        if (element.parent is KtNameReferenceExpression) {
          when (val current = element.parent.parent) {
            is KtDotQualifiedExpression,
            is KtCallExpression -> {
              var curr =
                current as? KtDotQualifiedExpression ?: current.parent as? KtDotQualifiedExpression
              while (curr != null) {
                curr
                  .formText()
                  ?.let { resolve(it.first, it.second) }
                  ?.let {
                    return it
                  }

                curr = curr.parent as? KtDotQualifiedExpression
              }
            }
            is KtUserType -> {
              var curr: KtUserType? = current
              while (curr != null) {
                resolveWithoutReceiver(curr.text)?.let {
                  return it
                }

                curr = curr.parent as? KtUserType
              }
            }
            else -> return resolveWithoutReceiver(element.text)
          }
        }

        return resolveWithoutReceiver(element.text)
      }

      // When the caret is at the end of the word (which it frequently is in the unresolved symbol
      // scenario, where you've just typed in the symbol you're interested in) PSI picks the element
      // on the right of the caret, which is the next element, not the symbol element.
      if (caret == element.textOffset || element is PsiWhiteSpace) {
        // Find the element at the previous position.
        val targetOffset = caret - 1
        element
          .parentContainingOffset(targetOffset)
          ?.findElementAtAbsoluteOffset(targetOffset)
          ?.let {
            return findResolvable(it, targetOffset, resolve)
          }
      }

      return resolveWithoutReceiver(element.text)
    }

    /**
     * Walks up the tree of parent [PsiElement]s until it finds one that contains the
     * [targetOffset].
     */
    private tailrec fun PsiElement.parentContainingOffset(targetOffset: Int): PsiElement? =
      if (textRange.contains(targetOffset)) this else parent?.parentContainingOffset(targetOffset)

    /**
     * Like [PsiElement.findElementAt], but with a [targetOffset] corrected for the relative offset
     * of `this` [PsiElement] in the document.
     */
    private fun PsiElement.findElementAtAbsoluteOffset(targetOffset: Int): PsiElement? =
      findElementAt(targetOffset - textRange.startOffset)

    @OptIn(KaAllowAnalysisOnEdt::class)
    private fun KtDotQualifiedExpression.formText(): Pair<String, String>? {
      val referenceNameElement =
        when (val selector = selectorExpression) {
          null -> return null
          is KtCallExpression -> selector.calleeExpression ?: return null // Get rid of any parens.
          else -> selector
        }
      var left: PsiElement = referenceNameElement
      while (left.firstChild != null) {
        left = left.firstChild
      }
      val receiverExpr =
        (receiverExpression as? KtDotQualifiedExpression)?.selectorExpression ?: receiverExpression
      if (KotlinPluginModeProvider.isK2Mode()) {
        allowAnalysisOnEdt {
          analyze(receiverExpr) {
            (receiverExpr.expressionType as? KaClassType)?.classId?.asFqNameString()?.let {
              return left.text to it
            }
          }
        }
      } else {
        val receiverType = receiverExpr.resolveExprType()?.takeUnless { it is ErrorType }
        receiverType?.fqName?.asString()?.let {
          return left.text to it
        }
      }

<<<<<<< HEAD
  private fun findLibraryData(
    useAndroidX: Boolean,
    text: String,
    receiverType: String?,
    completionFileType: FileType?,
  ): Collection<MavenClassRegistryBase.LibraryImportData> {
    if (receiverType == ALL_RECEIVER_TYPES) {
      return getMavenClassRegistry()
        .findLibraryDataAnyReceiver(text, useAndroidX, completionFileType)
    }
    return getMavenClassRegistry()
      .findLibraryData(text, receiverType, useAndroidX, completionFileType)
  }

  private fun resolveArtifact(useAndroidX: Boolean, language: Language, artifact: String): String {
    return if (useAndroidX) {
      var androidx = AndroidxNameUtils.getCoordinateMapping(artifact)
=======
      return "${receiverExpression.text}.${left.text}" to ALL_RECEIVER_TYPES
    }
>>>>>>> 8b7d83e8

    private fun findLibraryData(
      registry: MavenClassRegistry,
      useAndroidX: Boolean,
      text: String,
      receiverType: String?,
      completionFileType: FileType?,
    ): Collection<MavenClassRegistryBase.LibraryImportData> {
      if (receiverType == ALL_RECEIVER_TYPES) {
        return registry.findLibraryDataAnyReceiver(text, useAndroidX, completionFileType)
      }
      return registry.findLibraryData(text, receiverType, useAndroidX, completionFileType)
    }

<<<<<<< HEAD
  private fun resolveImport(useAndroidX: Boolean, fqn: String): String {
    return if (useAndroidX) {
      AndroidxNameUtils.getNewName(fqn)
    } else {
      fqn
=======
    private fun resolveArtifact(
      registry: MavenClassRegistry,
      useAndroidX: Boolean,
      language: Language,
      artifact: String,
    ): String {
      return if (useAndroidX) {
        var androidx = AndroidxNameUtils.getCoordinateMapping(artifact)

        // Use Kotlin extension library if possible? We're basing this on
        // whether you're importing from a Kotlin file, not whether the project
        // contains Kotlin.
        if (isKotlin(language)) {
          androidx = registry.findKtxLibrary(androidx) ?: androidx
        }

        androidx
      } else {
        artifact
      }
>>>>>>> 8b7d83e8
    }

    private fun resolveImport(useAndroidX: Boolean, fqn: String): String {
      return if (useAndroidX) {
        AndroidxNameUtils.getNewName(fqn)
      } else {
        fqn
      }
    }

    private fun addImportStatement(project: Project, element: PsiElement, import: String) {
      val file = element.containingFile
      if (file.text.contains(import)) { // either as import statement or fully qualified reference
        return
      }
<<<<<<< HEAD
      KotlinLanguage.INSTANCE -> {
        (file as KtFile).addImport(FqName(import))
=======

      when (element.language) {
        JavaLanguage.INSTANCE -> {
          val factory = JavaPsiFacade.getInstance(project).elementFactory
          val dot = import.lastIndexOf('.')
          val pkg = import.substring(0, dot)
          val name = import.substring(dot + 1)
          val cls = factory.createClass(name)
          (cls.containingFile as PsiJavaFile).packageName = pkg
          val importHelper = ImportHelper(JavaCodeStyleSettings.getInstance(element.containingFile))
          importHelper.addImport(file as PsiJavaFile, cls)
        }
        KotlinLanguage.INSTANCE -> {
          (file as KtFile).addImport(FqName(import))
        }
      // Nothing to do in XML etc
>>>>>>> 8b7d83e8
      }
    }
  }
}<|MERGE_RESOLUTION|>--- conflicted
+++ resolved
@@ -49,14 +49,9 @@
 import com.intellij.psi.impl.source.codeStyle.ImportHelper
 import com.intellij.psi.impl.source.tree.LeafPsiElement
 import org.jetbrains.android.util.AndroidBundle
-<<<<<<< HEAD
-import org.jetbrains.kotlin.analysis.api.permissions.KaAllowAnalysisOnEdt
-import org.jetbrains.kotlin.analysis.api.analyze
-=======
 import org.jetbrains.annotations.TestOnly
 import org.jetbrains.kotlin.analysis.api.analyze
 import org.jetbrains.kotlin.analysis.api.permissions.KaAllowAnalysisOnEdt
->>>>>>> 8b7d83e8
 import org.jetbrains.kotlin.analysis.api.permissions.allowAnalysisOnEdt
 import org.jetbrains.kotlin.analysis.api.types.KaClassType
 import org.jetbrains.kotlin.idea.KotlinLanguage
@@ -104,171 +99,6 @@
   }
 
   override fun invoke(project: Project, editor: Editor, element: PsiElement) {
-<<<<<<< HEAD
-    perform(project, editor, element, true)
-  }
-
-  /** Performs a fix. Or let users choose from the popup if there are multiple options. */
-  fun perform(project: Project, editor: Editor, element: PsiElement, sync: Boolean) {
-    val module = ModuleUtil.findModuleForPsiElement(element) ?: return
-    val useAndroidX = module.getModuleSystem().useAndroidX
-
-    val resolvable =
-      findResolvable(element, editor.caretModel.offset) { text, receiverType ->
-        Resolvable.createNewOrNull(
-          findLibraryData(useAndroidX, text, receiverType, element.containingFile?.fileType)
-        )
-      } ?: return
-
-    val suggestions =
-      resolvable.libraries
-        .asSequence()
-        .map {
-          val artifact = resolveArtifact(useAndroidX, element.language, it.artifact)
-          val importSymbol = resolveImport(useAndroidX, it.importedItemFqName)
-          AutoImportVariant(artifact, importSymbol, it.version)
-        }
-        .toSortedSet()
-
-    if (suggestions.isEmpty()) return
-
-    if (suggestions.size == 1 || ApplicationManager.getApplication().isUnitTestMode) {
-      val suggestion = suggestions.first()
-      perform(
-        project,
-        element,
-        suggestion.artifactToAdd,
-        suggestion.version,
-        suggestion.classToImport,
-        sync,
-      )
-      return
-    }
-
-    chooseFromPopup(project, editor, element, suggestions.toList(), sync)
-  }
-
-  private fun chooseFromPopup(
-    project: Project,
-    editor: Editor,
-    element: PsiElement,
-    suggestions: List<AutoImportVariant>,
-    sync: Boolean,
-  ) {
-    val step =
-      object :
-        BaseListPopupStep<AutoImportVariant>(
-          AndroidBundle.message("android.suggested.imports.title"),
-          suggestions,
-        ) {
-        override fun getTextFor(value: AutoImportVariant): String {
-          return flagPreview(value.artifactToAdd, value.version)
-        }
-
-        override fun onChosen(
-          selectedValue: AutoImportVariant,
-          finalChoice: Boolean,
-        ): PopupStep<*>? {
-          perform(
-            project,
-            element,
-            selectedValue.artifactToAdd,
-            selectedValue.version,
-            selectedValue.classToImport,
-            sync,
-          )
-          return FINAL_CHOICE
-        }
-      }
-
-    JBPopupFactory.getInstance().createListPopup(project, step) { it }.showInBestPositionFor(editor)
-  }
-
-  fun perform(
-    project: Project,
-    element: PsiElement,
-    artifact: String,
-    artifactVersion: String?,
-    importSymbol: String?,
-    sync: Boolean,
-  ) {
-    val module = ModuleUtil.findModuleForPsiElement(element) ?: return
-
-    WriteCommandAction.runWriteCommandAction(project) {
-      performWithLock(project, module, element, artifact, artifactVersion, importSymbol)
-
-      if (sync) {
-        UndoManager.getInstance(project)
-          .undoableActionPerformed(
-            object : GlobalUndoableAction() {
-              override fun undo() {
-                project.requestSync()
-              }
-
-              override fun redo() {
-                project.requestSync()
-              }
-            }
-          )
-      }
-    }
-
-    if (sync) {
-      project
-        .getProjectSystem()
-        .getSyncManager()
-        .syncProject(ProjectSystemSyncManager.SyncReason.PROJECT_MODIFIED)
-    }
-
-    trackSuggestedImport(artifact)
-  }
-
-  /**
-   * Imports a given artifact in the project, and optionally also imports the given symbol, which is
-   * currently limited to classes but will be updated to support functions (for KTX in particular)
-   * in a future CL.
-   */
-  private fun performWithLock(
-    project: Project,
-    module: Module,
-    element: PsiElement,
-    artifact: String,
-    artifactVersion: String?,
-    importSymbol: String?,
-  ) {
-    // Import the class as well (if possible); otherwise it might be confusing that you have to
-    // invoke two
-    // separate intention actions in order to get your symbol resolved
-    if (importSymbol != null) {
-      addImportStatement(project, element, importSymbol)
-    }
-
-    addDependency(module, artifact, artifactVersion)
-    // Also add on an extra dependency for special cases.
-    getMavenClassRegistry().findExtraArtifacts(artifact).forEach {
-      addDependency(module, it.key, artifactVersion, it.value)
-    }
-
-    // Also add dependent annotation processor?
-    val moduleSystem = module.getModuleSystem()
-    if (moduleSystem.canRegisterDependency(DependencyType.ANNOTATION_PROCESSOR).isSupported()) {
-      getMavenClassRegistry().findAnnotationProcessor(artifact)?.let {
-        val annotationProcessor =
-          if (moduleSystem.useAndroidX) {
-            AndroidxNameUtils.getCoordinateMapping(it)
-          } else {
-            it
-          }
-
-        addDependency(
-          module,
-          annotationProcessor,
-          artifactVersion,
-          DependencyType.ANNOTATION_PROCESSOR,
-        )
-      }
-    }
-=======
     val registry = MavenClassRegistryManager.getInstance().tryGetMavenClassRegistry()
     if (registry == null) {
       // This should never happen, because isAvailable should return false if there's no registry
@@ -278,7 +108,6 @@
     }
 
     invoke(project, editor, element, registry, true)
->>>>>>> 8b7d83e8
   }
 
   override fun getFamilyName(): String =
@@ -290,21 +119,15 @@
     val module = ModuleUtil.findModuleForPsiElement(element) ?: return false
     val moduleSystem = module.getModuleSystem()
     if (!moduleSystem.canRegisterDependency().isSupported()) return false
-<<<<<<< HEAD
-=======
 
     val registry =
       MavenClassRegistryManager.getInstance().tryGetMavenClassRegistry() ?: return false
->>>>>>> 8b7d83e8
 
     val resolvable =
       findResolvable(element, editor?.caretModel?.offset ?: -1) { text, receiverType ->
         Resolvable.createNewOrNull(
           findLibraryData(
-<<<<<<< HEAD
-=======
             registry,
->>>>>>> 8b7d83e8
             moduleSystem.useAndroidX,
             text,
             receiverType,
@@ -322,12 +145,8 @@
     intentionActionText =
       if (foundLibraries.size == 1) {
         val library = foundLibraries.single()
-<<<<<<< HEAD
-        val artifact = resolveArtifact(moduleSystem.useAndroidX, element.language, library.artifact)
-=======
         val artifact =
           resolveArtifact(registry, moduleSystem.useAndroidX, element.language, library.artifact)
->>>>>>> 8b7d83e8
         AndroidBundle.message(
           "android.suggested.import.action.name.prefix",
           flagPreview(artifact, library.version),
@@ -339,16 +158,6 @@
     return true
   }
 
-<<<<<<< HEAD
-  private fun Project.requestSync() {
-    val syncManager = getProjectSystem().getSyncManager()
-    if (syncManager.isSyncInProgress()) {
-      listenUntilNextSync {
-        syncManager.syncProject(ProjectSystemSyncManager.SyncReason.PROJECT_MODIFIED)
-      }
-    } else {
-      syncManager.syncProject(ProjectSystemSyncManager.SyncReason.PROJECT_MODIFIED)
-=======
   companion object {
     @TestOnly
     internal fun invoke(
@@ -433,21 +242,8 @@
       JBPopupFactory.getInstance()
         .createListPopup(project, step) { it }
         .showInBestPositionFor(editor)
->>>>>>> 8b7d83e8
-    }
-
-<<<<<<< HEAD
-  private fun addDependency(
-    module: Module,
-    artifact: String,
-    version: String?,
-    type: DependencyType = DependencyType.IMPLEMENTATION,
-  ) {
-    val coordinate = getCoordinate(artifact, version) ?: return
-    val moduleSystem = module.getModuleSystem()
-    moduleSystem.registerDependency(coordinate, type)
-  }
-=======
+    }
+
     fun doImportSuggestion(
       project: Project,
       element: PsiElement,
@@ -458,7 +254,6 @@
       sync: Boolean,
     ) {
       val module = ModuleUtil.findModuleForPsiElement(element) ?: return
->>>>>>> 8b7d83e8
 
       WriteCommandAction.runWriteCommandAction(project) {
         doImportSuggestionWithWriteLock(
@@ -471,42 +266,6 @@
           importSymbol,
         )
 
-<<<<<<< HEAD
-  /**
-   * Generates a coordinate representing the specified artifact.
-   *
-   * @param artifact requested artifact
-   * @param version desired version, if any. This is expected to be in the form "2.5.1". The version
-   *   comes from [MavenClassRegistry], and represents the minimum version of a dependency that
-   *   should be added. See [b/275602080](https://issuetracker.google.com/issues/275602080#comment6)
-   *   for more details.
-   */
-  private fun getCoordinate(artifact: String, version: String? = null) =
-    if (version.isNullOrEmpty()) GradleCoordinate.parseCoordinateString("$artifact:+")
-    else GradleCoordinate.parseCoordinateString("$artifact:$version")
-
-  private tailrec fun findResolvable(
-    element: PsiElement,
-    caret: Int,
-    resolve: (String, String?) -> Resolvable?,
-  ): Resolvable? {
-    // This is actually the common case.
-    fun resolveWithoutReceiver(s: String) = resolve(s, null)
-    if (element is PsiIdentifier || caret == 0) {
-      // In Java code, if you're pointing somewhere in the middle of a fully qualified name (such as
-      // an import statement to a library that isn't available), the unresolved symbol won't be the
-      // final class, it will be the first unavailable package segment. In these cases, search down
-      // the chain for the actual imported class symbol and scan on that one instead. E.g. for
-      // "androidx.camera.core.ImageCapture.OnImageSavedCallback" and "camera" is an unresolvable
-      // symbol, we search first for "androidx.camera", and then "androidx.camera.core", and we stop
-      // at the first resolvable, which is "androidx.camera.core.ImageCapture".
-      if (element.parent is PsiJavaCodeReferenceElement) {
-        var curr: PsiJavaCodeReferenceElement? = element.parent as PsiJavaCodeReferenceElement
-        while (curr != null) {
-          resolveWithoutReceiver(curr.text)?.let {
-            return it
-          }
-=======
         if (sync) {
           UndoManager.getInstance(project)
             .undoableActionPerformed(
@@ -514,7 +273,6 @@
                 override fun undo() {
                   project.requestSync()
                 }
->>>>>>> 8b7d83e8
 
                 override fun redo() {
                   project.requestSync()
@@ -603,40 +361,6 @@
       moduleSystem.registerDependency(coordinate, type)
     }
 
-<<<<<<< HEAD
-  /**
-   * Walks up the tree of parent [PsiElement]s until it finds one that contains the [targetOffset].
-   */
-  private tailrec fun PsiElement.parentContainingOffset(targetOffset: Int): PsiElement? =
-    if (textRange.contains(targetOffset)) this else parent?.parentContainingOffset(targetOffset)
-
-  /**
-   * Like [PsiElement.findElementAt], but with a [targetOffset] corrected for the relative offset of
-   * `this` [PsiElement] in the document.
-   */
-  private fun PsiElement.findElementAtAbsoluteOffset(targetOffset: Int): PsiElement? =
-    findElementAt(targetOffset - textRange.startOffset)
-
-  @OptIn(KaAllowAnalysisOnEdt::class)
-  private fun KtDotQualifiedExpression.formText(): Pair<String, String>? {
-    val referenceNameElement =
-      when (val selector = selectorExpression) {
-        null -> return null
-        is KtCallExpression -> selector.calleeExpression ?: return null // Get rid of any parens.
-        else -> selector
-      }
-    var left: PsiElement = referenceNameElement
-    while (left.firstChild != null) {
-      left = left.firstChild
-    }
-    val receiverExpr =
-      (receiverExpression as? KtDotQualifiedExpression)?.selectorExpression ?: receiverExpression
-    if (KotlinPluginModeProvider.isK2Mode()) {
-      allowAnalysisOnEdt {
-        analyze(receiverExpr) {
-          (receiverExpr.expressionType as? KaClassType)?.classId?.asFqNameString()?.let {
-            return left.text to it
-=======
     private fun dependsOn(module: Module, artifact: String): Boolean {
       // To check if we depend on an artifact, we don't particularly care which version is there,
       // just whether the library is included at all.
@@ -682,7 +406,6 @@
             }
 
             curr = curr.parent as? PsiJavaCodeReferenceElement
->>>>>>> 8b7d83e8
           }
         }
 
@@ -787,28 +510,8 @@
         }
       }
 
-<<<<<<< HEAD
-  private fun findLibraryData(
-    useAndroidX: Boolean,
-    text: String,
-    receiverType: String?,
-    completionFileType: FileType?,
-  ): Collection<MavenClassRegistryBase.LibraryImportData> {
-    if (receiverType == ALL_RECEIVER_TYPES) {
-      return getMavenClassRegistry()
-        .findLibraryDataAnyReceiver(text, useAndroidX, completionFileType)
-    }
-    return getMavenClassRegistry()
-      .findLibraryData(text, receiverType, useAndroidX, completionFileType)
-  }
-
-  private fun resolveArtifact(useAndroidX: Boolean, language: Language, artifact: String): String {
-    return if (useAndroidX) {
-      var androidx = AndroidxNameUtils.getCoordinateMapping(artifact)
-=======
       return "${receiverExpression.text}.${left.text}" to ALL_RECEIVER_TYPES
     }
->>>>>>> 8b7d83e8
 
     private fun findLibraryData(
       registry: MavenClassRegistry,
@@ -823,13 +526,6 @@
       return registry.findLibraryData(text, receiverType, useAndroidX, completionFileType)
     }
 
-<<<<<<< HEAD
-  private fun resolveImport(useAndroidX: Boolean, fqn: String): String {
-    return if (useAndroidX) {
-      AndroidxNameUtils.getNewName(fqn)
-    } else {
-      fqn
-=======
     private fun resolveArtifact(
       registry: MavenClassRegistry,
       useAndroidX: Boolean,
@@ -850,7 +546,6 @@
       } else {
         artifact
       }
->>>>>>> 8b7d83e8
     }
 
     private fun resolveImport(useAndroidX: Boolean, fqn: String): String {
@@ -866,10 +561,6 @@
       if (file.text.contains(import)) { // either as import statement or fully qualified reference
         return
       }
-<<<<<<< HEAD
-      KotlinLanguage.INSTANCE -> {
-        (file as KtFile).addImport(FqName(import))
-=======
 
       when (element.language) {
         JavaLanguage.INSTANCE -> {
@@ -886,7 +577,6 @@
           (file as KtFile).addImport(FqName(import))
         }
       // Nothing to do in XML etc
->>>>>>> 8b7d83e8
       }
     }
   }
