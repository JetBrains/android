/*
 * Copyright (C) 2021 The Android Open Source Project
 *
 * Licensed under the Apache License, Version 2.0 (the "License");
 * you may not use this file except in compliance with the License.
 * You may obtain a copy of the License at
 *
 *      http://www.apache.org/licenses/LICENSE-2.0
 *
 * Unless required by applicable law or agreed to in writing, software
 * distributed under the License is distributed on an "AS IS" BASIS,
 * WITHOUT WARRANTIES OR CONDITIONS OF ANY KIND, either express or implied.
 * See the License for the specific language governing permissions and
 * limitations under the License.
 */
package com.android.tools.idea.imports

import com.android.tools.idea.IdeInfo
import com.android.tools.idea.sdk.IdeSdks
import com.intellij.openapi.Disposable
import com.intellij.openapi.application.ApplicationManager
import com.intellij.openapi.application.PathManager
import com.intellij.openapi.extensions.ExtensionNotApplicableException
import com.intellij.openapi.project.Project
import com.intellij.openapi.startup.ProjectActivity
import com.intellij.openapi.util.Disposer
import java.nio.file.Path
import java.nio.file.Paths
import java.time.Duration

/** Key used in cache directories to locate the gmaven.index network cache. */
private const val GMAVEN_INDEX_CACHE_DIR_KEY = "gmaven.index"

/** Scheduled refreshment interval for local disk cache. */
private val REFRESH_INTERVAL: Duration = Duration.ofDays(1)

/**
 * An application service responsible for downloading index from network and populating the corresponding Maven
 * class registry. [getMavenClassRegistry] returns the the best effort of Maven class registry when asked.
 */
class MavenClassRegistryManager : Disposable {
  private val gMavenIndexRepository: GMavenIndexRepository

  init {
    gMavenIndexRepository = GMavenIndexRepository(BASE_URL, getCacheDir(), REFRESH_INTERVAL)
    Disposer.register(this, gMavenIndexRepository)
  }

  /**
   * Returns [MavenClassRegistry] extracted from [gMavenIndexRepository].
   */
  fun getMavenClassRegistry(): MavenClassRegistry {
    return gMavenIndexRepository.getMavenClassRegistry()
  }

  private fun getCacheDir(): Path {
    return Paths.get(PathManager.getSystemPath(), GMAVEN_INDEX_CACHE_DIR_KEY)
  }

  override fun dispose() {}

  companion object {
    @JvmStatic
    fun getInstance(): MavenClassRegistryManager = ApplicationManager.getApplication().getService(MavenClassRegistryManager::class.java)
  }
}

class AutoRefresherForMavenClassRegistry : ProjectActivity {
  init {
    val app = ApplicationManager.getApplication()
    if (app.isUnitTestMode || app.isHeadlessEnvironment) {
      throw ExtensionNotApplicableException.create()
    }
  }
  override suspend fun execute(project: Project) {
    if (!IdeInfo.getInstance().isAndroidStudio
        && !IdeSdks.getInstance().hasConfiguredAndroidSdk()) {
      // IDE must not hit network on startup
      return
    }
<<<<<<< HEAD

=======
>>>>>>> 0d09370c
    // Start refresher in GMavenIndexRepository at project start-up.
    MavenClassRegistryManager.getInstance()
  }
}<|MERGE_RESOLUTION|>--- conflicted
+++ resolved
@@ -78,10 +78,6 @@
       // IDE must not hit network on startup
       return
     }
-<<<<<<< HEAD
-
-=======
->>>>>>> 0d09370c
     // Start refresher in GMavenIndexRepository at project start-up.
     MavenClassRegistryManager.getInstance()
   }
