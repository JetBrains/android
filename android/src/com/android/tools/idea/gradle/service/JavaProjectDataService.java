/*
 * Copyright (C) 2014 The Android Open Source Project
 *
 * Licensed under the Apache License, Version 2.0 (the "License");
 * you may not use this file except in compliance with the License.
 * You may obtain a copy of the License at
 *
 *      http://www.apache.org/licenses/LICENSE-2.0
 *
 * Unless required by applicable law or agreed to in writing, software
 * distributed under the License is distributed on an "AS IS" BASIS,
 * WITHOUT WARRANTIES OR CONDITIONS OF ANY KIND, either express or implied.
 * See the License for the specific language governing permissions and
 * limitations under the License.
 */
package com.android.tools.idea.gradle.service;

import com.android.tools.idea.gradle.AndroidProjectKeys;
import com.android.tools.idea.gradle.GradleSyncState;
import com.android.tools.idea.gradle.JavaProject;
import com.android.tools.idea.gradle.customizer.ModuleCustomizer;
import com.android.tools.idea.gradle.customizer.java.*;
import com.android.tools.idea.gradle.messages.Message;
import com.android.tools.idea.gradle.messages.ProjectSyncMessages;
import com.google.common.collect.ImmutableList;
import com.google.common.collect.Maps;
import com.intellij.facet.FacetManager;
import com.intellij.facet.ModifiableFacetModel;
import com.intellij.openapi.application.RunResult;
import com.intellij.openapi.command.WriteCommandAction;
import com.intellij.openapi.diagnostic.Logger;
import com.intellij.openapi.externalSystem.model.DataNode;
import com.intellij.openapi.externalSystem.model.Key;
import com.intellij.openapi.externalSystem.model.project.ProjectData;
import com.intellij.openapi.externalSystem.service.project.IdeModifiableModelsProvider;
import com.intellij.openapi.externalSystem.service.project.manage.AbstractProjectDataService;
import com.intellij.openapi.module.Module;
import com.intellij.openapi.project.Project;
import com.intellij.openapi.roots.ContentEntry;
import com.intellij.openapi.roots.ModifiableRootModel;
import com.intellij.openapi.roots.ModuleRootManager;
import org.jetbrains.android.facet.AndroidFacet;
import org.jetbrains.annotations.NotNull;
import org.jetbrains.annotations.Nullable;

import java.util.Collection;
import java.util.List;
import java.util.Map;

import static com.android.tools.idea.gradle.messages.CommonMessageGroupNames.PROJECT_STRUCTURE_ISSUES;
import static com.android.tools.idea.gradle.messages.Message.Type.ERROR;

<<<<<<< HEAD
public class JavaProjectDataService implements ProjectDataService<JavaProject, Void> {
=======
public class JavaProjectDataService extends AbstractProjectDataService<IdeaJavaProject, Void> {
>>>>>>> 2cd3d66e
  private static final Logger LOG = Logger.getInstance(JavaProjectDataService.class);

  private final List<ModuleCustomizer<JavaProject>> myCustomizers =
    ImmutableList.of(new JavaLanguageLevelModuleCustomizer(), new ContentRootModuleCustomizer(), new DependenciesModuleCustomizer(),
                     new CompilerOutputModuleCustomizer(), new ArtifactsByConfigurationModuleCustomizer());

  @Override
  @NotNull
  public Key<JavaProject> getTargetDataKey() {
    return AndroidProjectKeys.JAVA_PROJECT;
  }

  @Override
<<<<<<< HEAD
  public void importData(@NotNull Collection<DataNode<JavaProject>> toImport, @NotNull Project project, boolean synchronous) {
=======
  public void importData(@NotNull Collection<DataNode<IdeaJavaProject>> toImport,
                         @Nullable final ProjectData projectData,
                         @NotNull final Project project,
                         @NotNull final IdeModifiableModelsProvider modelsProvider) {
>>>>>>> 2cd3d66e
    if (!toImport.isEmpty()) {
      try {
        doImport(toImport, project, modelsProvider);
      } catch (Throwable e) {
        LOG.error(String.format("Failed to set up Java modules in project '%1$s'", project.getName()), e);
        GradleSyncState.getInstance(project).syncFailed(e.getMessage());
      }
    }
  }

<<<<<<< HEAD
  private void doImport(final Collection<DataNode<JavaProject>> toImport, final Project project) throws Throwable {
=======
  private void doImport(final Collection<DataNode<IdeaJavaProject>> toImport, final Project project, final IdeModifiableModelsProvider modelsProvider)
    throws Throwable {
>>>>>>> 2cd3d66e
    RunResult result = new WriteCommandAction.Simple(project) {
      @Override
      protected void run() throws Throwable {
        if (!project.isDisposed()) {
<<<<<<< HEAD
          ModuleManager moduleManager = ModuleManager.getInstance(project);
          Map<String, JavaProject> gradleProjectsByName = indexByModuleName(toImport);
          for (Module module : moduleManager.getModules()) {
            JavaProject javaProject = gradleProjectsByName.get(module.getName());
=======
          Map<String, IdeaJavaProject> gradleProjectsByName = indexByModuleName(toImport);
          for (Module module : modelsProvider.getModules()) {
            IdeaJavaProject javaProject = gradleProjectsByName.get(module.getName());
>>>>>>> 2cd3d66e
            if (javaProject != null) {
              customizeModule(module, modelsProvider, javaProject);
            }
          }
        }
      }
    }.execute();
    Throwable error = result.getThrowable();
    if (error != null) {
      throw error;
    }
  }

  @NotNull
  private static Map<String, JavaProject> indexByModuleName(@NotNull Collection<DataNode<JavaProject>> dataNodes) {
    Map<String, JavaProject> javaProjectsByModuleName = Maps.newHashMap();
    for (DataNode<JavaProject> d : dataNodes) {
      JavaProject javaProject = d.getData();
      javaProjectsByModuleName.put(javaProject.getModuleName(), javaProject);
    }
    return javaProjectsByModuleName;
  }

<<<<<<< HEAD
  private void customizeModule(@NotNull Module module, @NotNull JavaProject javaProject) {
=======
  private void customizeModule(@NotNull Module module, @NotNull IdeModifiableModelsProvider modelsProvider, @NotNull IdeaJavaProject javaProject) {
>>>>>>> 2cd3d66e
    if (javaProject.isAndroidProjectWithoutVariants()) {
      // See https://code.google.com/p/android/issues/detail?id=170722
      ProjectSyncMessages messages = ProjectSyncMessages.getInstance(module.getProject());
      String[] text = {
        String.format("The module '%1$s' is an Android project without build variants, and cannot be built.", module.getName()),
        "Please fix the module's configuration in the build.gradle file and sync the project again.",
      };
      messages.add(new Message(PROJECT_STRUCTURE_ISSUES, ERROR, text));
      cleanUpAndroidModuleWithoutVariants(module);
      // No need to setup source folders, dependencies, etc. Since the Android project does not have variants, and because this can
      // happen due to a project configuration error and there is a lot of module configuration missng, there is no point on even trying.
      return;
    }
<<<<<<< HEAD
    ModuleRootManager moduleRootManager = ModuleRootManager.getInstance(module);
    ModifiableRootModel rootModel = moduleRootManager.getModifiableModel();
    try{
      for (ModuleCustomizer<JavaProject> customizer : myCustomizers) {
        customizer.customizeModule(module.getProject(), rootModel, javaProject);
      }
    }
    finally {
      rootModel.commit();
=======

    for (ModuleCustomizer<IdeaJavaProject> customizer : myCustomizers) {
      customizer.customizeModule(module.getProject(), module, modelsProvider, javaProject);
>>>>>>> 2cd3d66e
    }
  }

  private static void cleanUpAndroidModuleWithoutVariants(@NotNull Module module) {
    // Remove Android facet, otherwise the IDE will try to build the module, and fail. The facet may have been added in a previous
    // successful commit.
    AndroidFacet facet = AndroidFacet.getInstance(module);
    if (facet != null) {
      ModifiableFacetModel facetModel = FacetManager.getInstance(module).createModifiableModel();
      facetModel.removeFacet(facet);
      facetModel.commit();
    }

    // Clear all source and exclude folders.
    ModuleRootManager moduleRootManager = ModuleRootManager.getInstance(module);
    ModifiableRootModel rootModel = moduleRootManager.getModifiableModel();
    for (ContentEntry contentEntry : rootModel.getContentEntries()) {
      contentEntry.clearSourceFolders();
      contentEntry.clearExcludeFolders();
    }

    rootModel.commit();
  }
}<|MERGE_RESOLUTION|>--- conflicted
+++ resolved
@@ -50,11 +50,7 @@
 import static com.android.tools.idea.gradle.messages.CommonMessageGroupNames.PROJECT_STRUCTURE_ISSUES;
 import static com.android.tools.idea.gradle.messages.Message.Type.ERROR;
 
-<<<<<<< HEAD
-public class JavaProjectDataService implements ProjectDataService<JavaProject, Void> {
-=======
-public class JavaProjectDataService extends AbstractProjectDataService<IdeaJavaProject, Void> {
->>>>>>> 2cd3d66e
+public class JavaProjectDataService extends AbstractProjectDataService<JavaProject, Void> {
   private static final Logger LOG = Logger.getInstance(JavaProjectDataService.class);
 
   private final List<ModuleCustomizer<JavaProject>> myCustomizers =
@@ -68,14 +64,10 @@
   }
 
   @Override
-<<<<<<< HEAD
-  public void importData(@NotNull Collection<DataNode<JavaProject>> toImport, @NotNull Project project, boolean synchronous) {
-=======
-  public void importData(@NotNull Collection<DataNode<IdeaJavaProject>> toImport,
+  public void importData(@NotNull Collection<DataNode<JavaProject>> toImport,
                          @Nullable final ProjectData projectData,
                          @NotNull final Project project,
                          @NotNull final IdeModifiableModelsProvider modelsProvider) {
->>>>>>> 2cd3d66e
     if (!toImport.isEmpty()) {
       try {
         doImport(toImport, project, modelsProvider);
@@ -86,26 +78,15 @@
     }
   }
 
-<<<<<<< HEAD
-  private void doImport(final Collection<DataNode<JavaProject>> toImport, final Project project) throws Throwable {
-=======
-  private void doImport(final Collection<DataNode<IdeaJavaProject>> toImport, final Project project, final IdeModifiableModelsProvider modelsProvider)
+  private void doImport(final Collection<DataNode<JavaProject>> toImport, final Project project, final IdeModifiableModelsProvider modelsProvider)
     throws Throwable {
->>>>>>> 2cd3d66e
     RunResult result = new WriteCommandAction.Simple(project) {
       @Override
       protected void run() throws Throwable {
         if (!project.isDisposed()) {
-<<<<<<< HEAD
-          ModuleManager moduleManager = ModuleManager.getInstance(project);
           Map<String, JavaProject> gradleProjectsByName = indexByModuleName(toImport);
-          for (Module module : moduleManager.getModules()) {
+          for (Module module : modelsProvider.getModules()) {
             JavaProject javaProject = gradleProjectsByName.get(module.getName());
-=======
-          Map<String, IdeaJavaProject> gradleProjectsByName = indexByModuleName(toImport);
-          for (Module module : modelsProvider.getModules()) {
-            IdeaJavaProject javaProject = gradleProjectsByName.get(module.getName());
->>>>>>> 2cd3d66e
             if (javaProject != null) {
               customizeModule(module, modelsProvider, javaProject);
             }
@@ -129,11 +110,7 @@
     return javaProjectsByModuleName;
   }
 
-<<<<<<< HEAD
-  private void customizeModule(@NotNull Module module, @NotNull JavaProject javaProject) {
-=======
-  private void customizeModule(@NotNull Module module, @NotNull IdeModifiableModelsProvider modelsProvider, @NotNull IdeaJavaProject javaProject) {
->>>>>>> 2cd3d66e
+  private void customizeModule(@NotNull Module module, @NotNull IdeModifiableModelsProvider modelsProvider, @NotNull JavaProject javaProject) {
     if (javaProject.isAndroidProjectWithoutVariants()) {
       // See https://code.google.com/p/android/issues/detail?id=170722
       ProjectSyncMessages messages = ProjectSyncMessages.getInstance(module.getProject());
@@ -147,21 +124,9 @@
       // happen due to a project configuration error and there is a lot of module configuration missng, there is no point on even trying.
       return;
     }
-<<<<<<< HEAD
-    ModuleRootManager moduleRootManager = ModuleRootManager.getInstance(module);
-    ModifiableRootModel rootModel = moduleRootManager.getModifiableModel();
-    try{
-      for (ModuleCustomizer<JavaProject> customizer : myCustomizers) {
-        customizer.customizeModule(module.getProject(), rootModel, javaProject);
-      }
-    }
-    finally {
-      rootModel.commit();
-=======
 
-    for (ModuleCustomizer<IdeaJavaProject> customizer : myCustomizers) {
+    for (ModuleCustomizer<JavaProject> customizer : myCustomizers) {
       customizer.customizeModule(module.getProject(), module, modelsProvider, javaProject);
->>>>>>> 2cd3d66e
     }
   }
 
