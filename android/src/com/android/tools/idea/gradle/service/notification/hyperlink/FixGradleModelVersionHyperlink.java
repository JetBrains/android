--- conflicted
+++ resolved
@@ -19,22 +19,12 @@
 import com.android.sdklib.repository.FullRevision;
 import com.android.tools.idea.gradle.project.AndroidGradleNotification;
 import com.android.tools.idea.gradle.project.GradleProjectImporter;
-<<<<<<< HEAD
-import com.android.tools.idea.gradle.util.GradleUtil;
-import com.intellij.ide.BrowserUtil;
-=======
->>>>>>> 603529f2
 import com.intellij.openapi.diagnostic.Logger;
 import com.intellij.openapi.editor.Document;
 import com.intellij.openapi.fileEditor.FileDocumentManager;
 import com.intellij.openapi.project.Project;
 import com.intellij.openapi.util.Computable;
 import com.intellij.openapi.util.Ref;
-<<<<<<< HEAD
-import com.intellij.openapi.util.text.StringUtil;
-import com.intellij.openapi.vfs.VfsUtil;
-=======
->>>>>>> 603529f2
 import com.intellij.openapi.vfs.VirtualFile;
 import com.intellij.util.Processor;
 import org.jetbrains.annotations.NotNull;
@@ -44,11 +34,8 @@
 import java.io.IOException;
 
 import static com.android.SdkConstants.*;
-<<<<<<< HEAD
-=======
 import static com.android.tools.idea.gradle.util.GradleUtil.*;
 import static com.intellij.ide.BrowserUtil.browse;
->>>>>>> 603529f2
 import static com.intellij.notification.NotificationType.ERROR;
 import static com.intellij.openapi.util.text.StringUtil.isNotEmpty;
 import static com.intellij.openapi.vfs.VfsUtil.processFileRecursivelyWithoutIgnored;
@@ -56,11 +43,8 @@
 public class FixGradleModelVersionHyperlink extends NotificationHyperlink {
   private static final Logger LOG = Logger.getInstance(FixGradleModelVersionHyperlink.class);
 
-<<<<<<< HEAD
-=======
   @NotNull private final String myModelVersion;
   @Nullable private final String myGradleVersion;
->>>>>>> 603529f2
   private final boolean myOpenMigrationGuide;
 
   /**
@@ -95,41 +79,6 @@
   @Override
   protected void execute(@NotNull Project project) {
     if (myOpenMigrationGuide) {
-<<<<<<< HEAD
-      BrowserUtil.browse("http://tools.android.com/tech-docs/new-build-system/migrating-to-1-0-0");
-    }
-
-    if (updateGradlePluginVersion(project)) {
-      GradleProjectImporter.getInstance().requestProjectSync(project, null);
-      return;
-    }
-
-    String msg = "Unable to find any references to the Android Gradle plugin in build.gradle files.\n\n" +
-                 "Please click the link to perform a textual search and then update the build files manually.";
-    SearchInBuildFilesHyperlink hyperlink = new SearchInBuildFilesHyperlink(GRADLE_PLUGIN_NAME);
-    AndroidGradleNotification.getInstance(project).showBalloon(ERROR_MSG_TITLE, msg, ERROR, hyperlink);
-  }
-
-  private static boolean updateGradlePluginVersion(@NotNull final Project project) {
-    VirtualFile baseDir = project.getBaseDir();
-    if (baseDir == null) {
-      // Unlikely to happen: this is default project.
-      return false;
-    }
-
-    final Ref<Boolean> atLeastOneUpdated = new Ref<Boolean>(false);
-
-    VfsUtil.processFileRecursivelyWithoutIgnored(baseDir, new Processor<VirtualFile>() {
-      @Override
-      public boolean process(VirtualFile virtualFile) {
-        if (SdkConstants.FN_BUILD_GRADLE.equals(virtualFile.getName())) {
-          final Document document = FileDocumentManager.getInstance().getDocument(virtualFile);
-          if (document != null) {
-            boolean updated = GradleUtil.updateGradleDependencyVersion(project, document, GRADLE_PLUGIN_NAME, new Computable<String>() {
-              @Override
-              public String compute() {
-                return GRADLE_PLUGIN_RECOMMENDED_VERSION;
-=======
       browse("http://tools.android.com/tech-docs/new-build-system/migrating-to-1-0-0");
     }
 
@@ -163,7 +112,6 @@
               @Override
               public String compute() {
                 return myModelVersion;
->>>>>>> 603529f2
               }
             });
             if (updated) {
@@ -176,17 +124,6 @@
     });
 
     boolean updated = atLeastOneUpdated.get();
-<<<<<<< HEAD
-    if (updated) {
-      File wrapperPropertiesFilePath = GradleUtil.getGradleWrapperPropertiesFilePath(new File(project.getBasePath()));
-      FullRevision current = getGradleWrapperVersion(wrapperPropertiesFilePath);
-      if (current != null && !GradleUtil.isSupportedGradleVersion(current)) {
-        try {
-          GradleUtil.updateGradleDistributionUrl(GRADLE_LATEST_VERSION, wrapperPropertiesFilePath);
-        }
-        catch (IOException e) {
-          LOG.warn("Failed to update Gradle version in wrapper", e);
-=======
     if (updated && isNotEmpty(myGradleVersion)) {
       String basePath = project.getBasePath();
       if (basePath != null) {
@@ -199,7 +136,6 @@
           catch (IOException e) {
             LOG.warn("Failed to update Gradle version in wrapper", e);
           }
->>>>>>> 603529f2
         }
       }
     }
@@ -207,26 +143,15 @@
   }
 
   @Nullable
-<<<<<<< HEAD
-  private static FullRevision getGradleWrapperVersion(File wrapperPropertiesFilePath) {
-    String version = null;
-    try {
-      version = GradleUtil.getGradleWrapperVersion(wrapperPropertiesFilePath);
-=======
   private static FullRevision getGradleVersionInWrapper(@NotNull File wrapperPropertiesFilePath) {
     String version = null;
     try {
       version = getGradleWrapperVersion(wrapperPropertiesFilePath);
->>>>>>> 603529f2
     }
     catch (IOException e) {
       LOG.warn("Failed to obtain Gradle version in wrapper", e);
     }
-<<<<<<< HEAD
-    if (StringUtil.isNotEmpty(version)) {
-=======
     if (isNotEmpty(version)) {
->>>>>>> 603529f2
       try {
         return FullRevision.parseRevision(version);
       }
