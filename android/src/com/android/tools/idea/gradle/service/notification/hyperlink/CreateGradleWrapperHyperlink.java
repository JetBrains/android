/*
 * Copyright (C) 2014 The Android Open Source Project
 *
 * Licensed under the Apache License, Version 2.0 (the "License");
 * you may not use this file except in compliance with the License.
 * You may obtain a copy of the License at
 *
 *      http://www.apache.org/licenses/LICENSE-2.0
 *
 * Unless required by applicable law or agreed to in writing, software
 * distributed under the License is distributed on an "AS IS" BASIS,
 * WITHOUT WARRANTIES OR CONDITIONS OF ANY KIND, either express or implied.
 * See the License for the specific language governing permissions and
 * limitations under the License.
 */
package com.android.tools.idea.gradle.service.notification.hyperlink;

import com.android.tools.idea.gradle.project.GradleProjectImporter;
import com.android.tools.idea.gradle.util.GradleUtil;
import com.intellij.openapi.project.Project;
import com.intellij.openapi.ui.Messages;
import org.jetbrains.annotations.NotNull;
import org.jetbrains.plugins.gradle.settings.DistributionType;
import org.jetbrains.plugins.gradle.settings.GradleProjectSettings;

import java.io.File;
import java.io.IOException;

public class CreateGradleWrapperHyperlink extends NotificationHyperlink {
<<<<<<< HEAD

=======
>>>>>>> 5176f940
  public CreateGradleWrapperHyperlink() {
    super("createGradleWrapper", "Migrate to Gradle wrapper and sync project");
  }

  @Override
  protected void execute(@NotNull Project project) {
    File projectDirPath = new File(project.getBasePath());
    try {
      GradleUtil.createGradleWrapper(projectDirPath);
      GradleProjectSettings settings = GradleUtil.getGradleProjectSettings(project);
      if (settings != null) {
        settings.setDistributionType(DistributionType.DEFAULT_WRAPPED);
      }
      GradleProjectImporter.getInstance().requestProjectSync(project, null);
    }
    catch (IOException e) {
      // Unlikely to happen.
      Messages.showErrorDialog(project, "Failed to create Gradle wrapper: " + e.getMessage(), "Quick Fix");
    }
  }
}<|MERGE_RESOLUTION|>--- conflicted
+++ resolved
@@ -27,10 +27,6 @@
 import java.io.IOException;
 
 public class CreateGradleWrapperHyperlink extends NotificationHyperlink {
-<<<<<<< HEAD
-
-=======
->>>>>>> 5176f940
   public CreateGradleWrapperHyperlink() {
     super("createGradleWrapper", "Migrate to Gradle wrapper and sync project");
   }
