/*
 * Copyright (C) 2013 The Android Open Source Project
 *
 * Licensed under the Apache License, Version 2.0 (the "License");
 * you may not use this file except in compliance with the License.
 * You may obtain a copy of the License at
 *
 *      http://www.apache.org/licenses/LICENSE-2.0
 *
 * Unless required by applicable law or agreed to in writing, software
 * distributed under the License is distributed on an "AS IS" BASIS,
 * WITHOUT WARRANTIES OR CONDITIONS OF ANY KIND, either express or implied.
 * See the License for the specific language governing permissions and
 * limitations under the License.
 */
package com.android.tools.idea.gradle.service;

import com.android.builder.model.AndroidProject;
import com.android.ide.common.repository.GradleVersion;
import com.android.tools.idea.gradle.AndroidGradleModel;
import com.android.tools.idea.gradle.GradleSyncState;
import com.android.tools.idea.gradle.compiler.PostProjectBuildTasksExecutor;
import com.android.tools.idea.gradle.customizer.ModuleCustomizer;
import com.android.tools.idea.gradle.customizer.android.*;
import com.android.tools.idea.gradle.dsl.model.GradleBuildModel;
import com.android.tools.idea.gradle.messages.Message;
import com.android.tools.idea.gradle.messages.ProjectSyncMessages;
import com.android.tools.idea.gradle.project.AndroidGradleNotification;
import com.android.tools.idea.gradle.service.notification.hyperlink.FixAndroidGradlePluginVersionHyperlink;
import com.android.tools.idea.gradle.service.notification.hyperlink.NotificationHyperlink;
import com.android.tools.idea.gradle.service.notification.hyperlink.OpenUrlHyperlink;
import com.android.tools.idea.sdk.IdeSdks;
import com.android.tools.idea.sdk.Jdks;
import com.google.common.annotations.VisibleForTesting;
import com.google.common.collect.ImmutableList;
import com.google.common.collect.Lists;
import com.google.common.collect.Maps;
import com.intellij.notification.NotificationType;
import com.intellij.openapi.application.RunResult;
import com.intellij.openapi.command.WriteCommandAction;
import com.intellij.openapi.diagnostic.Logger;
import com.intellij.openapi.externalSystem.model.DataNode;
import com.intellij.openapi.externalSystem.model.Key;
import com.intellij.openapi.externalSystem.model.project.ProjectData;
import com.intellij.openapi.externalSystem.service.notification.ExternalSystemNotificationManager;
import com.intellij.openapi.externalSystem.service.notification.NotificationCategory;
import com.intellij.openapi.externalSystem.service.notification.NotificationData;
import com.intellij.openapi.externalSystem.service.project.IdeModifiableModelsProvider;
import com.intellij.openapi.externalSystem.service.project.manage.AbstractProjectDataService;
import com.intellij.openapi.module.Module;
import com.intellij.openapi.project.Project;
import com.intellij.openapi.projectRoots.Sdk;
import com.intellij.openapi.roots.ProjectRootManager;
import com.intellij.openapi.vfs.encoding.EncodingProjectManager;
import com.intellij.pom.java.LanguageLevel;
import org.jetbrains.annotations.NotNull;
import org.jetbrains.annotations.Nullable;

import java.io.File;
import java.nio.charset.Charset;
import java.nio.charset.UnsupportedCharsetException;
import java.util.Collection;
import java.util.List;
import java.util.Map;

import static com.android.tools.idea.gradle.AndroidProjectKeys.ANDROID_MODEL;
import static com.android.tools.idea.gradle.messages.CommonMessageGroupNames.EXTRA_GENERATED_SOURCES;
import static com.android.tools.idea.gradle.messages.CommonMessageGroupNames.UNHANDLED_SYNC_ISSUE_TYPE;
import static com.android.tools.idea.gradle.messages.Message.Type.INFO;
import static com.android.tools.idea.gradle.messages.Message.Type.WARNING;
import static com.android.tools.idea.gradle.util.GradleUtil.GRADLE_SYSTEM_ID;
import static com.android.tools.idea.gradle.util.GradleUtil.hasLayoutRenderingIssue;
import static com.android.tools.idea.sdk.Jdks.isApplicableJdk;
import static com.android.tools.idea.startup.AndroidStudioInitializer.isAndroidStudio;
import static com.intellij.ide.impl.NewProjectUtil.applyJdkToProject;
import static com.intellij.openapi.externalSystem.service.notification.NotificationSource.PROJECT_SYNC;
import static com.intellij.openapi.util.io.FileUtil.toSystemDependentName;
import static java.util.Collections.sort;

/**
 * Service that sets an Android SDK and facets to the modules of a project that has been imported from an Android-Gradle project.
 */
<<<<<<< HEAD
public class AndroidGradleModelDataService extends AbstractProjectDataService<AndroidGradleModel,Void> {
=======
public class AndroidGradleModelDataService extends AbstractProjectDataService<AndroidGradleModel, Void> {
>>>>>>> 4130c6eb
  private static final Logger LOG = Logger.getInstance(AndroidGradleModelDataService.class);

  private final List<ModuleCustomizer<AndroidGradleModel>> myCustomizers;

  // This constructor is called by the IDE. See this module's plugin.xml file, implementation of extension 'externalProjectDataService'.
  @SuppressWarnings("unused")
  public AndroidGradleModelDataService() {
    this(ImmutableList.of(new AndroidSdkModuleCustomizer(), new AndroidFacetModuleCustomizer(), new ContentRootModuleCustomizer(),
                          new RunConfigModuleCustomizer(), new DependenciesModuleCustomizer(), new CompilerOutputModuleCustomizer()));
  }

  @VisibleForTesting
  AndroidGradleModelDataService(@NotNull List<ModuleCustomizer<AndroidGradleModel>> customizers) {
    myCustomizers = customizers;
  }

  @NotNull
  @Override
  public Key<AndroidGradleModel> getTargetDataKey() {
    return ANDROID_MODEL;
  }

  /**
   * Sets an Android SDK and facets to the modules of a project that has been imported from an Android-Gradle project.
   *
<<<<<<< HEAD
   * @param toImport    contains the Android-Gradle project.
   * @param project     IDEA project to configure.
=======
   * @param toImport contains the Android-Gradle project.
   * @param project  IDEA project to configure.
>>>>>>> 4130c6eb
   */
  @Override
  public void importData(@NotNull Collection<DataNode<AndroidGradleModel>> toImport,
                         @Nullable final ProjectData projectData,
                         @NotNull final Project project,
                         @NotNull final IdeModifiableModelsProvider modelsProvider) {
    if (!toImport.isEmpty()) {
      try {
        doImport(toImport, project, modelsProvider);
      }
      catch (Throwable e) {
        LOG.error(String.format("Failed to set up Android modules in project '%1$s'", project.getName()), e);
        String msg = e.getMessage();
        if (msg == null) {
          msg = e.getClass().getCanonicalName();
        }
        GradleSyncState.getInstance(project).syncFailed(msg);
      }
    }
  }

  private void doImport(final Collection<DataNode<AndroidGradleModel>> toImport,
                        final Project project,
                        final IdeModifiableModelsProvider modelsProvider) throws Throwable {
    RunResult result = new WriteCommandAction.Simple(project) {
      @Override
      protected void run() throws Throwable {
        LanguageLevel javaLangVersion = null;

        ProjectSyncMessages messages = ProjectSyncMessages.getInstance(project);
        boolean hasExtraGeneratedFolders = false;

        Map<String, AndroidGradleModel> androidModelsByModuleName = indexByModuleName(toImport);

        Charset ideEncoding = EncodingProjectManager.getInstance(project).getDefaultCharset();
        GradleVersion oneDotTwoModelVersion = new GradleVersion(1, 2, 0);

        String nonMatchingModelEncodingFound = null;
        String modelVersionWithLayoutRenderingIssue = null;

        // Module name, build
        List<String> modulesUsingBuildTools23rc1 = Lists.newArrayList();

        for (Module module : modelsProvider.getModules()) {
          AndroidGradleModel androidModel = androidModelsByModuleName.get(module.getName());

<<<<<<< HEAD
          customizeModule(module, project, androidModel, modelsProvider);
=======
          customizeModule(module, project, modelsProvider, androidModel);
>>>>>>> 4130c6eb
          if (androidModel != null) {
            AndroidProject androidProject = androidModel.getAndroidProject();

            checkBuildToolsCompatibility(module, androidProject, modulesUsingBuildTools23rc1);

            // Verify that if Gradle is 2.4 (or newer,) the model is at least version 1.2.0.
            if (modelVersionWithLayoutRenderingIssue == null && hasLayoutRenderingIssue(androidProject)) {
              modelVersionWithLayoutRenderingIssue = androidProject.getModelVersion();
            }

            GradleVersion modelVersion = GradleVersion.parse(androidProject.getModelVersion());
            boolean isModelVersionOneDotTwoOrNewer = modelVersion.compareIgnoringQualifiers(oneDotTwoModelVersion) >= 0;

            // Verify that the encoding in the model is the same as the encoding in the IDE's project settings.
            Charset modelEncoding = null;
            if (isModelVersionOneDotTwoOrNewer) {
              try {
                modelEncoding = Charset.forName(androidProject.getJavaCompileOptions().getEncoding());
              }
              catch (UnsupportedCharsetException ignore) {
                // It's not going to happen.
              }
            }
            if (nonMatchingModelEncodingFound == null && modelEncoding != null && ideEncoding.compareTo(modelEncoding) != 0) {
              nonMatchingModelEncodingFound = modelEncoding.displayName();
            }

            // Get the Java language version from the model.
            if (javaLangVersion == null) {
              javaLangVersion = androidModel.getJavaLanguageLevel();
            }

            // Warn users that there are generated source folders at the wrong location.
            File[] sourceFolders = androidModel.getExtraGeneratedSourceFolders();
            if (sourceFolders.length > 0) {
              hasExtraGeneratedFolders = true;
            }
            for (File folder : sourceFolders) {
              // Have to add a word before the path, otherwise IDEA won't show it.
              String[] text = {"Folder " + folder.getPath()};
              messages.add(new Message(EXTRA_GENERATED_SOURCES, WARNING, text));
            }
          }
        }

        if (!modulesUsingBuildTools23rc1.isEmpty()) {
          reportBuildTools23rc1Usage(modulesUsingBuildTools23rc1, project);
        }

        if (nonMatchingModelEncodingFound != null) {
          setIdeEncodingAndAddEncodingMismatchMessage(nonMatchingModelEncodingFound, project);
        }

        if (modelVersionWithLayoutRenderingIssue != null) {
          addLayoutRenderingIssueMessage(modelVersionWithLayoutRenderingIssue, project);
        }

        if (hasExtraGeneratedFolders) {
          messages.add(new Message(EXTRA_GENERATED_SOURCES, INFO, "3rd-party Gradle plug-ins may be the cause"));
        }

        Sdk jdk = ProjectRootManager.getInstance(project).getProjectSdk();

        if (jdk == null || (!isAndroidStudio() && !isApplicableJdk(jdk, javaLangVersion))) {
          jdk = Jdks.chooseOrCreateJavaSdk(javaLangVersion);
        }
        if (jdk == null) {
          String title = String.format("Problems importing/refreshing Gradle project '%1$s':\n", project.getName());
          LanguageLevel level = javaLangVersion != null ? javaLangVersion : LanguageLevel.JDK_1_6;
          String msg = String.format("Unable to find a JDK %1$s installed.\n", level.getPresentableText());
          msg += "After configuring a suitable JDK in the \"Project Structure\" dialog, sync the Gradle project again.";
          NotificationData notification = new NotificationData(title, msg, NotificationCategory.ERROR, PROJECT_SYNC);
          ExternalSystemNotificationManager.getInstance(project).showNotification(GRADLE_SYSTEM_ID, notification);
        }
        else {
          String homePath = jdk.getHomePath();
          if (homePath != null) {
            applyJdkToProject(project, jdk);
            homePath = toSystemDependentName(homePath);
            IdeSdks.setJdkPath(new File(homePath));
            PostProjectBuildTasksExecutor.getInstance(project).updateJavaLangLevelAfterBuild();
          }
        }
      }
    }.execute();
    Throwable error = result.getThrowable();
    if (error != null) {
      throw error;
    }
  }

  // Build Tools 23 only works with Android plugin 1.3 or newer. Verify that the project is using compatible Build Tools/Android plugin
  // versions.
  private static void checkBuildToolsCompatibility(@NotNull Module module,
                                                   @NotNull AndroidProject project,
                                                   @NotNull List<String> moduleNames) {
    if (isOneDotThreeOrLater(project)) {
      return;
    }
    GradleBuildModel buildModel = GradleBuildModel.get(module);
    if (buildModel != null && "23.0.0 rc1".equals(buildModel.android().buildToolsVersion())) {
      moduleNames.add(module.getName());
    }
  }

  private static boolean isOneDotThreeOrLater(@NotNull AndroidProject project) {
    String modelVersion = project.getModelVersion();
    // getApiVersion doesn't work prior to 1.2, and API level must be at least 3
    return !(modelVersion.startsWith("1.0") || modelVersion.startsWith("1.1")) && project.getApiVersion() >= 3;
  }

  private static void reportBuildTools23rc1Usage(@NotNull List<String> moduleNames, @NotNull Project project) {
    if (!moduleNames.isEmpty()) {
      sort(moduleNames);

      StringBuilder msg = new StringBuilder();
      msg.append("Build Tools 23.0.0 rc1 is <b>deprecated</b>.<br>\n")
         .append("Please update these modules to use Build Tools 23.0.0 rc2 instead:");
      for (String moduleName : moduleNames) {
        msg.append("<br>\n * ").append(moduleName);
      }
      msg.append("<br>\n<br>\nOtherwise the project won't build. ");

      AndroidGradleNotification notification = AndroidGradleNotification.getInstance(project);
      notification.showBalloon("Android Build Tools", msg.toString(), NotificationType.ERROR);
    }
  }

  private static void setIdeEncodingAndAddEncodingMismatchMessage(@NotNull String newEncoding, @NotNull Project project) {
    EncodingProjectManager encodings = EncodingProjectManager.getInstance(project);
    String[] text = {String.format("The project encoding (%1$s) has been reset to the encoding specified in the Gradle build files (%2$s).",
                                   encodings.getDefaultCharset().displayName(), newEncoding),
      "Mismatching encodings can lead to serious bugs."};
    encodings.setDefaultCharsetName(newEncoding);
    NotificationHyperlink openDocHyperlink = new OpenUrlHyperlink("http://tools.android.com/knownissues/encoding", "More Info...");
    ProjectSyncMessages.getInstance(project).add(new Message(UNHANDLED_SYNC_ISSUE_TYPE, INFO, text), openDocHyperlink);
  }

  private static void addLayoutRenderingIssueMessage(String modelVersion, @NotNull Project project) {
    // See https://code.google.com/p/android/issues/detail?id=170841
    NotificationHyperlink quickFix = new FixAndroidGradlePluginVersionHyperlink(false);
    NotificationHyperlink openDocHyperlink =
      new OpenUrlHyperlink("https://code.google.com/p/android/issues/detail?id=170841", "More Info...");
    String[] text =
      {String.format("Using an obsolete version of the Gradle plugin (%1$s); this can lead to layouts not rendering correctly.",
                     modelVersion)};
    ProjectSyncMessages.getInstance(project).add(new Message(UNHANDLED_SYNC_ISSUE_TYPE, WARNING, text), openDocHyperlink, quickFix);
  }

  @NotNull
  private static Map<String, AndroidGradleModel> indexByModuleName(@NotNull Collection<DataNode<AndroidGradleModel>> dataNodes) {
    Map<String, AndroidGradleModel> index = Maps.newHashMap();
    for (DataNode<AndroidGradleModel> d : dataNodes) {
      AndroidGradleModel androidModel = d.getData();
      index.put(androidModel.getModuleName(), androidModel);
    }
    return index;
  }

  private void customizeModule(@NotNull Module module,
                               @NotNull Project project,
<<<<<<< HEAD
                               @Nullable AndroidGradleModel androidModel,
                               IdeModifiableModelsProvider modelsProvider) {
=======
                               @NotNull IdeModifiableModelsProvider modelsProvider,
                               @Nullable AndroidGradleModel androidModel) {
>>>>>>> 4130c6eb
    for (ModuleCustomizer<AndroidGradleModel> customizer : myCustomizers) {
      customizer.customizeModule(project, module, modelsProvider, androidModel);
    }
  }
}<|MERGE_RESOLUTION|>--- conflicted
+++ resolved
@@ -80,11 +80,7 @@
 /**
  * Service that sets an Android SDK and facets to the modules of a project that has been imported from an Android-Gradle project.
  */
-<<<<<<< HEAD
-public class AndroidGradleModelDataService extends AbstractProjectDataService<AndroidGradleModel,Void> {
-=======
 public class AndroidGradleModelDataService extends AbstractProjectDataService<AndroidGradleModel, Void> {
->>>>>>> 4130c6eb
   private static final Logger LOG = Logger.getInstance(AndroidGradleModelDataService.class);
 
   private final List<ModuleCustomizer<AndroidGradleModel>> myCustomizers;
@@ -110,13 +106,8 @@
   /**
    * Sets an Android SDK and facets to the modules of a project that has been imported from an Android-Gradle project.
    *
-<<<<<<< HEAD
-   * @param toImport    contains the Android-Gradle project.
-   * @param project     IDEA project to configure.
-=======
    * @param toImport contains the Android-Gradle project.
    * @param project  IDEA project to configure.
->>>>>>> 4130c6eb
    */
   @Override
   public void importData(@NotNull Collection<DataNode<AndroidGradleModel>> toImport,
@@ -163,11 +154,7 @@
         for (Module module : modelsProvider.getModules()) {
           AndroidGradleModel androidModel = androidModelsByModuleName.get(module.getName());
 
-<<<<<<< HEAD
-          customizeModule(module, project, androidModel, modelsProvider);
-=======
           customizeModule(module, project, modelsProvider, androidModel);
->>>>>>> 4130c6eb
           if (androidModel != null) {
             AndroidProject androidProject = androidModel.getAndroidProject();
 
@@ -329,13 +316,8 @@
 
   private void customizeModule(@NotNull Module module,
                                @NotNull Project project,
-<<<<<<< HEAD
-                               @Nullable AndroidGradleModel androidModel,
-                               IdeModifiableModelsProvider modelsProvider) {
-=======
                                @NotNull IdeModifiableModelsProvider modelsProvider,
                                @Nullable AndroidGradleModel androidModel) {
->>>>>>> 4130c6eb
     for (ModuleCustomizer<AndroidGradleModel> customizer : myCustomizers) {
       customizer.customizeModule(project, module, modelsProvider, androidModel);
     }
