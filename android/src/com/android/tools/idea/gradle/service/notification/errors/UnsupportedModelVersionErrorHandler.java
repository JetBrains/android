--- conflicted
+++ resolved
@@ -41,11 +41,7 @@
     String msg = error.getMessage();
     if (msg.startsWith(UNSUPPORTED_MODEL_VERSION_ERROR_PREFIX)) {
       boolean openMigrationGuide = msg.contains(READ_MIGRATION_GUIDE_MSG);
-<<<<<<< HEAD
-      updateNotification(notification, project, msg, new FixAndroidGradlePluginVersionHyperlink(openMigrationGuide));
-=======
       updateNotification(notification, project, msg, new FixAndroidGradlePluginVersionHyperlink(false));
->>>>>>> a001a568
       return true;
     }
     return false;
