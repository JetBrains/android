/*
 * Copyright (C) 2013 The Android Open Source Project
 *
 * Licensed under the Apache License, Version 2.0 (the "License");
 * you may not use this file except in compliance with the License.
 * You may obtain a copy of the License at
 *
 *      http://www.apache.org/licenses/LICENSE-2.0
 *
 * Unless required by applicable law or agreed to in writing, software
 * distributed under the License is distributed on an "AS IS" BASIS,
 * WITHOUT WARRANTIES OR CONDITIONS OF ANY KIND, either express or implied.
 * See the License for the specific language governing permissions and
 * limitations under the License.
 */
package com.android.tools.idea.gradle.run;

import com.android.tools.idea.gradle.GradleSyncState;
import com.android.tools.idea.gradle.IdeaGradleProject;
import com.android.tools.idea.gradle.facet.AndroidGradleFacet;
import com.android.tools.idea.gradle.invoker.GradleInvocationResult;
import com.android.tools.idea.gradle.invoker.GradleInvoker;
import com.android.tools.idea.gradle.invoker.GradleInvoker.TestCompileType;
import com.android.tools.idea.gradle.project.GradleProjectImporter;
import com.android.tools.idea.gradle.project.GradleSyncListener;
import com.android.tools.idea.gradle.util.Projects;
import com.android.tools.idea.startup.AndroidStudioSpecificInitializer;
import com.google.common.collect.Lists;
import com.intellij.compiler.options.CompileStepBeforeRun;
import com.intellij.execution.BeforeRunTaskProvider;
import com.intellij.execution.configurations.ModuleBasedConfiguration;
import com.intellij.execution.configurations.RunConfiguration;
import com.intellij.execution.junit.JUnitConfiguration;
import com.intellij.execution.runners.ExecutionEnvironment;
import com.intellij.openapi.actionSystem.DataContext;
import com.intellij.openapi.diagnostic.Logger;
import com.intellij.openapi.module.Module;
import com.intellij.openapi.module.ModuleManager;
import com.intellij.openapi.project.Project;
import com.intellij.openapi.util.Key;
import com.intellij.openapi.util.text.StringUtil;
import com.intellij.util.ThreeState;
import com.intellij.util.concurrency.Semaphore;
import icons.AndroidIcons;
import org.jetbrains.android.run.AndroidRunConfigurationBase;
import org.jetbrains.annotations.NotNull;
import org.jetbrains.annotations.Nullable;

import javax.swing.*;
import java.util.List;
import java.util.concurrent.atomic.AtomicBoolean;
import java.util.concurrent.atomic.AtomicReference;

/**
 * Provides the "Gradle-aware Make" task for Run Configurations, which
 * <ul>
 *   <li>is only available in Android Studio</li>
 *   <li>delegates to the regular "Make" if the project is not an Android Gradle project</li>
 *   <li>otherwise, invokes Gradle directly, to build the project</li>
 * </ul>
 */
public class MakeBeforeRunTaskProvider extends BeforeRunTaskProvider<MakeBeforeRunTask> {
  @NotNull public static final Key<MakeBeforeRunTask> ID = Key.create("Android.Gradle.BeforeRunTask");

  private static final Logger LOG = Logger.getInstance(MakeBeforeRunTask.class);
  private static final String TASK_NAME = "Gradle-aware Make";

  @NotNull private final Project myProject;

  public MakeBeforeRunTaskProvider(@NotNull Project project) {
    myProject = project;
  }

  @Override
  public Key<MakeBeforeRunTask> getId() {
    return ID;
  }

  @Nullable
  @Override
  public Icon getIcon() {
    return AndroidIcons.Android;
  }

  @Nullable
  @Override
  public Icon getTaskIcon(MakeBeforeRunTask task) {
    return AndroidIcons.Android;
  }

  @Override
  public String getName() {
    return TASK_NAME;
  }

  @Override
  public String getDescription(MakeBeforeRunTask task) {
    String goal = task.getGoal();
    return StringUtil.isEmpty(goal) ? TASK_NAME : "gradle " + goal;
  }

  @Override
  public boolean isConfigurable() {
    return true;
  }

  @Nullable
  @Override
  public MakeBeforeRunTask createTask(RunConfiguration runConfiguration) {
    // "Gradle-aware Make" is only available in Android Studio.
<<<<<<< HEAD
    if (AndroidStudioSpecificInitializer.isAndroidStudio() && configurationTypeIsSupported(runConfiguration)) {
      return new MakeBeforeRunTask();
=======
    if (AndroidStudioSpecificInitializer.isAndroidStudio()
        // Enable "Gradle-aware Make" only for Android and JUnit configurations...
        && (runConfiguration instanceof AndroidRunConfigurationBase || runConfiguration instanceof JUnitConfiguration)) {
      MakeBeforeRunTask task = new MakeBeforeRunTask();
      if (runConfiguration instanceof AndroidRunConfigurationBase) {
        // For Android configurations, we want to replace the default make, so this new task needs to be enabled.
        // In AndroidRunConfigurationType#configureBeforeTaskDefaults we disable the default make, which is
        // enabled by default. For other configurations we leave it disabled, so we don't end up with two different
        // make steps executed by default. If the task is added to the run configuration manually, it will be
        // enabled by the UI layer later.
        task.setEnabled(true);
      }
      return task;
>>>>>>> e1685662
    } else {
      return null;
    }
  }

  private static boolean configurationTypeIsSupported(RunConfiguration runConfiguration) {
    return runConfiguration instanceof AndroidRunConfigurationBase ||
           runConfiguration instanceof JUnitConfiguration ||
           // Avoid direct dependency on the TestNG plugin:
           runConfiguration.getClass().getSimpleName().equals("TestNGConfiguration");
  }

  @Override
  public boolean configureTask(RunConfiguration runConfiguration, MakeBeforeRunTask task) {
    GradleEditTaskDialog dialog = new GradleEditTaskDialog(myProject);
    dialog.setGoal(task.getGoal());
    dialog.setAvailableGoals(createAvailableTasks());
    if (!dialog.showAndGet()) {
      // since we allow tasks without any arguments (assumed to be equivalent to assembling the app),
      // we need a way to specify that a task is not valid. This is because of the current restriction
      // of this API, where the return value from configureTask is ignored.
      task.setInvalid();
      return false;
    }

    task.setGoal(dialog.getGoal());
    return true;
  }

  private List<String> createAvailableTasks() {
    ModuleManager moduleManager = ModuleManager.getInstance(myProject);
    List<String> gradleTasks = Lists.newArrayList();
    for (Module module : moduleManager.getModules()) {
      AndroidGradleFacet facet = AndroidGradleFacet.getInstance(module);
      if (facet == null) {
        continue;
      }

      IdeaGradleProject gradleProject = facet.getGradleProject();
      if (gradleProject == null) {
        continue;
      }

      gradleTasks.addAll(gradleProject.getTaskNames());
    }

    return gradleTasks;
  }

  @Override
  public boolean canExecuteTask(RunConfiguration configuration, MakeBeforeRunTask task) {
    return task.isValid();
  }

  @Override
  public boolean executeTask(final DataContext context,
                             final RunConfiguration configuration,
                             ExecutionEnvironment env,
                             final MakeBeforeRunTask task) {
    if (!Projects.isGradleProject(myProject) || !Projects.isDirectGradleInvocationEnabled(myProject)) {
      CompileStepBeforeRun regularMake = new CompileStepBeforeRun(myProject);
      return regularMake.executeTask(context, configuration, env, new CompileStepBeforeRun.MakeBeforeRunTask());
    }

    final AtomicBoolean success = new AtomicBoolean();
    try {
      final Semaphore done = new Semaphore();
      done.down();

      final AtomicReference<String> errorMsgRef = new AtomicReference<String>();

      // If the model needs a sync, we need to sync "synchronously" before running.
      // See: https://code.google.com/p/android/issues/detail?id=70718
      GradleSyncState syncState = GradleSyncState.getInstance(myProject);
      if (syncState.isSyncNeeded() != ThreeState.NO) {
        GradleProjectImporter.getInstance().syncProjectSynchronously(myProject, false, new GradleSyncListener.Adapter() {
          @Override
          public void syncFailed(@NotNull Project project, @NotNull String errorMessage) {
            errorMsgRef.set(errorMessage);
          }
        });
      }

      String errorMsg = errorMsgRef.get();
      if (errorMsg != null) {
        // Sync failed. There is no point on continuing, because most likely the model is either not there, or has stale information,
        // including the path of the APK.
        LOG.info("Unable to launch '" + TASK_NAME + "' task. Project sync failed with message: " + errorMsg);
        return false;
      }

      final GradleInvoker gradleInvoker = GradleInvoker.getInstance(myProject);

      final GradleInvoker.AfterGradleInvocationTask afterTask = new GradleInvoker.AfterGradleInvocationTask() {
        @Override
        public void execute(@NotNull GradleInvocationResult result) {
          success.set(result.isBuildSuccessful());
          gradleInvoker.removeAfterGradleInvocationTask(this);
          done.up();
        }
      };

      if (myProject.isDisposed()) {
        done.up();
      }
      else {
        // To ensure that the "Run Configuration" waits for the Gradle tasks to be executed, we use SwingUtilities.invokeAndWait. I tried
        // using Application.invokeAndWait but it never worked. IDEA also uses SwingUtilities in this scenario (see CompileStepBeforeRun.)
        SwingUtilities.invokeAndWait(new Runnable() {
          @Override
          public void run() {
            Module[] modules;
            if (configuration instanceof ModuleBasedConfiguration) {
              // ModuleBasedConfiguration includes Android and JUnit run configurations.
              modules = ((ModuleBasedConfiguration)configuration).getModules();
            }
            else {
              modules = Projects.getModulesToBuildFromSelection(myProject, context);
            }
            TestCompileType testCompileType = getTestCompileType(configuration);
            gradleInvoker.addAfterGradleInvocationTask(afterTask);
            String goal = task.getGoal();
            if (StringUtil.isEmpty(goal)) {
              gradleInvoker.assemble(modules, testCompileType);
            } else {
              gradleInvoker.executeTasks(Lists.newArrayList(goal));
            }
          }
        });
        done.waitFor();
      }
    }
    catch (Throwable t) {
      LOG.info("Unable to launch '" + TASK_NAME + "' task", t);
      return false;
    }
    return success.get();
  }

  @NotNull
  private static TestCompileType getTestCompileType(@Nullable RunConfiguration runConfiguration) {
    String id = runConfiguration != null ? runConfiguration.getType().getId() : null;
    return GradleInvoker.getTestCompileType(id);
  }
}<|MERGE_RESOLUTION|>--- conflicted
+++ resolved
@@ -108,13 +108,7 @@
   @Override
   public MakeBeforeRunTask createTask(RunConfiguration runConfiguration) {
     // "Gradle-aware Make" is only available in Android Studio.
-<<<<<<< HEAD
     if (AndroidStudioSpecificInitializer.isAndroidStudio() && configurationTypeIsSupported(runConfiguration)) {
-      return new MakeBeforeRunTask();
-=======
-    if (AndroidStudioSpecificInitializer.isAndroidStudio()
-        // Enable "Gradle-aware Make" only for Android and JUnit configurations...
-        && (runConfiguration instanceof AndroidRunConfigurationBase || runConfiguration instanceof JUnitConfiguration)) {
       MakeBeforeRunTask task = new MakeBeforeRunTask();
       if (runConfiguration instanceof AndroidRunConfigurationBase) {
         // For Android configurations, we want to replace the default make, so this new task needs to be enabled.
@@ -125,7 +119,6 @@
         task.setEnabled(true);
       }
       return task;
->>>>>>> e1685662
     } else {
       return null;
     }
