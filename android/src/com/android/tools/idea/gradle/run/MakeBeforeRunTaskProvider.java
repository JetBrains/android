--- conflicted
+++ resolved
@@ -34,14 +34,11 @@
 import com.android.tools.idea.run.AndroidDevice;
 import com.android.tools.idea.run.AndroidRunConfigContext;
 import com.android.tools.idea.run.AndroidRunConfigurationBase;
-<<<<<<< HEAD
-=======
 import com.android.tools.idea.run.DeviceFutures;
 import com.android.tools.idea.startup.AndroidStudioInitializer;
 import com.google.common.base.Charsets;
 import com.google.common.base.Joiner;
 import com.google.common.base.Throwables;
->>>>>>> 50d6ab60
 import com.google.common.collect.Lists;
 import com.intellij.compiler.options.CompileStepBeforeRun;
 import com.intellij.execution.BeforeRunTaskProvider;
@@ -133,7 +130,7 @@
   @Override
   public MakeBeforeRunTask createTask(RunConfiguration runConfiguration) {
     // "Gradle-aware Make" is only available in Android Studio.
-    if (configurationTypeIsSupported(runConfiguration)) {
+    if (AndroidStudioInitializer.isAndroidStudio() && configurationTypeIsSupported(runConfiguration)) {
       MakeBeforeRunTask task = new MakeBeforeRunTask();
       if (runConfiguration instanceof AndroidRunConfigurationBase) {
         // For Android configurations, we want to replace the default make, so this new task needs to be enabled.
@@ -318,45 +315,6 @@
       }
     }
 
-<<<<<<< HEAD
-      final GradleInvoker gradleInvoker = GradleInvoker.getInstance(myProject);
-
-      final GradleInvoker.AfterGradleInvocationTask afterTask = new GradleInvoker.AfterGradleInvocationTask() {
-        @Override
-        public void execute(@NotNull GradleInvocationResult result) {
-          success.set(result.isBuildSuccessful());
-          gradleInvoker.removeAfterGradleInvocationTask(this);
-          done.up();
-        }
-      };
-
-      final GradleInvokerOptions options = GradleInvokerOptions.create(myProject, context, configuration, env, task.getGoal());
-      if (options.tasks.isEmpty()) {
-        // should not happen, but if it does happen, then GradleInvoker with an empty list of tasks seems to hang forever
-        // So we error out earlier.
-        LOG.error("Unable to determine gradle tasks to execute for run configuration: " + configuration.getName());
-        return false;
-      }
-
-      // To ensure that the "Run Configuration" waits for the Gradle tasks to be executed, we use SwingUtilities.invokeAndWait. I tried
-      // using Application.invokeAndWait but it never worked. IDEA also uses SwingUtilities in this scenario (see CompileStepBeforeRun.)
-      SwingUtilities.invokeAndWait(new Runnable() {
-        @Override
-        public void run() {
-          gradleInvoker.addAfterGradleInvocationTask(afterTask);
-          gradleInvoker.executeTasks(options.tasks, options.buildMode, options.commandLineArguments);
-        }
-      });
-
-      done.waitFor();
-    }
-    catch (Throwable t) {
-      LOG.info("Unable to launch '" + TASK_NAME + "' task", t);
-      return false;
-    }
-    LOG.info("Gradle invocation complete, success = " + success.get());
-    return success.get();
-=======
     return properties;
   }
 
@@ -427,6 +385,5 @@
     catch (ExecutionException | TimeoutException e) {
       return null;
     }
->>>>>>> 50d6ab60
   }
 }