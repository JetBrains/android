/*
 * Copyright (C) 2016 The Android Open Source Project
 *
 * Licensed under the Apache License, Version 2.0 (the "License");
 * you may not use this file except in compliance with the License.
 * You may obtain a copy of the License at
 *
 *      http://www.apache.org/licenses/LICENSE-2.0
 *
 * Unless required by applicable law or agreed to in writing, software
 * distributed under the License is distributed on an "AS IS" BASIS,
 * WITHOUT WARRANTIES OR CONDITIONS OF ANY KIND, either express or implied.
 * See the License for the specific language governing permissions and
 * limitations under the License.
 */
package com.android.tools.idea.gradle.run;

<<<<<<< HEAD
import com.android.builder.model.AndroidProject;
import com.android.tools.idea.gradle.invoker.GradleInvocationResult;
import com.android.tools.idea.gradle.invoker.GradleInvoker;
import com.android.tools.idea.gradle.util.AndroidGradleSettings;
=======
import com.android.tools.idea.gradle.project.build.invoker.GradleInvocationResult;
import com.android.tools.idea.gradle.project.build.invoker.GradleBuildInvoker;
>>>>>>> 02229574
import com.android.tools.idea.gradle.util.BuildMode;
import com.intellij.openapi.application.ApplicationManager;
import com.intellij.openapi.application.TransactionGuard;
import com.intellij.openapi.project.Project;
import com.intellij.util.concurrency.Semaphore;
import org.jetbrains.annotations.NotNull;
import org.jetbrains.annotations.Nullable;

import java.lang.reflect.InvocationTargetException;
import java.util.ArrayList;
import java.util.List;
import java.util.concurrent.atomic.AtomicBoolean;

public interface GradleTaskRunner {
  String USE_SPLIT_APK = "USE_SPLIT_APK";

  boolean run(@NotNull List<String> tasks, @Nullable BuildMode buildMode, @NotNull List<String> commandLineArguments)
    throws InvocationTargetException, InterruptedException;

  static GradleTaskRunner newRunner(@NotNull Project project) {
    return new GradleTaskRunner() {
      @Override
      public boolean run(@NotNull List<String> tasks, @Nullable BuildMode buildMode, @NotNull List<String> commandLineArguments)
        throws InvocationTargetException, InterruptedException {
        assert !ApplicationManager.getApplication().isDispatchThread();

        final GradleBuildInvoker gradleBuildInvoker = GradleBuildInvoker.getInstance(project);

        final AtomicBoolean success = new AtomicBoolean();
        final Semaphore done = new Semaphore();
        done.down();

        final GradleBuildInvoker.AfterGradleInvocationTask afterTask = new GradleBuildInvoker.AfterGradleInvocationTask() {
          @Override
          public void execute(@NotNull GradleInvocationResult result) {
            success.set(result.isBuildSuccessful());
            gradleBuildInvoker.remove(this);
            done.up();
          }
        };

        // https://code.google.com/p/android/issues/detail?id=213040 - make split apks only available if an env var is set
        List<String> args = new ArrayList<>(commandLineArguments);
        if (!Boolean.valueOf(System.getenv(USE_SPLIT_APK))) {
          // force multi dex when the env var is not set to true
          args.add(AndroidGradleSettings.createProjectProperty(AndroidProject.PROPERTY_SIGNING_COLDSWAP_MODE, "MULTIDEX"));
        }

        // To ensure that the "Run Configuration" waits for the Gradle tasks to be executed, we use SwingUtilities.invokeAndWait. I tried
        // using Application.invokeAndWait but it never worked. IDEA also uses SwingUtilities in this scenario (see CompileStepBeforeRun.)
<<<<<<< HEAD
        TransactionGuard.submitTransaction(project, () -> {
          gradleInvoker.addAfterGradleInvocationTask(afterTask);
          gradleInvoker.executeTasks(tasks, buildMode, args);
=======
        SwingUtilities.invokeAndWait(() -> {
          gradleBuildInvoker.add(afterTask);
          gradleBuildInvoker.executeTasks(tasks, buildMode, commandLineArguments);
>>>>>>> 02229574
        });

        done.waitFor();
        return success.get();
      }
    };
  }
}<|MERGE_RESOLUTION|>--- conflicted
+++ resolved
@@ -15,15 +15,10 @@
  */
 package com.android.tools.idea.gradle.run;
 
-<<<<<<< HEAD
 import com.android.builder.model.AndroidProject;
-import com.android.tools.idea.gradle.invoker.GradleInvocationResult;
-import com.android.tools.idea.gradle.invoker.GradleInvoker;
-import com.android.tools.idea.gradle.util.AndroidGradleSettings;
-=======
 import com.android.tools.idea.gradle.project.build.invoker.GradleInvocationResult;
 import com.android.tools.idea.gradle.project.build.invoker.GradleBuildInvoker;
->>>>>>> 02229574
+import com.android.tools.idea.gradle.util.AndroidGradleSettings;
 import com.android.tools.idea.gradle.util.BuildMode;
 import com.intellij.openapi.application.ApplicationManager;
 import com.intellij.openapi.application.TransactionGuard;
@@ -74,15 +69,9 @@
 
         // To ensure that the "Run Configuration" waits for the Gradle tasks to be executed, we use SwingUtilities.invokeAndWait. I tried
         // using Application.invokeAndWait but it never worked. IDEA also uses SwingUtilities in this scenario (see CompileStepBeforeRun.)
-<<<<<<< HEAD
         TransactionGuard.submitTransaction(project, () -> {
-          gradleInvoker.addAfterGradleInvocationTask(afterTask);
-          gradleInvoker.executeTasks(tasks, buildMode, args);
-=======
-        SwingUtilities.invokeAndWait(() -> {
           gradleBuildInvoker.add(afterTask);
-          gradleBuildInvoker.executeTasks(tasks, buildMode, commandLineArguments);
->>>>>>> 02229574
+          gradleBuildInvoker.executeTasks(tasks, buildMode, args);
         });
 
         done.waitFor();
