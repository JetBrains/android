/*
 * Copyright (C) 2018 The Android Open Source Project
 *
 * Licensed under the Apache License, Version 2.0 (the "License");
 * you may not use this file except in compliance with the License.
 * You may obtain a copy of the License at
 *
 *      http://www.apache.org/licenses/LICENSE-2.0
 *
 * Unless required by applicable law or agreed to in writing, software
 * distributed under the License is distributed on an "AS IS" BASIS,
 * WITHOUT WARRANTIES OR CONDITIONS OF ANY KIND, either express or implied.
 * See the License for the specific language governing permissions and
 * limitations under the License.
 */
package com.android.tools.idea.gradle.run;

import static java.util.stream.Collectors.toList;

import com.intellij.execution.BeforeRunTask;
import com.intellij.execution.BeforeRunTaskProvider;
import com.intellij.execution.RunManagerEx;
import com.intellij.execution.configurations.RunConfiguration;
import com.intellij.openapi.diagnostic.Logger;
import com.intellij.openapi.project.Project;
import com.intellij.openapi.util.Key;
import com.intellij.util.containers.ContainerUtil;
import org.jetbrains.annotations.NotNull;

import java.util.ArrayList;
import java.util.List;

public class MakeBeforeRunTaskProviderUtil {
  @NotNull
  private static Logger getLogger() {
    return Logger.getInstance(MakeBeforeRunTaskProviderUtil.class);
  }

  /**
   * Returns the list of {@link RunConfiguration} of the project that don't have an active {@link MakeBeforeRunTask}
   * in the list of {@link RunManagerEx#getBeforeRunTasks(Key)}.
   */
  public static List<RunConfiguration> getConfigurationsMissingBeforeRunTask(@NotNull Project project) {
    if (project.isDisposed()) {
      return new ArrayList<>();
    }

    List<RunConfiguration> configurations = RunManagerEx.getInstanceEx(project).getAllConfigurationsList();
    return ContainerUtil.filter(configurations, config -> isBeforeRunTaskMissing(project, config));
  }

  /**
   * Adds a {@link MakeBeforeRunTask} to all {@link RunConfiguration} of the project if it is missing.
   * Returns the list of {@link RunConfiguration} that have been fixed.
   */
  public static List<RunConfiguration> fixConfigurationsMissingBeforeRunTask(@NotNull Project project) {
    List<RunConfiguration> result = new ArrayList<>();
    if (project.isDisposed()) {
      return result;
    }

    getLogger().info(String.format("Trying to fix run configurations of project \"%s\"", project.getName()));
    List<RunConfiguration> list = getConfigurationsMissingBeforeRunTask(project);
    for (RunConfiguration config : list) {
      getLogger().info(String.format("Trying to fix config \"%s\"", config.getName()));
      if (addBeforeRunTaskToConfig(project, config)) {
        result.add(config);
      }
    }
    return result;
  }

  private static boolean isBeforeRunTaskMissing(@NotNull Project project, @NotNull RunConfiguration config) {
    BeforeRunTaskProvider taskProvider = BeforeRunTaskProvider.getProvider(project, MakeBeforeRunTaskProvider.ID);
    if (!(taskProvider instanceof MakeBeforeRunTaskProvider)) {
      return false;
    }

    // Check the configuration should have the before run task by default
    MakeBeforeRunTaskProvider beforeRunTaskProvider = ((MakeBeforeRunTaskProvider)taskProvider);
    if (!beforeRunTaskProvider.configurationTypeIsSupported(config)) {
      return false;
    }
    if (!beforeRunTaskProvider.configurationTypeIsEnabledByDefault(config)) {
      return false;
    }

    // Check at least one before run task is enabled
    List<MakeBeforeRunTask> tasks = RunManagerEx.getInstanceEx(project).getBeforeRunTasks(config, MakeBeforeRunTaskProvider.ID);
    if (tasks.stream().anyMatch(task -> task.isEnabled())) {
      return false;
    }
    return true;
  }

  private static boolean addBeforeRunTaskToConfig(@NotNull Project project, @NotNull RunConfiguration config) {
    RunManagerEx runManagerEx = RunManagerEx.getInstanceEx(project);
    MakeBeforeRunTaskProvider provider =
      (MakeBeforeRunTaskProvider)BeforeRunTaskProvider.getProvider(project, MakeBeforeRunTaskProvider.ID);
    if (provider == null) {
      getLogger().warn(String.format("Skipping config \"%s\" because task provider is not found", config.getName()));
      return false;
    }
    MakeBeforeRunTask newTask = provider.createTask(config);
    if (newTask == null) {
      getLogger().warn(String.format("Skipping config \"%s\" because provider returned a null task", config.getName()));
      return false;
    }
<<<<<<< HEAD
    List<BeforeRunTask> tasks = runManagerEx.getBeforeRunTasks(config).stream().collect(toList());
=======
    List<BeforeRunTask> tasks = new ArrayList<>(runManagerEx.getBeforeRunTasks(config));
>>>>>>> f305d7b8
    tasks.add(newTask);
    runManagerEx.setBeforeRunTasks(config, tasks);
    getLogger().info(String.format("Added missing task to config \"%s\"", config.getName()));
    return true;
  }
}<|MERGE_RESOLUTION|>--- conflicted
+++ resolved
@@ -14,8 +14,6 @@
  * limitations under the License.
  */
 package com.android.tools.idea.gradle.run;
-
-import static java.util.stream.Collectors.toList;
 
 import com.intellij.execution.BeforeRunTask;
 import com.intellij.execution.BeforeRunTaskProvider;
@@ -106,11 +104,7 @@
       getLogger().warn(String.format("Skipping config \"%s\" because provider returned a null task", config.getName()));
       return false;
     }
-<<<<<<< HEAD
-    List<BeforeRunTask> tasks = runManagerEx.getBeforeRunTasks(config).stream().collect(toList());
-=======
     List<BeforeRunTask> tasks = new ArrayList<>(runManagerEx.getBeforeRunTasks(config));
->>>>>>> f305d7b8
     tasks.add(newTask);
     runManagerEx.setBeforeRunTasks(config, tasks);
     getLogger().info(String.format("Added missing task to config \"%s\"", config.getName()));
