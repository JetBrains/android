/*
 * Copyright (C) 2015 The Android Open Source Project
 *
 * Licensed under the Apache License, Version 2.0 (the "License");
 * you may not use this file except in compliance with the License.
 * You may obtain a copy of the License at
 *
 *      http://www.apache.org/licenses/LICENSE-2.0
 *
 * Unless required by applicable law or agreed to in writing, software
 * distributed under the License is distributed on an "AS IS" BASIS,
 * WITHOUT WARRANTIES OR CONDITIONS OF ANY KIND, either express or implied.
 * See the License for the specific language governing permissions and
 * limitations under the License.
 */
package com.android.tools.idea.gradle;

import com.android.builder.model.AndroidArtifact;
import com.android.builder.model.AndroidArtifactOutput;
import com.android.builder.model.Variant;
import com.android.builder.model.level2.Library;
import com.android.tools.idea.gradle.project.model.AndroidModuleModel;
import com.android.tools.idea.gradle.util.GradleUtil;
import com.android.tools.idea.model.ClassJarProvider;
import com.android.utils.ImmutableCollectors;
import com.google.common.collect.ImmutableList;
import com.google.common.collect.Lists;
import com.intellij.openapi.module.Module;
import com.intellij.openapi.vfs.VfsUtil;
import com.intellij.openapi.vfs.VfsUtilCore;
import com.intellij.openapi.vfs.VirtualFile;
import org.jetbrains.android.facet.AndroidRootUtil;
import org.jetbrains.annotations.NotNull;
import org.jetbrains.annotations.Nullable;

import java.io.File;
import java.util.Collection;
import java.util.List;
import java.util.stream.Stream;

/**
 * Contains Android-Gradle related state necessary for finding classes (from build output)
 * and jars (external libraries).
 */
public class AndroidGradleClassJarProvider extends ClassJarProvider {

  @Override
  @Nullable
  public VirtualFile findModuleClassFile(@NotNull String className, @NotNull Module module) {
    AndroidModuleModel model = AndroidModuleModel.get(module);
    if (model == null) {
      return null;
    }
    for (VirtualFile outputDir : getCompilerOutputRoots(model)) {
      VirtualFile file = ClassJarProvider.findClassFileInPath(outputDir, className);
      if (file != null) {
        return file;
      }
    }
    return null;
  }

  @NotNull
  private static Collection<VirtualFile> getCompilerOutputRoots(@NotNull AndroidModuleModel model) {
    Variant variant = model.getSelectedVariant();
    String variantName = variant.getName();
    AndroidArtifact mainArtifactInfo = model.getMainArtifact();
    File classesFolder = mainArtifactInfo.getClassesFolder();
    ImmutableList.Builder<VirtualFile> listBuilder = new ImmutableList.Builder<>();

    // Older models may not supply it; in that case, we rely on looking relative to the .APK file location:
    //noinspection ConstantConditions
    if (classesFolder == null) {
      @SuppressWarnings("deprecation")  // For getOutput()
      AndroidArtifactOutput output = GradleUtil.getOutput(mainArtifactInfo);
      File file = output.getMainOutputFile().getOutputFile();
      File buildFolder = file.getParentFile().getParentFile();
      classesFolder = new File(buildFolder, "classes"); // See AndroidContentRoot
    }

    File outFolder = new File(classesFolder,
                              // Change variant name variant-release into variant/release directories
                              variantName.replace('-', File.separatorChar));
    if (outFolder.exists()) {
      VirtualFile file = VfsUtil.findFileByIoFile(outFolder, true);
      if (file != null) {
        listBuilder.add(file);
      }
    }

    for (File additionalFolder : mainArtifactInfo.getAdditionalClassesFolders()) {
      VirtualFile file = VfsUtil.findFileByIoFile(additionalFolder, true);
      if (file != null) {
        listBuilder.add(file);
      }
    }

    return listBuilder.build();
  }

  @Override
  @NotNull
  public List<File> getModuleExternalLibraries(@NotNull Module module) {
    AndroidModuleModel model = AndroidModuleModel.get(module);
    if (model == null) {
      return Lists.transform(AndroidRootUtil.getExternalLibraries(module), VfsUtilCore::virtualToIoFile);
    }

    return Stream.concat(model.getSelectedMainCompileLevel2Dependencies().getAndroidLibraries().stream()
<<<<<<< HEAD
                           .map(library -> new File(library.getJarFile())),
=======
                           .flatMap(library -> Stream.concat(Stream.of(library.getJarFile()), library.getLocalJars().stream()))
                           .map(jar -> new File(jar)),
>>>>>>> abbea60e
                         model.getSelectedMainCompileLevel2Dependencies().getJavaLibraries().stream()
                           .map(Library::getArtifact))
      .collect(ImmutableCollectors.toImmutableList());
  }
}<|MERGE_RESOLUTION|>--- conflicted
+++ resolved
@@ -107,12 +107,8 @@
     }
 
     return Stream.concat(model.getSelectedMainCompileLevel2Dependencies().getAndroidLibraries().stream()
-<<<<<<< HEAD
-                           .map(library -> new File(library.getJarFile())),
-=======
                            .flatMap(library -> Stream.concat(Stream.of(library.getJarFile()), library.getLocalJars().stream()))
                            .map(jar -> new File(jar)),
->>>>>>> abbea60e
                          model.getSelectedMainCompileLevel2Dependencies().getJavaLibraries().stream()
                            .map(Library::getArtifact))
       .collect(ImmutableCollectors.toImmutableList());
