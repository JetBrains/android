/*
 * Copyright (C) 2013 The Android Open Source Project
 *
 * Licensed under the Apache License, Version 2.0 (the "License");
 * you may not use this file except in compliance with the License.
 * You may obtain a copy of the License at
 *
 *      http://www.apache.org/licenses/LICENSE-2.0
 *
 * Unless required by applicable law or agreed to in writing, software
 * distributed under the License is distributed on an "AS IS" BASIS,
 * WITHOUT WARRANTIES OR CONDITIONS OF ANY KIND, either express or implied.
 * See the License for the specific language governing permissions and
 * limitations under the License.
 */
package com.android.tools.idea.gradle;

import com.android.builder.model.*;
import com.android.sdklib.AndroidVersion;
import com.android.sdklib.repository.FullRevision;
import com.android.tools.lint.detector.api.LintUtils;
<<<<<<< HEAD
import com.google.common.collect.*;
import com.intellij.openapi.diagnostic.Logger;
import com.intellij.openapi.externalSystem.model.ProjectSystemId;
import com.intellij.openapi.util.io.FileUtil;
import com.intellij.openapi.vfs.VfsUtil;
=======
import com.google.common.collect.Lists;
import com.google.common.collect.Maps;
import com.google.common.collect.Sets;
import com.intellij.openapi.application.ApplicationManager;
import com.intellij.openapi.diagnostic.Logger;
import com.intellij.openapi.externalSystem.model.DataNode;
import com.intellij.openapi.externalSystem.model.ProjectSystemId;
import com.intellij.openapi.externalSystem.model.project.ModuleData;
>>>>>>> 603529f2
import com.intellij.openapi.vfs.VirtualFile;
import com.intellij.pom.java.LanguageLevel;
import org.jetbrains.annotations.NotNull;
import org.jetbrains.annotations.Nullable;

import java.io.*;
import java.util.*;
import java.util.concurrent.CountDownLatch;

import static com.android.builder.model.AndroidProject.*;
import static com.android.tools.idea.gradle.AndroidProjectKeys.IDE_ANDROID_PROJECT;
import static com.android.tools.idea.gradle.customizer.android.ContentRootModuleCustomizer.EXCLUDED_OUTPUT_FOLDER_NAMES;
<<<<<<< HEAD
import static com.google.common.base.Preconditions.checkArgument;
=======
import static com.android.tools.idea.gradle.util.ProxyUtil.reproxy;
import static com.intellij.openapi.externalSystem.util.ExternalSystemApiUtil.find;
import static com.intellij.openapi.util.io.FileUtil.isAncestor;
import static com.intellij.openapi.vfs.VfsUtil.findFileByIoFile;
>>>>>>> 603529f2

/**
 * Contains Android-Gradle related state necessary for configuring an IDEA project based on a user-selected build variant.
 */
public class IdeaAndroidProject implements Serializable {
<<<<<<< HEAD
  @NotNull private final ProjectSystemId myProjectSystemId;
  @NotNull private final String myModuleName;
  @NotNull private final VirtualFile myRootDir;
  @NotNull private final AndroidProject myDelegate;
=======
  // Increase the value when adding/removing fields or when changing the serialization/deserialization mechanism.
  private static final long serialVersionUID = 1L;
  private static final Logger LOG = Logger.getInstance(IdeaAndroidProject.class);

  @NotNull private ProjectSystemId myProjectSystemId;
  @NotNull private String myModuleName;
  @NotNull private File myRootDirPath;
  @NotNull private AndroidProject myDelegate;

  @Nullable private transient CountDownLatch myProxyDelegateLatch;
  @Nullable private AndroidProject myProxyDelegate;
>>>>>>> 603529f2

  @SuppressWarnings("NullableProblems") // Set in the constructor.
  @NotNull private String mySelectedVariantName;

<<<<<<< HEAD
=======
  private transient VirtualFile myRootDir;

>>>>>>> 603529f2
  @SuppressWarnings("NullableProblems") // Set in the constructor.
  @NotNull private String mySelectedTestArtifactName;

  @Nullable private Boolean myOverridesManifestPackage;
  @Nullable private transient AndroidVersion myMinSdkVersion;

  @NotNull private Map<String, BuildTypeContainer> myBuildTypesByName = Maps.newHashMap();
  @NotNull private Map<String, ProductFlavorContainer> myProductFlavorsByName = Maps.newHashMap();
  @NotNull private Map<String, Variant> myVariantsByName = Maps.newHashMap();

  @NotNull private Set<File> myExtraGeneratedSourceFolders = Sets.newHashSet();

  /**
   * Creates a new {@link IdeaAndroidProject}.
   * @param projectSystemId     the external system used to build the project (e.g. Gradle).
   * @param moduleName          the name of the IDEA module, created from {@code delegate}.
   * @param rootDirPath         the root directory of the imported Android-Gradle project.
   * @param delegate            imported Android-Gradle project.
   * @param selectedVariantName name of the selected build variant.
   */
  public IdeaAndroidProject(@NotNull ProjectSystemId projectSystemId,
                            @NotNull String moduleName,
<<<<<<< HEAD
                            @NotNull File rootDir,
=======
                            @NotNull File rootDirPath,
>>>>>>> 603529f2
                            @NotNull AndroidProject delegate,
                            @NotNull String selectedVariantName,
                            @NotNull String selectedTestArtifactName) {
    myProjectSystemId = projectSystemId;
    myModuleName = moduleName;
    myRootDirPath = rootDirPath;
    myDelegate = delegate;

    // Compute the proxy object to avoid re-proxying the model during every serialization operation and also schedule it to run
    // asynchronously to avoid blocking the project sync operation for reproxying to complete.
    ApplicationManager.getApplication().executeOnPooledThread(new Runnable() {
      @Override
      public void run() {
        myProxyDelegateLatch = new CountDownLatch(1);
        myProxyDelegate = reproxy(AndroidProject.class, myDelegate);
        myProxyDelegateLatch.countDown();
      }
    });

    populateBuildTypesByName();
    populateProductFlavorsByName();
    populateVariantsByName();

    setSelectedVariantName(selectedVariantName);
    setSelectedTestArtifactName(selectedTestArtifactName);
  }

  private void populateBuildTypesByName() {
    for (BuildTypeContainer container : myDelegate.getBuildTypes()) {
      String name = container.getBuildType().getName();
      myBuildTypesByName.put(name, container);
    }
  }

  private void populateProductFlavorsByName() {
    for (ProductFlavorContainer container : myDelegate.getProductFlavors()) {
      String name = container.getProductFlavor().getName();
      myProductFlavorsByName.put(name, container);
    }
  }

  private void populateVariantsByName() {
    for (Variant variant : myDelegate.getVariants()) {
      myVariantsByName.put(variant.getName(), variant);
    }
  }

  @NotNull
  public ProjectSystemId getProjectSystemId() {
    return myProjectSystemId;
  }

  @Nullable
  public BuildTypeContainer findBuildType(@NotNull String name) {
    return myBuildTypesByName.get(name);
  }

  @NotNull
  public Set<String> getBuildTypes() {
    return myBuildTypesByName.keySet();
  }

  @NotNull
  public Set<String> getProductFlavors() {
    return myProductFlavorsByName.keySet();
  }

  @Nullable
  public ProductFlavorContainer findProductFlavor(@NotNull String name) {
    return myProductFlavorsByName.get(name);
  }

  @Nullable
  public BaseArtifact findSelectedTestArtifact(@NotNull Variant variant) {
<<<<<<< HEAD
    Iterable<BaseArtifact> allExtraArtifacts = Iterables.concat(variant.getExtraAndroidArtifacts(), variant.getExtraJavaArtifacts());
    for (BaseArtifact artifact : allExtraArtifacts) {
=======
    BaseArtifact artifact = getBaseArtifact(variant.getExtraAndroidArtifacts());
    if (artifact != null) {
      return artifact;
    }
    return getBaseArtifact(variant.getExtraJavaArtifacts());
  }

  @Nullable
  private BaseArtifact getBaseArtifact(@NotNull Iterable<? extends BaseArtifact> artifacts) {
    for (BaseArtifact artifact : artifacts) {
>>>>>>> 603529f2
      if (getSelectedTestArtifactName().equals(artifact.getName())) {
        return artifact;
      }
    }
    return null;
  }

  @Nullable
  public BaseArtifact findSelectedTestArtifactInSelectedVariant() {
    return findSelectedTestArtifact(getSelectedVariant());
  }

  @NotNull
  public String getModuleName() {
    return myModuleName;
  }

  /**
   * @return the path of the root directory of the imported Android-Gradle project. The returned path belongs to the IDEA module containing
   * the build.gradle file.
   */
  @NotNull
  public File getRootDirPath() {
    return myRootDirPath;
  }

  /**
   * @return the root directory of the imported Android-Gradle project. The returned path belongs to the IDEA module containing the
   * build.gradle file.
   */
  @NotNull
  public VirtualFile getRootDir() {
    if (myRootDir == null) {
      VirtualFile found = findFileByIoFile(myRootDirPath, true);
      // the module's root directory can never be null.
      assert found != null;
      myRootDir = found;
    }
    return myRootDir;
  }

  /**
   * @return the imported Android-Gradle project.
   */
  @NotNull
  public AndroidProject getDelegate() {
    return myDelegate;
  }

  /**
   * @return the selected build variant.
   */
  @NotNull
  public Variant getSelectedVariant() {
    Variant selected = myVariantsByName.get(mySelectedVariantName);
    assert selected != null;
    return selected;
  }

  /**
   * Updates the name of the selected build variant. If the given name does not belong to an existing variant, this method will pick up
   * the first variant, in alphabetical order.
   *
   * @param name the new name.
   */
  public void setSelectedVariantName(@NotNull String name) {
    Collection<String> variantNames = getVariantNames();
    String newVariantName;
    if (variantNames.contains(name)) {
      newVariantName = name;
    }
    else {
      List<String> sorted = Lists.newArrayList(variantNames);
      Collections.sort(sorted);
      // AndroidProject has always at least 2 variants (debug and release.)
      newVariantName = sorted.get(0);
    }
    mySelectedVariantName = newVariantName;

    // force lazy recompute
    myOverridesManifestPackage = null;
    myMinSdkVersion = null;
  }

  public void setSelectedTestArtifactName(@NotNull String selectedTestArtifactName) {
<<<<<<< HEAD
    checkArgument(selectedTestArtifactName.equals(AndroidProject.ARTIFACT_ANDROID_TEST)
                  || selectedTestArtifactName.equals(AndroidProject.ARTIFACT_UNIT_TEST));
    mySelectedTestArtifactName = selectedTestArtifactName;
  }

  @NotNull
  public String getSelectedTestArtifactName() {
    return mySelectedTestArtifactName;
  }

  @NotNull
  public Collection<SourceProvider> getSourceProvidersForSelectedTestArtifact(@NotNull Iterable<SourceProviderContainer> extraSourceProviders) {
    ImmutableSet.Builder<SourceProvider> sourceProviders = ImmutableSet.builder();

    for (SourceProviderContainer extraSourceProvider : extraSourceProviders) {
      if (mySelectedTestArtifactName.equals(extraSourceProvider.getArtifactName())) {
        sourceProviders.add(extraSourceProvider.getSourceProvider());
      }
    }

    return sourceProviders.build();
  }

=======
    assert selectedTestArtifactName.equals(ARTIFACT_ANDROID_TEST) || selectedTestArtifactName.equals(ARTIFACT_UNIT_TEST);
    mySelectedTestArtifactName = selectedTestArtifactName;
  }

>>>>>>> 603529f2
  @NotNull
  public String getSelectedTestArtifactName() {
    return mySelectedTestArtifactName;
  }

  @NotNull
  public Collection<SourceProvider> getSourceProvidersForSelectedTestArtifact(@NotNull Iterable<SourceProviderContainer> containers) {
    Set<SourceProvider> providers = Sets.newHashSet();

    for (SourceProviderContainer container : containers) {
      if (mySelectedTestArtifactName.equals(container.getArtifactName())) {
        providers.add(container.getSourceProvider());
      }
    }

    return providers;
  }

  @NotNull
  public Collection<String> getBuildTypeNames() {
    return myBuildTypesByName.keySet();
  }

  @NotNull
  public Collection<String> getProductFlavorNames() {
    return myProductFlavorsByName.keySet();
  }

  @NotNull
  public Collection<String> getVariantNames() {
    return myVariantsByName.keySet();
  }

  @Nullable
  public LanguageLevel getJavaLanguageLevel() {
    JavaCompileOptions compileOptions = myDelegate.getJavaCompileOptions();
    String sourceCompatibility = compileOptions.getSourceCompatibility();
    return LanguageLevel.parse(sourceCompatibility);
  }

  /**
   * Returns the package name used for the current variant in the given project.
   */
  @NotNull
  public String computePackageName() {
    return getSelectedVariant().getMainArtifact().getApplicationId();
  }

  public boolean isLibrary() {
    return getDelegate().isLibrary();
  }

  /**
   * Returns whether this project fully overrides the manifest package (with applicationId in the
   * default config or one of the product flavors) in the current variant.
   *
   * @return true if the manifest package is overridden
   */
  public boolean overridesManifestPackage() {
    if (myOverridesManifestPackage == null) {
      myOverridesManifestPackage = getDelegate().getDefaultConfig().getProductFlavor().getApplicationId() != null;

      Variant variant = getSelectedVariant();

      List<String> flavors = variant.getProductFlavors();
      for (String flavor : flavors) {
        ProductFlavorContainer productFlavor = findProductFlavor(flavor);
        assert productFlavor != null;
        if (productFlavor.getProductFlavor().getApplicationId() != null) {
          myOverridesManifestPackage = true;
          break;
        }
      }
      // The build type can specify a suffix, but it will be merged with the manifest
      // value if not specified in a flavor/default config, so only flavors count
    }

    return myOverridesManifestPackage.booleanValue();
  }

  private static final AndroidVersion NOT_SPECIFIED = new AndroidVersion(0, null);

  /**
   * Returns the {@code }minSdkVersion} specified by the user (in the default config or product flavors).
   * This is normally the merged value, but for example when using preview platforms, the Gradle plugin
   * will set minSdkVersion and targetSdkVersion to match the level of the compileSdkVersion; in this case
   * we want tools like lint's API check to continue to look for the intended minSdkVersion specified in
   * the build.gradle file
   *
   * @return the {@link AndroidVersion} to use for this Gradle project, or null if not specified
   */
  @Nullable
  public AndroidVersion getConfigMinSdkVersion() {
    if (myMinSdkVersion == null) {
      ApiVersion minSdkVersion = getSelectedVariant().getMergedFlavor().getMinSdkVersion();
      if (minSdkVersion != null && minSdkVersion.getCodename() != null) {
        ApiVersion defaultConfigVersion  = getDelegate().getDefaultConfig().getProductFlavor().getMinSdkVersion();
        if (defaultConfigVersion != null) {
          minSdkVersion = defaultConfigVersion;
        }

        List<String> flavors = getSelectedVariant().getProductFlavors();
        for (String flavor : flavors) {
          ProductFlavorContainer productFlavor = findProductFlavor(flavor);
          assert productFlavor != null;
          ApiVersion flavorVersion = productFlavor.getProductFlavor().getMinSdkVersion();
          if (flavorVersion != null) {
            minSdkVersion = flavorVersion;
            break;
          }
        }
      }

      if (minSdkVersion != null) {
        myMinSdkVersion = LintUtils.convertVersion(minSdkVersion, null);
      } else {
        myMinSdkVersion = NOT_SPECIFIED;
      }
    }

    return myMinSdkVersion != NOT_SPECIFIED ? myMinSdkVersion : null;
  }

  /**
   * Registers the path of a source folder that has been incorrectly generated outside of the default location (${buildDir}/generated.)
   *
   * @param folderPath the path of the generated source folder.
   */
  public void registerExtraGeneratedSourceFolder(@NotNull File folderPath) {
    myExtraGeneratedSourceFolders.add(folderPath);
  }

  /**
   * Indicates whether the given path should be manually excluded in the IDE, to minimize file indexing.
   * <p>
   * This method returns {@code false} if:
   * <ul>
   *   <li>the given path does not belong to a folder</li>
   *   <li>the path belongs to the "generated sources" root folder (${buildDir}/generated)</li>
   *   <li>the path belongs to the standard output folders (${buildDir}/intermediates and ${buildDir}/outputs)</li>
   *   <li>or if the path belongs to a generated source folder that has been placed at the wrong location (e.g. by a 3rd-party Gradle
   *   plug-in)</li>
   * </ul>
   * </p>
   *
   * @param path the given path
   * @return {@code true} if the path should be manually excluded in the IDE, {@code false otherwise}.
   */
  public boolean shouldManuallyExclude(@NotNull File path) {
    if (!path.isDirectory()) {
      return false;
    }
    String name = path.getName();
    if (FD_INTERMEDIATES.equals(name) || EXCLUDED_OUTPUT_FOLDER_NAMES.contains(name)) {
      // already excluded.
      return false;
    }
    boolean hasGeneratedFolders = FD_GENERATED.equals(name) || containsExtraGeneratedSourceFolder(path);
    return !hasGeneratedFolders;
  }

  private boolean containsExtraGeneratedSourceFolder(@NotNull File folderPath) {
    if (!folderPath.isDirectory()) {
      return false;
    }
    for (File generatedSourceFolder : myExtraGeneratedSourceFolders) {
      if (isAncestor(folderPath, generatedSourceFolder, false)) {
        return true;
      }
    }
    return false;
  }

  /**
   * @return the paths of generated sources placed at the wrong location (not in ${build}/generated.)
   */
  @NotNull
  public File[] getExtraGeneratedSourceFolders() {
    return myExtraGeneratedSourceFolders.toArray(new File[myExtraGeneratedSourceFolders.size()]);
  }

  @Nullable
  public Collection<SyncIssue> getSyncIssues() {
    if (supportsIssueReporting()) {
      return myDelegate.getSyncIssues();
    }
    return null;
  }

  private boolean supportsIssueReporting() {
    String original = myDelegate.getModelVersion();
    FullRevision modelVersion;
    try {
      modelVersion = FullRevision.parseRevision(original);
    } catch (NumberFormatException e) {
      Logger.getInstance(IdeaAndroidProject.class).warn("Failed to parse '" + original + "'", e);
      return false;
    }
    return modelVersion.compareTo(FullRevision.parseRevision("1.1.0")) >= 0;
  }
<<<<<<< HEAD
=======

  @Nullable
  public SourceFileContainerInfo containsSourceFile(@NotNull File file) {
    ProductFlavorContainer defaultConfig = myDelegate.getDefaultConfig();
    if (containsSourceFile(defaultConfig, file)) {
      return new SourceFileContainerInfo();
    }
    for (Variant variant : myDelegate.getVariants()) {
      AndroidArtifact artifact = variant.getMainArtifact();
      if (containsSourceFile(artifact, file)) {
        return new SourceFileContainerInfo(variant, artifact);
      }
      for (AndroidArtifact extraArtifact : variant.getExtraAndroidArtifacts()) {
        if (containsSourceFile(extraArtifact, file)) {
          return new SourceFileContainerInfo(variant, extraArtifact);
        }
      }
      String buildTypeName = variant.getBuildType();
      BuildTypeContainer buildTypeContainer = findBuildType(buildTypeName);
      if (buildTypeContainer != null) {
        if (containsFile(buildTypeContainer.getSourceProvider(), file)) {
          return new SourceFileContainerInfo(variant);
        }
        for (SourceProviderContainer extraSourceProvider : buildTypeContainer.getExtraSourceProviders()) {
          if (containsFile(extraSourceProvider.getSourceProvider(), file)) {
            return new SourceFileContainerInfo(variant);
          }
        }
      }
      for (String flavorName : variant.getProductFlavors()) {
        ProductFlavorContainer flavor = findProductFlavor(flavorName);
        if (flavor != null && containsSourceFile(flavor, file)) {
          return new SourceFileContainerInfo(variant);
        }
      }

    }

    return null; // not found.
  }

  private static boolean containsSourceFile(@NotNull ProductFlavorContainer flavorContainer, @NotNull File file) {
    if (containsFile(flavorContainer.getSourceProvider(), file)) {
      return true;
    }
    // Test source roots
    for (SourceProviderContainer extraSourceProvider : flavorContainer.getExtraSourceProviders()) {
      if (containsFile(extraSourceProvider.getSourceProvider(), file)) {
        return true;
      }
    }
    return false;
  }

  private static boolean containsSourceFile(@NotNull BaseArtifact artifact, @NotNull File file) {
    if (artifact instanceof AndroidArtifact) {
      AndroidArtifact android = (AndroidArtifact)artifact;
      if (containsFile(android.getGeneratedSourceFolders(), file) || containsFile(android.getGeneratedResourceFolders(), file)) {
        return true;
      }
    }
    SourceProvider sourceProvider = artifact.getVariantSourceProvider();
    if (sourceProvider != null && containsFile(sourceProvider, file)) {
      return true;
    }
    sourceProvider = artifact.getMultiFlavorSourceProvider();
    return sourceProvider != null && containsFile(sourceProvider, file);
  }

  private static boolean containsFile(@NotNull SourceProvider sourceProvider, @NotNull File file) {
    return containsFile(sourceProvider.getAidlDirectories(), file) ||
           containsFile(sourceProvider.getAssetsDirectories(), file) ||
           containsFile(sourceProvider.getCDirectories(), file) ||
           containsFile(sourceProvider.getCppDirectories(), file) ||
           containsFile(sourceProvider.getJavaDirectories(), file) ||
           containsFile(sourceProvider.getRenderscriptDirectories(), file) ||
           containsFile(sourceProvider.getResDirectories(), file) ||
           containsFile(sourceProvider.getResourcesDirectories(), file);
  }

  private static boolean containsFile(@NotNull Collection<File> directories, @NotNull File file) {
    for (File directory : directories) {
      if (isAncestor(directory, file, false)) {
        return true;
      }
    }
    return false;
  }

  public static class SourceFileContainerInfo {
    @Nullable public final Variant variant;
    @Nullable public final BaseArtifact artifact;

    SourceFileContainerInfo() {
      this(null);
    }

    SourceFileContainerInfo(@Nullable Variant variant) {
      this(variant, null);
    }

    SourceFileContainerInfo(@Nullable Variant variant, @Nullable BaseArtifact artifact) {
      this.variant = variant;
      this.artifact = artifact;
    }

    public void updateSelectedVariantIn(@NotNull DataNode<ModuleData> moduleNode) {
      if (variant != null) {
        DataNode<IdeaAndroidProject> androidProjectNode = find(moduleNode, IDE_ANDROID_PROJECT);
        if (androidProjectNode != null) {
          androidProjectNode.getData().setSelectedVariantName(variant.getName());
        }
      }
    }
  }

  private void writeObject(ObjectOutputStream out) throws IOException {
    if (myProxyDelegateLatch != null) {
      try {
        // If required, wait for the proxy operation to complete.
        myProxyDelegateLatch.await();
      }
      catch (InterruptedException e) {
        LOG.error(e);
        Thread.currentThread().interrupt();
      }
    }

    out.writeObject(myProjectSystemId);
    out.writeObject(myModuleName);
    out.writeObject(myRootDirPath);
    out.writeObject(myProxyDelegate);
    out.writeObject(mySelectedVariantName);
    out.writeObject(mySelectedTestArtifactName);
  }

  private void readObject(ObjectInputStream in) throws IOException, ClassNotFoundException {
    myProjectSystemId = (ProjectSystemId)in.readObject();
    myModuleName = (String)in.readObject();
    myRootDirPath = (File)in.readObject();
    myDelegate = (AndroidProject)in.readObject();
    myProxyDelegate = myDelegate;

    myBuildTypesByName = Maps.newHashMap();
    myProductFlavorsByName = Maps.newHashMap();
    myVariantsByName = Maps.newHashMap();
    myExtraGeneratedSourceFolders = Sets.newHashSet();

    populateBuildTypesByName();
    populateProductFlavorsByName();
    populateVariantsByName();

    setSelectedVariantName((String)in.readObject());
    setSelectedTestArtifactName((String)in.readObject());
  }
>>>>>>> 603529f2
}<|MERGE_RESOLUTION|>--- conflicted
+++ resolved
@@ -19,13 +19,6 @@
 import com.android.sdklib.AndroidVersion;
 import com.android.sdklib.repository.FullRevision;
 import com.android.tools.lint.detector.api.LintUtils;
-<<<<<<< HEAD
-import com.google.common.collect.*;
-import com.intellij.openapi.diagnostic.Logger;
-import com.intellij.openapi.externalSystem.model.ProjectSystemId;
-import com.intellij.openapi.util.io.FileUtil;
-import com.intellij.openapi.vfs.VfsUtil;
-=======
 import com.google.common.collect.Lists;
 import com.google.common.collect.Maps;
 import com.google.common.collect.Sets;
@@ -34,7 +27,6 @@
 import com.intellij.openapi.externalSystem.model.DataNode;
 import com.intellij.openapi.externalSystem.model.ProjectSystemId;
 import com.intellij.openapi.externalSystem.model.project.ModuleData;
->>>>>>> 603529f2
 import com.intellij.openapi.vfs.VirtualFile;
 import com.intellij.pom.java.LanguageLevel;
 import org.jetbrains.annotations.NotNull;
@@ -47,25 +39,15 @@
 import static com.android.builder.model.AndroidProject.*;
 import static com.android.tools.idea.gradle.AndroidProjectKeys.IDE_ANDROID_PROJECT;
 import static com.android.tools.idea.gradle.customizer.android.ContentRootModuleCustomizer.EXCLUDED_OUTPUT_FOLDER_NAMES;
-<<<<<<< HEAD
-import static com.google.common.base.Preconditions.checkArgument;
-=======
 import static com.android.tools.idea.gradle.util.ProxyUtil.reproxy;
 import static com.intellij.openapi.externalSystem.util.ExternalSystemApiUtil.find;
 import static com.intellij.openapi.util.io.FileUtil.isAncestor;
 import static com.intellij.openapi.vfs.VfsUtil.findFileByIoFile;
->>>>>>> 603529f2
 
 /**
  * Contains Android-Gradle related state necessary for configuring an IDEA project based on a user-selected build variant.
  */
 public class IdeaAndroidProject implements Serializable {
-<<<<<<< HEAD
-  @NotNull private final ProjectSystemId myProjectSystemId;
-  @NotNull private final String myModuleName;
-  @NotNull private final VirtualFile myRootDir;
-  @NotNull private final AndroidProject myDelegate;
-=======
   // Increase the value when adding/removing fields or when changing the serialization/deserialization mechanism.
   private static final long serialVersionUID = 1L;
   private static final Logger LOG = Logger.getInstance(IdeaAndroidProject.class);
@@ -77,16 +59,12 @@
 
   @Nullable private transient CountDownLatch myProxyDelegateLatch;
   @Nullable private AndroidProject myProxyDelegate;
->>>>>>> 603529f2
 
   @SuppressWarnings("NullableProblems") // Set in the constructor.
   @NotNull private String mySelectedVariantName;
 
-<<<<<<< HEAD
-=======
   private transient VirtualFile myRootDir;
 
->>>>>>> 603529f2
   @SuppressWarnings("NullableProblems") // Set in the constructor.
   @NotNull private String mySelectedTestArtifactName;
 
@@ -109,11 +87,7 @@
    */
   public IdeaAndroidProject(@NotNull ProjectSystemId projectSystemId,
                             @NotNull String moduleName,
-<<<<<<< HEAD
-                            @NotNull File rootDir,
-=======
                             @NotNull File rootDirPath,
->>>>>>> 603529f2
                             @NotNull AndroidProject delegate,
                             @NotNull String selectedVariantName,
                             @NotNull String selectedTestArtifactName) {
@@ -188,10 +162,6 @@
 
   @Nullable
   public BaseArtifact findSelectedTestArtifact(@NotNull Variant variant) {
-<<<<<<< HEAD
-    Iterable<BaseArtifact> allExtraArtifacts = Iterables.concat(variant.getExtraAndroidArtifacts(), variant.getExtraJavaArtifacts());
-    for (BaseArtifact artifact : allExtraArtifacts) {
-=======
     BaseArtifact artifact = getBaseArtifact(variant.getExtraAndroidArtifacts());
     if (artifact != null) {
       return artifact;
@@ -202,7 +172,6 @@
   @Nullable
   private BaseArtifact getBaseArtifact(@NotNull Iterable<? extends BaseArtifact> artifacts) {
     for (BaseArtifact artifact : artifacts) {
->>>>>>> 603529f2
       if (getSelectedTestArtifactName().equals(artifact.getName())) {
         return artifact;
       }
@@ -288,36 +257,10 @@
   }
 
   public void setSelectedTestArtifactName(@NotNull String selectedTestArtifactName) {
-<<<<<<< HEAD
-    checkArgument(selectedTestArtifactName.equals(AndroidProject.ARTIFACT_ANDROID_TEST)
-                  || selectedTestArtifactName.equals(AndroidProject.ARTIFACT_UNIT_TEST));
-    mySelectedTestArtifactName = selectedTestArtifactName;
-  }
-
-  @NotNull
-  public String getSelectedTestArtifactName() {
-    return mySelectedTestArtifactName;
-  }
-
-  @NotNull
-  public Collection<SourceProvider> getSourceProvidersForSelectedTestArtifact(@NotNull Iterable<SourceProviderContainer> extraSourceProviders) {
-    ImmutableSet.Builder<SourceProvider> sourceProviders = ImmutableSet.builder();
-
-    for (SourceProviderContainer extraSourceProvider : extraSourceProviders) {
-      if (mySelectedTestArtifactName.equals(extraSourceProvider.getArtifactName())) {
-        sourceProviders.add(extraSourceProvider.getSourceProvider());
-      }
-    }
-
-    return sourceProviders.build();
-  }
-
-=======
     assert selectedTestArtifactName.equals(ARTIFACT_ANDROID_TEST) || selectedTestArtifactName.equals(ARTIFACT_UNIT_TEST);
     mySelectedTestArtifactName = selectedTestArtifactName;
   }
 
->>>>>>> 603529f2
   @NotNull
   public String getSelectedTestArtifactName() {
     return mySelectedTestArtifactName;
@@ -518,8 +461,6 @@
     }
     return modelVersion.compareTo(FullRevision.parseRevision("1.1.0")) >= 0;
   }
-<<<<<<< HEAD
-=======
 
   @Nullable
   public SourceFileContainerInfo containsSourceFile(@NotNull File file) {
@@ -675,5 +616,4 @@
     setSelectedVariantName((String)in.readObject());
     setSelectedTestArtifactName((String)in.readObject());
   }
->>>>>>> 603529f2
 }