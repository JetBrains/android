/*
 * Copyright (C) 2013 The Android Open Source Project
 *
 * Licensed under the Apache License, Version 2.0 (the "License");
 * you may not use this file except in compliance with the License.
 * You may obtain a copy of the License at
 *
 *      http://www.apache.org/licenses/LICENSE-2.0
 *
 * Unless required by applicable law or agreed to in writing, software
 * distributed under the License is distributed on an "AS IS" BASIS,
 * WITHOUT WARRANTIES OR CONDITIONS OF ANY KIND, either express or implied.
 * See the License for the specific language governing permissions and
 * limitations under the License.
 */
package com.android.tools.idea.gradle.task;

<<<<<<< HEAD
import com.android.tools.idea.gradle.project.build.invoker.GradleBuildInvoker;
import com.android.tools.idea.gradle.util.Projects;
=======
import com.android.tools.idea.gradle.project.GradleProjectInfo;
import com.android.tools.idea.gradle.project.build.invoker.GradleBuildInvoker;
import com.android.tools.idea.project.AndroidProjectInfo;
>>>>>>> 1e5b25b8
import com.intellij.openapi.externalSystem.model.ExternalSystemException;
import com.intellij.openapi.externalSystem.model.task.ExternalSystemTaskId;
import com.intellij.openapi.externalSystem.model.task.ExternalSystemTaskNotificationListener;
import com.intellij.openapi.externalSystem.util.ExternalSystemApiUtil;
import com.intellij.openapi.module.Module;
import com.intellij.openapi.module.ModuleManager;
import com.intellij.openapi.project.Project;
import org.jetbrains.annotations.NotNull;
import org.jetbrains.annotations.Nullable;
import org.jetbrains.plugins.gradle.service.task.GradleTaskManagerExtension;
import org.jetbrains.plugins.gradle.settings.DistributionType;
import org.jetbrains.plugins.gradle.settings.GradleExecutionSettings;

import java.io.File;
import java.util.ArrayList;
import java.util.List;

import static com.android.tools.idea.gradle.util.Projects.isDirectGradleInvocationEnabled;
import static org.jetbrains.plugins.gradle.service.task.GradleTaskManager.appendInitScriptArgument;

/**
 * Executes Gradle tasks.
 */
public class AndroidGradleTaskManager implements GradleTaskManagerExtension {

  /**
   * @deprecated use {@link #executeTasks(ExternalSystemTaskId, List, String, GradleExecutionSettings, String, ExternalSystemTaskNotificationListener)}
   */
  @Override
  public boolean executeTasks(@NotNull ExternalSystemTaskId id,
                              @NotNull List<String> taskNames,
                              @NotNull String projectPath,
                              @Nullable GradleExecutionSettings settings,
                              @NotNull List<String> vmOptions,
                              @NotNull List<String> scriptParameters,
                              @Nullable String debuggerSetup,
                              @NotNull ExternalSystemTaskNotificationListener listener) throws ExternalSystemException {
<<<<<<< HEAD
    GradleExecutionSettings effectiveSettings =
      settings == null ? new GradleExecutionSettings(null, null, DistributionType.BUNDLED, false) : settings;
    effectiveSettings
      .withVmOptions(vmOptions)
      .withArguments(scriptParameters);
    return executeTasks(id, taskNames, projectPath, effectiveSettings, debuggerSetup, listener);
  }

  @Override
  public boolean executeTasks(@NotNull final ExternalSystemTaskId id,
                              @NotNull final List<String> taskNames,
                              @NotNull String projectPath,
                              @Nullable GradleExecutionSettings settings,
                              @Nullable final String jvmAgentSetup,
                              @NotNull final ExternalSystemTaskNotificationListener listener) throws ExternalSystemException {
    GradleBuildInvoker gradleBuildInvoker = findGradleInvoker(id, projectPath);
    if (gradleBuildInvoker != null) {
      GradleBuildInvoker.Request request =
        new GradleBuildInvoker.Request(gradleBuildInvoker.getProject(), new File(projectPath), taskNames, id);

      GradleExecutionSettings effectiveSettings =
        settings == null ? new GradleExecutionSettings(null, null, DistributionType.BUNDLED, false) : settings;
      appendInitScriptArgument(taskNames, jvmAgentSetup, effectiveSettings);
      // @formatter:off
      request.setJvmArguments(new ArrayList<>(effectiveSettings.getVmOptions()))
             .setCommandLineArguments(effectiveSettings.getArguments())
             .withEnvironmentVariables(effectiveSettings.getEnv())
             .passParentEnvs(effectiveSettings.isPassParentEnvs())
             .setTaskListener(listener)
             .setWaitForCompletion(true);
=======
    GradleBuildInvoker gradleBuildInvoker = findGradleInvoker(id);
    if (gradleBuildInvoker != null) {
      GradleBuildInvoker.Request request = new GradleBuildInvoker.Request(gradleBuildInvoker.getProject(), taskNames, id);

      // @formatter:off
      request.setJvmArguments(vmOptions)
             .setCommandLineArguments(scriptParameters)
             .setTaskListener(listener)
             .waitForCompletion();
>>>>>>> 1e5b25b8
      // @formatter:on

      gradleBuildInvoker.executeTasks(request);
      return true;
    }
    // Returning false gives control back to the framework, and the task(s) will be invoked by IDEA.
    return false;
  }

  @Override
  public boolean cancelTask(@NotNull ExternalSystemTaskId id, @NotNull ExternalSystemTaskNotificationListener listener) {
<<<<<<< HEAD
    Project project = id.findProject();
    if (project != null) {
      return GradleBuildInvoker.getInstance(project).stopBuild(id);
=======
    GradleBuildInvoker gradleBuildInvoker = findGradleInvoker(id);
    if (gradleBuildInvoker != null) {
      gradleBuildInvoker.stopBuild(id);
      return true;
>>>>>>> 1e5b25b8
    }
    return false;
  }

  @Nullable
<<<<<<< HEAD
  private static GradleBuildInvoker findGradleInvoker(ExternalSystemTaskId id, String projectPath) {
    Project project = id.findProject();
    if (project != null && isDirectGradleInvocationEnabled(project)) {
      ModuleManager moduleManager = ModuleManager.getInstance(project);
      for (Module module : moduleManager.getModules()) {
        if (projectPath.equals(ExternalSystemApiUtil.getExternalProjectPath(module)) && Projects.isIdeaAndroidModule(module)) {
          return GradleBuildInvoker.getInstance(project);
        }
      }
=======
  private static GradleBuildInvoker findGradleInvoker(ExternalSystemTaskId id) {
    Project project = id.findProject();
    if (project != null &&
        AndroidProjectInfo.getInstance(project).requiresAndroidModel() &&
        GradleProjectInfo.getInstance(project).isDirectGradleBuildEnabled()) {
      return GradleBuildInvoker.getInstance(project);
>>>>>>> 1e5b25b8
    }
    return null;
  }
}<|MERGE_RESOLUTION|>--- conflicted
+++ resolved
@@ -15,14 +15,9 @@
  */
 package com.android.tools.idea.gradle.task;
 
-<<<<<<< HEAD
+import com.android.tools.idea.gradle.project.GradleProjectInfo;
 import com.android.tools.idea.gradle.project.build.invoker.GradleBuildInvoker;
 import com.android.tools.idea.gradle.util.Projects;
-=======
-import com.android.tools.idea.gradle.project.GradleProjectInfo;
-import com.android.tools.idea.gradle.project.build.invoker.GradleBuildInvoker;
-import com.android.tools.idea.project.AndroidProjectInfo;
->>>>>>> 1e5b25b8
 import com.intellij.openapi.externalSystem.model.ExternalSystemException;
 import com.intellij.openapi.externalSystem.model.task.ExternalSystemTaskId;
 import com.intellij.openapi.externalSystem.model.task.ExternalSystemTaskNotificationListener;
@@ -60,7 +55,6 @@
                               @NotNull List<String> scriptParameters,
                               @Nullable String debuggerSetup,
                               @NotNull ExternalSystemTaskNotificationListener listener) throws ExternalSystemException {
-<<<<<<< HEAD
     GradleExecutionSettings effectiveSettings =
       settings == null ? new GradleExecutionSettings(null, null, DistributionType.BUNDLED, false) : settings;
     effectiveSettings
@@ -90,18 +84,7 @@
              .withEnvironmentVariables(effectiveSettings.getEnv())
              .passParentEnvs(effectiveSettings.isPassParentEnvs())
              .setTaskListener(listener)
-             .setWaitForCompletion(true);
-=======
-    GradleBuildInvoker gradleBuildInvoker = findGradleInvoker(id);
-    if (gradleBuildInvoker != null) {
-      GradleBuildInvoker.Request request = new GradleBuildInvoker.Request(gradleBuildInvoker.getProject(), taskNames, id);
-
-      // @formatter:off
-      request.setJvmArguments(vmOptions)
-             .setCommandLineArguments(scriptParameters)
-             .setTaskListener(listener)
              .waitForCompletion();
->>>>>>> 1e5b25b8
       // @formatter:on
 
       gradleBuildInvoker.executeTasks(request);
@@ -113,22 +96,14 @@
 
   @Override
   public boolean cancelTask(@NotNull ExternalSystemTaskId id, @NotNull ExternalSystemTaskNotificationListener listener) {
-<<<<<<< HEAD
     Project project = id.findProject();
     if (project != null) {
       return GradleBuildInvoker.getInstance(project).stopBuild(id);
-=======
-    GradleBuildInvoker gradleBuildInvoker = findGradleInvoker(id);
-    if (gradleBuildInvoker != null) {
-      gradleBuildInvoker.stopBuild(id);
-      return true;
->>>>>>> 1e5b25b8
     }
     return false;
   }
 
   @Nullable
-<<<<<<< HEAD
   private static GradleBuildInvoker findGradleInvoker(ExternalSystemTaskId id, String projectPath) {
     Project project = id.findProject();
     if (project != null && isDirectGradleInvocationEnabled(project)) {
@@ -138,14 +113,6 @@
           return GradleBuildInvoker.getInstance(project);
         }
       }
-=======
-  private static GradleBuildInvoker findGradleInvoker(ExternalSystemTaskId id) {
-    Project project = id.findProject();
-    if (project != null &&
-        AndroidProjectInfo.getInstance(project).requiresAndroidModel() &&
-        GradleProjectInfo.getInstance(project).isDirectGradleBuildEnabled()) {
-      return GradleBuildInvoker.getInstance(project);
->>>>>>> 1e5b25b8
     }
     return null;
   }
