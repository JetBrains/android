--- conflicted
+++ resolved
@@ -15,19 +15,9 @@
  */
 package com.android.tools.idea.gradle.variant.conflict;
 
-<<<<<<< HEAD
-import com.android.builder.model.AndroidLibrary;
-import com.android.tools.idea.gradle.project.model.AndroidModuleModel;
-import com.android.tools.idea.gradle.project.sync.messages.SyncMessage;
-import com.android.tools.idea.gradle.project.sync.messages.MessageType;
-import com.android.tools.idea.gradle.project.sync.messages.SyncMessages;
-import com.android.tools.idea.gradle.project.sync.hyperlink.NotificationHyperlink;
-import com.android.tools.idea.gradle.util.GradleUtil;
-=======
 import com.android.builder.model.level2.Library;
 import com.android.tools.idea.gradle.project.model.AndroidModuleModel;
 import com.android.tools.idea.gradle.project.sync.messages.GradleSyncMessages;
->>>>>>> 1e5b25b8
 import com.android.tools.idea.gradle.variant.view.BuildVariantView;
 import com.android.tools.idea.project.hyperlink.NotificationHyperlink;
 import com.android.tools.idea.project.messages.MessageType;
@@ -49,12 +39,8 @@
 
 import static com.android.builder.model.AndroidProject.PROJECT_TYPE_APP;
 import static com.android.tools.idea.gradle.project.sync.messages.GroupNames.VARIANT_SELECTION_CONFLICTS;
-<<<<<<< HEAD
-import static com.android.tools.idea.gradle.util.GradleUtil.getDirectLibraryDependencies;
-=======
 import static com.android.tools.idea.gradle.util.GradleUtil.getGradlePath;
 import static com.android.tools.idea.gradle.util.GradleUtil.getModuleDependencies;
->>>>>>> 1e5b25b8
 import static com.android.tools.idea.gradle.variant.conflict.ConflictResolution.solveSelectionConflict;
 import static com.intellij.openapi.module.ModuleUtilCore.getAllDependentModules;
 import static com.intellij.openapi.util.text.StringUtil.isEmpty;
@@ -82,11 +68,7 @@
     ModuleManager moduleManager = ModuleManager.getInstance(project);
     for (Module module : moduleManager.getModules()) {
       AndroidModuleModel currentAndroidModel = AndroidModuleModel.get(module);
-<<<<<<< HEAD
-      if (currentAndroidModel == null || currentAndroidModel.getProjectType() == PROJECT_TYPE_APP ) {
-=======
       if (currentAndroidModel == null || currentAndroidModel.getAndroidProject().getProjectType() == PROJECT_TYPE_APP ) {
->>>>>>> 1e5b25b8
         continue;
       }
       String gradlePath = getGradlePath(module);
@@ -96,13 +78,9 @@
 
       String selectedVariant = currentAndroidModel.getSelectedVariant().getName();
 
-<<<<<<< HEAD
-      for (Module dependent : ModuleUtilCore.getAllDependentModules(module)) {
-=======
       List<Module> dependentModules =
         ApplicationManager.getApplication().runReadAction((Computable<List<Module>>)() -> getAllDependentModules(module));
       for (Module dependent : dependentModules) {
->>>>>>> 1e5b25b8
         AndroidModuleModel dependentAndroidModel = AndroidModuleModel.get(dependent);
         if (dependentAndroidModel == null) {
           continue;
@@ -141,17 +119,10 @@
 
   @Nullable
   private static String getExpectedVariant(@NotNull AndroidModuleModel dependentAndroidModel, @NotNull String dependencyGradlePath) {
-<<<<<<< HEAD
-    List<AndroidLibrary> dependencies = getDirectLibraryDependencies(dependentAndroidModel.getSelectedVariant(), dependentAndroidModel);
-    for (AndroidLibrary dependency : dependencies) {
-      if (!dependencyGradlePath.equals(dependency.getProject())) {
-        continue;
-=======
     List<Library> dependencies = getModuleDependencies(dependentAndroidModel.getSelectedVariant());
     for (Library dependency : dependencies) {
       if (dependencyGradlePath.equals(dependency.getProjectPath())) {
         return dependency.getVariant();
->>>>>>> 1e5b25b8
       }
     }
     return null;
@@ -186,11 +157,7 @@
    * Shows the "variant selection" conflicts in the "Build Variant" and "Messages" windows.
    */
   public void showSelectionConflicts() {
-<<<<<<< HEAD
-    SyncMessages messages = SyncMessages.getInstance(myProject);
-=======
     GradleSyncMessages messages = GradleSyncMessages.getInstance(myProject);
->>>>>>> 1e5b25b8
     String groupName = VARIANT_SELECTION_CONFLICTS;
     messages.removeMessages(groupName);
 
