/*
 * Copyright (C) 2013 The Android Open Source Project
 *
 * Licensed under the Apache License, Version 2.0 (the "License");
 * you may not use this file except in compliance with the License.
 * You may obtain a copy of the License at
 *
 *      http://www.apache.org/licenses/LICENSE-2.0
 *
 * Unless required by applicable law or agreed to in writing, software
 * distributed under the License is distributed on an "AS IS" BASIS,
 * WITHOUT WARRANTIES OR CONDITIONS OF ANY KIND, either express or implied.
 * See the License for the specific language governing permissions and
 * limitations under the License.
 */
package com.android.tools.idea.gradle.variant.view;

import com.android.builder.model.AndroidLibrary;
import com.android.builder.model.Variant;
import com.android.tools.idea.gradle.IdeaAndroidProject;
import com.android.tools.idea.gradle.customizer.ModuleCustomizer;
<<<<<<< HEAD
import com.android.tools.idea.gradle.util.GradleUtil;
import com.android.tools.idea.gradle.util.ProjectBuilder;
import com.android.tools.idea.gradle.variant.conflict.ConflictSet;
import com.google.common.annotations.VisibleForTesting;
=======
import com.android.tools.idea.gradle.util.ProjectBuilder;
import com.android.tools.idea.gradle.variant.conflict.ConflictSet;
import com.google.common.annotations.VisibleForTesting;
import com.google.common.base.Objects;
>>>>>>> 603529f2
import com.google.common.collect.Lists;
import com.intellij.openapi.application.ApplicationManager;
import com.intellij.openapi.diagnostic.Logger;
import com.intellij.openapi.externalSystem.model.ProjectSystemId;
<<<<<<< HEAD
import com.intellij.openapi.externalSystem.util.DisposeAwareProjectChange;
import com.intellij.openapi.externalSystem.util.ExternalSystemApiUtil;
=======
>>>>>>> 603529f2
import com.intellij.openapi.module.Module;
import com.intellij.openapi.module.ModuleManager;
import com.intellij.openapi.project.Project;
import com.intellij.openapi.roots.ModifiableRootModel;
import com.intellij.openapi.roots.ModuleRootManager;
import com.intellij.openapi.ui.Messages;
import com.intellij.openapi.util.text.StringUtil;
import org.jetbrains.android.facet.AndroidFacet;
import org.jetbrains.annotations.NotNull;
import org.jetbrains.annotations.Nullable;

import java.util.List;

import static com.android.tools.idea.gradle.util.GradleUtil.findModuleByGradlePath;
import static com.android.tools.idea.gradle.util.Projects.executeProjectChanges;
import static com.android.tools.idea.gradle.variant.conflict.ConflictSet.findConflicts;

/**
 * Updates the contents/settings of a module when a build variant changes.
 */
class BuildVariantUpdater {
  private static final Logger LOG = Logger.getInstance(BuildVariantUpdater.class);

  /**
   * Updates a module's structure when the user selects a build variant from the tool window.
   *
   * @param project          the module's project.
   * @param moduleName       the module's name.
   * @param buildVariantName the name of the selected build variant.
   * @return the facets affected by the build variant selection, if the module update was successful; an empty list otherwise.
   */
  @NotNull
<<<<<<< HEAD
  List<AndroidFacet> updateSelectedVariant(@NotNull final Project project, @NotNull final String moduleName, @NotNull final String buildVariantName) {
    final List<AndroidFacet> affectedFacets = Lists.newArrayList();
    ExternalSystemApiUtil.executeProjectChangeAction(true /*synchronous*/, new DisposeAwareProjectChange(project) {
      @Override
      public void execute() {
=======
  List<AndroidFacet> updateSelectedVariant(@NotNull final Project project,
                                           @NotNull final String moduleName,
                                           @NotNull final String buildVariantName) {
    final List<AndroidFacet> affectedFacets = Lists.newArrayList();
    executeProjectChanges(project, new Runnable() {
      @Override
      public void run() {
>>>>>>> 603529f2
        Module updatedModule = doUpdate(project, moduleName, buildVariantName, affectedFacets);
        if (updatedModule != null) {
          ConflictSet conflicts = findConflicts(project);
          conflicts.showSelectionConflicts();
        }

<<<<<<< HEAD
        if (!affectedFacets.isEmpty()) {
          // We build only the selected variant. If user changes variant, we need to re-generate sources since the generated sources may not
          // be there.
          if (!ApplicationManager.getApplication().isUnitTestMode()) {
            ProjectBuilder.getInstance(project).generateSourcesOnly();
=======
        generateSourcesIfNeeded(affectedFacets);
      }
    });
    return affectedFacets;
  }

  /**
   * Updates the given modules to use the new test artifact name.
   *
   * @param modules          modules to be updated. All have to have a corresponding facet and android project.
   * @param testArtifactName new test artifact name.
   * @return modules that were affected by the change.
   */
  @NotNull
  List<AndroidFacet> updateTestArtifactsNames(@NotNull Project project,
                                              @NotNull final Iterable<Module> modules,
                                              @NotNull final String testArtifactName) {
    final List<AndroidFacet> affectedFacets = Lists.newArrayList();
    executeProjectChanges(project, new Runnable() {
      @Override
      public void run() {
        for (Module module : modules) {
          AndroidFacet androidFacet = AndroidFacet.getInstance(module);
          assert androidFacet != null;
          final IdeaAndroidProject ideaAndroidProject = androidFacet.getIdeaAndroidProject();
          assert ideaAndroidProject != null;

          if (!ideaAndroidProject.getSelectedTestArtifactName().equals(testArtifactName)) {
            ideaAndroidProject.setSelectedTestArtifactName(testArtifactName);
            androidFacet.syncSelectedVariantAndTestArtifact();
            invokeCustomizers(androidFacet.getModule(), ideaAndroidProject);
            affectedFacets.add(androidFacet);
>>>>>>> 603529f2
          }
        }

        generateSourcesIfNeeded(affectedFacets);
      }
    });
    return affectedFacets;
<<<<<<< HEAD
  }

  /**
   * Updates the given modules to use the new test artifact name.
   *
   * @param modules modules to be updated. All have to have a corresponding facet and android project.
   * @param testArtifactName new test artifact name.
   * @return modules that were affected by the change.
   */
  @NotNull
  List<Module> updateTestArtifactsNames(@NotNull Project project,
                                        @NotNull final Iterable<Module> modules,
                                        @NotNull final String testArtifactName) {
    final List<Module> affectedModules = Lists.newArrayList();
    ExternalSystemApiUtil.executeProjectChangeAction(true, new DisposeAwareProjectChange(project) {
      @Override
      public void execute() {
        for (Module module : modules) {
          AndroidFacet androidFacet = AndroidFacet.getInstance(module);
          assert androidFacet != null;
          final IdeaAndroidProject ideaAndroidProject = androidFacet.getIdeaAndroidProject();
          assert ideaAndroidProject != null;

          if (!ideaAndroidProject.getSelectedTestArtifactName().equals(testArtifactName)) {
            ideaAndroidProject.setSelectedTestArtifactName(testArtifactName);
            androidFacet.syncSelectedVariantAndTestArtifact();
            invokeCustomizers(androidFacet.getModule(), ideaAndroidProject);
            affectedModules.add(module);
          }
        }
      }
    });

    return affectedModules;
=======
>>>>>>> 603529f2
  }

  @Nullable
  private Module doUpdate(@NotNull Project project,
                          @NotNull String moduleName,
                          @NotNull String variant,
                          @NotNull List<AndroidFacet> affectedFacets) {
    Module moduleToUpdate = findModule(project, moduleName);
    if (moduleToUpdate == null) {
      logAndShowUpdateFailure(variant, String.format("Cannot find module '%1$s'.", moduleName));
      return null;
    }
    AndroidFacet facet = getAndroidFacet(moduleToUpdate, variant);
    if (facet == null) {
      return null;
    }
    IdeaAndroidProject androidProject = getAndroidProject(facet, variant);
    if (androidProject == null) {
      return null;
    }

    if (!updateSelectedVariant(facet, androidProject, variant, affectedFacets)) {
      return null;
    }
    affectedFacets.add(facet);
    return moduleToUpdate;
  }

  @Nullable
  private static Module findModule(@NotNull Project project, @NotNull String moduleName) {
    ModuleManager moduleManager = ModuleManager.getInstance(project);
    return moduleManager.findModuleByName(moduleName);
  }

  private boolean updateSelectedVariant(@NotNull AndroidFacet androidFacet,
                                        @NotNull IdeaAndroidProject androidProject,
                                        @NotNull String variantToSelect,
                                        @NotNull List<AndroidFacet> affectedFacets) {
    Variant selectedVariant = androidProject.getSelectedVariant();
    if (variantToSelect.equals(selectedVariant.getName())) {
      return false;
    }
    androidProject.setSelectedVariantName(variantToSelect);
    androidFacet.syncSelectedVariantAndTestArtifact();
    Module module = invokeCustomizers(androidFacet.getModule(), androidProject);

    selectedVariant = androidProject.getSelectedVariant();
    for (AndroidLibrary library : selectedVariant.getMainArtifact().getDependencies().getLibraries()) {
      String gradlePath = library.getProject();
      if (StringUtil.isEmpty(gradlePath)) {
        continue;
      }
      String projectVariant = library.getProjectVariant();
      if (StringUtil.isNotEmpty(projectVariant)) {
        ensureVariantIsSelected(module.getProject(), gradlePath, projectVariant, affectedFacets);
      }
    }
    return true;
  }

<<<<<<< HEAD
  @NotNull
  private static Module invokeCustomizers(@NotNull Module module, @NotNull IdeaAndroidProject androidProject) {
    for (ModuleCustomizer<IdeaAndroidProject> customizer : getCustomizers(androidProject.getProjectSystemId())) {
      customizer.customizeModule(module, module.getProject(), androidProject);
=======
  private static void generateSourcesIfNeeded(@NotNull List<AndroidFacet> affectedFacets) {
    if (!affectedFacets.isEmpty()) {
      // We build only the selected variant. If user changes variant, we need to re-generate sources since the generated sources may not
      // be there.
      if (!ApplicationManager.getApplication().isUnitTestMode()) {
        Project project = affectedFacets.get(0).getModule().getProject();
        ProjectBuilder.getInstance(project).generateSourcesOnly();
      }
    }
  }

  @NotNull
  private static Module invokeCustomizers(@NotNull Module module, @NotNull IdeaAndroidProject androidProject) {
    ModuleRootManager moduleRootManager = ModuleRootManager.getInstance(module);
    ModifiableRootModel rootModel = moduleRootManager.getModifiableModel();
    try {
      for (ModuleCustomizer<IdeaAndroidProject> customizer : getCustomizers(androidProject.getProjectSystemId())) {
        customizer.customizeModule(module.getProject(), rootModel, androidProject);
      }
    }
    finally {
      rootModel.commit();
>>>>>>> 603529f2
    }
    return module;
  }

  @NotNull
  private static List<BuildVariantModuleCustomizer<IdeaAndroidProject>> getCustomizers(@NotNull ProjectSystemId targetProjectSystemId) {
    return getCustomizers(targetProjectSystemId, BuildVariantModuleCustomizer.EP_NAME.getExtensions());
  }

  @VisibleForTesting
  @NotNull
  static List<BuildVariantModuleCustomizer<IdeaAndroidProject>> getCustomizers(@NotNull ProjectSystemId targetProjectSystemId,
                                                                               @NotNull BuildVariantModuleCustomizer... allCustomizers) {
    List<BuildVariantModuleCustomizer<IdeaAndroidProject>> customizers = Lists.newArrayList();
    for (BuildVariantModuleCustomizer customizer : allCustomizers) {
      // Supported model type must be IdeaAndroidProject or subclass.
      if (IdeaAndroidProject.class.isAssignableFrom(customizer.getSupportedModelType())) {
        // Build system should be ProjectSystemId.IDE or match the build system sent as parameter.
        ProjectSystemId projectSystemId = customizer.getProjectSystemId();
<<<<<<< HEAD
        if (projectSystemId == targetProjectSystemId || projectSystemId == ProjectSystemId.IDE) {
=======
        if (Objects.equal(projectSystemId, targetProjectSystemId) || Objects.equal(projectSystemId, ProjectSystemId.IDE)) {
>>>>>>> 603529f2
          //noinspection unchecked
          customizers.add(customizer);
        }
      }
    }
    return customizers;
  }

  private void ensureVariantIsSelected(@NotNull Project project,
                                       @NotNull String moduleGradlePath,
                                       @NotNull String variant,
                                       @NotNull List<AndroidFacet> affectedFacets) {
    Module module = findModuleByGradlePath(project, moduleGradlePath);
    if (module == null) {
      logAndShowUpdateFailure(variant, String.format("Cannot find module with Gradle path '%1$s'.", moduleGradlePath));
      return;
    }
    AndroidFacet facet = getAndroidFacet(module, variant);
    if (facet == null) {
      return;
    }
    IdeaAndroidProject androidProject = getAndroidProject(facet, variant);
    if (androidProject == null) {
      return;
    }

    if (!updateSelectedVariant(facet, androidProject, variant, affectedFacets)) {
      return;
    }
    affectedFacets.add(facet);
  }


  @Nullable
  private static AndroidFacet getAndroidFacet(@NotNull Module module, @NotNull String variantToSelect) {
    AndroidFacet facet = AndroidFacet.getInstance(module);
    if (facet == null) {
      logAndShowUpdateFailure(variantToSelect, String.format("Cannot find 'Android' facet in module '%1$s'.", module.getName()));
    }
    return facet;
  }

  @Nullable
  private static IdeaAndroidProject getAndroidProject(@NotNull AndroidFacet facet, @NotNull String variantToSelect) {
    IdeaAndroidProject androidProject = facet.getIdeaAndroidProject();
    if (androidProject == null) {
      logAndShowUpdateFailure(variantToSelect, String.format("Cannot find AndroidProject for module '%1$s'.", facet.getModule().getName()));
    }
    return androidProject;
  }

  private static void logAndShowUpdateFailure(@NotNull String buildVariantName, @NotNull String reason) {
    String prefix = String.format("Unable to select build variant '%1$s':\n", buildVariantName);
    String msg = prefix + reason;
    LOG.error(msg);
    msg += ".\n\nConsult IDE log for more details (Help | Show Log)";
    Messages.showErrorDialog(msg, "Error");
  }
}<|MERGE_RESOLUTION|>--- conflicted
+++ resolved
@@ -19,26 +19,14 @@
 import com.android.builder.model.Variant;
 import com.android.tools.idea.gradle.IdeaAndroidProject;
 import com.android.tools.idea.gradle.customizer.ModuleCustomizer;
-<<<<<<< HEAD
-import com.android.tools.idea.gradle.util.GradleUtil;
-import com.android.tools.idea.gradle.util.ProjectBuilder;
-import com.android.tools.idea.gradle.variant.conflict.ConflictSet;
-import com.google.common.annotations.VisibleForTesting;
-=======
 import com.android.tools.idea.gradle.util.ProjectBuilder;
 import com.android.tools.idea.gradle.variant.conflict.ConflictSet;
 import com.google.common.annotations.VisibleForTesting;
 import com.google.common.base.Objects;
->>>>>>> 603529f2
 import com.google.common.collect.Lists;
 import com.intellij.openapi.application.ApplicationManager;
 import com.intellij.openapi.diagnostic.Logger;
 import com.intellij.openapi.externalSystem.model.ProjectSystemId;
-<<<<<<< HEAD
-import com.intellij.openapi.externalSystem.util.DisposeAwareProjectChange;
-import com.intellij.openapi.externalSystem.util.ExternalSystemApiUtil;
-=======
->>>>>>> 603529f2
 import com.intellij.openapi.module.Module;
 import com.intellij.openapi.module.ModuleManager;
 import com.intellij.openapi.project.Project;
@@ -71,13 +59,6 @@
    * @return the facets affected by the build variant selection, if the module update was successful; an empty list otherwise.
    */
   @NotNull
-<<<<<<< HEAD
-  List<AndroidFacet> updateSelectedVariant(@NotNull final Project project, @NotNull final String moduleName, @NotNull final String buildVariantName) {
-    final List<AndroidFacet> affectedFacets = Lists.newArrayList();
-    ExternalSystemApiUtil.executeProjectChangeAction(true /*synchronous*/, new DisposeAwareProjectChange(project) {
-      @Override
-      public void execute() {
-=======
   List<AndroidFacet> updateSelectedVariant(@NotNull final Project project,
                                            @NotNull final String moduleName,
                                            @NotNull final String buildVariantName) {
@@ -85,20 +66,12 @@
     executeProjectChanges(project, new Runnable() {
       @Override
       public void run() {
->>>>>>> 603529f2
         Module updatedModule = doUpdate(project, moduleName, buildVariantName, affectedFacets);
         if (updatedModule != null) {
           ConflictSet conflicts = findConflicts(project);
           conflicts.showSelectionConflicts();
         }
 
-<<<<<<< HEAD
-        if (!affectedFacets.isEmpty()) {
-          // We build only the selected variant. If user changes variant, we need to re-generate sources since the generated sources may not
-          // be there.
-          if (!ApplicationManager.getApplication().isUnitTestMode()) {
-            ProjectBuilder.getInstance(project).generateSourcesOnly();
-=======
         generateSourcesIfNeeded(affectedFacets);
       }
     });
@@ -131,7 +104,6 @@
             androidFacet.syncSelectedVariantAndTestArtifact();
             invokeCustomizers(androidFacet.getModule(), ideaAndroidProject);
             affectedFacets.add(androidFacet);
->>>>>>> 603529f2
           }
         }
 
@@ -139,43 +111,6 @@
       }
     });
     return affectedFacets;
-<<<<<<< HEAD
-  }
-
-  /**
-   * Updates the given modules to use the new test artifact name.
-   *
-   * @param modules modules to be updated. All have to have a corresponding facet and android project.
-   * @param testArtifactName new test artifact name.
-   * @return modules that were affected by the change.
-   */
-  @NotNull
-  List<Module> updateTestArtifactsNames(@NotNull Project project,
-                                        @NotNull final Iterable<Module> modules,
-                                        @NotNull final String testArtifactName) {
-    final List<Module> affectedModules = Lists.newArrayList();
-    ExternalSystemApiUtil.executeProjectChangeAction(true, new DisposeAwareProjectChange(project) {
-      @Override
-      public void execute() {
-        for (Module module : modules) {
-          AndroidFacet androidFacet = AndroidFacet.getInstance(module);
-          assert androidFacet != null;
-          final IdeaAndroidProject ideaAndroidProject = androidFacet.getIdeaAndroidProject();
-          assert ideaAndroidProject != null;
-
-          if (!ideaAndroidProject.getSelectedTestArtifactName().equals(testArtifactName)) {
-            ideaAndroidProject.setSelectedTestArtifactName(testArtifactName);
-            androidFacet.syncSelectedVariantAndTestArtifact();
-            invokeCustomizers(androidFacet.getModule(), ideaAndroidProject);
-            affectedModules.add(module);
-          }
-        }
-      }
-    });
-
-    return affectedModules;
-=======
->>>>>>> 603529f2
   }
 
   @Nullable
@@ -236,12 +171,6 @@
     return true;
   }
 
-<<<<<<< HEAD
-  @NotNull
-  private static Module invokeCustomizers(@NotNull Module module, @NotNull IdeaAndroidProject androidProject) {
-    for (ModuleCustomizer<IdeaAndroidProject> customizer : getCustomizers(androidProject.getProjectSystemId())) {
-      customizer.customizeModule(module, module.getProject(), androidProject);
-=======
   private static void generateSourcesIfNeeded(@NotNull List<AndroidFacet> affectedFacets) {
     if (!affectedFacets.isEmpty()) {
       // We build only the selected variant. If user changes variant, we need to re-generate sources since the generated sources may not
@@ -264,7 +193,6 @@
     }
     finally {
       rootModel.commit();
->>>>>>> 603529f2
     }
     return module;
   }
@@ -284,11 +212,7 @@
       if (IdeaAndroidProject.class.isAssignableFrom(customizer.getSupportedModelType())) {
         // Build system should be ProjectSystemId.IDE or match the build system sent as parameter.
         ProjectSystemId projectSystemId = customizer.getProjectSystemId();
-<<<<<<< HEAD
-        if (projectSystemId == targetProjectSystemId || projectSystemId == ProjectSystemId.IDE) {
-=======
         if (Objects.equal(projectSystemId, targetProjectSystemId) || Objects.equal(projectSystemId, ProjectSystemId.IDE)) {
->>>>>>> 603529f2
           //noinspection unchecked
           customizers.add(customizer);
         }
