/*
 * Copyright (C) 2013 The Android Open Source Project
 *
 * Licensed under the Apache License, Version 2.0 (the "License");
 * you may not use this file except in compliance with the License.
 * You may obtain a copy of the License at
 *
 *      http://www.apache.org/licenses/LICENSE-2.0
 *
 * Unless required by applicable law or agreed to in writing, software
 * distributed under the License is distributed on an "AS IS" BASIS,
 * WITHOUT WARRANTIES OR CONDITIONS OF ANY KIND, either express or implied.
 * See the License for the specific language governing permissions and
 * limitations under the License.
 */
package com.android.tools.idea.gradle.variant.view;

import com.android.builder.model.Variant;
<<<<<<< HEAD
import com.android.tools.idea.gradle.project.model.AndroidModuleModel;
import com.android.tools.idea.gradle.project.model.NdkModuleModel;
import com.android.tools.idea.gradle.project.model.NdkModuleModel.NdkVariant;
import com.android.tools.idea.gradle.project.facet.ndk.NdkFacet;
import com.android.tools.idea.gradle.project.build.GradleProjectBuilder;
import com.android.tools.idea.gradle.project.sync.setup.module.AndroidModuleSetupStep;
import com.android.tools.idea.gradle.project.sync.setup.module.NdkModuleSetupStep;
import com.android.tools.idea.gradle.project.sync.setup.post.PostSyncProjectSetup;
import com.android.tools.idea.gradle.variant.conflict.ConflictSet;
import com.intellij.openapi.application.ApplicationManager;
import com.intellij.openapi.diagnostic.Logger;
=======
import com.android.builder.model.level2.Library;
import com.android.tools.idea.gradle.project.build.GradleProjectBuilder;
import com.android.tools.idea.gradle.project.facet.ndk.NdkFacet;
import com.android.tools.idea.gradle.project.model.AndroidModuleModel;
import com.android.tools.idea.gradle.project.model.NdkModuleModel;
import com.android.tools.idea.gradle.project.model.NdkModuleModel.NdkVariant;
import com.android.tools.idea.gradle.project.sync.setup.module.AndroidModuleSetupStep;
import com.android.tools.idea.gradle.project.sync.setup.module.NdkModuleSetupStep;
import com.android.tools.idea.gradle.project.sync.setup.module.android.CompilerOutputModuleSetupStep;
import com.android.tools.idea.gradle.project.sync.setup.module.android.ContentRootsModuleSetupStep;
import com.android.tools.idea.gradle.project.sync.setup.module.android.DependenciesAndroidModuleSetupStep;
import com.android.tools.idea.gradle.project.sync.setup.module.ndk.ContentRootModuleSetupStep;
import com.android.tools.idea.gradle.project.sync.setup.post.PostSyncProjectSetup;
import com.google.common.annotations.VisibleForTesting;
import com.intellij.openapi.application.ApplicationManager;
import com.intellij.openapi.diagnostic.Logger;
import com.intellij.openapi.externalSystem.service.project.IdeModifiableModelsProvider;
>>>>>>> b13afab4
import com.intellij.openapi.externalSystem.service.project.IdeModifiableModelsProviderImpl;
import com.intellij.openapi.module.Module;
import com.intellij.openapi.module.ModuleManager;
import com.intellij.openapi.progress.EmptyProgressIndicator;
import com.intellij.openapi.project.Project;
import com.intellij.openapi.ui.Messages;
import org.jetbrains.android.facet.AndroidFacet;
import org.jetbrains.annotations.NotNull;
import org.jetbrains.annotations.Nullable;

import java.util.ArrayList;
<<<<<<< HEAD
=======
import java.util.Arrays;
>>>>>>> b13afab4
import java.util.List;

import static com.android.tools.idea.gradle.util.GradleUtil.findModuleByGradlePath;
import static com.android.tools.idea.gradle.util.Projects.executeProjectChanges;
import static com.intellij.openapi.util.text.StringUtil.isEmpty;
import static com.intellij.openapi.util.text.StringUtil.isNotEmpty;
import static com.intellij.util.ExceptionUtil.rethrowAllAsUnchecked;

/**
 * Updates the contents/settings of a module when a build variant changes.
 */
class BuildVariantUpdater {
  @NotNull private final IdeModifiableModelsProviderFactory myModifiableModelsProviderFactory;
  @NotNull private final List<AndroidModuleSetupStep> myAndroidModuleSetupSteps;
  @NotNull private final NdkModuleSetupStep[] myNdkModuleSetupSteps = {new ContentRootModuleSetupStep()};

  BuildVariantUpdater() {
    this(new IdeModifiableModelsProviderFactory(),
         Arrays.asList(new ContentRootsModuleSetupStep(), new DependenciesAndroidModuleSetupStep(), new CompilerOutputModuleSetupStep()));
  }

  @VisibleForTesting
  BuildVariantUpdater(@NotNull IdeModifiableModelsProviderFactory modifiableModelsProviderFactory,
                      @NotNull List<AndroidModuleSetupStep> androidModuleSetupSteps) {
    myModifiableModelsProviderFactory = modifiableModelsProviderFactory;
    myAndroidModuleSetupSteps = androidModuleSetupSteps;
  }

  /**
   * Updates a module's structure when the user selects a build variant from the tool window.
   *
   * @param project          the module's project.
   * @param moduleName       the module's name.
   * @param buildVariantName the name of the selected build variant.
   * @return {@code true} if the module update was successful, {@code false} otherwise.
   */
  boolean updateSelectedVariant(@NotNull Project project,
                                @NotNull String moduleName,
                                @NotNull String buildVariantName) {
    List<AndroidFacet> affectedAndroidFacets = new ArrayList<>();
    List<NdkFacet> affectedNdkFacets = new ArrayList<>();
    executeProjectChanges(project, () -> {
<<<<<<< HEAD
      Module updatedModule = doUpdate(project, moduleName, buildVariantName, affectedAndroidFacets, affectedNdkFacets);
      if (updatedModule != null) {
        ConflictSet conflicts = findConflicts(project);
        conflicts.showSelectionConflicts();
      }

      PostSyncProjectSetup.Request setupRequest = new PostSyncProjectSetup.Request();
      setupRequest.setGenerateSourcesAfterSync(false).setCleanProjectAfterSync(false);
      PostSyncProjectSetup.getInstance(project).setUpProject(setupRequest, null);

      generateSourcesIfNeeded(affectedAndroidFacets);
=======
      doUpdate(project, moduleName, buildVariantName, affectedAndroidFacets, affectedNdkFacets);
      PostSyncProjectSetup.Request setupRequest = new PostSyncProjectSetup.Request();
      setupRequest.setGenerateSourcesAfterSync(false).setCleanProjectAfterSync(false);

      PostSyncProjectSetup.getInstance(project).setUpProject(setupRequest, new EmptyProgressIndicator());
      generateSourcesIfNeeded(project, affectedAndroidFacets);
>>>>>>> b13afab4
    });
    return !affectedAndroidFacets.isEmpty() || !affectedNdkFacets.isEmpty();
  }

<<<<<<< HEAD
  @Nullable
  private Module doUpdate(@NotNull Project project,
                          @NotNull String moduleName,
                          @NotNull String variant,
                          @NotNull List<AndroidFacet> affectedAndroidFacets,
                          @NotNull List<NdkFacet> affectedNativeAndroidFacets) {
=======
  private void doUpdate(@NotNull Project project,
                        @NotNull String moduleName,
                        @NotNull String variant,
                        @NotNull List<AndroidFacet> affectedAndroidFacets,
                        @NotNull List<NdkFacet> affectedNdkFacets) {
>>>>>>> b13afab4
    Module moduleToUpdate = findModule(project, moduleName);
    if (moduleToUpdate == null) {
      logAndShowUpdateFailure(variant, String.format("Cannot find module '%1$s'.", moduleName));
      return;
    }

    AndroidFacet androidFacet = AndroidFacet.getInstance(moduleToUpdate);
    NdkFacet ndkFacet = NdkFacet.getInstance(moduleToUpdate);

    if (androidFacet == null && ndkFacet == null) {
      String msg = String.format("Cannot find 'Android' or 'Native-Android-Gradle' facets in module '%1$s'.", moduleToUpdate.getName());
      logAndShowUpdateFailure(variant, msg);
    }
    if (ndkFacet != null) {
      NdkModuleModel ndkModuleModel = getNativeAndroidModel(ndkFacet, variant);
      if (ndkModuleModel == null || !updateSelectedVariant(ndkFacet, ndkModuleModel, variant)) {
<<<<<<< HEAD
        return null;
      }
      affectedNativeAndroidFacets.add(ndkFacet);
=======
        return;
      }
      affectedNdkFacets.add(ndkFacet);
>>>>>>> b13afab4
    }
    if (androidFacet != null) {
      AndroidModuleModel androidModel = getAndroidModel(androidFacet, variant);
      if (androidModel == null || !updateSelectedVariant(androidFacet, androidModel, variant, affectedAndroidFacets)) {
<<<<<<< HEAD
        return null;
=======
        return;
>>>>>>> b13afab4
      }
      affectedAndroidFacets.add(androidFacet);
    }
  }

  @Nullable
  private static Module findModule(@NotNull Project project, @NotNull String moduleName) {
    ModuleManager moduleManager = ModuleManager.getInstance(project);
    return moduleManager.findModuleByName(moduleName);
  }

  private boolean updateSelectedVariant(@NotNull AndroidFacet androidFacet,
                                        @NotNull AndroidModuleModel androidModel,
                                        @NotNull String variantToSelect,
                                        @NotNull List<AndroidFacet> affectedFacets) {
    Variant selectedVariant = androidModel.getSelectedVariant();
    if (variantToSelect.equals(selectedVariant.getName())) {
      return false;
    }
    androidModel.setSelectedVariantName(variantToSelect);
    androidModel.syncSelectedVariantAndTestArtifact(androidFacet);
    Module module = setUpModule(androidFacet.getModule(), androidModel);

    for (Library library : androidModel.getSelectedMainCompileLevel2Dependencies().getModuleDependencies()) {
      String gradlePath = library.getProjectPath();
      if (isEmpty(gradlePath)) {
        continue;
      }
      String projectVariant = library.getVariant();
      if (isNotEmpty(projectVariant)) {
        ensureVariantIsSelected(module.getProject(), gradlePath, projectVariant, affectedFacets);
      }
    }
    return true;
  }

<<<<<<< HEAD
  private static boolean updateSelectedVariant(@NotNull NdkFacet ndkFacet,
                                               @NotNull NdkModuleModel ndkModuleModel,
                                               @NotNull String variantToSelect) {
=======
  private boolean updateSelectedVariant(@NotNull NdkFacet ndkFacet,
                                        @NotNull NdkModuleModel ndkModuleModel,
                                        @NotNull String variantToSelect) {
>>>>>>> b13afab4
    NdkVariant selectedVariant = ndkModuleModel.getSelectedVariant();
    if (variantToSelect.equals(selectedVariant.getName())) {
      return false;
    }
    ndkModuleModel.setSelectedVariantName(variantToSelect);
    ndkFacet.getConfiguration().SELECTED_BUILD_VARIANT = ndkModuleModel.getSelectedVariant().getName();
    setUpModule(ndkFacet.getModule(), ndkModuleModel);

    // TODO: Also update the dependent modules variants.
    return true;
  }

<<<<<<< HEAD
  private static void generateSourcesIfNeeded(@NotNull List<AndroidFacet> affectedFacets) {
=======
  private static void generateSourcesIfNeeded(@NotNull Project project, @NotNull List<AndroidFacet> affectedFacets) {
>>>>>>> b13afab4
    if (!affectedFacets.isEmpty()) {
      // We build only the selected variant. If user changes variant, we need to re-generate sources since the generated sources may not
      // be there.
      if (!ApplicationManager.getApplication().isUnitTestMode()) {
        GradleProjectBuilder.getInstance(project).generateSources();
      }
    }
  }

  @NotNull
<<<<<<< HEAD
  private static Module setUpModule(@NotNull Module module, @NotNull AndroidModuleModel androidModel) {
    IdeModifiableModelsProviderImpl modelsProvider = new IdeModifiableModelsProviderImpl(module.getProject());
    try {
      for (AndroidModuleSetupStep setupStep : AndroidModuleSetupStep.getExtensions()) {
=======
  private Module setUpModule(@NotNull Module module, @NotNull AndroidModuleModel androidModel) {
    IdeModifiableModelsProvider modelsProvider = myModifiableModelsProviderFactory.create(module.getProject());
    try {
      for (AndroidModuleSetupStep setupStep : myAndroidModuleSetupSteps) {
>>>>>>> b13afab4
        if (setupStep.invokeOnBuildVariantChange()) {
          setupStep.setUpModule(module, modelsProvider, androidModel, null, null);
        }
      }
      modelsProvider.commit();
    }
    catch (Throwable t) {
      modelsProvider.dispose();
      rethrowAllAsUnchecked(t);
    }
    return module;
  }

<<<<<<< HEAD
  @NotNull
  private static Module setUpModule(@NotNull Module module, @NotNull NdkModuleModel ndkModuleModel) {
    IdeModifiableModelsProviderImpl modelsProvider = new IdeModifiableModelsProviderImpl(module.getProject());
    try {
      for (NdkModuleSetupStep setupStep : NdkModuleSetupStep.getExtensions()) {
=======
  private void setUpModule(@NotNull Module module, @NotNull NdkModuleModel ndkModuleModel) {
    IdeModifiableModelsProviderImpl modelsProvider = new IdeModifiableModelsProviderImpl(module.getProject());
    try {
      for (NdkModuleSetupStep setupStep : myNdkModuleSetupSteps) {
>>>>>>> b13afab4
        if (setupStep.invokeOnBuildVariantChange()) {
          setupStep.setUpModule(module, modelsProvider, ndkModuleModel, null, null);
        }
      }
      modelsProvider.commit();
    }
    catch (Throwable t) {
      modelsProvider.dispose();
      rethrowAllAsUnchecked(t);
    }
<<<<<<< HEAD
    return module;
=======
>>>>>>> b13afab4
  }

  private void ensureVariantIsSelected(@NotNull Project project,
                                       @NotNull String moduleGradlePath,
                                       @NotNull String variant,
                                       @NotNull List<AndroidFacet> affectedFacets) {
    Module module = findModuleByGradlePath(project, moduleGradlePath);
    if (module == null) {
      logAndShowUpdateFailure(variant, String.format("Cannot find module with Gradle path '%1$s'.", moduleGradlePath));
      return;
    }

    AndroidFacet facet = AndroidFacet.getInstance(module);
    if (facet == null) {
      logAndShowUpdateFailure(variant, String.format("Cannot find 'Android' facet in module '%1$s'.", module.getName()));
      return;
    }

    AndroidModuleModel androidModel = getAndroidModel(facet, variant);
    if (androidModel == null) {
      return;
    }

    if (!updateSelectedVariant(facet, androidModel, variant, affectedFacets)) {
      return;
    }
    affectedFacets.add(facet);
  }

  @Nullable
  private static AndroidModuleModel getAndroidModel(@NotNull AndroidFacet facet, @NotNull String variantToSelect) {
    AndroidModuleModel androidModel = AndroidModuleModel.get(facet);
    if (androidModel == null) {
      logAndShowUpdateFailure(variantToSelect, String.format("Cannot find AndroidProject for module '%1$s'.", facet.getModule().getName()));
    }
    return androidModel;
  }

  @Nullable
  private static NdkModuleModel getNativeAndroidModel(@NotNull NdkFacet facet, @NotNull String variantToSelect) {
    NdkModuleModel ndkModuleModel = NdkModuleModel.get(facet);
    if (ndkModuleModel == null) {
      logAndShowUpdateFailure(variantToSelect,
                              String.format("Cannot find NativeAndroidProject for module '%1$s'.", facet.getModule().getName()));
    }
    return ndkModuleModel;
  }

  private static void logAndShowUpdateFailure(@NotNull String buildVariantName, @NotNull String reason) {
    String prefix = String.format("Unable to select build variant '%1$s':\n", buildVariantName);
    String msg = prefix + reason;
    getLog().error(msg);
    msg += ".\n\nConsult IDE log for more details (Help | Show Log)";
    Messages.showErrorDialog(msg, "Error");
  }

  @NotNull
  private static Logger getLog() {
    return Logger.getInstance(BuildVariantUpdater.class);
  }

  @VisibleForTesting
  static class IdeModifiableModelsProviderFactory {
    @NotNull
    IdeModifiableModelsProvider create(@NotNull Project project) {
      return new IdeModifiableModelsProviderImpl(project);
    }
  }
}<|MERGE_RESOLUTION|>--- conflicted
+++ resolved
@@ -16,19 +16,6 @@
 package com.android.tools.idea.gradle.variant.view;
 
 import com.android.builder.model.Variant;
-<<<<<<< HEAD
-import com.android.tools.idea.gradle.project.model.AndroidModuleModel;
-import com.android.tools.idea.gradle.project.model.NdkModuleModel;
-import com.android.tools.idea.gradle.project.model.NdkModuleModel.NdkVariant;
-import com.android.tools.idea.gradle.project.facet.ndk.NdkFacet;
-import com.android.tools.idea.gradle.project.build.GradleProjectBuilder;
-import com.android.tools.idea.gradle.project.sync.setup.module.AndroidModuleSetupStep;
-import com.android.tools.idea.gradle.project.sync.setup.module.NdkModuleSetupStep;
-import com.android.tools.idea.gradle.project.sync.setup.post.PostSyncProjectSetup;
-import com.android.tools.idea.gradle.variant.conflict.ConflictSet;
-import com.intellij.openapi.application.ApplicationManager;
-import com.intellij.openapi.diagnostic.Logger;
-=======
 import com.android.builder.model.level2.Library;
 import com.android.tools.idea.gradle.project.build.GradleProjectBuilder;
 import com.android.tools.idea.gradle.project.facet.ndk.NdkFacet;
@@ -46,7 +33,6 @@
 import com.intellij.openapi.application.ApplicationManager;
 import com.intellij.openapi.diagnostic.Logger;
 import com.intellij.openapi.externalSystem.service.project.IdeModifiableModelsProvider;
->>>>>>> b13afab4
 import com.intellij.openapi.externalSystem.service.project.IdeModifiableModelsProviderImpl;
 import com.intellij.openapi.module.Module;
 import com.intellij.openapi.module.ModuleManager;
@@ -58,10 +44,7 @@
 import org.jetbrains.annotations.Nullable;
 
 import java.util.ArrayList;
-<<<<<<< HEAD
-=======
 import java.util.Arrays;
->>>>>>> b13afab4
 import java.util.List;
 
 import static com.android.tools.idea.gradle.util.GradleUtil.findModuleByGradlePath;
@@ -104,44 +87,21 @@
     List<AndroidFacet> affectedAndroidFacets = new ArrayList<>();
     List<NdkFacet> affectedNdkFacets = new ArrayList<>();
     executeProjectChanges(project, () -> {
-<<<<<<< HEAD
-      Module updatedModule = doUpdate(project, moduleName, buildVariantName, affectedAndroidFacets, affectedNdkFacets);
-      if (updatedModule != null) {
-        ConflictSet conflicts = findConflicts(project);
-        conflicts.showSelectionConflicts();
-      }
-
-      PostSyncProjectSetup.Request setupRequest = new PostSyncProjectSetup.Request();
-      setupRequest.setGenerateSourcesAfterSync(false).setCleanProjectAfterSync(false);
-      PostSyncProjectSetup.getInstance(project).setUpProject(setupRequest, null);
-
-      generateSourcesIfNeeded(affectedAndroidFacets);
-=======
       doUpdate(project, moduleName, buildVariantName, affectedAndroidFacets, affectedNdkFacets);
       PostSyncProjectSetup.Request setupRequest = new PostSyncProjectSetup.Request();
       setupRequest.setGenerateSourcesAfterSync(false).setCleanProjectAfterSync(false);
 
       PostSyncProjectSetup.getInstance(project).setUpProject(setupRequest, new EmptyProgressIndicator());
       generateSourcesIfNeeded(project, affectedAndroidFacets);
->>>>>>> b13afab4
     });
     return !affectedAndroidFacets.isEmpty() || !affectedNdkFacets.isEmpty();
   }
 
-<<<<<<< HEAD
-  @Nullable
-  private Module doUpdate(@NotNull Project project,
-                          @NotNull String moduleName,
-                          @NotNull String variant,
-                          @NotNull List<AndroidFacet> affectedAndroidFacets,
-                          @NotNull List<NdkFacet> affectedNativeAndroidFacets) {
-=======
   private void doUpdate(@NotNull Project project,
                         @NotNull String moduleName,
                         @NotNull String variant,
                         @NotNull List<AndroidFacet> affectedAndroidFacets,
                         @NotNull List<NdkFacet> affectedNdkFacets) {
->>>>>>> b13afab4
     Module moduleToUpdate = findModule(project, moduleName);
     if (moduleToUpdate == null) {
       logAndShowUpdateFailure(variant, String.format("Cannot find module '%1$s'.", moduleName));
@@ -158,24 +118,14 @@
     if (ndkFacet != null) {
       NdkModuleModel ndkModuleModel = getNativeAndroidModel(ndkFacet, variant);
       if (ndkModuleModel == null || !updateSelectedVariant(ndkFacet, ndkModuleModel, variant)) {
-<<<<<<< HEAD
-        return null;
-      }
-      affectedNativeAndroidFacets.add(ndkFacet);
-=======
         return;
       }
       affectedNdkFacets.add(ndkFacet);
->>>>>>> b13afab4
     }
     if (androidFacet != null) {
       AndroidModuleModel androidModel = getAndroidModel(androidFacet, variant);
       if (androidModel == null || !updateSelectedVariant(androidFacet, androidModel, variant, affectedAndroidFacets)) {
-<<<<<<< HEAD
-        return null;
-=======
         return;
->>>>>>> b13afab4
       }
       affectedAndroidFacets.add(androidFacet);
     }
@@ -212,15 +162,9 @@
     return true;
   }
 
-<<<<<<< HEAD
-  private static boolean updateSelectedVariant(@NotNull NdkFacet ndkFacet,
-                                               @NotNull NdkModuleModel ndkModuleModel,
-                                               @NotNull String variantToSelect) {
-=======
   private boolean updateSelectedVariant(@NotNull NdkFacet ndkFacet,
                                         @NotNull NdkModuleModel ndkModuleModel,
                                         @NotNull String variantToSelect) {
->>>>>>> b13afab4
     NdkVariant selectedVariant = ndkModuleModel.getSelectedVariant();
     if (variantToSelect.equals(selectedVariant.getName())) {
       return false;
@@ -233,11 +177,7 @@
     return true;
   }
 
-<<<<<<< HEAD
-  private static void generateSourcesIfNeeded(@NotNull List<AndroidFacet> affectedFacets) {
-=======
   private static void generateSourcesIfNeeded(@NotNull Project project, @NotNull List<AndroidFacet> affectedFacets) {
->>>>>>> b13afab4
     if (!affectedFacets.isEmpty()) {
       // We build only the selected variant. If user changes variant, we need to re-generate sources since the generated sources may not
       // be there.
@@ -248,17 +188,10 @@
   }
 
   @NotNull
-<<<<<<< HEAD
-  private static Module setUpModule(@NotNull Module module, @NotNull AndroidModuleModel androidModel) {
-    IdeModifiableModelsProviderImpl modelsProvider = new IdeModifiableModelsProviderImpl(module.getProject());
-    try {
-      for (AndroidModuleSetupStep setupStep : AndroidModuleSetupStep.getExtensions()) {
-=======
   private Module setUpModule(@NotNull Module module, @NotNull AndroidModuleModel androidModel) {
     IdeModifiableModelsProvider modelsProvider = myModifiableModelsProviderFactory.create(module.getProject());
     try {
       for (AndroidModuleSetupStep setupStep : myAndroidModuleSetupSteps) {
->>>>>>> b13afab4
         if (setupStep.invokeOnBuildVariantChange()) {
           setupStep.setUpModule(module, modelsProvider, androidModel, null, null);
         }
@@ -272,18 +205,10 @@
     return module;
   }
 
-<<<<<<< HEAD
-  @NotNull
-  private static Module setUpModule(@NotNull Module module, @NotNull NdkModuleModel ndkModuleModel) {
-    IdeModifiableModelsProviderImpl modelsProvider = new IdeModifiableModelsProviderImpl(module.getProject());
-    try {
-      for (NdkModuleSetupStep setupStep : NdkModuleSetupStep.getExtensions()) {
-=======
   private void setUpModule(@NotNull Module module, @NotNull NdkModuleModel ndkModuleModel) {
     IdeModifiableModelsProviderImpl modelsProvider = new IdeModifiableModelsProviderImpl(module.getProject());
     try {
       for (NdkModuleSetupStep setupStep : myNdkModuleSetupSteps) {
->>>>>>> b13afab4
         if (setupStep.invokeOnBuildVariantChange()) {
           setupStep.setUpModule(module, modelsProvider, ndkModuleModel, null, null);
         }
@@ -294,10 +219,6 @@
       modelsProvider.dispose();
       rethrowAllAsUnchecked(t);
     }
-<<<<<<< HEAD
-    return module;
-=======
->>>>>>> b13afab4
   }
 
   private void ensureVariantIsSelected(@NotNull Project project,
