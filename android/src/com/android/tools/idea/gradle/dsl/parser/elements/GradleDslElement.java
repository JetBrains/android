/*
 * Copyright (C) 2015 The Android Open Source Project
 *
 * Licensed under the Apache License, Version 2.0 (the "License");
 * you may not use this file except in compliance with the License.
 * You may obtain a copy of the License at
 *
 *      http://www.apache.org/licenses/LICENSE-2.0
 *
 * Unless required by applicable law or agreed to in writing, software
 * distributed under the License is distributed on an "AS IS" BASIS,
 * WITHOUT WARRANTIES OR CONDITIONS OF ANY KIND, either express or implied.
 * See the License for the specific language governing permissions and
 * limitations under the License.
 */
package com.android.tools.idea.gradle.dsl.parser.elements;

import com.intellij.openapi.application.ApplicationManager;
import com.intellij.openapi.project.Project;
import com.intellij.psi.PsiElement;
import org.jetbrains.annotations.NotNull;
import org.jetbrains.annotations.Nullable;
import org.jetbrains.plugins.groovy.lang.psi.GroovyElementVisitor;
import org.jetbrains.plugins.groovy.lang.psi.GroovyPsiElement;
import org.jetbrains.plugins.groovy.lang.psi.GroovyPsiElementFactory;
import org.jetbrains.plugins.groovy.lang.psi.api.auxiliary.GrListOrMap;
import org.jetbrains.plugins.groovy.lang.psi.api.statements.GrStatement;
import org.jetbrains.plugins.groovy.lang.psi.api.statements.arguments.GrArgumentList;
import org.jetbrains.plugins.groovy.lang.psi.api.statements.blocks.GrClosableBlock;
import org.jetbrains.plugins.groovy.lang.psi.api.statements.expressions.GrApplicationStatement;
import org.jetbrains.plugins.groovy.lang.psi.api.statements.expressions.GrAssignmentExpression;
import org.jetbrains.plugins.groovy.lang.psi.api.statements.expressions.GrCommandArgumentList;
import org.jetbrains.plugins.groovy.lang.psi.api.statements.expressions.path.GrMethodCallExpression;
import org.jetbrains.plugins.groovy.lang.psi.api.statements.params.GrParameterList;

import java.util.Collection;

/**
 * Provide Gradle specific abstraction over a {@link GroovyPsiElement}.
 */
public abstract class GradleDslElement {
<<<<<<< HEAD
  // some GUID, that should never appear in user code
  protected static final String DUMMY_ARGUMENT_LIST = "\"b640eb34b4af4ba1924ad8ff1859fe8f\"";

  @Nullable protected final GradleDslElement myParent;
=======
  @Nullable protected GradleDslElement myParent;
>>>>>>> 4130c6eb

  @NotNull protected final String myName;

  @Nullable private GroovyPsiElement myPsiElement;

  private volatile boolean myModified;

  protected GradleDslElement(@Nullable GradleDslElement parent, @Nullable GroovyPsiElement psiElement, @NotNull String name) {
    myParent = parent;
    myPsiElement = psiElement;
    myName = name;
  }

  @NotNull
  public String getName() {
    return myName;
  }

  @Nullable
  public GradleDslElement getParent() {
    return myParent;
  }

  @Nullable
  public GroovyPsiElement getPsiElement() {
    return myPsiElement;
  }

  public void setPsiElement(@Nullable GroovyPsiElement psiElement) {
    myPsiElement = psiElement;
  }

  /**
   * Creates the {@link GroovyPsiElement} by adding this element to the .gradle file.
   *
   * <p>It creates a new {@link GroovyPsiElement} only when {@link #getPsiElement()} return {@code null}.
   *
   * <p>Returns the final {@link GroovyPsiElement} corresponds to this element or {@code null} when failed to create the
   * {@link GroovyPsiElement}.
   */
  @Nullable
  public GroovyPsiElement create() {
    GroovyPsiElement psiElement = getPsiElement();
    if (psiElement != null) {
      return psiElement;
    }

    if (myParent == null) {
      return null;
    }

    GroovyPsiElement parentPsiElement = myParent.create();
    if (parentPsiElement == null) {
      return null;
    }
    Project project = parentPsiElement.getProject();
    GroovyPsiElementFactory factory = GroovyPsiElementFactory.getInstance(project);

<<<<<<< HEAD
    String statementText = myName + " " + (isBlockElement() ? "{\n}\n" : DUMMY_ARGUMENT_LIST);
=======
    if (isNewEmptyBlockElement()) {
      return null; // Avoid creation of an empty block statement.
    }

    String statementText = isBlockElement() ? myName + " {\n}\n" : myName + " \"abc\", \"xyz\"";
>>>>>>> 4130c6eb
    GrStatement statement = factory.createStatementFromText(statementText);
    PsiElement addedElement = parentPsiElement.addBefore(statement, parentPsiElement.getLastChild());
    if (isBlockElement()) {
      GrClosableBlock closableBlock = getClosableBlock(addedElement);
      if (closableBlock != null) {
        setPsiElement(closableBlock);
      }
    } else {
      if (addedElement instanceof GrApplicationStatement) {
        setPsiElement((GrApplicationStatement)addedElement);
      }
    }
    PsiElement lineTerminator = factory.createLineTerminator(1);
    parentPsiElement.addAfter(lineTerminator, addedElement);
    return getPsiElement();
  }

  private boolean isNewEmptyBlockElement() {
    if (getPsiElement() != null) {
      return false;
    }

    if (!isBlockElement()) {
      return false;
    }

    Collection<GradleDslElement> children = getChildren();
    if (children.isEmpty()) {
      return true;
    }

    for (GradleDslElement child : children) {
      if (!child.isNewEmptyBlockElement()) {
        return false;
      }
    }

    return true;
  }

  /**
   * Deletes this element and all it's children from the .gradle file.
   */
  protected void delete() {
    for (GradleDslElement element : getChildren()) {
      element.delete();
    }

    GroovyPsiElement psiElement = getPsiElement();
    if(psiElement == null || !psiElement.isValid()) {
      return;
    }

    PsiElement parent = psiElement.getParent();
    psiElement.delete();

    if (parent != null) {
      deleteIfEmpty(parent);
    }

    setPsiElement(null);
  }

  protected void setModified(boolean modified) {
    myModified = modified;
    if (myParent != null && modified) {
      myParent.setModified(true);
    }
  }

  public boolean isModified() {
    return myModified;
  }

  /**
   * Returns {@code true} if this element represents a {@link GrClosableBlock} element (Ex. android, productFlavors, dependencies etc.),
   * {@code false} otherwise.
   */
  protected boolean isBlockElement() {
    return false;
  }

  @NotNull
  protected abstract Collection<GradleDslElement> getChildren();

  public final void applyChanges() {
    ApplicationManager.getApplication().assertWriteAccessAllowed();
    apply();
    setModified(false);
  }

  protected abstract void apply();

  public final void resetState() {
    reset();
    setModified(false);
  }

  protected abstract void reset();

  @Nullable
  private static GrClosableBlock getClosableBlock(PsiElement element) {
    if (!(element instanceof GrMethodCallExpression)) {
      return null;
    }

    GrClosableBlock[] closureArguments = ((GrMethodCallExpression)element).getClosureArguments();
    if (closureArguments.length > 0) {
      return closureArguments[0];
    }

    return null;
  }

  protected static void deleteIfEmpty(@Nullable PsiElement element) {
    if(element == null || !element.isValid()) {
      return;
    }

    PsiElement parent = element.getParent();

    if (element instanceof GrAssignmentExpression) {
      if (((GrAssignmentExpression)element).getRValue() == null) {
        element.delete();
      }
    }
    else if (element instanceof GrApplicationStatement) {
      if (((GrApplicationStatement)element).getArgumentList() == null) {
        element.delete();
      }
    }
    else if (element instanceof GrClosableBlock) {
      final Boolean[] isEmpty = new Boolean[]{true};
      ((GrClosableBlock)element).acceptChildren(new GroovyElementVisitor() {
        @Override
        public void visitElement(GroovyPsiElement child) {
          if (child instanceof GrParameterList) {
            if (((GrParameterList)child).getParameters().length == 0) {
              return; // Ignore the empty parameter list.
            }
          }
          isEmpty[0] = false;
        }
      });
      if (isEmpty[0]) {
        element.delete();
      }
    }
    else if (element instanceof GrMethodCallExpression) {
      GrMethodCallExpression call = ((GrMethodCallExpression)element);
      GrArgumentList argumentList = call.getArgumentList();
      GrClosableBlock[] closureArguments = call.getClosureArguments();
      if ((argumentList == null || argumentList.getAllArguments().length == 0)
          && closureArguments.length == 0) {
        element.delete();
      }
    }
    else if (element instanceof GrCommandArgumentList) {
      GrCommandArgumentList commandArgumentList = (GrCommandArgumentList)element;
      if (commandArgumentList.getAllArguments().length == 0) {
        commandArgumentList.delete();
      }
    }
    else if (element instanceof GrListOrMap) {
      GrListOrMap listOrMap = (GrListOrMap)element;
      if ((listOrMap.isMap() && listOrMap.getNamedArguments().length == 0)
          || (!listOrMap.isMap() && listOrMap.getInitializers().length == 0) ) {
        listOrMap.delete();
      }
    }

    if (!element.isValid()) { // If this element is deleted, also delete the parent if it is empty.
      deleteIfEmpty(parent);
    }
  }
}<|MERGE_RESOLUTION|>--- conflicted
+++ resolved
@@ -39,14 +39,7 @@
  * Provide Gradle specific abstraction over a {@link GroovyPsiElement}.
  */
 public abstract class GradleDslElement {
-<<<<<<< HEAD
-  // some GUID, that should never appear in user code
-  protected static final String DUMMY_ARGUMENT_LIST = "\"b640eb34b4af4ba1924ad8ff1859fe8f\"";
-
-  @Nullable protected final GradleDslElement myParent;
-=======
   @Nullable protected GradleDslElement myParent;
->>>>>>> 4130c6eb
 
   @NotNull protected final String myName;
 
@@ -105,16 +98,16 @@
     Project project = parentPsiElement.getProject();
     GroovyPsiElementFactory factory = GroovyPsiElementFactory.getInstance(project);
 
-<<<<<<< HEAD
-    String statementText = myName + " " + (isBlockElement() ? "{\n}\n" : DUMMY_ARGUMENT_LIST);
-=======
     if (isNewEmptyBlockElement()) {
       return null; // Avoid creation of an empty block statement.
     }
 
     String statementText = isBlockElement() ? myName + " {\n}\n" : myName + " \"abc\", \"xyz\"";
->>>>>>> 4130c6eb
     GrStatement statement = factory.createStatementFromText(statementText);
+    if (statement instanceof GrApplicationStatement) {
+      // Workaround to create an application statement.
+      ((GrApplicationStatement)statement).getArgumentList().delete();
+    }
     PsiElement addedElement = parentPsiElement.addBefore(statement, parentPsiElement.getLastChild());
     if (isBlockElement()) {
       GrClosableBlock closableBlock = getClosableBlock(addedElement);
