--- conflicted
+++ resolved
@@ -119,10 +119,6 @@
             return (numericalValue as Number).toInt()
           }
           KtNodeTypes.FLOAT_CONSTANT -> {
-<<<<<<< HEAD
-            val parsedNumber = parseNumericLiteral(literal.text, literal.node.elementType)
-            return BigDecimal(parsedNumber.toString())
-=======
             // FLOAT_CONSTANT applies for float, double, and bigDecimal values and we use bigDecimal to ensure the best precision.
             // For values with "f" suffix, it's safe to remove the suffix here as we can get it from the psi element text value for the writer.
             try {
@@ -131,7 +127,6 @@
               Logger.getInstance(KotlinDslParser::class.java).error(e)
               return null
             }
->>>>>>> bd07c1f4
           }
           KtNodeTypes.BOOLEAN_CONSTANT -> parseBoolean(literal.text)
           else -> unquoteString(literal.text)
@@ -252,11 +247,7 @@
       }
       // We might need to apply the block to multiple DslElements.
       val blockElements = ArrayList<GradlePropertiesDslElement>()
-<<<<<<< HEAD
-      // If the block is allprojects, we need to apply the closure to the project and to all its subprojetcs.
-=======
       // If the block is allprojects, we need to apply the closure to the project and to all its subprojects.
->>>>>>> bd07c1f4
       if (parent is GradleDslFile && referenceName == "allprojects") {
         // The block has to be applied to the project.
         blockElements.add(parent)
