/*
 * Copyright (C) 2017 The Android Open Source Project
 *
 * Licensed under the Apache License, Version 2.0 (the "License");
 * you may not use this file except in compliance with the License.
 * You may obtain a copy of the License at
 *
 *      http://www.apache.org/licenses/LICENSE-2.0
 *
 * Unless required by applicable law or agreed to in writing, software
 * distributed under the License is distributed on an "AS IS" BASIS,
 * WITHOUT WARRANTIES OR CONDITIONS OF ANY KIND, either express or implied.
 * See the License for the specific language governing permissions and
 * limitations under the License.
 */

package com.android.tools.idea.gradle.notification;

import static com.android.tools.idea.FileEditorUtil.DISABLE_GENERATED_FILE_NOTIFICATION_KEY;
import static com.intellij.openapi.vfs.VfsUtil.findFileByIoFile;
import static com.intellij.openapi.vfs.VfsUtilCore.isAncestor;

import com.android.tools.idea.gradle.project.GradleProjectInfo;
import com.android.tools.idea.gradle.project.model.AndroidModuleModel;
import com.android.tools.idea.projectsystem.FilenameConstants;
import com.google.common.annotations.VisibleForTesting;
import com.intellij.ide.GeneratedSourceFileChangeTracker;
import com.intellij.openapi.fileEditor.FileEditor;
import com.intellij.openapi.project.Project;
import com.intellij.openapi.util.Key;
import com.intellij.openapi.vfs.VirtualFile;
import com.intellij.ui.EditorNotificationPanel;
import com.intellij.ui.EditorNotifications;
import java.io.File;
import org.jetbrains.annotations.NotNull;
import org.jetbrains.annotations.Nullable;
import org.jetbrains.annotations.TestOnly;

public final class GeneratedFileNotificationProvider extends EditorNotifications.Provider<EditorNotificationPanel> {
  private static final Key<EditorNotificationPanel> KEY = Key.create("android.generated.file.ro");

<<<<<<< HEAD
  @NotNull private final Project myProject;
  @NotNull private final GeneratedSourceFileChangeTracker myGeneratedSourceFileChangeTracker;
  @NotNull private final GradleProjectInfo myProjectInfo;

  public GeneratedFileNotificationProvider(@NotNull Project project) {
    this(project, GeneratedSourceFileChangeTracker.getInstance(project), GradleProjectInfo.getInstance(project));
  }

  public GeneratedFileNotificationProvider(@NotNull Project project,
                                           @NotNull GeneratedSourceFileChangeTracker changeTracker,
                                           @NotNull GradleProjectInfo projectInfo) {
    myProject = project;
    myGeneratedSourceFileChangeTracker = changeTracker;
    myProjectInfo = projectInfo;
  }

=======
>>>>>>> 9b8a1066
  @NotNull
  @Override
  public Key<EditorNotificationPanel> getKey() {
    return KEY;
  }

  @Nullable
  @Override
  public EditorNotificationPanel createNotificationPanel(@NotNull VirtualFile file,
                                                         @NotNull FileEditor fileEditor,
                                                         @NotNull Project project) {
    AndroidModuleModel androidModel =
      GradleProjectInfo.getInstance(project).findAndroidModelInModule(file, false /* include excluded files */);
    if (androidModel == null) {
      return null;
    }
    return doCreateNotification(file, fileEditor, project, androidModel);
  }

  @TestOnly
  public EditorNotificationPanel createNotificationPanel(@NotNull VirtualFile file,
                                                         @NotNull FileEditor fileEditor,
                                                         @NotNull Project project,
                                                         @NotNull GradleProjectInfo projectInfo) {
    AndroidModuleModel androidModel = projectInfo.findAndroidModelInModule(file, false /* include excluded files */);
    if (androidModel == null) {
      return null;
    }
    return doCreateNotification(file, fileEditor, project, androidModel);
  }

  @Nullable
  private static EditorNotificationPanel doCreateNotification(@NotNull VirtualFile file,
                                                              @NotNull FileEditor fileEditor,
                                                              @NotNull Project project,
                                                              @NotNull AndroidModuleModel androidModel) {
    if (DISABLE_GENERATED_FILE_NOTIFICATION_KEY.get(fileEditor, false)) {
      return null;
    }
    File buildFolderPath = androidModel.getAndroidProject().getBuildFolder();
    VirtualFile buildFolder = findFileByIoFile(buildFolderPath, false /* do not refresh */);
    if (buildFolder == null || !buildFolder.isDirectory()) {
      return null;
    }
    if (isAncestor(buildFolder, file, false /* not strict */)) {
      if (GeneratedSourceFileChangeTracker.getInstance(project).isEditedGeneratedFile(file)) {
        // A warning is already being displayed by GeneratedFileEditingNotificationProvider
        return null;
      }

      VirtualFile explodedBundled = buildFolder.findChild(FilenameConstants.EXPLODED_AAR);
      boolean inAar = explodedBundled != null && isAncestor(explodedBundled, file, true /* strict */);
      String text;
      if (inAar) {
        text = "Resource files inside Android library archive files (.aar) should not be edited";
      }
      else {
        text = "Files under the \"build\" folder are generated and should not be edited.";
      }

      return new MyEditorNotificationPanel(text);
    }
    return null;
  }

  @VisibleForTesting
  static class MyEditorNotificationPanel extends EditorNotificationPanel {
    MyEditorNotificationPanel(@NotNull String text) {
      super();
      setText(text);
    }

    @VisibleForTesting
    @Nullable
    String getText() {
      return myLabel.getText();
    }
  }
}<|MERGE_RESOLUTION|>--- conflicted
+++ resolved
@@ -39,25 +39,6 @@
 public final class GeneratedFileNotificationProvider extends EditorNotifications.Provider<EditorNotificationPanel> {
   private static final Key<EditorNotificationPanel> KEY = Key.create("android.generated.file.ro");
 
-<<<<<<< HEAD
-  @NotNull private final Project myProject;
-  @NotNull private final GeneratedSourceFileChangeTracker myGeneratedSourceFileChangeTracker;
-  @NotNull private final GradleProjectInfo myProjectInfo;
-
-  public GeneratedFileNotificationProvider(@NotNull Project project) {
-    this(project, GeneratedSourceFileChangeTracker.getInstance(project), GradleProjectInfo.getInstance(project));
-  }
-
-  public GeneratedFileNotificationProvider(@NotNull Project project,
-                                           @NotNull GeneratedSourceFileChangeTracker changeTracker,
-                                           @NotNull GradleProjectInfo projectInfo) {
-    myProject = project;
-    myGeneratedSourceFileChangeTracker = changeTracker;
-    myProjectInfo = projectInfo;
-  }
-
-=======
->>>>>>> 9b8a1066
   @NotNull
   @Override
   public Key<EditorNotificationPanel> getKey() {
