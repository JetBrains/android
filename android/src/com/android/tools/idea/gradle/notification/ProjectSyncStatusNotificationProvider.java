/*
 * Copyright (C) 2013 The Android Open Source Project
 *
 * Licensed under the Apache License, Version 2.0 (the "License");
 * you may not use this file except in compliance with the License.
 * You may obtain a copy of the License at
 *
 *      http://www.apache.org/licenses/LICENSE-2.0
 *
 * Unless required by applicable law or agreed to in writing, software
 * distributed under the License is distributed on an "AS IS" BASIS,
 * WITHOUT WARRANTIES OR CONDITIONS OF ANY KIND, either express or implied.
 * See the License for the specific language governing permissions and
 * limitations under the License.
 */
package com.android.tools.idea.gradle.notification;

import static com.android.tools.idea.gradle.actions.RefreshLinkedCppProjectsAction.REFRESH_EXTERNAL_NATIVE_MODELS_KEY;
import static com.android.utils.BuildScriptUtil.isDefaultGradleBuildFile;
import static com.google.wireless.android.sdk.stats.GradleSyncStats.Trigger.TRIGGER_USER_STALE_CHANGES;
import static com.google.wireless.android.sdk.stats.GradleSyncStats.Trigger.TRIGGER_USER_TRY_AGAIN;
import static com.intellij.openapi.module.ModuleUtilCore.findModuleForFile;
import static com.intellij.openapi.vfs.VfsUtilCore.virtualToIoFile;
import static com.intellij.util.ThreeState.YES;

import com.android.annotations.concurrency.AnyThread;
import com.android.tools.idea.IdeInfo;
import com.android.tools.idea.gradle.project.GradleProjectInfo;
import com.android.tools.idea.gradle.project.sync.GradleFiles;
import com.android.tools.idea.gradle.project.sync.GradleSyncInvoker;
import com.android.tools.idea.gradle.project.sync.GradleSyncState;
import com.android.tools.idea.projectsystem.AndroidProjectSettingsService;
import com.android.tools.idea.gradle.util.GradleProjects;
import com.google.common.annotations.VisibleForTesting;
import com.intellij.build.BuildContentManager;
import com.intellij.ide.actions.RevealFileAction;
import com.intellij.ide.util.PropertiesComponent;
import com.intellij.openapi.Disposable;
import com.intellij.openapi.application.ApplicationManager;
import com.intellij.openapi.application.PathManager;
import com.intellij.openapi.editor.colors.EditorColors;
import com.intellij.openapi.editor.colors.EditorColorsManager;
import com.intellij.openapi.fileEditor.FileEditor;
import com.intellij.openapi.keymap.KeymapUtil;
import com.intellij.openapi.module.Module;
import com.intellij.openapi.module.ModuleManager;
import com.intellij.openapi.project.DumbAware;
import com.intellij.openapi.project.DumbService;
import com.intellij.openapi.project.Project;
import com.intellij.openapi.roots.ui.configuration.ProjectSettingsService;
import com.intellij.openapi.util.Disposer;
import com.intellij.openapi.util.Key;
import com.intellij.openapi.vfs.VirtualFile;
import com.intellij.openapi.wm.ToolWindow;
import com.intellij.serviceContainer.NonInjectable;
import com.intellij.ui.EditorNotificationPanel;
import com.intellij.ui.EditorNotifications;
import com.intellij.util.ThreeState;
import com.intellij.util.messages.MessageBusConnection;
import com.intellij.util.ui.UIUtil;
import java.awt.Color;
import java.io.File;
import java.util.concurrent.ConcurrentHashMap;
import java.util.concurrent.ConcurrentMap;
import java.util.concurrent.TimeUnit;
import org.jetbrains.annotations.NotNull;
import org.jetbrains.annotations.Nullable;
import org.jetbrains.annotations.TestOnly;

/**
 * Notifies users that a Gradle project "sync" is either being in progress or failed.
 */
public class ProjectSyncStatusNotificationProvider extends EditorNotifications.Provider<EditorNotificationPanel> implements DumbAware {
  private static final long PROJECT_STRUCTURE_NOTIFICATION_RESHOW_TIMEOUT_MS = TimeUnit.DAYS.toMillis(30);

  @NotNull private static final Key<EditorNotificationPanel> KEY = Key.create("android.gradle.sync.status");

  /** The values are disposable notification panels created last for the editors. */
  @NotNull private static final ConcurrentMap<FileEditor, Disposable> ourDisposablePanels = new ConcurrentHashMap<>();
  @NotNull private static final Object ourDisposablePanelRegistrationLock = new Object();

  @NotNull private final GradleProjectInfo myProjectInfo;
  @NotNull private final GradleSyncState mySyncState;

  @SuppressWarnings("unused") // Invoked by IDEA
  public ProjectSyncStatusNotificationProvider(@NotNull Project project) {
    this(GradleProjectInfo.getInstance(project), GradleSyncState.getInstance(project));
  }

  @NonInjectable
<<<<<<< HEAD
  @TestOnly
=======
>>>>>>> 640ce73c
  public ProjectSyncStatusNotificationProvider(@NotNull GradleProjectInfo projectInfo, @NotNull GradleSyncState syncState) {
    myProjectInfo = projectInfo;
    mySyncState = syncState;
  }

  @Override
  @NotNull
  public final Key<EditorNotificationPanel> getKey() {
    return KEY;
  }

  @AnyThread
  @Override
  @Nullable
  public EditorNotificationPanel createNotificationPanel(@NotNull VirtualFile file, @NotNull FileEditor editor, @NotNull Project project) {
    NotificationPanel.Type newPanelType = notificationPanelType();
    NotificationPanel panel = newPanelType.create(project, file, myProjectInfo);
    // Keep track of the last disposable panel created for the editor to dispose it when a new panel for the same editor is created.
    // We cannot rely on editor.getUserData(KEY) because the panels created by this method are not necessarily stored there.
    registerDisposablePanel(editor, panel);

    return panel;
  }

  private static void registerDisposablePanel(@NotNull FileEditor editor, @Nullable NotificationPanel panel) {
    Disposable newDisposablePanel = panel instanceof Disposable ? (Disposable)panel : null;

    // The synchronized block below is intended to prevent disposal of the panel
    // before it is registered with the Disposer.
    synchronized (ourDisposablePanelRegistrationLock) {
      Disposable oldDisposablePanel =
          newDisposablePanel == null ? ourDisposablePanels.remove(editor) : ourDisposablePanels.put(editor, newDisposablePanel);
      if (oldDisposablePanel != null) {
        Disposer.dispose(oldDisposablePanel);
      }
      if (newDisposablePanel != null) {
        try {
          Disposer.register(newDisposablePanel, () -> ourDisposablePanels.remove(editor, newDisposablePanel));
          Disposer.register(editor, newDisposablePanel);
        }
        catch (Throwable t) {
          Disposer.dispose(newDisposablePanel);
          throw t;
        }
      }
    }
  }

  @VisibleForTesting
  @NotNull
  NotificationPanel.Type notificationPanelType() {
    if (!myProjectInfo.isBuildWithGradle()) {
      return NotificationPanel.Type.NONE;
    }
    if (!mySyncState.areSyncNotificationsEnabled()) {
      return NotificationPanel.Type.NONE;
    }
    if (mySyncState.isSyncInProgress()) {
      return NotificationPanel.Type.IN_PROGRESS;
    }
    if (mySyncState.lastSyncFailed()) {
      return NotificationPanel.Type.FAILED;
    }

    ThreeState gradleSyncNeeded = mySyncState.isSyncNeeded();
    if (gradleSyncNeeded == YES) {
      return NotificationPanel.Type.SYNC_NEEDED;
    }

    return NotificationPanel.Type.NONE;
  }

  @VisibleForTesting
  static class NotificationPanel extends EditorNotificationPanel {
    enum Type {
      NONE() {
        @Override
        @Nullable
        NotificationPanel create(@NotNull Project project, @NotNull VirtualFile file, @NotNull GradleProjectInfo projectInfo) {
          if (!IdeInfo.getInstance().isAndroidStudio()) return null;
          if ((System.currentTimeMillis() -
               Long.parseLong(
                 PropertiesComponent.getInstance().getValue("PROJECT_STRUCTURE_NOTIFICATION_LAST_HIDDEN_TIMESTAMP", "0")) >
               PROJECT_STRUCTURE_NOTIFICATION_RESHOW_TIMEOUT_MS)) {
            if (!projectInfo.isBuildWithGradle()) {
              return null;
            }

            if (!isDefaultGradleBuildFile(virtualToIoFile(file))) {
              return null;
            }

            Module module = findModuleForFile(file, project);
            if (module == null) {
              if (ApplicationManager.getApplication().isUnitTestMode()) {
                module = ModuleManager.getInstance(project).getModules()[0]; // arbitrary module
              }
              else {
                return null;
              }
            }
            return new ProjectStructureNotificationPanel(project, this,
                                                         "You can use the Project Structure dialog to view and edit your project configuration",
                                                         module);
          }
          return null;
        }
      },
      IN_PROGRESS() {
        @Override
        @NotNull
        NotificationPanel create(@NotNull Project project, @NotNull VirtualFile file, @NotNull GradleProjectInfo projectInfo) {
          return new NotificationPanel(this, "Gradle project sync in progress...");
        }
      },
      FAILED() {
        @Override
        @NotNull
        NotificationPanel create(@NotNull Project project, @NotNull VirtualFile file, @NotNull GradleProjectInfo projectInfo) {
          String text = "Gradle project sync failed. Basic functionality (e.g. editing, debugging) will not work properly.";
          return new SyncProblemNotificationPanel(project, this, text);
        }
      },
      SYNC_NEEDED() {
        @Override
        @NotNull
        NotificationPanel create(@NotNull Project project, @NotNull VirtualFile file, @NotNull GradleProjectInfo projectInfo) {
          boolean buildFilesModified = GradleFiles.getInstance(project).areExternalBuildFilesModified();
          String text = (buildFilesModified ? "External build files" : "Gradle files") +
                        " have changed since last project sync. A project sync may be necessary for the IDE to work properly.";
          return new StaleGradleModelNotificationPanel(project, this, text);
        }
      };

      @Nullable
      abstract NotificationPanel create(@NotNull Project project, @NotNull VirtualFile file, @NotNull GradleProjectInfo projectInfo);
    }

    @NotNull private final Type type;

    NotificationPanel(@NotNull Type type, @NotNull String text) {
      this.type = type;
      setText(text);
    }
  }

  /** Notification panel which may contain actions which we don't want to be executed during indexing (e.g., retrying sync itself). */
  @VisibleForTesting
  static class IndexingSensitiveNotificationPanel extends NotificationPanel implements Disposable {

    IndexingSensitiveNotificationPanel(@NotNull Project project, @NotNull Type type, @NotNull String text) {
      this(project, type, text, DumbService.getInstance(project));
    }

    @VisibleForTesting
    IndexingSensitiveNotificationPanel(@NotNull Project project,
                                       @NotNull Type type,
                                       @NotNull String text,
                                       @NotNull DumbService dumbService) {
      super(type, text);

      MessageBusConnection connection = project.getMessageBus().connect(this);
      connection.subscribe(DumbService.DUMB_MODE, new DumbService.DumbModeListener() {
        @Override
        public void enteredDumbMode() {
          setVisible(false);
        }

        @Override
        public void exitDumbMode() {
          setVisible(true);
        }
      });

      // First subscribe, then update visibility.
      setVisible(!dumbService.isDumb());
    }

    @Override
    public void dispose() {
      // Empty - we have nothing to dispose explicitly but this class has to be Disposable in order for the child
      // message bus connection to get disposed once the panel is no longer needed
    }
  }

  private static class StaleGradleModelNotificationPanel extends IndexingSensitiveNotificationPanel {
    StaleGradleModelNotificationPanel(@NotNull Project project, @NotNull Type type, @NotNull String text) {
      super(project, type, text);
      if (GradleFiles.getInstance(project).areExternalBuildFilesModified()) {
        // Set this to true so that the request sent to gradle daemon contains arg -Pandroid.injected.refresh.external.native.model=true,
        // which would refresh the C++ project. See com.android.tools.idea.gradle.project.sync.common.CommandLineArgs for related logic.
        project.putUserData(REFRESH_EXTERNAL_NATIVE_MODELS_KEY, true);
      }
      createActionLabel("Sync Now",
                        () -> GradleSyncInvoker.getInstance().requestProjectSync(project, TRIGGER_USER_STALE_CHANGES));
      createActionLabel("Ignore these changes", () -> {
        GradleFiles.getInstance(project).removeChangedFiles();
        this.setVisible(false);
      });
    }
  }

  private static class SyncProblemNotificationPanel extends IndexingSensitiveNotificationPanel {
    SyncProblemNotificationPanel(@NotNull Project project, @NotNull Type type, @NotNull String text) {
      super(project, type, text);

      createActionLabel("Try Again",
                        () -> GradleSyncInvoker.getInstance().requestProjectSync(project, TRIGGER_USER_TRY_AGAIN));

      createActionLabel("Open 'Build' View", () -> {
<<<<<<< HEAD
        ToolWindow toolWindow = BuildContentManager.getInstance(project).getOrCreateToolWindow();
        if (!toolWindow.isActive()) {
          toolWindow.activate(null, false);
=======
        ToolWindow tw = BuildContentManager.getInstance(project).getOrCreateToolWindow();
        if (tw != null && !tw.isActive()) {
          tw.activate(null, false);
>>>>>>> 640ce73c
        }
      });

      createActionLabel("Show Log in " + RevealFileAction.getFileManagerName(), () -> {
        File logFile = new File(PathManager.getLogPath(), "idea.log");
        RevealFileAction.openFile(logFile);
      });
    }
  }

  @VisibleForTesting
  static class ProjectStructureNotificationPanel extends NotificationPanel {
    ProjectStructureNotificationPanel(@NotNull Project project, @NotNull Type type, @NotNull String text, @NotNull Module module) {
      super(type, text);

      String shortcutText = KeymapUtil.getFirstKeyboardShortcutText("ShowProjectStructureSettings");
      String label = "Open";
      if (shortcutText != "") {
        label += " (" + shortcutText + ")";
      }
      createActionLabel(label, () -> {
        ProjectSettingsService projectSettingsService = ProjectSettingsService.getInstance(project);
        if (projectSettingsService instanceof AndroidProjectSettingsService) {
          projectSettingsService.openModuleSettings(module);
        }
      });
      createActionLabel("Hide notification", () -> {
        PropertiesComponent.getInstance().setValue("PROJECT_STRUCTURE_NOTIFICATION_LAST_HIDDEN_TIMESTAMP",
                                                   Long.toString(System.currentTimeMillis()));
        setVisible(false);
      });
    }

    @Override
    public Color getBackground() {
      Color color = EditorColorsManager.getInstance().getGlobalScheme().getColor(EditorColors.READONLY_BACKGROUND_COLOR);
      return color == null ? UIUtil.getPanelBackground() : color;
    }
  }
}<|MERGE_RESOLUTION|>--- conflicted
+++ resolved
@@ -88,10 +88,7 @@
   }
 
   @NonInjectable
-<<<<<<< HEAD
   @TestOnly
-=======
->>>>>>> 640ce73c
   public ProjectSyncStatusNotificationProvider(@NotNull GradleProjectInfo projectInfo, @NotNull GradleSyncState syncState) {
     myProjectInfo = projectInfo;
     mySyncState = syncState;
@@ -302,15 +299,9 @@
                         () -> GradleSyncInvoker.getInstance().requestProjectSync(project, TRIGGER_USER_TRY_AGAIN));
 
       createActionLabel("Open 'Build' View", () -> {
-<<<<<<< HEAD
-        ToolWindow toolWindow = BuildContentManager.getInstance(project).getOrCreateToolWindow();
-        if (!toolWindow.isActive()) {
-          toolWindow.activate(null, false);
-=======
         ToolWindow tw = BuildContentManager.getInstance(project).getOrCreateToolWindow();
         if (tw != null && !tw.isActive()) {
           tw.activate(null, false);
->>>>>>> 640ce73c
         }
       });
 
