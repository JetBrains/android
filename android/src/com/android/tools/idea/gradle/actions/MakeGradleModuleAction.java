--- conflicted
+++ resolved
@@ -74,12 +74,7 @@
 
   @Override
   protected void doPerform(@NotNull AnActionEvent e, @NotNull Project project) {
-<<<<<<< HEAD
-    Module[] modules = getModulesToBuildFromSelection(project, e.getDataContext());
-    GradleBuildInvoker.getInstance(project).compileJava(modules, TestCompileType.ALL);
-=======
     Module[] modules = GradleProjectInfo.getInstance(project).getModulesToBuildFromSelection(e.getDataContext());
     GradleBuildInvoker.getInstance(project).assemble(modules, TestCompileType.ALL);
->>>>>>> abbea60e
   }
 }