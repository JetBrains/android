--- conflicted
+++ resolved
@@ -52,11 +52,7 @@
     Presentation presentation = e.getPresentation();
     presentation.setEnabled(false);
     try {
-<<<<<<< HEAD
-      mySyncInvoker.requestProjectSyncAndSourceGeneration(project, null);
-=======
       mySyncInvoker.requestProjectSyncAndSourceGeneration(project, TRIGGER_USER_REQUEST, null);
->>>>>>> 1e5b25b8
     }
     finally {
       presentation.setEnabled(true);
