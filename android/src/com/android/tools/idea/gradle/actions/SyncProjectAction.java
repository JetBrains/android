/*
 * Copyright (C) 2013 The Android Open Source Project
 *
 * Licensed under the Apache License, Version 2.0 (the "License");
 * you may not use this file except in compliance with the License.
 * You may obtain a copy of the License at
 *
 *      http://www.apache.org/licenses/LICENSE-2.0
 *
 * Unless required by applicable law or agreed to in writing, software
 * distributed under the License is distributed on an "AS IS" BASIS,
 * WITHOUT WARRANTIES OR CONDITIONS OF ANY KIND, either express or implied.
 * See the License for the specific language governing permissions and
 * limitations under the License.
 */
package com.android.tools.idea.gradle.actions;

import static com.google.wireless.android.sdk.stats.GradleSyncStats.Trigger.TRIGGER_USER_SYNC_ACTION;

import com.android.tools.idea.gradle.project.sync.GradleSyncInvoker;
import com.android.tools.idea.gradle.project.sync.GradleSyncState;
import com.android.tools.idea.gradle.variant.view.BuildVariantView;
import com.google.common.annotations.VisibleForTesting;
import com.intellij.openapi.actionSystem.AnActionEvent;
import com.intellij.openapi.actionSystem.Presentation;
import com.intellij.openapi.project.Project;
import com.intellij.openapi.util.NotNullLazyValue;
import org.jetbrains.annotations.NotNull;

/**
 * Re-imports (syncs) an Android-Gradle project, without showing the "Import Project" wizard.
 */
public class SyncProjectAction extends AndroidStudioGradleAction {
  private final NotNullLazyValue<GradleSyncInvoker> mySyncInvoker;

  public SyncProjectAction() {
    this("Sync Project with Gradle Files");
  }

  protected SyncProjectAction(@NotNull String text) {
    super(text);
    mySyncInvoker = NotNullLazyValue.createValue(() -> GradleSyncInvoker.getInstance());
  }

  @VisibleForTesting
  SyncProjectAction(@NotNull String text, @NotNull GradleSyncInvoker syncInvoker) {
    super(text);
    mySyncInvoker = NotNullLazyValue.createConstantValue(syncInvoker);
  }

  @Override
  protected void doPerform(@NotNull AnActionEvent e, @NotNull Project project) {
    BuildVariantView.getInstance(project).projectImportStarted();
    Presentation presentation = e.getPresentation();
    presentation.setEnabled(false);
    try {
<<<<<<< HEAD
      mySyncInvoker.requestProjectSync(project, TRIGGER_USER_SYNC_ACTION);
=======
      mySyncInvoker.getValue().requestProjectSyncAndSourceGeneration(project, TRIGGER_USER_SYNC_ACTION);
>>>>>>> f305d7b8
    }
    finally {
      presentation.setEnabled(true);
    }
  }

  @Override
  protected void doUpdate(@NotNull AnActionEvent e, @NotNull Project project) {
    boolean enabled = !GradleSyncState.getInstance(project).isSyncInProgress();
    e.getPresentation().setEnabled(enabled);
  }
}<|MERGE_RESOLUTION|>--- conflicted
+++ resolved
@@ -54,11 +54,7 @@
     Presentation presentation = e.getPresentation();
     presentation.setEnabled(false);
     try {
-<<<<<<< HEAD
-      mySyncInvoker.requestProjectSync(project, TRIGGER_USER_SYNC_ACTION);
-=======
-      mySyncInvoker.getValue().requestProjectSyncAndSourceGeneration(project, TRIGGER_USER_SYNC_ACTION);
->>>>>>> f305d7b8
+      mySyncInvoker.getValue().requestProjectSync(project, TRIGGER_USER_SYNC_ACTION);
     }
     finally {
       presentation.setEnabled(true);
