--- conflicted
+++ resolved
@@ -54,11 +54,7 @@
     Presentation presentation = e.getPresentation();
     presentation.setEnabled(false);
     try {
-<<<<<<< HEAD
-      mySyncInvoker.requestProjectSyncAndSourceGeneration(project, TRIGGER_USER_SYNC_ACTION);
-=======
-      mySyncInvoker.getValue().requestProjectSyncAndSourceGeneration(project, TRIGGER_USER_REQUEST);
->>>>>>> d5ea5c49
+      mySyncInvoker.getValue().requestProjectSyncAndSourceGeneration(project, TRIGGER_USER_SYNC_ACTION);
     }
     finally {
       presentation.setEnabled(true);
