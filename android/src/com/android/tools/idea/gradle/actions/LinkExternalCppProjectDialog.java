--- conflicted
+++ resolved
@@ -196,11 +196,7 @@
       }
     }.execute();
 
-<<<<<<< HEAD
-    GradleSyncInvoker.getInstance().requestProjectSyncAndSourceGeneration(project, TRIGGER_PROJECT_MODIFIED, null);
-=======
     GradleSyncInvoker.getInstance().requestProjectSyncAndSourceGeneration(project, TRIGGER_PROJECT_MODIFIED);
->>>>>>> abbea60e
     super.doOKAction();
   }
 
