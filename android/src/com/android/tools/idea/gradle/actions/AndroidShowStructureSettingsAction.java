/*
 * Copyright (C) 2014 The Android Open Source Project
 *
 * Licensed under the Apache License, Version 2.0 (the "License");
 * you may not use this file except in compliance with the License.
 * You may obtain a copy of the License at
 *
 *      http://www.apache.org/licenses/LICENSE-2.0
 *
 * Unless required by applicable law or agreed to in writing, software
 * distributed under the License is distributed on an "AS IS" BASIS,
 * WITHOUT WARRANTIES OR CONDITIONS OF ANY KIND, either express or implied.
 * See the License for the specific language governing permissions and
 * limitations under the License.
 */
package com.android.tools.idea.gradle.actions;

import com.android.tools.idea.gradle.project.GradleExperimentalSettings;
import com.android.tools.idea.gradle.project.GradleProjectImporter;
import com.android.tools.idea.gradle.structure.AndroidProjectStructureConfigurable;
import com.android.tools.idea.structure.dialog.ProjectStructureConfigurable;
import com.android.tools.idea.structure.dialog.ProjectStructureConfigurable.ProjectStructureChangeListener;
import com.intellij.ide.actions.ShowStructureSettingsAction;
import com.intellij.openapi.actionSystem.AnActionEvent;
import com.intellij.openapi.project.Project;
import com.intellij.openapi.project.ProjectManager;
import org.jetbrains.annotations.NotNull;
<<<<<<< HEAD
=======

import java.util.concurrent.atomic.AtomicBoolean;
>>>>>>> a001a568

import static com.android.tools.idea.gradle.util.Projects.isBuildWithGradle;
import static com.android.tools.idea.gradle.util.Projects.requiresAndroidModel;
import static com.android.tools.idea.startup.AndroidStudioInitializer.isAndroidStudio;

/**
 * Displays the "Project Structure" dialog.
 */
public class AndroidShowStructureSettingsAction extends ShowStructureSettingsAction {
  @Override
  public void update(AnActionEvent e) {
    Project project = e.getProject();
    if (project != null && requiresAndroidModel(project)) {
      e.getPresentation().setEnabledAndVisible(isBuildWithGradle(project));
    }
    super.update(e);
  }

  @Override
  public void actionPerformed(AnActionEvent e) {
    Project project = e.getProject();
    if (project == null && isAndroidStudio()) {
      project = ProjectManager.getInstance().getDefaultProject();
      showAndroidProjectStructure(project);
      return;
    }

    if (project != null && isBuildWithGradle(project)) {
      showAndroidProjectStructure(project);
      return;
    }

    super.actionPerformed(e);
  }

  private static void showAndroidProjectStructure(@NotNull Project project) {
<<<<<<< HEAD
=======
    if (GradleExperimentalSettings.getInstance().USE_NEW_PROJECT_STRUCTURE_DIALOG) {
      ProjectStructureConfigurable projectStructure = ProjectStructureConfigurable.getInstance(project);
      AtomicBoolean needsSync = new AtomicBoolean();
      ProjectStructureChangeListener changeListener = () -> needsSync.set(true);
      projectStructure.add(changeListener);
      projectStructure.showDialog();
      projectStructure.remove(changeListener);
      if (needsSync.get()) {
        GradleProjectImporter.getInstance().requestProjectSync(project, null);
      }
      return;
    }
>>>>>>> a001a568
    AndroidProjectStructureConfigurable.getInstance(project).showDialog();
  }
}<|MERGE_RESOLUTION|>--- conflicted
+++ resolved
@@ -25,11 +25,8 @@
 import com.intellij.openapi.project.Project;
 import com.intellij.openapi.project.ProjectManager;
 import org.jetbrains.annotations.NotNull;
-<<<<<<< HEAD
-=======
 
 import java.util.concurrent.atomic.AtomicBoolean;
->>>>>>> a001a568
 
 import static com.android.tools.idea.gradle.util.Projects.isBuildWithGradle;
 import static com.android.tools.idea.gradle.util.Projects.requiresAndroidModel;
@@ -66,8 +63,6 @@
   }
 
   private static void showAndroidProjectStructure(@NotNull Project project) {
-<<<<<<< HEAD
-=======
     if (GradleExperimentalSettings.getInstance().USE_NEW_PROJECT_STRUCTURE_DIALOG) {
       ProjectStructureConfigurable projectStructure = ProjectStructureConfigurable.getInstance(project);
       AtomicBoolean needsSync = new AtomicBoolean();
@@ -80,7 +75,6 @@
       }
       return;
     }
->>>>>>> a001a568
     AndroidProjectStructureConfigurable.getInstance(project).showDialog();
   }
 }