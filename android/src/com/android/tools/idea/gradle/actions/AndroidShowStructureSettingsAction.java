--- conflicted
+++ resolved
@@ -31,11 +31,8 @@
 
 import java.util.concurrent.atomic.AtomicBoolean;
 
-<<<<<<< HEAD
-=======
 import static com.google.wireless.android.sdk.stats.GradleSyncStats.Trigger.TRIGGER_PROJECT_MODIFIED;
 
->>>>>>> b13afab4
 /**
  * Displays the "Project Structure" dialog.
  */
@@ -75,11 +72,7 @@
       projectStructure.showDialog();
       projectStructure.remove(changeListener);
       if (needsSync.get()) {
-<<<<<<< HEAD
-        GradleSyncInvoker.getInstance().requestProjectSyncAndSourceGeneration(project, null);
-=======
         GradleSyncInvoker.getInstance().requestProjectSyncAndSourceGeneration(project, TRIGGER_PROJECT_MODIFIED, null);
->>>>>>> b13afab4
       }
       return;
     }
