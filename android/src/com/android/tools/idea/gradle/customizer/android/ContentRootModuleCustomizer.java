/*
 * Copyright (C) 2013 The Android Open Source Project
 *
 * Licensed under the Apache License, Version 2.0 (the "License");
 * you may not use this file except in compliance with the License.
 * You may obtain a copy of the License at
 *
 *      http://www.apache.org/licenses/LICENSE-2.0
 *
 * Unless required by applicable law or agreed to in writing, software
 * distributed under the License is distributed on an "AS IS" BASIS,
 * WITHOUT WARRANTIES OR CONDITIONS OF ANY KIND, either express or implied.
 * See the License for the specific language governing permissions and
 * limitations under the License.
 */
package com.android.tools.idea.gradle.customizer.android;

import com.android.builder.model.*;
import com.android.ide.common.repository.GradleVersion;
import com.android.tools.idea.gradle.AndroidGradleModel;
import com.android.tools.idea.gradle.NativeAndroidGradleModel;
import com.android.tools.idea.gradle.customizer.AbstractContentRootModuleCustomizer;
<<<<<<< HEAD
import com.android.tools.idea.gradle.project.GradleExperimentalSettings;
=======
import com.android.tools.idea.gradle.facet.NativeAndroidGradleFacet;
import com.android.tools.idea.gradle.util.Facets;
>>>>>>> a001a568
import com.android.tools.idea.gradle.util.FilePaths;
import com.android.tools.idea.gradle.variant.view.BuildVariantModuleCustomizer;
import com.google.common.collect.Lists;
import com.intellij.openapi.externalSystem.model.ProjectSystemId;
import com.intellij.openapi.externalSystem.service.project.IdeModifiableModelsProvider;
import com.intellij.openapi.module.Module;
import com.intellij.openapi.roots.ContentEntry;
import com.intellij.openapi.roots.ModifiableRootModel;
import org.jetbrains.annotations.NotNull;
import org.jetbrains.jps.model.module.JpsModuleSourceRootType;

import java.io.File;
import java.util.Collection;
import java.util.List;

import static com.android.builder.model.AndroidProject.FD_GENERATED;
import static com.android.tools.idea.gradle.util.FilePaths.findParentContentEntry;
import static com.android.tools.idea.gradle.util.GradleUtil.GRADLE_SYSTEM_ID;
<<<<<<< HEAD
=======
import static com.android.tools.idea.gradle.util.GradleUtil.getGeneratedSourceFolders;
>>>>>>> a001a568
import static com.intellij.openapi.util.io.FileUtil.isAncestor;
import static org.jetbrains.jps.model.java.JavaResourceRootType.RESOURCE;
import static org.jetbrains.jps.model.java.JavaResourceRootType.TEST_RESOURCE;
import static org.jetbrains.jps.model.java.JavaSourceRootType.SOURCE;
import static org.jetbrains.jps.model.java.JavaSourceRootType.TEST_SOURCE;

/**
 * Sets the content roots of an IDEA module imported from an {@link AndroidProject}.
 */
public class ContentRootModuleCustomizer extends AbstractContentRootModuleCustomizer<AndroidGradleModel>
  implements BuildVariantModuleCustomizer<AndroidGradleModel> {

  @Override
  protected boolean shouldRemoveContentEntries(@NotNull Module module, @NotNull IdeModifiableModelsProvider modelsProvider) {
    // The old content entries are already removed by the cpp.ContentRootModuleCustomizer if this module also contain
    // NativeAndroidGradleModel, otherwise they need to be clear now.
    NativeAndroidGradleFacet nativeAndroidGradleFacet = Facets.findFacet(module, modelsProvider, NativeAndroidGradleFacet.TYPE_ID);
    return nativeAndroidGradleFacet == null || nativeAndroidGradleFacet.getNativeAndroidGradleModel() == null;
  }

  @Override
  @NotNull
  protected Collection<ContentEntry> findOrCreateContentEntries(@NotNull ModifiableRootModel moduleModel,
                                                                @NotNull AndroidGradleModel androidModel) {
    List<ContentEntry> contentEntries = Lists.newArrayList(moduleModel.addContentEntry(androidModel.getRootDir()));
    File buildFolderPath = androidModel.getAndroidProject().getBuildFolder();
    if (!isAncestor(androidModel.getRootDirPath(), buildFolderPath, false)) {
      contentEntries.add(moduleModel.addContentEntry(FilePaths.pathToIdeaUrl(buildFolderPath)));
    }
    return contentEntries;
  }

  @Override
  protected void setUpContentEntries(@NotNull ModifiableRootModel moduleModel,
                                     @NotNull Collection<ContentEntry> contentEntries,
                                     @NotNull AndroidGradleModel androidModel,
                                     @NotNull List<RootSourceFolder> orphans) {
    Variant selectedVariant = androidModel.getSelectedVariant();

    // Native sources from AndroidGradleModel needs to be added only when NativeAndroidGradleModel is not present.
    boolean shouldAddNativeSources = NativeAndroidGradleModel.get(moduleModel.getModule()) == null;

    AndroidArtifact mainArtifact = selectedVariant.getMainArtifact();
    addSourceFolders(androidModel, contentEntries, mainArtifact, false, shouldAddNativeSources, orphans);

<<<<<<< HEAD
    if (GradleExperimentalSettings.getInstance().LOAD_ALL_TEST_ARTIFACTS) {
      for (BaseArtifact artifact : androidModel.getTestArtifactsInSelectedVariant()) {
        addSourceFolders(androidModel, contentEntries, artifact, true, orphans);
      }
    } else {
      BaseArtifact testArtifact = androidModel.findSelectedTestArtifact(androidModel.getSelectedVariant());
      if (testArtifact != null) {
        addSourceFolders(androidModel, contentEntries, testArtifact, true, orphans);
      }
=======
    for (BaseArtifact artifact : androidModel.getTestArtifactsInSelectedVariant()) {
      addSourceFolders(androidModel, contentEntries, artifact, true, shouldAddNativeSources, orphans);
>>>>>>> a001a568
    }

    for (String flavorName : selectedVariant.getProductFlavors()) {
      ProductFlavorContainer flavor = androidModel.findProductFlavor(flavorName);
      if (flavor != null) {
        addSourceFolder(androidModel, contentEntries, flavor, shouldAddNativeSources, orphans);
      }
    }

    String buildTypeName = selectedVariant.getBuildType();
    BuildTypeContainer buildTypeContainer = androidModel.findBuildType(buildTypeName);
    if (buildTypeContainer != null) {
<<<<<<< HEAD
      addSourceFolder(androidModel, contentEntries, buildTypeContainer.getSourceProvider(), false, orphans);
=======
      addSourceFolder(androidModel, contentEntries, buildTypeContainer.getSourceProvider(), false, shouldAddNativeSources, orphans);
>>>>>>> a001a568

      Collection<SourceProvider> testSourceProviders = androidModel.getTestSourceProviders(buildTypeContainer.getExtraSourceProviders());
      for (SourceProvider testSourceProvider : testSourceProviders) {
        addSourceFolder(androidModel, contentEntries, testSourceProvider, true, shouldAddNativeSources, orphans);
      }
    }

    ProductFlavorContainer defaultConfig = androidModel.getAndroidProject().getDefaultConfig();
    addSourceFolder(androidModel, contentEntries, defaultConfig, shouldAddNativeSources, orphans);

    addExcludedOutputFolders(contentEntries, androidModel);
  }

  private void addSourceFolders(@NotNull AndroidGradleModel androidModel,
                                @NotNull Collection<ContentEntry> contentEntries,
                                @NotNull BaseArtifact artifact,
                                boolean isTest,
                                boolean shouldAddNativeSources,
                                @NotNull List<RootSourceFolder> orphans) {
    addGeneratedSourceFolders(androidModel, contentEntries, artifact, isTest, orphans);

    SourceProvider variantSourceProvider = artifact.getVariantSourceProvider();
    if (variantSourceProvider != null) {
      addSourceFolder(androidModel, contentEntries, variantSourceProvider, isTest, shouldAddNativeSources, orphans);
    }

    SourceProvider multiFlavorSourceProvider = artifact.getMultiFlavorSourceProvider();
    if (multiFlavorSourceProvider != null) {
      addSourceFolder(androidModel, contentEntries, multiFlavorSourceProvider, isTest, shouldAddNativeSources, orphans);
    }
  }

  private void addGeneratedSourceFolders(@NotNull AndroidGradleModel androidModel,
                                         @NotNull Collection<ContentEntry> contentEntries,
                                         @NotNull BaseArtifact artifact,
                                         boolean isTest,
                                         @NotNull List<RootSourceFolder> orphans) {
    JpsModuleSourceRootType sourceType = getSourceType(isTest);

    GradleVersion modelVersion = androidModel.getModelVersion();
    if (artifact instanceof AndroidArtifact || (modelVersion != null && modelVersion.compareIgnoringQualifiers("1.2") >= 0)) {
      // getGeneratedSourceFolders used to be in AndroidArtifact only.
      Collection<File> generatedSourceFolders = getGeneratedSourceFolders(artifact);

      //noinspection ConstantConditions - this returned null in 1.2
      if (generatedSourceFolders != null) {
        addSourceFolders(androidModel, contentEntries, generatedSourceFolders, sourceType, true, orphans);
      }
    }

    if (artifact instanceof AndroidArtifact) {
      sourceType = getResourceSourceType(isTest);
      addSourceFolders(androidModel, contentEntries, ((AndroidArtifact)artifact).getGeneratedResourceFolders(), sourceType, true,
                       orphans);
    }
  }

<<<<<<< HEAD
  private static boolean modelVersionIsAtLeast(@NotNull AndroidGradleModel androidModel, @NotNull String revision) {
    GradleVersion modelVersion = androidModel.getModelVersion();
    return modelVersion != null && modelVersion.compareIgnoringQualifiers(revision) >= 0;
  }

=======
>>>>>>> a001a568
  private void addSourceFolder(@NotNull AndroidGradleModel androidModel,
                               @NotNull Collection<ContentEntry> contentEntries,
                               @NotNull ProductFlavorContainer flavor,
                               boolean shouldAddNativeSources,
                               @NotNull List<RootSourceFolder> orphans) {
<<<<<<< HEAD
    addSourceFolder(androidModel, contentEntries, flavor.getSourceProvider(), false, orphans);
=======
    addSourceFolder(androidModel, contentEntries, flavor.getSourceProvider(), false, shouldAddNativeSources, orphans);
>>>>>>> a001a568

    Collection<SourceProvider> testSourceProviders = androidModel.getTestSourceProviders(flavor.getExtraSourceProviders());
    for (SourceProvider sourceProvider : testSourceProviders) {
      addSourceFolder(androidModel, contentEntries, sourceProvider, true, shouldAddNativeSources, orphans);
    }
  }

  private void addSourceFolder(@NotNull AndroidGradleModel androidModel,
                               @NotNull Collection<ContentEntry> contentEntries,
                               @NotNull SourceProvider sourceProvider,
                               boolean isTest,
                               boolean shouldAddNativeSources,
                               @NotNull List<RootSourceFolder> orphans) {
    JpsModuleSourceRootType sourceType = getResourceSourceType(isTest);
    addSourceFolders(androidModel, contentEntries, sourceProvider.getResDirectories(), sourceType, false, orphans);
    addSourceFolders(androidModel, contentEntries, sourceProvider.getResourcesDirectories(), sourceType, false, orphans);
    addSourceFolders(androidModel, contentEntries, sourceProvider.getAssetsDirectories(), sourceType, false, orphans);

    sourceType = getSourceType(isTest);
    addSourceFolders(androidModel, contentEntries, sourceProvider.getAidlDirectories(), sourceType, false, orphans);
    addSourceFolders(androidModel, contentEntries, sourceProvider.getJavaDirectories(), sourceType, false, orphans);
    if (shouldAddNativeSources) {
      addSourceFolders(androidModel, contentEntries, sourceProvider.getCDirectories(), sourceType, false, orphans);
      addSourceFolders(androidModel, contentEntries, sourceProvider.getCppDirectories(), sourceType, false, orphans);
    }
    addSourceFolders(androidModel, contentEntries, sourceProvider.getRenderscriptDirectories(), sourceType, false, orphans);
    if (androidModel.getFeatures().isShadersSupported()) {
      addSourceFolders(androidModel, contentEntries, sourceProvider.getShadersDirectories(), sourceType, false, orphans);
    }
  }

  @NotNull
  private static JpsModuleSourceRootType getResourceSourceType(boolean isTest) {
    return isTest ? TEST_RESOURCE : RESOURCE;
  }

  @NotNull
  private static JpsModuleSourceRootType getSourceType(boolean isTest) {
    return isTest ? TEST_SOURCE : SOURCE;
  }

  private void addSourceFolders(@NotNull AndroidGradleModel androidModel,
                                @NotNull Collection<ContentEntry> contentEntries,
                                @NotNull Collection<File> folderPaths,
                                @NotNull JpsModuleSourceRootType type,
                                boolean generated,
                                @NotNull List<RootSourceFolder> orphans) {
    for (File folderPath : folderPaths) {
      if (generated && !isGeneratedAtCorrectLocation(folderPath, androidModel.getAndroidProject())) {
        androidModel.registerExtraGeneratedSourceFolder(folderPath);
      }
      addSourceFolder(contentEntries, folderPath, type, generated, orphans);
    }
  }

  private static boolean isGeneratedAtCorrectLocation(@NotNull File folderPath, @NotNull AndroidProject project) {
    File generatedFolderPath = new File(project.getBuildFolder(), FD_GENERATED);
    return isAncestor(generatedFolderPath, folderPath, false);
  }

  private void addExcludedOutputFolders(@NotNull Collection<ContentEntry> contentEntries, @NotNull AndroidGradleModel androidModel) {
    File buildFolderPath = androidModel.getAndroidProject().getBuildFolder();
    ContentEntry parentContentEntry = findParentContentEntry(buildFolderPath, contentEntries);
    if (parentContentEntry != null) {
      List<File> excludedFolderPaths = androidModel.getExcludedFolderPaths();
      for (File folderPath : excludedFolderPaths) {
        addExcludedFolder(parentContentEntry, folderPath);
      }
    }
  }

  @Override
  @NotNull
  public ProjectSystemId getProjectSystemId() {
    return GRADLE_SYSTEM_ID;
  }

  @Override
  @NotNull
  public Class<AndroidGradleModel> getSupportedModelType() {
    return AndroidGradleModel.class;
  }
}<|MERGE_RESOLUTION|>--- conflicted
+++ resolved
@@ -20,12 +20,8 @@
 import com.android.tools.idea.gradle.AndroidGradleModel;
 import com.android.tools.idea.gradle.NativeAndroidGradleModel;
 import com.android.tools.idea.gradle.customizer.AbstractContentRootModuleCustomizer;
-<<<<<<< HEAD
-import com.android.tools.idea.gradle.project.GradleExperimentalSettings;
-=======
 import com.android.tools.idea.gradle.facet.NativeAndroidGradleFacet;
 import com.android.tools.idea.gradle.util.Facets;
->>>>>>> a001a568
 import com.android.tools.idea.gradle.util.FilePaths;
 import com.android.tools.idea.gradle.variant.view.BuildVariantModuleCustomizer;
 import com.google.common.collect.Lists;
@@ -44,10 +40,7 @@
 import static com.android.builder.model.AndroidProject.FD_GENERATED;
 import static com.android.tools.idea.gradle.util.FilePaths.findParentContentEntry;
 import static com.android.tools.idea.gradle.util.GradleUtil.GRADLE_SYSTEM_ID;
-<<<<<<< HEAD
-=======
 import static com.android.tools.idea.gradle.util.GradleUtil.getGeneratedSourceFolders;
->>>>>>> a001a568
 import static com.intellij.openapi.util.io.FileUtil.isAncestor;
 import static org.jetbrains.jps.model.java.JavaResourceRootType.RESOURCE;
 import static org.jetbrains.jps.model.java.JavaResourceRootType.TEST_RESOURCE;
@@ -93,20 +86,8 @@
     AndroidArtifact mainArtifact = selectedVariant.getMainArtifact();
     addSourceFolders(androidModel, contentEntries, mainArtifact, false, shouldAddNativeSources, orphans);
 
-<<<<<<< HEAD
-    if (GradleExperimentalSettings.getInstance().LOAD_ALL_TEST_ARTIFACTS) {
-      for (BaseArtifact artifact : androidModel.getTestArtifactsInSelectedVariant()) {
-        addSourceFolders(androidModel, contentEntries, artifact, true, orphans);
-      }
-    } else {
-      BaseArtifact testArtifact = androidModel.findSelectedTestArtifact(androidModel.getSelectedVariant());
-      if (testArtifact != null) {
-        addSourceFolders(androidModel, contentEntries, testArtifact, true, orphans);
-      }
-=======
     for (BaseArtifact artifact : androidModel.getTestArtifactsInSelectedVariant()) {
       addSourceFolders(androidModel, contentEntries, artifact, true, shouldAddNativeSources, orphans);
->>>>>>> a001a568
     }
 
     for (String flavorName : selectedVariant.getProductFlavors()) {
@@ -119,11 +100,7 @@
     String buildTypeName = selectedVariant.getBuildType();
     BuildTypeContainer buildTypeContainer = androidModel.findBuildType(buildTypeName);
     if (buildTypeContainer != null) {
-<<<<<<< HEAD
-      addSourceFolder(androidModel, contentEntries, buildTypeContainer.getSourceProvider(), false, orphans);
-=======
       addSourceFolder(androidModel, contentEntries, buildTypeContainer.getSourceProvider(), false, shouldAddNativeSources, orphans);
->>>>>>> a001a568
 
       Collection<SourceProvider> testSourceProviders = androidModel.getTestSourceProviders(buildTypeContainer.getExtraSourceProviders());
       for (SourceProvider testSourceProvider : testSourceProviders) {
@@ -181,24 +158,12 @@
     }
   }
 
-<<<<<<< HEAD
-  private static boolean modelVersionIsAtLeast(@NotNull AndroidGradleModel androidModel, @NotNull String revision) {
-    GradleVersion modelVersion = androidModel.getModelVersion();
-    return modelVersion != null && modelVersion.compareIgnoringQualifiers(revision) >= 0;
-  }
-
-=======
->>>>>>> a001a568
   private void addSourceFolder(@NotNull AndroidGradleModel androidModel,
                                @NotNull Collection<ContentEntry> contentEntries,
                                @NotNull ProductFlavorContainer flavor,
                                boolean shouldAddNativeSources,
                                @NotNull List<RootSourceFolder> orphans) {
-<<<<<<< HEAD
-    addSourceFolder(androidModel, contentEntries, flavor.getSourceProvider(), false, orphans);
-=======
     addSourceFolder(androidModel, contentEntries, flavor.getSourceProvider(), false, shouldAddNativeSources, orphans);
->>>>>>> a001a568
 
     Collection<SourceProvider> testSourceProviders = androidModel.getTestSourceProviders(flavor.getExtraSourceProviders());
     for (SourceProvider sourceProvider : testSourceProviders) {
