--- conflicted
+++ resolved
@@ -39,14 +39,10 @@
  */
 public class JavaLanguageLevelModuleCustomizer implements ModuleCustomizer<JavaProject> {
   @Override
-<<<<<<< HEAD
-  public void customizeModule(@NotNull Project project, @NotNull ModifiableRootModel moduleModel, @Nullable JavaProject javaProject) {
-=======
   public void customizeModule(@NotNull Project project,
                               @NotNull Module module,
                               @NotNull IdeModifiableModelsProvider modelsProvider,
-                              @Nullable IdeaJavaProject javaProject) {
->>>>>>> bcd6dbd2
+                              @Nullable JavaProject javaProject) {
     if (javaProject == null) {
       return;
     }
@@ -54,11 +50,7 @@
 
     if (languageLevel == null) {
       // Java language 1.8 is not supported, fall back to the minimum Java language level in dependent modules.
-<<<<<<< HEAD
-      List<Module> dependents = getAllDependentModules(moduleModel.getModule());
-=======
       List<Module> dependents = getAllDependentModules(module);
->>>>>>> bcd6dbd2
       languageLevel = getMinimumLanguageLevelForAndroidModules(dependents.toArray(new Module[dependents.size()]));
     }
 
@@ -73,15 +65,7 @@
       languageLevel = JDK_1_6; // The minimum safe Java language level.
     }
 
-<<<<<<< HEAD
-    moduleModel.getModuleExtension(LanguageLevelModuleExtensionImpl.class).setLanguageLevel(languageLevel);
-=======
     modelsProvider.getModifiableRootModel(module).getModuleExtension(LanguageLevelModuleExtensionImpl.class).setLanguageLevel(languageLevel);
-  }
-
-  private static boolean isNotSupported(@Nullable LanguageLevel languageLevel) {
-    return languageLevel == null || languageLevel.compareTo(JDK_1_8) >= 0;
->>>>>>> bcd6dbd2
   }
 
   @Nullable
