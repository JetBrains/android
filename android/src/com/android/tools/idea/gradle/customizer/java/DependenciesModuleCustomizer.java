/*
 * Copyright (C) 2014 The Android Open Source Project
 *
 * Licensed under the Apache License, Version 2.0 (the "License");
 * you may not use this file except in compliance with the License.
 * You may obtain a copy of the License at
 *
 *      http://www.apache.org/licenses/LICENSE-2.0
 *
 * Unless required by applicable law or agreed to in writing, software
 * distributed under the License is distributed on an "AS IS" BASIS,
 * WITHOUT WARRANTIES OR CONDITIONS OF ANY KIND, either express or implied.
 * See the License for the specific language governing permissions and
 * limitations under the License.
 */
package com.android.tools.idea.gradle.customizer.java;

import com.android.tools.idea.gradle.JavaProject;
import com.android.tools.idea.gradle.JavaModel;
import com.android.tools.idea.gradle.customizer.AbstractDependenciesModuleCustomizer;
import com.android.tools.idea.gradle.customizer.dependency.DependencySetupErrors;
import com.android.tools.idea.gradle.facet.JavaGradleFacet;
import com.android.tools.idea.gradle.facet.JavaGradleFacetConfiguration;
import com.android.tools.idea.gradle.messages.ProjectSyncMessages;
import com.android.tools.idea.gradle.model.java.JarLibraryDependency;
import com.android.tools.idea.gradle.model.java.JavaModuleDependency;
import com.google.common.collect.Lists;
import com.intellij.facet.FacetManager;
import com.intellij.facet.ModifiableFacetModel;
import com.intellij.openapi.externalSystem.service.project.IdeModifiableModelsProvider;
import com.intellij.openapi.module.Module;
import com.intellij.openapi.roots.DependencyScope;
import com.intellij.openapi.roots.ModifiableRootModel;
import com.intellij.openapi.roots.ModuleOrderEntry;
import org.jetbrains.android.facet.AndroidFacet;
import org.jetbrains.annotations.NotNull;
import org.jetbrains.annotations.Nullable;

import java.io.File;
import java.util.Collections;
import java.util.List;

import static com.android.tools.idea.gradle.util.Projects.isGradleProjectModule;
import static com.intellij.openapi.roots.DependencyScope.COMPILE;
import static com.intellij.openapi.util.io.FileUtil.*;
import static java.util.Collections.singletonList;

public class DependenciesModuleCustomizer extends AbstractDependenciesModuleCustomizer<JavaProject> {
  private static final DependencyScope DEFAULT_DEPENDENCY_SCOPE = COMPILE;

  @Override
<<<<<<< HEAD
  protected void setUpDependencies(@NotNull Module module,
                                   @NotNull IdeModifiableModelsProvider modelsProvider,
                                   @NotNull IdeaJavaProject javaProject) {

    final ModifiableRootModel moduleModel = modelsProvider.getModifiableRootModel(module);
=======
  protected void setUpDependencies(@NotNull ModifiableRootModel moduleModel, @NotNull JavaProject javaProject) {
>>>>>>> 1e7fb416
    List<String> unresolved = Lists.newArrayList();
    for (JavaModuleDependency dependency : javaProject.getJavaModuleDependencies()) {
      updateDependency(module, modelsProvider, dependency);
    }

    for (JarLibraryDependency dependency : javaProject.getJarLibraryDependencies()) {
      if (dependency.isResolved()) {
        updateDependency(module, modelsProvider, dependency);
      }
      else {
        unresolved.add(dependency.getName());
      }
    }

    ProjectSyncMessages messages = ProjectSyncMessages.getInstance(moduleModel.getProject());
    messages.reportUnresolvedDependencies(unresolved, module);

    JavaGradleFacet facet = setAndGetJavaGradleFacet(module);
    File buildFolderPath = javaProject.getBuildFolderPath();
    if (!isGradleProjectModule(module)) {
      JavaModel javaModel = new JavaModel(unresolved, buildFolderPath);
      facet.setJavaModel(javaModel);
    }
    JavaGradleFacetConfiguration facetProperties = facet.getConfiguration();
    facetProperties.BUILD_FOLDER_PATH = buildFolderPath != null ? toSystemIndependentName(buildFolderPath.getPath()) : "";
    facetProperties.BUILDABLE = javaProject.isBuildable();
  }

  private void updateDependency(@NotNull Module module,
                                @NotNull IdeModifiableModelsProvider modelsProvider,
                                @NotNull JavaModuleDependency dependency) {
    DependencySetupErrors setupErrors = getSetupErrors(module.getProject());

    String moduleName = dependency.getModuleName();
    Module found = null;
    for (Module m : modelsProvider.getModules()) {
      if (moduleName.equals(m.getName())) {
        found = m;
      }
    }

    final ModifiableRootModel moduleModel = modelsProvider.getModifiableRootModel(module);
    if (found != null) {
<<<<<<< HEAD
      ModuleOrderEntry orderEntry = moduleModel.addModuleOrderEntry(found);
      orderEntry.setExported(true);
      DependencyScope scope = parseScope(dependency.getScope());
      orderEntry.setScope(scope);
=======
      AndroidFacet androidFacet = AndroidFacet.getInstance(found);
      if (androidFacet == null) {
        ModuleOrderEntry orderEntry = moduleModel.addModuleOrderEntry(found);
        orderEntry.setExported(true);
      } else {
        // If it depends on an android module, we should skip that.
        setupErrors.addInvalidModuleDependency(moduleModel.getModule(), found.getName(), "Java modules cannot depend on Android modules");
      }
>>>>>>> 1e7fb416
      return;
    }
    setupErrors.addMissingModule(moduleName, module.getName(), null);
  }

  private void updateDependency(@NotNull Module module,
                                @NotNull IdeModifiableModelsProvider modelsProvider,
                                @NotNull JarLibraryDependency dependency) {
    DependencyScope scope = parseScope(dependency.getScope());
    File binaryPath = dependency.getBinaryPath();
    if (binaryPath == null) {
      DependencySetupErrors setupErrors = getSetupErrors(module.getProject());
      setupErrors.addMissingBinaryPath(module.getName());
      return;
    }
    String path = binaryPath.getPath();

    // Gradle API doesn't provide library name at the moment.
    String name = binaryPath.isFile() ? getNameWithoutExtension(binaryPath) : sanitizeFileName(path);
    setUpLibraryDependency(module, modelsProvider, name, scope, singletonList(path), asPaths(dependency.getSourcePath()),
                           asPaths(dependency.getJavadocPath()));
  }

  @NotNull
  private static List<String> asPaths(@Nullable File file) {
    return file == null ? Collections.<String>emptyList() : singletonList(file.getPath());
  }

  @NotNull
  private static DependencyScope parseScope(@Nullable String scope) {
    if (scope == null) {
      return DEFAULT_DEPENDENCY_SCOPE;
    }
    for (DependencyScope dependencyScope : DependencyScope.values()) {
      if (scope.equalsIgnoreCase(dependencyScope.toString())) {
        return dependencyScope;
      }
    }
    return DEFAULT_DEPENDENCY_SCOPE;
  }

  @NotNull
  private static JavaGradleFacet setAndGetJavaGradleFacet(Module module) {
    JavaGradleFacet facet = JavaGradleFacet.getInstance(module);
    if (facet != null) {
      return facet;
    }

    // Module does not have Android-Gradle facet. Create one and add it.
    FacetManager facetManager = FacetManager.getInstance(module);
    ModifiableFacetModel model = facetManager.createModifiableModel();
    try {
      facet = facetManager.createFacet(JavaGradleFacet.getFacetType(), JavaGradleFacet.NAME, null);
      model.addFacet(facet);
    }
    finally {
      model.commit();
    }
    return facet;
  }
}<|MERGE_RESOLUTION|>--- conflicted
+++ resolved
@@ -15,8 +15,8 @@
  */
 package com.android.tools.idea.gradle.customizer.java;
 
+import com.android.tools.idea.gradle.JavaModel;
 import com.android.tools.idea.gradle.JavaProject;
-import com.android.tools.idea.gradle.JavaModel;
 import com.android.tools.idea.gradle.customizer.AbstractDependenciesModuleCustomizer;
 import com.android.tools.idea.gradle.customizer.dependency.DependencySetupErrors;
 import com.android.tools.idea.gradle.facet.JavaGradleFacet;
@@ -49,15 +49,11 @@
   private static final DependencyScope DEFAULT_DEPENDENCY_SCOPE = COMPILE;
 
   @Override
-<<<<<<< HEAD
   protected void setUpDependencies(@NotNull Module module,
                                    @NotNull IdeModifiableModelsProvider modelsProvider,
-                                   @NotNull IdeaJavaProject javaProject) {
+                                   @NotNull JavaProject javaProject) {
 
     final ModifiableRootModel moduleModel = modelsProvider.getModifiableRootModel(module);
-=======
-  protected void setUpDependencies(@NotNull ModifiableRootModel moduleModel, @NotNull JavaProject javaProject) {
->>>>>>> 1e7fb416
     List<String> unresolved = Lists.newArrayList();
     for (JavaModuleDependency dependency : javaProject.getJavaModuleDependencies()) {
       updateDependency(module, modelsProvider, dependency);
@@ -101,12 +97,6 @@
 
     final ModifiableRootModel moduleModel = modelsProvider.getModifiableRootModel(module);
     if (found != null) {
-<<<<<<< HEAD
-      ModuleOrderEntry orderEntry = moduleModel.addModuleOrderEntry(found);
-      orderEntry.setExported(true);
-      DependencyScope scope = parseScope(dependency.getScope());
-      orderEntry.setScope(scope);
-=======
       AndroidFacet androidFacet = AndroidFacet.getInstance(found);
       if (androidFacet == null) {
         ModuleOrderEntry orderEntry = moduleModel.addModuleOrderEntry(found);
@@ -115,10 +105,9 @@
         // If it depends on an android module, we should skip that.
         setupErrors.addInvalidModuleDependency(moduleModel.getModule(), found.getName(), "Java modules cannot depend on Android modules");
       }
->>>>>>> 1e7fb416
       return;
     }
-    setupErrors.addMissingModule(moduleName, module.getName(), null);
+    setupErrors.addMissingModule(moduleName, moduleModel.getModule().getName(), null);
   }
 
   private void updateDependency(@NotNull Module module,
