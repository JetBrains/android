/*
 * Copyright (C) 2013 The Android Open Source Project
 *
 * Licensed under the Apache License, Version 2.0 (the "License");
 * you may not use this file except in compliance with the License.
 * You may obtain a copy of the License at
 *
 *      http://www.apache.org/licenses/LICENSE-2.0
 *
 * Unless required by applicable law or agreed to in writing, software
 * distributed under the License is distributed on an "AS IS" BASIS,
 * WITHOUT WARRANTIES OR CONDITIONS OF ANY KIND, either express or implied.
 * See the License for the specific language governing permissions and
 * limitations under the License.
 */
package com.android.tools.idea.gradle.customizer.android;

import com.android.builder.model.AndroidProject;
import com.android.builder.model.SourceProvider;
import com.android.tools.idea.gradle.AndroidGradleModel;
import com.android.tools.idea.gradle.customizer.ModuleCustomizer;
<<<<<<< HEAD
import com.google.common.base.Strings;
=======
import com.intellij.facet.FacetManager;
>>>>>>> 5e53b3dc
import com.intellij.facet.ModifiableFacetModel;
import com.intellij.openapi.externalSystem.service.project.IdeModifiableModelsProvider;
import com.intellij.openapi.module.Module;
import com.intellij.openapi.project.Project;
import org.jetbrains.android.facet.AndroidFacet;
import org.jetbrains.android.facet.AndroidFacetType;
import org.jetbrains.annotations.NotNull;
import org.jetbrains.annotations.Nullable;
import org.jetbrains.jps.android.model.impl.JpsAndroidModuleProperties;

import java.io.File;
import java.util.Collection;

import static com.android.tools.idea.gradle.util.Facets.removeAllFacetsOfType;
import static com.google.common.base.Strings.isNullOrEmpty;
import static com.intellij.openapi.util.io.FileUtilRt.getRelativePath;
import static com.intellij.openapi.util.io.FileUtilRt.toSystemIndependentName;
import static com.intellij.util.containers.ContainerUtil.getFirstItem;

/**
 * Adds the Android facet to modules imported from {@link AndroidProject}s.
 */
public class AndroidFacetModuleCustomizer implements ModuleCustomizer<AndroidGradleModel> {

  // It is safe to use "/" instead of File.separator. JpsAndroidModule uses it.
  private static final String SEPARATOR = "/";

  @Override
  public void customizeModule(@NotNull Project project,
<<<<<<< HEAD
                              @NotNull Module module,
                              @NotNull IdeModifiableModelsProvider modelsProvider,
                              @Nullable IdeaAndroidProject androidProject) {
    if (androidProject == null) {
      removeAllFacetsOfType(AndroidFacet.ID, modelsProvider.getModifiableFacetModel(module));
=======
                              @NotNull ModifiableRootModel moduleModel,
                              @Nullable AndroidGradleModel androidModel) {
    Module module = moduleModel.getModule();
    if (androidModel == null) {
      removeAllFacetsOfType(module, AndroidFacet.ID);
>>>>>>> 5e53b3dc
    }
    else {
      AndroidFacet facet = AndroidFacet.getInstance(module);
      if (facet != null) {
        configureFacet(facet, androidModel);
      }
      else {
        // Module does not have Android facet. Create one and add it.
<<<<<<< HEAD
        ModifiableFacetModel model = modelsProvider.getModifiableFacetModel(module);
        final AndroidFacetType facetType = AndroidFacet.getFacetType();
        facet = facetType.createFacet(module, AndroidFacet.NAME, facetType.createDefaultConfiguration(), null);
        model.addFacet(facet);
        configureFacet(facet, androidProject);
=======
        FacetManager facetManager = FacetManager.getInstance(module);
        ModifiableFacetModel model = facetManager.createModifiableModel();
        try {
          facet = facetManager.createFacet(AndroidFacet.getFacetType(), AndroidFacet.NAME, null);
          model.addFacet(facet);
          configureFacet(facet, androidModel);
        } finally {
          model.commit();
        }
>>>>>>> 5e53b3dc
      }
    }
  }

  private static void configureFacet(@NotNull AndroidFacet facet, @NotNull AndroidGradleModel androidModel) {
    JpsAndroidModuleProperties facetState = facet.getProperties();
    facetState.ALLOW_USER_CONFIGURATION = false;

    AndroidProject androidProject = androidModel.getAndroidProject();
    facetState.LIBRARY_PROJECT = androidProject.isLibrary();

    SourceProvider sourceProvider = androidModel.getDefaultSourceProvider();

    syncSelectedVariantAndTestArtifact(facetState, androidModel);

    // This code needs to be modified soon. Read the TODO in getRelativePath
    File moduleDirPath = androidModel.getRootDirPath();
    File manifestFile = sourceProvider.getManifestFile();
    facetState.MANIFEST_FILE_RELATIVE_PATH = relativePath(moduleDirPath, manifestFile);

    Collection<File> resDirs = sourceProvider.getResDirectories();
    facetState.RES_FOLDER_RELATIVE_PATH = relativePath(moduleDirPath, resDirs);

    Collection<File> assetsDirs = sourceProvider.getAssetsDirectories();
    facetState.ASSETS_FOLDER_RELATIVE_PATH = relativePath(moduleDirPath, assetsDirs);

    facet.setAndroidModel(androidModel);
    androidModel.syncSelectedVariantAndTestArtifact(facet);
  }

  private static void syncSelectedVariantAndTestArtifact(@NotNull JpsAndroidModuleProperties facetState,
                                                         @NotNull AndroidGradleModel androidModel) {
    String variantStoredInFacet = facetState.SELECTED_BUILD_VARIANT;
    if (!isNullOrEmpty(variantStoredInFacet) && androidModel.getVariantNames().contains(variantStoredInFacet)) {
      androidModel.setSelectedVariantName(variantStoredInFacet);
    }

    String testArtifactStoredInFacet = facetState.SELECTED_TEST_ARTIFACT;
    if (!isNullOrEmpty(testArtifactStoredInFacet)) {
      androidModel.setSelectedTestArtifactName(testArtifactStoredInFacet);
    }
  }

  // We are only getting the relative path of the first file in the collection, because JpsAndroidModuleProperties only accepts one path.
  // TODO(alruiz): Change JpsAndroidModuleProperties (and callers) to use multiple paths.
  @NotNull
  private static String relativePath(@NotNull File basePath, @NotNull Collection<File> dirs) {
    return relativePath(basePath, getFirstItem(dirs));
  }

  @NotNull
  private static String relativePath(@NotNull File basePath, @Nullable File file) {
    String relativePath = null;
    if (file != null) {
      relativePath = getRelativePath(basePath, file);
    }
    if (relativePath != null && !relativePath.startsWith(SEPARATOR)) {
      return SEPARATOR + toSystemIndependentName(relativePath);
    }
    return "";
  }
}<|MERGE_RESOLUTION|>--- conflicted
+++ resolved
@@ -19,11 +19,6 @@
 import com.android.builder.model.SourceProvider;
 import com.android.tools.idea.gradle.AndroidGradleModel;
 import com.android.tools.idea.gradle.customizer.ModuleCustomizer;
-<<<<<<< HEAD
-import com.google.common.base.Strings;
-=======
-import com.intellij.facet.FacetManager;
->>>>>>> 5e53b3dc
 import com.intellij.facet.ModifiableFacetModel;
 import com.intellij.openapi.externalSystem.service.project.IdeModifiableModelsProvider;
 import com.intellij.openapi.module.Module;
@@ -53,44 +48,24 @@
 
   @Override
   public void customizeModule(@NotNull Project project,
-<<<<<<< HEAD
                               @NotNull Module module,
                               @NotNull IdeModifiableModelsProvider modelsProvider,
-                              @Nullable IdeaAndroidProject androidProject) {
+                              @Nullable AndroidGradleModel androidProject) {
     if (androidProject == null) {
       removeAllFacetsOfType(AndroidFacet.ID, modelsProvider.getModifiableFacetModel(module));
-=======
-                              @NotNull ModifiableRootModel moduleModel,
-                              @Nullable AndroidGradleModel androidModel) {
-    Module module = moduleModel.getModule();
-    if (androidModel == null) {
-      removeAllFacetsOfType(module, AndroidFacet.ID);
->>>>>>> 5e53b3dc
     }
     else {
       AndroidFacet facet = AndroidFacet.getInstance(module);
       if (facet != null) {
-        configureFacet(facet, androidModel);
+        configureFacet(facet, androidProject);
       }
       else {
         // Module does not have Android facet. Create one and add it.
-<<<<<<< HEAD
         ModifiableFacetModel model = modelsProvider.getModifiableFacetModel(module);
         final AndroidFacetType facetType = AndroidFacet.getFacetType();
         facet = facetType.createFacet(module, AndroidFacet.NAME, facetType.createDefaultConfiguration(), null);
         model.addFacet(facet);
         configureFacet(facet, androidProject);
-=======
-        FacetManager facetManager = FacetManager.getInstance(module);
-        ModifiableFacetModel model = facetManager.createModifiableModel();
-        try {
-          facet = facetManager.createFacet(AndroidFacet.getFacetType(), AndroidFacet.NAME, null);
-          model.addFacet(facet);
-          configureFacet(facet, androidModel);
-        } finally {
-          model.commit();
-        }
->>>>>>> 5e53b3dc
       }
     }
   }
