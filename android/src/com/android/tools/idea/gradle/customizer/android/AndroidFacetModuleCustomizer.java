/*
 * Copyright (C) 2013 The Android Open Source Project
 *
 * Licensed under the Apache License, Version 2.0 (the "License");
 * you may not use this file except in compliance with the License.
 * You may obtain a copy of the License at
 *
 *      http://www.apache.org/licenses/LICENSE-2.0
 *
 * Unless required by applicable law or agreed to in writing, software
 * distributed under the License is distributed on an "AS IS" BASIS,
 * WITHOUT WARRANTIES OR CONDITIONS OF ANY KIND, either express or implied.
 * See the License for the specific language governing permissions and
 * limitations under the License.
 */
package com.android.tools.idea.gradle.customizer.android;

import com.android.builder.model.AndroidProject;
import com.android.builder.model.SourceProvider;
import com.android.tools.idea.gradle.AndroidGradleModel;
import com.android.tools.idea.gradle.customizer.ModuleCustomizer;
<<<<<<< HEAD
import com.intellij.facet.FacetManager;
=======
import com.google.common.base.Strings;
>>>>>>> 2cd3d66e
import com.intellij.facet.ModifiableFacetModel;
import com.intellij.openapi.externalSystem.service.project.IdeModifiableModelsProvider;
import com.intellij.openapi.module.Module;
import com.intellij.openapi.project.Project;
import org.jetbrains.android.facet.AndroidFacet;
import org.jetbrains.android.facet.AndroidFacetType;
import org.jetbrains.annotations.NotNull;
import org.jetbrains.annotations.Nullable;
import org.jetbrains.jps.android.model.impl.JpsAndroidModuleProperties;

import java.io.File;
import java.util.Collection;

import static com.android.tools.idea.gradle.util.Facets.removeAllFacetsOfType;
import static com.google.common.base.Strings.isNullOrEmpty;
import static com.intellij.openapi.util.io.FileUtilRt.getRelativePath;
import static com.intellij.openapi.util.io.FileUtilRt.toSystemIndependentName;
import static com.intellij.util.containers.ContainerUtil.getFirstItem;

/**
 * Adds the Android facet to modules imported from {@link AndroidProject}s.
 */
public class AndroidFacetModuleCustomizer implements ModuleCustomizer<AndroidGradleModel> {

  // It is safe to use "/" instead of File.separator. JpsAndroidModule uses it.
  private static final String SEPARATOR = "/";

  @Override
  public void customizeModule(@NotNull Project project,
<<<<<<< HEAD
                              @NotNull ModifiableRootModel moduleModel,
                              @Nullable AndroidGradleModel androidModel) {
    Module module = moduleModel.getModule();
    if (androidModel == null) {
      removeAllFacetsOfType(module, AndroidFacet.ID);
=======
                              @NotNull Module module,
                              @NotNull IdeModifiableModelsProvider modelsProvider,
                              @Nullable IdeaAndroidProject androidProject) {
    if (androidProject == null) {
      removeAllFacetsOfType(AndroidFacet.ID, modelsProvider.getModifiableFacetModel(module));
>>>>>>> 2cd3d66e
    }
    else {
      AndroidFacet facet = AndroidFacet.getInstance(module);
      if (facet != null) {
        configureFacet(facet, androidModel);
      }
      else {
        // Module does not have Android facet. Create one and add it.
<<<<<<< HEAD
        FacetManager facetManager = FacetManager.getInstance(module);
        ModifiableFacetModel model = facetManager.createModifiableModel();
        try {
          facet = facetManager.createFacet(AndroidFacet.getFacetType(), AndroidFacet.NAME, null);
          model.addFacet(facet);
          configureFacet(facet, androidModel);
        } finally {
          model.commit();
        }
=======
        ModifiableFacetModel model = modelsProvider.getModifiableFacetModel(module);
        final AndroidFacetType facetType = AndroidFacet.getFacetType();
        facet = facetType.createFacet(module, AndroidFacet.NAME, facetType.createDefaultConfiguration(), null);
        model.addFacet(facet);
        configureFacet(facet, androidProject);
>>>>>>> 2cd3d66e
      }
    }
  }

  private static void configureFacet(@NotNull AndroidFacet facet, @NotNull AndroidGradleModel androidModel) {
    JpsAndroidModuleProperties facetState = facet.getProperties();
    facetState.ALLOW_USER_CONFIGURATION = false;

    AndroidProject androidProject = androidModel.getAndroidProject();
    facetState.LIBRARY_PROJECT = androidProject.isLibrary();

    SourceProvider sourceProvider = androidModel.getDefaultSourceProvider();

    syncSelectedVariantAndTestArtifact(facetState, androidModel);

    // This code needs to be modified soon. Read the TODO in getRelativePath
    File moduleDirPath = androidModel.getRootDirPath();
    File manifestFile = sourceProvider.getManifestFile();
    facetState.MANIFEST_FILE_RELATIVE_PATH = relativePath(moduleDirPath, manifestFile);

    Collection<File> resDirs = sourceProvider.getResDirectories();
    facetState.RES_FOLDER_RELATIVE_PATH = relativePath(moduleDirPath, resDirs);

    Collection<File> assetsDirs = sourceProvider.getAssetsDirectories();
    facetState.ASSETS_FOLDER_RELATIVE_PATH = relativePath(moduleDirPath, assetsDirs);

    facet.setAndroidModel(androidModel);
    androidModel.syncSelectedVariantAndTestArtifact(facet);
  }

  private static void syncSelectedVariantAndTestArtifact(@NotNull JpsAndroidModuleProperties facetState,
                                                         @NotNull AndroidGradleModel androidModel) {
    String variantStoredInFacet = facetState.SELECTED_BUILD_VARIANT;
    if (!isNullOrEmpty(variantStoredInFacet) && androidModel.getVariantNames().contains(variantStoredInFacet)) {
      androidModel.setSelectedVariantName(variantStoredInFacet);
    }

    String testArtifactStoredInFacet = facetState.SELECTED_TEST_ARTIFACT;
    if (!isNullOrEmpty(testArtifactStoredInFacet)) {
      androidModel.setSelectedTestArtifactName(testArtifactStoredInFacet);
    }
  }

  // We are only getting the relative path of the first file in the collection, because JpsAndroidModuleProperties only accepts one path.
  // TODO(alruiz): Change JpsAndroidModuleProperties (and callers) to use multiple paths.
  @NotNull
  private static String relativePath(@NotNull File basePath, @NotNull Collection<File> dirs) {
    return relativePath(basePath, getFirstItem(dirs));
  }

  @NotNull
  private static String relativePath(@NotNull File basePath, @Nullable File file) {
    String relativePath = null;
    if (file != null) {
      relativePath = getRelativePath(basePath, file);
    }
    if (relativePath != null && !relativePath.startsWith(SEPARATOR)) {
      return SEPARATOR + toSystemIndependentName(relativePath);
    }
    return "";
  }
}<|MERGE_RESOLUTION|>--- conflicted
+++ resolved
@@ -19,11 +19,6 @@
 import com.android.builder.model.SourceProvider;
 import com.android.tools.idea.gradle.AndroidGradleModel;
 import com.android.tools.idea.gradle.customizer.ModuleCustomizer;
-<<<<<<< HEAD
-import com.intellij.facet.FacetManager;
-=======
-import com.google.common.base.Strings;
->>>>>>> 2cd3d66e
 import com.intellij.facet.ModifiableFacetModel;
 import com.intellij.openapi.externalSystem.service.project.IdeModifiableModelsProvider;
 import com.intellij.openapi.module.Module;
@@ -53,19 +48,11 @@
 
   @Override
   public void customizeModule(@NotNull Project project,
-<<<<<<< HEAD
-                              @NotNull ModifiableRootModel moduleModel,
-                              @Nullable AndroidGradleModel androidModel) {
-    Module module = moduleModel.getModule();
-    if (androidModel == null) {
-      removeAllFacetsOfType(module, AndroidFacet.ID);
-=======
                               @NotNull Module module,
                               @NotNull IdeModifiableModelsProvider modelsProvider,
-                              @Nullable IdeaAndroidProject androidProject) {
-    if (androidProject == null) {
+                              @Nullable AndroidGradleModel androidModel) {
+    if (androidModel == null) {
       removeAllFacetsOfType(AndroidFacet.ID, modelsProvider.getModifiableFacetModel(module));
->>>>>>> 2cd3d66e
     }
     else {
       AndroidFacet facet = AndroidFacet.getInstance(module);
@@ -74,23 +61,11 @@
       }
       else {
         // Module does not have Android facet. Create one and add it.
-<<<<<<< HEAD
-        FacetManager facetManager = FacetManager.getInstance(module);
-        ModifiableFacetModel model = facetManager.createModifiableModel();
-        try {
-          facet = facetManager.createFacet(AndroidFacet.getFacetType(), AndroidFacet.NAME, null);
-          model.addFacet(facet);
-          configureFacet(facet, androidModel);
-        } finally {
-          model.commit();
-        }
-=======
         ModifiableFacetModel model = modelsProvider.getModifiableFacetModel(module);
         final AndroidFacetType facetType = AndroidFacet.getFacetType();
         facet = facetType.createFacet(module, AndroidFacet.NAME, facetType.createDefaultConfiguration(), null);
         model.addFacet(facet);
-        configureFacet(facet, androidProject);
->>>>>>> 2cd3d66e
+        configureFacet(facet, androidModel);
       }
     }
   }
