/*
 * Copyright (C) 2013 The Android Open Source Project
 *
 * Licensed under the Apache License, Version 2.0 (the "License");
 * you may not use this file except in compliance with the License.
 * You may obtain a copy of the License at
 *
 *      http://www.apache.org/licenses/LICENSE-2.0
 *
 * Unless required by applicable law or agreed to in writing, software
 * distributed under the License is distributed on an "AS IS" BASIS,
 * WITHOUT WARRANTIES OR CONDITIONS OF ANY KIND, either express or implied.
 * See the License for the specific language governing permissions and
 * limitations under the License.
 */
package com.android.tools.idea.gradle.customizer.android;

import com.android.builder.model.AndroidProject;
import com.android.builder.model.SyncIssue;
import com.android.tools.idea.gradle.AndroidGradleModel;
import com.android.tools.idea.gradle.customizer.AbstractDependenciesModuleCustomizer;
import com.android.tools.idea.gradle.customizer.dependency.*;
import com.android.tools.idea.gradle.facet.AndroidGradleFacet;
import com.android.tools.idea.gradle.messages.ProjectSyncMessages;
import com.android.tools.idea.gradle.variant.view.BuildVariantModuleCustomizer;
import com.google.common.base.Objects;
import com.google.common.collect.Sets;
import com.intellij.openapi.externalSystem.model.ProjectSystemId;
import com.intellij.openapi.externalSystem.service.project.IdeModifiableModelsProvider;
import com.intellij.openapi.module.Module;
<<<<<<< HEAD
import com.intellij.openapi.roots.ContentEntry;
=======
import com.intellij.openapi.module.ModuleManager;
import com.intellij.openapi.projectRoots.Sdk;
import com.intellij.openapi.projectRoots.SdkAdditionalData;
import com.intellij.openapi.roots.ContentEntry;
import com.intellij.openapi.roots.DependencyScope;
import com.intellij.openapi.roots.ModifiableRootModel;
>>>>>>> 1e7fb416
import com.intellij.openapi.roots.ModuleOrderEntry;
import com.intellij.openapi.vfs.VirtualFile;
import org.jetbrains.android.sdk.AndroidSdkAdditionalData;
import org.jetbrains.android.sdk.AndroidSdkData;
import org.jetbrains.annotations.NotNull;

import java.io.File;
import java.util.Collection;
import java.util.Collections;
import java.util.Set;

import static com.android.SdkConstants.FD_JARS;
import static com.android.tools.idea.gradle.customizer.dependency.LibraryDependency.PathType.*;
import static com.android.tools.idea.gradle.util.FilePaths.findParentContentEntry;
import static com.android.tools.idea.gradle.util.FilePaths.pathToIdeaUrl;
import static com.android.tools.idea.gradle.util.GradleUtil.GRADLE_SYSTEM_ID;
import static com.android.tools.idea.gradle.util.Projects.setModuleCompiledArtifact;
import static com.intellij.openapi.roots.OrderRootType.CLASSES;
import static com.intellij.openapi.util.io.FileUtil.*;
import static com.intellij.openapi.util.text.StringUtil.isNotEmpty;
import static com.intellij.openapi.vfs.VfsUtilCore.virtualToIoFile;

/**
 * Sets the dependencies of a module imported from an {@link AndroidProject}.
 */
public class DependenciesModuleCustomizer extends AbstractDependenciesModuleCustomizer<AndroidGradleModel>
  implements BuildVariantModuleCustomizer<AndroidGradleModel> {

  @Override
<<<<<<< HEAD
  protected void setUpDependencies(@NotNull Module module,
                                   @NotNull IdeModifiableModelsProvider modelsProvider,
                                   @NotNull IdeaAndroidProject androidProject) {
    DependencySet dependencies = Dependency.extractFrom(androidProject);
    for (LibraryDependency dependency : dependencies.onLibraries()) {
      updateLibraryDependency(module, modelsProvider, dependency, androidProject.getDelegate());
    }
    for (ModuleDependency dependency : dependencies.onModules()) {
      updateModuleDependency(module, modelsProvider, dependency, androidProject.getDelegate());
    }

    ProjectSyncMessages messages = ProjectSyncMessages.getInstance(module.getProject());
    Collection<SyncIssue> syncIssues = androidProject.getSyncIssues();
=======
  protected void setUpDependencies(@NotNull ModifiableRootModel moduleModel, @NotNull AndroidGradleModel androidModel) {
    AndroidProject androidProject = androidModel.getAndroidProject();

    DependencySet dependencies = Dependency.extractFrom(androidModel);
    for (LibraryDependency dependency : dependencies.onLibraries()) {
      updateLibraryDependency(moduleModel, dependency, androidProject);
    }
    for (ModuleDependency dependency : dependencies.onModules()) {
      updateModuleDependency(moduleModel, dependency, androidProject);
    }

    addExtraSdkLibrariesAsDependencies(moduleModel, androidProject);

    ProjectSyncMessages messages = ProjectSyncMessages.getInstance(moduleModel.getProject());
    Collection<SyncIssue> syncIssues = androidModel.getSyncIssues();
>>>>>>> 1e7fb416
    if (syncIssues != null) {
      messages.reportSyncIssues(syncIssues, module);
    }
    else {
<<<<<<< HEAD
      Collection<String> unresolvedDependencies = androidProject.getDelegate().getUnresolvedDependencies();
      messages.reportUnresolvedDependencies(unresolvedDependencies, module);
=======
      Collection<String> unresolvedDependencies = androidProject.getUnresolvedDependencies();
      messages.reportUnresolvedDependencies(unresolvedDependencies, moduleModel.getModule());
>>>>>>> 1e7fb416
    }
  }

  private void updateModuleDependency(@NotNull Module module,
                                      @NotNull IdeModifiableModelsProvider modelsProvider,
                                      @NotNull ModuleDependency dependency,
                                      @NotNull AndroidProject androidProject) {
    Module moduleDependency = null;
    for (Module m : modelsProvider.getModules()) {
      AndroidGradleFacet androidGradleFacet = AndroidGradleFacet.getInstance(m);
      if (androidGradleFacet != null) {
        String gradlePath = androidGradleFacet.getConfiguration().GRADLE_PROJECT_PATH;
        if (Objects.equal(gradlePath, dependency.getGradlePath())) {
          moduleDependency = m;
          break;
        }
      }
    }
    LibraryDependency compiledArtifact = dependency.getBackupDependency();

    if (moduleDependency != null) {
      ModuleOrderEntry orderEntry = modelsProvider.getModifiableRootModel(module).addModuleOrderEntry(moduleDependency);
      orderEntry.setExported(true);
      orderEntry.setScope(dependency.getScope());

      if (compiledArtifact != null) {
        setModuleCompiledArtifact(moduleDependency, compiledArtifact);
      }
      return;
    }

    String backupName = compiledArtifact != null ? compiledArtifact.getName() : null;

    DependencySetupErrors setupErrors = getSetupErrors(module.getProject());
    setupErrors.addMissingModule(dependency.getGradlePath(), module.getName(), backupName);

    // fall back to library dependency, if available.
    if (compiledArtifact != null) {
      updateLibraryDependency(module, modelsProvider, compiledArtifact, androidProject);
    }
  }

  public static void updateLibraryDependency(@NotNull Module module,
                                             @NotNull IdeModifiableModelsProvider modelsProvider,
                                             @NotNull LibraryDependency dependency,
                                             @NotNull AndroidProject androidProject) {
    Collection<String> binaryPaths = dependency.getPaths(BINARY);
<<<<<<< HEAD
    setUpLibraryDependency(module, modelsProvider, dependency.getName(), dependency.getScope(), binaryPaths);
=======
    Collection<String> sourcePaths = dependency.getPaths(SOURCE);
    Collection<String> docPaths = dependency.getPaths(DOC);
    setUpLibraryDependency(moduleModel, dependency.getName(), dependency.getScope(), binaryPaths, sourcePaths, docPaths);
>>>>>>> 1e7fb416

    File buildFolder = androidProject.getBuildFolder();

    // Exclude jar files that are in "jars" folder in "build" folder.
    // see https://code.google.com/p/android/issues/detail?id=123788
    ContentEntry[] contentEntries = modelsProvider.getModifiableRootModel(module).getContentEntries();
    for (String binaryPath : binaryPaths) {
      File parent = new File(binaryPath).getParentFile();
      if (parent != null && FD_JARS.equals(parent.getName()) && isAncestor(buildFolder, parent, true)) {
        ContentEntry parentContentEntry = findParentContentEntry(parent, contentEntries);
        if (parentContentEntry != null) {
          parentContentEntry.addExcludeFolder(pathToIdeaUrl(parent));
        }
      }
    }
  }

  /**
   * Sets the 'useLibrary' libraries or SDK add-ons as library dependencies.
   * <p>
   * These libraries are set at the project level, which makes it impossible to add them to a IDE SDK definition because the IDE SDK is
   * global to the whole IDE. To work around this limitation, we set these libraries as module dependencies instead.
   * </p>
   */
  private static void addExtraSdkLibrariesAsDependencies(@NotNull ModifiableRootModel moduleModel, @NotNull AndroidProject androidProject) {
    Sdk sdk = moduleModel.getSdk();
    assert sdk != null; // If we got here, SDK will *NOT* be null.

    String suffix = null;
    AndroidSdkData sdkData = AndroidSdkData.getSdkData(sdk);
    if (sdkData != null) {
      SdkAdditionalData data = sdk.getSdkAdditionalData();
      if (data instanceof AndroidSdkAdditionalData) {
        AndroidSdkAdditionalData androidSdkData = (AndroidSdkAdditionalData)data;
        suffix = androidSdkData.getBuildTargetHashString();
      }
    }

    if (suffix == null) {
      // In practice, we won't get here. A proper Android SDK has been already configured by now, and the suffix won't be null.
      suffix = androidProject.getCompileTarget();
    }

    Set<String> currentIdeSdkFilePaths = Sets.newHashSetWithExpectedSize(5);
    for (VirtualFile sdkFile : sdk.getRootProvider().getFiles(CLASSES)) {
      // We need to convert the VirtualFile to java.io.File, because the path of the VirtualPath is using 'jar' protocol and it won't match
      // the path returned by AndroidProject#getBootClasspath().
      File sdkFilePath = virtualToIoFile(sdkFile);
      currentIdeSdkFilePaths.add(sdkFilePath.getPath());
    }
    Collection<String> bootClasspath = androidProject.getBootClasspath();
    for (String library : bootClasspath) {
      if (isNotEmpty(library) && !currentIdeSdkFilePaths.contains(library)) {
        // Library is not in the SDK IDE definition. Add it as library and make the module depend on it.
        File binaryPath = new File(library);
        String name = binaryPath.isFile() ? getNameWithoutExtension(binaryPath) : sanitizeFileName(library);
        // Include compile target as part of the name, to ensure the library name is unique to this Android platform.

        name = name + "-" + suffix; // e.g. maps-android-23, effects-android-23 (it follows the library naming convention: library-version
        setUpLibraryDependency(moduleModel, name, DependencyScope.COMPILE, Collections.singletonList(library));
      }
    }
  }

  @Override
  @NotNull
  public ProjectSystemId getProjectSystemId() {
    return GRADLE_SYSTEM_ID;
  }

  @Override
  @NotNull
  public Class<AndroidGradleModel> getSupportedModelType() {
    return AndroidGradleModel.class;
  }
}<|MERGE_RESOLUTION|>--- conflicted
+++ resolved
@@ -28,16 +28,10 @@
 import com.intellij.openapi.externalSystem.model.ProjectSystemId;
 import com.intellij.openapi.externalSystem.service.project.IdeModifiableModelsProvider;
 import com.intellij.openapi.module.Module;
-<<<<<<< HEAD
-import com.intellij.openapi.roots.ContentEntry;
-=======
-import com.intellij.openapi.module.ModuleManager;
 import com.intellij.openapi.projectRoots.Sdk;
 import com.intellij.openapi.projectRoots.SdkAdditionalData;
 import com.intellij.openapi.roots.ContentEntry;
 import com.intellij.openapi.roots.DependencyScope;
-import com.intellij.openapi.roots.ModifiableRootModel;
->>>>>>> 1e7fb416
 import com.intellij.openapi.roots.ModuleOrderEntry;
 import com.intellij.openapi.vfs.VirtualFile;
 import org.jetbrains.android.sdk.AndroidSdkAdditionalData;
@@ -67,48 +61,27 @@
   implements BuildVariantModuleCustomizer<AndroidGradleModel> {
 
   @Override
-<<<<<<< HEAD
   protected void setUpDependencies(@NotNull Module module,
                                    @NotNull IdeModifiableModelsProvider modelsProvider,
-                                   @NotNull IdeaAndroidProject androidProject) {
+                                   @NotNull AndroidGradleModel androidProject) {
     DependencySet dependencies = Dependency.extractFrom(androidProject);
     for (LibraryDependency dependency : dependencies.onLibraries()) {
-      updateLibraryDependency(module, modelsProvider, dependency, androidProject.getDelegate());
+      updateLibraryDependency(module, modelsProvider, dependency, androidProject.getAndroidProject());
     }
     for (ModuleDependency dependency : dependencies.onModules()) {
-      updateModuleDependency(module, modelsProvider, dependency, androidProject.getDelegate());
-    }
+      updateModuleDependency(module, modelsProvider, dependency, androidProject.getAndroidProject());
+    }
+
+    addExtraSdkLibrariesAsDependencies(modelsProvider, module, androidProject.getAndroidProject());
 
     ProjectSyncMessages messages = ProjectSyncMessages.getInstance(module.getProject());
     Collection<SyncIssue> syncIssues = androidProject.getSyncIssues();
-=======
-  protected void setUpDependencies(@NotNull ModifiableRootModel moduleModel, @NotNull AndroidGradleModel androidModel) {
-    AndroidProject androidProject = androidModel.getAndroidProject();
-
-    DependencySet dependencies = Dependency.extractFrom(androidModel);
-    for (LibraryDependency dependency : dependencies.onLibraries()) {
-      updateLibraryDependency(moduleModel, dependency, androidProject);
-    }
-    for (ModuleDependency dependency : dependencies.onModules()) {
-      updateModuleDependency(moduleModel, dependency, androidProject);
-    }
-
-    addExtraSdkLibrariesAsDependencies(moduleModel, androidProject);
-
-    ProjectSyncMessages messages = ProjectSyncMessages.getInstance(moduleModel.getProject());
-    Collection<SyncIssue> syncIssues = androidModel.getSyncIssues();
->>>>>>> 1e7fb416
     if (syncIssues != null) {
       messages.reportSyncIssues(syncIssues, module);
     }
     else {
-<<<<<<< HEAD
-      Collection<String> unresolvedDependencies = androidProject.getDelegate().getUnresolvedDependencies();
+      Collection<String> unresolvedDependencies = androidProject.getAndroidProject().getUnresolvedDependencies();
       messages.reportUnresolvedDependencies(unresolvedDependencies, module);
-=======
-      Collection<String> unresolvedDependencies = androidProject.getUnresolvedDependencies();
-      messages.reportUnresolvedDependencies(unresolvedDependencies, moduleModel.getModule());
->>>>>>> 1e7fb416
     }
   }
 
@@ -132,7 +105,6 @@
     if (moduleDependency != null) {
       ModuleOrderEntry orderEntry = modelsProvider.getModifiableRootModel(module).addModuleOrderEntry(moduleDependency);
       orderEntry.setExported(true);
-      orderEntry.setScope(dependency.getScope());
 
       if (compiledArtifact != null) {
         setModuleCompiledArtifact(moduleDependency, compiledArtifact);
@@ -156,13 +128,9 @@
                                              @NotNull LibraryDependency dependency,
                                              @NotNull AndroidProject androidProject) {
     Collection<String> binaryPaths = dependency.getPaths(BINARY);
-<<<<<<< HEAD
-    setUpLibraryDependency(module, modelsProvider, dependency.getName(), dependency.getScope(), binaryPaths);
-=======
     Collection<String> sourcePaths = dependency.getPaths(SOURCE);
     Collection<String> docPaths = dependency.getPaths(DOC);
-    setUpLibraryDependency(moduleModel, dependency.getName(), dependency.getScope(), binaryPaths, sourcePaths, docPaths);
->>>>>>> 1e7fb416
+    setUpLibraryDependency(module, modelsProvider, dependency.getName(), dependency.getScope(), binaryPaths, sourcePaths, docPaths);
 
     File buildFolder = androidProject.getBuildFolder();
 
@@ -187,8 +155,8 @@
    * global to the whole IDE. To work around this limitation, we set these libraries as module dependencies instead.
    * </p>
    */
-  private static void addExtraSdkLibrariesAsDependencies(@NotNull ModifiableRootModel moduleModel, @NotNull AndroidProject androidProject) {
-    Sdk sdk = moduleModel.getSdk();
+  private static void addExtraSdkLibrariesAsDependencies(@NotNull IdeModifiableModelsProvider moduleModel, Module module, @NotNull AndroidProject androidProject) {
+    Sdk sdk = moduleModel.getModifiableRootModel(module).getSdk();
     assert sdk != null; // If we got here, SDK will *NOT* be null.
 
     String suffix = null;
@@ -222,7 +190,7 @@
         // Include compile target as part of the name, to ensure the library name is unique to this Android platform.
 
         name = name + "-" + suffix; // e.g. maps-android-23, effects-android-23 (it follows the library naming convention: library-version
-        setUpLibraryDependency(moduleModel, name, DependencyScope.COMPILE, Collections.singletonList(library));
+        setUpLibraryDependency(module, moduleModel, name, DependencyScope.COMPILE, Collections.singletonList(library));
       }
     }
   }
