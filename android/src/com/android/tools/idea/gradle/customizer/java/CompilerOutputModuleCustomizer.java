--- conflicted
+++ resolved
@@ -62,13 +62,8 @@
     if (mainClassesFolder != null) {
       // This folder is null for modules that are just folders containing other modules. This type of modules are later on removed by
       // PostProjectSyncTaskExecutor.
-<<<<<<< HEAD
-      final ModifiableRootModel ideaModuleModel = modelsProvider.getModifiableRootModel(module);
-      setOutputPaths(ideaModuleModel, mainClassesFolder, testClassesFolder);
-=======
       final ModifiableRootModel moduleModel = modelsProvider.getModifiableRootModel(module);
       setOutputPaths(moduleModel, mainClassesFolder, testClassesFolder);
->>>>>>> 30e1f6eb
     }
   }
 }