/*
 * Copyright (C) 2015 The Android Open Source Project
 *
 * Licensed under the Apache License, Version 2.0 (the "License");
 * you may not use this file except in compliance with the License.
 * You may obtain a copy of the License at
 *
 *      http://www.apache.org/licenses/LICENSE-2.0
 *
 * Unless required by applicable law or agreed to in writing, software
 * distributed under the License is distributed on an "AS IS" BASIS,
 * WITHOUT WARRANTIES OR CONDITIONS OF ANY KIND, either express or implied.
 * See the License for the specific language governing permissions and
 * limitations under the License.
 */
package com.android.tools.idea.gradle.customizer.java;

import com.android.tools.idea.gradle.JavaProject;
import com.android.tools.idea.gradle.customizer.ModuleCustomizer;
import com.intellij.openapi.externalSystem.service.project.IdeModifiableModelsProvider;
import com.intellij.openapi.module.Module;
import com.intellij.openapi.project.Project;
import com.intellij.openapi.roots.LibraryOrderEntry;
import com.intellij.openapi.roots.ModifiableRootModel;
import com.intellij.openapi.roots.libraries.Library;
import org.jetbrains.annotations.NotNull;
import org.jetbrains.annotations.Nullable;

import java.io.File;
import java.util.Map;
import java.util.Set;

import static com.android.SdkConstants.DOT_JAR;
import static com.android.tools.idea.gradle.customizer.AbstractDependenciesModuleCustomizer.pathToUrl;
import static com.intellij.openapi.roots.DependencyScope.COMPILE;
import static com.intellij.openapi.roots.OrderRootType.CLASSES;
import static com.intellij.openapi.util.io.FileUtil.getNameWithoutExtension;
import static com.intellij.openapi.util.text.StringUtil.endsWithIgnoreCase;

public class ArtifactsByConfigurationModuleCustomizer implements ModuleCustomizer<JavaProject> {
  @Override
  public void customizeModule(@NotNull Project project,
                              @NotNull Module module,
                              @NotNull IdeModifiableModelsProvider modelsProvider,
<<<<<<< HEAD
                              @Nullable JavaProject model) {
    if (model != null) {
      final ModifiableRootModel moduleModel = modelsProvider.getModifiableRootModel(module);

      Map<String, Set<File>> artifactsByConfiguration = model.getArtifactsByConfiguration();
=======
                              @Nullable JavaProject javaProject) {
    if (javaProject != null) {
      final ModifiableRootModel moduleModel = modelsProvider.getModifiableRootModel(module);
      Map<String, Set<File>> artifactsByConfiguration = javaProject.getArtifactsByConfiguration();
>>>>>>> 4130c6eb
      if (artifactsByConfiguration != null) {
        for (Map.Entry<String, Set<File>> entry : artifactsByConfiguration.entrySet()) {
          Set<File> artifacts = entry.getValue();
          if (artifacts != null && !artifacts.isEmpty()) {
            for (File artifact : artifacts) {
              if (!artifact.isFile() || !endsWithIgnoreCase(artifact.getName(), DOT_JAR)) {
                // We only expose artifacts that are jar files.
                continue;
              }
              String libraryName = module.getName() + "." + getNameWithoutExtension(artifact);
              Library library = modelsProvider.getLibraryByName(libraryName);
              if (library == null) {
                // Create library.
                library = modelsProvider.createLibrary(libraryName);
<<<<<<< HEAD
                Library.ModifiableModel libraryModel = library.getModifiableModel();
=======
                Library.ModifiableModel libraryModel = modelsProvider.getModifiableLibraryModel(library);
>>>>>>> 4130c6eb
                String url = pathToUrl(artifact.getPath());
                libraryModel.addRoot(url, CLASSES);
                LibraryOrderEntry orderEntry = moduleModel.addLibraryEntry(library);
                orderEntry.setScope(COMPILE);
                orderEntry.setExported(true);
              }
            }
          }
        }
      }
    }
  }
}<|MERGE_RESOLUTION|>--- conflicted
+++ resolved
@@ -42,18 +42,10 @@
   public void customizeModule(@NotNull Project project,
                               @NotNull Module module,
                               @NotNull IdeModifiableModelsProvider modelsProvider,
-<<<<<<< HEAD
-                              @Nullable JavaProject model) {
-    if (model != null) {
-      final ModifiableRootModel moduleModel = modelsProvider.getModifiableRootModel(module);
-
-      Map<String, Set<File>> artifactsByConfiguration = model.getArtifactsByConfiguration();
-=======
                               @Nullable JavaProject javaProject) {
     if (javaProject != null) {
       final ModifiableRootModel moduleModel = modelsProvider.getModifiableRootModel(module);
       Map<String, Set<File>> artifactsByConfiguration = javaProject.getArtifactsByConfiguration();
->>>>>>> 4130c6eb
       if (artifactsByConfiguration != null) {
         for (Map.Entry<String, Set<File>> entry : artifactsByConfiguration.entrySet()) {
           Set<File> artifacts = entry.getValue();
@@ -68,11 +60,7 @@
               if (library == null) {
                 // Create library.
                 library = modelsProvider.createLibrary(libraryName);
-<<<<<<< HEAD
-                Library.ModifiableModel libraryModel = library.getModifiableModel();
-=======
                 Library.ModifiableModel libraryModel = modelsProvider.getModifiableLibraryModel(library);
->>>>>>> 4130c6eb
                 String url = pathToUrl(artifact.getPath());
                 libraryModel.addRoot(url, CLASSES);
                 LibraryOrderEntry orderEntry = moduleModel.addLibraryEntry(library);
