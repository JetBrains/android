--- conflicted
+++ resolved
@@ -19,14 +19,6 @@
 import com.android.repository.api.LocalPackage;
 import com.android.repository.api.ProgressIndicator;
 import com.android.repository.impl.meta.RepositoryPackages;
-<<<<<<< HEAD
-import com.android.sdklib.IAndroidTarget;
-import com.android.sdklib.repositoryv2.AndroidSdkHandler;
-import com.android.tools.idea.gradle.parser.BuildFileKey;
-import com.android.tools.idea.gradle.parser.BuildFileKeyType;
-import com.android.tools.idea.gradle.parser.GradleBuildFile;
-import com.android.tools.idea.sdkv2.StudioLoggerProgressIndicator;
-=======
 import com.android.sdklib.AndroidTargetHash;
 import com.android.sdklib.IAndroidTarget;
 import com.android.sdklib.repository.AndroidSdkHandler;
@@ -34,7 +26,6 @@
 import com.android.tools.idea.gradle.parser.BuildFileKeyType;
 import com.android.tools.idea.gradle.parser.GradleBuildFile;
 import com.android.tools.idea.sdk.progress.StudioLoggerProgressIndicator;
->>>>>>> a001a568
 import com.google.common.base.Joiner;
 import com.google.common.base.Objects;
 import com.google.common.base.Splitter;
@@ -112,10 +103,6 @@
     if (sdkHandler != null) {
       ProgressIndicator logger = new StudioLoggerProgressIndicator(getClass());
       RepositoryPackages packages = sdkHandler.getSdkManager(logger).getPackages();
-<<<<<<< HEAD
-      for (LocalPackage p : packages.getLocalPackagesForPrefix(SdkConstants.FD_BUILD_TOOLS)) {
-        buildToolsMapBuilder.put(p.getVersion().toString(), p.getVersion().toString());
-=======
       Set<String> buildToolKeys = Sets.newHashSet();
       for (LocalPackage p : packages.getLocalPackagesForPrefix(SdkConstants.FD_BUILD_TOOLS)) {
         String key = p.getVersion().toString();
@@ -127,7 +114,6 @@
           buildToolsMapBuilder.put(key, key);
           buildToolKeys.add(key);
         }
->>>>>>> a001a568
       }
 
       for (IAndroidTarget target : sdkHandler.getAndroidTargetManager(logger).getTargets(logger)) {
