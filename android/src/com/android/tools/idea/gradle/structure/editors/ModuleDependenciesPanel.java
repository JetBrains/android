--- conflicted
+++ resolved
@@ -117,12 +117,8 @@
     final boolean isAndroid = myGradleBuildFile.hasAndroidPlugin();
     boolean compat = GradleUtil.useCompatibilityConfigurationNames(project);
     List<Dependency.Scope> scopes = Lists.newArrayList(
-<<<<<<< HEAD
-      Sets.filter(EnumSet.allOf(Dependency.Scope.class), input -> isAndroid ? input.isAndroidScope() : input.isJavaScope()));
-=======
       Sets.filter(EnumSet.allOf(Dependency.Scope.class),
                   input ->  input != null && compat == input.isCompat() && (isAndroid ? input.isAndroidScope() : input.isJavaScope())));
->>>>>>> b13afab4
     ComboBoxModel<Dependency.Scope> boxModel = new CollectionComboBoxModel<>(scopes, null);
     JComboBox<Dependency.Scope> scopeEditor = new ComboBox<>(boxModel);
     myEntryTable.setDefaultEditor(Dependency.Scope.class, new DefaultCellEditor(scopeEditor));
@@ -200,29 +196,17 @@
     final ToolbarDecorator decorator = ToolbarDecorator.createDecorator(myEntryTable);
     decorator.setAddAction(button -> {
       ImmutableList<PopupAction> popupActions = ImmutableList.of(
-<<<<<<< HEAD
-        new PopupAction(AndroidIcons.MavenLogo, 1, "Library dependency") {
-=======
         new PopupAction(MAVEN, 1, "Library dependency") {
->>>>>>> b13afab4
           @Override
           public void run() {
             addExternalDependency();
           }
-<<<<<<< HEAD
-        }, new PopupAction(PlatformIcons.LIBRARY_ICON, 2, "Jar dependency") {
-=======
         }, new PopupAction(LIBRARY_MODULE, 2, "Jar dependency") {
->>>>>>> b13afab4
           @Override
           public void run() {
             addFileDependency();
           }
-<<<<<<< HEAD
-        }, new PopupAction(AllIcons.Nodes.Module, 3, "Module dependency") {
-=======
         }, new PopupAction(ANDROID_MODULE, 3, "Module dependency") {
->>>>>>> b13afab4
           @Override
           public void run() {
             addModuleDependency();
