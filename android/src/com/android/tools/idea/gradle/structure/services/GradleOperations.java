/*
 * Copyright (C) 2015 The Android Open Source Project
 *
 * Licensed under the Apache License, Version 2.0 (the "License");
 * you may not use this file except in compliance with the License.
 * You may obtain a copy of the License at
 *
 *      http://www.apache.org/licenses/LICENSE-2.0
 *
 * Unless required by applicable law or agreed to in writing, software
 * distributed under the License is distributed on an "AS IS" BASIS,
 * WITHOUT WARRANTIES OR CONDITIONS OF ANY KIND, either express or implied.
 * See the License for the specific language governing permissions and
 * limitations under the License.
 */
package com.android.tools.idea.gradle.structure.services;

import com.android.ide.common.repository.GradleCoordinate;
import com.android.tools.idea.gradle.dsl.model.GradleBuildModel;
import com.android.tools.idea.gradle.dsl.model.dependencies.ArtifactDependencyModel;
import com.android.tools.idea.gradle.dsl.model.dependencies.ArtifactDependencySpec;
import com.android.tools.idea.gradle.dsl.model.dependencies.DependenciesModel;
import com.android.tools.idea.gradle.project.GradleProjectImporter;
import com.android.tools.idea.gradle.project.GradleSyncListener;
import com.android.tools.idea.structure.services.DeveloperServiceBuildSystemOperations;
import com.android.tools.idea.structure.services.DeveloperServiceMetadata;
import com.android.tools.idea.templates.RepositoryUrlManager;
import com.google.common.collect.Lists;
import com.intellij.openapi.command.WriteCommandAction;
import com.intellij.openapi.module.Module;
import com.intellij.openapi.project.Project;
import org.jetbrains.android.facet.AndroidFacet;
import org.jetbrains.annotations.NotNull;
import org.jetbrains.annotations.Nullable;

import java.util.List;

import static com.android.tools.idea.gradle.util.Projects.isBuildWithGradle;

public class GradleOperations implements DeveloperServiceBuildSystemOperations {
  @Override
  public boolean canHandle(@NotNull Project project) {
    return isBuildWithGradle(project);
  }

  @Override
  public boolean containsAllDependencies(@NotNull Module module, @NotNull DeveloperServiceMetadata metadata) {
    // Consider ourselves installed if this service's dependencies are already found in the current
    // module.
    // TODO: Flesh this simplistic approach out more. We would like to have a way to say a service
    // isn't installed even if its dependency happens to be added to the project. For example,
    // multiple services might share a dependency but have additional settings that indicate some
    // are installed and others aren't.
    List<String> moduleDependencyNames = Lists.newArrayList();
    GradleBuildModel buildModel = GradleBuildModel.get(module);
    if (buildModel != null) {
      DependenciesModel dependenciesModel = buildModel.dependencies();
      if (dependenciesModel != null) {
        for (ArtifactDependencyModel dependency : dependenciesModel.artifacts()) {
<<<<<<< HEAD
          String name = dependency.name();
=======
          String name = dependency.name().value();
>>>>>>> 50d6ab60
          moduleDependencyNames.add(name);
        }
      }
    }
    boolean allDependenciesFound = true;
    for (String serviceDependency : metadata.getDependencies()) {
      boolean thisDependencyFound = false;
      for (String moduleDependencyName : moduleDependencyNames) {
        if (serviceDependency.contains(moduleDependencyName)) {
          thisDependencyFound = true;
          break;
        }
      }

      if (!thisDependencyFound) {
        allDependenciesFound = false;
        break;
      }
    }
    return allDependenciesFound;
  }

  @Override
  public boolean isServiceInstalled(@NotNull Module module, @NotNull DeveloperServiceMetadata metadata) {
    GradleBuildModel buildModel = GradleBuildModel.get(module);
    if (buildModel != null) {
      DependenciesModel dependenciesModel = buildModel.dependencies();
      if (dependenciesModel != null) {
        for (ArtifactDependencyModel dependency : dependenciesModel.artifacts()) {
<<<<<<< HEAD
          ArtifactDependencySpec spec = dependency.getSpec();
=======
          ArtifactDependencySpec spec = ArtifactDependencySpec.create(dependency);
>>>>>>> 50d6ab60
          for (String dependencyValue : metadata.getDependencies()) {
            if (spec.equals(ArtifactDependencySpec.create(dependencyValue))) {
              return true;
            }
          }
        }
      }
    }
    return false;
  }

  @Override
  public void removeDependencies(@NotNull Module module, @NotNull DeveloperServiceMetadata metadata) {
    final GradleBuildModel buildModel = GradleBuildModel.get(module);
    if (buildModel != null) {
      boolean dependenciesChanged = false;

      DependenciesModel dependenciesModel = buildModel.dependencies();
      if (dependenciesModel != null) {
        for (ArtifactDependencyModel dependency : dependenciesModel.artifacts()) {
<<<<<<< HEAD
          ArtifactDependencySpec spec = dependency.getSpec();
=======
          ArtifactDependencySpec spec = ArtifactDependencySpec.create(dependency);
>>>>>>> 50d6ab60
          for (String dependencyValue : metadata.getDependencies()) {
            if (spec.equals(ArtifactDependencySpec.create(dependencyValue))) {
              dependenciesModel.remove(dependency);
              dependenciesChanged = true;
              break;
            }
          }
        }
      }

      final Project project = module.getProject();
      if (dependenciesChanged) {
        new WriteCommandAction.Simple(project, "Uninstall " + metadata.getName()) {
          @Override
          public void run() {
            buildModel.applyChanges();
          }
        }.execute();
      }
      GradleProjectImporter.getInstance().requestProjectSync(project, null);
    }
  }

  @Override
  public void initializeServices(@NotNull Module module, @NotNull final Runnable initializationTask) {
    AndroidFacet facet = AndroidFacet.getInstance(module);
    assert facet != null;
    facet.addListener(new GradleSyncListener.Adapter() {
      @Override
      public void syncSucceeded(@NotNull Project project) {
        initializationTask.run();
      }
    });
  }

  @Override
  @NotNull
  public String getBuildSystemId() {
    return "Gradle";
  }

  /**
   * Note that this method currently only checks local repositories and does not do a network
   * fetch as part of resolving the highest version.
   *
   * TODO: Add network fetch as an option if necessary.
   */
  @Override
  @Nullable
  public String getHighestVersion(@NotNull String groupId, @NotNull String artifactId) {
    GradleCoordinate gradleCoordinate = new GradleCoordinate(groupId, artifactId, GradleCoordinate.PLUS_REV);
    return RepositoryUrlManager.get().resolveDynamicCoordinateVersion(gradleCoordinate, null);
  }
}<|MERGE_RESOLUTION|>--- conflicted
+++ resolved
@@ -57,11 +57,7 @@
       DependenciesModel dependenciesModel = buildModel.dependencies();
       if (dependenciesModel != null) {
         for (ArtifactDependencyModel dependency : dependenciesModel.artifacts()) {
-<<<<<<< HEAD
-          String name = dependency.name();
-=======
           String name = dependency.name().value();
->>>>>>> 50d6ab60
           moduleDependencyNames.add(name);
         }
       }
@@ -91,11 +87,7 @@
       DependenciesModel dependenciesModel = buildModel.dependencies();
       if (dependenciesModel != null) {
         for (ArtifactDependencyModel dependency : dependenciesModel.artifacts()) {
-<<<<<<< HEAD
-          ArtifactDependencySpec spec = dependency.getSpec();
-=======
           ArtifactDependencySpec spec = ArtifactDependencySpec.create(dependency);
->>>>>>> 50d6ab60
           for (String dependencyValue : metadata.getDependencies()) {
             if (spec.equals(ArtifactDependencySpec.create(dependencyValue))) {
               return true;
@@ -116,11 +108,7 @@
       DependenciesModel dependenciesModel = buildModel.dependencies();
       if (dependenciesModel != null) {
         for (ArtifactDependencyModel dependency : dependenciesModel.artifacts()) {
-<<<<<<< HEAD
-          ArtifactDependencySpec spec = dependency.getSpec();
-=======
           ArtifactDependencySpec spec = ArtifactDependencySpec.create(dependency);
->>>>>>> 50d6ab60
           for (String dependencyValue : metadata.getDependencies()) {
             if (spec.equals(ArtifactDependencySpec.create(dependencyValue))) {
               dependenciesModel.remove(dependency);
