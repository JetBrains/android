/*
 * Copyright (C) 2016 The Android Open Source Project
 *
 * Licensed under the Apache License, Version 2.0 (the "License");
 * you may not use this file except in compliance with the License.
 * You may obtain a copy of the License at
 *
 *      http://www.apache.org/licenses/LICENSE-2.0
 *
 * Unless required by applicable law or agreed to in writing, software
 * distributed under the License is distributed on an "AS IS" BASIS,
 * WITHOUT WARRANTIES OR CONDITIONS OF ANY KIND, either express or implied.
 * See the License for the specific language governing permissions and
 * limitations under the License.
 */
package com.android.tools.idea.gradle.structure.configurables.ui;

import com.android.tools.idea.gradle.structure.configurables.PsContext;
import com.android.tools.idea.gradle.structure.model.PsModule;
import com.android.tools.idea.gradle.structure.model.PsProject;
import com.intellij.openapi.Disposable;
import com.intellij.ui.navigation.History;
import com.intellij.ui.navigation.Place;
import org.jetbrains.annotations.NotNull;
import org.jetbrains.annotations.Nullable;

import javax.swing.*;
import java.awt.*;
import java.util.Collections;
import java.util.List;

public abstract class AbstractMainPanel extends JPanel implements Disposable, Place.Navigator, CrossModuleUiStateComponent {
  @NotNull private final PsProject myProject;
  @NotNull private final PsContext myContext;

  private History myHistory;

  protected AbstractMainPanel(@NotNull PsContext context) {
    this(context, Collections.emptyList());
  }

  protected AbstractMainPanel(@NotNull PsContext context, @NotNull List<PsModule> extraModules) {
    super(new BorderLayout());
    myProject = context.getProject();
    myContext = context;
<<<<<<< HEAD

    myShowModulesDropDown = PsUISettings.getInstance().MODULES_LIST_MINIMIZE;
    if (myShowModulesDropDown) {
      createAndAddModulesAction(extraTopModules);
    }
    PsUISettings.getInstance().addListener(settings -> {
      if (settings.MODULES_LIST_MINIMIZE != myShowModulesDropDown) {
        myShowModulesDropDown = settings.MODULES_LIST_MINIMIZE;
        if (myShowModulesDropDown) {
          createAndAddModulesAction(extraTopModules);
        }
        else {
          removeModulesAction();
        }
      }
    }, this);
  }

  private void createAndAddModulesAction(@NotNull List<PsModule> extraTopModules) {
    DefaultActionGroup actions = new DefaultActionGroup();
    actions.add(new ModulesComboBoxAction(myContext, extraTopModules));

    AnAction restoreModuleListAction = new DumbAwareAction("Restore 'Modules' List", "", AllIcons.Actions.MoveTo2) {
      @Override
      public void actionPerformed(@NotNull AnActionEvent e) {
        PsUISettings settings = PsUISettings.getInstance();
        settings.MODULES_LIST_MINIMIZE = myShowModulesDropDown = false;
        settings.fireUISettingsChanged();
        removeModulesAction();
      }
    };
    actions.add(restoreModuleListAction);

    ActionToolbar toolbar = ActionManager.getInstance().createActionToolbar("TOP", actions, true);
    myModulesToolbar = toolbar.getComponent();
    myModulesToolbar.setBorder(IdeBorderFactory.createBorder(SideBorder.BOTTOM));

    add(myModulesToolbar, BorderLayout.NORTH);
  }

  private void removeModulesAction() {
    if (myModulesToolbar != null) {
      remove(myModulesToolbar);
      myModulesToolbar = null;
      revalidateAndRepaint(this);
    }
=======
>>>>>>> 2660b5e5
  }

  @NotNull
  protected PsProject getProject() {
    return myProject;
  }

  @NotNull
  protected PsContext getContext() {
    return myContext;
  }

  @Override
  public void setHistory(History history) {
    myHistory = history;
  }

  @Nullable
  protected History getHistory() {
    return myHistory;
  }
}<|MERGE_RESOLUTION|>--- conflicted
+++ resolved
@@ -43,55 +43,6 @@
     super(new BorderLayout());
     myProject = context.getProject();
     myContext = context;
-<<<<<<< HEAD
-
-    myShowModulesDropDown = PsUISettings.getInstance().MODULES_LIST_MINIMIZE;
-    if (myShowModulesDropDown) {
-      createAndAddModulesAction(extraTopModules);
-    }
-    PsUISettings.getInstance().addListener(settings -> {
-      if (settings.MODULES_LIST_MINIMIZE != myShowModulesDropDown) {
-        myShowModulesDropDown = settings.MODULES_LIST_MINIMIZE;
-        if (myShowModulesDropDown) {
-          createAndAddModulesAction(extraTopModules);
-        }
-        else {
-          removeModulesAction();
-        }
-      }
-    }, this);
-  }
-
-  private void createAndAddModulesAction(@NotNull List<PsModule> extraTopModules) {
-    DefaultActionGroup actions = new DefaultActionGroup();
-    actions.add(new ModulesComboBoxAction(myContext, extraTopModules));
-
-    AnAction restoreModuleListAction = new DumbAwareAction("Restore 'Modules' List", "", AllIcons.Actions.MoveTo2) {
-      @Override
-      public void actionPerformed(@NotNull AnActionEvent e) {
-        PsUISettings settings = PsUISettings.getInstance();
-        settings.MODULES_LIST_MINIMIZE = myShowModulesDropDown = false;
-        settings.fireUISettingsChanged();
-        removeModulesAction();
-      }
-    };
-    actions.add(restoreModuleListAction);
-
-    ActionToolbar toolbar = ActionManager.getInstance().createActionToolbar("TOP", actions, true);
-    myModulesToolbar = toolbar.getComponent();
-    myModulesToolbar.setBorder(IdeBorderFactory.createBorder(SideBorder.BOTTOM));
-
-    add(myModulesToolbar, BorderLayout.NORTH);
-  }
-
-  private void removeModulesAction() {
-    if (myModulesToolbar != null) {
-      remove(myModulesToolbar);
-      myModulesToolbar = null;
-      revalidateAndRepaint(this);
-    }
-=======
->>>>>>> 2660b5e5
   }
 
   @NotNull
