/*
 * Copyright (C) 2016 The Android Open Source Project
 *
 * Licensed under the Apache License, Version 2.0 (the "License");
 * you may not use this file except in compliance with the License.
 * You may obtain a copy of the License at
 *
 *      http://www.apache.org/licenses/LICENSE-2.0
 *
 * Unless required by applicable law or agreed to in writing, software
 * distributed under the License is distributed on an "AS IS" BASIS,
 * WITHOUT WARRANTIES OR CONDITIONS OF ANY KIND, either express or implied.
 * See the License for the specific language governing permissions and
 * limitations under the License.
 */
package com.android.tools.idea.gradle.util;

<<<<<<< HEAD
=======
import static com.intellij.openapi.options.Configurable.PROJECT_CONFIGURABLE;

import com.android.tools.idea.IdeInfo;
import com.google.common.collect.Lists;
>>>>>>> e624679c
import com.intellij.openapi.extensions.ExtensionPoint;
import com.intellij.openapi.extensions.ExtensionsArea;
import com.intellij.openapi.options.Configurable;
import com.intellij.openapi.options.ConfigurableEP;
<<<<<<< HEAD
import java.util.ArrayList;
=======
import com.intellij.openapi.project.Project;
import org.jetbrains.annotations.NotNull;

>>>>>>> e624679c
import java.util.List;
import org.jetbrains.annotations.NotNull;

public final class AndroidStudioPreferences {
<<<<<<< HEAD
  public static void cleanUpPreferences(@NotNull ExtensionPoint<ConfigurableEP<Configurable>> preferences,
                                        @NotNull List<String> bundlesToRemove) {
    List<ConfigurableEP<Configurable>> nonStudioExtensions = new ArrayList<>();
    for (ConfigurableEP<Configurable> extension : preferences.getExtensionList()) {
      if (bundlesToRemove.contains(extension.instanceClass)) {
=======
  private static final List<String> PROJECT_PREFERENCES_TO_REMOVE = Lists.newArrayList(
    "org.intellij.lang.xpath.xslt.associations.impl.FileAssociationsConfigurable", "com.intellij.uiDesigner.GuiDesignerConfigurable",
    "org.jetbrains.plugins.groovy.gant.GantConfigurable", "org.jetbrains.plugins.groovy.compiler.GroovyCompilerConfigurable",
    "org.jetbrains.android.compiler.AndroidDexCompilerSettingsConfigurable", "org.jetbrains.idea.maven.utils.MavenSettings",
    "com.intellij.compiler.options.CompilerConfigurable"
  );

  /**
   * Disables all settings that we don't require in Android Studio.
   */
  public static void cleanUpPreferences(@NotNull Project project) {
    if (!IdeInfo.getInstance().isAndroidStudio()) {
      // These should all be left intact when running as part of IDEA.
      return;
    }

    ExtensionsArea area = project.getExtensionArea();
    ExtensionPoint<ConfigurableEP<Configurable>> projectConfigurable = area.getExtensionPoint(PROJECT_CONFIGURABLE);

    List<ConfigurableEP<Configurable>> nonStudioExtensions = Lists.newArrayList();
    for (ConfigurableEP<Configurable> extension : projectConfigurable.getExtensionList()) {
      if (PROJECT_PREFERENCES_TO_REMOVE.contains(extension.instanceClass)) {
>>>>>>> e624679c
        nonStudioExtensions.add(extension);
      }
    }

    projectConfigurable.unregisterExtensions(ep -> nonStudioExtensions.contains(ep));
  }
}<|MERGE_RESOLUTION|>--- conflicted
+++ resolved
@@ -15,35 +15,20 @@
  */
 package com.android.tools.idea.gradle.util;
 
-<<<<<<< HEAD
-=======
 import static com.intellij.openapi.options.Configurable.PROJECT_CONFIGURABLE;
 
 import com.android.tools.idea.IdeInfo;
 import com.google.common.collect.Lists;
->>>>>>> e624679c
 import com.intellij.openapi.extensions.ExtensionPoint;
 import com.intellij.openapi.extensions.ExtensionsArea;
 import com.intellij.openapi.options.Configurable;
 import com.intellij.openapi.options.ConfigurableEP;
-<<<<<<< HEAD
-import java.util.ArrayList;
-=======
 import com.intellij.openapi.project.Project;
 import org.jetbrains.annotations.NotNull;
 
->>>>>>> e624679c
 import java.util.List;
-import org.jetbrains.annotations.NotNull;
 
 public final class AndroidStudioPreferences {
-<<<<<<< HEAD
-  public static void cleanUpPreferences(@NotNull ExtensionPoint<ConfigurableEP<Configurable>> preferences,
-                                        @NotNull List<String> bundlesToRemove) {
-    List<ConfigurableEP<Configurable>> nonStudioExtensions = new ArrayList<>();
-    for (ConfigurableEP<Configurable> extension : preferences.getExtensionList()) {
-      if (bundlesToRemove.contains(extension.instanceClass)) {
-=======
   private static final List<String> PROJECT_PREFERENCES_TO_REMOVE = Lists.newArrayList(
     "org.intellij.lang.xpath.xslt.associations.impl.FileAssociationsConfigurable", "com.intellij.uiDesigner.GuiDesignerConfigurable",
     "org.jetbrains.plugins.groovy.gant.GantConfigurable", "org.jetbrains.plugins.groovy.compiler.GroovyCompilerConfigurable",
@@ -66,7 +51,6 @@
     List<ConfigurableEP<Configurable>> nonStudioExtensions = Lists.newArrayList();
     for (ConfigurableEP<Configurable> extension : projectConfigurable.getExtensionList()) {
       if (PROJECT_PREFERENCES_TO_REMOVE.contains(extension.instanceClass)) {
->>>>>>> e624679c
         nonStudioExtensions.add(extension);
       }
     }
