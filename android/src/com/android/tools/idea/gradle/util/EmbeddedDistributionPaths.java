/*
 * Copyright (C) 2014 The Android Open Source Project
 *
 * Licensed under the Apache License, Version 2.0 (the "License");
 * you may not use this file except in compliance with the License.
 * You may obtain a copy of the License at
 *
 *      http://www.apache.org/licenses/LICENSE-2.0
 *
 * Unless required by applicable law or agreed to in writing, software
 * distributed under the License is distributed on an "AS IS" BASIS,
 * WITHOUT WARRANTIES OR CONDITIONS OF ANY KIND, either express or implied.
 * See the License for the specific language governing permissions and
 * limitations under the License.
 */
package com.android.tools.idea.gradle.util;

import com.google.common.collect.ImmutableList;
import com.intellij.openapi.application.PathManager;
import com.intellij.openapi.diagnostic.Logger;
import com.intellij.openapi.util.SystemInfo;
import org.jetbrains.annotations.NotNull;
import org.jetbrains.annotations.Nullable;

import java.io.File;
import java.util.LinkedList;
import java.util.List;

import static com.android.SdkConstants.GRADLE_LATEST_VERSION;
import static com.android.tools.idea.sdk.IdeSdks.MAC_JDK_CONTENT_PATH;
import static com.intellij.openapi.util.io.FileUtil.join;
import static com.intellij.openapi.util.io.FileUtil.toCanonicalPath;
import static com.intellij.openapi.util.io.FileUtil.toSystemDependentName;

public class EmbeddedDistributionPaths {
  private static final Logger LOG = Logger.getInstance(EmbeddedDistributionPaths.class);

  @NotNull
  public static List<File> findAndroidStudioLocalMavenRepoPaths() {
    File defaultRootDirPath = getDefaultRootDirPath();
    if (defaultRootDirPath != null) {
      // Release build
      File repoPath = new File(defaultRootDirPath, "m2repository");
      return repoPath.isDirectory() ? ImmutableList.of(repoPath) : ImmutableList.of();
    }
    // Development build
    List<File> repoPaths = new LinkedList<>();
    File repoPath;

    // Add prebuilt offline repo
    String studioCustomRepo = System.getenv("STUDIO_CUSTOM_REPO");
    if (studioCustomRepo != null) {
      repoPath = new File(toCanonicalPath(toSystemDependentName(studioCustomRepo)));
      if (!repoPath.isDirectory()) {
        throw new IllegalArgumentException("Invalid path in STUDIO_CUSTOM_REPO environment variable");
      }
    }
    else {
<<<<<<< HEAD
      // Development build
      String studioCustomRepo = System.getenv("STUDIO_CUSTOM_REPO");
      if (studioCustomRepo != null) {
        repoPath = new File(toCanonicalPath(toSystemDependentName(studioCustomRepo)));
        if (!repoPath.isDirectory()) {
          throw new IllegalArgumentException("Invalid path in STUDIO_CUSTOM_REPO environment variable");
        }
      } else {
        String relativePath = toSystemDependentName("/../../prebuilts/tools/common/offline-m2");
        repoPath = new File(toCanonicalPath(toSystemDependentName(PathManager.getHomePath()) + relativePath));
      }
=======
      String relativePath = toSystemDependentName("/../../prebuilts/tools/common/offline-m2");
      repoPath = new File(toCanonicalPath(getIdeHomePath() + relativePath));
>>>>>>> 50d6ab60
    }
    LOG.info("Looking for embedded Maven repo at '" + repoPath.getPath() + "'");
    if (repoPath.isDirectory()) {
      repoPaths.add(repoPath);
    }

    // Add locally published studio repo
    String relativePath = toSystemDependentName("/../../out/studio/repo");
    repoPath = new File(PathManager.getHomePath() + relativePath);
    if (repoPath.isDirectory()) {
      repoPaths.add(repoPath);
    }

    return repoPaths;
  }

  @Nullable
  public static File findEmbeddedGradleDistributionPath() {
    File distributionPath = getDefaultRootDirPath();
    if (distributionPath != null) {
      // Release build
      File embeddedPath = new File(distributionPath, "gradle-" + GRADLE_LATEST_VERSION);
      LOG.info("Looking for embedded Gradle distribution at '" + embeddedPath.getPath() + "'");
      if (embeddedPath.isDirectory()) {
        LOG.info("Found embedded Gradle " + GRADLE_LATEST_VERSION);
        return embeddedPath;
      }
      LOG.info("Unable to find embedded Gradle " + GRADLE_LATEST_VERSION);
      return null;
    }

    // Development build.
    String ideHomePath = getIdeHomePath();
    String relativePath = toSystemDependentName("/../../out/gradle-dist-link");
    distributionPath = new File(toCanonicalPath(ideHomePath + relativePath));
    return distributionPath.isDirectory() ? distributionPath : null;
  }

  @Nullable
  private static File getDefaultRootDirPath() {
    String ideHomePath = getIdeHomePath();
    File rootDirPath = new File(ideHomePath, "gradle");
    return rootDirPath.isDirectory() ? rootDirPath : null;
  }

  @Nullable
  public static File getEmbeddedJdkPath() {
    String ideHomePath = getIdeHomePath();

    File jdkRootPath = new File(ideHomePath, SystemInfo.isMac ? join("jre", "jdk") : "jre");
    if (jdkRootPath.isDirectory()) {
      // Release build.
      return getSystemSpecificJdkPath(jdkRootPath);
    }

    // Development build.
    String relativePath = toSystemDependentName("/../../prebuilts/studio/jdk");
    jdkRootPath = new File(toCanonicalPath(ideHomePath + relativePath));
    if (SystemInfo.isWindows) {
      jdkRootPath = new File(jdkRootPath, "win64");
    }
    else if (SystemInfo.isLinux) {
      jdkRootPath = new File(jdkRootPath, "linux");
    }
    else if (SystemInfo.isMac) {
      jdkRootPath = new File(jdkRootPath, "mac");
    }
    return getSystemSpecificJdkPath(jdkRootPath);
  }

  @Nullable
  private static File getSystemSpecificJdkPath(File jdkRootPath) {
    if (SystemInfo.isMac) {
      jdkRootPath = new File(jdkRootPath, MAC_JDK_CONTENT_PATH);
    }
    if (jdkRootPath.isDirectory()) {
      return jdkRootPath;
    } else {
      return null;
    }
  }

  @NotNull
  private static String getIdeHomePath() {
    return toSystemDependentName(PathManager.getHomePath());
  }
}<|MERGE_RESOLUTION|>--- conflicted
+++ resolved
@@ -56,22 +56,8 @@
       }
     }
     else {
-<<<<<<< HEAD
-      // Development build
-      String studioCustomRepo = System.getenv("STUDIO_CUSTOM_REPO");
-      if (studioCustomRepo != null) {
-        repoPath = new File(toCanonicalPath(toSystemDependentName(studioCustomRepo)));
-        if (!repoPath.isDirectory()) {
-          throw new IllegalArgumentException("Invalid path in STUDIO_CUSTOM_REPO environment variable");
-        }
-      } else {
-        String relativePath = toSystemDependentName("/../../prebuilts/tools/common/offline-m2");
-        repoPath = new File(toCanonicalPath(toSystemDependentName(PathManager.getHomePath()) + relativePath));
-      }
-=======
       String relativePath = toSystemDependentName("/../../prebuilts/tools/common/offline-m2");
       repoPath = new File(toCanonicalPath(getIdeHomePath() + relativePath));
->>>>>>> 50d6ab60
     }
     LOG.info("Looking for embedded Maven repo at '" + repoPath.getPath() + "'");
     if (repoPath.isDirectory()) {
