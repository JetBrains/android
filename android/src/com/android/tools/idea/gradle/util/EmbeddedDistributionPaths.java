/*
 * Copyright (C) 2014 The Android Open Source Project
 *
 * Licensed under the Apache License, Version 2.0 (the "License");
 * you may not use this file except in compliance with the License.
 * You may obtain a copy of the License at
 *
 *      http://www.apache.org/licenses/LICENSE-2.0
 *
 * Unless required by applicable law or agreed to in writing, software
 * distributed under the License is distributed on an "AS IS" BASIS,
 * WITHOUT WARRANTIES OR CONDITIONS OF ANY KIND, either express or implied.
 * See the License for the specific language governing permissions and
 * limitations under the License.
 */
package com.android.tools.idea.gradle.util;

<<<<<<< HEAD
import static com.android.SdkConstants.GRADLE_LATEST_VERSION;
import static com.android.tools.idea.gradle.project.sync.common.CommandLineArgs.isInTestingMode;
import static com.android.tools.idea.sdk.IdeSdks.MAC_JDK_CONTENT_PATH;
import static com.intellij.openapi.util.io.FileUtil.join;
import static com.intellij.openapi.util.io.FileUtil.toCanonicalPath;
import static com.intellij.openapi.util.io.FileUtil.toSystemDependentName;

import com.android.tools.idea.IdeInfo;
=======
>>>>>>> 799703f0
import com.android.tools.idea.flags.StudioFlags;
import com.android.tools.idea.util.StudioPathManager;
import com.google.common.annotations.VisibleForTesting;
import com.google.common.collect.ImmutableList;
import com.intellij.openapi.application.ApplicationManager;
import com.intellij.openapi.application.PathManager;
import com.intellij.openapi.diagnostic.Logger;
import com.intellij.openapi.util.SystemInfo;
import java.io.File;
<<<<<<< HEAD
import java.nio.file.Files;
import java.nio.file.Path;
=======
>>>>>>> 799703f0
import java.nio.file.Paths;
import java.util.ArrayList;
import java.util.List;
import java.util.function.Predicate;
import org.jetbrains.android.download.AndroidProfilerDownloader;
import org.jetbrains.annotations.NotNull;
import org.jetbrains.annotations.Nullable;

public class EmbeddedDistributionPaths {
  @NotNull
  public static EmbeddedDistributionPaths getInstance() {
    return ApplicationManager.getApplication().getService(EmbeddedDistributionPaths.class);
  }

  @NotNull
  public List<File> findAndroidStudioLocalMavenRepoPaths() {
    if (!StudioFlags.USE_DEVELOPMENT_OFFLINE_REPOS.get() && !isInTestingMode()) {
      return ImmutableList.of();
    }
    return doFindAndroidStudioLocalMavenRepoPaths();
  }

  @VisibleForTesting
  @NotNull
  List<File> doFindAndroidStudioLocalMavenRepoPaths() {
    List<File> repoPaths = new ArrayList<>();
    // Add prebuilt offline repo
    String studioCustomRepo = System.getenv("STUDIO_CUSTOM_REPO");
    if (studioCustomRepo != null) {
      List<File> pathsFromEnv = repoPathsFromString(studioCustomRepo, File::isDirectory);
      repoPaths.addAll(pathsFromEnv);
    }

    if (StudioPathManager.isRunningFromSources()) {
      // Repo path candidates, the path should be relative to tools/idea.
      List<String> repoCandidates = new ArrayList<>();

      if (studioCustomRepo == null) {
        repoCandidates.add("out/repo");
      }

      // Add locally published offline studio repo
      repoCandidates.add("out/studio/repo");
      // Add prebuilts repo.
      repoCandidates.add("prebuilts/tools/common/m2/repository");

      String sourcesRoot = StudioPathManager.getSourcesRoot();
      for (String candidate : repoCandidates) {
        File offlineRepo = new File(toCanonicalPath(Paths.get(sourcesRoot, candidate).toString()));
        if (offlineRepo.isDirectory()) {
          repoPaths.add(offlineRepo);
        }
      }
    }

    return ImmutableList.copyOf(repoPaths);
  }

  @NotNull
  @VisibleForTesting
  List<File> repoPathsFromString(@NotNull String studioCustomRepo, @NotNull Predicate<File> isValid) {
    String pathSeparator = System.getProperty("path.separator", ";");
    List<File> paths = new ArrayList<>();
    for (String customRepo : studioCustomRepo.split(pathSeparator)) {
      File customRepoPath = new File(toCanonicalPath(toSystemDependentName(customRepo)));
      if (!isValid.test(customRepoPath)) {
        Logger.getInstance(EmbeddedDistributionPaths.class).warn("Invalid path in STUDIO_CUSTOM_REPO environment variable: " + customRepoPath);
      }
      paths.add(customRepoPath);
    }
    return paths;
  }

  @NotNull
  public File findEmbeddedProfilerTransform() {
<<<<<<< HEAD
    String path = "plugins/android/resources/profilers-transform.jar";
    File file = new File(PathManager.getHomePath(), path);
    if (file.exists()) {
      return file;
    }

    file  = getOptionalIjPath(path);
    if (file != null && file.exists()) {
      return file;
    }

    // Development build
    assert IdeInfo.getInstance().isAndroidStudio(): "Bazel paths exist only in AndroidStudio development mode";
    String relativePath = toSystemDependentName("/../../bazel-bin/tools/base/profiler/transform/profilers-transform.jar");
    return new File(PathManager.getHomePath() + relativePath);
=======
    if (StudioPathManager.isRunningFromSources()) {
      // Development build
      return new File(StudioPathManager.getSourcesRoot(),"bazel-bin/tools/base/profiler/transform/profilers-transform.jar");
    } else {
      return new File(PathManager.getHomePath(), "plugins/android/resources/profilers-transform.jar");
    }
>>>>>>> 799703f0
  }

  public String findEmbeddedInstaller() {
    String path = "plugins/android/resources/installer";
    File file = new File(PathManager.getHomePath(), path);
    if (file.exists()) {
      return file.getAbsolutePath();
    }

    file = getOptionalIjPath(path);
    if (file != null && file.exists()) {
      return file.getAbsolutePath();
    }
      // Development mode
    assert IdeInfo.getInstance().isAndroidStudio(): "Bazel paths exist only in AndroidStudio development mode";
    return new File(PathManager.getHomePath(), "../../bazel-bin/tools/base/deploy/installer/android-installer").getAbsolutePath();
  }

  @Nullable
  private File getOptionalIjPath(String path) {
    // IJ does not bundle some large resources from android plugin, and downloads them on demand.
    AndroidProfilerDownloader.getInstance().makeSureComponentIsInPlace();
    return AndroidProfilerDownloader.getInstance().getHostDir(path);
  }

  @Nullable
  public File findEmbeddedGradleDistributionPath() {
    //noinspection IfStatementWithIdenticalBranches
    if (StudioPathManager.isRunningFromSources()) {
      // Development build.
      String sourcesRoot = StudioPathManager.getSourcesRoot();
      String relativePath = toSystemDependentName("tools/external/gradle");
      File distributionPath = new File(toCanonicalPath(Paths.get(sourcesRoot, relativePath).toString()));
      if (distributionPath.isDirectory()) {
        return distributionPath;
      }

      // Development build.
      String localDistributionPath = System.getProperty("local.gradle.distribution.path");
      if (localDistributionPath != null) {
        distributionPath = new File(toCanonicalPath(localDistributionPath));
        if (distributionPath.isDirectory()) {
          return distributionPath;
        }
      }

      return null;
    } else {
      // Release build
      Logger log = getLog();
      File distributionPath = getDefaultRootDirPath();
      if (distributionPath == null) {
        File embeddedPath = new File(distributionPath, "gradle-" + GRADLE_LATEST_VERSION);
        log.info("Looking for embedded Gradle distribution at '" + embeddedPath.getPath() + "'");
        if (embeddedPath.isDirectory()) {
          log.info("Found embedded Gradle " + GRADLE_LATEST_VERSION);
          return embeddedPath;
        }
      }
      log.info("Unable to find embedded Gradle " + GRADLE_LATEST_VERSION);
      return null;
    }
  }

  @Nullable
  public File findEmbeddedGradleDistributionFile(@NotNull String gradleVersion) {
    File distributionPath = findEmbeddedGradleDistributionPath();
    if (distributionPath != null) {
      File allDistributionFile = new File(distributionPath, "gradle-" + gradleVersion + "-all.zip");
      if (allDistributionFile.isFile() && allDistributionFile.exists()) {
        return allDistributionFile;
      }

      File binDistributionFile = new File(distributionPath, "gradle-" + gradleVersion + "-bin.zip");
      if (binDistributionFile.isFile() && binDistributionFile.exists()) {
        return binDistributionFile;
      }
    }
    return null;
  }

  @NotNull
  private static Logger getLog() {
    return Logger.getInstance(EmbeddedDistributionPaths.class);
  }

  @Nullable
  private static File getDefaultRootDirPath() {
    String ideHomePath = getIdeHomePath();
    File rootDirPath = new File(ideHomePath, "gradle");
    return rootDirPath.isDirectory() ? rootDirPath : null;
  }

  @Nullable
  public Path tryToGetEmbeddedJdkPath() {
    try {
      return getEmbeddedJdkPath();
    }
    catch (Throwable t) {
      Logger.getInstance(EmbeddedDistributionPaths.class).warn("Failed to find a valid embedded JDK", t);
      return null;
    }
  }

<<<<<<< HEAD
  public @NotNull Path getEmbeddedJdkPath() {
    String ideHomePath = getIdeHomePath();

    Path jdkRootPath = Paths.get(ideHomePath, SystemInfo.isMac ? join("jre", "jdk") : "jre");
    if (Files.isDirectory(jdkRootPath)) {
=======
  @NotNull
  public File getEmbeddedJdkPath() {
    if (StudioPathManager.isRunningFromSources()) {
      // If AndroidStudio runs from IntelliJ IDEA sources
      if (System.getProperty("android.test.embedded.jdk") != null) {
        File jdkDir = new File(System.getProperty("android.test.embedded.jdk"));
        assert jdkDir.exists();
        return jdkDir;
      }

      // Development build.
      String sourcesRoot = StudioPathManager.getSourcesRoot();
      String jdkDevPath = System.getProperty("studio.dev.jdk", Paths.get(sourcesRoot, "prebuilts/studio/jdk").toString());
      String relativePath = toSystemDependentName(jdkDevPath);
      File jdkRootPath = new File(toCanonicalPath(relativePath));
      if (SystemInfo.isJavaVersionAtLeast(11, 0, 0)) {
        jdkRootPath = new File(jdkRootPath, "jdk11");
      }
      if (SystemInfo.isWindows) {
        jdkRootPath = new File(jdkRootPath, "win");
      }
      else if (SystemInfo.isLinux) {
        jdkRootPath = new File(jdkRootPath, "linux");
      }
      else if (SystemInfo.isMac) {
        jdkRootPath = new File(jdkRootPath, "mac");
      }
      return getSystemSpecificJdkPath(jdkRootPath);
    } else {
>>>>>>> 799703f0
      // Release build.
      String ideHomePath = getIdeHomePath();
      File jdkRootPath = new File(ideHomePath, SystemInfo.isMac ? join("jre", "jdk") : "jre");
      return getSystemSpecificJdkPath(jdkRootPath);
    }
<<<<<<< HEAD

    // If AndroidStudio runs from IntelliJ IDEA sources
    if (System.getProperty("android.test.embedded.jdk") != null) {
      Path jdkDir = Paths.get(System.getProperty("android.test.embedded.jdk"));
      assert Files.exists(jdkDir);
      return jdkDir;
    }

    // Development build.
    String jdkDevPath = System.getProperty("studio.dev.jdk", ideHomePath + "/../../prebuilts/studio/jdk");
    String relativePath = toSystemDependentName(jdkDevPath);
    jdkRootPath = Paths.get(toCanonicalPath(relativePath), "jdk11");
    if (SystemInfo.isWindows) {
      jdkRootPath = jdkRootPath.resolve("win64");
    }
    else if (SystemInfo.isLinux) {
      jdkRootPath = jdkRootPath.resolve("linux");
    }
    else if (SystemInfo.isMac) {
      jdkRootPath = jdkRootPath.resolve("mac");
    }
    return getSystemSpecificJdkPath(jdkRootPath);
=======
>>>>>>> 799703f0
  }

  private static @NotNull Path getSystemSpecificJdkPath(Path jdkRootPath) {
    if (SystemInfo.isMac) {
      jdkRootPath = jdkRootPath.resolve(MAC_JDK_CONTENT_PATH);
    }
    if (!Files.isDirectory(jdkRootPath)) {
      throw new Error(String.format("Incomplete or corrupted installation - \"%s\" directory does not exist", jdkRootPath));
    }
    return jdkRootPath;
  }

  @NotNull
  private static String getIdeHomePath() {
    return toSystemDependentName(PathManager.getHomePath());
  }
}<|MERGE_RESOLUTION|>--- conflicted
+++ resolved
@@ -15,7 +15,6 @@
  */
 package com.android.tools.idea.gradle.util;
 
-<<<<<<< HEAD
 import static com.android.SdkConstants.GRADLE_LATEST_VERSION;
 import static com.android.tools.idea.gradle.project.sync.common.CommandLineArgs.isInTestingMode;
 import static com.android.tools.idea.sdk.IdeSdks.MAC_JDK_CONTENT_PATH;
@@ -24,8 +23,6 @@
 import static com.intellij.openapi.util.io.FileUtil.toSystemDependentName;
 
 import com.android.tools.idea.IdeInfo;
-=======
->>>>>>> 799703f0
 import com.android.tools.idea.flags.StudioFlags;
 import com.android.tools.idea.util.StudioPathManager;
 import com.google.common.annotations.VisibleForTesting;
@@ -35,11 +32,8 @@
 import com.intellij.openapi.diagnostic.Logger;
 import com.intellij.openapi.util.SystemInfo;
 import java.io.File;
-<<<<<<< HEAD
 import java.nio.file.Files;
 import java.nio.file.Path;
-=======
->>>>>>> 799703f0
 import java.nio.file.Paths;
 import java.util.ArrayList;
 import java.util.List;
@@ -115,30 +109,17 @@
 
   @NotNull
   public File findEmbeddedProfilerTransform() {
-<<<<<<< HEAD
-    String path = "plugins/android/resources/profilers-transform.jar";
-    File file = new File(PathManager.getHomePath(), path);
-    if (file.exists()) {
-      return file;
-    }
-
-    file  = getOptionalIjPath(path);
-    if (file != null && file.exists()) {
-      return file;
-    }
-
-    // Development build
-    assert IdeInfo.getInstance().isAndroidStudio(): "Bazel paths exist only in AndroidStudio development mode";
-    String relativePath = toSystemDependentName("/../../bazel-bin/tools/base/profiler/transform/profilers-transform.jar");
-    return new File(PathManager.getHomePath() + relativePath);
-=======
     if (StudioPathManager.isRunningFromSources()) {
       // Development build
+      assert IdeInfo.getInstance().isAndroidStudio(): "Bazel paths exist only in AndroidStudio development mode";
       return new File(StudioPathManager.getSourcesRoot(),"bazel-bin/tools/base/profiler/transform/profilers-transform.jar");
     } else {
+      file  = getOptionalIjPath(path);
+      if (file != null && file.exists()) {
+        return file;
+      }
       return new File(PathManager.getHomePath(), "plugins/android/resources/profilers-transform.jar");
     }
->>>>>>> 799703f0
   }
 
   public String findEmbeddedInstaller() {
@@ -243,15 +224,8 @@
     }
   }
 
-<<<<<<< HEAD
-  public @NotNull Path getEmbeddedJdkPath() {
-    String ideHomePath = getIdeHomePath();
-
-    Path jdkRootPath = Paths.get(ideHomePath, SystemInfo.isMac ? join("jre", "jdk") : "jre");
-    if (Files.isDirectory(jdkRootPath)) {
-=======
-  @NotNull
-  public File getEmbeddedJdkPath() {
+  @NotNull
+  public Path getEmbeddedJdkPath() {
     if (StudioPathManager.isRunningFromSources()) {
       // If AndroidStudio runs from IntelliJ IDEA sources
       if (System.getProperty("android.test.embedded.jdk") != null) {
@@ -279,37 +253,11 @@
       }
       return getSystemSpecificJdkPath(jdkRootPath);
     } else {
->>>>>>> 799703f0
       // Release build.
       String ideHomePath = getIdeHomePath();
       File jdkRootPath = new File(ideHomePath, SystemInfo.isMac ? join("jre", "jdk") : "jre");
       return getSystemSpecificJdkPath(jdkRootPath);
     }
-<<<<<<< HEAD
-
-    // If AndroidStudio runs from IntelliJ IDEA sources
-    if (System.getProperty("android.test.embedded.jdk") != null) {
-      Path jdkDir = Paths.get(System.getProperty("android.test.embedded.jdk"));
-      assert Files.exists(jdkDir);
-      return jdkDir;
-    }
-
-    // Development build.
-    String jdkDevPath = System.getProperty("studio.dev.jdk", ideHomePath + "/../../prebuilts/studio/jdk");
-    String relativePath = toSystemDependentName(jdkDevPath);
-    jdkRootPath = Paths.get(toCanonicalPath(relativePath), "jdk11");
-    if (SystemInfo.isWindows) {
-      jdkRootPath = jdkRootPath.resolve("win64");
-    }
-    else if (SystemInfo.isLinux) {
-      jdkRootPath = jdkRootPath.resolve("linux");
-    }
-    else if (SystemInfo.isMac) {
-      jdkRootPath = jdkRootPath.resolve("mac");
-    }
-    return getSystemSpecificJdkPath(jdkRootPath);
-=======
->>>>>>> 799703f0
   }
 
   private static @NotNull Path getSystemSpecificJdkPath(Path jdkRootPath) {
