--- conflicted
+++ resolved
@@ -124,15 +124,6 @@
     if (file.exists()) {
       return file.getAbsolutePath();
     }
-<<<<<<< HEAD
-    AndroidProfilerDownloader.getInstance().makeSureComponentIsInPlace();
-    File dir = AndroidProfilerDownloader.getInstance().getHostDir(path);
-    if (dir.exists()) {
-      return dir.getAbsolutePath();
-    }
-      // Development mode
-    return new File(PathManager.getHomePath(), "../../bazel-genfiles/tools/base/deploy/installer/android-installer").getAbsolutePath();
-=======
 
     file = getOptionalIjPath(path);
     if (file != null && file.exists()) {
@@ -148,7 +139,6 @@
     // IJ does not bundle some large resources from android plugin, and downloads them on demand.
     AndroidProfilerDownloader.getInstance().makeSureComponentIsInPlace();
     return AndroidProfilerDownloader.getInstance().getHostDir(path);
->>>>>>> bd07c1f4
   }
 
   @Nullable
