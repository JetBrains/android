--- conflicted
+++ resolved
@@ -45,11 +45,7 @@
  * Utility methods to find APK/Bundle output file or folder.
  */
 
-<<<<<<< HEAD
 private val LOG: Logger get() = Logger.getInstance("#com.android.tools.idea.gradle.util.GradleBuildOutputUtil")
-=======
-private val LOG: Logger get() = logger("GradleBuildOutputUtil.kt")
->>>>>>> 799703f0
 
 enum class OutputType {
   Apk,
