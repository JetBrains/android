--- conflicted
+++ resolved
@@ -15,10 +15,6 @@
  */
 package com.android.tools.idea.gradle.util;
 
-<<<<<<< HEAD
-import com.android.SdkConstants;
-=======
->>>>>>> 603529f2
 import com.google.common.annotations.VisibleForTesting;
 import com.google.common.base.Joiner;
 import com.intellij.openapi.project.Project;
@@ -31,17 +27,12 @@
 import java.io.IOException;
 import java.util.Properties;
 
-<<<<<<< HEAD
-import static com.intellij.openapi.util.io.FileUtil.toCanonicalPath;
-import static com.intellij.openapi.util.io.FileUtil.toSystemDependentName;
-=======
 import static com.android.SdkConstants.*;
 import static com.android.tools.idea.gradle.util.Projects.getBaseDirPath;
 import static com.android.tools.idea.gradle.util.PropertiesUtil.getProperties;
 import static com.android.tools.idea.gradle.util.PropertiesUtil.savePropertiesToFile;
 import static com.google.common.base.Strings.isNullOrEmpty;
 import static com.intellij.openapi.util.io.FileUtil.*;
->>>>>>> 603529f2
 import static com.intellij.openapi.util.text.StringUtil.isNotEmpty;
 
 /**
@@ -83,11 +74,6 @@
    */
   @Nullable
   public File getAndroidSdkPath() {
-<<<<<<< HEAD
-    String path = myProperties.getProperty(SdkConstants.SDK_DIR_PROPERTY);
-    if (isNotEmpty(path)) {
-      if (!FileUtil.isAbsolute(path)) {
-=======
     return getPath(SDK_DIR_PROPERTY);
   }
 
@@ -107,7 +93,6 @@
     String path = getProperty(property);
     if (isNotEmpty(path)) {
       if (!isAbsolute(path)) {
->>>>>>> 603529f2
         String canonicalPath = toCanonicalPath(new File(myProjectDirPath, toSystemDependentName(path)).getPath());
         File file = new File(canonicalPath);
         if (!file.isDirectory()) {
@@ -140,9 +125,6 @@
   // Sets the path as it is given. When invoked from production code, the path is assumed to be "system dependent".
   @VisibleForTesting
   void doSetAndroidSdkPath(@NotNull String path) {
-<<<<<<< HEAD
-    myProperties.setProperty(SdkConstants.SDK_DIR_PROPERTY, path);
-=======
     myProperties.setProperty(SDK_DIR_PROPERTY, path);
   }
 
@@ -164,7 +146,6 @@
     else {
       myProperties.remove(NDK_DIR_PROPERTY);
     }
->>>>>>> 603529f2
   }
 
   public boolean hasAndroidDirProperty() {
