/*
 * Copyright (C) 2013 The Android Open Source Project
 *
 * Licensed under the Apache License, Version 2.0 (the "License");
 * you may not use this file except in compliance with the License.
 * You may obtain a copy of the License at
 *
 *      http://www.apache.org/licenses/LICENSE-2.0
 *
 * Unless required by applicable law or agreed to in writing, software
 * distributed under the License is distributed on an "AS IS" BASIS,
 * WITHOUT WARRANTIES OR CONDITIONS OF ANY KIND, either express or implied.
 * See the License for the specific language governing permissions and
 * limitations under the License.
 */
package com.android.tools.idea.gradle;

import com.android.SdkConstants;
import com.android.builder.model.*;
import com.android.ide.common.repository.GradleVersion;
import com.android.sdklib.AndroidVersion;
<<<<<<< HEAD
import com.android.tools.idea.gradle.project.GradleExperimentalSettings;
=======
import com.android.tools.idea.gradle.compiler.PostProjectBuildTasksExecutor;
>>>>>>> a001a568
import com.android.tools.idea.gradle.util.GradleUtil;
import com.android.tools.idea.model.AndroidModel;
import com.android.tools.idea.model.ClassJarProvider;
import com.android.tools.lint.detector.api.LintUtils;
import com.google.common.annotations.VisibleForTesting;
import com.google.common.collect.ImmutableList;
import com.google.common.collect.Lists;
import com.google.common.collect.Maps;
import com.google.common.collect.Sets;
import com.intellij.openapi.application.ApplicationManager;
import com.intellij.openapi.diagnostic.Logger;
import com.intellij.openapi.externalSystem.model.DataNode;
import com.intellij.openapi.externalSystem.model.ProjectSystemId;
import com.intellij.openapi.externalSystem.model.project.ModuleData;
import com.intellij.openapi.module.Module;
import com.intellij.openapi.project.Project;
import com.intellij.openapi.util.io.FileUtil;
import com.intellij.openapi.vfs.VirtualFile;
import com.intellij.pom.java.LanguageLevel;
import org.gradle.tooling.model.UnsupportedMethodException;
import org.jetbrains.android.facet.AndroidFacet;
import org.jetbrains.annotations.NotNull;
import org.jetbrains.annotations.Nullable;
import org.jetbrains.jps.android.model.impl.JpsAndroidModuleProperties;

import java.io.*;
import java.util.*;
import java.util.concurrent.CountDownLatch;

import static com.android.builder.model.AndroidProject.*;
import static com.android.tools.idea.gradle.AndroidProjectKeys.ANDROID_MODEL;
import static com.android.tools.idea.gradle.util.GradleUtil.getDependencies;
import static com.android.tools.idea.gradle.util.GradleUtil.getGeneratedSourceFolders;
import static com.android.tools.idea.gradle.util.ProxyUtil.reproxy;
import static com.intellij.openapi.externalSystem.util.ExternalSystemApiUtil.find;
import static com.intellij.openapi.util.io.FileUtil.notNullize;
import static com.intellij.openapi.vfs.VfsUtil.findFileByIoFile;
import static com.intellij.openapi.vfs.VfsUtilCore.isAncestor;
import static com.intellij.util.ArrayUtil.contains;

/**
 * Contains Android-Gradle related state necessary for configuring an IDEA project based on a user-selected build variant.
 */
public class AndroidGradleModel implements AndroidModel, Serializable {
  public static final String EXPLODED_BUNDLES = "exploded-bundles";
  public static final String EXPLODED_AAR = "exploded-aar";

  // Increase the value when adding/removing fields or when changing the serialization/deserialization mechanism.
  private static final long serialVersionUID = 1L;
  private static final Logger LOG = Logger.getInstance(AndroidGradleModel.class);

  private static final String[] TEST_ARTIFACT_NAMES = {ARTIFACT_UNIT_TEST, ARTIFACT_ANDROID_TEST};

  @NotNull private ProjectSystemId myProjectSystemId;
  @NotNull private String myModuleName;
  @NotNull private File myRootDirPath;
  @NotNull private AndroidProject myAndroidProject;

<<<<<<< HEAD
=======
  @NotNull private transient GradleModelFeatures myFeatures;
>>>>>>> a001a568
  @Nullable private transient GradleVersion myModelVersion;
  @Nullable private transient CountDownLatch myProxyAndroidProjectLatch;
  @Nullable private AndroidProject myProxyAndroidProject;

  @NotNull private String mySelectedVariantName;
  @NotNull private String mySelectedTestArtifactName;

  private transient VirtualFile myRootDir;

  @Nullable private Boolean myOverridesManifestPackage;
  @Nullable private transient AndroidVersion myMinSdkVersion;

  @NotNull private Map<String, BuildTypeContainer> myBuildTypesByName = Maps.newHashMap();
  @NotNull private Map<String, ProductFlavorContainer> myProductFlavorsByName = Maps.newHashMap();
  @NotNull private Map<String, Variant> myVariantsByName = Maps.newHashMap();

  @NotNull private Set<File> myExtraGeneratedSourceFolders = Sets.newHashSet();

  /**
   * Creates a new {@link AndroidGradleModel}.
   *
   * @param projectSystemId     the external system used to build the project (e.g. Gradle).
   * @param moduleName          the name of the IDEA module, created from {@code delegate}.
   * @param rootDirPath         the root directory of the imported Android-Gradle project.
   * @param androidProject      imported Android-Gradle project.
   * @param selectedVariantName name of the selected build variant.
   */
  public AndroidGradleModel(@NotNull ProjectSystemId projectSystemId,
                            @NotNull String moduleName,
                            @NotNull File rootDirPath,
                            @NotNull AndroidProject androidProject,
                            @NotNull String selectedVariantName,
                            @NotNull String selectedTestArtifactName) {
    myProjectSystemId = projectSystemId;
    myModuleName = moduleName;
    myRootDirPath = rootDirPath;
    myAndroidProject = androidProject;

    parseAndSetModelVersion();
<<<<<<< HEAD
=======
    myFeatures = new GradleModelFeatures(myModelVersion);
>>>>>>> a001a568

    // Compute the proxy object to avoid re-proxying the model during every serialization operation and also schedule it to run
    // asynchronously to avoid blocking the project sync operation for re-proxying to complete.
    ApplicationManager.getApplication().executeOnPooledThread(() -> {
      myProxyAndroidProjectLatch = new CountDownLatch(1);
      myProxyAndroidProject = reproxy(AndroidProject.class, myAndroidProject);
      myProxyAndroidProjectLatch.countDown();
    });

    populateBuildTypesByName();
    populateProductFlavorsByName();
    populateVariantsByName();

    mySelectedVariantName = findVariantToSelect(selectedVariantName);
    mySelectedTestArtifactName = validateTestArtifactName(selectedTestArtifactName);
  }

  private void populateBuildTypesByName() {
    for (BuildTypeContainer container : myAndroidProject.getBuildTypes()) {
      String name = container.getBuildType().getName();
      myBuildTypesByName.put(name, container);
    }
  }

  private void populateProductFlavorsByName() {
    for (ProductFlavorContainer container : myAndroidProject.getProductFlavors()) {
      String name = container.getProductFlavor().getName();
      myProductFlavorsByName.put(name, container);
    }
  }

  private void populateVariantsByName() {
    for (Variant variant : myAndroidProject.getVariants()) {
      myVariantsByName.put(variant.getName(), variant);
    }
  }

  @Nullable
  public GradleVersion getModelVersion() {
    return myModelVersion;
  }

  @NotNull
  public Dependencies getSelectedMainCompileDependencies() {
    AndroidArtifact mainArtifact = getMainArtifact();
    return getDependencies(mainArtifact, getModelVersion());
  }

  @Nullable
  public Dependencies getSelectedAndroidTestCompileDependencies() {
    AndroidArtifact androidTestArtifact = getAndroidTestArtifactInSelectedVariant();
    if (androidTestArtifact == null) {
      // Only variants in the debug build type have an androidTest artifact.
      return null;
    }
    return getDependencies(androidTestArtifact, getModelVersion());
  }

  @NotNull
  public GradleModelFeatures getFeatures() {
    return myFeatures;
  }

  @Nullable
  public GradleVersion getModelVersion() {
    return myModelVersion;
  }

  @NotNull
  public AndroidArtifact getMainArtifact() {
    return getSelectedVariant().getMainArtifact();
  }

  @Override
  @NotNull
  public SourceProvider getDefaultSourceProvider() {
    return getAndroidProject().getDefaultConfig().getSourceProvider();
  }

  @Override
  @NotNull
  public List<SourceProvider> getActiveSourceProviders() {
    return getMainSourceProviders(mySelectedVariantName);
  }

  @NotNull
  public List<SourceProvider> getMainSourceProviders(@NotNull String variantName) {
    Variant variant = myVariantsByName.get(variantName);
    if (variant == null) {
      LOG.error("Unknown variant name '" + variantName + "' found in the module '" + myModuleName + "'");
      return ImmutableList.of();
    }

    List<SourceProvider> providers = Lists.newArrayList();
    // Main source provider.
    providers.add(getDefaultSourceProvider());
    // Flavor source providers.
    for (String flavor : variant.getProductFlavors()) {
      ProductFlavorContainer productFlavor = findProductFlavor(flavor);
      assert productFlavor != null;
      providers.add(productFlavor.getSourceProvider());
    }

    // Multi-flavor source provider.
    AndroidArtifact mainArtifact = variant.getMainArtifact();
    SourceProvider multiFlavorProvider = mainArtifact.getMultiFlavorSourceProvider();
    if (multiFlavorProvider != null) {
      providers.add(multiFlavorProvider);
    }

    // Build type source provider.
    BuildTypeContainer buildType = findBuildType(variant.getBuildType());
    assert buildType != null;
    providers.add(buildType.getSourceProvider());

    // Variant  source provider.
    SourceProvider variantProvider = mainArtifact.getVariantSourceProvider();
    if (variantProvider != null) {
      providers.add(variantProvider);
    }
    return providers;
  }

  @NotNull
  public Collection<SourceProvider> getTestSourceProviders(@NotNull Iterable<SourceProviderContainer> containers) {
<<<<<<< HEAD
    if (GradleExperimentalSettings.getInstance().LOAD_ALL_TEST_ARTIFACTS) {
      return getSourceProvidersForArtifacts(containers, TEST_ARTIFACT_NAMES);
    }
    return getSourceProvidersForArtifacts(containers, mySelectedTestArtifactName);
=======
    return getSourceProvidersForArtifacts(containers, TEST_ARTIFACT_NAMES);
>>>>>>> a001a568
  }

  @Override
  @NotNull
  public List<SourceProvider> getTestSourceProviders() {
<<<<<<< HEAD
    if (GradleExperimentalSettings.getInstance().LOAD_ALL_TEST_ARTIFACTS) {
      return getTestSourceProviders(mySelectedVariantName, TEST_ARTIFACT_NAMES);
    }
    return getTestSourceProviders(mySelectedTestArtifactName);
=======
    return getTestSourceProviders(mySelectedVariantName, TEST_ARTIFACT_NAMES);
>>>>>>> a001a568
  }

  @NotNull
  public List<SourceProvider> getTestSourceProviders(@NotNull String artifactName) {
    return getTestSourceProviders(mySelectedVariantName, artifactName);
  }

  @NotNull
  public List<SourceProvider> getTestSourceProviders(@NotNull String variantName, @NotNull String...testArtifactNames) {
    validateTestArtifactNames(testArtifactNames);

    List<SourceProvider> providers = Lists.newArrayList();
    // Collect the default config test source providers.
    Collection<SourceProviderContainer> extraSourceProviders = getAndroidProject().getDefaultConfig().getExtraSourceProviders();
    providers.addAll(getSourceProvidersForArtifacts(extraSourceProviders, testArtifactNames));

    Variant variant = myVariantsByName.get(variantName);
    assert variant != null;

    // Collect the product flavor test source providers.
    for (String flavor : variant.getProductFlavors()) {
      ProductFlavorContainer productFlavor = findProductFlavor(flavor);
      assert productFlavor != null;
      providers.addAll(getSourceProvidersForArtifacts(productFlavor.getExtraSourceProviders(), testArtifactNames));
    }

    // Collect the build type test source providers.
    BuildTypeContainer buildType = findBuildType(variant.getBuildType());
    assert buildType != null;
    providers.addAll(getSourceProvidersForArtifacts(buildType.getExtraSourceProviders(), testArtifactNames));

    // TODO: Does it make sense to add multi-flavor test source providers?
    // TODO: Does it make sense to add variant test source providers?
    return providers;
  }

  private static void validateTestArtifactNames(@NotNull String[] testArtifactNames) {
    for (String name : testArtifactNames) {
      if (!isTestArtifact(name)) {
        String msg = String.format("'%1$s' is not a test artifact", name);
        throw new IllegalArgumentException(msg);
      }
    }
  }

  @NotNull
  public Collection<BaseArtifact> getTestArtifactsInSelectedVariant() {
    Set<BaseArtifact> testArtifacts = Sets.newHashSet();
    Variant selectedVariant = getSelectedVariant();
    for (BaseArtifact artifact : selectedVariant.getExtraAndroidArtifacts()) {
      if (isTestArtifact(artifact)) {
        testArtifacts.add(artifact);
      }
    }
    for (BaseArtifact artifact : selectedVariant.getExtraJavaArtifacts()) {
      if (isTestArtifact(artifact)) {
        testArtifacts.add(artifact);
      }
    }
    return testArtifacts;
  }

  @Nullable
  public AndroidArtifact getAndroidTestArtifactInSelectedVariant() {
<<<<<<< HEAD
    if (GradleExperimentalSettings.getInstance().LOAD_ALL_TEST_ARTIFACTS) {
      for (AndroidArtifact artifact : getSelectedVariant().getExtraAndroidArtifacts()) {
        if (isTestArtifact(artifact)) {
          return artifact;
        }
      }
    }
    else if (ARTIFACT_ANDROID_TEST.equals(getSelectedTestArtifactName())) {
      return (AndroidArtifact)findSelectedTestArtifactInSelectedVariant();
    }
=======
    for (AndroidArtifact artifact : getSelectedVariant().getExtraAndroidArtifacts()) {
      if (isTestArtifact(artifact)) {
        return artifact;
      }
    }
>>>>>>> a001a568
    return null;
  }

  @Nullable
  public JavaArtifact getUnitTestArtifactInSelectedVariant() {
<<<<<<< HEAD
    if (GradleExperimentalSettings.getInstance().LOAD_ALL_TEST_ARTIFACTS) {
      for (JavaArtifact artifact : getSelectedVariant().getExtraJavaArtifacts()) {
        if (isTestArtifact(artifact)) {
          return artifact;
        }
      }
    }
    else if (ARTIFACT_UNIT_TEST.equals(getSelectedTestArtifactName())) {
      return (JavaArtifact)findSelectedTestArtifactInSelectedVariant();
    }
=======
    for (JavaArtifact artifact : getSelectedVariant().getExtraJavaArtifacts()) {
      if (isTestArtifact(artifact)) {
        return artifact;
      }
    }
>>>>>>> a001a568
    return null;
  }

  public static boolean isTestArtifact(@NotNull BaseArtifact artifact) {
    String artifactName = artifact.getName();
    return isTestArtifact(artifactName);
  }

  private static boolean isTestArtifact(@Nullable String artifactName) {
    return contains(artifactName, TEST_ARTIFACT_NAMES);
  }

  @Override
  @NotNull
  public List<SourceProvider> getAllSourceProviders() {
    Collection<Variant> variants = myAndroidProject.getVariants();
    List<SourceProvider> providers = Lists.newArrayList();

    // Add main source set
    providers.add(getDefaultSourceProvider());

    // Add all flavors
    Collection<ProductFlavorContainer> flavors = myAndroidProject.getProductFlavors();
    for (ProductFlavorContainer pfc : flavors) {
      providers.add(pfc.getSourceProvider());
    }

    // Add the multi-flavor source providers
    for (Variant v : variants) {
      SourceProvider provider = v.getMainArtifact().getMultiFlavorSourceProvider();
      if (provider != null) {
        providers.add(provider);
      }
    }

    // Add all the build types
    Collection<BuildTypeContainer> buildTypes = myAndroidProject.getBuildTypes();
    for (BuildTypeContainer btc : buildTypes) {
      providers.add(btc.getSourceProvider());
    }

    // Add all the variant source providers
    for (Variant v : variants) {
      SourceProvider provider = v.getMainArtifact().getVariantSourceProvider();
      if (provider != null) {
        providers.add(provider);
      }
    }

    return providers;
  }

  @NotNull
  @Override
  public String getApplicationId() {
    return getSelectedVariant().getMainArtifact().getApplicationId();
  }

  @NotNull
  @Override
  public Set<String> getAllApplicationIds() {
    Set<String> ids = Sets.newHashSet();
    for (Variant v : myAndroidProject.getVariants()) {
      String applicationId = v.getMergedFlavor().getApplicationId();
      if (applicationId != null) {
        ids.add(applicationId);
      }
    }
    return ids;
  }

  @Override
  public Boolean isDebuggable() {
    BuildTypeContainer buildTypeContainer = findBuildType(getSelectedVariant().getBuildType());
    if (buildTypeContainer != null) {
      return buildTypeContainer.getBuildType().isDebuggable();
    }
    return null;
  }

  private static final AndroidVersion NOT_SPECIFIED = new AndroidVersion(0, null);

  /**
   * Returns the {@code }minSdkVersion} specified by the user (in the default config or product flavors).
   * This is normally the merged value, but for example when using preview platforms, the Gradle plugin
   * will set minSdkVersion and targetSdkVersion to match the level of the compileSdkVersion; in this case
   * we want tools like lint's API check to continue to look for the intended minSdkVersion specified in
   * the build.gradle file
   *
   * @return the {@link AndroidVersion} to use for this Gradle project, or null if not specified
   */
  @Nullable
  @Override
  public AndroidVersion getMinSdkVersion() {
    if (myMinSdkVersion == null) {
      ApiVersion minSdkVersion = getSelectedVariant().getMergedFlavor().getMinSdkVersion();
      if (minSdkVersion != null && minSdkVersion.getCodename() != null) {
        ApiVersion defaultConfigVersion  = getAndroidProject().getDefaultConfig().getProductFlavor().getMinSdkVersion();
        if (defaultConfigVersion != null) {
          minSdkVersion = defaultConfigVersion;
        }

        List<String> flavors = getSelectedVariant().getProductFlavors();
        for (String flavor : flavors) {
          ProductFlavorContainer productFlavor = findProductFlavor(flavor);
          assert productFlavor != null;
          ApiVersion flavorVersion = productFlavor.getProductFlavor().getMinSdkVersion();
          if (flavorVersion != null) {
            minSdkVersion = flavorVersion;
            break;
          }
        }
      }

      if (minSdkVersion != null) {
        myMinSdkVersion = LintUtils.convertVersion(minSdkVersion, null);
      } else {
        myMinSdkVersion = NOT_SPECIFIED;
      }
    }

    return myMinSdkVersion != NOT_SPECIFIED ? myMinSdkVersion : null;
  }

  @Nullable
  @Override
  public AndroidVersion getRuntimeMinSdkVersion() {
    ApiVersion minSdkVersion = getSelectedVariant().getMergedFlavor().getMinSdkVersion();
    if (minSdkVersion != null) {
      return new AndroidVersion(minSdkVersion.getApiLevel(), minSdkVersion.getCodename());
    }
    return null;
  }

  @Nullable
  @Override
  public AndroidVersion getTargetSdkVersion() {
    ApiVersion targetSdkVersion = getSelectedVariant().getMergedFlavor().getTargetSdkVersion();
      if (targetSdkVersion != null) {
        return new AndroidVersion(targetSdkVersion.getApiLevel(), targetSdkVersion.getCodename());
      }
    return null;
  }

  /**
   * @return the version code associated with the merged flavor of the selected variant, or {@code null} if none have been set.
   */
  @Nullable
  @Override
  public Integer getVersionCode() {
    Variant variant = getSelectedVariant();
    ProductFlavor flavor = variant.getMergedFlavor();
    return flavor.getVersionCode();
  }

  @NotNull
  public ProjectSystemId getProjectSystemId() {
    return myProjectSystemId;
  }

  @Nullable
  public BuildTypeContainer findBuildType(@NotNull String name) {
    return myBuildTypesByName.get(name);
  }

  @NotNull
  public Set<String> getBuildTypes() {
    return myBuildTypesByName.keySet();
  }

  @NotNull
  public Set<String> getProductFlavors() {
    return myProductFlavorsByName.keySet();
  }

  @Nullable
  public ProductFlavorContainer findProductFlavor(@NotNull String name) {
    return myProductFlavorsByName.get(name);
  }

  @Nullable
  public BaseArtifact findSelectedTestArtifact(@NotNull Variant variant) {
    BaseArtifact artifact = getBaseArtifact(variant.getExtraAndroidArtifacts());
    if (artifact != null) {
      return artifact;
    }
    return getBaseArtifact(variant.getExtraJavaArtifacts());
  }

  @Nullable
  private BaseArtifact getBaseArtifact(@NotNull Iterable<? extends BaseArtifact> artifacts) {
    for (BaseArtifact artifact : artifacts) {
      if (getSelectedTestArtifactName().equals(artifact.getName())) {
        return artifact;
      }
    }
    return null;
  }

  @Nullable
  public BaseArtifact findSelectedTestArtifactInSelectedVariant() {
    return findSelectedTestArtifact(getSelectedVariant());
  }

  @NotNull
  public String getModuleName() {
    return myModuleName;
  }

  /**
   * @return the path of the root directory of the imported Android-Gradle project. The returned path belongs to the IDEA module containing
   * the build.gradle file.
   */
  @Override
  @NotNull
  public File getRootDirPath() {
    return myRootDirPath;
  }

  /**
   * @return the root directory of the imported Android-Gradle project. The returned path belongs to the IDEA module containing the
   * build.gradle file.
   */
  @Override
  @NotNull
  public VirtualFile getRootDir() {
    if (myRootDir == null) {
      VirtualFile found = findFileByIoFile(myRootDirPath, true);
      // the module's root directory can never be null.
      assert found != null;
      myRootDir = found;
    }
    return myRootDir;
  }

  @Override
  public boolean isGenerated(@NotNull VirtualFile file) {
    VirtualFile buildFolder = findFileByIoFile(myAndroidProject.getBuildFolder(), false);
    if (buildFolder != null && isAncestor(buildFolder, file, false)) {
      return true;
    }
    return false;
  }

  /**
   * @return the imported Android-Gradle project.
   */
  @NotNull
  public AndroidProject getAndroidProject() {
    return myAndroidProject;
  }

  /**
   * A proxy object of the Android-Gradle project is created and maintained for persisting the Android model data. The same proxy object is
   * also used to visualize the model information in {@link InternalAndroidModelView}.
   *
   * <p>If the proxy operation is still going on, this method will be blocked until that is completed.
   *
   * @return the proxy object of the imported Android-Gradle project.
   */
  @NotNull
  public AndroidProject waitForAndGetProxyAndroidProject() {
    waitForProxyAndroidProject();
    assert myProxyAndroidProject != null;
    return myProxyAndroidProject;
  }

  /**
   * A proxy object of the Android-Gradle project is created and maintained for persisting the Android model data. The same proxy object is
   * also used to visualize the model information in {@link InternalAndroidModelView}.
   *
   * <p>This method will return immediately if the proxy operation is already completed, or will be blocked until that is completed.
   */
  public void waitForProxyAndroidProject() {
    if (myProxyAndroidProjectLatch != null) {
      try {
        myProxyAndroidProjectLatch.await();
      }
      catch (InterruptedException e) {
        LOG.error(e);
        Thread.currentThread().interrupt();
      }
    }
  }

  /**
   * @return the selected build variant.
   */
  @NotNull
  public Variant getSelectedVariant() {
    Variant selected = myVariantsByName.get(mySelectedVariantName);
    assert selected != null;
    return selected;
  }

  /** Returns the specified variant */
  @Nullable
  public Variant findVariantByName(@NotNull String variantName) {
    return myVariantsByName.get(variantName);
  }

  /**
   * Updates the name of the selected build variant. If the given name does not belong to an existing variant, this method will pick up
   * the first variant, in alphabetical order.
   *
   * @param name the new name.
   */
  public void setSelectedVariantName(@NotNull String name) {
    mySelectedVariantName = findVariantToSelect(name);

    // force lazy recompute
    myOverridesManifestPackage = null;
    myMinSdkVersion = null;
  }

  @NotNull
  private String findVariantToSelect(@NotNull String variantName) {
    Collection<String> variantNames = getVariantNames();
    String newVariantName;
    if (variantNames.contains(variantName)) {
      newVariantName = variantName;
    }
    else {
      List<String> sorted = Lists.newArrayList(variantNames);
      Collections.sort(sorted);
      // AndroidProject has always at least 2 variants (debug and release.)
      newVariantName = sorted.get(0);
    }
    return newVariantName;
  }

  public void setSelectedTestArtifactName(@NotNull String selectedTestArtifactName) {
    mySelectedTestArtifactName = validateTestArtifactName(selectedTestArtifactName);
  }

  @NotNull
  private static String validateTestArtifactName(@NotNull String selectedTestArtifactName) {
    assert selectedTestArtifactName.equals(ARTIFACT_ANDROID_TEST) || selectedTestArtifactName.equals(ARTIFACT_UNIT_TEST);
    return selectedTestArtifactName;
  }

  @NotNull
<<<<<<< HEAD
=======
  public String getSelectedTestArtifactName() {
    return mySelectedTestArtifactName;
  }

  @NotNull
>>>>>>> a001a568
  private static Collection<SourceProvider> getSourceProvidersForArtifacts(@NotNull Iterable<SourceProviderContainer> containers,
                                                                           @NotNull String...artifactNames) {
    Set<SourceProvider> providers = Sets.newHashSet();
    for (SourceProviderContainer container : containers) {
      for (String artifactName : artifactNames) {
        if (artifactName.equals(container.getArtifactName())) {
          providers.add(container.getSourceProvider());
          break;
        }
      }
    }
    return providers;
  }

  @NotNull
  public Collection<String> getBuildTypeNames() {
    return myBuildTypesByName.keySet();
  }

  @NotNull
  public Collection<String> getProductFlavorNames() {
    return myProductFlavorsByName.keySet();
  }

  @NotNull
  public Collection<String> getVariantNames() {
    return myVariantsByName.keySet();
  }

  @Nullable
  public LanguageLevel getJavaLanguageLevel() {
    JavaCompileOptions compileOptions = myAndroidProject.getJavaCompileOptions();
    String sourceCompatibility = compileOptions.getSourceCompatibility();
    return LanguageLevel.parse(sourceCompatibility);
  }

  public boolean isLibrary() {
    return getAndroidProject().isLibrary();
  }

  /**
   * Returns whether this project fully overrides the manifest package (with applicationId in the
   * default config or one of the product flavors) in the current variant.
   *
   * @return true if the manifest package is overridden
   */
  @Override
  public boolean overridesManifestPackage() {
    if (myOverridesManifestPackage == null) {
      myOverridesManifestPackage = getAndroidProject().getDefaultConfig().getProductFlavor().getApplicationId() != null;

      Variant variant = getSelectedVariant();

      List<String> flavors = variant.getProductFlavors();
      for (String flavor : flavors) {
        ProductFlavorContainer productFlavor = findProductFlavor(flavor);
        assert productFlavor != null;
        if (productFlavor.getProductFlavor().getApplicationId() != null) {
          myOverridesManifestPackage = true;
          break;
        }
      }
      // The build type can specify a suffix, but it will be merged with the manifest
      // value if not specified in a flavor/default config, so only flavors count
    }

    return myOverridesManifestPackage.booleanValue();
  }

  /**
   * Registers the path of a source folder that has been incorrectly generated outside of the default location (${buildDir}/generated.)
   *
   * @param folderPath the path of the generated source folder.
   */
  public void registerExtraGeneratedSourceFolder(@NotNull File folderPath) {
    myExtraGeneratedSourceFolders.add(folderPath);
  }

  @NotNull
  public List<File> getExcludedFolderPaths() {
    File buildFolderPath = getAndroidProject().getBuildFolder();
    List<File> excludedFolderPaths = Lists.newArrayList();

    if (buildFolderPath.isDirectory()) {
      for (File folderPath : notNullize(buildFolderPath.listFiles())) {
        String folderName = folderPath.getName();
        if (folderName.equals(FD_INTERMEDIATES) || folderName.equals(FD_GENERATED)) {
          // Folders 'intermediates' and 'generated' are never excluded (some children of 'intermediates' are excluded though.)
          continue;
        }
        excludedFolderPaths.add(folderPath);
      }
      File intermediates = new File(buildFolderPath, FD_INTERMEDIATES);
      if (intermediates.isDirectory()) {
        for (File folderPath : notNullize(intermediates.listFiles())) {
          String folderName = folderPath.getName();
          // 'exploded-aar' is the new name of 'exploded-bundles' in plugin version 0.8.2+.
          if (folderName.equals(EXPLODED_AAR) || folderName.equals(EXPLODED_BUNDLES) || folderName.equals("manifest")) {
            continue;
          }
          excludedFolderPaths.add(folderPath);
        }
      }
    }
    else {
      // We know these folders have to be always excluded
      excludedFolderPaths.add(new File(buildFolderPath, FD_OUTPUTS));
      excludedFolderPaths.add(new File(buildFolderPath, "tmp"));
    }

    return excludedFolderPaths;
  }

  /**
   * @return the paths of generated sources placed at the wrong location (not in ${build}/generated.)
   */
  @NotNull
  public File[] getExtraGeneratedSourceFolders() {
    return myExtraGeneratedSourceFolders.toArray(new File[myExtraGeneratedSourceFolders.size()]);
  }

  @Nullable
  public Collection<SyncIssue> getSyncIssues() {
    if (getFeatures().isIssueReportingSupported()) {
      return myAndroidProject.getSyncIssues();
    }
    return null;
  }

<<<<<<< HEAD
  private boolean supportsIssueReporting() {
    return myModelVersion != null && myModelVersion.compareTo("1.1.0") >= 0;
  }

=======
>>>>>>> a001a568
  @Nullable
  public SourceFileContainerInfo containsSourceFile(@NotNull File file) {
    ProductFlavorContainer defaultConfig = myAndroidProject.getDefaultConfig();
    if (containsSourceFile(defaultConfig, file)) {
      return new SourceFileContainerInfo();
    }
    for (Variant variant : myAndroidProject.getVariants()) {
      AndroidArtifact artifact = variant.getMainArtifact();
      if (containsSourceFile(artifact, file)) {
        return new SourceFileContainerInfo(variant, artifact);
      }
      for (AndroidArtifact extraArtifact : variant.getExtraAndroidArtifacts()) {
        if (containsSourceFile(extraArtifact, file)) {
          return new SourceFileContainerInfo(variant, extraArtifact);
        }
      }
      String buildTypeName = variant.getBuildType();
      BuildTypeContainer buildTypeContainer = findBuildType(buildTypeName);
      if (buildTypeContainer != null) {
        if (containsFile(buildTypeContainer.getSourceProvider(), file)) {
          return new SourceFileContainerInfo(variant);
        }
        for (SourceProviderContainer extraSourceProvider : buildTypeContainer.getExtraSourceProviders()) {
          if (containsFile(extraSourceProvider.getSourceProvider(), file)) {
            return new SourceFileContainerInfo(variant);
          }
        }
      }
      for (String flavorName : variant.getProductFlavors()) {
        ProductFlavorContainer flavor = findProductFlavor(flavorName);
        if (flavor != null && containsSourceFile(flavor, file)) {
          return new SourceFileContainerInfo(variant);
        }
      }
    }

    return null; // not found.
  }

  private static boolean containsSourceFile(@NotNull ProductFlavorContainer flavorContainer, @NotNull File file) {
    if (containsFile(flavorContainer.getSourceProvider(), file)) {
      return true;
    }
    // Test source roots
    for (SourceProviderContainer extraSourceProvider : flavorContainer.getExtraSourceProviders()) {
      if (containsFile(extraSourceProvider.getSourceProvider(), file)) {
        return true;
      }
    }
    return false;
  }

  private static boolean containsSourceFile(@NotNull BaseArtifact artifact, @NotNull File file) {
    if (artifact instanceof AndroidArtifact) {
      AndroidArtifact androidArtifact = (AndroidArtifact)artifact;
      if (containsFile(getGeneratedSourceFolders(androidArtifact), file) ||
          containsFile(androidArtifact.getGeneratedResourceFolders(), file)) {
        return true;
      }
    }
    SourceProvider sourceProvider = artifact.getVariantSourceProvider();
    if (sourceProvider != null && containsFile(sourceProvider, file)) {
      return true;
    }
    sourceProvider = artifact.getMultiFlavorSourceProvider();
    return sourceProvider != null && containsFile(sourceProvider, file);
  }

  private static boolean containsFile(@NotNull SourceProvider sourceProvider, @NotNull File file) {
    return containsFile(sourceProvider.getAidlDirectories(), file) ||
           containsFile(sourceProvider.getAssetsDirectories(), file) ||
           containsFile(sourceProvider.getCDirectories(), file) ||
           containsFile(sourceProvider.getCppDirectories(), file) ||
           containsFile(sourceProvider.getJavaDirectories(), file) ||
           containsFile(sourceProvider.getRenderscriptDirectories(), file) ||
           containsFile(sourceProvider.getResDirectories(), file) ||
           containsFile(sourceProvider.getResourcesDirectories(), file);
  }

  private static boolean containsFile(@NotNull Collection<File> directories, @NotNull File file) {
    for (File directory : directories) {
      if (FileUtil.isAncestor(directory, file, false)) {
        return true;
      }
    }
    return false;
  }

  public static class SourceFileContainerInfo {
    @Nullable public final Variant variant;
    @Nullable public final BaseArtifact artifact;

    SourceFileContainerInfo() {
      this(null);
    }

    SourceFileContainerInfo(@Nullable Variant variant) {
      this(variant, null);
    }

    SourceFileContainerInfo(@Nullable Variant variant, @Nullable BaseArtifact artifact) {
      this.variant = variant;
      this.artifact = artifact;
    }

    public void updateSelectedVariantIn(@NotNull DataNode<ModuleData> moduleNode) {
      if (variant != null) {
        DataNode<AndroidGradleModel> androidProjectNode = find(moduleNode, ANDROID_MODEL);
        if (androidProjectNode != null) {
          androidProjectNode.getData().setSelectedVariantName(variant.getName());
        }
      }
    }
  }

  private void writeObject(ObjectOutputStream out) throws IOException {
<<<<<<< HEAD
    // Avoid persisting the model when the proxy object is not ready.
    if(myProxyAndroidProject == null) {
      return;
    }
=======
    waitForProxyAndroidProject();
>>>>>>> a001a568

    out.writeObject(myProjectSystemId);
    out.writeObject(myModuleName);
    out.writeObject(myRootDirPath);
    out.writeObject(myProxyAndroidProject);
    out.writeObject(mySelectedVariantName);
    out.writeObject(mySelectedTestArtifactName);
  }

  private void readObject(ObjectInputStream in) throws IOException, ClassNotFoundException {
    myProjectSystemId = (ProjectSystemId)in.readObject();
    myModuleName = (String)in.readObject();
    myRootDirPath = (File)in.readObject();
    myAndroidProject = (AndroidProject)in.readObject();

    parseAndSetModelVersion();
<<<<<<< HEAD
=======
    myFeatures = new GradleModelFeatures(myModelVersion);
>>>>>>> a001a568

    myProxyAndroidProject = myAndroidProject;

    myBuildTypesByName = Maps.newHashMap();
    myProductFlavorsByName = Maps.newHashMap();
    myVariantsByName = Maps.newHashMap();
    myExtraGeneratedSourceFolders = Sets.newHashSet();

    populateBuildTypesByName();
    populateProductFlavorsByName();
    populateVariantsByName();

    setSelectedVariantName((String)in.readObject());
    setSelectedTestArtifactName((String)in.readObject());
  }

  private void parseAndSetModelVersion() {
    // Old plugin versions do not return model version.
    myModelVersion = GradleVersion.tryParse(myAndroidProject.getModelVersion());
  }

  @Nullable
  public static AndroidGradleModel get(@NotNull Module module) {
    AndroidFacet facet = AndroidFacet.getInstance(module);
    return facet != null ? get(facet) : null;
  }

  @Nullable
  public static AndroidGradleModel get(@NotNull AndroidFacet androidFacet) {
    AndroidModel androidModel = androidFacet.getAndroidModel();
    if (androidModel == null) {
      return null;
    }
    if (!(androidModel instanceof AndroidGradleModel)) {
      return null;
    }
    return ((AndroidGradleModel) androidModel);
  }

  /**
   * Returns the source provider for the current build type, which will never be {@code null} for a project backed by an
   * {@link AndroidProject}, and always {@code null} for a legacy Android project.
   *
   * @return the build type source set or {@code null}.
   */
  @NotNull
  public SourceProvider getBuildTypeSourceProvider() {
    Variant selectedVariant = getSelectedVariant();
    BuildTypeContainer buildType = findBuildType(selectedVariant.getBuildType());
    assert buildType != null;
    return buildType.getSourceProvider();
  }

  /**
   * Returns the source providers for the available flavors, which will never be {@code null} for a project backed by an
   * {@link AndroidProject}, and always {@code null} for a legacy Android project.
   *
   * @return the flavor source providers or {@code null} in legacy projects.
   */
  @NotNull
  public List<SourceProvider> getFlavorSourceProviders() {
    Variant selectedVariant = getSelectedVariant();
    List<String> productFlavors = selectedVariant.getProductFlavors();
    List<SourceProvider> providers = Lists.newArrayList();
    for (String flavor : productFlavors) {
      ProductFlavorContainer productFlavor = findProductFlavor(flavor);
      assert productFlavor != null;
      providers.add(productFlavor.getSourceProvider());
    }
    return providers;
  }

  public void syncSelectedVariantAndTestArtifact(@NotNull AndroidFacet facet) {
    Variant variant = getSelectedVariant();
    JpsAndroidModuleProperties state = facet.getProperties();
    state.SELECTED_BUILD_VARIANT = variant.getName();
    state.SELECTED_TEST_ARTIFACT = getSelectedTestArtifactName();

    AndroidArtifact mainArtifact = variant.getMainArtifact();

<<<<<<< HEAD
    if (GradleExperimentalSettings.getInstance().LOAD_ALL_TEST_ARTIFACTS) {
      // When multi test artifacts are enabled, test tasks are computed dynamically.
      updateGradleTaskNames(state, mainArtifact, null);
    } else {
      updateGradleTaskNames(state, mainArtifact, findSelectedTestArtifactInSelectedVariant());
    }
=======
    // When multi test artifacts are enabled, test tasks are computed dynamically.
    updateGradleTaskNames(state, mainArtifact, null);
>>>>>>> a001a568
  }

  @VisibleForTesting
  static void updateGradleTaskNames(@NotNull JpsAndroidModuleProperties state,
                                    @NotNull AndroidArtifact mainArtifact,
                                    @Nullable BaseArtifact testArtifact) {
    state.ASSEMBLE_TASK_NAME = mainArtifact.getAssembleTaskName();
    state.COMPILE_JAVA_TASK_NAME = mainArtifact.getCompileTaskName();
    state.AFTER_SYNC_TASK_NAMES = Sets.newHashSet(getIdeSetupTasks(mainArtifact));

    if (testArtifact != null) {
      state.ASSEMBLE_TEST_TASK_NAME = testArtifact.getAssembleTaskName();
      state.COMPILE_JAVA_TEST_TASK_NAME = testArtifact.getCompileTaskName();
      state.AFTER_SYNC_TASK_NAMES.addAll(getIdeSetupTasks(testArtifact));
    }
    else {
      state.ASSEMBLE_TEST_TASK_NAME = "";
      state.COMPILE_JAVA_TEST_TASK_NAME = "";
    }
  }

  @NotNull
  public static Set<String> getIdeSetupTasks(@NotNull BaseArtifact artifact) {
    try {
      // This method was added in 1.1 - we have to handle the case when it's missing on the Gradle side.
      return artifact.getIdeSetupTaskNames();
    }
    catch (NoSuchMethodError e) {
      if (artifact instanceof AndroidArtifact) {
        return Sets.newHashSet(((AndroidArtifact)artifact).getSourceGenTaskName());
      }
    }
    catch (UnsupportedMethodException e) {
      if (artifact instanceof AndroidArtifact) {
        return Sets.newHashSet(((AndroidArtifact)artifact).getSourceGenTaskName());
      }
    }

    return Collections.emptySet();
  }

  /**
   * Returns the source provider specific to the flavor combination, if any.
   *
   * @return the source provider or {@code null}.
   */
  @Nullable
  public SourceProvider getMultiFlavorSourceProvider() {
    AndroidArtifact mainArtifact = getSelectedVariant().getMainArtifact();
    return mainArtifact.getMultiFlavorSourceProvider();
  }

  /**
   * Returns the source provider specific to the variant, if any.
   *
   * @return the source provider or {@code null}.
   */
  @Nullable
  public SourceProvider getVariantSourceProvider() {
    AndroidArtifact mainArtifact = getSelectedVariant().getMainArtifact();
    return mainArtifact.getVariantSourceProvider();
  }

  @Override
  public boolean getDataBindingEnabled() {
    return GradleUtil.dependsOn(this, SdkConstants.DATA_BINDING_LIB_ARTIFACT);
  }

  @Override
  @NotNull
  public ClassJarProvider getClassJarProvider() {
    return new AndroidGradleClassJarProvider();
  }

  @Override
  @Nullable
  public Long getLastBuildTimestamp(@NotNull Project project) {
    return PostProjectBuildTasksExecutor.getInstance(project).getLastBuildTimestamp();
  }
}<|MERGE_RESOLUTION|>--- conflicted
+++ resolved
@@ -19,11 +19,7 @@
 import com.android.builder.model.*;
 import com.android.ide.common.repository.GradleVersion;
 import com.android.sdklib.AndroidVersion;
-<<<<<<< HEAD
-import com.android.tools.idea.gradle.project.GradleExperimentalSettings;
-=======
 import com.android.tools.idea.gradle.compiler.PostProjectBuildTasksExecutor;
->>>>>>> a001a568
 import com.android.tools.idea.gradle.util.GradleUtil;
 import com.android.tools.idea.model.AndroidModel;
 import com.android.tools.idea.model.ClassJarProvider;
@@ -82,10 +78,7 @@
   @NotNull private File myRootDirPath;
   @NotNull private AndroidProject myAndroidProject;
 
-<<<<<<< HEAD
-=======
   @NotNull private transient GradleModelFeatures myFeatures;
->>>>>>> a001a568
   @Nullable private transient GradleVersion myModelVersion;
   @Nullable private transient CountDownLatch myProxyAndroidProjectLatch;
   @Nullable private AndroidProject myProxyAndroidProject;
@@ -125,10 +118,7 @@
     myAndroidProject = androidProject;
 
     parseAndSetModelVersion();
-<<<<<<< HEAD
-=======
     myFeatures = new GradleModelFeatures(myModelVersion);
->>>>>>> a001a568
 
     // Compute the proxy object to avoid re-proxying the model during every serialization operation and also schedule it to run
     // asynchronously to avoid blocking the project sync operation for re-proxying to complete.
@@ -164,11 +154,6 @@
     for (Variant variant : myAndroidProject.getVariants()) {
       myVariantsByName.put(variant.getName(), variant);
     }
-  }
-
-  @Nullable
-  public GradleVersion getModelVersion() {
-    return myModelVersion;
   }
 
   @NotNull
@@ -254,27 +239,13 @@
 
   @NotNull
   public Collection<SourceProvider> getTestSourceProviders(@NotNull Iterable<SourceProviderContainer> containers) {
-<<<<<<< HEAD
-    if (GradleExperimentalSettings.getInstance().LOAD_ALL_TEST_ARTIFACTS) {
-      return getSourceProvidersForArtifacts(containers, TEST_ARTIFACT_NAMES);
-    }
-    return getSourceProvidersForArtifacts(containers, mySelectedTestArtifactName);
-=======
     return getSourceProvidersForArtifacts(containers, TEST_ARTIFACT_NAMES);
->>>>>>> a001a568
   }
 
   @Override
   @NotNull
   public List<SourceProvider> getTestSourceProviders() {
-<<<<<<< HEAD
-    if (GradleExperimentalSettings.getInstance().LOAD_ALL_TEST_ARTIFACTS) {
-      return getTestSourceProviders(mySelectedVariantName, TEST_ARTIFACT_NAMES);
-    }
-    return getTestSourceProviders(mySelectedTestArtifactName);
-=======
     return getTestSourceProviders(mySelectedVariantName, TEST_ARTIFACT_NAMES);
->>>>>>> a001a568
   }
 
   @NotNull
@@ -339,47 +310,21 @@
 
   @Nullable
   public AndroidArtifact getAndroidTestArtifactInSelectedVariant() {
-<<<<<<< HEAD
-    if (GradleExperimentalSettings.getInstance().LOAD_ALL_TEST_ARTIFACTS) {
-      for (AndroidArtifact artifact : getSelectedVariant().getExtraAndroidArtifacts()) {
-        if (isTestArtifact(artifact)) {
-          return artifact;
-        }
-      }
-    }
-    else if (ARTIFACT_ANDROID_TEST.equals(getSelectedTestArtifactName())) {
-      return (AndroidArtifact)findSelectedTestArtifactInSelectedVariant();
-    }
-=======
     for (AndroidArtifact artifact : getSelectedVariant().getExtraAndroidArtifacts()) {
       if (isTestArtifact(artifact)) {
         return artifact;
       }
     }
->>>>>>> a001a568
     return null;
   }
 
   @Nullable
   public JavaArtifact getUnitTestArtifactInSelectedVariant() {
-<<<<<<< HEAD
-    if (GradleExperimentalSettings.getInstance().LOAD_ALL_TEST_ARTIFACTS) {
-      for (JavaArtifact artifact : getSelectedVariant().getExtraJavaArtifacts()) {
-        if (isTestArtifact(artifact)) {
-          return artifact;
-        }
-      }
-    }
-    else if (ARTIFACT_UNIT_TEST.equals(getSelectedTestArtifactName())) {
-      return (JavaArtifact)findSelectedTestArtifactInSelectedVariant();
-    }
-=======
     for (JavaArtifact artifact : getSelectedVariant().getExtraJavaArtifacts()) {
       if (isTestArtifact(artifact)) {
         return artifact;
       }
     }
->>>>>>> a001a568
     return null;
   }
 
@@ -722,14 +667,11 @@
   }
 
   @NotNull
-<<<<<<< HEAD
-=======
   public String getSelectedTestArtifactName() {
     return mySelectedTestArtifactName;
   }
 
   @NotNull
->>>>>>> a001a568
   private static Collection<SourceProvider> getSourceProvidersForArtifacts(@NotNull Iterable<SourceProviderContainer> containers,
                                                                            @NotNull String...artifactNames) {
     Set<SourceProvider> providers = Sets.newHashSet();
@@ -859,13 +801,6 @@
     return null;
   }
 
-<<<<<<< HEAD
-  private boolean supportsIssueReporting() {
-    return myModelVersion != null && myModelVersion.compareTo("1.1.0") >= 0;
-  }
-
-=======
->>>>>>> a001a568
   @Nullable
   public SourceFileContainerInfo containsSourceFile(@NotNull File file) {
     ProductFlavorContainer defaultConfig = myAndroidProject.getDefaultConfig();
@@ -982,14 +917,7 @@
   }
 
   private void writeObject(ObjectOutputStream out) throws IOException {
-<<<<<<< HEAD
-    // Avoid persisting the model when the proxy object is not ready.
-    if(myProxyAndroidProject == null) {
-      return;
-    }
-=======
     waitForProxyAndroidProject();
->>>>>>> a001a568
 
     out.writeObject(myProjectSystemId);
     out.writeObject(myModuleName);
@@ -1006,10 +934,7 @@
     myAndroidProject = (AndroidProject)in.readObject();
 
     parseAndSetModelVersion();
-<<<<<<< HEAD
-=======
     myFeatures = new GradleModelFeatures(myModelVersion);
->>>>>>> a001a568
 
     myProxyAndroidProject = myAndroidProject;
 
@@ -1090,17 +1015,8 @@
 
     AndroidArtifact mainArtifact = variant.getMainArtifact();
 
-<<<<<<< HEAD
-    if (GradleExperimentalSettings.getInstance().LOAD_ALL_TEST_ARTIFACTS) {
-      // When multi test artifacts are enabled, test tasks are computed dynamically.
-      updateGradleTaskNames(state, mainArtifact, null);
-    } else {
-      updateGradleTaskNames(state, mainArtifact, findSelectedTestArtifactInSelectedVariant());
-    }
-=======
     // When multi test artifacts are enabled, test tasks are computed dynamically.
     updateGradleTaskNames(state, mainArtifact, null);
->>>>>>> a001a568
   }
 
   @VisibleForTesting
