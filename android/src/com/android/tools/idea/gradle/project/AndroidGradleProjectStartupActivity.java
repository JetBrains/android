--- conflicted
+++ resolved
@@ -15,18 +15,15 @@
  */
 package com.android.tools.idea.gradle.project;
 
-<<<<<<< HEAD
-import static com.google.wireless.android.sdk.stats.GradleSyncStats.Trigger.TRIGGER_PROJECT_NEW;
-import static com.google.wireless.android.sdk.stats.GradleSyncStats.Trigger.TRIGGER_PROJECT_REOPEN;
-
-=======
 import com.android.tools.idea.IdeInfo;
->>>>>>> 5e1369d6
 import com.android.tools.idea.gradle.project.sync.GradleSyncInvoker;
 import com.google.wireless.android.sdk.stats.GradleSyncStats;
 import com.intellij.openapi.project.Project;
 import com.intellij.openapi.startup.StartupActivity;
 import org.jetbrains.annotations.NotNull;
+
+import static com.google.wireless.android.sdk.stats.GradleSyncStats.Trigger.TRIGGER_PROJECT_NEW;
+import static com.google.wireless.android.sdk.stats.GradleSyncStats.Trigger.TRIGGER_PROJECT_REOPEN;
 
 /**
  * Syncs Android Gradle project with the persisted project data on startup.
@@ -36,21 +33,6 @@
   public void runActivity(@NotNull Project project) {
     GradleProjectInfo gradleProjectInfo = GradleProjectInfo.getInstance(project);
     if ((
-<<<<<<< HEAD
-      // We only request sync if we know this is an Android project
-          !gradleProjectInfo.getAndroidModules().isEmpty() // because it has Android modules.
-          || gradleProjectInfo.isImportedProject() // because it was initialized by our importer.
-        ) &&
-        !gradleProjectInfo.isSkipStartupActivity()) {
-      // http://b/62543184
-      // If the project was created with the "New Project" wizard or imported, there is no need to sync again.
-      // This code path should only be executed when:
-      // 1. Opening an existing project from the list of "recent projects" in the "Welcome" page
-      // 2. Reopening the IDE and automatically reloading the current open project
-      GradleSyncStats.Trigger trigger =
-        gradleProjectInfo.isNewProject() ? TRIGGER_PROJECT_NEW : TRIGGER_PROJECT_REOPEN;
-      GradleSyncInvoker.Request request = new GradleSyncInvoker.Request(trigger);
-=======
           // We only request sync if we know this is an Android project.
 
           // Opening an IDEA project with Android modules (AS and IDEA - i.e. previously synced).
@@ -60,10 +42,12 @@
           // Opening a project without .idea directory (including a newly created).
           || gradleProjectInfo.isImportedProject()
         ) &&
-        !gradleProjectInfo.isSkipStartupActivity()) {
+        !gradleProjectInfo.isSkipStartupActivity()
+    ) {
 
-      GradleSyncInvoker.Request request = GradleSyncInvoker.Request.projectLoaded();
->>>>>>> 5e1369d6
+      GradleSyncStats.Trigger trigger =
+              gradleProjectInfo.isNewProject() ? TRIGGER_PROJECT_NEW : TRIGGER_PROJECT_REOPEN;
+      GradleSyncInvoker.Request request = new GradleSyncInvoker.Request(trigger);
       request.useCachedGradleModels = true;
 
       GradleSyncInvoker.getInstance().requestProjectSync(project, request);
