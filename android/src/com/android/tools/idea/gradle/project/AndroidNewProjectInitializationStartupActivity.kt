--- conflicted
+++ resolved
@@ -18,11 +18,7 @@
 import com.intellij.openapi.diagnostic.logger
 import com.intellij.openapi.progress.runModalTask
 import com.intellij.openapi.project.Project
-<<<<<<< HEAD
 import com.intellij.openapi.startup.ProjectActivity
-=======
-import com.intellij.openapi.startup.StartupActivity
->>>>>>> 574fcae1
 import com.intellij.openapi.util.Key
 import com.intellij.openapi.util.removeUserData
 import org.jetbrains.android.util.AndroidBundle.message
@@ -36,14 +32,8 @@
  * Note: This needs to implement [StartupActivity] in order to ensure correct ordering with AndroidGradleProjectStartupActivity.
  * See b/280359788 and IJPL-90 for details.
  */
-<<<<<<< HEAD
 class AndroidNewProjectInitializationStartupActivity : ProjectActivity {
   override suspend fun execute(project: Project) {
-=======
-class AndroidNewProjectInitializationStartupActivity : StartupActivity {
-
-  override fun runActivity(project: Project) {
->>>>>>> 574fcae1
     val initializationRunnable = project.getUserData(INITIALIZER_KEY)
     if (initializationRunnable != null) {
       log.info("Scheduling new project initialization.")
@@ -56,7 +46,6 @@
       project.removeUserData(INITIALIZER_KEY)
     }
   }
-
   companion object {
     fun setProjectInitializer(project: Project, initializer: () -> Unit) {
       assert(project.getUserData(INITIALIZER_KEY) == null)
