--- conflicted
+++ resolved
@@ -54,15 +54,6 @@
   private val myInitialSettings: GradleProjectSettings
 ) : JavaGradleProjectSettingsControlBuilder(myInitialSettings) {
 
-<<<<<<< HEAD
-class AndroidGradleProjectSettingsControlBuilder(private val myInitialSettings: GradleProjectSettings) : JavaGradleProjectSettingsControlBuilder(myInitialSettings) {
-  companion object {
-    const val GRADLE_JDK_LABEL_TEXT = "Gradle JDK:"
-    const val EMBEDDED_JDK_NAME = "Embedded JDK"
-    const val ANDROID_STUDIO_JAVA_HOME_NAME = "Android Studio java home"
-  }
-=======
->>>>>>> de127946
   init {
     // Drop original JdkComponents so new ones can be generated
     super.dropGradleJdkComponents()
@@ -258,16 +249,6 @@
     }
   }
 
-<<<<<<< HEAD
-  private fun getSelectedGradleJvmInfo(comboBox: SdkComboBox): SdkInfo {
-    val sdkLookupProvider = getSdkLookupProvider(comboBox.model.project)
-    val externalProjectPath = myInitialSettings.externalProjectPath
-    val gradleJvm = comboBox.getSelectedGradleJvmReference(sdkLookupProvider)
-    return sdkLookupProvider.nonblockingResolveGradleJvmInfo(comboBox.model.project, externalProjectPath, gradleJvm)
-  }
-
-=======
->>>>>>> de127946
   private fun wrapExceptions(runnable: ThrowableRunnable<Throwable>) {
     try {
       runnable.run()
