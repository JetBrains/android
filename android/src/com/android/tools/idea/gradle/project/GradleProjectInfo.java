/*
 * Copyright (C) 2016 The Android Open Source Project
 *
 * Licensed under the Apache License, Version 2.0 (the "License");
 * you may not use this file except in compliance with the License.
 * You may obtain a copy of the License at
 *
 *      http://www.apache.org/licenses/LICENSE-2.0
 *
 * Unless required by applicable law or agreed to in writing, software
 * distributed under the License is distributed on an "AS IS" BASIS,
 * WITHOUT WARRANTIES OR CONDITIONS OF ANY KIND, either express or implied.
 * See the License for the specific language governing permissions and
 * limitations under the License.
 */
package com.android.tools.idea.gradle.project;

<<<<<<< HEAD
=======
import static com.android.tools.idea.gradle.util.GradleUtil.GRADLE_SYSTEM_ID;
>>>>>>> 640ce73c
import static com.android.tools.idea.gradle.util.GradleUtil.findGradleBuildFile;
import static com.android.tools.idea.gradle.util.GradleUtil.findGradleSettingsFile;
import static com.intellij.openapi.actionSystem.LangDataKeys.MODULE;
import static com.intellij.openapi.actionSystem.LangDataKeys.MODULE_CONTEXT_ARRAY;
import static com.intellij.openapi.util.io.FileUtil.filesEqual;
<<<<<<< HEAD
import static org.jetbrains.android.facet.AndroidRootUtil.findModuleRootFolderPath;

import com.android.tools.idea.gradle.project.build.compiler.AndroidGradleBuildConfiguration;
=======
import static com.intellij.util.containers.ContainerUtil.newConcurrentSet;
import static org.jetbrains.android.facet.AndroidRootUtil.findModuleRootFolderPath;

>>>>>>> 640ce73c
import com.android.tools.idea.gradle.project.facet.gradle.GradleFacet;
import com.android.tools.idea.gradle.project.importing.GradleProjectImporter;
import com.android.tools.idea.gradle.project.model.AndroidModuleModel;
import com.android.tools.idea.gradle.project.sync.GradleSyncState;
import com.android.tools.idea.model.AndroidModel;
import com.android.tools.idea.project.AndroidProjectInfo;
import com.google.common.collect.ImmutableList;
import com.intellij.facet.ProjectFacetManager;
import com.intellij.ide.DataManager;
import com.intellij.ide.projectView.ProjectView;
import com.intellij.ide.projectView.impl.AbstractProjectViewPane;
import com.intellij.openapi.actionSystem.DataContext;
import com.intellij.openapi.application.AccessToken;
import com.intellij.openapi.application.ApplicationManager;
import com.intellij.openapi.application.ReadAction;
import com.intellij.openapi.diagnostic.Logger;
import com.intellij.openapi.module.Module;
import com.intellij.openapi.module.ModuleManager;
import com.intellij.openapi.project.Project;
import com.intellij.openapi.roots.ProjectFileIndex;
import com.intellij.openapi.util.Key;
import com.intellij.openapi.util.UserDataHolderEx;
import com.intellij.openapi.vfs.VirtualFile;
import com.intellij.serviceContainer.NonInjectable;
import com.intellij.util.Consumer;
import java.io.File;
<<<<<<< HEAD
import java.util.List;
import javax.swing.*;
=======
import java.util.Arrays;
import java.util.List;
import java.util.Set;
import javax.swing.JComponent;
>>>>>>> 640ce73c
import org.jetbrains.android.facet.AndroidFacet;
import org.jetbrains.annotations.NotNull;
import org.jetbrains.annotations.Nullable;
import org.jetbrains.plugins.gradle.settings.GradleSettings;

<<<<<<< HEAD
public final class GradleProjectInfo {
=======
public class GradleProjectInfo {
>>>>>>> 640ce73c
  @NotNull private final Project myProject;
  @NotNull private final ProjectFileIndex myProjectFileIndex;

  private volatile boolean myNewProject;
  private volatile boolean myImportedProject;
  private final ProjectFacetManager myFacetManager;
  private volatile boolean mySkipStartupActivity;

  @NotNull
  public static GradleProjectInfo getInstance(@NotNull Project project) {
    return project.getService(GradleProjectInfo.class);
  }

  public GradleProjectInfo(@NotNull Project project) {
    this(project, AndroidProjectInfo.getInstance(project), ProjectFileIndex.getInstance(project));
  }

<<<<<<< HEAD
  @NonInjectable
  public GradleProjectInfo(@NotNull Project project, @NotNull AndroidProjectInfo projectInfo, @NotNull ProjectFileIndex projectFileIndex) {
    myProject = project;
    myProjectInfo = AndroidProjectInfo.getInstance(project);
    myProjectFileIndex = projectFileIndex;
=======
  public GradleProjectInfo(@NotNull Project project) {
    myProject = project;
    myProjectFileIndex = ProjectFileIndex.getInstance(myProject);
>>>>>>> 640ce73c
    myFacetManager = ProjectFacetManager.getInstance(myProject);
  }

  public boolean isNewProject() {
    return myNewProject;
  }

  public void setNewProject(boolean newProject) {
    myNewProject = newProject;
  }

  public boolean isSkipStartupActivity() {
    return mySkipStartupActivity;
  }

  public void setSkipStartupActivity(boolean skipStartupActivity) {
    mySkipStartupActivity = skipStartupActivity;
  }

  public boolean isImportedProject() {
    return myImportedProject;
  }

  public void setImportedProject(boolean importedProject) {
    myImportedProject = importedProject;
  }

  /**
   * Indicates whether Gradle is used to build at least one module in this project.
   * Note: {@link AndroidProjectInfo#requiresAndroidModel())} indicates whether a project requires an {@link AndroidModel}.
   * That method should be preferred in almost all cases. Use this method only if you explicitly need to check whether the model is
   * Gradle-specific.
   */
  public boolean isBuildWithGradle() {
    return ReadAction.compute(() -> {
      if (myProject.isDisposed()) {
        return false;
      }
<<<<<<< HEAD
=======
      if (isBeingInitializedAsGradleProject(myProject)) {
        return true;
      }
      if (Arrays.stream(ModuleManager.getInstance(myProject).getModules())
        .anyMatch(it -> ExternalSystemApiUtil.isExternalSystemAwareModule(GRADLE_SYSTEM_ID, it))) {
        return true;
      }
>>>>>>> 640ce73c
      if (myFacetManager.hasFacets(GradleFacet.getFacetTypeId())) {
        return true;
      }
      // See https://code.google.com/p/android/issues/detail?id=203384
      // This could be a project without modules. Check that at least it synced with Gradle.
      if (GradleSyncState.getInstance(myProject).getLastSyncFinishedTimeStamp() != -1L) {
        return true;
      }
<<<<<<< HEAD

      if (!GradleSettings.getInstance(myProject).getLinkedProjectsSettings().isEmpty()){
        return true;
      }

=======
      if (!GradleSettings.getInstance(myProject).getLinkedProjectsSettings().isEmpty()){
        return true;
      }
>>>>>>> 640ce73c
      return hasTopLevelGradleFile();
    });
  }

  /**
   * Indicates whether the project has Gradle facets.
   * e.g. this is used to check if an opened Gradle project has already been imported or not yet.
   */
  public boolean hasGradleFacets() {
    return myFacetManager.hasFacets(GradleFacet.getFacetTypeId());
  }

  /**
   * Indicates whether the project has a file which gradle could use to perform initialization, either of a "single project" or a
   * "multi-project" build.
   *
   * @return {@code true} if the project has a Gradle build or settings file in the project's root folder; {@code false} otherwise.
   */
  public boolean hasTopLevelGradleFile() {
    if (myProject.isDefault()) {
      return false;
    }
    VirtualFile baseDir = myProject.getBaseDir();
    if (baseDir != null) {
      return ((findGradleBuildFile(baseDir) != null) || (findGradleSettingsFile(baseDir) != null));
    }
    return false;
  }

  /**
   * @return the modules in a Gradle-based project that contain an {@code AndroidFacet}.
   */
  @NotNull
  public List<Module> getAndroidModules() {
    ImmutableList.Builder<Module> modules = ImmutableList.builder();

    ReadAction.run(() -> {
      if (myProject.isDisposed()) {
        return;
      }

      for (Module module : ModuleManager.getInstance(myProject).getModules()) {
        if (AndroidFacet.getInstance(module) != null && GradleFacet.getInstance(module) != null) {
          modules.add(module);
        }
      }
    });
    return modules.build();
  }

  /**
   * Applies the given {@link Consumer} to each module in the project that contains an {@code AndroidFacet}.
   *
   * @param consumer the {@code Consumer} to apply.
   */
  public void forEachAndroidModule(@NotNull Consumer<AndroidFacet> consumer) {
    ReadAction.run(() -> {
      if (myProject.isDisposed()) {
        return;
      }

      for (Module module : ModuleManager.getInstance(myProject).getModules()) {
        AndroidFacet androidFacet = AndroidFacet.getInstance(module);
        if (androidFacet != null && GradleFacet.getInstance(module) != null) {
          consumer.consume(androidFacet);
        }
      }
    });
  }

  /**
   * Attempts to retrieve the {@link AndroidModuleModel} for the module containing the given file.
   * <p/>
   * This method will return {@code null} if the file is "excluded" or if the module the file belongs to is not an Android module.
   *
   * @param file the given file.
   * @return the {@code AndroidModuleModel} for the module containing the given file, or {@code null} if the file is "excluded" or if the
   * module the file belongs to is not an Android module.
   */
  @Nullable
  public AndroidModuleModel findAndroidModelInModule(@NotNull VirtualFile file) {
    return findAndroidModelInModule(file, true /* ignore "excluded files */);
  }

  /**
   * Attempts to retrieve the {@link AndroidModuleModel} for the module containing the given file.
   *
   * @param file           the given file.
   * @param honorExclusion if {@code true}, this method will return {@code null} if the given file is "excluded".
   * @return the {@code AndroidModuleModel} for the module containing the given file, or {@code null} if the module is not an Android
   * module.
   */
  @Nullable
  public AndroidModuleModel findAndroidModelInModule(@NotNull VirtualFile file, boolean honorExclusion) {
    Module module = findModuleForFile(file, honorExclusion);
    if (module == null) {
      return null;
    }

    if (module.isDisposed()) {
      getLog().warn("Attempted to get an Android Facet from a disposed module");
      return null;
    }

    return AndroidModuleModel.get(module);
  }

  @Nullable
  private Module findModuleForFile(@NotNull VirtualFile file, boolean honorExclusion) {
    return myProjectFileIndex.getModuleForFile(file, honorExclusion);
  }

  /**
   * Returns the modules to build based on the current selection in the 'Project' tool window. If the module that corresponds to the project
   * is selected, all the modules in such projects are returned. If there is no selection, an empty array is returned.
   *
   * @param dataContext knows the modules that are selected. If {@code null}, this method gets the {@code DataContext} from the 'Project'
   *                    tool window directly.
   * @return the modules to build based on the current selection in the 'Project' tool window.
   */
  @NotNull
  public Module[] getModulesToBuildFromSelection(@Nullable DataContext dataContext) {
    if (dataContext == null) {
      ProjectView projectView = ProjectView.getInstance(myProject);
      AbstractProjectViewPane pane = projectView.getCurrentProjectViewPane();

      if (pane != null) {
        JComponent treeComponent = pane.getComponentToFocus();
        dataContext = DataManager.getInstance().getDataContext(treeComponent);
      }
      else {
        return Module.EMPTY_ARRAY;
      }
    }
    Module[] modules = MODULE_CONTEXT_ARRAY.getData(dataContext);
    if (modules != null) {
      if (modules.length == 1 && isProjectModule(modules[0])) {
        return ModuleManager.getInstance(myProject).getModules();
      }
      return modules;
    }
    Module module = MODULE.getData(dataContext);
    if (module != null) {
      return isProjectModule(module) ? ModuleManager.getInstance(myProject).getModules() : new Module[]{module};
    }
    return Module.EMPTY_ARRAY;
  }

  private static final Key<Set<File>> PROJECTS_BEING_INITIALIZED = Key.create("PROJECTS_BEING_INITIALIZED");

  /**
   * Registers the given location as the location of a new Gradle project which is being initialized.
   *
   * <p>This makes {@link #isBuildWithGradle()} return true for projects at this location.
   *
   * @return an access token which should be finalized when the project is initialized.
   */
  public static AccessToken beginInitializingGradleProjectAt(@NotNull File projectFolderPath) {
    UserDataHolderEx userData = (UserDataHolderEx)ApplicationManager.getApplication();
    Set<File> projectsBeingInitialized = userData.putUserDataIfAbsent(PROJECTS_BEING_INITIALIZED, newConcurrentSet());
    if (!projectsBeingInitialized.add(projectFolderPath)) {
      throw new IllegalStateException(
        "Cannot initialize two projects at the same location at the same time. Project location: " + projectFolderPath);
    }
    return new AccessToken() {
      @Override
      public void finish() {
        projectsBeingInitialized.remove(projectFolderPath);
      }
    };
  }

  private static boolean isBeingInitializedAsGradleProject(@NotNull Project project) {
    String basePath = project.getBasePath();
    if (basePath == null) return false;
    Set<File> projectsBeingInitialized = ApplicationManager.getApplication().getUserData(PROJECTS_BEING_INITIALIZED);
    if (projectsBeingInitialized == null) return false;
    return projectsBeingInitialized.contains(new File(basePath));
  }

  private static boolean isProjectModule(@NotNull Module module) {
    // if we got here is because we are dealing with a Gradle project, but if there is only one module selected and this module is the
    // module that corresponds to the project itself, it won't have an android-gradle facet. In this case we treat it as if we were going
    // to build the whole project.
    File moduleRootFolderPath = findModuleRootFolderPath(module);
    if (moduleRootFolderPath == null) {
      return false;
    }
    String basePath = module.getProject().getBasePath();
    return basePath != null && filesEqual(moduleRootFolderPath, new File(basePath)) && !GradleFacet.isAppliedTo(module);
  }

  @NotNull
  private Logger getLog() {
    return Logger.getInstance(getClass());
  }
}<|MERGE_RESOLUTION|>--- conflicted
+++ resolved
@@ -15,26 +15,15 @@
  */
 package com.android.tools.idea.gradle.project;
 
-<<<<<<< HEAD
-=======
-import static com.android.tools.idea.gradle.util.GradleUtil.GRADLE_SYSTEM_ID;
->>>>>>> 640ce73c
 import static com.android.tools.idea.gradle.util.GradleUtil.findGradleBuildFile;
 import static com.android.tools.idea.gradle.util.GradleUtil.findGradleSettingsFile;
 import static com.intellij.openapi.actionSystem.LangDataKeys.MODULE;
 import static com.intellij.openapi.actionSystem.LangDataKeys.MODULE_CONTEXT_ARRAY;
 import static com.intellij.openapi.util.io.FileUtil.filesEqual;
-<<<<<<< HEAD
-import static org.jetbrains.android.facet.AndroidRootUtil.findModuleRootFolderPath;
-
-import com.android.tools.idea.gradle.project.build.compiler.AndroidGradleBuildConfiguration;
-=======
 import static com.intellij.util.containers.ContainerUtil.newConcurrentSet;
 import static org.jetbrains.android.facet.AndroidRootUtil.findModuleRootFolderPath;
 
->>>>>>> 640ce73c
 import com.android.tools.idea.gradle.project.facet.gradle.GradleFacet;
-import com.android.tools.idea.gradle.project.importing.GradleProjectImporter;
 import com.android.tools.idea.gradle.project.model.AndroidModuleModel;
 import com.android.tools.idea.gradle.project.sync.GradleSyncState;
 import com.android.tools.idea.model.AndroidModel;
@@ -56,28 +45,17 @@
 import com.intellij.openapi.util.Key;
 import com.intellij.openapi.util.UserDataHolderEx;
 import com.intellij.openapi.vfs.VirtualFile;
-import com.intellij.serviceContainer.NonInjectable;
 import com.intellij.util.Consumer;
 import java.io.File;
-<<<<<<< HEAD
-import java.util.List;
-import javax.swing.*;
-=======
-import java.util.Arrays;
 import java.util.List;
 import java.util.Set;
-import javax.swing.JComponent;
->>>>>>> 640ce73c
+import javax.swing.*;
 import org.jetbrains.android.facet.AndroidFacet;
 import org.jetbrains.annotations.NotNull;
 import org.jetbrains.annotations.Nullable;
 import org.jetbrains.plugins.gradle.settings.GradleSettings;
 
-<<<<<<< HEAD
-public final class GradleProjectInfo {
-=======
 public class GradleProjectInfo {
->>>>>>> 640ce73c
   @NotNull private final Project myProject;
   @NotNull private final ProjectFileIndex myProjectFileIndex;
 
@@ -92,20 +70,8 @@
   }
 
   public GradleProjectInfo(@NotNull Project project) {
-    this(project, AndroidProjectInfo.getInstance(project), ProjectFileIndex.getInstance(project));
-  }
-
-<<<<<<< HEAD
-  @NonInjectable
-  public GradleProjectInfo(@NotNull Project project, @NotNull AndroidProjectInfo projectInfo, @NotNull ProjectFileIndex projectFileIndex) {
-    myProject = project;
-    myProjectInfo = AndroidProjectInfo.getInstance(project);
-    myProjectFileIndex = projectFileIndex;
-=======
-  public GradleProjectInfo(@NotNull Project project) {
     myProject = project;
     myProjectFileIndex = ProjectFileIndex.getInstance(myProject);
->>>>>>> 640ce73c
     myFacetManager = ProjectFacetManager.getInstance(myProject);
   }
 
@@ -144,16 +110,9 @@
       if (myProject.isDisposed()) {
         return false;
       }
-<<<<<<< HEAD
-=======
       if (isBeingInitializedAsGradleProject(myProject)) {
         return true;
       }
-      if (Arrays.stream(ModuleManager.getInstance(myProject).getModules())
-        .anyMatch(it -> ExternalSystemApiUtil.isExternalSystemAwareModule(GRADLE_SYSTEM_ID, it))) {
-        return true;
-      }
->>>>>>> 640ce73c
       if (myFacetManager.hasFacets(GradleFacet.getFacetTypeId())) {
         return true;
       }
@@ -162,17 +121,9 @@
       if (GradleSyncState.getInstance(myProject).getLastSyncFinishedTimeStamp() != -1L) {
         return true;
       }
-<<<<<<< HEAD
-
       if (!GradleSettings.getInstance(myProject).getLinkedProjectsSettings().isEmpty()){
         return true;
       }
-
-=======
-      if (!GradleSettings.getInstance(myProject).getLinkedProjectsSettings().isEmpty()){
-        return true;
-      }
->>>>>>> 640ce73c
       return hasTopLevelGradleFile();
     });
   }
