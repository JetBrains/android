/*
 * Copyright (C) 2016 The Android Open Source Project
 *
 * Licensed under the Apache License, Version 2.0 (the "License");
 * you may not use this file except in compliance with the License.
 * You may obtain a copy of the License at
 *
 *      http://www.apache.org/licenses/LICENSE-2.0
 *
 * Unless required by applicable law or agreed to in writing, software
 * distributed under the License is distributed on an "AS IS" BASIS,
 * WITHOUT WARRANTIES OR CONDITIONS OF ANY KIND, either express or implied.
 * See the License for the specific language governing permissions and
 * limitations under the License.
 */
package com.android.tools.idea.gradle.project.sync.idea;

import com.android.SdkConstants;
import com.android.tools.idea.gradle.project.GradleProjectInfo;
import com.android.tools.idea.gradle.project.ProjectBuildFileChecksums;
import com.android.tools.idea.gradle.project.facet.gradle.GradleFacet;
import com.android.tools.idea.gradle.project.model.AndroidModuleModel;
import com.android.tools.idea.gradle.project.model.GradleModuleModel;
import com.android.tools.idea.gradle.project.model.JavaModuleModel;
import com.android.tools.idea.gradle.project.model.NdkModuleModel;
import com.android.tools.idea.gradle.project.sync.*;
import com.android.tools.idea.gradle.project.sync.idea.data.DataNodeCaches;
import com.android.tools.idea.gradle.project.sync.setup.post.PostSyncProjectSetup;
import com.google.common.collect.ImmutableList;
import com.intellij.facet.ProjectFacetManager;
import com.intellij.openapi.application.ApplicationManager;
import com.intellij.openapi.externalSystem.model.DataNode;
import com.intellij.openapi.externalSystem.model.project.ModuleData;
import com.intellij.openapi.externalSystem.model.project.ProjectData;
import com.intellij.openapi.externalSystem.model.task.ExternalSystemTaskId;
import com.intellij.openapi.externalSystem.service.execution.ProgressExecutionMode;
import com.intellij.openapi.module.Module;
import com.intellij.openapi.progress.ProgressIndicator;
import com.intellij.openapi.project.Project;
import com.intellij.projectImport.ProjectOpenProcessor;
import com.intellij.util.SystemProperties;
import org.jetbrains.annotations.NotNull;
import org.jetbrains.annotations.Nullable;
<<<<<<< HEAD
import org.jetbrains.plugins.gradle.service.project.GradleProjectResolver;
import org.jetbrains.plugins.gradle.service.project.wizard.GradleProjectOpenProcessor;
import org.jetbrains.plugins.gradle.settings.GradleExecutionSettings;
=======
import org.jetbrains.plugins.gradle.service.project.wizard.GradleJavaProjectOpenProcessor;
>>>>>>> fb777c1d
import org.jetbrains.plugins.gradle.settings.GradleProjectSettings;
import org.jetbrains.plugins.gradle.settings.GradleSettings;

import java.io.File;
import java.util.*;

import static com.android.tools.idea.Projects.getBaseDirPath;
import static com.android.tools.idea.gradle.project.sync.idea.ProjectFinder.registerAsNewProject;
import static com.android.tools.idea.gradle.project.sync.idea.data.service.AndroidProjectKeys.*;
import static com.android.tools.idea.gradle.project.sync.setup.post.PostSyncProjectSetup.createProjectSetupFromCacheTaskWithStartMessage;
import static com.android.tools.idea.gradle.util.GradleUtil.GRADLE_SYSTEM_ID;
import static com.android.tools.idea.gradle.util.GradleUtil.getGradleExecutionSettings;
import static com.intellij.openapi.extensions.Extensions.findExtension;
import static com.intellij.openapi.externalSystem.model.ProjectKeys.MODULE;
import static com.intellij.openapi.externalSystem.model.task.ExternalSystemTaskNotificationListenerAdapter.NULL_OBJECT;
import static com.intellij.openapi.externalSystem.model.task.ExternalSystemTaskType.RESOLVE_PROJECT;
import static com.intellij.openapi.externalSystem.util.ExternalSystemApiUtil.*;
import static com.intellij.openapi.externalSystem.util.ExternalSystemUtil.refreshProject;
import static java.lang.System.currentTimeMillis;

public class IdeaGradleSync implements GradleSync {
  private static final boolean SYNC_WITH_CACHED_MODEL_ONLY =
    SystemProperties.getBooleanProperty("studio.sync.with.cached.model.only", false);

  @NotNull private final Project myProject;
  @NotNull private final GradleProjectInfo myProjectInfo;

  public IdeaGradleSync(@NotNull Project project) {
    this(project, GradleProjectInfo.getInstance(project));
  }

  private IdeaGradleSync(@NotNull Project project, @NotNull GradleProjectInfo projectInfo) {
    myProject = project;
    myProjectInfo = projectInfo;
  }

  @Override
  public void sync(@NotNull GradleSyncInvoker.Request request, @Nullable GradleSyncListener listener) {
    if (myProjectInfo.isNewProject()) {
      registerAsNewProject(myProject);
    }

    if (SYNC_WITH_CACHED_MODEL_ONLY || request.useCachedGradleModels) {
      ProjectBuildFileChecksums buildFileChecksums = ProjectBuildFileChecksums.findFor((myProject));
      if (buildFileChecksums != null && buildFileChecksums.canUseCachedData()) {
        DataNodeCaches dataNodeCaches = DataNodeCaches.getInstance(myProject);
        DataNode<ProjectData> cache = dataNodeCaches.getCachedProjectData();
        if (cache != null && !dataNodeCaches.isCacheMissingModels(cache)) {
          PostSyncProjectSetup.Request setupRequest = new PostSyncProjectSetup.Request();
          setupRequest.usingCachedGradleModels = true;
          setupRequest.generateSourcesAfterSync = false;
          setupRequest.lastSyncTimestamp = buildFileChecksums.getLastGradleSyncTimestamp();

          setSkipAndroidPluginUpgrade(request, setupRequest);

          // Create a new taskId when using cache
          ExternalSystemTaskId taskId = createProjectSetupFromCacheTaskWithStartMessage(myProject);

          ProjectSetUpTask setUpTask = new ProjectSetUpTask(myProject, setupRequest, listener, true /* sync skipped */);
          setUpTask.onSuccess(taskId, cache);
          return;
        }
      }
    }

    PostSyncProjectSetup.Request setupRequest = new PostSyncProjectSetup.Request();
    setupRequest.generateSourcesAfterSync = request.generateSourcesOnSuccess;
    setupRequest.cleanProjectAfterSync = request.cleanProject;

    setSkipAndroidPluginUpgrade(request, setupRequest);

    // the sync should be aware of multiple linked gradle project with a single IDE project
    // and a linked gradle project can be located not in the IDE Project.baseDir
    Set<String> androidProjectCandidatesPaths = new LinkedHashSet<>();
    if (myProjectInfo.isImportedProject()) {
      GradleSettings gradleSettings = GradleSettings.getInstance(myProject);
      Collection<GradleProjectSettings> projectsSettings = gradleSettings.getLinkedProjectsSettings();
      if (projectsSettings.isEmpty()) {
<<<<<<< HEAD
        GradleProjectOpenProcessor projectOpenProcessor = findExtension(ProjectOpenProcessor.EXTENSION_POINT_NAME,
                                                                        GradleProjectOpenProcessor.class);
        if (myProject.getBasePath() != null && projectOpenProcessor.canOpenProject(myProject.getBaseDir())) {
=======
        GradleJavaProjectOpenProcessor gradleProjectOpenProcessor =
          Extensions.findExtension(ProjectOpenProcessor.EXTENSION_POINT_NAME, GradleJavaProjectOpenProcessor.class);
        if (myProject.getBasePath() != null && gradleProjectOpenProcessor.canOpenProject(myProject.getBaseDir())) {
>>>>>>> fb777c1d
          GradleProjectSettings projectSettings = new GradleProjectSettings();
          String externalProjectPath = toCanonicalPath(myProject.getBasePath());
          projectSettings.setExternalProjectPath(externalProjectPath);
          gradleSettings.setLinkedProjectsSettings(Collections.singletonList(projectSettings));
          androidProjectCandidatesPaths.add(externalProjectPath);
        }
      }
      else if (projectsSettings.size() == 1) {
        androidProjectCandidatesPaths.add(projectsSettings.iterator().next().getExternalProjectPath());
      }
    }
    else {
      for (Module module : ProjectFacetManager.getInstance(myProject).getModulesWithFacet(GradleFacet.getFacetTypeId())) {
        String projectPath = getExternalRootProjectPath(module);
        if (projectPath != null) {
          androidProjectCandidatesPaths.add(projectPath);
        }
      }
    }
    if (androidProjectCandidatesPaths.isEmpty()) {
      // try to discover the project in the IDE project base dir.
      String externalProjectPath = toCanonicalPath(getBaseDirPath(myProject).getPath());
      if (new File(externalProjectPath, SdkConstants.FN_BUILD_GRADLE).isFile() ||
          new File(externalProjectPath, SdkConstants.FN_SETTINGS_GRADLE).isFile()) {
        androidProjectCandidatesPaths.add(externalProjectPath);
      }
    }

    if (androidProjectCandidatesPaths.isEmpty()) {
      if (listener != null) {
        listener.syncSkipped(myProject);
      }
      GradleSyncState.getInstance(myProject).syncSkipped(currentTimeMillis());
      return;
    }

    for (String rootPath : androidProjectCandidatesPaths) {
      ProjectSetUpTask setUpTask = new ProjectSetUpTask(myProject, setupRequest, listener, false);
      ProgressExecutionMode executionMode = request.getProgressExecutionMode();
      refreshProject(myProject, GRADLE_SYSTEM_ID, rootPath, setUpTask, false /* resolve dependencies */,
                     executionMode, true /* always report import errors */);
    }
  }

  private static void setSkipAndroidPluginUpgrade(@NotNull GradleSyncInvoker.Request syncRequest,
                                                  @NotNull PostSyncProjectSetup.Request setupRequest) {
    if (ApplicationManager.getApplication().isUnitTestMode() && syncRequest.skipAndroidPluginUpgrade) {
      setupRequest.skipAndroidPluginUpgrade = true;
    }
  }

  @Override
  @NotNull
  public List<GradleModuleModels> fetchGradleModels(@NotNull ProgressIndicator indicator) {
    GradleExecutionSettings settings = getGradleExecutionSettings(myProject);
    ExternalSystemTaskId id = ExternalSystemTaskId.create(GRADLE_SYSTEM_ID, RESOLVE_PROJECT, myProject);
    String projectPath = myProject.getBasePath();
    assert projectPath != null;

    GradleProjectResolver projectResolver = new GradleProjectResolver();
    DataNode<ProjectData> projectDataNode = projectResolver.resolveProjectInfo(id, projectPath, false, settings, NULL_OBJECT);

    ImmutableList.Builder<GradleModuleModels> builder = ImmutableList.builder();

    if (projectDataNode != null) {
      Collection<DataNode<ModuleData>> moduleNodes = findAll(projectDataNode, MODULE);
      for (DataNode<ModuleData> moduleNode : moduleNodes) {
        DataNode<GradleModuleModel> gradleModelNode = find(moduleNode, GRADLE_MODULE_MODEL);
        if (gradleModelNode != null) {
          PsdModuleModels moduleModules = new PsdModuleModels(moduleNode.getData().getExternalName());
          moduleModules.addModel(GradleModuleModel.class, gradleModelNode.getData());

          DataNode<AndroidModuleModel> androidModelNode = find(moduleNode, ANDROID_MODEL);
          if (androidModelNode != null) {
            moduleModules.addModel(AndroidModuleModel.class, androidModelNode.getData());

            DataNode<NdkModuleModel> ndkModelNode = find(moduleNode, NDK_MODEL);
            if (ndkModelNode != null) {
              moduleModules.addModel(NdkModuleModel.class, ndkModelNode.getData());
            }

            builder.add(moduleModules);
            continue;
          }

          DataNode<JavaModuleModel> javaModelNode = find(moduleNode, JAVA_MODULE_MODEL);
          if (javaModelNode != null) {
            moduleModules.addModel(JavaModuleModel.class, javaModelNode.getData());

            builder.add(moduleModules);
          }
        }
      }
    }

    return builder.build();
  }
}<|MERGE_RESOLUTION|>--- conflicted
+++ resolved
@@ -29,6 +29,7 @@
 import com.google.common.collect.ImmutableList;
 import com.intellij.facet.ProjectFacetManager;
 import com.intellij.openapi.application.ApplicationManager;
+import com.intellij.openapi.extensions.Extensions;
 import com.intellij.openapi.externalSystem.model.DataNode;
 import com.intellij.openapi.externalSystem.model.project.ModuleData;
 import com.intellij.openapi.externalSystem.model.project.ProjectData;
@@ -41,13 +42,9 @@
 import com.intellij.util.SystemProperties;
 import org.jetbrains.annotations.NotNull;
 import org.jetbrains.annotations.Nullable;
-<<<<<<< HEAD
 import org.jetbrains.plugins.gradle.service.project.GradleProjectResolver;
-import org.jetbrains.plugins.gradle.service.project.wizard.GradleProjectOpenProcessor;
+import org.jetbrains.plugins.gradle.service.project.wizard.GradleJavaProjectOpenProcessor;
 import org.jetbrains.plugins.gradle.settings.GradleExecutionSettings;
-=======
-import org.jetbrains.plugins.gradle.service.project.wizard.GradleJavaProjectOpenProcessor;
->>>>>>> fb777c1d
 import org.jetbrains.plugins.gradle.settings.GradleProjectSettings;
 import org.jetbrains.plugins.gradle.settings.GradleSettings;
 
@@ -126,15 +123,9 @@
       GradleSettings gradleSettings = GradleSettings.getInstance(myProject);
       Collection<GradleProjectSettings> projectsSettings = gradleSettings.getLinkedProjectsSettings();
       if (projectsSettings.isEmpty()) {
-<<<<<<< HEAD
-        GradleProjectOpenProcessor projectOpenProcessor = findExtension(ProjectOpenProcessor.EXTENSION_POINT_NAME,
-                                                                        GradleProjectOpenProcessor.class);
-        if (myProject.getBasePath() != null && projectOpenProcessor.canOpenProject(myProject.getBaseDir())) {
-=======
         GradleJavaProjectOpenProcessor gradleProjectOpenProcessor =
           Extensions.findExtension(ProjectOpenProcessor.EXTENSION_POINT_NAME, GradleJavaProjectOpenProcessor.class);
         if (myProject.getBasePath() != null && gradleProjectOpenProcessor.canOpenProject(myProject.getBaseDir())) {
->>>>>>> fb777c1d
           GradleProjectSettings projectSettings = new GradleProjectSettings();
           String externalProjectPath = toCanonicalPath(myProject.getBasePath());
           projectSettings.setExternalProjectPath(externalProjectPath);
