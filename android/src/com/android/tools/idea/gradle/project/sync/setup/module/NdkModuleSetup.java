/*
 * Copyright (C) 2016 The Android Open Source Project
 *
 * Licensed under the Apache License, Version 2.0 (the "License");
 * you may not use this file except in compliance with the License.
 * You may obtain a copy of the License at
 *
 *      http://www.apache.org/licenses/LICENSE-2.0
 *
 * Unless required by applicable law or agreed to in writing, software
 * distributed under the License is distributed on an "AS IS" BASIS,
 * WITHOUT WARRANTIES OR CONDITIONS OF ANY KIND, either express or implied.
 * See the License for the specific language governing permissions and
 * limitations under the License.
 */
package com.android.tools.idea.gradle.project.sync.setup.module;

import com.android.tools.idea.gradle.project.model.NdkModuleModel;
<<<<<<< HEAD
import com.android.tools.idea.gradle.project.sync.ng.SyncAction;
import com.intellij.openapi.externalSystem.service.project.IdeModifiableModelsProvider;
import com.intellij.openapi.module.Module;
import com.intellij.openapi.progress.ProgressIndicator;
=======
import com.android.tools.idea.gradle.project.sync.ModuleSetupContext;
import com.android.tools.idea.gradle.project.sync.setup.module.ndk.ContentRootModuleSetupStep;
import com.android.tools.idea.gradle.project.sync.setup.module.ndk.NdkFacetModuleSetupStep;
import com.google.common.annotations.VisibleForTesting;
>>>>>>> 9e819fa1
import org.jetbrains.annotations.NotNull;
import org.jetbrains.annotations.Nullable;

public class NdkModuleSetup {
  @NotNull private final NdkModuleSetupStep[] mySetupSteps;

<<<<<<< HEAD
  public NdkModuleSetup(@NotNull NdkModuleSetupStep... extensions) {
    mySetupSteps = extensions;
  }

  public void setUpModule(@NotNull Module module,
                          @NotNull IdeModifiableModelsProvider ideModelsProvider,
                          @Nullable NdkModuleModel ndkModuleModel,
                          @Nullable SyncAction.ModuleModels models,
                          @Nullable ProgressIndicator indicator,
                          boolean syncSkipped) {
=======
  public NdkModuleSetup() {
    this(new NdkFacetModuleSetupStep(), new ContentRootModuleSetupStep());
  }

  @VisibleForTesting
  NdkModuleSetup(@NotNull NdkModuleSetupStep... setupSteps) {
    mySetupSteps = setupSteps;
  }

  public void setUpModule(@NotNull ModuleSetupContext context, @Nullable NdkModuleModel ndkModuleModel, boolean syncSkipped) {
>>>>>>> 9e819fa1
    for (NdkModuleSetupStep step : mySetupSteps) {
      if (syncSkipped && !step.invokeOnSkippedSync()) {
        continue;
      }
<<<<<<< HEAD
      step.setUpModule(module, ideModelsProvider, ndkModuleModel, models, indicator);
=======
      step.setUpModule(context, ndkModuleModel);
>>>>>>> 9e819fa1
    }
  }
}<|MERGE_RESOLUTION|>--- conflicted
+++ resolved
@@ -16,35 +16,16 @@
 package com.android.tools.idea.gradle.project.sync.setup.module;
 
 import com.android.tools.idea.gradle.project.model.NdkModuleModel;
-<<<<<<< HEAD
-import com.android.tools.idea.gradle.project.sync.ng.SyncAction;
-import com.intellij.openapi.externalSystem.service.project.IdeModifiableModelsProvider;
-import com.intellij.openapi.module.Module;
-import com.intellij.openapi.progress.ProgressIndicator;
-=======
 import com.android.tools.idea.gradle.project.sync.ModuleSetupContext;
 import com.android.tools.idea.gradle.project.sync.setup.module.ndk.ContentRootModuleSetupStep;
 import com.android.tools.idea.gradle.project.sync.setup.module.ndk.NdkFacetModuleSetupStep;
 import com.google.common.annotations.VisibleForTesting;
->>>>>>> 9e819fa1
 import org.jetbrains.annotations.NotNull;
 import org.jetbrains.annotations.Nullable;
 
 public class NdkModuleSetup {
   @NotNull private final NdkModuleSetupStep[] mySetupSteps;
 
-<<<<<<< HEAD
-  public NdkModuleSetup(@NotNull NdkModuleSetupStep... extensions) {
-    mySetupSteps = extensions;
-  }
-
-  public void setUpModule(@NotNull Module module,
-                          @NotNull IdeModifiableModelsProvider ideModelsProvider,
-                          @Nullable NdkModuleModel ndkModuleModel,
-                          @Nullable SyncAction.ModuleModels models,
-                          @Nullable ProgressIndicator indicator,
-                          boolean syncSkipped) {
-=======
   public NdkModuleSetup() {
     this(new NdkFacetModuleSetupStep(), new ContentRootModuleSetupStep());
   }
@@ -55,16 +36,11 @@
   }
 
   public void setUpModule(@NotNull ModuleSetupContext context, @Nullable NdkModuleModel ndkModuleModel, boolean syncSkipped) {
->>>>>>> 9e819fa1
     for (NdkModuleSetupStep step : mySetupSteps) {
       if (syncSkipped && !step.invokeOnSkippedSync()) {
         continue;
       }
-<<<<<<< HEAD
-      step.setUpModule(module, ideModelsProvider, ndkModuleModel, models, indicator);
-=======
       step.setUpModule(context, ndkModuleModel);
->>>>>>> 9e819fa1
     }
   }
 }