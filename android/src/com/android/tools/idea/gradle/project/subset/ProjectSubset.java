/*
 * Copyright (C) 2015 The Android Open Source Project
 *
 * Licensed under the Apache License, Version 2.0 (the "License");
 * you may not use this file except in compliance with the License.
 * You may obtain a copy of the License at
 *
 *      http://www.apache.org/licenses/LICENSE-2.0
 *
 * Unless required by applicable law or agreed to in writing, software
 * distributed under the License is distributed on an "AS IS" BASIS,
 * WITHOUT WARRANTIES OR CONDITIONS OF ANY KIND, either express or implied.
 * See the License for the specific language governing permissions and
 * limitations under the License.
 */
package com.android.tools.idea.gradle.project.subset;

import com.android.builder.model.Variant;
import com.android.tools.idea.gradle.AndroidGradleModel;
import com.android.tools.idea.gradle.AndroidGradleModel.SourceFileContainerInfo;
import com.android.tools.idea.gradle.GradleModel;
import com.android.tools.idea.gradle.JavaProject;
import com.android.tools.idea.gradle.project.AndroidGradleNotification;
import com.android.tools.idea.gradle.project.GradleExperimentalSettings;
import com.google.common.collect.Lists;
import com.google.common.collect.Maps;
import com.google.common.collect.Sets;
import com.intellij.ide.util.PropertiesComponent;
import com.intellij.openapi.application.ModalityState;
import com.intellij.openapi.components.ServiceManager;
import com.intellij.openapi.externalSystem.model.DataNode;
import com.intellij.openapi.externalSystem.model.project.ModuleData;
import com.intellij.openapi.externalSystem.model.project.ProjectData;
import com.intellij.openapi.progress.ProgressIndicator;
import com.intellij.openapi.progress.Task;
import com.intellij.openapi.project.Project;
import com.intellij.openapi.vfs.VirtualFile;
import com.intellij.ui.GuiUtils;
import org.jetbrains.annotations.NonNls;
import org.jetbrains.annotations.NotNull;
import org.jetbrains.annotations.Nullable;

import java.io.File;
import java.util.*;

import static com.android.tools.idea.gradle.AndroidProjectKeys.*;
import static com.android.tools.idea.gradle.util.GradleUtil.getCachedProjectData;
import static com.android.tools.idea.gradle.util.Projects.populate;
import static com.intellij.notification.NotificationType.ERROR;
import static com.intellij.notification.NotificationType.INFORMATION;
import static com.intellij.openapi.externalSystem.model.ProjectKeys.MODULE;
import static com.intellij.openapi.externalSystem.util.ExternalSystemApiUtil.find;
import static com.intellij.openapi.externalSystem.util.ExternalSystemApiUtil.findAll;
import static com.intellij.openapi.vfs.VfsUtilCore.virtualToIoFile;
import static com.intellij.util.ArrayUtil.toStringArray;
import static com.intellij.util.ui.UIUtil.invokeLaterIfNeeded;

/**
 * A project subset is a feature where users can select the modules in a project to include when an existing project is imported into the
 * IDE. This feature is handy when users work with big projects (e.g. 300+ modules) but, in practice, modify sources in a few of them. A
 * smaller set of source code can make IDE's performance better (e.g. indexing and building.)
 */
public final class ProjectSubset {
  @NonNls private static final String PROJECT_SUBSET_PROPERTY_NAME = "com.android.studio.selected.modules.on.import";

  private static final String MODULE_LOOKUP_MESSAGE_TITLE = "Module Lookup";

  @NotNull private final Project myProject;

  @NotNull
  public static ProjectSubset getInstance(@NotNull Project project) {
    return ServiceManager.getService(project, ProjectSubset.class);
  }

  public ProjectSubset(@NotNull Project project) {
    myProject = project;
  }

  public static boolean isSettingEnabled() {
    return GradleExperimentalSettings.getInstance().SELECT_MODULES_ON_PROJECT_IMPORT;
  }

  public boolean hasCachedModules() {
    DataNode<ProjectData> projectInfo = getCachedProjectData(myProject);
    if (projectInfo != null) {
      return !findAll(projectInfo, MODULE).isEmpty();
    }
    return false;
  }

  public void addOrRemoveModules() {
    DataNode<ProjectData> projectInfo = getCachedProjectData(myProject);
    if (projectInfo == null) {
      return;
    }
    Collection<DataNode<ModuleData>> moduleInfos = findAll(projectInfo, MODULE);
    Collection<String> selectedModuleNames = Collections.emptySet();
    String[] selection = getSelection();
    if (selection != null) {
      selectedModuleNames = Sets.newHashSet(selection);
    }
    Collection<DataNode<ModuleData>> selectedModules = showModuleSelectionDialog(moduleInfos, selectedModuleNames);
    if (selectedModules != null) {
      setSelection(selectedModules);
      if (!Arrays.equals(getSelection(), selection)) {
        populate(myProject, projectInfo, selectedModules, true);
      }
    }
  }

  /**
   * Finds and includes the module that contains the given file.
   * <p>
   * When using the "Project Subset" feature it is possible that the user knows which file she wants to edit but not the module where
   * such file is. This method tries to find the module that includes the given file in the folders that it marked as "source", either
   * production or test code.
   * </p>
   * <p>
   * The search is based on the Gradle models for both Android and Java modules. If the search finds more than one module that might contain
   * the file, the IDE will display a dialog where the user can see the potential matches and choose the module to include in the project.
   * </p>
   *
   * @param virtualFile the given file.
   */
  public void findAndIncludeModuleContainingSourceFile(@NotNull VirtualFile virtualFile) {
    DataNode<ProjectData> projectInfo = getCachedProjectData(myProject);
    if (projectInfo == null) {
      return;
    }
    Collection<DataNode<ModuleData>> moduleInfos = findAll(projectInfo, MODULE);
    if (!moduleInfos.isEmpty()) {
      File file = virtualToIoFile(virtualFile);

      new Task.Modal(myProject, "Looking up Module", false) {
        @Override
        public void run(@NotNull ProgressIndicator indicator) {
          List<ModuleSearchResult> results = Lists.newArrayList();

          String[] storedSelection = getSelection();
          Set<String> selection = storedSelection != null ? Sets.newHashSet(storedSelection) : Sets.newHashSet();

          List<DataNode<ModuleData>> selectedModules = Lists.newArrayList();

          int doneCount = 0;
          for (DataNode<ModuleData> moduleNode : moduleInfos) {
            indicator.setFraction(++doneCount / moduleInfos.size());
            ModuleData module = moduleNode.getData();

            String name = module.getExternalName();
            boolean selected = selection.contains(name);
            if (selected) {
              // This module is already included in the project. We need to mark it as "selected" so when we are done searching we don't
              // exclude it by accident.
              selectedModules.add(moduleNode);
            }
            ModuleSearchResult result = containsSourceFile(moduleNode, file, selected);
            if (result != null) {
              // Even though the module is already included, we add it to the search results, because the module might not be the one that
              // actually contains the file, and the user might need to exclude it in the case that the module that contains the file has
              // the same path as the already-included module.
              results.add(result);
            }
          }

          int resultCount = results.size();
          if (resultCount == 0) {
            // Nothing found.
            invokeLaterIfNeeded(() -> {
              String text = String.format("Unable to find a module containing the file '%1$s' in a source directory.", file.getName());
              AndroidGradleNotification notification = AndroidGradleNotification.getInstance(ProjectSubset.this.myProject);
              notification.showBalloon(MODULE_LOOKUP_MESSAGE_TITLE, text, ERROR);
            });
          }
          else if (resultCount == 1) {
            // If there is one result,just apply it.
            addResultAndPopulateProject(results.get(0), projectInfo, selectedModules, file);
          }
          else {
            // We need to let user decide which modules to include.
            showModuleSelectionDialog(results, projectInfo, selectedModules, file);
          }
        }
      }.queue();
    }
  }

  /**
   * Checks in the Android and Java models to see if the module contains the given file.
   *
   * @param moduleInfos represents the module that is not included yet in the IDE.
   * @param file        the given file.
   * @param selected    indicates whether the module is included in the project.
   * @return the result of the search, or {@code null} if this module does not contain the given file.
   */
  @Nullable
  private static ModuleSearchResult containsSourceFile(@NotNull DataNode<ModuleData> moduleInfos, @NotNull File file, boolean selected) {
    DataNode<AndroidGradleModel> androidProjectNode = find(moduleInfos, ANDROID_MODEL);
    if (androidProjectNode != null) {
      AndroidGradleModel androidModel = androidProjectNode.getData();
      SourceFileContainerInfo result = androidModel.containsSourceFile(file);
      if (result != null) {
        return new ModuleSearchResult(moduleInfos, result, selected);
      }
    }

    DataNode<JavaProject> javaProjectNode = find(moduleInfos, JAVA_PROJECT);
    if (javaProjectNode != null) {
      JavaProject javaProject = javaProjectNode.getData();
      if (javaProject.containsSourceFile(file)) {
        return new ModuleSearchResult(moduleInfos, null, selected);
      }
    }
    return null;
  }

  /**
   * Adds the module in the given search results to the IDE. If the search result indicates the variant where the file is, this method
   * will select such variant in the Android model.
   *
   * @param result          the search result.
   * @param projectInfo     information about the project.
   * @param selectedModules all the modules to be included in the project.
   * @param file            the file to include in the project.
   */
  private void addResultAndPopulateProject(@NotNull ModuleSearchResult result,
                                           @NotNull DataNode<ProjectData> projectInfo,
                                           @NotNull List<DataNode<ModuleData>> selectedModules,
                                           @NotNull File file) {
    DataNode<ModuleData> moduleNode = result.moduleNode;
    String moduleName = getNameOf(moduleNode);
    String text;
    if (result.selected) {
      String tmp = String.format("File '%1$s' is already in module '%2$s'", file.getName(), moduleName);
      SourceFileContainerInfo containerInfo = result.containerInfo;
      if (containerInfo != null) {
        containerInfo.updateSelectedVariantIn(moduleNode);
        Variant variant = containerInfo.variant;
        if (variant != null) {
          tmp += String.format(", variant '%1$s'", variant.getName());
        }
      }
      text = tmp;
    }
    else {
      text = String.format("Module '%1$s' was added to the project.", moduleName);
      SourceFileContainerInfo containerInfo = result.containerInfo;
      if (containerInfo != null) {
        containerInfo.updateSelectedVariantIn(moduleNode);
      }
      selectedModules.add(moduleNode);
      setSelection(selectedModules);
    }

    invokeLaterIfNeeded(() -> {
      AndroidGradleNotification notification = AndroidGradleNotification.getInstance(myProject);
      notification.showBalloon(MODULE_LOOKUP_MESSAGE_TITLE, text, INFORMATION);
    });

    populate(myProject, projectInfo, selectedModules, true);
  }

  /**
   * Displays the "Select Modules" dialog. This method is invoked when the search for a module containing a file returns more than one
   * result. The user now needs to select the module(s) to include.
   *
   * @param searchResults includes the modules that might contain the given file.
   * @param selection     all the modules that need to be included in the project.
   * @param file          the file to include in the project.
   */
  private void showModuleSelectionDialog(@NotNull List<ModuleSearchResult> searchResults,
                                         @NotNull DataNode<ProjectData> projectInfo,
                                         @NotNull List<DataNode<ModuleData>> selection,
                                         @NotNull File file) {
    List<DataNode<ModuleData>> finalSelection = Lists.newArrayList(selection);
    List<DataNode<ModuleData>> modulesToDisplayInDialog = Lists.newArrayList();
    Map<String, ModuleSearchResult> resultsByModuleName = Maps.newHashMap();

    for (ModuleSearchResult result : searchResults) {
      DataNode<ModuleData> module = result.moduleNode;
      modulesToDisplayInDialog.add(module);
      if (result.selected) {
        finalSelection.remove(module);
      }
      String moduleName = getNameOf(module);
      resultsByModuleName.put(moduleName, result);
    }
<<<<<<< HEAD
    GuiUtils.invokeLaterIfNeeded(new Runnable() {
      @Override
      public void run() {
        ModulesToImportDialog dialog = new ModulesToImportDialog(modulesToDisplayInDialog, myProject);

        String description = String.format("The file '%1$s' may be include in one of the following modules.", file.getName());
        dialog.setDescription(description);

        dialog.clearSelection();

        if (dialog.showAndGet()) {
          Collection<DataNode<ModuleData>> selectedModules = dialog.getSelectedModules();
          if (!selectedModules.isEmpty()) {
            for (DataNode<ModuleData> selectedModule : selectedModules) {
              String name = getNameOf(selectedModule);
              ModuleSearchResult result = resultsByModuleName.get(name);
              if (result != null) {
                SourceFileContainerInfo containerInfo = result.containerInfo;
                if (containerInfo != null) {
                  containerInfo.updateSelectedVariantIn(selectedModule);
                }
=======
    invokeLaterIfNeeded(() -> {
      ModulesToImportDialog dialog = new ModulesToImportDialog(modulesToDisplayInDialog, myProject);

      String description = String.format("The file '%1$s' may be include in one of the following modules.", file.getName());
      dialog.setDescription(description);

      dialog.clearSelection();

      if (dialog.showAndGet()) {
        Collection<DataNode<ModuleData>> selectedModules = dialog.getSelectedModules();
        if (!selectedModules.isEmpty()) {
          for (DataNode<ModuleData> selectedModule : selectedModules) {
            String name = getNameOf(selectedModule);
            ModuleSearchResult result = resultsByModuleName.get(name);
            if (result != null) {
              SourceFileContainerInfo containerInfo = result.containerInfo;
              if (containerInfo != null) {
                containerInfo.updateSelectedVariantIn(selectedModule);
>>>>>>> 50d6ab60
              }
            }
          }

          finalSelection.addAll(selectedModules);
          setSelection(finalSelection);
          populate(myProject, projectInfo, finalSelection, true);
        }
      }
    }, ModalityState.defaultModalityState());
  }

  public void findAndIncludeModules(@NotNull Collection<String> moduleGradlePaths) {
    DataNode<ProjectData> projectInfo = getCachedProjectData(myProject);
    if (projectInfo == null) {
      return;
    }
    Collection<DataNode<ModuleData>> moduleInfos = findAll(projectInfo, MODULE);
    if (!moduleInfos.isEmpty()) {
      Project project = myProject;

      new Task.Modal(project, "Finding Missing Modules", false) {
        @Override
        public void run(@NotNull ProgressIndicator indicator) {
          String[] originalSelection = getSelection();
          Set<String> selection = originalSelection != null ? Sets.newHashSet(originalSelection) : Sets.newHashSet();

          List<DataNode<ModuleData>> selectedModules = Lists.newArrayList();
          boolean found = false;

          int doneCount = 0;
          for (DataNode<ModuleData> moduleInfo : moduleInfos) {
            indicator.setFraction(++doneCount / moduleInfos.size());

            String name = getNameOf(moduleInfo);
            if (selection.contains(name)) {
              selectedModules.add(moduleInfo);
              continue;
            }
            DataNode<GradleModel> gradleProjectNode = find(moduleInfo, GRADLE_MODEL);
            if (gradleProjectNode != null) {
              GradleModel gradleModel = gradleProjectNode.getData();
              if (moduleGradlePaths.contains(gradleModel.getGradlePath())) {
                selection.add(name);
                selectedModules.add(moduleInfo);
                found = true;
              }
            }
          }
          if (!selectedModules.isEmpty() && found) {
            setSelection(selectedModules);
            populate(project, projectInfo, selectedModules, true);
          }
        }
      }.queue();
    }
  }

  @Nullable
  public Collection<DataNode<ModuleData>> showModuleSelectionDialog(@NotNull Collection<DataNode<ModuleData>> modules) {
    Set<String> noSelection = Collections.emptySet();
    return showModuleSelectionDialog(modules, noSelection);
  }

  @Nullable
  private Collection<DataNode<ModuleData>> showModuleSelectionDialog(@NotNull Collection<DataNode<ModuleData>> modules,
                                                                     @NotNull Collection<String> selectedModuleNames) {
    ModulesToImportDialog dialog = new ModulesToImportDialog(modules, myProject);
    if (!selectedModuleNames.isEmpty()) {
      dialog.updateSelection(selectedModuleNames);
    }
    if (dialog.showAndGet()) {
      Collection<DataNode<ModuleData>> selectedModules = dialog.getSelectedModules();

      // Store the name of the selected modules, so future 'project sync' invocations won't add unselected modules.
      setSelection(selectedModules);
      return selectedModules;
    }
    return null;
  }

  private void setSelection(@NotNull Collection<DataNode<ModuleData>> modules) {
    List<String> moduleNames = Lists.newArrayListWithExpectedSize(modules.size());
    for (DataNode<ModuleData> module : modules) {
      moduleNames.add(getNameOf(module));
    }

    // Persist the selected modules between sessions.
    updateSelection(moduleNames);
  }

  @NotNull
  private static String getNameOf(@NotNull DataNode<ModuleData> module) {
    return module.getData().getExternalName();
  }

  public void clearSelection() {
    updateSelection(null);
  }

  private void updateSelection(@Nullable List<String> moduleNames) {
    String[] values = moduleNames != null ? toStringArray(moduleNames) : null;
    PropertiesComponent.getInstance(myProject).setValues(PROJECT_SUBSET_PROPERTY_NAME, values);
  }

  @Nullable
  public String[] getSelection() {
    return PropertiesComponent.getInstance(myProject).getValues(PROJECT_SUBSET_PROPERTY_NAME);
  }

  private static class ModuleSearchResult {
    @NotNull public final DataNode<ModuleData> moduleNode;
    @Nullable public final SourceFileContainerInfo containerInfo;
    public final boolean selected;

    ModuleSearchResult(@NotNull DataNode<ModuleData> moduleNode, @Nullable SourceFileContainerInfo containerInfo, boolean selected) {
      this.moduleNode = moduleNode;
      this.containerInfo = containerInfo;
      this.selected = selected;
    }
  }
}<|MERGE_RESOLUTION|>--- conflicted
+++ resolved
@@ -26,7 +26,6 @@
 import com.google.common.collect.Maps;
 import com.google.common.collect.Sets;
 import com.intellij.ide.util.PropertiesComponent;
-import com.intellij.openapi.application.ModalityState;
 import com.intellij.openapi.components.ServiceManager;
 import com.intellij.openapi.externalSystem.model.DataNode;
 import com.intellij.openapi.externalSystem.model.project.ModuleData;
@@ -35,7 +34,6 @@
 import com.intellij.openapi.progress.Task;
 import com.intellij.openapi.project.Project;
 import com.intellij.openapi.vfs.VirtualFile;
-import com.intellij.ui.GuiUtils;
 import org.jetbrains.annotations.NonNls;
 import org.jetbrains.annotations.NotNull;
 import org.jetbrains.annotations.Nullable;
@@ -284,29 +282,6 @@
       String moduleName = getNameOf(module);
       resultsByModuleName.put(moduleName, result);
     }
-<<<<<<< HEAD
-    GuiUtils.invokeLaterIfNeeded(new Runnable() {
-      @Override
-      public void run() {
-        ModulesToImportDialog dialog = new ModulesToImportDialog(modulesToDisplayInDialog, myProject);
-
-        String description = String.format("The file '%1$s' may be include in one of the following modules.", file.getName());
-        dialog.setDescription(description);
-
-        dialog.clearSelection();
-
-        if (dialog.showAndGet()) {
-          Collection<DataNode<ModuleData>> selectedModules = dialog.getSelectedModules();
-          if (!selectedModules.isEmpty()) {
-            for (DataNode<ModuleData> selectedModule : selectedModules) {
-              String name = getNameOf(selectedModule);
-              ModuleSearchResult result = resultsByModuleName.get(name);
-              if (result != null) {
-                SourceFileContainerInfo containerInfo = result.containerInfo;
-                if (containerInfo != null) {
-                  containerInfo.updateSelectedVariantIn(selectedModule);
-                }
-=======
     invokeLaterIfNeeded(() -> {
       ModulesToImportDialog dialog = new ModulesToImportDialog(modulesToDisplayInDialog, myProject);
 
@@ -325,7 +300,6 @@
               SourceFileContainerInfo containerInfo = result.containerInfo;
               if (containerInfo != null) {
                 containerInfo.updateSelectedVariantIn(selectedModule);
->>>>>>> 50d6ab60
               }
             }
           }
@@ -335,7 +309,7 @@
           populate(myProject, projectInfo, finalSelection, true);
         }
       }
-    }, ModalityState.defaultModalityState());
+    });
   }
 
   public void findAndIncludeModules(@NotNull Collection<String> moduleGradlePaths) {
