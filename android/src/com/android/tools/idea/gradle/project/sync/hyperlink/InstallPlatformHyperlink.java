--- conflicted
+++ resolved
@@ -50,11 +50,7 @@
     }
     ModelWizardDialog dialog = SdkQuickfixUtils.createDialogForPaths(project, requested);
     if (dialog != null && dialog.showAndGet()) {
-<<<<<<< HEAD
-      GradleSyncInvoker.getInstance().requestProjectSyncAndSourceGeneration(project, TRIGGER_PROJECT_MODIFIED, null);
-=======
       GradleSyncInvoker.getInstance().requestProjectSyncAndSourceGeneration(project, TRIGGER_PROJECT_MODIFIED);
->>>>>>> abbea60e
     }
   }
 }