/*
 * Copyright (C) 2019 The Android Open Source Project
 *
 * Licensed under the Apache License, Version 2.0 (the "License");
 * you may not use this file except in compliance with the License.
 * You may obtain a copy of the License at
 *
 *      http://www.apache.org/licenses/LICENSE-2.0
 *
 * Unless required by applicable law or agreed to in writing, software
 * distributed under the License is distributed on an "AS IS" BASIS,
 * WITHOUT WARRANTIES OR CONDITIONS OF ANY KIND, either express or implied.
 * See the License for the specific language governing permissions and
 * limitations under the License.
 */
package com.android.tools.idea.gradle.project

import com.android.tools.idea.IdeInfo
import com.android.tools.idea.gradle.project.ProjectImportUtil.findGradleTarget
import com.android.tools.idea.gradle.project.importing.GradleProjectImporter
import com.android.tools.idea.gradle.util.GradleProjects
import com.android.tools.idea.util.toPathString
import com.android.tools.idea.util.toVirtualFile
import com.intellij.featureStatistics.fusCollectors.LifecycleUsageTriggerCollector
import com.intellij.ide.GeneralSettings
<<<<<<< HEAD
import com.intellij.ide.IdeBundle
import com.intellij.ide.impl.OpenProjectTask
import com.intellij.ide.impl.ProjectNewWindowDoNotAskOption
=======
import com.intellij.ide.impl.OpenProjectTask
import com.intellij.ide.impl.ProjectUtil.confirmOpenNewProject
>>>>>>> b5f40ffd
import com.intellij.openapi.application.ApplicationManager
import com.intellij.openapi.project.Project
import com.intellij.openapi.project.ProjectManager
import com.intellij.openapi.project.ex.ProjectManagerEx
<<<<<<< HEAD
import com.intellij.openapi.ui.MessageDialogBuilder
import com.intellij.openapi.ui.Messages
import com.intellij.openapi.util.registry.Registry
import com.intellij.openapi.vfs.VirtualFile
import com.intellij.projectImport.ProjectOpenProcessor
=======
import com.intellij.openapi.vfs.VirtualFile
import com.intellij.projectImport.ProjectOpenProcessor

>>>>>>> b5f40ffd

/**
 * A project open processor to open Gradle projects in Android Studio.
 *
 * It supports opening projects with or without .idea directory.
 */
<<<<<<< HEAD
internal class AndroidGradleProjectOpenProcessor : ProjectOpenProcessor() {
  override val name: String
    get() = "Android Gradle"
=======
class AndroidGradleProjectOpenProcessor : ProjectOpenProcessor() {
  override fun getName(): String = "Android Gradle"
>>>>>>> b5f40ffd

  override fun canOpenProject(file: VirtualFile): Boolean =
      (Registry.`is`("android.gradle.importer.enabled") || IdeInfo.getInstance().isAndroidStudio) &&
      GradleProjects.canImportAsGradleProject(file)

  override fun doOpenProject(virtualFile: VirtualFile, projectToClose: Project?, forceOpenInNewFrame: Boolean): Project? {
    if (!canOpenProject(virtualFile)) return null

    val importTarget = findGradleTarget(virtualFile) ?: virtualFile
    val adjustedOpenTarget =
        if (importTarget.isDirectory)importTarget
        else importTarget.parent

    val gradleImporter = GradleProjectImporter.getInstance()
    if (!canOpenAsExistingProject(adjustedOpenTarget)) {
      if (!forceOpenInNewFrame) {
        if (!promptToCloseIfNecessary(projectToClose)) {
          return null
        }
      }

      val projectFolder = if (virtualFile.isDirectory) virtualFile else virtualFile.parent
      return gradleImporter.importAndOpenProjectCore(projectToClose, forceOpenInNewFrame, projectFolder)
    }
<<<<<<< HEAD
    return ProjectManagerEx.getInstanceEx().openProject(adjustedOpenTarget.toNioPath(), OpenProjectTask(forceOpenInNewFrame = forceOpenInNewFrame, projectToClose = projectToClose))
=======
    return ProjectManagerEx.getInstanceEx().openProject(
      adjustedOpenTarget.toNioPath(), OpenProjectTask(
        forceOpenInNewFrame = forceOpenInNewFrame,
        projectToClose = projectToClose,
        beforeOpen = {
          gradleImporter.beforeOpen(it)
          true
        },
      )
    )
>>>>>>> b5f40ffd
  }

  private fun promptToCloseIfNecessary(project: Project?): Boolean {
    var success = true
    val openProjects = ProjectManager.getInstance().openProjects
    if (openProjects.isNotEmpty()) {
      val exitCode = confirmOpenNewProject()
      if (exitCode == GeneralSettings.OPEN_PROJECT_SAME_WINDOW) {
        val toClose = if (project != null && !project.isDefault) project else openProjects[openProjects.size - 1]
<<<<<<< HEAD
        if (!ProjectManager.getInstance().closeAndDispose(toClose)) {
=======
        if (!ProjectManagerEx.getInstanceEx().closeAndDispose(toClose)) {
>>>>>>> b5f40ffd
          success = false
        }
      }
      else if (exitCode != GeneralSettings.OPEN_PROJECT_NEW_WINDOW) {
        success = false
      }
    }
    return success
  }

  private fun canOpenAsExistingProject(file: VirtualFile): Boolean =
      file.toPathString().resolve(Project.DIRECTORY_STORE_FOLDER).toVirtualFile(true) != null

  override val isStrongProjectInfoHolder: Boolean
    get() = ApplicationManager.getApplication().isHeadlessEnvironment
}

/**
 * todo Android should somehow do not duplicate platfrom functionality (it should be as part of openProject)
 */
@Suppress("DuplicatedCode")
private fun confirmOpenNewProject(): Int {
  if (ApplicationManager.getApplication().isUnitTestMode) {
    return GeneralSettings.OPEN_PROJECT_NEW_WINDOW
  }

  var mode = GeneralSettings.getInstance().confirmOpenNewProject
  if (mode == GeneralSettings.OPEN_PROJECT_ASK) {
    val message =  IdeBundle.message("prompt.open.project.in.new.frame")
    val exitCode = MessageDialogBuilder.yesNoCancel(IdeBundle.message("title.open.project"), message)
      .yesText(IdeBundle.message("button.existing.frame"))
      .noText(IdeBundle.message("button.new.frame"))
      .doNotAsk(ProjectNewWindowDoNotAskOption())
      .guessWindowAndAsk()
    mode = when (exitCode) {
      Messages.YES -> GeneralSettings.OPEN_PROJECT_SAME_WINDOW
      Messages.NO -> GeneralSettings.OPEN_PROJECT_NEW_WINDOW
      else -> Messages.CANCEL
    }
    if (mode != Messages.CANCEL) {
      LifecycleUsageTriggerCollector.onProjectFrameSelected(mode)
    }
  }
  return mode
}<|MERGE_RESOLUTION|>--- conflicted
+++ resolved
@@ -23,43 +23,27 @@
 import com.android.tools.idea.util.toVirtualFile
 import com.intellij.featureStatistics.fusCollectors.LifecycleUsageTriggerCollector
 import com.intellij.ide.GeneralSettings
-<<<<<<< HEAD
 import com.intellij.ide.IdeBundle
 import com.intellij.ide.impl.OpenProjectTask
 import com.intellij.ide.impl.ProjectNewWindowDoNotAskOption
-=======
-import com.intellij.ide.impl.OpenProjectTask
-import com.intellij.ide.impl.ProjectUtil.confirmOpenNewProject
->>>>>>> b5f40ffd
 import com.intellij.openapi.application.ApplicationManager
 import com.intellij.openapi.project.Project
 import com.intellij.openapi.project.ProjectManager
 import com.intellij.openapi.project.ex.ProjectManagerEx
-<<<<<<< HEAD
 import com.intellij.openapi.ui.MessageDialogBuilder
 import com.intellij.openapi.ui.Messages
 import com.intellij.openapi.util.registry.Registry
 import com.intellij.openapi.vfs.VirtualFile
 import com.intellij.projectImport.ProjectOpenProcessor
-=======
-import com.intellij.openapi.vfs.VirtualFile
-import com.intellij.projectImport.ProjectOpenProcessor
-
->>>>>>> b5f40ffd
 
 /**
  * A project open processor to open Gradle projects in Android Studio.
  *
  * It supports opening projects with or without .idea directory.
  */
-<<<<<<< HEAD
 internal class AndroidGradleProjectOpenProcessor : ProjectOpenProcessor() {
   override val name: String
     get() = "Android Gradle"
-=======
-class AndroidGradleProjectOpenProcessor : ProjectOpenProcessor() {
-  override fun getName(): String = "Android Gradle"
->>>>>>> b5f40ffd
 
   override fun canOpenProject(file: VirtualFile): Boolean =
       (Registry.`is`("android.gradle.importer.enabled") || IdeInfo.getInstance().isAndroidStudio) &&
@@ -84,20 +68,16 @@
       val projectFolder = if (virtualFile.isDirectory) virtualFile else virtualFile.parent
       return gradleImporter.importAndOpenProjectCore(projectToClose, forceOpenInNewFrame, projectFolder)
     }
-<<<<<<< HEAD
-    return ProjectManagerEx.getInstanceEx().openProject(adjustedOpenTarget.toNioPath(), OpenProjectTask(forceOpenInNewFrame = forceOpenInNewFrame, projectToClose = projectToClose))
-=======
     return ProjectManagerEx.getInstanceEx().openProject(
-      adjustedOpenTarget.toNioPath(), OpenProjectTask(
-        forceOpenInNewFrame = forceOpenInNewFrame,
-        projectToClose = projectToClose,
-        beforeOpen = {
+      adjustedOpenTarget.toNioPath(), OpenProjectTask {
+        this.forceOpenInNewFrame = forceOpenInNewFrame
+        this.projectToClose = projectToClose
+        this.beforeOpen = {
           gradleImporter.beforeOpen(it)
           true
-        },
-      )
+        }
+      }
     )
->>>>>>> b5f40ffd
   }
 
   private fun promptToCloseIfNecessary(project: Project?): Boolean {
@@ -107,11 +87,7 @@
       val exitCode = confirmOpenNewProject()
       if (exitCode == GeneralSettings.OPEN_PROJECT_SAME_WINDOW) {
         val toClose = if (project != null && !project.isDefault) project else openProjects[openProjects.size - 1]
-<<<<<<< HEAD
         if (!ProjectManager.getInstance().closeAndDispose(toClose)) {
-=======
-        if (!ProjectManagerEx.getInstanceEx().closeAndDispose(toClose)) {
->>>>>>> b5f40ffd
           success = false
         }
       }
