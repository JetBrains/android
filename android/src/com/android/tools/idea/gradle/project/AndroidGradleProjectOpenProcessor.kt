/*
 * Copyright (C) 2019 The Android Open Source Project
 *
 * Licensed under the Apache License, Version 2.0 (the "License");
 * you may not use this file except in compliance with the License.
 * You may obtain a copy of the License at
 *
 *      http://www.apache.org/licenses/LICENSE-2.0
 *
 * Unless required by applicable law or agreed to in writing, software
 * distributed under the License is distributed on an "AS IS" BASIS,
 * WITHOUT WARRANTIES OR CONDITIONS OF ANY KIND, either express or implied.
 * See the License for the specific language governing permissions and
 * limitations under the License.
 */
package com.android.tools.idea.gradle.project

import com.android.tools.idea.IdeInfo
import com.android.tools.idea.gradle.project.ProjectImportUtil.findGradleTarget
import com.android.tools.idea.gradle.project.importing.GradleProjectImporter
import com.android.tools.idea.gradle.util.GradleProjects
import com.android.tools.idea.util.toPathString
import com.android.tools.idea.util.toVirtualFile
import com.intellij.featureStatistics.fusCollectors.LifecycleUsageTriggerCollector
import com.intellij.ide.GeneralSettings
import com.intellij.ide.IdeBundle
import com.intellij.ide.impl.OpenProjectTask
import com.intellij.ide.impl.ProjectNewWindowDoNotAskOption
import com.intellij.openapi.application.ApplicationManager
import com.intellij.openapi.project.Project
import com.intellij.openapi.project.ProjectManager
import com.intellij.openapi.project.ex.ProjectManagerEx
import com.intellij.openapi.ui.MessageDialogBuilder
import com.intellij.openapi.ui.Messages
import com.intellij.openapi.util.registry.Registry
import com.intellij.openapi.vfs.VirtualFile
import com.intellij.projectImport.ProjectOpenProcessor

/**
 * A project open processor to open Gradle projects in Android Studio.
 *
 * It supports opening projects with or without .idea directory.
 */
internal class AndroidGradleProjectOpenProcessor : ProjectOpenProcessor() {
  override val name: String
    get() = "Android Gradle"

  override fun canOpenProject(file: VirtualFile): Boolean =
      (Registry.`is`("android.gradle.importer.enabled") || IdeInfo.getInstance().isAndroidStudio) &&
      GradleProjects.canImportAsGradleProject(file)

  override fun doOpenProject(virtualFile: VirtualFile, projectToClose: Project?, forceOpenInNewFrame: Boolean): Project? {
    if (!canOpenProject(virtualFile)) return null

    val importTarget = findGradleTarget(virtualFile) ?: virtualFile
    val adjustedOpenTarget =
        if (importTarget.isDirectory)importTarget
        else importTarget.parent

    val gradleImporter = GradleProjectImporter.getInstance()
    if (!canOpenAsExistingProject(adjustedOpenTarget)) {
      if (!forceOpenInNewFrame) {
        if (!promptToCloseIfNecessary(projectToClose)) {
          return null
        }
      }

      val projectFolder = if (virtualFile.isDirectory) virtualFile else virtualFile.parent
      return gradleImporter.importAndOpenProjectCore(projectToClose, forceOpenInNewFrame, projectFolder)
    }
    return ProjectManagerEx.getInstanceEx().openProject(
      adjustedOpenTarget.toNioPath(), OpenProjectTask {
        this.forceOpenInNewFrame = forceOpenInNewFrame
        this.projectToClose = projectToClose
        this.beforeOpen = {
          gradleImporter.beforeOpen(it)
          true
        }
      }
    )
  }

  private fun promptToCloseIfNecessary(project: Project?): Boolean {
    var success = true
    val openProjects = ProjectManager.getInstance().openProjects
    if (openProjects.isNotEmpty()) {
      val exitCode = confirmOpenNewProject()
      if (exitCode == GeneralSettings.OPEN_PROJECT_SAME_WINDOW) {
        val toClose = if (project != null && !project.isDefault) project else openProjects[openProjects.size - 1]
        if (!ProjectManager.getInstance().closeAndDispose(toClose)) {
          success = false
        }
      }
      else if (exitCode != GeneralSettings.OPEN_PROJECT_NEW_WINDOW) {
        success = false
      }
    }
    return success
  }

  private fun canOpenAsExistingProject(file: VirtualFile): Boolean =
      file.toPathString().resolve(Project.DIRECTORY_STORE_FOLDER).toVirtualFile(true) != null
<<<<<<< HEAD

  override val isStrongProjectInfoHolder: Boolean
    get() = ApplicationManager.getApplication().isHeadlessEnvironment
}

/**
 * todo Android should somehow do not duplicate platfrom functionality (it should be as part of openProject)
 */
@Suppress("DuplicatedCode")
private fun confirmOpenNewProject(): Int {
  if (ApplicationManager.getApplication().isUnitTestMode) {
    return GeneralSettings.OPEN_PROJECT_NEW_WINDOW
  }

  var mode = GeneralSettings.getInstance().confirmOpenNewProject
  if (mode == GeneralSettings.OPEN_PROJECT_ASK) {
    val message =  IdeBundle.message("prompt.open.project.in.new.frame")
    val exitCode = MessageDialogBuilder.yesNoCancel(IdeBundle.message("title.open.project"), message)
      .yesText(IdeBundle.message("button.existing.frame"))
      .noText(IdeBundle.message("button.new.frame"))
      .doNotAsk(ProjectNewWindowDoNotAskOption())
      .guessWindowAndAsk()
    mode = when (exitCode) {
      Messages.YES -> GeneralSettings.OPEN_PROJECT_SAME_WINDOW
      Messages.NO -> GeneralSettings.OPEN_PROJECT_NEW_WINDOW
      else -> Messages.CANCEL
    }
    if (mode != Messages.CANCEL) {
      LifecycleUsageTriggerCollector.onProjectFrameSelected(mode)
    }
  }
  return mode
=======
>>>>>>> 13cf34d7
}<|MERGE_RESOLUTION|>--- conflicted
+++ resolved
@@ -100,10 +100,6 @@
 
   private fun canOpenAsExistingProject(file: VirtualFile): Boolean =
       file.toPathString().resolve(Project.DIRECTORY_STORE_FOLDER).toVirtualFile(true) != null
-<<<<<<< HEAD
-
-  override val isStrongProjectInfoHolder: Boolean
-    get() = ApplicationManager.getApplication().isHeadlessEnvironment
 }
 
 /**
@@ -133,6 +129,4 @@
     }
   }
   return mode
-=======
->>>>>>> 13cf34d7
 }