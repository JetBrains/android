--- conflicted
+++ resolved
@@ -82,13 +82,6 @@
         Document metadata = HttpRequests.request(url).connect(request -> {
           try {
             return JDOMUtil.loadDocument(request.getInputStream());
-<<<<<<< HEAD
-          }
-          catch (JDOMException e) {
-            LOG.info("Failed to parse XML metadata", e);
-            return null;
-=======
->>>>>>> 9e819fa1
           }
           catch (Throwable e) {
             // Some other unexpected error related to JRE setup, e.g.
