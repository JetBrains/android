--- conflicted
+++ resolved
@@ -66,7 +66,6 @@
 import org.jetbrains.android.newProject.AndroidModuleBuilder;
 import org.jetbrains.annotations.NotNull;
 import org.jetbrains.annotations.Nullable;
-import org.jetbrains.plugins.gradle.remote.GradleJavaHelper;
 import org.jetbrains.plugins.gradle.settings.GradleProjectSettings;
 import org.jetbrains.plugins.gradle.settings.GradleSettings;
 import org.jetbrains.plugins.gradle.util.GradleConstants;
@@ -476,20 +475,11 @@
     if (AndroidStudioSpecificInitializer.isAndroidStudio()) {
       File javaHome = DefaultSdks.getDefaultJavaHome();
       if (javaHome != null) {
-<<<<<<< HEAD
         System.setProperty("gradle.java.home", javaHome.getAbsolutePath());
       }
     }
-
-    myDelegate.importProject(project, new ProjectSetUpTask(project, newProject, listener), progressExecutionMode);
-=======
-        System.setProperty(GradleJavaHelper.GRADLE_JAVA_HOME_KEY, javaHome.getAbsolutePath());
-      }
-    }
-
     ProjectSetUpTask setUpTask = new ProjectSetUpTask(project, newProject, options.importingExistingProject, listener);
     myDelegate.importProject(project, setUpTask, progressExecutionMode);
->>>>>>> 04fab8eb
   }
 
   // Makes it possible to mock invocations to the Gradle Tooling API.
