--- conflicted
+++ resolved
@@ -380,16 +380,11 @@
                        @NotNull ExternalProjectRefreshCallback callback,
                        @NotNull final ProgressExecutionMode progressExecutionMode) throws ConfigurationException {
       try {
-<<<<<<< HEAD
+        boolean previewMode = false; // false -> resolve dependencies for Java modules (Gradle model takes care of its own dependencies.)
+        boolean reportRefreshError = true; // always report errors when importing.
         String externalProjectPath = FileUtil.toCanonicalPath(project.getBasePath());
         ExternalSystemUtil
-          .refreshProject(project, SYSTEM_ID, externalProjectPath, callback, true, progressExecutionMode, true);
-=======
-        boolean previewMode = false; // false -> resolve dependencies for Java modules (Gradle model takes care of its own dependencies.)
-        boolean reportRefreshError = true; // always report errors when importing.
-        ExternalSystemUtil
-          .refreshProject(project, SYSTEM_ID, project.getBasePath(), callback, previewMode, progressExecutionMode, reportRefreshError);
->>>>>>> a26a3934
+          .refreshProject(project, SYSTEM_ID, externalProjectPath, callback, previewMode, progressExecutionMode, reportRefreshError);
       }
       catch (RuntimeException e) {
         String externalSystemName = SYSTEM_ID.getReadableName();
