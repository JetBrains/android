/*
 * Copyright (C) 2019 The Android Open Source Project
 *
 * Licensed under the Apache License, Version 2.0 (the "License");
 * you may not use this file except in compliance with the License.
 * You may obtain a copy of the License at
 *
 *      http://www.apache.org/licenses/LICENSE-2.0
 *
 * Unless required by applicable law or agreed to in writing, software
 * distributed under the License is distributed on an "AS IS" BASIS,
 * WITHOUT WARRANTIES OR CONDITIONS OF ANY KIND, either express or implied.
 * See the License for the specific language governing permissions and
 * limitations under the License.
 */
@file:JvmName("SdkSyncUtil")
package com.android.tools.idea.gradle.project.sync.idea

import com.android.SdkConstants.FN_FRAMEWORK_LIBRARY
import com.android.repository.api.RepoManager
import com.android.tools.idea.gradle.project.sync.SdkSync
import com.android.tools.idea.gradle.project.sync.idea.issues.SdkPlatformNotFoundException
import com.android.tools.idea.gradle.util.LocalProperties
import com.android.tools.idea.sdk.AndroidSdks
import com.android.tools.idea.sdk.IdeSdks
import com.android.tools.idea.sdk.progress.StudioLoggerProgressIndicator
import com.intellij.openapi.application.invokeAndWaitIfNeeded
<<<<<<< HEAD
=======
import com.intellij.openapi.diagnostic.Logger
>>>>>>> cdc83e4e
import com.intellij.openapi.progress.ProgressManager
import com.intellij.openapi.project.Project
import com.intellij.openapi.projectRoots.ProjectJdkTable
import com.intellij.openapi.projectRoots.Sdk
import com.intellij.openapi.roots.OrderRootType.CLASSES
import com.intellij.openapi.util.io.FileUtil.filesEqual
import com.intellij.openapi.vfs.VfsUtilCore.virtualToIoFile
import org.jetbrains.annotations.SystemDependent
import org.jetbrains.kotlin.idea.util.application.runWriteAction
import java.io.File

private val LOG = Logger.getInstance(SdkSync::class.java)

/**
 * Sync the SDK known by Android Studio with the SDKs listed in local.properties.
 *
 * This method ensures that the SDK location is set in local.properties so that the
 * Android Gradle plugin can find it. It may create or adjust this file as needed.
 */
fun SdkSync.syncAndroidSdks(projectPath: @SystemDependent String) {
  val projectDir = File(projectPath)
  if (!projectDir.isDirectory) {
    throw IllegalStateException("The project directory does not exist!")
  }

  val localProperties = LocalProperties(projectDir)
  syncIdeAndProjectAndroidSdks(localProperties)
}

/**
 * Attempts to find a matching SDK that has been setup in the IDE matching the compile target that
 * was obtained from Gradle via the `IdeAndroidProject`.
 *
 * First we check to see if an Android Sdk that fits that compile target has already been registered,
 * if it has we use that one.
 *
 * Secondly we check to see if we can find a new Android SDK by refreshing them via the [RepoManager].
 * This can be the case when the Android Gradle plugin downloads the SDK during sync.
 *
 * Thirdly we check to see if the SDK is an add-on.
 */
fun AndroidSdks.computeSdkReloadingAsNeeded(
  project: Project,
  moduleName: String,
  compileTarget: String,
  bootClasspath: Collection<String>,
  ideSdks: IdeSdks
) : Sdk? {
  // 1 - Find the SDK if it already exists.
  var sdk = findSuitableAndroidSdk(compileTarget)

  // 2 - Ensure that the SDK has roots. Sometimes when the SDK is removed and re-downloaded the SDK will still be
  // present in the Jdk table but will not have any valid file entries.
  if (sdk != null && sdk.rootProvider.getFiles(CLASSES).isEmpty()) {
    // Delete the invalid JDK to ensure we re-create it with the correct order entries.
    ProjectJdkTable.getInstance().removeJdk(sdk)
    sdk = null
  }

  if (sdk != null) {
    logSdkFound(sdk, moduleName)
    return sdk
  }

  // 3 - We may have had an Sdk downloaded by AGP and it has not yet been registered by studio. Here we attempt to
  // find any unregistered sdks.
<<<<<<< HEAD
  val progress = StudioLoggerProgressIndicator(AndroidGradleProjectResolver::class.java)
=======
  val progress = StudioLoggerProgressIndicator(SdkSync::class.java)
>>>>>>> cdc83e4e
  ProgressManager.getInstance().runProcessWithProgressSynchronously(
    { tryToChooseSdkHandler().getSdkManager(progress).reloadLocalIfNeeded(progress) },
    "Reloading SDKs",
    false,
    project
<<<<<<< HEAD
  );
=======
  )
>>>>>>> cdc83e4e


  val androidSdkHomePath = ideSdks.androidSdkPath
  if (androidSdkHomePath == null) {
    logAndroidSdkHomeNotFound()
    return null
  }

  var newSdk : Sdk? = null
  invokeAndWaitIfNeeded {
    newSdk = runWriteAction {
      tryToCreate(androidSdkHomePath, compileTarget)
    }
  }

  if (newSdk != null) {
    logSdkFound(newSdk as Sdk, moduleName)
    return (newSdk as Sdk)
  }

  // 4 - We might have an SDK add-on being used attempt to find the SDK for an addon.
  val addonSdk = findMatchingSdkForAddon(bootClasspath)

  if (addonSdk == null) {
    val message = "Module: '${moduleName}' platform '${compileTarget}' not found."
    LOG.warn(message)

    throw SdkPlatformNotFoundException(message)
  }

  return addonSdk
}

private fun AndroidSdks.findMatchingSdkForAddon(
  bootClasspath: Collection<String>
) : Sdk? {
  // There will always be an android.jar, any add-ons will be in addition to that.
  if (bootClasspath.size <= 1) return null

  // Find the path to the android.jar, so we can match this to the sdks and find which one is in use.
  val androidJarPath = bootClasspath.map { path ->
    File(path)
  }.firstOrNull { file ->
    file.name == FN_FRAMEWORK_LIBRARY
  } ?: return null

  // There is no android.jar file in the bootClasspath, we can't find the SDK
  // TODO: Maybe log here, this condition should never happen AFAIK.

  return allAndroidSdks.first { sdk ->
    sdk.rootProvider.getFiles(CLASSES).any { sdkFile ->
      filesEqual(virtualToIoFile(sdkFile), androidJarPath)
    }
  }
}

private fun logAndroidSdkHomeNotFound() {
  LOG.warn("Path to Android SDK not set")
  val sdks = IdeSdks.getInstance().eligibleAndroidSdks
  LOG.warn("# of eligible SDKs: ${sdks.size}")
  sdks.forEach { sdk ->
    LOG.info("sdk: $sdk")
  }
}

private fun logSdkFound(sdk: Sdk, moduleName: String) {
  val sdkPath = sdk.homePath ?: "<path not set>"
  LOG.info("Set Android SDK '${sdk.name}' ($sdkPath) to module $moduleName")
}<|MERGE_RESOLUTION|>--- conflicted
+++ resolved
@@ -25,10 +25,7 @@
 import com.android.tools.idea.sdk.IdeSdks
 import com.android.tools.idea.sdk.progress.StudioLoggerProgressIndicator
 import com.intellij.openapi.application.invokeAndWaitIfNeeded
-<<<<<<< HEAD
-=======
 import com.intellij.openapi.diagnostic.Logger
->>>>>>> cdc83e4e
 import com.intellij.openapi.progress.ProgressManager
 import com.intellij.openapi.project.Project
 import com.intellij.openapi.projectRoots.ProjectJdkTable
@@ -95,21 +92,13 @@
 
   // 3 - We may have had an Sdk downloaded by AGP and it has not yet been registered by studio. Here we attempt to
   // find any unregistered sdks.
-<<<<<<< HEAD
-  val progress = StudioLoggerProgressIndicator(AndroidGradleProjectResolver::class.java)
-=======
   val progress = StudioLoggerProgressIndicator(SdkSync::class.java)
->>>>>>> cdc83e4e
   ProgressManager.getInstance().runProcessWithProgressSynchronously(
     { tryToChooseSdkHandler().getSdkManager(progress).reloadLocalIfNeeded(progress) },
     "Reloading SDKs",
     false,
     project
-<<<<<<< HEAD
-  );
-=======
   )
->>>>>>> cdc83e4e
 
 
   val androidSdkHomePath = ideSdks.androidSdkPath
