/*
 * Copyright (C) 2017 The Android Open Source Project
 *
 * Licensed under the Apache License, Version 2.0 (the "License");
 * you may not use this file except in compliance with the License.
 * You may obtain a copy of the License at
 *
 *      http://www.apache.org/licenses/LICENSE-2.0
 *
 * Unless required by applicable law or agreed to in writing, software
 * distributed under the License is distributed on an "AS IS" BASIS,
 * WITHOUT WARRANTIES OR CONDITIONS OF ANY KIND, either express or implied.
 * See the License for the specific language governing permissions and
 * limitations under the License.
 */
package com.android.tools.idea.gradle.project.sync;

import static com.android.SdkConstants.EXT_GRADLE;
import static com.android.SdkConstants.EXT_GRADLE_KTS;
import static com.android.SdkConstants.FN_GRADLE_PROPERTIES;
import static com.android.SdkConstants.FN_GRADLE_WRAPPER_PROPERTIES;
import static com.android.SdkConstants.FN_SETTINGS_GRADLE;
import static com.android.SdkConstants.FN_SETTINGS_GRADLE_KTS;
import static com.android.tools.idea.Projects.getBaseDirPath;
import static com.android.tools.idea.gradle.project.sync.setup.post.upgrade.GradlePluginUpgrade.expireProjectUpgradeNotifications;
import static com.android.tools.idea.gradle.util.GradleUtil.getGradleBuildFile;
import static com.intellij.openapi.vfs.VfsUtil.findFileByIoFile;

import com.android.annotations.concurrency.GuardedBy;
import com.android.tools.idea.concurrency.AndroidIoManager;
import com.android.tools.idea.gradle.project.model.NdkModuleModel;
import com.android.tools.idea.gradle.util.GradleWrapper;
import com.google.common.annotations.VisibleForTesting;
import com.google.common.collect.Lists;
import com.intellij.lang.properties.PropertiesFileType;
import com.intellij.openapi.application.Application;
import com.intellij.openapi.application.ApplicationManager;
<<<<<<< HEAD
import com.intellij.openapi.application.ReadAction;
=======
>>>>>>> e624679c
import com.intellij.openapi.components.ServiceManager;
import com.intellij.openapi.editor.Document;
import com.intellij.openapi.fileEditor.FileDocumentManager;
import com.intellij.openapi.fileEditor.FileEditorManagerEvent;
import com.intellij.openapi.fileEditor.FileEditorManagerListener;
import com.intellij.openapi.module.Module;
import com.intellij.openapi.module.ModuleManager;
import com.intellij.openapi.progress.ProgressIndicator;
import com.intellij.openapi.progress.ProgressManager;
import com.intellij.openapi.project.Project;
import com.intellij.openapi.project.ProjectUtil;
import com.intellij.openapi.startup.StartupActivity;
import com.intellij.openapi.util.Computable;
import com.intellij.openapi.vfs.VfsUtilCore;
import com.intellij.openapi.vfs.VirtualFile;
import com.intellij.psi.PsiComment;
import com.intellij.psi.PsiElement;
import com.intellij.psi.PsiFile;
import com.intellij.psi.PsiManager;
import com.intellij.psi.PsiTreeChangeAdapter;
import com.intellij.psi.PsiTreeChangeEvent;
import com.intellij.psi.PsiTreeChangeListener;
import com.intellij.psi.PsiWhiteSpace;
import com.intellij.ui.EditorNotifications;
import java.io.File;
import java.util.ArrayList;
import java.util.Collection;
import java.util.HashMap;
import java.util.HashSet;
import java.util.List;
import java.util.Map;
import java.util.Set;
import java.util.concurrent.ExecutionException;
import java.util.concurrent.ExecutorService;
import java.util.function.Consumer;
import org.jetbrains.annotations.NotNull;
import org.jetbrains.annotations.Nullable;
import org.jetbrains.plugins.groovy.GroovyFileType;
import org.jetbrains.plugins.groovy.lang.lexer.GroovyTokenTypes;
import org.jetbrains.plugins.groovy.lang.psi.api.statements.blocks.GrCodeBlock;

public final class GradleFiles {
  @NotNull private final Project myProject;

  @NotNull private final Object myLock = new Object();

  @GuardedBy("myLock")
  @NotNull
  private final Set<VirtualFile> myChangedFiles = new HashSet<>();

  @GuardedBy("myLock")
  @NotNull
  private final Set<VirtualFile> myChangedExternalFiles = new HashSet<>();

  @GuardedBy("myLock")
  @NotNull
  private final Map<VirtualFile, Integer> myFileHashes = new HashMap<>();

  @GuardedBy("myLock")
  @NotNull
  private final Set<VirtualFile> myExternalBuildFiles = new HashSet<>();

  @NotNull private final FileEditorManagerListener myFileEditorListener;

  public static class UpdateHashesStartupActivity implements StartupActivity.DumbAware {
    @Override
    public void runActivity(@NotNull Project project) {
      // Populate build file hashes on project startup.
      getInstance(project).scheduleUpdateFileHashes();
    }
  }

  @NotNull
  public static GradleFiles getInstance(@NotNull Project project) {
    return ServiceManager.getService(project, GradleFiles.class);
  }

  private GradleFiles(@NotNull Project project) {
    myProject = project;

    GradleFileChangeListener fileChangeListener = new GradleFileChangeListener(this);
    myFileEditorListener = new FileEditorManagerListener() {
      @Override
      public void selectionChanged(@NotNull FileEditorManagerEvent event) {
        maybeAddOrRemovePsiTreeListener(event.getNewFile(), fileChangeListener);
      }
    };

    if (myProject.isDefault()) return;

    // Add a listener to see when gradle files are being edited.
    myProject.getMessageBus().connect().subscribe(FileEditorManagerListener.FILE_EDITOR_MANAGER, myFileEditorListener);
  }

  private void maybeAddOrRemovePsiTreeListener(@Nullable VirtualFile file, @NotNull PsiTreeChangeListener fileChangeListener) {
    if (file == null || !file.isValid()) {
      return;
    }

    PsiFile psiFile = PsiManager.getInstance(myProject).findFile(file);
    if (psiFile == null) {
      return;
    }

    // Always remove first before possibly adding to prevent the case that the listener could be added twice.
    PsiManager.getInstance(myProject).removePsiTreeChangeListener(fileChangeListener);

    if (isGradleFile(psiFile) || isExternalBuildFile(psiFile)) {
      PsiManager.getInstance(myProject).addPsiTreeChangeListener(fileChangeListener);
    }
  }

  @NotNull
  @VisibleForTesting
  FileEditorManagerListener getFileEditorListener() {
    return myFileEditorListener;
  }

  @VisibleForTesting
  boolean hasHashForFile(@NotNull VirtualFile file) {
    synchronized (myLock) {
      return myFileHashes.containsKey(file);
    }
  }

  public void removeChangedFiles() {
    synchronized (myLock) {
      myChangedFiles.clear();
      myChangedExternalFiles.clear();
    }
  }

  private void addChangedFile(@NotNull VirtualFile file, boolean isExternal) {
    synchronized (myLock) {
      if (isExternal) {
        myChangedExternalFiles.add(file);
      }
      else {
        myChangedFiles.add(file);
      }
    }
  }

  private static void putHashForFile(@NotNull Map<VirtualFile, Integer> map, @NotNull VirtualFile file) {
    Integer hash = computeHash(file);
    if (hash != null) {
      map.put(file, hash);
    }
  }

  private void storeHashesForFiles(@NotNull Map<VirtualFile, Integer> files) {
    synchronized (myLock) {
      myFileHashes.clear();
      myFileHashes.putAll(files);
    }
  }

  /**
   * Gets the hash value for a given file from the map and stores the value as the first element
   * in hashValue. If this method returns false then the file was not in the map and the value
   * in hashValue should be ignored.
   */
  @Nullable
  private Integer getStoredHashForFile(@NotNull VirtualFile file) {
    synchronized (myLock) {
      return myFileHashes.get(file);
    }
  }

  private boolean containsChangedFile(@NotNull VirtualFile file) {
    synchronized (myLock) {
      return myChangedFiles.contains(file) || myChangedExternalFiles.contains(file);
    }
  }

  private void removeExternalBuildFiles() {
    synchronized (myLock) {
      myExternalBuildFiles.clear();
    }
  }

  private void storeExternalBuildFiles(@NotNull Collection<VirtualFile> externalBuildFiles) {
    synchronized (myLock) {
      myExternalBuildFiles.addAll(externalBuildFiles);
    }
  }

  /**
   * Computes a hash for a given {@code VirtualFile} by using the string obtained from its {@code PsiFile},
   * and stores it as the first element in hashValue. If this method returns false the hash was not computed
   * and its value should not be used.
   */
  @Nullable
  private static Integer computeHash(@NotNull VirtualFile file) {
<<<<<<< HEAD
    return ReadAction.compute(() -> {
      if (!file.isValid()) return null;
      Document document = FileDocumentManager.getInstance().getDocument(file);
      return document == null ? null : document.getText().hashCode();
    });
=======
    if (!file.isValid()) return null;
    Document document = FileDocumentManager.getInstance().getDocument(file);
    return document == null ? null : document.getText().hashCode();
>>>>>>> e624679c
  }

  private boolean areHashesEqual(@NotNull VirtualFile file) {
    Integer oldHash = getStoredHashForFile(file);
    return oldHash != null && oldHash.equals(computeHash(file));
  }

  /**
   * Checks whether or not any of the files in myChangedFiles and myChangedExternalFiles are actually
   * modified by comparing their hashes. Returns true if all files in myChangedFiles and
   * myChangedExternalFiles had the same hashes, false otherwise.
   */
  private boolean checkHashesOfChangedFiles() {
    synchronized (myLock) {
      return filterHashes(myChangedFiles) && filterHashes(myChangedExternalFiles);
    }
  }

  /**
   * Filters the files given removing any that have a hash matching the last one stored. Returns true if
   * the filtered collection is empty, false otherwise.
   */
  private boolean filterHashes(@NotNull Collection<VirtualFile> files) {
    boolean status = true;
    Set<VirtualFile> toRemove = new HashSet<>();
    for (VirtualFile file : files) {
      if (!areHashesEqual(file)) {
        status = false;
      }
      else {
        toRemove.add(file);
      }
    }
    files.removeAll(toRemove);
    return status;
  }

  /**
   * Schedules an update to the currently stored hashes for each of the gradle build files.
   */
  private void scheduleUpdateFileHashes() {
    ApplicationManager.getApplication().invokeLater(() -> {
<<<<<<< HEAD
=======
      Project project = myProject;
      if (project.isDisposed()) {
        return;
      }

>>>>>>> e624679c
      // Local map to minimize time holding myLock
      Map<VirtualFile, Integer> fileHashes = new HashMap<>();
      GradleWrapper gradleWrapper = GradleWrapper.find(project);
      if (gradleWrapper != null) {
        File propertiesFilePath = gradleWrapper.getPropertiesFilePath();
        if (propertiesFilePath.isFile()) {
          VirtualFile propertiesFile = gradleWrapper.getPropertiesFile();
          if (propertiesFile != null) {
            putHashForFile(fileHashes, propertiesFile);
          }
        }
      }

      // Clean external build files before they are repopulated.
      removeExternalBuildFiles();
      List<VirtualFile> externalBuildFiles = new ArrayList<>();

      List<Module> modules = Lists.newArrayList(ModuleManager.getInstance(project).getModules());
      ExecutorService executorService = AndroidIoManager.getInstance().getBackgroundDiskIoExecutor();
      ProgressManager progressManager = ProgressManager.getInstance();
      ProgressIndicator progressIndicator = progressManager.getProgressIndicator();
      Application application = ApplicationManager.getApplication();

      Consumer<Module> computeHashes = module -> {
        VirtualFile buildFile = getGradleBuildFile(module);
        if (buildFile != null) {
          ProgressManager.checkCanceled();
          File path = VfsUtilCore.virtualToIoFile(buildFile);
          if (path.isFile()) {
            putHashForFile(fileHashes, buildFile);
          }
        }
        NdkModuleModel ndkModuleModel = NdkModuleModel.get(module);
        if (ndkModuleModel != null) {
          for (File externalBuildFile : ndkModuleModel.getAndroidProject().getBuildFiles()) {
            ProgressManager.checkCanceled();
            if (externalBuildFile.isFile()) {
              // TODO find a better way to find a VirtualFile without refreshing the file system. It is expensive.
              VirtualFile virtualFile = findFileByIoFile(externalBuildFile, true);
              externalBuildFiles.add(virtualFile);
              if (virtualFile != null) {
                putHashForFile(fileHashes, virtualFile);
              }
            }
          }
        }
      };

      modules.stream()
        .map(module ->
               executorService.submit(
                 () -> progressManager.executeProcessUnderProgress(
                   () -> application.runReadAction(
                     () -> computeHashes.accept(module)),
                   progressIndicator
                 )
               )
        )
        .forEach(future -> {
          try {
            future.get();
          }
          catch (InterruptedException | ExecutionException e) {
            // ignored, the hashes won't be updated. This will cause areGradleFilesModified to return true.
          }
        });

      storeExternalBuildFiles(externalBuildFiles);

      String[] fileNames = {FN_SETTINGS_GRADLE, FN_SETTINGS_GRADLE_KTS, FN_GRADLE_PROPERTIES};
      File rootFolderPath = getBaseDirPath(myProject);
      VirtualFile rootFolder = ProjectUtil.guessProjectDir(myProject);
      if (rootFolder != null) {
        for (String fileName : fileNames) {
          File filePath = new File(rootFolderPath, fileName);
          if (filePath.isFile()) {
            VirtualFile virtualFile = rootFolder.findChild(fileName);
            if (virtualFile != null && virtualFile.exists() && !virtualFile.isDirectory()) {
              putHashForFile(fileHashes, virtualFile);
            }
          }
        }
      }

      storeHashesForFiles(fileHashes);
    }, myProject.getDisposed());
  }

  /**
   * Indicates whether a project sync with Gradle is needed if the following files:
   * <ul>
   * <li>gradle.properties</li>
   * <li>build.gradle</li>
   * <li>settings.gradle</li>
   * <li>external build files (e.g. cmake files)</li>
   * </ul>
   * were modified since last sync.
   *
   * @return {@code true} if any of the Gradle files changed, {@code false} otherwise.
   */
  public boolean areGradleFilesModified() {
    // Checks if any file in myChangedFiles actually has changes.
    return ApplicationManager.getApplication().runReadAction((Computable<Boolean>)() -> !checkHashesOfChangedFiles());
  }

  public boolean areExternalBuildFilesModified() {
    return ApplicationManager.getApplication().runReadAction((Computable<Boolean>)() -> {
      synchronized (myLock) {
        return !filterHashes(myChangedExternalFiles);
      }
    });
  }

  public boolean isGradleFile(@NotNull PsiFile psiFile) {
    if (psiFile.getFileType() == GroovyFileType.GROOVY_FILE_TYPE || psiFile.getFileType().getName().equals("Kotlin")) {
      if (psiFile.getName().endsWith(EXT_GRADLE) || psiFile.getName().endsWith(EXT_GRADLE_KTS)) {
        return true;
      }
    }
    if (psiFile.getFileType() == PropertiesFileType.INSTANCE) {
      if (FN_GRADLE_PROPERTIES.equals(psiFile.getName()) || FN_GRADLE_WRAPPER_PROPERTIES.equals(psiFile.getName())) {
        return true;
      }
    }

    return false;
  }

  public boolean isExternalBuildFile(@NotNull PsiFile psiFile) {
    synchronized (myLock) {
      return myExternalBuildFiles.contains(psiFile.getVirtualFile());
    }
  }

  public void resetChangedFilesState() {
    scheduleUpdateFileHashes();
    removeChangedFiles();
  }

  void maybeProcessSyncStarted() {
    if (!myProject.isInitialized()) {
      return;
    }
    resetChangedFilesState();
  }

  /**
   * Listens for changes to the PsiTree of gradle build files. If a tree changes in any
   * meaningful way then relevant file is recorded. A change is meaningful under the following
   * conditions:
   * <p>
   * 1) Only whitespace has been added and deleted
   * 2) The whitespace doesn't affect the structure of the files psi tree
   * <p>
   * For example, adding spaces to the end of a line is not a meaningful change, but adding a new
   * line in between a line i.e "apply plugin: 'java'" -> "apply plugin: \n'java'" will be meaningful.
   * <p>
   * Note: We need to use both sets of before (beforeChildAddition, etc) and after methods (childAdded, etc)
   * on the listener. This is because, for some reason, the events we care about on some files are sometimes
   * only triggered with the children set in the after method and sometimes no after method is triggered
   * at all.
   */
  private static final class GradleFileChangeListener extends PsiTreeChangeAdapter {
    @NotNull
    private final GradleFiles myGradleFiles;

    private GradleFileChangeListener(@NotNull GradleFiles gradleFiles) {
      myGradleFiles = gradleFiles;
    }

    @Override
    public void childAdded(@NotNull PsiTreeChangeEvent event) {
      processEvent(event, event.getChild());
    }

    @Override
    public void childRemoved(@NotNull PsiTreeChangeEvent event) {
      processEvent(event, event.getChild());
    }

    @Override
    public void childReplaced(@NotNull PsiTreeChangeEvent event) {
      processEvent(event, event.getNewChild(), event.getOldChild());
    }

    @Override
    public void childMoved(@NotNull PsiTreeChangeEvent event) {
      processEvent(event, event.getChild());
    }

    @Override
    public void childrenChanged(@NotNull PsiTreeChangeEvent event) {
      processEvent(event, event.getOldChild(), event.getNewChild());
    }

    private void processEvent(@NotNull PsiTreeChangeEvent event, @NotNull PsiElement... elements) {
      PsiFile psiFile = event.getFile();
      if (psiFile == null) {
        return;
      }

      boolean isExternalBuildFile = myGradleFiles.isExternalBuildFile(psiFile);

      if (!myGradleFiles.isGradleFile(psiFile) && !isExternalBuildFile) {
        return;
      }

      if (myGradleFiles.containsChangedFile(psiFile.getVirtualFile())) {
        return;
      }

      // This code may be run before the project is initialized, and we need the project to be initialized to get the PsiManager.
      if (!myGradleFiles.myProject.isInitialized() || !PsiManager.getInstance(myGradleFiles.myProject).isInProject(psiFile)) {
        return;
      }

      boolean foundChange = false;
      for (PsiElement element : elements) {
        if (element == null || element instanceof PsiWhiteSpace || element instanceof PsiComment) {
          continue;
        }

        if (element.getNode().getElementType().equals(GroovyTokenTypes.mNLS)) {
          if (element.getParent() == null) {
            continue;
          }
          if (element.getParent() instanceof GrCodeBlock || element.getParent() instanceof PsiFile) {
            continue;
          }
        }

        foundChange = true;
        break;
      }

      if (foundChange) {
        myGradleFiles.addChangedFile(psiFile.getVirtualFile(), isExternalBuildFile);
        EditorNotifications.getInstance(psiFile.getProject()).updateNotifications(psiFile.getVirtualFile());
        expireProjectUpgradeNotifications(myGradleFiles.myProject);
      }
    }
  }
}<|MERGE_RESOLUTION|>--- conflicted
+++ resolved
@@ -35,10 +35,7 @@
 import com.intellij.lang.properties.PropertiesFileType;
 import com.intellij.openapi.application.Application;
 import com.intellij.openapi.application.ApplicationManager;
-<<<<<<< HEAD
 import com.intellij.openapi.application.ReadAction;
-=======
->>>>>>> e624679c
 import com.intellij.openapi.components.ServiceManager;
 import com.intellij.openapi.editor.Document;
 import com.intellij.openapi.fileEditor.FileDocumentManager;
@@ -80,7 +77,7 @@
 import org.jetbrains.plugins.groovy.lang.lexer.GroovyTokenTypes;
 import org.jetbrains.plugins.groovy.lang.psi.api.statements.blocks.GrCodeBlock;
 
-public final class GradleFiles {
+public class GradleFiles {
   @NotNull private final Project myProject;
 
   @NotNull private final Object myLock = new Object();
@@ -233,17 +230,11 @@
    */
   @Nullable
   private static Integer computeHash(@NotNull VirtualFile file) {
-<<<<<<< HEAD
     return ReadAction.compute(() -> {
       if (!file.isValid()) return null;
       Document document = FileDocumentManager.getInstance().getDocument(file);
       return document == null ? null : document.getText().hashCode();
     });
-=======
-    if (!file.isValid()) return null;
-    Document document = FileDocumentManager.getInstance().getDocument(file);
-    return document == null ? null : document.getText().hashCode();
->>>>>>> e624679c
   }
 
   private boolean areHashesEqual(@NotNull VirtualFile file) {
@@ -286,14 +277,11 @@
    */
   private void scheduleUpdateFileHashes() {
     ApplicationManager.getApplication().invokeLater(() -> {
-<<<<<<< HEAD
-=======
       Project project = myProject;
       if (project.isDisposed()) {
         return;
       }
 
->>>>>>> e624679c
       // Local map to minimize time holding myLock
       Map<VirtualFile, Integer> fileHashes = new HashMap<>();
       GradleWrapper gradleWrapper = GradleWrapper.find(project);
@@ -456,7 +444,7 @@
    * only triggered with the children set in the after method and sometimes no after method is triggered
    * at all.
    */
-  private static final class GradleFileChangeListener extends PsiTreeChangeAdapter {
+  private static class GradleFileChangeListener extends PsiTreeChangeAdapter {
     @NotNull
     private final GradleFiles myGradleFiles;
 
