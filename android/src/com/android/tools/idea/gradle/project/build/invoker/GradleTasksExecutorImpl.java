--- conflicted
+++ resolved
@@ -352,11 +352,8 @@
           }
           else {
             buildState.buildFinished(FAILED);
-<<<<<<< HEAD
             BuildEnvironment buildEnvironment =
               GradleExecutionHelper.getBuildEnvironment(connection, id, taskListener, cancellationTokenSource);
-=======
->>>>>>> e624679c
             GradleProjectResolverExtension projectResolverChain = GradleProjectResolver.createProjectResolverChain();
             ExternalSystemException userFriendlyError =
                 projectResolverChain.getUserFriendlyError(buildEnvironment, buildError, myRequest.getBuildFilePath().getPath(), null);
@@ -568,11 +565,7 @@
     }
   }
 
-<<<<<<< HEAD
-  private class CloseListener implements VetoableProjectManagerListener, ContentManagerListener {
-=======
   private class CloseListener implements ContentManagerListener, VetoableProjectManagerListener {
->>>>>>> e624679c
     private boolean myIsApplicationExitingOrProjectClosing;
     private boolean myUserAcceptedCancel;
 
