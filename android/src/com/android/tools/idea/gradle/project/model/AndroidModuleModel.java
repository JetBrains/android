--- conflicted
+++ resolved
@@ -1,5 +1,5 @@
 /*
- * Copyright (C) 2016 The Android Open Source Project
+ * Copyright (C) 2021 The Android Open Source Project
  *
  * Licensed under the Apache License, Version 2.0 (the "License");
  * you may not use this file except in compliance with the License.
@@ -15,672 +15,61 @@
  */
 package com.android.tools.idea.gradle.project.model;
 
-import static com.android.tools.idea.gradle.project.model.AndroidModelSourceProviderUtils.convertVersion;
-import static com.android.tools.idea.gradle.project.model.AndroidModuleModelUtilKt.classFieldsToDynamicResourceValues;
-import static com.android.tools.idea.gradle.util.GradleBuildOutputUtil.getBuildOutputListingFile;
-import static com.android.tools.idea.gradle.util.GradleBuildOutputUtil.loadBuildOutputListingFile;
-import static com.android.tools.idea.gradle.util.GradleUtil.GRADLE_SYSTEM_ID;
-import static com.android.tools.lint.client.api.LintClient.getGradleDesugaring;
-import static com.intellij.openapi.vfs.VfsUtil.findFileByIoFile;
-import static com.intellij.openapi.vfs.VfsUtilCore.isAncestor;
-import static java.util.stream.Collectors.toMap;
-
-import com.android.annotations.concurrency.GuardedBy;
-import com.android.ide.common.build.GenericBuiltArtifacts;
-import com.android.tools.idea.gradle.model.IdeAaptOptions;
+import com.android.ide.common.repository.GradleVersion;
 import com.android.tools.idea.gradle.model.IdeAndroidArtifact;
 import com.android.tools.idea.gradle.model.IdeAndroidProject;
-import com.android.tools.idea.gradle.model.IdeAndroidProjectType;
-import com.android.tools.idea.gradle.model.IdeApiVersion;
-import com.android.tools.idea.gradle.model.IdeArtifactName;
 import com.android.tools.idea.gradle.model.IdeBuildTypeContainer;
 import com.android.tools.idea.gradle.model.IdeDependencies;
-import com.android.tools.idea.gradle.model.IdeJavaCompileOptions;
 import com.android.tools.idea.gradle.model.IdeProductFlavorContainer;
 import com.android.tools.idea.gradle.model.IdeSourceProvider;
-import com.android.tools.idea.gradle.model.IdeTestOptions;
 import com.android.tools.idea.gradle.model.IdeVariant;
-import com.android.ide.common.repository.GradleVersion;
-import com.android.projectmodel.DynamicResourceValue;
-import com.android.sdklib.AndroidVersion;
-import com.android.tools.idea.gradle.AndroidGradleClassJarProvider;
-import com.android.tools.idea.gradle.project.sync.idea.data.service.AndroidProjectKeys;
-import com.android.tools.idea.gradle.util.GenericBuiltArtifactsWithTimestamp;
-import com.android.tools.idea.gradle.util.LastBuildOrSyncService;
 import com.android.tools.idea.model.AndroidModel;
-import com.android.tools.idea.model.ClassJarProvider;
-import com.android.tools.idea.model.Namespacing;
-import com.android.tools.idea.model.TestExecutionOption;
-import com.android.tools.lint.detector.api.Desugaring;
-import com.google.common.annotations.VisibleForTesting;
 import com.google.common.collect.ImmutableList;
-import com.intellij.openapi.diagnostic.Logger;
-import com.intellij.openapi.externalSystem.model.DataNode;
-import com.intellij.openapi.externalSystem.model.ProjectKeys;
-import com.intellij.openapi.externalSystem.model.ProjectSystemId;
-import com.intellij.openapi.externalSystem.util.ExternalSystemApiUtil;
 import com.intellij.openapi.module.Module;
-import com.intellij.openapi.vfs.VirtualFile;
-import com.intellij.pom.java.LanguageLevel;
-import com.intellij.serialization.PropertyMapping;
 import java.io.File;
-import java.util.ArrayList;
-import java.util.Collection;
-import java.util.Collections;
-import java.util.HashMap;
-import java.util.HashSet;
 import java.util.List;
-import java.util.Map;
-import java.util.Set;
 import org.jetbrains.android.facet.AndroidFacet;
 import org.jetbrains.annotations.NotNull;
 import org.jetbrains.annotations.Nullable;
-import org.jetbrains.plugins.gradle.model.data.GradleSourceSetData;
 
 /**
- * Contains Android-Gradle related state necessary for configuring an IDEA project based on a user-selected build variant.
+ * DEPRECATED: AndroidModuleModel is being deprecated and will eventually be deleted. Callers are being migrated to AndroidModel and
+ * AndroidProject/ModuleSystem APIs. Those callers needing Gradle specific features should, for now, depend on gradle-project-system.
  */
-public class AndroidModuleModel implements AndroidModel, ModuleModel {
-  private static final AndroidVersion NOT_SPECIFIED = new AndroidVersion(0, null);
-  private final static String ourAndroidSyncVersion = "2021-03-17/1";
+public interface AndroidModuleModel extends AndroidModel, ModuleModel {
+  @NotNull IdeDependencies getSelectedMainCompileLevel2Dependencies();
 
-  @Nullable public transient Object lintModuleModelCache;
-  @Nullable private transient Module myModule;
+  @Nullable IdeDependencies getSelectedAndroidTestCompileDependencies();
 
-  @NotNull private ProjectSystemId myProjectSystemId;
-  @NotNull private String myAndroidSyncVersion;
-  @NotNull private String myModuleName;
-  @NotNull private File myRootDirPath;
-  @NotNull private final IdeAndroidProject myAndroidProject;
-  @NotNull private final Map<String, IdeVariant> myCachedVariantsByName;
+  @NotNull GradleVersion getAgpVersion();
 
-  @NotNull private transient AndroidModelFeatures myFeatures;
-  @Nullable private transient GradleVersion myModelVersion;
-  @NotNull private String mySelectedVariantName;
+  @NotNull List<IdeSourceProvider> getActiveSourceProviders();
 
-  @Nullable private Boolean myOverridesManifestPackage;
-  @Nullable private transient AndroidVersion myMinSdkVersion;
+  @Nullable IdeBuildTypeContainer findBuildType(@NotNull String name);
 
-  @NotNull private final transient Map<String, IdeBuildTypeContainer> myBuildTypesByName;
-  @NotNull private final transient Map<String, IdeProductFlavorContainer> myProductFlavorsByName;
+  @Nullable IdeProductFlavorContainer findProductFlavor(@NotNull String name);
 
-  @GuardedBy("myGenericBuiltArtifactsMap")
-  @NotNull private final transient Map<String, GenericBuiltArtifactsWithTimestamp> myGenericBuiltArtifactsMap;
+  @NotNull File getRootDirPath();
+
+  @NotNull IdeAndroidProject getAndroidProject();
+
+  @NotNull IdeVariant getSelectedVariant();
+
+  String getSelectedVariantName();
+
+  @NotNull ImmutableList<IdeVariant> getVariants();
+
+  @Nullable IdeAndroidArtifact getArtifactForAndroidTest();
 
   @Nullable
-  public static AndroidModuleModel get(@NotNull Module module) {
+  static AndroidModuleModel get(@NotNull Module module) {
     AndroidFacet facet = AndroidFacet.getInstance(module);
     return facet != null ? get(facet) : null;
   }
 
   @Nullable
-  public static AndroidModuleModel get(@NotNull AndroidFacet androidFacet) {
+  static AndroidModuleModel get(@NotNull AndroidFacet androidFacet) {
     AndroidModel androidModel = AndroidModel.get(androidFacet);
     return androidModel instanceof AndroidModuleModel ? (AndroidModuleModel)androidModel : null;
   }
-
-  @Nullable
-  public static AndroidModuleModel findFromModuleDataNode(@NotNull DataNode<?> dataNode) {
-    if (dataNode.getKey().equals(ProjectKeys.MODULE)) {
-      DataNode<AndroidModuleModel> androidModelNode = ExternalSystemApiUtil.find(dataNode, AndroidProjectKeys.ANDROID_MODEL);
-      if (androidModelNode != null) {
-        return androidModelNode.getData();
-      }
-    } else if (dataNode.getKey().equals(GradleSourceSetData.KEY)) {
-      // Source set nodes have the module attached to the parent node
-      DataNode<?> parent = dataNode.getParent();
-      if (parent != null) {
-        return findFromModuleDataNode(parent);
-      }
-    }
-    return null;
-  }
-
-  public static AndroidModuleModel create(@NotNull String moduleName,
-                                          @NotNull File rootDirPath,
-                                          @NotNull IdeAndroidProject androidProject,
-                                          @NotNull Collection<IdeVariant> cachedVariants,
-                                          @NotNull String variantName) {
-    return new AndroidModuleModel(ourAndroidSyncVersion,
-                                  moduleName,
-                                  rootDirPath,
-                                  androidProject,
-                                  cachedVariants.stream().collect(toMap(it -> it.getName(), it -> it)),
-                                  variantName);
-  }
-
-  @PropertyMapping({"myAndroidSyncVersion", "myModuleName", "myRootDirPath", "myAndroidProject", "myCachedVariantsByName",
-    "mySelectedVariantName"})
-  @VisibleForTesting
-  AndroidModuleModel(@NotNull String androidSyncVersion,
-                     @NotNull String moduleName,
-                     @NotNull File rootDirPath,
-                     @NotNull IdeAndroidProject androidProject,
-                     @NotNull Map<String, IdeVariant> cachedVariantsByName,
-                     @NotNull String variantName) {
-    if (!androidSyncVersion.equals(ourAndroidSyncVersion)) {
-      throw new IllegalArgumentException(
-        String.format("Attempting to deserialize a model of incompatible version (%s)", androidSyncVersion));
-    }
-    myAndroidSyncVersion = ourAndroidSyncVersion;
-    myProjectSystemId = GRADLE_SYSTEM_ID;
-    myModuleName = moduleName;
-    myRootDirPath = rootDirPath;
-    myAndroidProject = androidProject;
-    myCachedVariantsByName = cachedVariantsByName;
-    mySelectedVariantName = findVariantToSelect(variantName);
-
-    parseAndSetModelVersion();
-    myFeatures = new AndroidModelFeatures(myModelVersion);
-    myBuildTypesByName = myAndroidProject.getBuildTypes().stream().collect(toMap(it -> it.getBuildType().getName(), it -> it));
-    myProductFlavorsByName = myAndroidProject.getProductFlavors().stream().collect(toMap(it -> it.getProductFlavor().getName(), it -> it));
-
-    myGenericBuiltArtifactsMap = new HashMap<>();
-  }
-
-  /**
-   * Sets the IDE module this model is for, this should always be set on creation or re-attachement of the module to the project.
-   * @param module
-   */
-   public void setModule(@NotNull Module module) {
-    myModule = module;
-   }
-
-  /**
-   * @return Instance of {@link IdeDependencies} from main artifact.
-   */
-  @NotNull
-  public IdeDependencies getSelectedMainCompileLevel2Dependencies() {
-    IdeAndroidArtifact mainArtifact = getMainArtifact();
-    return mainArtifact.getLevel2Dependencies();
-  }
-
-  /**
-   * @return Instance of {@link IdeDependencies} from test artifact, or {@code null} if current module has no test artifact.
-   */
-  @Nullable
-  public IdeDependencies getSelectedAndroidTestCompileDependencies() {
-    IdeAndroidArtifact androidTestArtifact = getSelectedVariant().getAndroidTestArtifact();
-    if (androidTestArtifact == null) {
-      // Only variants in the debug build type have an androidTest artifact.
-      return null;
-    }
-    return androidTestArtifact.getLevel2Dependencies();
-  }
-
-  @NotNull
-  public AndroidModelFeatures getFeatures() {
-    return myFeatures;
-  }
-
-  @Nullable
-  public GradleVersion getModelVersion() {
-    return myModelVersion;
-  }
-
-  @NotNull
-  public IdeAndroidArtifact getMainArtifact() {
-    return getSelectedVariant().getMainArtifact();
-  }
-
-  @NotNull
-  public IdeSourceProvider getDefaultSourceProvider() {
-    return getAndroidProject().getDefaultConfig().getSourceProvider();
-  }
-
-  @NotNull
-  public List<IdeSourceProvider> getActiveSourceProviders() {
-    return AndroidModelSourceProviderUtils.collectMainSourceProviders(this, getSelectedVariant());
-  }
-
-  @NotNull
-  public List<IdeSourceProvider> getUnitTestSourceProviders() {
-    return AndroidModelSourceProviderUtils.collectUnitTestSourceProviders(this, getSelectedVariant());
-  }
-
-  @NotNull
-  public List<IdeSourceProvider> getAndroidTestSourceProviders() {
-    return AndroidModelSourceProviderUtils.collectAndroidTestSourceProviders(this, getSelectedVariant());
-  }
-
-  @NotNull
-  public List<IdeSourceProvider> getTestFixturesSourceProviders() {
-    return AndroidModelSourceProviderUtils.collectTestFixturesSourceProviders(this, getSelectedVariant());
-  }
-
-  @NotNull
-  public List<IdeSourceProvider> getTestSourceProviders(@NotNull IdeArtifactName artifactName) {
-    switch (artifactName) {
-      case ANDROID_TEST:
-        return AndroidModelSourceProviderUtils.collectAndroidTestSourceProviders(this, getSelectedVariant());
-      case UNIT_TEST:
-        return AndroidModelSourceProviderUtils.collectUnitTestSourceProviders(this, getSelectedVariant());
-    }
-    return ImmutableList.of();
-  }
-
-  /**
-   * @return true if the variant model with given name has been requested before.
-   */
-  public boolean variantExists(@NotNull String variantName) {
-    return myCachedVariantsByName.containsKey(variantName);
-  }
-
-  @NotNull
-  public List<IdeSourceProvider> getAllSourceProviders() {
-    return AndroidModelSourceProviderUtils.collectAllSourceProviders(this);
-  }
-
-  @NotNull
-  public List<IdeSourceProvider> getAllUnitTestSourceProviders() {
-    return AndroidModelSourceProviderUtils.collectAllUnitTestSourceProviders(this);
-  }
-
-  @NotNull
-  public List<IdeSourceProvider> getAllAndroidTestSourceProviders() {
-    return AndroidModelSourceProviderUtils.collectAllAndroidTestSourceProviders(this);
-  }
-
-  @NotNull
-  public List<IdeSourceProvider> getAllTestFixturesSourceProviders() {
-    return AndroidModelSourceProviderUtils.collectAllTestFixturesSourceProviders(this);
-  }
-
-  @Override
-  @NotNull
-  public String getApplicationId() {
-    if (myFeatures.isBuildOutputFileSupported()) {
-      return getApplicationIdUsingCache(mySelectedVariantName);
-    }
-    return getSelectedVariant().getMainArtifact().getApplicationId();
-  }
-
-  @Override
-  @NotNull
-  public Set<String> getAllApplicationIds() {
-    Set<String> ids = new HashSet<>();
-    for (IdeVariant variant : getVariants()) {
-      String applicationId = getApplicationIdUsingCache(variant.getName());
-      if (!UNINITIALIZED_APPLICATION_ID.equals(applicationId)) {
-        ids.add(applicationId);
-      }
-    }
-    return ids;
-  }
-
-  @Override
-  public Boolean isDebuggable() {
-    IdeBuildTypeContainer buildTypeContainer = findBuildType(getSelectedVariant().getBuildType());
-    if (buildTypeContainer != null) {
-      return buildTypeContainer.getBuildType().isDebuggable();
-    }
-    return null;
-  }
-
-
-  /**
-   * Returns the {@code minSdkVersion} specified by the user (in the default config or product flavors).
-   * This is normally the merged value, but for example when using preview platforms, the Gradle plugin
-   * will set minSdkVersion and targetSdkVersion to match the level of the compileSdkVersion; in this case
-   * we want tools like lint's API check to continue to look for the intended minSdkVersion specified in
-   * the build.gradle file
-   *
-   * @return the {@link AndroidVersion} to use for this Gradle project, or {@code null} if not specified.
-   */
-  @Override
-  public AndroidVersion getMinSdkVersion() {
-    if (myMinSdkVersion == null) {
-      IdeApiVersion minSdkVersion = getSelectedVariant().getMinSdkVersion();
-      if (minSdkVersion.getCodename() != null) {
-        IdeApiVersion defaultConfigVersion = getAndroidProject().getDefaultConfig().getProductFlavor().getMinSdkVersion();
-        if (defaultConfigVersion != null) {
-          minSdkVersion = defaultConfigVersion;
-        }
-
-        List<String> flavors = getSelectedVariant().getProductFlavors();
-        for (String flavor : flavors) {
-          IdeProductFlavorContainer productFlavor = findProductFlavor(flavor);
-          assert productFlavor != null;
-          IdeApiVersion flavorVersion = productFlavor.getProductFlavor().getMinSdkVersion();
-          if (flavorVersion != null) {
-            minSdkVersion = flavorVersion;
-            break;
-          }
-        }
-      }
-      myMinSdkVersion = convertVersion(minSdkVersion, null);
-    }
-
-    return myMinSdkVersion;
-  }
-
-  @Override
-  @Nullable
-  public AndroidVersion getRuntimeMinSdkVersion() {
-    IdeApiVersion minSdkVersion = getSelectedVariant().getMinSdkVersion();
-    return convertVersion(minSdkVersion, null);
-  }
-
-  @Override
-  @Nullable
-  public AndroidVersion getTargetSdkVersion() {
-    IdeApiVersion targetSdkVersion = getSelectedVariant().getTargetSdkVersion();
-    return targetSdkVersion != null ? convertVersion(targetSdkVersion, null) : null;
-  }
-
-  /**
-   * @return the version code associated with the merged flavor of the selected variant, or {@code null} if none have been set.
-   */
-  @Nullable
-  public Integer getVersionCode() {
-    return getSelectedVariant().getVersionCode();
-  }
-
-  @NotNull
-  public ProjectSystemId getProjectSystemId() {
-    return myProjectSystemId;
-  }
-
-  @Nullable
-  public IdeBuildTypeContainer findBuildType(@NotNull String name) {
-    return myBuildTypesByName.get(name);
-  }
-
-  @NotNull
-  public Set<String> getBuildTypes() {
-    return myBuildTypesByName.keySet();
-  }
-
-  @NotNull
-  public Set<String> getProductFlavors() {
-    return myProductFlavorsByName.keySet();
-  }
-
-  @Nullable
-  public IdeProductFlavorContainer findProductFlavor(@NotNull String name) {
-    return myProductFlavorsByName.get(name);
-  }
-
-  @Override
-  @NotNull
-  public String getModuleName() {
-    return myModuleName;
-  }
-
-  /**
-   * @return the path of the root directory of the imported Android-Gradle project. The returned path belongs to the IDEA module containing
-   * the build.gradle file.
-   */
-  @NotNull
-  public File getRootDirPath() {
-    return myRootDirPath;
-  }
-
-  @Override
-  public boolean isGenerated(@NotNull VirtualFile file) {
-    VirtualFile buildFolder = findFileByIoFile(myAndroidProject.getBuildFolder(), false);
-    if (buildFolder != null && isAncestor(buildFolder, file, false)) {
-      return true;
-    }
-    return false;
-  }
-
-  /**
-   * @return the imported Android-Gradle project.
-   */
-  @NotNull
-  public IdeAndroidProject getAndroidProject() {
-    return myAndroidProject;
-  }
-
-  /**
-   * @return the selected build variant.
-   */
-  @NotNull
-  public IdeVariant getSelectedVariant() {
-    IdeVariant selected = myCachedVariantsByName.get(mySelectedVariantName);
-    assert selected != null;
-    return selected;
-  }
-
-  /**
-   * Returns the selected variant name
-   */
-  public String getSelectedVariantName() {
-    return mySelectedVariantName;
-  }
-
-  /**
-   * @return a list of synced build variants.
-   */
-  @NotNull
-  public ImmutableList<IdeVariant> getVariants() {
-    return ImmutableList.copyOf(myCachedVariantsByName.values());
-  }
-
-  @Nullable
-  public IdeVariant findVariantByName(@NotNull String variantName) {
-    return myCachedVariantsByName.get(variantName);
-  }
-
-  /**
-   * Updates the name of the selected build variant. If the given name does not belong to an existing variant, this method will pick up
-   * the first variant, in alphabetical order.
-   *
-   * @param name the new name.
-   */
-  public void setSelectedVariantName(@NotNull String name) {
-    mySelectedVariantName = findVariantToSelect(name);
-
-    // force lazy recompute
-    myOverridesManifestPackage = null;
-    myMinSdkVersion = null;
-  }
-
-  @VisibleForTesting
-  @NotNull
-  String findVariantToSelect(@NotNull String variantName) {
-    String newVariantName;
-    if (myCachedVariantsByName.containsKey(variantName)) {
-      newVariantName = variantName;
-    }
-    else {
-      List<String> sorted = new ArrayList<>(myCachedVariantsByName.keySet());
-      Collections.sort(sorted);
-      assert !myCachedVariantsByName.isEmpty() : "There is no variant model in AndroidModuleModel!";
-      newVariantName = sorted.get(0);
-    }
-    return newVariantName;
-  }
-
-  @NotNull
-  public Collection<String> getBuildTypeNames() {
-    return myBuildTypesByName.keySet();
-  }
-
-  @NotNull
-  public Collection<String> getProductFlavorNames() {
-    return myProductFlavorsByName.keySet();
-  }
-
-  @NotNull
-  public Collection<String> getVariantNames() {
-    Collection<String> names = myAndroidProject.getVariantNames();
-    return names != null ? names : myCachedVariantsByName.keySet();
-  }
-
-  @Nullable
-  public LanguageLevel getJavaLanguageLevel() {
-    IdeJavaCompileOptions compileOptions = myAndroidProject.getJavaCompileOptions();
-    String sourceCompatibility = compileOptions.getSourceCompatibility();
-    return LanguageLevel.parse(sourceCompatibility);
-  }
-
-  /**
-   * Returns whether this project fully overrides the manifest package (with applicationId in the
-   * default config or one of the product flavors) in the current variant.
-   *
-   * @return true if the manifest package is overridden
-   */
-  @Override
-  public boolean overridesManifestPackage() {
-    if (myOverridesManifestPackage == null) {
-      myOverridesManifestPackage = getAndroidProject().getDefaultConfig().getProductFlavor().getApplicationId() != null;
-
-      IdeVariant variant = getSelectedVariant();
-
-      List<String> flavors = variant.getProductFlavors();
-      for (String flavor : flavors) {
-        IdeProductFlavorContainer productFlavor = findProductFlavor(flavor);
-        assert productFlavor != null;
-        if (productFlavor.getProductFlavor().getApplicationId() != null) {
-          myOverridesManifestPackage = true;
-          break;
-        }
-      }
-      // The build type can specify a suffix, but it will be merged with the manifest
-      // value if not specified in a flavor/default config, so only flavors count
-    }
-
-    return myOverridesManifestPackage.booleanValue();
-  }
-
-  /**
-   * Returns the {@link IdeAndroidArtifact} that should be used for instrumented testing.
-   *
-   * <p>For test-only modules this is the main artifact.
-   */
-  @Nullable
-  public IdeAndroidArtifact getArtifactForAndroidTest() {
-    return getAndroidProject().getProjectType() == IdeAndroidProjectType.PROJECT_TYPE_TEST ?
-           getSelectedVariant().getMainArtifact() :
-           getSelectedVariant().getAndroidTestArtifact();
-  }
-
-  @Nullable
-  public IdeAndroidArtifact getArtifactForTestFixtures() {
-    return getSelectedVariant().getTestFixturesArtifact();
-  }
-
-  @Nullable
-  public IdeTestOptions.Execution getTestExecutionStrategy() {
-    IdeAndroidArtifact artifact = getArtifactForAndroidTest();
-    if (artifact != null) {
-      IdeTestOptions testOptions = artifact.getTestOptions();
-      if (testOptions != null) {
-        return testOptions.getExecution();
-      }
-    }
-
-    return null;
-  }
-
-  private void parseAndSetModelVersion() {
-    // Old plugin versions do not return model version.
-    myModelVersion = GradleVersion.tryParse(myAndroidProject.getModelVersion());
-  }
-
-  @Override
-  @NotNull
-  public ClassJarProvider getClassJarProvider() {
-    return new AndroidGradleClassJarProvider();
-  }
-
-  @Override
-  public boolean isClassFileOutOfDate(@NotNull Module module, @NotNull String fqcn, @NotNull VirtualFile classFile) {
-    return ClassFileUtil.isClassSourceFileNewerThanClassClassFile(module, fqcn, classFile);
-  }
-
-  @NotNull
-  @Override
-  public Namespacing getNamespacing() {
-    IdeAaptOptions.Namespacing namespacing = myAndroidProject.getAaptOptions().getNamespacing();
-    switch (namespacing) {
-      case DISABLED:
-        return Namespacing.DISABLED;
-      case REQUIRED:
-        return Namespacing.REQUIRED;
-      default:
-        throw new IllegalStateException("Unknown namespacing option: " + namespacing);
-    }
-  }
-
-  @NotNull
-  @Override
-  public Set<Desugaring> getDesugaring() {
-    GradleVersion version = getModelVersion();
-    if (version == null) {
-      return Desugaring.NONE;
-    }
-
-    return getGradleDesugaring(version, getJavaLanguageLevel(), myAndroidProject.getJavaCompileOptions().isCoreLibraryDesugaringEnabled());
-  }
-
-  @Override
-  @NotNull
-  public Map<String, DynamicResourceValue> getResValues() {
-    return classFieldsToDynamicResourceValues(getSelectedVariant().getMainArtifact().getResValues());
-  }
-
-  @NotNull
-  private String getApplicationIdUsingCache(@NotNull String variantName) {
-    String buildOutputListingFile = getBuildOutputListingFile(this, variantName);
-    if (buildOutputListingFile == null) {
-      return UNINITIALIZED_APPLICATION_ID;
-    }
-
-    GenericBuiltArtifactsWithTimestamp artifactsWithTimestamp = getGenericBuiltArtifactsUsingCache(buildOutputListingFile);
-    GenericBuiltArtifacts artifacts = artifactsWithTimestamp.getGenericBuiltArtifacts();
-    if (artifacts == null) {
-      return UNINITIALIZED_APPLICATION_ID;
-    }
-
-    return artifacts.getApplicationId();
-  }
-
-  @NotNull
-  public GenericBuiltArtifactsWithTimestamp getGenericBuiltArtifactsUsingCache(@NotNull String buildOutputListingFile) {
-    GenericBuiltArtifactsWithTimestamp artifactsWithTimestamp;
-    synchronized (myGenericBuiltArtifactsMap) {
-      artifactsWithTimestamp = myGenericBuiltArtifactsMap.get(buildOutputListingFile);
-      long lastSyncOrBuild = Long.MAX_VALUE; // If we don't have a module default to MAX which will always trigger a re-compute.
-      if (myModule != null) {
-<<<<<<< HEAD
-        lastSyncOrBuild = ServiceManager.getService(myModule.getProject(), LastBuildOrSyncService.class).getLastBuildOrSyncTimeStamp();
-      }
-      else {
-=======
-        lastSyncOrBuild = myModule.getProject().getService(LastBuildOrSyncService.class).getLastBuildOrSyncTimeStamp();
-      } else {
->>>>>>> 44b500f2
-        Logger.getInstance(AndroidModuleModel.class).warn("No module set on model named: " + myModuleName);
-      }
-      if (artifactsWithTimestamp == null || lastSyncOrBuild >= artifactsWithTimestamp.getTimeStamp()) {
-        // Cache is invalid
-        artifactsWithTimestamp =
-          new GenericBuiltArtifactsWithTimestamp(loadBuildOutputListingFile(buildOutputListingFile), System.currentTimeMillis());
-        myGenericBuiltArtifactsMap.put(buildOutputListingFile, artifactsWithTimestamp);
-      }
-    }
-    return artifactsWithTimestamp;
-  }
-
-  @Override
-  public @Nullable TestExecutionOption getTestExecutionOption() {
-    IdeAndroidArtifact testArtifact = getSelectedVariant().getAndroidTestArtifact();
-    if (testArtifact == null) return null;
-
-    IdeTestOptions testOptions = testArtifact.getTestOptions();
-    if (testOptions == null) return null;
-
-    IdeTestOptions.Execution execution = testOptions.getExecution();
-    if (execution == null) return null;
-
-    switch (execution) {
-      case ANDROID_TEST_ORCHESTRATOR: return TestExecutionOption.ANDROID_TEST_ORCHESTRATOR;
-      case ANDROIDX_TEST_ORCHESTRATOR: return TestExecutionOption.ANDROIDX_TEST_ORCHESTRATOR;
-      case HOST: return TestExecutionOption.HOST;
-      default: throw new IllegalStateException("Unknown option: " + execution);
-    }
-  }
 }