--- conflicted
+++ resolved
@@ -26,10 +26,7 @@
 import com.intellij.openapi.externalSystem.model.project.ModuleData
 import com.intellij.openapi.externalSystem.model.project.ProjectData
 import com.intellij.openapi.externalSystem.util.ExternalSystemApiUtil
-<<<<<<< HEAD
-=======
 import com.intellij.openapi.externalSystem.util.ExternalSystemApiUtil.toCanonicalPath
->>>>>>> b5f40ffd
 import com.intellij.openapi.module.ModuleManager
 import com.intellij.openapi.module.ModuleWithNameAlreadyExists
 import com.intellij.openapi.module.StdModuleTypes
@@ -122,10 +119,6 @@
         if (gradleFacet == null) {
           // Add "gradle" facet, to avoid balloons about unsupported compilation of modules.
           gradleFacet = facetManager.createFacet(GradleFacet.getFacetType(), GradleFacet.getFacetName(), null)
-<<<<<<< HEAD
-=======
-          @Suppress("UnstableApiUsage")
->>>>>>> b5f40ffd
           facetModel.addFacet(gradleFacet, ExternalSystemApiUtil.toExternalSource(GradleConstants.SYSTEM_ID))
         }
         gradleFacet.configuration.GRADLE_PROJECT_PATH = SdkConstants.GRADLE_PATH_SEPARATOR
