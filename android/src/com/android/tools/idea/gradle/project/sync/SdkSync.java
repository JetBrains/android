/*
 * Copyright (C) 2016 The Android Open Source Project
 *
 * Licensed under the Apache License, Version 2.0 (the "License");
 * you may not use this file except in compliance with the License.
 * You may obtain a copy of the License at
 *
 *      http://www.apache.org/licenses/LICENSE-2.0
 *
 * Unless required by applicable law or agreed to in writing, software
 * distributed under the License is distributed on an "AS IS" BASIS,
 * WITHOUT WARRANTIES OR CONDITIONS OF ANY KIND, either express or implied.
 * See the License for the specific language governing permissions and
 * limitations under the License.
 */
package com.android.tools.idea.gradle.project.sync;

import com.android.tools.idea.gradle.util.LocalProperties;
import com.android.tools.idea.sdk.IdeSdks;
import com.android.tools.idea.sdk.SdkMerger;
import com.android.tools.idea.sdk.SdkPaths.ValidationResult;
import com.android.tools.idea.sdk.SelectSdkDialog;
import com.google.common.annotations.VisibleForTesting;
import com.intellij.openapi.application.ApplicationManager;
import com.intellij.openapi.components.ServiceManager;
import com.intellij.openapi.application.ModalityState;
import com.intellij.openapi.diagnostic.Logger;
import com.intellij.openapi.externalSystem.model.ExternalSystemException;
import com.intellij.openapi.progress.ProgressIndicator;
import com.intellij.openapi.progress.Task;
import com.intellij.openapi.project.Project;
import com.intellij.openapi.projectRoots.Sdk;
import com.intellij.openapi.ui.MessageDialogBuilder;
import com.intellij.openapi.ui.Messages;
import com.intellij.openapi.util.Ref;
import com.intellij.ui.GuiUtils;
import org.jetbrains.annotations.NotNull;
import org.jetbrains.annotations.Nullable;

import java.io.File;
import java.io.IOException;

import static com.android.tools.idea.sdk.SdkPaths.validateAndroidNdk;
import static com.android.tools.idea.sdk.SdkPaths.validateAndroidSdk;
import static com.intellij.openapi.util.io.FileUtil.filesEqual;
import static com.intellij.openapi.util.text.StringUtil.isEmpty;
import static org.jetbrains.android.AndroidPlugin.getGuiTestSuiteState;
import static org.jetbrains.android.AndroidPlugin.isGuiTestingMode;

public class SdkSync {
  private static final String ERROR_DIALOG_TITLE = "Sync Android SDKs";

  @NotNull private final IdeSdks myIdeSdks;

  @NotNull
  public static SdkSync getInstance() {
    return ServiceManager.getService(SdkSync.class);
  }

  public SdkSync(@NotNull IdeSdks ideSdks) {
    myIdeSdks = ideSdks;
  }

  public void syncIdeAndProjectAndroidSdks(@NotNull LocalProperties localProperties) {
    syncIdeAndProjectAndroidSdk(localProperties, new FindValidSdkPathTask(myIdeSdks), null);
    syncIdeAndProjectAndroidNdk(localProperties);
  }

  public void syncIdeAndProjectAndroidSdks(@NotNull Project project) throws IOException {
    LocalProperties localProperties = new LocalProperties(project);
    syncIdeAndProjectAndroidSdk(localProperties, new FindValidSdkPathTask(myIdeSdks), project);
    syncIdeAndProjectAndroidNdk(localProperties);
  }

  @VisibleForTesting
  void syncIdeAndProjectAndroidSdk(@NotNull LocalProperties localProperties,
                                   @NotNull FindValidSdkPathTask findSdkPathTask,
                                   @Nullable Project project) {
    if (localProperties.hasAndroidDirProperty()) {
      // if android.dir is specified, we don't sync SDKs. User is working with SDK sources.
      return;
    }

    File ideAndroidSdkPath = myIdeSdks.getAndroidSdkPath();
    File projectAndroidSdkPath = localProperties.getAndroidSdkPath();

    if (ideAndroidSdkPath != null) {
      if (projectAndroidSdkPath == null) {
        // If we have the IDE default SDK and we don't have a project SDK, update local.properties with default SDK path and exit.
        setProjectSdk(localProperties, ideAndroidSdkPath);
        return;
      }
      ValidationResult validationResult = validateAndroidSdk(projectAndroidSdkPath, true);
      if (!validationResult.success) {
        // If we have the IDE default SDK and we don't have a valid project SDK, update local.properties with default SDK path and exit.
<<<<<<< HEAD
        ApplicationManager.getApplication().invokeAndWait(new Runnable() {
          @Override
          public void run() {
            if (!ApplicationManager.getApplication().isUnitTestMode()) {
              String error = validationResult.message;
              if (isEmpty(error)) {
                error = String.format("The path \n'%1$s'\n" + "does not refer to a valid Android SDK.", projectAndroidSdkPath.getPath());
              }
              String format =
                "%1$s\n\nAndroid Studio will use this Android SDK instead:\n'%2$s'\nand will modify the project's local.properties file.";
              Messages.showErrorDialog(String.format(format, error, ideAndroidSdkPath.getPath()), ERROR_DIALOG_TITLE);
=======
        invokeAndWaitIfNeeded((Runnable)() -> {
          if (!ApplicationManager.getApplication().isUnitTestMode()) {
            String error = validationResult.message;
            if (isEmpty(error)) {
              error = String.format("The path \n'%1$s'\n" + "does not refer to a valid Android SDK.", projectAndroidSdkPath.getPath());
>>>>>>> 25fd05db
            }
            String format =
              "%1$s\n\nAndroid Studio will use this Android SDK instead:\n'%2$s'\nand will modify the project's local.properties file.";
            Messages.showErrorDialog(String.format(format, error, ideAndroidSdkPath.getPath()), ERROR_DIALOG_TITLE);
          }
          setProjectSdk(localProperties, ideAndroidSdkPath);
        });
        return;
      }
    }
    else {
      if (projectAndroidSdkPath == null || !myIdeSdks.isValidAndroidSdkPath(projectAndroidSdkPath)) {
        // We don't have any SDK (IDE or project.)
        File selectedPath = findSdkPathTask.selectValidSdkPath();
        if (selectedPath == null) {
          throw new ExternalSystemException("Unable to continue until an Android SDK is specified");
        }
        setIdeSdk(localProperties, selectedPath);
        return;
      }

      // If we have a valid project SDK but we don't have IDE default SDK, update IDE with project SDK path and exit.
      setIdeSdk(localProperties, projectAndroidSdkPath);
      return;
    }

    if (!filesEqual(ideAndroidSdkPath, projectAndroidSdkPath)) {
      String msg = String.format("The project and Android Studio point to different Android SDKs.\n\n" +
                                 "Android Studio's default SDK is in:\n" +
                                 "%1$s\n\n" +
                                 "The project's SDK (specified in local.properties) is in:\n" +
                                 "%2$s\n\n" +
                                 "To keep results consistent between IDE and command line builds, only one path can be used. " +
                                 "Do you want to:\n\n" +
                                 "[1] Use Android Studio's default SDK (modifies the project's local.properties file.)\n\n" +
                                 "[2] Use the project's SDK (modifies Android Studio's default.)\n\n" +
                                 "Note that switching SDKs could cause compile errors if the selected SDK doesn't have the " +
                                 "necessary Android platforms or build tools.",
                                 ideAndroidSdkPath.getPath(), projectAndroidSdkPath.getPath());
<<<<<<< HEAD
      ApplicationManager.getApplication().invokeAndWait(new Runnable() {
        @Override
        public void run() {
          // We need to pass the project, so on Mac, the "Mac sheet" showing this message shows inside the IDE during UI tests, otherwise
          // it will show outside and the UI testing infrastructure cannot see it. It is overall a good practice to pass the project when
          // showing a message, to ensure that the message shows in the IDE instance containing the project.
          int result = MessageDialogBuilder.yesNo("Android SDK Manager", msg).yesText("Use Android Studio's SDK")
            .noText("Use Project's SDK")
            .project(project)
            .show();
          if (result == Messages.YES) {
            // Use Android Studio's SDK
            setProjectSdk(localProperties, ideAndroidSdkPath);
          }
          else {
            // Use project's SDK
            setIdeSdk(localProperties, projectAndroidSdkPath);
          }
          if (isGuiTestingMode() && !getGuiTestSuiteState().isSkipSdkMerge()) {
            mergeIfNeeded(projectAndroidSdkPath, ideAndroidSdkPath);
          }
=======
      invokeAndWaitIfNeeded((Runnable)() -> {
        // We need to pass the project, so on Mac, the "Mac sheet" showing this message shows inside the IDE during UI tests, otherwise
        // it will show outside and the UI testing infrastructure cannot see it. It is overall a good practice to pass the project when
        // showing a message, to ensure that the message shows in the IDE instance containing the project.
        int result = MessageDialogBuilder.yesNo("Android SDK Manager", msg).yesText("Use Android Studio's SDK")
          .noText("Use Project's SDK")
          .project(project)
          .show();
        if (result == Messages.YES) {
          // Use Android Studio's SDK
          setProjectSdk(localProperties, ideAndroidSdkPath);
        }
        else {
          // Use project's SDK
          setIdeSdk(localProperties, projectAndroidSdkPath);
        }
        if (isGuiTestingMode() && !getGuiTestSuiteState().isSkipSdkMerge()) {
          mergeIfNeeded(projectAndroidSdkPath, ideAndroidSdkPath);
>>>>>>> 25fd05db
        }
      });
    }
  }

  private void syncIdeAndProjectAndroidNdk(@NotNull LocalProperties localProperties) {
    File projectAndroidNdkPath = localProperties.getAndroidNdkPath();
    File ideAndroidNdkPath = myIdeSdks.getAndroidNdkPath();

    if (projectAndroidNdkPath != null) {
      if (!validateAndroidNdk(projectAndroidNdkPath, false).success) {
        if (ideAndroidNdkPath != null) {
          Logger.getInstance(SdkSync.class).warn(String.format("Replacing invalid NDK path %1$s with %2$s",
                                                               projectAndroidNdkPath, ideAndroidNdkPath));
          setProjectNdk(localProperties, ideAndroidNdkPath);
          return;
        }
        Logger.getInstance(SdkSync.class).warn(String.format("Removing invalid NDK path: %s", projectAndroidNdkPath));
        setProjectNdk(localProperties, null);
      }
      return;
    }
    setProjectNdk(localProperties, ideAndroidNdkPath);
  }

  private static void setProjectNdk(@NotNull LocalProperties localProperties, @Nullable File ndkPath) {
    File currentNdkPath = localProperties.getAndroidNdkPath();
    if (filesEqual(currentNdkPath, ndkPath)) {
      return;
    }
    localProperties.setAndroidNdkPath(ndkPath);
    try {
      localProperties.save();
    }
    catch (IOException e) {
      String msg = String.format("Unable to save '%1$s'", localProperties.getPropertiesFilePath().getPath());
      throw new ExternalSystemException(msg, e);
    }
  }

  private void setIdeSdk(@NotNull LocalProperties localProperties, @NotNull File projectAndroidSdkPath) {
    // There is one case where DefaultSdks.setAndroidSdkPath will not update local.properties in the project. The conditions for this to
    // happen are:
    // 1. This is a fresh install of Android Studio and user does not set Android SDK
    // 2. User imports a project that does not have a local.properties file
    // Just to be on the safe side, we update local.properties.
    setProjectSdk(localProperties, projectAndroidSdkPath);

    GuiUtils.invokeLaterIfNeeded(() -> ApplicationManager.getApplication().runWriteAction(() -> {
      myIdeSdks.setAndroidSdkPath(projectAndroidSdkPath, null);
    }), ModalityState.defaultModalityState());
  }

  private static void setProjectSdk(@NotNull LocalProperties localProperties, @NotNull File androidSdkPath) {
    if (filesEqual(localProperties.getAndroidSdkPath(), androidSdkPath)) {
      return;
    }
    localProperties.setAndroidSdkPath(androidSdkPath);
    try {
      localProperties.save();
    }
    catch (IOException e) {
      String msg = String.format("Unable to save '%1$s'", localProperties.getPropertiesFilePath().getPath());
      throw new ExternalSystemException(msg, e);
    }
  }

  private static void mergeIfNeeded(@NotNull File sourceSdk, @NotNull File destSdk) {
    if (SdkMerger.hasMergeableContent(sourceSdk, destSdk)) {
      String msg = String.format("The Android SDK at\n\n%1$s\n\nhas packages not in your project's SDK at\n\n%2$s\n\n" +
                                 "Would you like to copy into the project SDK?", sourceSdk.getPath(), destSdk.getPath());
      int result = MessageDialogBuilder.yesNo("Merge SDKs", msg).yesText("Copy").noText("Do not copy").show();
      if (result == Messages.YES) {
        new Task.Backgroundable(null, "Merging Android SDKs", false) {
          @Override
          public void run(@NotNull ProgressIndicator indicator) {
            SdkMerger.mergeSdks(sourceSdk, destSdk, indicator);
          }
        }.queue();
      }
    }
  }

  @VisibleForTesting
  static class FindValidSdkPathTask {
    @NotNull private final IdeSdks myIdeSdks;

    FindValidSdkPathTask(@NotNull IdeSdks ideSdks) {
      myIdeSdks = ideSdks;
    }

    @Nullable
    File selectValidSdkPath() {
      Ref<File> pathRef = new Ref<>();
<<<<<<< HEAD
      ApplicationManager.getApplication().invokeAndWait(() -> findValidSdkPath(pathRef));
=======
      invokeAndWaitIfNeeded((Runnable)() -> findValidSdkPath(pathRef));
>>>>>>> 25fd05db
      return pathRef.get();
    }

    private void findValidSdkPath(@NotNull Ref<File> pathRef) {
      Sdk jdk = myIdeSdks.getJdk();
      String jdkPath = jdk != null ? jdk.getHomePath() : null;
      SelectSdkDialog dialog = new SelectSdkDialog(jdkPath, null);
      dialog.setModal(true);
      if (!dialog.showAndGet()) {
        String msg = "An Android SDK is needed to continue. Would you like to try again?";
        if (Messages.showYesNoDialog(msg, ERROR_DIALOG_TITLE, null) == Messages.YES) {
          findValidSdkPath(pathRef);
        }
        return;
      }
      File path = new File(dialog.getAndroidHome());
      if (!myIdeSdks.isValidAndroidSdkPath(path)) {
        String format = "The path\n'%1$s'\ndoes not refer to a valid Android SDK. Would you like to try again?";
        if (Messages.showYesNoDialog(String.format(format, path.getPath()), ERROR_DIALOG_TITLE, null) == Messages.YES) {
          findValidSdkPath(pathRef);
        }
        return;
      }
      pathRef.set(path);
    }
  }
}<|MERGE_RESOLUTION|>--- conflicted
+++ resolved
@@ -93,25 +93,11 @@
       ValidationResult validationResult = validateAndroidSdk(projectAndroidSdkPath, true);
       if (!validationResult.success) {
         // If we have the IDE default SDK and we don't have a valid project SDK, update local.properties with default SDK path and exit.
-<<<<<<< HEAD
-        ApplicationManager.getApplication().invokeAndWait(new Runnable() {
-          @Override
-          public void run() {
-            if (!ApplicationManager.getApplication().isUnitTestMode()) {
-              String error = validationResult.message;
-              if (isEmpty(error)) {
-                error = String.format("The path \n'%1$s'\n" + "does not refer to a valid Android SDK.", projectAndroidSdkPath.getPath());
-              }
-              String format =
-                "%1$s\n\nAndroid Studio will use this Android SDK instead:\n'%2$s'\nand will modify the project's local.properties file.";
-              Messages.showErrorDialog(String.format(format, error, ideAndroidSdkPath.getPath()), ERROR_DIALOG_TITLE);
-=======
-        invokeAndWaitIfNeeded((Runnable)() -> {
+        ApplicationManager.getApplication().invokeAndWait(() -> {
           if (!ApplicationManager.getApplication().isUnitTestMode()) {
             String error = validationResult.message;
             if (isEmpty(error)) {
               error = String.format("The path \n'%1$s'\n" + "does not refer to a valid Android SDK.", projectAndroidSdkPath.getPath());
->>>>>>> 25fd05db
             }
             String format =
               "%1$s\n\nAndroid Studio will use this Android SDK instead:\n'%2$s'\nand will modify the project's local.properties file.";
@@ -151,30 +137,7 @@
                                  "Note that switching SDKs could cause compile errors if the selected SDK doesn't have the " +
                                  "necessary Android platforms or build tools.",
                                  ideAndroidSdkPath.getPath(), projectAndroidSdkPath.getPath());
-<<<<<<< HEAD
-      ApplicationManager.getApplication().invokeAndWait(new Runnable() {
-        @Override
-        public void run() {
-          // We need to pass the project, so on Mac, the "Mac sheet" showing this message shows inside the IDE during UI tests, otherwise
-          // it will show outside and the UI testing infrastructure cannot see it. It is overall a good practice to pass the project when
-          // showing a message, to ensure that the message shows in the IDE instance containing the project.
-          int result = MessageDialogBuilder.yesNo("Android SDK Manager", msg).yesText("Use Android Studio's SDK")
-            .noText("Use Project's SDK")
-            .project(project)
-            .show();
-          if (result == Messages.YES) {
-            // Use Android Studio's SDK
-            setProjectSdk(localProperties, ideAndroidSdkPath);
-          }
-          else {
-            // Use project's SDK
-            setIdeSdk(localProperties, projectAndroidSdkPath);
-          }
-          if (isGuiTestingMode() && !getGuiTestSuiteState().isSkipSdkMerge()) {
-            mergeIfNeeded(projectAndroidSdkPath, ideAndroidSdkPath);
-          }
-=======
-      invokeAndWaitIfNeeded((Runnable)() -> {
+      ApplicationManager.getApplication().invokeAndWait(() -> {
         // We need to pass the project, so on Mac, the "Mac sheet" showing this message shows inside the IDE during UI tests, otherwise
         // it will show outside and the UI testing infrastructure cannot see it. It is overall a good practice to pass the project when
         // showing a message, to ensure that the message shows in the IDE instance containing the project.
@@ -192,7 +155,6 @@
         }
         if (isGuiTestingMode() && !getGuiTestSuiteState().isSkipSdkMerge()) {
           mergeIfNeeded(projectAndroidSdkPath, ideAndroidSdkPath);
->>>>>>> 25fd05db
         }
       });
     }
@@ -287,11 +249,7 @@
     @Nullable
     File selectValidSdkPath() {
       Ref<File> pathRef = new Ref<>();
-<<<<<<< HEAD
       ApplicationManager.getApplication().invokeAndWait(() -> findValidSdkPath(pathRef));
-=======
-      invokeAndWaitIfNeeded((Runnable)() -> findValidSdkPath(pathRef));
->>>>>>> 25fd05db
       return pathRef.get();
     }
 
