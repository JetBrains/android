/*
 * Copyright (C) 2016 The Android Open Source Project
 *
 * Licensed under the Apache License, Version 2.0 (the "License");
 * you may not use this file except in compliance with the License.
 * You may obtain a copy of the License at
 *
 *      http://www.apache.org/licenses/LICENSE-2.0
 *
 * Unless required by applicable law or agreed to in writing, software
 * distributed under the License is distributed on an "AS IS" BASIS,
 * WITHOUT WARRANTIES OR CONDITIONS OF ANY KIND, either express or implied.
 * See the License for the specific language governing permissions and
 * limitations under the License.
 */
package com.android.tools.idea.gradle.project.sync;

import com.android.tools.idea.gradle.util.LocalProperties;
import com.android.tools.idea.sdk.IdeSdks;
import com.android.tools.idea.sdk.SdkMerger;
import com.android.tools.idea.sdk.SdkPaths.ValidationResult;
import com.android.tools.idea.sdk.SelectSdkDialog;
import com.android.tools.idea.ui.GuiTestingService;
import com.google.common.annotations.VisibleForTesting;
import com.intellij.openapi.application.ApplicationManager;
import com.intellij.openapi.components.ServiceManager;
import com.intellij.openapi.application.ModalityState;
import com.intellij.openapi.diagnostic.Logger;
import com.intellij.openapi.externalSystem.model.ExternalSystemException;
import com.intellij.openapi.progress.ProgressIndicator;
import com.intellij.openapi.progress.Task;
import com.intellij.openapi.project.Project;
import com.intellij.openapi.projectRoots.Sdk;
import com.intellij.openapi.ui.MessageDialogBuilder;
import com.intellij.openapi.ui.Messages;
import com.intellij.openapi.util.Ref;
import com.intellij.ui.GuiUtils;
import org.jetbrains.annotations.NotNull;
import org.jetbrains.annotations.Nullable;

import java.io.File;
import java.io.IOException;

import static com.android.tools.idea.sdk.SdkPaths.validateAndroidNdk;
import static com.android.tools.idea.sdk.SdkPaths.validateAndroidSdk;
import static com.intellij.openapi.util.io.FileUtil.filesEqual;
import static com.intellij.openapi.util.text.StringUtil.isEmpty;
<<<<<<< HEAD
import static org.jetbrains.android.AndroidPlugin.getGuiTestSuiteState;
import static org.jetbrains.android.AndroidPlugin.isGuiTestingMode;
=======
>>>>>>> abbea60e

public class SdkSync {
  private static final String ERROR_DIALOG_TITLE = "Sync Android SDKs";

  @NotNull private final IdeSdks myIdeSdks;

  @NotNull
  public static SdkSync getInstance() {
    return ServiceManager.getService(SdkSync.class);
  }

  public SdkSync(@NotNull IdeSdks ideSdks) {
    myIdeSdks = ideSdks;
  }

  public void syncIdeAndProjectAndroidSdks(@NotNull LocalProperties localProperties) {
    syncIdeAndProjectAndroidSdk(localProperties, new FindValidSdkPathTask(myIdeSdks), null);
    syncIdeAndProjectAndroidNdk(localProperties);
  }

  public void syncIdeAndProjectAndroidSdks(@NotNull Project project) throws IOException {
    LocalProperties localProperties = new LocalProperties(project);
    syncIdeAndProjectAndroidSdk(localProperties, new FindValidSdkPathTask(myIdeSdks), project);
    syncIdeAndProjectAndroidNdk(localProperties);
  }

  @VisibleForTesting
  void syncIdeAndProjectAndroidSdk(@NotNull LocalProperties localProperties,
                                   @NotNull FindValidSdkPathTask findSdkPathTask,
                                   @Nullable Project project) {
    if (localProperties.hasAndroidDirProperty()) {
      // if android.dir is specified, we don't sync SDKs. User is working with SDK sources.
      return;
    }

    File ideAndroidSdkPath = myIdeSdks.getAndroidSdkPath();
    File projectAndroidSdkPath = localProperties.getAndroidSdkPath();

    if (ideAndroidSdkPath != null) {
      if (projectAndroidSdkPath == null) {
        // If we have the IDE default SDK and we don't have a project SDK, update local.properties with default SDK path and exit.
        setProjectSdk(localProperties, ideAndroidSdkPath);
        return;
      }
      ValidationResult validationResult = validateAndroidSdk(projectAndroidSdkPath, true);
      if (!validationResult.success) {
        // If we have the IDE default SDK and we don't have a valid project SDK, update local.properties with default SDK path and exit.
        ApplicationManager.getApplication().invokeAndWait(() -> {
          if (!ApplicationManager.getApplication().isUnitTestMode()) {
            String error = validationResult.message;
            if (isEmpty(error)) {
              error = String.format("The path \n'%1$s'\n" + "does not refer to a valid Android SDK.", projectAndroidSdkPath.getPath());
            }
            String format =
              "%1$s\n\nAndroid Studio will use this Android SDK instead:\n'%2$s'\nand will modify the project's local.properties file.";
            Messages.showErrorDialog(String.format(format, error, ideAndroidSdkPath.getPath()), ERROR_DIALOG_TITLE);
          }
          setProjectSdk(localProperties, ideAndroidSdkPath);
        });
        return;
      }
    }
    else {
      if (projectAndroidSdkPath == null || !myIdeSdks.isValidAndroidSdkPath(projectAndroidSdkPath)) {
        // We don't have any SDK (IDE or project.)
        File selectedPath = findSdkPathTask.selectValidSdkPath();
        if (selectedPath == null) {
          throw new ExternalSystemException("Unable to continue until an Android SDK is specified");
        }
        setIdeSdk(localProperties, selectedPath);
        return;
      }

      // If we have a valid project SDK but we don't have IDE default SDK, update IDE with project SDK path and exit.
      setIdeSdk(localProperties, projectAndroidSdkPath);
      return;
    }

    if (!filesEqual(ideAndroidSdkPath, projectAndroidSdkPath)) {
      String msg = String.format("The project and Android Studio point to different Android SDKs.\n\n" +
                                 "Android Studio's default SDK is in:\n" +
                                 "%1$s\n\n" +
                                 "The project's SDK (specified in local.properties) is in:\n" +
                                 "%2$s\n\n" +
                                 "To keep results consistent between IDE and command line builds, only one path can be used. " +
                                 "Do you want to:\n\n" +
                                 "[1] Use Android Studio's default SDK (modifies the project's local.properties file.)\n\n" +
                                 "[2] Use the project's SDK (modifies Android Studio's default.)\n\n" +
                                 "Note that switching SDKs could cause compile errors if the selected SDK doesn't have the " +
                                 "necessary Android platforms or build tools.",
                                 ideAndroidSdkPath.getPath(), projectAndroidSdkPath.getPath());
      ApplicationManager.getApplication().invokeAndWait(() -> {
        // We need to pass the project, so on Mac, the "Mac sheet" showing this message shows inside the IDE during UI tests, otherwise
        // it will show outside and the UI testing infrastructure cannot see it. It is overall a good practice to pass the project when
        // showing a message, to ensure that the message shows in the IDE instance containing the project.
        int result = MessageDialogBuilder.yesNo("Android SDK Manager", msg).yesText("Use Android Studio's SDK")
          .noText("Use Project's SDK")
          .project(project)
          .show();
        if (result == Messages.YES) {
          // Use Android Studio's SDK
          setProjectSdk(localProperties, ideAndroidSdkPath);
        }
        else {
          // Use project's SDK
          setIdeSdk(localProperties, projectAndroidSdkPath);
        }
<<<<<<< HEAD
        if (isGuiTestingMode() && !getGuiTestSuiteState().isSkipSdkMerge()) {
=======
        if (GuiTestingService.getInstance().isGuiTestingMode() &&
            !GuiTestingService.getInstance().getGuiTestSuiteState().isSkipSdkMerge()) {
>>>>>>> abbea60e
          mergeIfNeeded(projectAndroidSdkPath, ideAndroidSdkPath);
        }
      });
    }
  }

  private void syncIdeAndProjectAndroidNdk(@NotNull LocalProperties localProperties) {
    File projectAndroidNdkPath = localProperties.getAndroidNdkPath();
    File ideAndroidNdkPath = myIdeSdks.getAndroidNdkPath();

    if (projectAndroidNdkPath != null) {
      if (!validateAndroidNdk(projectAndroidNdkPath, false).success) {
        if (ideAndroidNdkPath != null) {
          Logger.getInstance(SdkSync.class).warn(String.format("Replacing invalid NDK path %1$s with %2$s",
                                                               projectAndroidNdkPath, ideAndroidNdkPath));
          setProjectNdk(localProperties, ideAndroidNdkPath);
          return;
        }
        Logger.getInstance(SdkSync.class).warn(String.format("Removing invalid NDK path: %s", projectAndroidNdkPath));
        setProjectNdk(localProperties, null);
      }
      return;
    }
    setProjectNdk(localProperties, ideAndroidNdkPath);
  }

  private static void setProjectNdk(@NotNull LocalProperties localProperties, @Nullable File ndkPath) {
    File currentNdkPath = localProperties.getAndroidNdkPath();
    if (filesEqual(currentNdkPath, ndkPath)) {
      return;
    }
    localProperties.setAndroidNdkPath(ndkPath);
    try {
      localProperties.save();
    }
    catch (IOException e) {
      String msg = String.format("Unable to save '%1$s'", localProperties.getPropertiesFilePath().getPath());
      throw new ExternalSystemException(msg, e);
    }
  }

  private void setIdeSdk(@NotNull LocalProperties localProperties, @NotNull File projectAndroidSdkPath) {
    // There is one case where DefaultSdks.setAndroidSdkPath will not update local.properties in the project. The conditions for this to
    // happen are:
    // 1. This is a fresh install of Android Studio and user does not set Android SDK
    // 2. User imports a project that does not have a local.properties file
    // Just to be on the safe side, we update local.properties.
    setProjectSdk(localProperties, projectAndroidSdkPath);

    GuiUtils.invokeLaterIfNeeded(() -> ApplicationManager.getApplication().runWriteAction(() -> {
      myIdeSdks.setAndroidSdkPath(projectAndroidSdkPath, null);
    }), ModalityState.defaultModalityState());
  }

  private static void setProjectSdk(@NotNull LocalProperties localProperties, @NotNull File androidSdkPath) {
    if (filesEqual(localProperties.getAndroidSdkPath(), androidSdkPath)) {
      return;
    }
    localProperties.setAndroidSdkPath(androidSdkPath);
    try {
      localProperties.save();
    }
    catch (IOException e) {
      String msg = String.format("Unable to save '%1$s'", localProperties.getPropertiesFilePath().getPath());
      throw new ExternalSystemException(msg, e);
    }
  }

  private static void mergeIfNeeded(@NotNull File sourceSdk, @NotNull File destSdk) {
    if (SdkMerger.hasMergeableContent(sourceSdk, destSdk)) {
      String msg = String.format("The Android SDK at\n\n%1$s\n\nhas packages not in your project's SDK at\n\n%2$s\n\n" +
                                 "Would you like to copy into the project SDK?", sourceSdk.getPath(), destSdk.getPath());
      int result = MessageDialogBuilder.yesNo("Merge SDKs", msg).yesText("Copy").noText("Do not copy").show();
      if (result == Messages.YES) {
        new Task.Backgroundable(null, "Merging Android SDKs", false) {
          @Override
          public void run(@NotNull ProgressIndicator indicator) {
            SdkMerger.mergeSdks(sourceSdk, destSdk, indicator);
          }
        }.queue();
      }
    }
  }

  @VisibleForTesting
  static class FindValidSdkPathTask {
    @NotNull private final IdeSdks myIdeSdks;

    FindValidSdkPathTask(@NotNull IdeSdks ideSdks) {
      myIdeSdks = ideSdks;
    }

    @Nullable
    File selectValidSdkPath() {
      Ref<File> pathRef = new Ref<>();
      ApplicationManager.getApplication().invokeAndWait(() -> findValidSdkPath(pathRef));
      return pathRef.get();
    }

    private void findValidSdkPath(@NotNull Ref<File> pathRef) {
      Sdk jdk = myIdeSdks.getJdk();
      String jdkPath = jdk != null ? jdk.getHomePath() : null;
      SelectSdkDialog dialog = new SelectSdkDialog(jdkPath, null);
      dialog.setModal(true);
      if (!dialog.showAndGet()) {
        String msg = "An Android SDK is needed to continue. Would you like to try again?";
        if (Messages.showYesNoDialog(msg, ERROR_DIALOG_TITLE, null) == Messages.YES) {
          findValidSdkPath(pathRef);
        }
        return;
      }
      File path = new File(dialog.getAndroidHome());
      if (!myIdeSdks.isValidAndroidSdkPath(path)) {
        String format = "The path\n'%1$s'\ndoes not refer to a valid Android SDK. Would you like to try again?";
        if (Messages.showYesNoDialog(String.format(format, path.getPath()), ERROR_DIALOG_TITLE, null) == Messages.YES) {
          findValidSdkPath(pathRef);
        }
        return;
      }
      pathRef.set(path);
    }
  }
}<|MERGE_RESOLUTION|>--- conflicted
+++ resolved
@@ -45,11 +45,6 @@
 import static com.android.tools.idea.sdk.SdkPaths.validateAndroidSdk;
 import static com.intellij.openapi.util.io.FileUtil.filesEqual;
 import static com.intellij.openapi.util.text.StringUtil.isEmpty;
-<<<<<<< HEAD
-import static org.jetbrains.android.AndroidPlugin.getGuiTestSuiteState;
-import static org.jetbrains.android.AndroidPlugin.isGuiTestingMode;
-=======
->>>>>>> abbea60e
 
 public class SdkSync {
   private static final String ERROR_DIALOG_TITLE = "Sync Android SDKs";
@@ -157,12 +152,8 @@
           // Use project's SDK
           setIdeSdk(localProperties, projectAndroidSdkPath);
         }
-<<<<<<< HEAD
-        if (isGuiTestingMode() && !getGuiTestSuiteState().isSkipSdkMerge()) {
-=======
         if (GuiTestingService.getInstance().isGuiTestingMode() &&
             !GuiTestingService.getInstance().getGuiTestSuiteState().isSkipSdkMerge()) {
->>>>>>> abbea60e
           mergeIfNeeded(projectAndroidSdkPath, ideAndroidSdkPath);
         }
       });
