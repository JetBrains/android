/*
 * Copyright (C) 2015 The Android Open Source Project
 *
 * Licensed under the Apache License, Version 2.0 (the "License");
 * you may not use this file except in compliance with the License.
 * You may obtain a copy of the License at
 *
 *      http://www.apache.org/licenses/LICENSE-2.0
 *
 * Unless required by applicable law or agreed to in writing, software
 * distributed under the License is distributed on an "AS IS" BASIS,
 * WITHOUT WARRANTIES OR CONDITIONS OF ANY KIND, either express or implied.
 * See the License for the specific language governing permissions and
 * limitations under the License.
 */
package com.android.tools.idea.gradle.project.subset;

import com.android.SdkConstants;
import com.android.tools.idea.gradle.project.model.AndroidModuleModel;
import com.android.tools.idea.gradle.project.model.GradleModuleModel;
import com.google.common.annotations.VisibleForTesting;
import com.google.common.collect.Lists;
import com.intellij.icons.AllIcons;
import com.intellij.openapi.actionSystem.*;
import com.intellij.openapi.diagnostic.Logger;
import com.intellij.openapi.externalSystem.model.DataNode;
import com.intellij.openapi.externalSystem.model.project.ModuleData;
import com.intellij.openapi.fileChooser.*;
import com.intellij.openapi.project.DumbAwareAction;
import com.intellij.openapi.project.Project;
import com.intellij.openapi.ui.DialogWrapper;
import com.intellij.openapi.ui.Messages;
import com.intellij.openapi.ui.ValidationInfo;
import com.intellij.openapi.util.JDOMUtil;
import com.intellij.openapi.util.SystemInfo;
import com.intellij.openapi.vfs.VirtualFile;
import com.intellij.openapi.vfs.VirtualFileWrapper;
import com.intellij.ui.TableSpeedSearch;
import com.intellij.ui.components.JBLabel;
import com.intellij.ui.table.JBTable;
import com.intellij.util.PlatformIcons;
import com.intellij.util.SystemProperties;
import org.jdesktop.swingx.JXLabel;
import org.jdom.Document;
import org.jdom.Element;
import org.jdom.JDOMException;
import org.jetbrains.annotations.NonNls;
import org.jetbrains.annotations.NotNull;
import org.jetbrains.annotations.Nullable;

import javax.swing.*;
import javax.swing.table.AbstractTableModel;
import javax.swing.table.DefaultTableCellRenderer;
import javax.swing.table.TableColumn;
import javax.swing.table.TableRowSorter;
import java.awt.*;
import java.io.File;
import java.io.IOException;
import java.text.Collator;
import java.util.Collection;
import java.util.List;

<<<<<<< HEAD
import static com.android.builder.model.AndroidProject.PROJECT_TYPE_APP;
import static com.android.tools.idea.gradle.project.sync.idea.data.service.AndroidProjectKeys.ANDROID_MODEL;
import static com.android.tools.idea.gradle.project.sync.idea.data.service.AndroidProjectKeys.GRADLE_MODULE_MODEL;
=======
import static com.android.tools.idea.gradle.project.sync.idea.data.service.AndroidProjectKeys.ANDROID_MODEL;
import static com.android.tools.idea.gradle.project.sync.idea.data.service.AndroidProjectKeys.GRADLE_MODULE_MODEL;
import static com.android.tools.idea.gradle.util.GradleUtil.getAndroidModuleIcon;
>>>>>>> 1e5b25b8
import static com.intellij.icons.AllIcons.Nodes.PpJdk;
import static com.intellij.openapi.externalSystem.util.ExternalSystemApiUtil.getChildren;
import static com.intellij.openapi.util.JDOMUtil.writeDocument;
import static com.intellij.openapi.util.text.StringUtil.isNotEmpty;
import static com.intellij.openapi.vfs.VfsUtilCore.virtualToIoFile;
import static com.intellij.util.containers.ContainerUtil.getFirstItem;
import static java.awt.BorderLayout.NORTH;
import static java.awt.BorderLayout.SOUTH;
import static java.awt.event.InputEvent.CTRL_MASK;
import static java.awt.event.InputEvent.META_MASK;
import static java.awt.event.KeyEvent.*;
import static java.util.Collections.emptyList;
import static javax.swing.ListSelectionModel.SINGLE_SELECTION;

public class ModulesToImportDialog extends DialogWrapper {
  private static final int SELECTED_MODULE_COLUMN = 0;
  private static final int MODULE_NAME_COLUMN = 1;

  @NotNull private final List<DataNode<ModuleData>> alwaysIncludedModules = Lists.newArrayList();

  @Nullable private final Project myProject;

  private JPanel myPanel;
  private JBTable myModulesTable;
  private JXLabel myDescriptionLabel;
  private JPanel myContentsPanel;
  private JBLabel mySelectionStatusLabel;

  private volatile boolean mySkipValidation;
  private int myMaxSelectionCount = -1;

  public ModulesToImportDialog(@NotNull Collection<DataNode<ModuleData>> modules, @Nullable Project project) {
    super(project, true, IdeModalityType.IDE);
    setTitle("Select Modules to Include in Project Subset");
    myProject = project;

    init();
    ModuleTableModel model = getModulesTable().getModel();
    for (DataNode<ModuleData> module : modules) {
      Collection<DataNode<GradleModuleModel>> gradleProjects = getChildren(module, GRADLE_MODULE_MODEL);
      if (gradleProjects.isEmpty()) {
        alwaysIncludedModules.add(module);
      }
      else {
        // We only show modules that are recognized in Gradle.
        // For example, in a multi-module project the top-level module is just a folder that contains the rest of
        // modules, which is not defined in settings.gradle.
        model.add(module);
      }
    }

    getModulesTable().sort();

    myDescriptionLabel.setBorder(BorderFactory.createEmptyBorder(2, 2, 2, 2));

    DefaultActionGroup group = new DefaultActionGroup();
    group.addAll(new SelectAllAction(true), new SelectAllAction(false));
    group.addSeparator();
    group.add(new ShowSelectedModulesAction(getModulesTable()));
    group.addSeparator();
    group.addAll(new LoadFromFileAction(), new SaveToFileAction());
    ActionToolbar toolbar = ActionManager.getInstance().createActionToolbar("android.gradle.module.selection.dialog.toolbar", group, true);
    myContentsPanel.add(toolbar.getComponent(), NORTH);

    mySelectionStatusLabel = new JBLabel();
    myContentsPanel.add(mySelectionStatusLabel, SOUTH);
    updateSelectionStatus();
  }

  @NotNull
  private ModuleTable getModulesTable() {
    return (ModuleTable)myModulesTable;
  }

  private void updateSelectionStatus() {
    ModuleTable table = getModulesTable();
    ModuleTableModel model = table.getModel();
    int rowCount = model.getRowCount();
    int selectedRowCount = model.selectedRowCount;
    String msg = String.format("%1$d Modules. %2$d selected", rowCount, selectedRowCount);
    mySelectionStatusLabel.setText(msg);
    table.updateFilter();
  }

  @NotNull
  private static String getNameOf(@NotNull DataNode<ModuleData> module) {
    return module.getData().getExternalName();
  }

  public void setDescription(@NotNull String description) {
    myDescriptionLabel.setText(description);
  }

  @Override
  @Nullable
  protected ValidationInfo doValidate() {
    int selectionCount = getModulesTable().getModel().selectedRowCount;
    if (selectionCount <= 0) {
      return new ValidationInfo("Please select at least one Module", myModulesTable);
    }
    if (myMaxSelectionCount > 0 && selectionCount > myMaxSelectionCount) {
      String message = "Please select only " + myMaxSelectionCount + " module";
      if (myMaxSelectionCount > 1) {
        message += "s";
      }
      message += ".";
      return new ValidationInfo(message, myModulesTable);
    }
    return null;
  }

  private boolean hasSelectedModules() {
    return getModulesTable().getModel().selectedRowCount > 0;
  }

  private void setAllSelected(boolean selected) {
    ModuleTableModel model = getModulesTable().getModel();
    int count = model.getRowCount();
    mySkipValidation = true;
    for (int i = 0; i < count; i++) {
      model.setItemSelected(i, selected);
    }
    mySkipValidation = false;
    if (!selected) {
      initValidation();
    }
    updateSelectionStatus();
  }

  @NotNull
  public Collection<DataNode<ModuleData>> getSelectedModules() {
    List<DataNode<ModuleData>> modules = Lists.newArrayList(alwaysIncludedModules);
    modules.addAll(getUserSelectedModules());
    return modules;
  }

  @VisibleForTesting
  @NotNull
  public Collection<String> getDisplayedModules() {
    return getModulesTable().getModel().getModuleNames();
  }

  @NotNull
  private Collection<DataNode<ModuleData>> getUserSelectedModules() {
    List<DataNode<ModuleData>> modules = Lists.newArrayList();
    ModuleTable table = getModulesTable();
    ModuleTableModel model = table.getModel();
    int count = model.getRowCount();
    for (int i = 0; i < count; i++) {
      if (model.isItemSelected(i)) {
        modules.add(model.getItemAt(i));
      }
    }
    return modules;
  }

  private void select(@NotNull List<String> moduleNames) {
    ModuleTableModel model = getModulesTable().getModel();
    int count = model.getRowCount();
    for (int i = 0; i < count; i++) {
      DataNode<ModuleData> module = model.getItemAt(i);
      String name = getNameOf(module);
      model.setItemSelected(i, moduleNames.contains(name));
    }
  }

  @Override
  @NotNull
  protected JComponent createCenterPanel() {
    return myPanel;
  }

  @Override
  @Nullable
  public JComponent getPreferredFocusedComponent() {
    return myModulesTable;
  }

  private void createUIComponents() {
    myModulesTable = new ModuleTable();
    new TableSpeedSearch(myModulesTable, (o, v) -> {
      if (o instanceof ModuleRow) {
        ModuleRow row = (ModuleRow)o;
        return getNameOf(row.module);
      }
      return o == null || o instanceof Boolean ? "" : o.toString();
    });
  }

  public void updateSelection(@NotNull Collection<String> selection) {
    ModuleTableModel model = getModulesTable().getModel();
    int count = model.getRowCount();
    mySkipValidation = true;
    for (int i = 0; i < count; i++) {
      DataNode<ModuleData> module = model.getItemAt(i);
      String name = getNameOf(module);
      boolean selected = selection.contains(name);
      model.setItemSelected(i, selected);
    }
    mySkipValidation = false;
    initValidation();
    updateSelectionStatus();
  }

  public void setMaxSelectionCount(int maxSelectionCount) {
    if (maxSelectionCount == 0) {
      throw new IllegalArgumentException("Value must be different than zero");
    }
    myMaxSelectionCount = maxSelectionCount;
  }

  public void clearSelection() {
    List<String> selection = emptyList();
    updateSelection(selection);
  }

  private static class ShowSelectedModulesAction extends ToggleAction {
    private ModuleTable myTable;

    ShowSelectedModulesAction(@NotNull ModuleTable table) {
      super("Show Selected Modules Only", null, AllIcons.Actions.ShowHiddens);
      myTable = table;
    }

    @Override
    public boolean isSelected(AnActionEvent e) {
      return myTable.myShowSelectedRowsOnly;
    }

    @Override
    public void setSelected(AnActionEvent e, boolean state) {
      myTable.setShowSelectedRowsOnly(state);
    }
  }

  private class SelectAllAction extends DumbAwareAction {
    private final boolean mySelect;

    SelectAllAction(boolean select) {
      super(select ? "Select All" : "Unselect All", null, select ? PlatformIcons.SELECT_ALL_ICON : PlatformIcons.UNSELECT_ALL_ICON);
      mySelect = select;
      int keyCode = select ? VK_A : VK_N;
      registerCustomShortcutSet(keyCode, SystemInfo.isMac? META_MASK : CTRL_MASK, myModulesTable);
    }

    @Override
    public void update(@NotNull AnActionEvent e) {
      int rowCount = getModulesTable().getModel().getRowCount();
      e.getPresentation().setEnabled(rowCount > 0);
    }

    @Override
    public void actionPerformed(@NotNull AnActionEvent e) {
      setAllSelected(mySelect);
    }
  }

  private class LoadFromFileAction extends DumbAwareAction {
    LoadFromFileAction() {
      super("Load Selection from File", null, AllIcons.Actions.Menu_open);
      registerCustomShortcutSet(VK_O, SystemInfo.isMac ? META_MASK : CTRL_MASK, myModulesTable);
    }

    @Override
    public void actionPerformed(@NotNull AnActionEvent e) {
      FileChooserDescriptor descriptor = new FileChooserDescriptor(true, false, false, false, false, false) {
        @Override
        public boolean isFileSelectable(VirtualFile file) {
          boolean selectable = super.isFileSelectable(file);
          if (selectable) {
            selectable = SdkConstants.EXT_XML.equals(file.getExtension());
          }
          return selectable;
        }
      };
      String title = "Load Module Selection";
      descriptor.setTitle(title);
      FileChooserDialog dialog = FileChooserFactory.getInstance().createFileChooser(descriptor, myProject, getWindow());
      VirtualFile[] allSelected = dialog.choose(myProject);
      if (allSelected.length > 0) {
        File file = virtualToIoFile(allSelected[0]);
        try {
          List<String> loadedModuleNames = Selection.load(file);
          select(loadedModuleNames);
        }
        catch (Throwable error) {
          String msg = String.format("Failed to load Module selection from file '%1$s'", file.getPath());
          Messages.showErrorDialog(getWindow(), msg, title);
          String cause = error.getMessage();
          if (isNotEmpty(cause)) {
            msg = msg + ":\n" + cause;
          }
          Logger.getInstance(ModulesToImportDialog.class).info(msg, error);
        }
      }
    }
  }

  private class SaveToFileAction extends DumbAwareAction {
    SaveToFileAction() {
      super("Save Selection As", null, AllIcons.Actions.Menu_saveall);
      registerCustomShortcutSet(VK_S, SystemInfo.isMac? META_MASK : CTRL_MASK, myModulesTable);
    }

    @Override
    public void update(@NotNull AnActionEvent e) {
      e.getPresentation().setEnabled(hasSelectedModules());
    }

    @Override
    public void actionPerformed(@NotNull AnActionEvent e) {
      String title = "Save Module Selection";
      FileSaverDescriptor descriptor = new FileSaverDescriptor(title, "Save the list of selected Modules to a file",
                                                               SdkConstants.EXT_XML);
      FileSaverDialog dialog = FileChooserFactory.getInstance().createSaveFileDialog(descriptor, getWindow());
      VirtualFile baseDir = myProject != null ? myProject.getBaseDir() : null;
      VirtualFileWrapper result = dialog.save(baseDir, null);
      if (result != null) {
        File file = result.getFile();
        try {
          Selection.save(getUserSelectedModules(), file);
        }
        catch (IOException error) {
          String msg = String.format("Failed to save Module selection to file '%1$s'", file.getPath());
          Messages.showErrorDialog(getWindow(), msg, title);
          String cause = error.getMessage();
          if (isNotEmpty(cause)) {
            msg = msg + ":\n" + cause;
          }
          Logger.getInstance(ModulesToImportDialog.class).info(msg, error);
        }
      }
    }
  }

  // Module selection can be stored in XML files. Sample:
  // <?xml version="1.0" encoding="UTF-8"?>
  // <selectedModules>
  //   <module name="app" />
  //   <module name="mylibrary" />
  //</selectedModules>

  @VisibleForTesting
  static class Selection {
    @NonNls private static final String ROOT_ELEMENT_NAME = "selectedModules";
    @NonNls private static final String MODULE_ELEMENT_NAME = "module";
    @NonNls private static final String MODULE_NAME_ATTRIBUTE_NAME = "name";

    @NotNull
    static List<String> load(@NotNull File file) throws JDOMException, IOException {
      List<String> modules = Lists.newArrayList();
      Element rootElement = JDOMUtil.load(file);
      if (ROOT_ELEMENT_NAME.equals(rootElement.getName())) {
        for (Element child : rootElement.getChildren(MODULE_ELEMENT_NAME)) {
          String moduleName = child.getAttributeValue(MODULE_NAME_ATTRIBUTE_NAME);
          if (isNotEmpty(moduleName)) {
            modules.add(moduleName);
          }
        }
      }
      return modules;
    }

    static void save(@NotNull Collection<DataNode<ModuleData>> modules, @NotNull File file) throws IOException {
      Document document = new Document(new Element(ROOT_ELEMENT_NAME));
      for (DataNode<ModuleData> module : modules) {
        Element child = new Element(MODULE_ELEMENT_NAME);
        child.setAttribute(MODULE_NAME_ATTRIBUTE_NAME, getNameOf(module));
        document.getRootElement().addContent(child);
      }
      writeDocument(document, file, SystemProperties.getLineSeparator());
    }
  }

  private class ModuleTable extends JBTable {
    private ModuleTableRowSorter myRowSorter;
    private boolean myShowSelectedRowsOnly;

    ModuleTable() {
      super(new ModuleTableModel());
      setCheckBoxColumnWidth();
      setModuleNameCellRenderer();

      setAutoResizeMode(AUTO_RESIZE_LAST_COLUMN);
      setIntercellSpacing(new Dimension(0, 0));
      setRowSelectionAllowed(true);
      setSelectionMode(SINGLE_SELECTION);
      setShowGrid(false);
      setTableHeader(null);
    }

    private void setCheckBoxColumnWidth() {
      TableColumn column = getColumnModel().getColumn(SELECTED_MODULE_COLUMN);
      int width = 30;
      column.setMaxWidth(width);
      column.setPreferredWidth(width);
      column.setWidth(width);
    }

    private void setModuleNameCellRenderer() {
      TableColumn column = getColumnModel().getColumn(MODULE_NAME_COLUMN);
      column.setCellRenderer(new DefaultTableCellRenderer() {
        @Override
        public Component getTableCellRendererComponent(JTable table,
                                                       Object value,
                                                       boolean isSelected,
                                                       boolean hasFocus,
                                                       int rowIndex,
                                                       int columnIndex) {
          Component c = super.getTableCellRendererComponent(table, value, isSelected, hasFocus, rowIndex, columnIndex);
          if (c instanceof JLabel && value instanceof ModuleRow) {
            JLabel label = (JLabel)c;
            ModuleRow row = (ModuleRow)value;
            label.setIcon(row.icon);
            label.setText(getNameOf(row.module));
          }
          return c;
        }
      });
    }

    void updateFilter() {
      setShowSelectedRowsOnly(myShowSelectedRowsOnly);
    }

    void setShowSelectedRowsOnly(boolean showSelectedRowsOnly) {
      myShowSelectedRowsOnly = showSelectedRowsOnly;
      if (myRowSorter == null) {
        sort();
      }
      if (showSelectedRowsOnly) {
        myRowSorter.setRowFilter(new RowFilter<ModuleTableModel, Integer>() {
          @Override
          public boolean include(Entry<? extends ModuleTableModel, ? extends Integer> entry) {
            Object value = entry.getValue(MODULE_NAME_COLUMN);
            if (value instanceof ModuleRow) {
              ModuleRow row = (ModuleRow)value;
              return row.selected;
            }
            return false;
          }
        });
      }
      else {
        myRowSorter.setRowFilter(null);
      }
    }

    void sort() {
      myRowSorter = new ModuleTableRowSorter(getModel());
      setRowSorter(myRowSorter);
    }

    @Override
    @NotNull
    public ModuleTableModel getModel() {
      return (ModuleTableModel)super.getModel();
    }
  }

  private static class ModuleTableRowSorter extends TableRowSorter<ModuleTableModel> {
    ModuleTableRowSorter(@NotNull ModuleTableModel model) {
      super(model);
      setComparator(MODULE_NAME_COLUMN, (row1, row2) -> Collator.getInstance().compare(row1.toString(), row2.toString()));
      List<RowSorter.SortKey> sortKeys = Lists.newArrayList();
      sortKeys.add(new RowSorter.SortKey(MODULE_NAME_COLUMN, SortOrder.ASCENDING));
      setSortKeys(sortKeys);
    }
  }

  private class ModuleTableModel extends AbstractTableModel {
    public int selectedRowCount;

    @NotNull private final List<ModuleRow> rows = Lists.newArrayList();

    @NotNull
    Collection<String> getModuleNames() {
      if (rows.isEmpty()) {
        return emptyList();
      }
      List<String> names = Lists.newArrayListWithExpectedSize(rows.size());
      for (ModuleRow row : rows) {
        names.add(getNameOf(row.module));
      }
      return names;
    }

    @Override
    public int getRowCount() {
      return rows.size();
    }

    @Override
    public int getColumnCount() {
      return 2;
    }

    @Override
    @Nullable
    public Object getValueAt(int rowIndex, int columnIndex) {
      if (rowIndex < rows.size()) {
        ModuleRow row = rows.get(rowIndex);
        switch (columnIndex) {
          case SELECTED_MODULE_COLUMN:
            return row.selected;
          default:
            return row;
        }
      }
      return null;
    }

    @Override
    public Class<?> getColumnClass(int columnIndex) {
      switch (columnIndex) {
        case SELECTED_MODULE_COLUMN:
          return Boolean.class;
        case MODULE_NAME_COLUMN:
          return ModuleRow.class;
        default:
          return Object.class;
      }
    }

    @Override
    public boolean isCellEditable(int rowIndex, int columnIndex) {
      return columnIndex == SELECTED_MODULE_COLUMN;
    }

    @Override
    public void setValueAt(@Nullable Object aValue, int rowIndex, int columnIndex) {
      if (rowIndex < rows.size() && columnIndex == SELECTED_MODULE_COLUMN && aValue instanceof Boolean) {
        boolean selected = (Boolean)aValue;
        if (setItemSelected(rowIndex, selected) && !mySkipValidation) {
          initValidation();
          updateSelectionStatus();
        }
      }
    }

    void add(@NotNull DataNode<ModuleData> module) {
      rows.add(new ModuleRow(module));
      selectedRowCount++;
    }

    boolean isItemSelected(int rowIndex) {
      ModuleRow row = rows.get(rowIndex);
      return row.selected;
    }

    @NotNull
    DataNode<ModuleData> getItemAt(int rowIndex) {
      ModuleRow row = rows.get(rowIndex);
      return row.module;
    }

    boolean setItemSelected(int rowIndex, boolean selected) {
      ModuleRow row = rows.get(rowIndex);
      if (row.selected != selected) {
        row.selected = selected;
        if (row.selected) {
          selectedRowCount++;
        }
        else {
          selectedRowCount--;
        }
        return true;
      }
      return false;
    }
  }

  private static class ModuleRow {
    @NotNull public final DataNode<ModuleData> module;
    @NotNull public final Icon icon;
    public boolean selected = true;

    ModuleRow(@NotNull DataNode<ModuleData> module) {
      this.module = module;
      icon = getModuleIcon(module);
    }

    @NotNull
    private static Icon getModuleIcon(@NotNull DataNode<ModuleData> module) {
      Collection<DataNode<AndroidModuleModel>> children = getChildren(module, ANDROID_MODEL);
      if (!children.isEmpty()) {
        DataNode<AndroidModuleModel> child = getFirstItem(children);
        if (child != null) {
          AndroidModuleModel androidModel = child.getData();
<<<<<<< HEAD
          return androidModel.getProjectType() == PROJECT_TYPE_APP ? AppModule : LibraryModule;
=======
          return getAndroidModuleIcon(androidModel);
>>>>>>> 1e5b25b8
        }
      }
      return PpJdk;
    }

    @Override
    public String toString() {
      return getNameOf(module);
    }
  }
}<|MERGE_RESOLUTION|>--- conflicted
+++ resolved
@@ -60,15 +60,9 @@
 import java.util.Collection;
 import java.util.List;
 
-<<<<<<< HEAD
-import static com.android.builder.model.AndroidProject.PROJECT_TYPE_APP;
-import static com.android.tools.idea.gradle.project.sync.idea.data.service.AndroidProjectKeys.ANDROID_MODEL;
-import static com.android.tools.idea.gradle.project.sync.idea.data.service.AndroidProjectKeys.GRADLE_MODULE_MODEL;
-=======
 import static com.android.tools.idea.gradle.project.sync.idea.data.service.AndroidProjectKeys.ANDROID_MODEL;
 import static com.android.tools.idea.gradle.project.sync.idea.data.service.AndroidProjectKeys.GRADLE_MODULE_MODEL;
 import static com.android.tools.idea.gradle.util.GradleUtil.getAndroidModuleIcon;
->>>>>>> 1e5b25b8
 import static com.intellij.icons.AllIcons.Nodes.PpJdk;
 import static com.intellij.openapi.externalSystem.util.ExternalSystemApiUtil.getChildren;
 import static com.intellij.openapi.util.JDOMUtil.writeDocument;
@@ -658,11 +652,7 @@
         DataNode<AndroidModuleModel> child = getFirstItem(children);
         if (child != null) {
           AndroidModuleModel androidModel = child.getData();
-<<<<<<< HEAD
-          return androidModel.getProjectType() == PROJECT_TYPE_APP ? AppModule : LibraryModule;
-=======
           return getAndroidModuleIcon(androidModel);
->>>>>>> 1e5b25b8
         }
       }
       return PpJdk;
