--- conflicted
+++ resolved
@@ -15,10 +15,6 @@
  */
 package com.android.tools.idea.gradle.project;
 
-<<<<<<< HEAD
-import com.android.tools.idea.gradle.project.sync.ng.NewGradleSync;
-=======
->>>>>>> 9e819fa1
 import com.google.common.annotations.VisibleForTesting;
 import com.intellij.openapi.options.Configurable;
 import com.intellij.openapi.options.ConfigurationException;
@@ -37,11 +33,6 @@
   private JPanel myPanel;
   private JSpinner myModuleNumberSpinner;
   private JCheckBox mySkipSourceGenOnSyncCheckbox;
-<<<<<<< HEAD
-  private JCheckBox myUseNewProjectStructureCheckBox;
-  private JCheckBox myUseNewGradleSyncCheckBox;
-=======
->>>>>>> 9e819fa1
   private JCheckBox myUseL2DependenciesCheckBox;
 
   public GradleExperimentalSettingsConfigurable() {
@@ -51,10 +42,6 @@
   @VisibleForTesting
   GradleExperimentalSettingsConfigurable(@NotNull GradleExperimentalSettings settings) {
     mySettings = settings;
-<<<<<<< HEAD
-    myUseNewGradleSyncCheckBox.setVisible(NewGradleSync.isOptionVisible());
-=======
->>>>>>> 9e819fa1
     // TODO make visible once Gradle Sync switches to L2 dependencies
     myUseL2DependenciesCheckBox.setVisible(false);
   }
@@ -91,14 +78,7 @@
 
   @Override
   public boolean isModified() {
-<<<<<<< HEAD
-    if (mySettings.SELECT_MODULES_ON_PROJECT_IMPORT != isModuleSelectionOnImportEnabled() ||
-        mySettings.SKIP_SOURCE_GEN_ON_PROJECT_SYNC != isSkipSourceGenOnSync() ||
-        mySettings.USE_NEW_PROJECT_STRUCTURE_DIALOG != isUseNewProjectStructureDialog() ||
-        mySettings.USE_NEW_GRADLE_SYNC != isUseNewGradleSync() ||
-=======
     if (mySettings.SKIP_SOURCE_GEN_ON_PROJECT_SYNC != isSkipSourceGenOnSync() ||
->>>>>>> 9e819fa1
         mySettings.USE_L2_DEPENDENCIES_ON_SYNC != isUseL2DependenciesInSync()) {
       return true;
     }
@@ -109,12 +89,6 @@
   @Override
   public void apply() throws ConfigurationException {
     mySettings.SKIP_SOURCE_GEN_ON_PROJECT_SYNC = isSkipSourceGenOnSync();
-<<<<<<< HEAD
-
-    mySettings.USE_NEW_PROJECT_STRUCTURE_DIALOG = isUseNewProjectStructureDialog();
-    mySettings.USE_NEW_GRADLE_SYNC = isUseNewGradleSync();
-=======
->>>>>>> 9e819fa1
     mySettings.USE_L2_DEPENDENCIES_ON_SYNC = isUseL2DependenciesInSync();
 
     Integer value = getMaxModuleCountForSourceGen();
@@ -133,23 +107,8 @@
   @TestOnly
   void setMaxModuleCountForSourceGen(int value) {
     myModuleNumberSpinner.setValue(value);
-<<<<<<< HEAD
   }
 
-  @VisibleForTesting
-  boolean isModuleSelectionOnImportEnabled() {
-    return myEnableModuleSelectionOnImportCheckBox.isSelected();
-  }
-
-  @TestOnly
-  void setModuleSelectionOnImportEnabled(boolean value) {
-    myEnableModuleSelectionOnImportCheckBox.setSelected(value);
-  }
-
-=======
-  }
-
->>>>>>> 9e819fa1
   @VisibleForTesting
   boolean isSkipSourceGenOnSync() {
     return mySkipSourceGenOnSyncCheckbox.isSelected();
@@ -158,36 +117,6 @@
   @TestOnly
   void setSkipSourceGenOnSync(boolean value) {
     mySkipSourceGenOnSyncCheckbox.setSelected(value);
-  }
-
-  @VisibleForTesting
-<<<<<<< HEAD
-  boolean isUseNewProjectStructureDialog() {
-    return myUseNewProjectStructureCheckBox.isSelected();
-  }
-
-  @TestOnly
-  void setUseNewProjectStructure(boolean value) {
-    myUseNewProjectStructureCheckBox.setSelected(value);
-  }
-
-  @VisibleForTesting
-  boolean isUseNewGradleSync() {
-    return myUseNewGradleSyncCheckBox.isSelected();
-=======
-  boolean isUseL2DependenciesInSync() {
-    return myUseL2DependenciesCheckBox.isSelected();
-  }
-
-  @TestOnly
-  void setUseL2DependenciesInSync(boolean value) {
-    myUseL2DependenciesCheckBox.setSelected(value);
->>>>>>> 9e819fa1
-  }
-
-  @TestOnly
-  void setUseNewGradleSync(boolean value) {
-    myUseNewGradleSyncCheckBox.setSelected(value);
   }
 
   @VisibleForTesting
@@ -204,11 +133,6 @@
   public void reset() {
     mySkipSourceGenOnSyncCheckbox.setSelected(mySettings.SKIP_SOURCE_GEN_ON_PROJECT_SYNC);
     myModuleNumberSpinner.setValue(mySettings.MAX_MODULE_COUNT_FOR_SOURCE_GEN);
-<<<<<<< HEAD
-    myUseNewProjectStructureCheckBox.setSelected(mySettings.USE_NEW_PROJECT_STRUCTURE_DIALOG);
-    myUseNewGradleSyncCheckBox.setSelected(mySettings.USE_NEW_GRADLE_SYNC);
-=======
->>>>>>> 9e819fa1
     myUseL2DependenciesCheckBox.setSelected(mySettings.USE_L2_DEPENDENCIES_ON_SYNC);
   }
 
