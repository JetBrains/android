/*
 * Copyright (C) 2014 The Android Open Source Project
 *
 * Licensed under the Apache License, Version 2.0 (the "License");
 * you may not use this file except in compliance with the License.
 * You may obtain a copy of the License at
 *
 *      http://www.apache.org/licenses/LICENSE-2.0
 *
 * Unless required by applicable law or agreed to in writing, software
 * distributed under the License is distributed on an "AS IS" BASIS,
 * WITHOUT WARRANTIES OR CONDITIONS OF ANY KIND, either express or implied.
 * See the License for the specific language governing permissions and
 * limitations under the License.
 */
package com.android.tools.idea.gradle.project;

import com.android.builder.model.AndroidProject;
import com.android.sdklib.AndroidTargetHash;
import com.android.sdklib.AndroidVersion;
import com.android.sdklib.IAndroidTarget;
import com.android.sdklib.repository.FullRevision;
import com.android.sdklib.repository.descriptors.IPkgDesc;
import com.android.sdklib.repository.descriptors.PkgDesc;
import com.android.sdklib.repository.descriptors.PkgType;
import com.android.sdklib.repository.local.LocalSdk;
import com.android.tools.idea.gradle.AndroidGradleModel;
import com.android.tools.idea.gradle.GradleSyncState;
import com.android.tools.idea.gradle.customizer.android.DependenciesModuleCustomizer;
import com.android.tools.idea.gradle.customizer.dependency.LibraryDependency;
import com.android.tools.idea.gradle.messages.Message;
import com.android.tools.idea.gradle.messages.ProjectSyncMessages;
import com.android.tools.idea.gradle.project.build.GradleProjectBuilder;
import com.android.tools.idea.gradle.run.MakeBeforeRunTaskProvider;
import com.android.tools.idea.gradle.service.notification.hyperlink.InstallPlatformHyperlink;
import com.android.tools.idea.gradle.service.notification.hyperlink.NotificationHyperlink;
import com.android.tools.idea.gradle.service.notification.hyperlink.OpenAndroidSdkManagerHyperlink;
import com.android.tools.idea.gradle.service.notification.hyperlink.OpenUrlHyperlink;
import com.android.tools.idea.gradle.testing.TestArtifactSearchScopes;
import com.android.tools.idea.gradle.variant.conflict.Conflict;
import com.android.tools.idea.gradle.variant.conflict.ConflictSet;
import com.android.tools.idea.gradle.variant.profiles.ProjectProfileSelectionDialog;
import com.android.tools.idea.rendering.ProjectResourceRepository;
import com.android.tools.idea.sdk.IdeSdks;
import com.android.tools.idea.sdk.VersionCheck;
import com.android.tools.idea.sdk.wizard.SdkQuickfixWizard;
import com.android.tools.idea.templates.TemplateManager;
import com.google.common.base.Joiner;
import com.google.common.collect.Lists;
import com.google.common.collect.Sets;
<<<<<<< HEAD
import com.intellij.ide.ui.UISettings;
import com.intellij.openapi.application.ApplicationInfo;
import com.intellij.openapi.components.ServiceManager;
import com.intellij.openapi.externalSystem.service.project.IdeModifiableModelsProvider;
import com.intellij.openapi.externalSystem.service.project.IdeModifiableModelsProviderImpl;
=======
import com.intellij.execution.BeforeRunTask;
import com.intellij.execution.BeforeRunTaskProvider;
import com.intellij.execution.ExecutionBundle;
import com.intellij.execution.RunnerAndConfigurationSettings;
import com.intellij.execution.configurations.ConfigurationFactory;
import com.intellij.execution.configurations.ConfigurationType;
import com.intellij.execution.configurations.RunConfiguration;
import com.intellij.execution.impl.RunManagerImpl;
import com.intellij.execution.junit.JUnitConfigurationType;
import com.intellij.openapi.application.ApplicationInfo;
import com.intellij.openapi.components.ServiceManager;
import com.intellij.openapi.extensions.Extensions;
>>>>>>> 8759e0aa
import com.intellij.openapi.module.Module;
import com.intellij.openapi.module.ModuleManager;
import com.intellij.openapi.project.Project;
import com.intellij.openapi.projectRoots.Sdk;
import com.intellij.openapi.projectRoots.SdkModificator;
import com.intellij.openapi.roots.ModifiableRootModel;
import com.intellij.openapi.roots.ModuleRootManager;
import com.intellij.openapi.roots.libraries.Library;
import com.intellij.openapi.roots.libraries.ui.OrderRoot;
import com.intellij.openapi.vfs.VirtualFile;
import com.intellij.pom.NonNavigatable;
import com.intellij.ui.tabs.FileColorConfigurationUtil;
import com.intellij.util.SystemProperties;
import org.jetbrains.android.facet.AndroidFacet;
import org.jetbrains.android.sdk.AndroidSdkAdditionalData;
import org.jetbrains.android.sdk.AndroidSdkData;
import org.jetbrains.annotations.NotNull;
import org.jetbrains.annotations.Nullable;

import java.io.File;
import java.util.*;

import static com.android.SdkConstants.FN_ANNOTATIONS_JAR;
import static com.android.SdkConstants.FN_FRAMEWORK_LIBRARY;
import static com.android.tools.idea.gradle.customizer.AbstractDependenciesModuleCustomizer.pathToUrl;
import static com.android.tools.idea.gradle.messages.CommonMessageGroupNames.FAILED_TO_SET_UP_SDK;
import static com.android.tools.idea.gradle.project.LibraryAttachments.getStoredLibraryAttachments;
import static com.android.tools.idea.gradle.project.ProjectDiagnostics.findAndReportStructureIssues;
import static com.android.tools.idea.gradle.project.ProjectJdkChecks.hasCorrectJdkVersion;
import static com.android.tools.idea.gradle.service.notification.errors.AbstractSyncErrorHandler.FAILED_TO_SYNC_GRADLE_PROJECT_ERROR_GROUP_FORMAT;
import static com.android.tools.idea.gradle.util.FilePaths.getJarFromJarUrl;
import static com.android.tools.idea.gradle.util.GradleUtil.findSourceJarForLibrary;
import static com.android.tools.idea.gradle.util.GradleUtil.getAndroidProject;
import static com.android.tools.idea.gradle.util.Projects.*;
import static com.android.tools.idea.gradle.variant.conflict.ConflictResolution.solveSelectionConflicts;
import static com.android.tools.idea.gradle.variant.conflict.ConflictSet.findConflicts;
import static com.android.tools.idea.startup.AndroidStudioInitializer.isAndroidStudio;
import static com.android.tools.idea.startup.ExternalAnnotationsSupport.attachJdkAnnotations;
import static com.intellij.notification.NotificationType.INFORMATION;
import static com.intellij.openapi.roots.OrderRootType.CLASSES;
import static com.intellij.openapi.roots.OrderRootType.SOURCES;
import static com.intellij.util.ExceptionUtil.rethrowAllAsUnchecked;
import static org.jetbrains.android.sdk.AndroidSdkUtils.*;

public class PostProjectSetupTasksExecutor {

  /**
   * Whether a message indicating that "a new SDK Tools version is available" is already shown.
   */
  private static boolean ourNewSdkVersionToolsInfoAlreadyShown;

  /**
   * Whether we've checked for build expiration
   */
  private static boolean ourCheckedExpiration;

  private static final boolean DEFAULT_GENERATE_SOURCES_AFTER_SYNC = true;
  private static final boolean DEFAULT_USING_CACHED_PROJECT_DATA = false;
  private static final long DEFAULT_LAST_SYNC_TIMESTAMP = -1;

  @NotNull private final Project myProject;

  private volatile boolean myGenerateSourcesAfterSync = DEFAULT_GENERATE_SOURCES_AFTER_SYNC;
  private volatile boolean myUsingCachedProjectData = DEFAULT_USING_CACHED_PROJECT_DATA;
  private volatile long myLastSyncTimestamp = DEFAULT_LAST_SYNC_TIMESTAMP;

  @NotNull
  public static PostProjectSetupTasksExecutor getInstance(@NotNull Project project) {
    return ServiceManager.getService(project, PostProjectSetupTasksExecutor.class);
  }

  public PostProjectSetupTasksExecutor(@NotNull Project project) {
    myProject = project;
  }

  /**
   * Invoked after a project has been synced with Gradle.
   */
  public void onProjectSyncCompletion() {
    ProjectSyncMessages messages = ProjectSyncMessages.getInstance(myProject);
    messages.reportDependencySetupErrors();
    messages.reportComponentIncompatibilities();

    findAndReportStructureIssues(myProject);

    ModuleManager moduleManager = ModuleManager.getInstance(myProject);
    for (Module module : moduleManager.getModules()) {
      if (!hasCorrectJdkVersion(module)) {
        // we already displayed the error, no need to check each module.
        break;
      }
    }

    if (hasErrors(myProject)) {
      addSdkLinkIfNecessary();
      checkSdkToolsVersion(myProject);
      updateGradleSyncState();
      return;
    }

    new ProjectStructureUsageTracker(myProject).trackProjectStructure();

    executeProjectChanges(myProject, new Runnable() {
      @Override
      public void run() {
        IdeModifiableModelsProvider modelsProvider = new IdeModifiableModelsProviderImpl(myProject);
        try {
          attachSourcesToLibraries(modelsProvider);
          adjustModuleStructures(modelsProvider);
          modelsProvider.commit();
        }
        catch (Throwable t) {
          modelsProvider.dispose();
          rethrowAllAsUnchecked(t);
        }
        ensureValidSdks();
      }
    });
    enforceExternalBuild(myProject);

    AndroidGradleProjectComponent.getInstance(myProject).checkForSupportedModules();

    findAndShowVariantConflicts();
    checkSdkToolsVersion(myProject);
    addSdkLinkIfNecessary();

    ProjectResourceRepository.moduleRootsChanged(myProject);

<<<<<<< HEAD
    if (GradleExperimentalSettings.getInstance().LOAD_ALL_TEST_ARTIFACTS) {
      TestArtifactSearchScopes.initializeScopes(myProject);
      FileColorConfigurationUtil.createAndroidTestFileColorConfigurationIfNotExist(myProject);
      // Before sync, android test files are just considered as normal test file which has different FileColor configuration.
      // If there is any opening tab for android test file, the tab color will not change unless we refresh it.
      UISettings.getInstance().fireUISettingsChanged();
    }

=======
    // For Android Studio, use "Gradle-Aware Make" to run JUnit tests.
    // For IDEA, use regular "Make".
    String taskName = isAndroidStudio() ? MakeBeforeRunTaskProvider.TASK_NAME : ExecutionBundle.message("before.launch.compile.step");
    setMakeStepInJunitRunConfigurations(taskName);
>>>>>>> 8759e0aa
    updateGradleSyncState();

    if (myGenerateSourcesAfterSync) {
      GradleProjectBuilder.getInstance(myProject).generateSourcesOnly();
    }

    // set default value back.
    myGenerateSourcesAfterSync = DEFAULT_GENERATE_SOURCES_AFTER_SYNC;

    TemplateManager.getInstance().refreshDynamicTemplateMenu(myProject);
  }

<<<<<<< HEAD
  private void updateGradleSyncState() {
    if (!myUsingCachedProjectData) {
      // Notify "sync end" event first, to register the timestamp. Otherwise the cache (GradleProjectSyncData) will store the date of the
      // previous sync, and not the one from the sync that just ended.
      GradleSyncState.getInstance(myProject).syncEnded();
      GradleProjectSyncData.save(myProject);
    } else {
      long lastSyncTimestamp = myLastSyncTimestamp;
      if (lastSyncTimestamp == DEFAULT_LAST_SYNC_TIMESTAMP) {
        lastSyncTimestamp = System.currentTimeMillis();
      }
      GradleSyncState.getInstance(myProject).syncSkipped(lastSyncTimestamp);
    }

    // set default value back.
    myUsingCachedProjectData = DEFAULT_USING_CACHED_PROJECT_DATA;
    myLastSyncTimestamp = DEFAULT_LAST_SYNC_TIMESTAMP;
  }

  private void adjustModuleStructures(@NotNull IdeModifiableModelsProvider modelsProvider) {
=======
  private void adjustModuleStructures() {
>>>>>>> 8759e0aa
    Set<Sdk> androidSdks = Sets.newHashSet();

    for (Module module : modelsProvider.getModules()) {
      ModifiableRootModel model = modelsProvider.getModifiableRootModel(module);
      adjustInterModuleDependencies(module, modelsProvider);

      Sdk sdk = model.getSdk();
      if (sdk != null) {
        if (isAndroidSdk(sdk)) {
          androidSdks.add(sdk);
        }
        continue;
      }

      Sdk jdk = IdeSdks.getJdk();
      model.setSdk(jdk);
    }

    for (Sdk sdk : androidSdks) {
      refreshLibrariesIn(sdk);
    }

    removeAllModuleCompiledArtifacts(myProject);
  }

  private static void adjustInterModuleDependencies(@NotNull Module module, @NotNull IdeModifiableModelsProvider modelsProvider) {
    // Verifies that inter-module dependencies between Android modules are correctly set. If module A depends on module B, and module B
    // does not contain sources but exposes an AAR as an artifact, the IDE should set the dependency in the 'exploded AAR' instead of trying
    // to find the library in module B. The 'exploded AAR' is in the 'build' folder of module A.
    // See: https://code.google.com/p/android/issues/detail?id=162634
    AndroidProject androidProject = getAndroidProject(module);
    if (androidProject == null) {
      return;
    }

    ModifiableRootModel modifiableModel = modelsProvider.getModifiableRootModel(module);
    for (Module dependency : modifiableModel.getModuleDependencies()) {
      AndroidProject dependencyAndroidProject = getAndroidProject(dependency);
      if (dependencyAndroidProject == null) {
        LibraryDependency backup = getModuleCompiledArtifact(dependency);
        if (backup != null) {
          DependenciesModuleCustomizer.updateLibraryDependency(module, modelsProvider, backup, androidProject);
        }
      }
    }
  }

  // After a sync, the contents of an IDEA SDK does not get refreshed. This is an issue when an IDEA SDK is corrupt (e.g. missing libraries
  // like android.jar) and then it is restored by installing the missing platform from within the IDE (using a "quick fix.") After the
  // automatic project sync (triggered by the SDK restore) the contents of the SDK are not refreshed, and references to Android classes are
  // not found in editors. Removing and adding the libraries effectively refreshes the contents of the IDEA SDK, and references in editors
  // work again.
  private static void refreshLibrariesIn(@NotNull Sdk sdk) {
    VirtualFile[] libraries = sdk.getRootProvider().getFiles(CLASSES);

    SdkModificator sdkModificator = sdk.getSdkModificator();
    sdkModificator.removeRoots(CLASSES);
    sdkModificator.commitChanges();

    sdkModificator = sdk.getSdkModificator();
    for (VirtualFile library : libraries) {
      sdkModificator.addRoot(library, CLASSES);
    }
    sdkModificator.commitChanges();
  }

  private void attachSourcesToLibraries(@NotNull IdeModifiableModelsProvider modelsProvider) {
    LibraryAttachments storedLibraryAttachments = getStoredLibraryAttachments(myProject);

    for (Library library : modelsProvider.getAllLibraries()) {
      Set<String> sourcePaths = Sets.newHashSet();

      for (VirtualFile file : library.getFiles(SOURCES)) {
        sourcePaths.add(file.getUrl());
      }

      Library.ModifiableModel libraryModel = modelsProvider.getModifiableLibraryModel(library);

      // Find the source attachment based on the location of the library jar file.
      for (VirtualFile classFile : library.getFiles(CLASSES)) {
        VirtualFile sourceJar = findSourceJarForJar(classFile);
        if (sourceJar != null) {
          String url = pathToUrl(sourceJar.getPath());
          if (!sourcePaths.contains(url)) {
            libraryModel.addRoot(url, SOURCES);
            sourcePaths.add(url);
          }
        }
      }

      if (storedLibraryAttachments != null) {
        storedLibraryAttachments.addUrlsTo(libraryModel);
      }
    }
    if (storedLibraryAttachments != null) {
      storedLibraryAttachments.removeFromProject();
    }
  }

  @Nullable
  private static VirtualFile findSourceJarForJar(@NotNull VirtualFile jarFile) {
    // We need to get the real jar file. The one that we received is just a wrapper around a URL. Getting the parent from this file returns
    // null.
    File jarFilePath = getJarFromJarUrl(jarFile.getUrl());
    return jarFilePath != null ? findSourceJarForLibrary(jarFilePath) : null;
  }

  private void findAndShowVariantConflicts() {
    ConflictSet conflicts = findConflicts(myProject);

    List<Conflict> structureConflicts = conflicts.getStructureConflicts();
    if (!structureConflicts.isEmpty() && SystemProperties.getBooleanProperty("enable.project.profiles", false)) {
      ProjectProfileSelectionDialog dialog = new ProjectProfileSelectionDialog(myProject, structureConflicts);
      dialog.show();
    }

    List<Conflict> selectionConflicts = conflicts.getSelectionConflicts();
    if (!selectionConflicts.isEmpty()) {
      boolean atLeastOneSolved = solveSelectionConflicts(selectionConflicts);
      if (atLeastOneSolved) {
        conflicts = findConflicts(myProject);
      }
    }
    conflicts.showSelectionConflicts();
  }

  private void addSdkLinkIfNecessary() {
    ProjectSyncMessages messages = ProjectSyncMessages.getInstance(myProject);

    int sdkErrorCount = messages.getMessageCount(FAILED_TO_SET_UP_SDK);
    if (sdkErrorCount > 0) {
      // If we have errors due to platforms not being installed, we add an extra message that prompts user to open Android SDK manager and
      // install any missing platforms.
      String text = "Open Android SDK Manager and install all missing platforms.";
      Message hint = new Message(FAILED_TO_SET_UP_SDK, Message.Type.INFO, NonNavigatable.INSTANCE, text);
      messages.add(hint, new OpenAndroidSdkManagerHyperlink());
    }
  }

  private static void checkSdkToolsVersion(@NotNull Project project) {
    if (project.isDisposed() || ourNewSdkVersionToolsInfoAlreadyShown) {
      return;
    }

    // Piggy-back off of the SDK update check (which is called from a handful of places) to also see if this is an expired preview build
    checkExpiredPreviewBuild(project);

    File androidHome = IdeSdks.getAndroidSdkPath();
    if (androidHome != null && !VersionCheck.isCompatibleVersion(androidHome)) {
      InstallSdkToolsHyperlink hyperlink = new InstallSdkToolsHyperlink(VersionCheck.MIN_TOOLS_REV);
      String message = "Version " + VersionCheck.MIN_TOOLS_REV + " is available.";
      AndroidGradleNotification.getInstance(project).showBalloon("Android SDK Tools", message, INFORMATION, hyperlink);
      ourNewSdkVersionToolsInfoAlreadyShown = true;
    }
  }

  private static void checkExpiredPreviewBuild(@NotNull Project project) {
    if (project.isDisposed() || ourCheckedExpiration) {
      return;
    }

    String fullVersion = ApplicationInfo.getInstance().getFullVersion();
    if (fullVersion.contains("Preview") || fullVersion.contains("Beta") || fullVersion.contains("RC")) {
      // Expire preview builds two months after their build date (which is going to be roughly six weeks after release; by
      // then will definitely have updated the build
      Calendar expirationDate = (Calendar)ApplicationInfo.getInstance().getBuildDate().clone();
      expirationDate.add(Calendar.MONTH, 2);

      Calendar now = Calendar.getInstance();
      if (now.after(expirationDate)) {
        OpenUrlHyperlink hyperlink = new OpenUrlHyperlink("http://tools.android.com/download/studio/", "Show Available Versions");
        String message =
          String.format("This preview build (%1$s) is old; please update to a newer preview or a stable version", fullVersion);
        AndroidGradleNotification.getInstance(project).showBalloon("Old Preview Build", message, INFORMATION, hyperlink);
        // If we show an expiration message, don't also show a second balloon regarding available SDKs
        ourNewSdkVersionToolsInfoAlreadyShown = true;
      }
    }
    ourCheckedExpiration = true;
  }

  private void ensureValidSdks() {
    boolean checkJdkVersion = true;
    Collection<Sdk> invalidAndroidSdks = Sets.newHashSet();
    ModuleManager moduleManager = ModuleManager.getInstance(myProject);

    for (Module module : moduleManager.getModules()) {
      AndroidFacet androidFacet = AndroidFacet.getInstance(module);
      if (androidFacet != null && androidFacet.getAndroidModel() != null) {
        Sdk sdk = ModuleRootManager.getInstance(module).getSdk();
        if (sdk != null && !invalidAndroidSdks.contains(sdk) && (isMissingAndroidLibrary(sdk) || shouldRemoveAnnotationsJar(sdk))) {
          // First try to recreate SDK; workaround for issue 78072
          AndroidSdkAdditionalData additionalData = getAndroidSdkAdditionalData(sdk);
          AndroidSdkData sdkData = AndroidSdkData.getSdkData(sdk);
          if (additionalData != null && sdkData != null) {
            IAndroidTarget target = additionalData.getBuildTarget(sdkData);
            if (target == null) {
              LocalSdk localSdk = sdkData.getLocalSdk();
              localSdk.clearLocalPkg(EnumSet.of(PkgType.PKG_PLATFORM));
              target = localSdk.getTargetFromHashString(additionalData.getBuildTargetHashString());
            }
            if (target != null) {
              SdkModificator sdkModificator = sdk.getSdkModificator();
              sdkModificator.removeAllRoots();
              for (OrderRoot orderRoot : getLibraryRootsForTarget(target, sdk.getHomePath(), true)) {
                sdkModificator.addRoot(orderRoot.getFile(), orderRoot.getType());
              }
              attachJdkAnnotations(sdkModificator);
              sdkModificator.commitChanges();
            }
          }

          // If attempting to fix up the roots in the SDK fails, install the target over again
          // (this is a truly corrupt install, as opposed to an incorrectly synced SDK which the
          // above workaround deals with)
          if (isMissingAndroidLibrary(sdk)) {
            invalidAndroidSdks.add(sdk);
          }
        }

        AndroidGradleModel androidModel = AndroidGradleModel.get(androidFacet);
        assert androidModel != null;
        if (checkJdkVersion && !hasCorrectJdkVersion(module, androidModel)) {
          // we already displayed the error, no need to check each module.
          checkJdkVersion = false;
        }
      }
    }

    if (!invalidAndroidSdks.isEmpty()) {
      reinstallMissingPlatforms(invalidAndroidSdks);
    }
  }

  private static boolean isMissingAndroidLibrary(@NotNull Sdk sdk) {
    if (isAndroidSdk(sdk)) {
      for (VirtualFile library : sdk.getRootProvider().getFiles(CLASSES)) {
        // This code does not through the classes in the Android SDK. It iterates through a list of 3 files in the IDEA SDK: android.jar,
        // annotations.jar and res folder.
        if (library.getName().equals(FN_FRAMEWORK_LIBRARY) && library.exists()) {
          return false;
        }
      }
    }
    return true;
  }

  /*
   * Indicates whether annotations.jar should be removed from the given SDK (if it is an Android SDK.)
   * There are 2 issues:
   * 1. annotations.jar is not needed for API level 16 and above. The annotations are already included in android.jar. Until recently, the
   *    IDE added annotations.jar to the IDEA Android SDK definition unconditionally.
   * 2. Because annotations.jar is in the classpath, the IDE locks the file on Windows making automatic updates of SDK Tools fail. The
   *    update not only fails, it corrupts the 'tools' folder in the SDK.
   * From now on, creating IDEA Android SDKs will not include annotations.jar if API level is 16 or above, but we still need to remove
   * this jar from existing IDEA Android SDKs.
   */
  private static boolean shouldRemoveAnnotationsJar(@NotNull Sdk sdk) {
    if (isAndroidSdk(sdk)) {
      AndroidSdkAdditionalData additionalData = getAndroidSdkAdditionalData(sdk);
      AndroidSdkData sdkData = AndroidSdkData.getSdkData(sdk);
      boolean needsAnnotationsJar = false;
      if (additionalData != null && sdkData != null) {
        IAndroidTarget target = additionalData.getBuildTarget(sdkData);
        if (target != null) {
          needsAnnotationsJar = needsAnnotationsJarInClasspath(target);
        }
      }
      for (VirtualFile library : sdk.getRootProvider().getFiles(CLASSES)) {
        // This code does not through the classes in the Android SDK. It iterates through a list of 3 files in the IDEA SDK: android.jar,
        // annotations.jar and res folder.
        if (library.getName().equals(FN_ANNOTATIONS_JAR) && library.exists() && !needsAnnotationsJar) {
          return true;
        }
      }
    }
    return false;
  }

  private void reinstallMissingPlatforms(@NotNull Collection<Sdk> invalidAndroidSdks) {
    ProjectSyncMessages messages = ProjectSyncMessages.getInstance(myProject);

    List<AndroidVersion> versionsToInstall = Lists.newArrayList();
    List<String> missingPlatforms = Lists.newArrayList();

    for (Sdk sdk : invalidAndroidSdks) {
      AndroidSdkAdditionalData additionalData = getAndroidSdkAdditionalData(sdk);
      if (additionalData != null) {
        String platform = additionalData.getBuildTargetHashString();
        if (platform != null) {
          missingPlatforms.add("'" + platform + "'");
          AndroidVersion version = AndroidTargetHash.getPlatformVersion(platform);
          if (version != null) {
            versionsToInstall.add(version);
          }
        }
      }
    }

    if (!versionsToInstall.isEmpty()) {
      String group = String.format(FAILED_TO_SYNC_GRADLE_PROJECT_ERROR_GROUP_FORMAT, myProject.getName());
      String text = "Missing Android platform(s) detected: " + Joiner.on(", ").join(missingPlatforms);
      Message msg = new Message(group, Message.Type.ERROR, text);
      messages.add(msg, new InstallPlatformHyperlink(versionsToInstall.toArray(new AndroidVersion[versionsToInstall.size()])));
    }
  }

  private void setMakeStepInJunitRunConfigurations(@NotNull String makeTaskName) {
    RunManagerImpl runManager = RunManagerImpl.getInstanceImpl(myProject);
    ConfigurationType junitConfigurationType = JUnitConfigurationType.getInstance();
    BeforeRunTaskProvider<BeforeRunTask>[] taskProviders = Extensions.getExtensions(BeforeRunTaskProvider.EXTENSION_POINT_NAME, myProject);

    BeforeRunTaskProvider targetProvider = null;
    for (BeforeRunTaskProvider<? extends BeforeRunTask> provider : taskProviders) {
      if (makeTaskName.equals(provider.getName())) {
        targetProvider = provider;
        break;
      }
    }

    if (targetProvider != null) {
      // Set the correct "Make step" in the "JUnit Run Configuration" template.
      for (ConfigurationFactory configurationFactory : junitConfigurationType.getConfigurationFactories()) {
        RunnerAndConfigurationSettings template = runManager.getConfigurationTemplate(configurationFactory);
        RunConfiguration runConfiguration = template.getConfiguration();
        setMakeStepInJUnitConfiguration(targetProvider, runConfiguration);
      }

      // Set the correct "Make step" in existing JUnit Configurations.
      RunConfiguration[] junitRunConfigurations = runManager.getConfigurations(junitConfigurationType);
      for (RunConfiguration runConfiguration : junitRunConfigurations) {
        setMakeStepInJUnitConfiguration(targetProvider, runConfiguration);
      }
    }
  }

  private void setMakeStepInJUnitConfiguration(@NotNull BeforeRunTaskProvider targetProvider, @NotNull RunConfiguration runConfiguration) {
    RunManagerImpl runManager = RunManagerImpl.getInstanceImpl(myProject);
    BeforeRunTask task = targetProvider.createTask(runConfiguration);
    if (task != null) {
      task.setEnabled(true);
      runManager.setBeforeRunTasks(runConfiguration, Collections.singletonList(task), false);
    }
  }

  private void updateGradleSyncState() {
    if (!myUsingCachedProjectData) {
      // Notify "sync end" event first, to register the timestamp. Otherwise the cache (GradleProjectSyncData) will store the date of the
      // previous sync, and not the one from the sync that just ended.
      GradleSyncState.getInstance(myProject).syncEnded();
      GradleProjectSyncData.save(myProject);
    }
    else {
      long lastSyncTimestamp = myLastSyncTimestamp;
      if (lastSyncTimestamp == DEFAULT_LAST_SYNC_TIMESTAMP) {
        lastSyncTimestamp = System.currentTimeMillis();
      }
      GradleSyncState.getInstance(myProject).syncSkipped(lastSyncTimestamp);
    }

    // set default value back.
    myUsingCachedProjectData = DEFAULT_USING_CACHED_PROJECT_DATA;
    myLastSyncTimestamp = DEFAULT_LAST_SYNC_TIMESTAMP;
  }

  public void setGenerateSourcesAfterSync(boolean generateSourcesAfterSync) {
    myGenerateSourcesAfterSync = generateSourcesAfterSync;
  }

  public void setLastSyncTimestamp(long lastSyncTimestamp) {
    myLastSyncTimestamp = lastSyncTimestamp;
  }

  public void setUsingCachedProjectData(boolean usingCachedProjectData) {
    myUsingCachedProjectData = usingCachedProjectData;
  }

  private static class InstallSdkToolsHyperlink extends NotificationHyperlink {
    @NotNull private final FullRevision myVersion;

    InstallSdkToolsHyperlink(@NotNull FullRevision version) {
      super("install.build.tools", "Install Tools " + version);
      myVersion = version;
    }

    @Override
    protected void execute(@NotNull Project project) {
      List<IPkgDesc> requested = Lists.newArrayList();
      if (myVersion.getMajor() == 23) {
        FullRevision minBuildToolsRev = new FullRevision(20, 0, 0);
        requested.add(PkgDesc.Builder.newPlatformTool(minBuildToolsRev).create());
      }
      requested.add(PkgDesc.Builder.newTool(myVersion, myVersion).create());
      SdkQuickfixWizard wizard = new SdkQuickfixWizard(project, null, requested);
      wizard.init();
      if (wizard.showAndGet()) {
        GradleProjectImporter.getInstance().requestProjectSync(project, null);
      }
    }
  }
}<|MERGE_RESOLUTION|>--- conflicted
+++ resolved
@@ -48,13 +48,6 @@
 import com.google.common.base.Joiner;
 import com.google.common.collect.Lists;
 import com.google.common.collect.Sets;
-<<<<<<< HEAD
-import com.intellij.ide.ui.UISettings;
-import com.intellij.openapi.application.ApplicationInfo;
-import com.intellij.openapi.components.ServiceManager;
-import com.intellij.openapi.externalSystem.service.project.IdeModifiableModelsProvider;
-import com.intellij.openapi.externalSystem.service.project.IdeModifiableModelsProviderImpl;
-=======
 import com.intellij.execution.BeforeRunTask;
 import com.intellij.execution.BeforeRunTaskProvider;
 import com.intellij.execution.ExecutionBundle;
@@ -64,10 +57,12 @@
 import com.intellij.execution.configurations.RunConfiguration;
 import com.intellij.execution.impl.RunManagerImpl;
 import com.intellij.execution.junit.JUnitConfigurationType;
+import com.intellij.ide.ui.UISettings;
 import com.intellij.openapi.application.ApplicationInfo;
 import com.intellij.openapi.components.ServiceManager;
 import com.intellij.openapi.extensions.Extensions;
->>>>>>> 8759e0aa
+import com.intellij.openapi.externalSystem.service.project.IdeModifiableModelsProvider;
+import com.intellij.openapi.externalSystem.service.project.IdeModifiableModelsProviderImpl;
 import com.intellij.openapi.module.Module;
 import com.intellij.openapi.module.ModuleManager;
 import com.intellij.openapi.project.Project;
@@ -196,7 +191,6 @@
 
     ProjectResourceRepository.moduleRootsChanged(myProject);
 
-<<<<<<< HEAD
     if (GradleExperimentalSettings.getInstance().LOAD_ALL_TEST_ARTIFACTS) {
       TestArtifactSearchScopes.initializeScopes(myProject);
       FileColorConfigurationUtil.createAndroidTestFileColorConfigurationIfNotExist(myProject);
@@ -205,12 +199,10 @@
       UISettings.getInstance().fireUISettingsChanged();
     }
 
-=======
     // For Android Studio, use "Gradle-Aware Make" to run JUnit tests.
     // For IDEA, use regular "Make".
     String taskName = isAndroidStudio() ? MakeBeforeRunTaskProvider.TASK_NAME : ExecutionBundle.message("before.launch.compile.step");
     setMakeStepInJunitRunConfigurations(taskName);
->>>>>>> 8759e0aa
     updateGradleSyncState();
 
     if (myGenerateSourcesAfterSync) {
@@ -223,30 +215,7 @@
     TemplateManager.getInstance().refreshDynamicTemplateMenu(myProject);
   }
 
-<<<<<<< HEAD
-  private void updateGradleSyncState() {
-    if (!myUsingCachedProjectData) {
-      // Notify "sync end" event first, to register the timestamp. Otherwise the cache (GradleProjectSyncData) will store the date of the
-      // previous sync, and not the one from the sync that just ended.
-      GradleSyncState.getInstance(myProject).syncEnded();
-      GradleProjectSyncData.save(myProject);
-    } else {
-      long lastSyncTimestamp = myLastSyncTimestamp;
-      if (lastSyncTimestamp == DEFAULT_LAST_SYNC_TIMESTAMP) {
-        lastSyncTimestamp = System.currentTimeMillis();
-      }
-      GradleSyncState.getInstance(myProject).syncSkipped(lastSyncTimestamp);
-    }
-
-    // set default value back.
-    myUsingCachedProjectData = DEFAULT_USING_CACHED_PROJECT_DATA;
-    myLastSyncTimestamp = DEFAULT_LAST_SYNC_TIMESTAMP;
-  }
-
   private void adjustModuleStructures(@NotNull IdeModifiableModelsProvider modelsProvider) {
-=======
-  private void adjustModuleStructures() {
->>>>>>> 8759e0aa
     Set<Sdk> androidSdks = Sets.newHashSet();
 
     for (Module module : modelsProvider.getModules()) {
