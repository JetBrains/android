--- conflicted
+++ resolved
@@ -51,11 +51,6 @@
     return ServiceManager.getService(GradleInitScripts.class);
   }
 
-<<<<<<< HEAD
-=======
-  // Used by intellij
-  @SuppressWarnings("unused")
->>>>>>> e624679c
   public GradleInitScripts() {
     this(EmbeddedDistributionPaths.getInstance(), new ContentCreator());
   }
