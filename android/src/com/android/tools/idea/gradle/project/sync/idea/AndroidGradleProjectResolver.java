/*
 * Copyright (C) 2016 The Android Open Source Project
 *
 * Licensed under the Apache License, Version 2.0 (the "License");
 * you may not use this file except in compliance with the License.
 * You may obtain a copy of the License at
 *
 *      http://www.apache.org/licenses/LICENSE-2.0
 *
 * Unless required by applicable law or agreed to in writing, software
 * distributed under the License is distributed on an "AS IS" BASIS,
 * WITHOUT WARRANTIES OR CONDITIONS OF ANY KIND, either express or implied.
 * See the License for the specific language governing permissions and
 * limitations under the License.
 */
package com.android.tools.idea.gradle.project.sync.idea;

import static com.android.SdkConstants.GRADLE_PLUGIN_MINIMUM_VERSION;
import static com.android.tools.idea.flags.StudioFlags.DISABLE_FORCED_UPGRADES;
import static com.android.tools.idea.gradle.project.sync.Modules.createUniqueModuleId;
import static com.android.tools.idea.gradle.project.sync.SimulatedSyncErrors.simulateRegisteredSyncError;
import static com.android.tools.idea.gradle.project.sync.errors.GradleDistributionInstallIssueCheckerKt.COULD_NOT_INSTALL_GRADLE_DISTRIBUTION_PREFIX;
import static com.android.tools.idea.gradle.project.sync.errors.UnsupportedModelVersionIssueCheckerKt.READ_MIGRATION_GUIDE_MSG;
import static com.android.tools.idea.gradle.project.sync.errors.UnsupportedModelVersionIssueCheckerKt.UNSUPPORTED_MODEL_VERSION_ERROR_PREFIX;
import static com.android.tools.idea.gradle.project.sync.idea.SdkSyncUtil.syncAndroidSdks;
import static com.android.tools.idea.gradle.project.sync.idea.data.service.AndroidProjectKeys.ANDROID_MODEL;
import static com.android.tools.idea.gradle.project.sync.idea.data.service.AndroidProjectKeys.GRADLE_MODULE_MODEL;
import static com.android.tools.idea.gradle.project.sync.idea.data.service.AndroidProjectKeys.JAVA_MODULE_MODEL;
import static com.android.tools.idea.gradle.project.sync.idea.data.service.AndroidProjectKeys.NATIVE_VARIANTS;
import static com.android.tools.idea.gradle.project.sync.idea.data.service.AndroidProjectKeys.NDK_MODEL;
import static com.android.tools.idea.gradle.project.sync.idea.data.service.AndroidProjectKeys.PROJECT_CLEANUP_MODEL;
import static com.android.tools.idea.gradle.project.sync.idea.data.service.AndroidProjectKeys.SYNC_ISSUE;
<<<<<<< HEAD
import static com.android.tools.idea.gradle.project.sync.setup.post.upgrade.GradlePluginUpgrade.displayForceUpdatesDisabledMessage;
import static com.android.tools.idea.gradle.project.sync.setup.post.upgrade.GradlePluginUpgrade.expireProjectUpgradeNotifications;
=======
import static com.android.tools.idea.gradle.project.sync.idea.issues.GradleWrapperImportCheck.validateGradleWrapper;
import static com.android.tools.idea.gradle.project.sync.idea.svs.IdeAndroidModelsKt.ideAndroidSyncErrorToException;
import static com.android.tools.idea.gradle.project.upgrade.GradlePluginUpgrade.displayForceUpdatesDisabledMessage;
import static com.android.tools.idea.gradle.project.upgrade.GradlePluginUpgrade.expireProjectUpgradeNotifications;
>>>>>>> 799703f0
import static com.android.tools.idea.gradle.util.AndroidGradleSettings.ANDROID_HOME_JVM_ARG;
import static com.android.tools.idea.gradle.util.GradleUtil.GRADLE_SYSTEM_ID;
import static com.android.tools.idea.gradle.variant.view.BuildVariantUpdater.MODULE_WITH_BUILD_VARIANT_SWITCHED_FROM_UI;
import static com.android.tools.idea.gradle.variant.view.BuildVariantUpdater.USE_VARIANTS_FROM_PREVIOUS_GRADLE_SYNCS;
import static com.android.tools.idea.gradle.variant.view.BuildVariantUpdater.getModuleIdForModule;
import static com.android.utils.BuildScriptUtil.findGradleSettingsFile;
import static com.google.common.base.Strings.isNullOrEmpty;
import static com.google.wireless.android.sdk.stats.AndroidStudioEvent.EventCategory.GRADLE_SYNC;
import static com.google.wireless.android.sdk.stats.AndroidStudioEvent.EventKind.GRADLE_SYNC_FAILURE_DETAILS;
import static com.google.wireless.android.sdk.stats.AndroidStudioEvent.GradleSyncFailure.UNSUPPORTED_ANDROID_MODEL_VERSION;
import static com.intellij.openapi.externalSystem.model.ProjectKeys.LIBRARY_DEPENDENCY;
import static com.intellij.openapi.externalSystem.util.ExternalSystemApiUtil.find;
import static com.intellij.openapi.externalSystem.util.ExternalSystemApiUtil.findAll;
import static com.intellij.openapi.externalSystem.util.ExternalSystemApiUtil.isInProcessMode;
import static com.intellij.util.ExceptionUtil.getRootCause;
import static com.intellij.util.PathUtil.getJarPathForClass;
import static java.util.Collections.emptyList;
import static java.util.Collections.emptySet;

import com.android.ide.common.gradle.model.IdeAndroidProject;
import com.android.ide.common.gradle.model.IdeBaseArtifact;
import com.android.ide.common.gradle.model.ndk.v1.IdeNativeVariantAbi;
import com.android.ide.common.gradle.model.IdeVariant;
import com.android.ide.common.repository.GradleVersion;
import com.android.ide.gradle.model.GradlePluginModel;
import com.android.ide.gradle.model.artifacts.AdditionalClassifierArtifacts;
import com.android.ide.gradle.model.artifacts.AdditionalClassifierArtifactsModel;
import com.android.repository.Revision;
import com.android.tools.analytics.UsageTracker;
import com.android.tools.idea.IdeInfo;
import com.android.tools.idea.flags.StudioFlags;
import com.android.tools.idea.gradle.LibraryFilePaths;
import com.android.tools.idea.gradle.LibraryFilePaths.ArtifactPaths;
import com.android.tools.idea.gradle.plugin.LatestKnownPluginVersionProvider;
import com.android.tools.idea.gradle.project.model.AndroidModuleModel;
import com.android.tools.idea.gradle.project.model.GradleModuleModel;
import com.android.tools.idea.gradle.project.model.IdeaJavaModuleModelFactory;
import com.android.tools.idea.gradle.project.model.JavaModuleModel;
import com.android.tools.idea.gradle.project.model.NdkModel;
import com.android.tools.idea.gradle.project.model.NdkModuleModel;
import com.android.tools.idea.gradle.project.model.V1NdkModel;
import com.android.tools.idea.gradle.project.model.V2NdkModel;
import com.android.tools.idea.gradle.project.sync.AdditionalClassifierArtifactsActionOptions;
import com.android.tools.idea.gradle.project.sync.FullSyncActionOptions;
import com.android.tools.idea.gradle.project.sync.NativeVariantsSyncActionOptions;
import com.android.tools.idea.gradle.project.sync.SdkSync;
import com.android.tools.idea.gradle.project.sync.SelectedVariantCollector;
import com.android.tools.idea.gradle.project.sync.SelectedVariants;
import com.android.tools.idea.gradle.project.sync.SingleVariantSyncActionOptions;
import com.android.tools.idea.gradle.project.sync.SyncActionOptions;
import com.android.tools.idea.gradle.project.sync.common.CommandLineArgs;
import com.android.tools.idea.gradle.project.sync.idea.data.model.ProjectCleanupModel;
import com.android.tools.idea.gradle.project.sync.idea.issues.AgpUpgradeRequiredException;
import com.android.tools.idea.gradle.project.sync.idea.issues.JdkImportCheck;
import com.android.tools.idea.gradle.project.sync.idea.svs.AndroidExtraModelProvider;
import com.android.tools.idea.gradle.project.sync.idea.svs.CachedVariants;
import com.android.tools.idea.gradle.project.sync.idea.svs.IdeAndroidModels;
import com.android.tools.idea.gradle.project.sync.idea.svs.IdeAndroidNativeVariantsModels;
import com.android.tools.idea.gradle.project.sync.idea.svs.IdeAndroidSyncError;
import com.android.tools.idea.gradle.project.sync.issues.SyncIssueData;
import com.android.tools.idea.gradle.project.upgrade.GradlePluginUpgrade;
import com.android.tools.idea.gradle.util.AndroidGradleSettings;
import com.android.tools.idea.gradle.util.LocalProperties;
import com.android.tools.idea.io.FilePaths;
import com.android.tools.idea.sdk.IdeSdks;
import com.android.tools.idea.stats.UsageTrackerUtils;
import com.google.common.annotations.VisibleForTesting;
import com.google.common.collect.ImmutableList;
import com.google.common.collect.ImmutableMap;
import com.google.common.collect.ImmutableSet;
import com.google.wireless.android.sdk.stats.AndroidStudioEvent;
import com.google.wireless.android.sdk.stats.AndroidStudioEvent.GradleSyncFailure;
import com.intellij.execution.configurations.SimpleJavaParameters;
import com.intellij.externalSystem.JavaModuleData;
import com.intellij.notification.NotificationDisplayType;
import com.intellij.notification.NotificationsConfiguration;
import com.intellij.openapi.application.ApplicationManager;
import com.intellij.openapi.diagnostic.Logger;
import com.intellij.openapi.externalSystem.model.DataNode;
import com.intellij.openapi.externalSystem.model.ExternalSystemException;
import com.intellij.openapi.externalSystem.model.ProjectKeys;
import com.intellij.openapi.externalSystem.model.project.LibraryData;
import com.intellij.openapi.externalSystem.model.project.LibraryDependencyData;
import com.intellij.openapi.externalSystem.model.project.LibraryLevel;
import com.intellij.openapi.externalSystem.model.project.LibraryPathType;
import com.intellij.openapi.externalSystem.model.project.ModuleData;
import com.intellij.openapi.externalSystem.model.project.ModuleDependencyData;
import com.intellij.openapi.externalSystem.model.project.ProjectData;
import com.intellij.openapi.externalSystem.util.ExternalSystemConstants;
import com.intellij.openapi.externalSystem.util.Order;
import com.intellij.openapi.module.Module;
import com.intellij.openapi.module.ModuleManager;
import com.intellij.openapi.project.Project;
import com.intellij.openapi.util.Key;
import com.intellij.openapi.util.Pair;
import com.intellij.pom.java.LanguageLevel;
import com.intellij.serviceContainer.NonInjectable;
import com.intellij.util.PathsList;
import com.intellij.util.containers.ContainerUtil;
import java.io.File;
import java.io.IOException;
import java.util.ArrayList;
import java.util.Collection;
import java.util.HashSet;
import java.util.List;
import java.util.Map;
import java.util.Set;
import java.util.stream.Collectors;
import java.util.zip.ZipException;
import kotlin.Unit;
import org.gradle.tooling.model.build.BuildEnvironment;
import org.gradle.tooling.model.idea.IdeaModule;
import org.gradle.tooling.model.idea.IdeaProject;
import org.jetbrains.annotations.NotNull;
import org.jetbrains.annotations.Nullable;
import org.jetbrains.kotlin.kapt.idea.KaptGradleModel;
import org.jetbrains.kotlin.kapt.idea.KaptModelBuilderService;
import org.jetbrains.kotlin.kapt.idea.KaptSourceSetModel;
import org.jetbrains.plugins.gradle.model.BuildScriptClasspathModel;
import org.jetbrains.plugins.gradle.model.ExternalProject;
import org.jetbrains.plugins.gradle.model.ExternalSourceSet;
import org.jetbrains.plugins.gradle.model.ProjectImportModelProvider;
import org.jetbrains.plugins.gradle.model.data.GradleSourceSetData;
import org.jetbrains.plugins.gradle.service.project.AbstractProjectResolverExtension;
<<<<<<< HEAD
import org.jetbrains.plugins.gradle.service.project.GradleProjectResolver;
=======
import org.jetbrains.plugins.gradle.service.project.GradleProjectResolverUtil;
>>>>>>> 799703f0
import org.jetbrains.plugins.gradle.settings.GradleExecutionSettings;
import org.jetbrains.plugins.gradle.settings.GradleExecutionWorkspace;

/**
 * Imports Android-Gradle projects into IDEA.
 */
@Order(ExternalSystemConstants.UNORDERED)
public final class AndroidGradleProjectResolver extends AbstractProjectResolverExtension {
  public static final GradleVersion MINIMUM_SUPPORTED_VERSION = GradleVersion.parse(GRADLE_PLUGIN_MINIMUM_VERSION);
  public static final String BUILD_SYNC_ORPHAN_MODULES_NOTIFICATION_GROUP_NAME = "Build sync orphan modules";
  private static final Key<Boolean> IS_ANDROID_PROJECT_KEY = Key.create("IS_ANDROID_PROJECT_KEY");

  public static final Key<ProjectResolutionMode> REQUESTED_PROJECT_RESOLUTION_MODE_KEY = Key.create("REQUESTED_PROJECT_RESOLUTION_MODE");
  static final Logger RESOLVER_LOG = Logger.getInstance(AndroidGradleProjectResolver.class);

  @NotNull private final CommandLineArgs myCommandLineArgs;
  @NotNull private final ProjectFinder myProjectFinder;
  @NotNull private final IdeaJavaModuleModelFactory myIdeaJavaModuleModelFactory;
  private boolean myShouldExportDependencies;

  public AndroidGradleProjectResolver() {
    this(new CommandLineArgs(), new ProjectFinder(), new IdeaJavaModuleModelFactory());
  }

  @NonInjectable
  @VisibleForTesting
  AndroidGradleProjectResolver(@NotNull CommandLineArgs commandLineArgs,
                               @NotNull ProjectFinder projectFinder,
                               @NotNull IdeaJavaModuleModelFactory ideaJavaModuleModelFactory) {
    myCommandLineArgs = commandLineArgs;
    myProjectFinder = projectFinder;
    myIdeaJavaModuleModelFactory = ideaJavaModuleModelFactory;
  }

  @Override
  @Nullable
  public DataNode<ModuleData> createModule(@NotNull IdeaModule gradleModule, @NotNull DataNode<ProjectData> projectDataNode) {
    if (!isAndroidGradleProject()) {
      return nextResolver.createModule(gradleModule, projectDataNode);
    }

    IdeAndroidModels androidModels = resolverCtx.getExtraProject(gradleModule, IdeAndroidModels.class);
    if (androidModels != null) {
      String modelVersionString = androidModels.getAndroidProject().getModelVersion();
      validateModelVersion(modelVersionString);
    }

    DataNode<ModuleData> moduleDataNode = nextResolver.createModule(gradleModule, projectDataNode);
    if (moduleDataNode == null) {
      return null;
    }

    createAndAttachModelsToDataNode(moduleDataNode, gradleModule, androidModels);
    if (androidModels != null) {
      CompilerOutputUtilKt.setupCompilerOutputPaths(moduleDataNode);
    }
    patchLanguageLevels(moduleDataNode, gradleModule, androidModels != null ? androidModels.getAndroidProject() : null);

    return moduleDataNode;
  }

  private void patchLanguageLevels(DataNode<ModuleData> moduleDataNode,
                                   @NotNull IdeaModule gradleModule,
                                   @Nullable IdeAndroidProject androidProject) {
    DataNode<JavaModuleData> javaModuleData = find(moduleDataNode, JavaModuleData.KEY);
    if (javaModuleData == null) {
      return;
    }
    JavaModuleData moduleData = javaModuleData.getData();
    if (androidProject != null) {
<<<<<<< HEAD
      DataNode<JavaModuleData> javaModuleData = find(moduleDataNode, JavaModuleData.KEY);
      if (javaModuleData != null) {
        LanguageLevel languageLevel = LanguageLevel.parse(androidProject.getJavaCompileOptions().getSourceCompatibility());
        javaModuleData.getData().setLanguageLevel(languageLevel);
        javaModuleData.getData().setTargetBytecodeVersion(androidProject.getJavaCompileOptions().getTargetCompatibility());
      }
=======
      LanguageLevel languageLevel = LanguageLevel.parse(androidProject.getJavaCompileOptions().getSourceCompatibility());
      moduleData.setLanguageLevel(languageLevel);
      moduleData.setTargetBytecodeVersion(androidProject.getJavaCompileOptions().getTargetCompatibility());
>>>>>>> 799703f0
    }
    else {
      // Workaround BaseGradleProjectResolverExtension since the IdeaJavaLanguageSettings doesn't contain any information.
      // For this we set the language level based on the "main" source set of the module.
      // TODO: Remove once we have switched to module per source set. The base resolver should handle that correctly.
      ExternalProject externalProject = resolverCtx.getExtraProject(gradleModule, ExternalProject.class);
      if (externalProject != null) {
        // main should always exist, if it doesn't other things will fail before this.
        ExternalSourceSet externalSourceSet = externalProject.getSourceSets().get("main");
        if (externalSourceSet != null) {
          LanguageLevel languageLevel = LanguageLevel.parse(externalSourceSet.getSourceCompatibility());
          moduleData.setLanguageLevel(languageLevel);
          moduleData.setTargetBytecodeVersion(externalSourceSet.getTargetCompatibility());
        }
      }
    }
  }

  private void validateModelVersion(@NotNull String modelVersionString) {
    GradleVersion modelVersion = !isNullOrEmpty(modelVersionString)
                                 ? GradleVersion.tryParseAndroidGradlePluginVersion(modelVersionString)
                                 : null;
    boolean result = modelVersion != null && modelVersion.compareTo(MINIMUM_SUPPORTED_VERSION) >= 0;
    if (!result) {
      AndroidStudioEvent.Builder event = AndroidStudioEvent.newBuilder();
      // @formatter:off
      event.setCategory(GRADLE_SYNC)
           .setKind(GRADLE_SYNC_FAILURE_DETAILS)
           .setGradleSyncFailure(UNSUPPORTED_ANDROID_MODEL_VERSION)
           .setGradleVersion(modelVersionString);
      // @formatter:on
      UsageTrackerUtils.withProjectId(event, myProjectFinder.findProject(resolverCtx));
      UsageTracker.log(event);

      String msg = getUnsupportedModelVersionErrorMsg(modelVersion);
      throw new IllegalStateException(msg);
    }
    Project project = myProjectFinder.findProject(resolverCtx);

    // Before anything, check to see if what we have is compatible with this version of studio.
    GradleVersion currentAgpVersion = GradleVersion.tryParse(modelVersionString);
    GradleVersion latestVersion = GradleVersion.parse(LatestKnownPluginVersionProvider.INSTANCE.get());
    if (currentAgpVersion != null && GradlePluginUpgrade.shouldForcePluginUpgrade(project, currentAgpVersion, latestVersion)) {
      throw new AgpUpgradeRequiredException(project, currentAgpVersion);
    }
  }

  @Override
  public void populateModuleCompileOutputSettings(@NotNull IdeaModule gradleModule,
                                                  @NotNull DataNode<ModuleData> ideModule) {
    super.populateModuleCompileOutputSettings(gradleModule, ideModule);
    CompilerOutputUtilKt.setupCompilerOutputPaths(ideModule);
  }

  @Override
  public @NotNull Set<Class<?>> getToolingExtensionsClasses() {
    return ImmutableSet.of(KaptModelBuilderService.class, Unit.class);
  }

  /**
   * Creates and attaches the following models to the moduleNode depending on the type of module:
   * <ul>
   *   <li>AndroidModuleModel</li>
   *   <li>NdkModuleModel</li>
   *   <li>GradleModuleModel</li>
   *   <li>JavaModuleModel</li>
   * </ul>
   *
   * @param moduleNode    the module node to attach the models to
   * @param gradleModule  the module in question
   * @param androidModels the android project models obtained from this module (null is none found)
   */
  private void createAndAttachModelsToDataNode(@NotNull DataNode<ModuleData> moduleNode,
                                               @NotNull IdeaModule gradleModule,
                                               @Nullable IdeAndroidModels androidModels) {
    String moduleName = moduleNode.getData().getInternalName();
<<<<<<< HEAD
    File rootModulePath = FilePaths.stringToFile(moduleNode.getData().getLinkedExternalProjectPath());
=======
    File rootModulePath = toSystemDependentPath(moduleNode.getData().getLinkedExternalProjectPath());
    @NotNull CachedVariants cachedVariants = findCachedVariants(gradleModule);
>>>>>>> 799703f0

    ExternalProject externalProject = resolverCtx.getExtraProject(gradleModule, ExternalProject.class);
    KaptGradleModel kaptGradleModel = resolverCtx.getExtraProject(gradleModule, KaptGradleModel.class);
    GradlePluginModel gradlePluginModel = resolverCtx.getExtraProject(gradleModule, GradlePluginModel.class);
    BuildScriptClasspathModel buildScriptClasspathModel = resolverCtx.getExtraProject(gradleModule, BuildScriptClasspathModel.class);

    AndroidModuleModel androidModel = null;
    JavaModuleModel javaModuleModel = null;
    NdkModuleModel ndkModuleModel = null;
    GradleModuleModel gradleModel = null;
    Collection<SyncIssueData> issueData = null;

    if (androidModels != null) {
      androidModel = createAndroidModuleModel(moduleName, rootModulePath, androidModels, cachedVariants);
      issueData = androidModels.getSyncIssues();
      ndkModuleModel = maybeCreateNdkModuleModel(moduleName, rootModulePath, androidModels, cachedVariants);

      // Set whether or not we have seen an old (pre 3.0) version of the AndroidProject. If we have seen one
      // Then we require all Java modules to export their dependencies.
      myShouldExportDependencies |= androidModel.getFeatures().shouldExportDependencies();
    }

    Collection<String> gradlePluginList = (gradlePluginModel == null) ? ImmutableList.of() : gradlePluginModel.getGradlePluginList();
    File gradleSettingsFile = findGradleSettingsFile(rootModulePath);
    boolean hasArtifactsOrNoRootSettingsFile = !(gradleSettingsFile.isFile() && !hasArtifacts(externalProject));

    if (hasArtifactsOrNoRootSettingsFile || androidModel != null) {
      gradleModel =
        createGradleModuleModel(moduleName,
                                gradleModule,
                                androidModels == null ? null : androidModels.getAndroidProject().getModelVersion(),
                                kaptGradleModel,
                                buildScriptClasspathModel,
                                gradlePluginList);
    }
    if (androidModel == null) {
      javaModuleModel = createJavaModuleModel(gradleModule, externalProject, gradlePluginList, hasArtifactsOrNoRootSettingsFile);
    }

    if (javaModuleModel != null) {
      moduleNode.createChild(JAVA_MODULE_MODEL, javaModuleModel);
    }
    if (gradleModel != null) {
      moduleNode.createChild(GRADLE_MODULE_MODEL, gradleModel);
    }
    if (androidModel != null) {
      moduleNode.createChild(ANDROID_MODEL, androidModel);
    }
    if (ndkModuleModel != null) {
      moduleNode.createChild(NDK_MODEL, ndkModuleModel);
    }
    if (issueData != null) {
      issueData.forEach(it -> moduleNode.createChild(SYNC_ISSUE, it));
    }
    // We also need to patch java modules as we disabled the kapt resolver.
    // Setup Kapt this functionality should be done by KaptProjectResolverExtension if possible.
    patchMissingKaptInformationOntoModelAndDataNode(androidModel, moduleNode, kaptGradleModel);

    // 5 - Populate extra things
    populateAdditionalClassifierArtifactsModel(gradleModule);
  }

  @NotNull
  private JavaModuleModel createJavaModuleModel(@NotNull IdeaModule gradleModule,
                                                ExternalProject externalProject,
                                                Collection<String> gradlePluginList,
                                                boolean hasArtifactsOrNoRootSettingsFile) {
    boolean isBuildable = hasArtifactsOrNoRootSettingsFile && gradlePluginList.contains("org.gradle.api.plugins.JavaPlugin");
    // TODO: This model should eventually be removed.
    return myIdeaJavaModuleModelFactory.create(gradleModule, externalProject, isBuildable);
  }

  @NotNull
  private static GradleModuleModel createGradleModuleModel(String moduleName,
                                                           @NotNull IdeaModule gradleModule,
                                                           @Nullable String modelVersionString,
                                                           KaptGradleModel kaptGradleModel,
                                                           BuildScriptClasspathModel buildScriptClasspathModel,
                                                           Collection<String> gradlePluginList) {
    File buildScriptPath;
    try {
      buildScriptPath = gradleModule.getGradleProject().getBuildScript().getSourceFile();
    }
    catch (UnsupportedOperationException e) {
      buildScriptPath = null;
    }

    return new GradleModuleModel(
      moduleName,
      gradleModule.getGradleProject(),
      gradlePluginList,
      buildScriptPath,
      (buildScriptClasspathModel == null) ? null : buildScriptClasspathModel.getGradleVersion(),
      modelVersionString,
      kaptGradleModel
    );
  }

  @Nullable
  private static NdkModuleModel maybeCreateNdkModuleModel(@NotNull String moduleName,
                                                          @NotNull File rootModulePath,
                                                          @NotNull IdeAndroidModels ideModels,
                                                          @NotNull CachedVariants cachedVariants) {
    // Prefer V2 NativeModule if available
    if (ideModels.getV2NativeModule() != null) {
      return new NdkModuleModel(moduleName,
                                rootModulePath,
                                new V2NdkModel(ideModels.getAndroidProject().getModelVersion(), ideModels.getV2NativeModule()));
    }
    else {
      // V2 model not available, fallback to V1 model.
      if (ideModels.getV1NativeProject() != null) {
        List<IdeNativeVariantAbi> ideNativeVariantAbis = new ArrayList<>();
        if (ideModels.getV1NativeVariantAbis() != null) {
          ideNativeVariantAbis.addAll(ideModels.getV1NativeVariantAbis());
        }
        // Inject cached variants from previous Gradle Sync.
        ideNativeVariantAbis.addAll(cachedVariants.getNativeVariantsExcept(ideNativeVariantAbis));

        return new NdkModuleModel(moduleName, rootModulePath, ideModels.getV1NativeProject(), ideNativeVariantAbis);
      }
      else {
        return null;
      }
    }
  }

  @NotNull
  private static AndroidModuleModel createAndroidModuleModel(String moduleName,
                                                             File rootModulePath,
                                                             @NotNull IdeAndroidModels ideModels,
                                                             @NotNull CachedVariants cachedVariants) {

    List<IdeVariant> filteredCachedVariants = cachedVariants.getVariantsExcept(ideModels.getFetchedVariants());
    List<IdeVariant> variants = ContainerUtil.concat(ideModels.getFetchedVariants(), filteredCachedVariants);
    return AndroidModuleModel.create(moduleName,
                                     rootModulePath,
                                     ideModels.getAndroidProject(),
                                     variants,
                                     ideModels.getSelectedVariantName());
  }

  /**
   * Get variants from previous sync.
   */
  @NotNull
  private CachedVariants findCachedVariants(@NotNull IdeaModule ideaModule) {
    Project project = myProjectFinder.findProject(resolverCtx);
    if (project == null) {
      return CachedVariants.EMPTY;
    }
    Boolean useCachedVariants = project.getUserData(USE_VARIANTS_FROM_PREVIOUS_GRADLE_SYNCS);
    if (useCachedVariants == null || !useCachedVariants) {
      return CachedVariants.EMPTY;
    }
    String moduleId = createUniqueModuleId(ideaModule.getGradleProject());
    for (Module module : ModuleManager.getInstance(project).getModules()) {
      if (moduleId.equals(getModuleIdForModule(module))) {
        List<IdeVariant> cachedGradleVariants = emptyList();
        List<IdeNativeVariantAbi> cachedNativeVariants = emptyList();
        AndroidModuleModel androidModel = AndroidModuleModel.get(module);
        if (androidModel != null) {
          cachedGradleVariants = androidModel.getVariants();
        }
        NdkModuleModel ndkModuleModel = NdkModuleModel.get(module);
        if (ndkModuleModel != null) {
          NdkModel ndkModel = ndkModuleModel.getNdkModel();
          if (ndkModel instanceof V1NdkModel) {
            // Only V1 has NativeVariant that needs to be cached. V2 instead stores the information directly on disk.
            cachedNativeVariants = ((V1NdkModel)ndkModel).getNativeVariantAbis();
          }
        }
        return new CachedVariants(cachedGradleVariants, cachedNativeVariants);
      }
    }
    return CachedVariants.EMPTY;
  }

  /**
   * Adds the Kapt generated source directories to Android models generated source folders and sets up the kapt generated class library
   * for both Android and non-android modules.
   * <p>
   * This should probably not be done here. If we need this information in the Android model then this should
   * be the responsibility of the Android Gradle plugin. If we don't then this should be handled by the
   * KaptProjectResolverExtension, however as of now this class only works when module per source set is
   * enabled.
   */
  private static void patchMissingKaptInformationOntoModelAndDataNode(@Nullable AndroidModuleModel androidModel,
                                                                      @NotNull DataNode<ModuleData> moduleDataNode,
                                                                      @Nullable KaptGradleModel kaptGradleModel) {
    if (kaptGradleModel == null || !kaptGradleModel.isEnabled()) {
      return;
    }

    Set<File> generatedClassesDirs = new HashSet<>();
    kaptGradleModel.getSourceSets().forEach(sourceSet -> {
      File kotlinGenSourceDir = sourceSet.getGeneratedKotlinSourcesDirFile();
      if (androidModel != null) {
        IdeBaseArtifact artifact = findArtifact(sourceSet, androidModel);
        if (artifact != null && kotlinGenSourceDir != null) {
          artifact.addGeneratedSourceFolder(kotlinGenSourceDir);
        }
      }

      // We should really only add the current variant here, but we need to work out how to store this information and switch
      // the library. For now just add all of them.
      File classesDirFile = sourceSet.getGeneratedClassesDirFile();
      if (classesDirFile != null) {
        generatedClassesDirs.add(classesDirFile);
      }
    });

    // Code adapted from KaptProjectResolverExtension
    LibraryData newLibrary = new LibraryData(GRADLE_SYSTEM_ID, "kaptGeneratedClasses");
    LibraryData existingData = moduleDataNode.getChildren().stream().map(node -> node.getData()).filter(
      (data) -> data instanceof LibraryDependencyData &&
                newLibrary.getExternalName().equals(((LibraryDependencyData)data).getExternalName()))
      .map(data -> ((LibraryDependencyData)data).getTarget()).findFirst().orElse(null);

    if (existingData != null) {
      generatedClassesDirs.forEach((file) -> existingData.addPath(LibraryPathType.BINARY, file.getAbsolutePath()));
    } else {
      generatedClassesDirs.forEach((file) -> newLibrary.addPath(LibraryPathType.BINARY, file.getAbsolutePath()));
      LibraryDependencyData libraryDependencyData = new LibraryDependencyData(moduleDataNode.getData(), newLibrary, LibraryLevel.MODULE);
      moduleDataNode.createChild(LIBRARY_DEPENDENCY, libraryDependencyData);
    }
  }

  @Nullable
  private static IdeBaseArtifact findArtifact(@NotNull KaptSourceSetModel sourceSetModel, @NotNull AndroidModuleModel androidModel) {
    String sourceSetName = sourceSetModel.getSourceSetName();
    if (!sourceSetModel.isTest()) {
      IdeVariant variant = androidModel.findVariantByName(sourceSetName);
      return variant == null ? null : variant.getMainArtifact();
    }

    // Check if it's android test source set.
    String androidTestSuffix = "AndroidTest";
    if (sourceSetName.endsWith(androidTestSuffix)) {
      String variantName = sourceSetName.substring(0, sourceSetName.length() - androidTestSuffix.length());
      IdeVariant variant = androidModel.findVariantByName(variantName);
      return variant == null ? null : variant.getAndroidTestArtifact();
    }

    // Check if it's unit test source set.
    String unitTestSuffix = "UnitTest";
    if (sourceSetName.endsWith(unitTestSuffix)) {
      String variantName = sourceSetName.substring(0, sourceSetName.length() - unitTestSuffix.length());
      IdeVariant variant = androidModel.findVariantByName(variantName);
      return variant == null ? null : variant.getUnitTestArtifact();
    }

    return null;
  }

  private void populateAdditionalClassifierArtifactsModel(@NotNull IdeaModule gradleModule) {
    Project project = myProjectFinder.findProject(resolverCtx);
    AdditionalClassifierArtifactsModel artifacts = resolverCtx.getExtraProject(gradleModule, AdditionalClassifierArtifactsModel.class);
    if (artifacts != null && project != null) {
      LibraryFilePaths.getInstance(project).populate(artifacts);
    }
  }

  @Override
  public void populateModuleContentRoots(@NotNull IdeaModule gradleModule, @NotNull DataNode<ModuleData> ideModule) {
    nextResolver.populateModuleContentRoots(gradleModule, ideModule);

    ContentRootUtilKt.setupAndroidContentEntries(ideModule);
  }

  private static boolean hasArtifacts(@Nullable ExternalProject externalProject) {
    return externalProject != null && !externalProject.getArtifacts().isEmpty();
  }

  @Override
  public void populateModuleDependencies(@NotNull IdeaModule gradleModule,
                                         @NotNull DataNode<ModuleData> ideModule,
                                         @NotNull DataNode<ProjectData> ideProject) {
    // Call all the other resolvers to ensure that any dependencies that they need to provide are added.
    nextResolver.populateModuleDependencies(gradleModule, ideModule, ideProject);
    // In AndroidStudio pre-3.0 all dependencies need to be exported, the common resolvers do not set this.
    // to remedy this we need to go through all data nodes added by other resolvers and set this flag.
    if (myShouldExportDependencies) {
      Collection<DataNode<LibraryDependencyData>> libraryDataNodes = findAll(ideModule, LIBRARY_DEPENDENCY);
      for (DataNode<LibraryDependencyData> libraryDataNode : libraryDataNodes) {
        libraryDataNode.getData().setExported(true);
      }
      Collection<DataNode<ModuleDependencyData>> moduleDataNodes = findAll(ideModule, ProjectKeys.MODULE_DEPENDENCY);
      for (DataNode<ModuleDependencyData> moduleDataNode : moduleDataNodes) {
        moduleDataNode.getData().setExported(true);
      }
    }

    AdditionalClassifierArtifactsModel additionalArtifacts =
      resolverCtx.getExtraProject(gradleModule, AdditionalClassifierArtifactsModel.class);
    // TODO: Log error messages from additionalArtifacts.

    GradleExecutionSettings settings = resolverCtx.getSettings();
    GradleExecutionWorkspace workspace = (settings == null) ? null : settings.getExecutionWorkspace();

    Map<String, AdditionalClassifierArtifacts> additionalArtifactsMap;
    if (additionalArtifacts != null) {
      additionalArtifactsMap =
        additionalArtifacts
          .getArtifacts()
          .stream()
          .collect(
            Collectors.toMap((k) -> String.format("%s:%s:%s", k.getId().getGroupId(), k.getId().getArtifactId(), k.getId().getVersion()),
                             (k) -> k
            ));
    }
    else {
      additionalArtifactsMap = ImmutableMap.of();
    }


    Project project = myProjectFinder.findProject(resolverCtx);
    LibraryFilePaths libraryFilePaths;
    if (project == null) {
      libraryFilePaths = null;
    } else {
      libraryFilePaths = LibraryFilePaths.getInstance(project);
    }

    DependencyUtilKt.setupAndroidDependenciesForModule(ideModule, (id) -> {
      if (workspace != null) {
        if (resolverCtx.isResolveModulePerSourceSet()){
          // This block is adapted from AOSP/DependencyUtil.kt: Change-Id: Ib67b8cd552866322e5566719d58a9d70421f3865.
          // There is no need to merge this back into AOSP. When merging AOSP (?4.3?) > IJ, it should also go away.

          Map<String, Pair<DataNode<GradleSourceSetData>, ExternalSourceSet>> sourceSetMap =
            ideProject.getUserData(GradleProjectResolver.RESOLVED_SOURCE_SETS);
          if (sourceSetMap == null) return workspace.findModuleDataByModuleId(id);

          Pair<DataNode<GradleSourceSetData>, ExternalSourceSet> mainSourceSet = sourceSetMap.get(id + ":main");
          if (mainSourceSet != null) {
            return mainSourceSet.first.getData();
          } else {
            // Assume that modules per source set are disabled (e.g. android modules). In rare cases this may also mean that
            //  the module should depend on some source set other than "main". We don't know exactly on which one anyway.
            return workspace.findModuleDataByModuleId(id);
          }
        } else {
          return workspace.findModuleDataByModuleId(id);
        }
      }
      return null;
    }, (artifactId, artifactPath) -> {
      // First check to see if we just obtained any paths from Gradle. Since we don't request all the paths this can be null
      // or contain an imcomplete set of entries. In order to complete this set we need to obtains the reminder from LibraryFilePaths cache.
      AdditionalClassifierArtifacts artifacts = additionalArtifactsMap.get(artifactId);
      if (artifacts != null) {
        new AdditionalArtifactsPaths(artifacts.getSources(), artifacts.getJavadoc(), artifacts.getSampleSources());
      }

      // Then check to see whether we already have the library cached.
      if (libraryFilePaths != null) {
        ArtifactPaths cachedPaths = libraryFilePaths.getCachedPathsForArtifact(artifactId);
        if (cachedPaths != null) {
          return new AdditionalArtifactsPaths(cachedPaths.sources, cachedPaths.javaDoc, cachedPaths.sampleSource);
        }
      }
      return null;
    });
  }

  @Override
  public void resolveFinished(@NotNull DataNode<ProjectData> projectDataNode) {
    disableOrphanModuleNotifications();
  }

  /**
   * A method that resets the configuration of "Build sync orphan modules" notification group to "not display" and "not log"
   * in order to prevent a notification which allows users to restore the removed module as a non-Gradle module. Non-Gradle modules
   * are not supported by AS in Gradle projects.
   */
  private static void disableOrphanModuleNotifications() {
    if (IdeInfo.getInstance().isAndroidStudio()) {
      NotificationsConfiguration
        .getNotificationsConfiguration()
        .changeSettings(BUILD_SYNC_ORPHAN_MODULES_NOTIFICATION_GROUP_NAME, NotificationDisplayType.NONE, false, false);
    }
  }

  // Indicates it is an "Android" project if at least one module has an AndroidProject.
  private boolean isAndroidGradleProject() {
    Boolean isAndroidGradleProject = resolverCtx.getUserData(IS_ANDROID_PROJECT_KEY);
    if (isAndroidGradleProject != null) {
      return isAndroidGradleProject;
    }
    isAndroidGradleProject = resolverCtx.hasModulesWithModel(IdeAndroidModels.class);
    return resolverCtx.putUserDataIfAbsent(IS_ANDROID_PROJECT_KEY, isAndroidGradleProject);
  }

  @Override
  public void populateProjectExtraModels(@NotNull IdeaProject gradleProject, @NotNull DataNode<ProjectData> projectDataNode) {
    IdeAndroidSyncError syncError = resolverCtx.getModels().getModel(IdeAndroidSyncError.class);
    if (syncError != null) {
      throw ideAndroidSyncErrorToException(syncError);
    }
    // Special mode sync to fetch additional native variants.
    for (IdeaModule gradleModule : gradleProject.getModules()) {
      IdeAndroidNativeVariantsModels nativeVariants = resolverCtx.getExtraProject(gradleModule, IdeAndroidNativeVariantsModels.class);
      if (nativeVariants != null) {
        projectDataNode.createChild(NATIVE_VARIANTS,
                                    new IdeAndroidNativeVariantsModelsWrapper(
                                      GradleProjectResolverUtil.getModuleId(resolverCtx, gradleModule),
                                      nativeVariants
                                    ));
      }
    }
    if (isAndroidGradleProject()) {
      projectDataNode.createChild(PROJECT_CLEANUP_MODEL, ProjectCleanupModel.getInstance());
    }
    super.populateProjectExtraModels(gradleProject, projectDataNode);
  }

  /**
   * This method is not used. Its functionality is only present when not using a
   * {@link ProjectImportModelProvider}. See: {@link #getModelProvider}
   */
  @Override
  @NotNull
  public Set<Class<?>> getExtraProjectModelClasses() {
    throw new UnsupportedOperationException("getExtraProjectModelClasses() is not used when getModelProvider() is overridden.");
  }

  @NotNull
  @Override
  public ProjectImportModelProvider getModelProvider() {
    return configureAndGetExtraModelProvider();
  }

  @Override
  public void preImportCheck() {
    // Don't run pre-import checks for the buildSrc project.
    if (resolverCtx.getBuildSrcGroup() != null) {
      return;
    }

    simulateRegisteredSyncError();

    syncAndroidSdks(SdkSync.getInstance(), resolverCtx.getProjectPath());

    if (IdeInfo.getInstance().isAndroidStudio()) {
      // do not confuse IDEA users with warnings and quick fixes that suggest something about Android Studio in pure gradle-java projects (IDEA-266355)

      // TODO: check if we should move JdkImportCheck to platform (IDEA-268384)
      JdkImportCheck.validateJdk();
      displayInternalWarningIfForcedUpgradesAreDisabled();
    }

    expireProjectUpgradeNotifications(myProjectFinder.findProject(resolverCtx));

    if (IdeInfo.getInstance().isAndroidStudio()) {
      // Don't execute in IDEA in order to avoid conflicting behavior with IDEA's proxy support in gradle project.
      // (https://youtrack.jetbrains.com/issue/IDEA-245273, see BaseResolverExtension#getExtraJvmArgs)
      // To be discussed with the AOSP team to find a way to unify configuration across IDEA and AndroidStudio.
      cleanUpHttpProxySettings();
    }
  }

  @Override
  @NotNull
  public List<Pair<String, String>> getExtraJvmArgs() {
    if (isInProcessMode(GRADLE_SYSTEM_ID)) {
      List<Pair<String, String>> args = new ArrayList<>();

      if (IdeInfo.getInstance().isAndroidStudio()) {
        // Inject javaagent args.
        TraceSyncUtil.addTraceJvmArgs(args);
      }
      else {
        LocalProperties localProperties = getLocalProperties();
        if (localProperties.getAndroidSdkPath() == null) {
          File androidHomePath = IdeSdks.getInstance().getAndroidSdkPath();
          // In Android Studio, the Android SDK home path will never be null. It may be null when running in IDEA.
          if (androidHomePath != null) {
            args.add(Pair.create(ANDROID_HOME_JVM_ARG, androidHomePath.getPath()));
          }
        }
      }
      return args;
    }
    return emptyList();
  }

  @NotNull
  private LocalProperties getLocalProperties() {
    File projectDir = FilePaths.stringToFile(resolverCtx.getProjectPath());
    try {
      return new LocalProperties(projectDir);
    }
    catch (IOException e) {
      String msg = String.format("Unable to read local.properties file in project '%1$s'", projectDir.getPath());
      throw new ExternalSystemException(msg, e);
    }
  }

  @Override
  @NotNull
  public List<String> getExtraCommandLineArgs() {
    Project project = myProjectFinder.findProject(resolverCtx);
    return myCommandLineArgs.get(project);
  }

  @NotNull
  @Override
  public ExternalSystemException getUserFriendlyError(@Nullable BuildEnvironment buildEnvironment,
                                                      @NotNull Throwable error,
                                                      @NotNull String projectPath,
                                                      @Nullable String buildFilePath) {
    String msg = error.getMessage();
    if (msg != null && !msg.contains(UNSUPPORTED_MODEL_VERSION_ERROR_PREFIX)) {
      Throwable rootCause = getRootCause(error);
      if (rootCause instanceof ClassNotFoundException) {
        msg = rootCause.getMessage();
        // Project is using an old version of Gradle (and most likely an old version of the plug-in.)
        if (isUsingUnsupportedGradleVersion(msg)) {
          AndroidStudioEvent.Builder event = AndroidStudioEvent.newBuilder();
          // @formatter:off
          event.setCategory(GRADLE_SYNC)
               .setKind(GRADLE_SYNC_FAILURE_DETAILS)
               .setGradleSyncFailure(GradleSyncFailure.UNSUPPORTED_GRADLE_VERSION);
          // @formatter:on;
          UsageTrackerUtils.withProjectId(event, myProjectFinder.findProject(resolverCtx));
          UsageTracker.log(event);

          return new ExternalSystemException("The project is using an unsupported version of Gradle.");
        }
      }
      else if (rootCause instanceof ZipException) {
        if (msg.startsWith(COULD_NOT_INSTALL_GRADLE_DISTRIBUTION_PREFIX)) {
          return new ExternalSystemException(msg);
        }
      }
    }
    return super.getUserFriendlyError(buildEnvironment, error, projectPath, buildFilePath);
  }

  private static boolean isUsingUnsupportedGradleVersion(@Nullable String errorMessage) {
    return "org.gradle.api.artifacts.result.ResolvedComponentResult".equals(errorMessage) ||
           "org.gradle.api.artifacts.result.ResolvedModuleVersionResult".equals(errorMessage);
  }

  @NotNull
  private static String getUnsupportedModelVersionErrorMsg(@Nullable GradleVersion modelVersion) {
    StringBuilder builder = new StringBuilder();
    builder.append(UNSUPPORTED_MODEL_VERSION_ERROR_PREFIX);
    String recommendedVersion = String.format("The recommended version is %1$s.", LatestKnownPluginVersionProvider.INSTANCE.get());
    if (modelVersion != null) {
      builder.append(String.format(" (%1$s).", modelVersion.toString())).append(" ").append(recommendedVersion);
      if (modelVersion.getMajor() == 0 && modelVersion.getMinor() <= 8) {
        // @formatter:off
        builder.append("\n\nStarting with version 0.9.0 incompatible changes were introduced in the build language.\n")
               .append(READ_MIGRATION_GUIDE_MSG)
               .append(" to learn how to update your project.");
        // @formatter:on
      }
    }
    else {
      builder.append(". ").append(recommendedVersion);
    }
    return builder.toString();
  }

  @NotNull
<<<<<<< HEAD
  private ProjectImportModelProvider configureAndGetExtraModelProvider() {
    // Here we set up the options for the sync and pass them to the AndroidExtraModelProvider which will decide which will use them
    // to decide which models to request from Gradle.
    Project project = myProjectFinder.findProject(resolverCtx);
    SelectedVariants selectedVariants = null;
    boolean isSingleVariantSync = false;
    Collection<String> cachedLibraries = emptySet();
    String moduleWithVariantSwitched = null;

    if (project != null) {
      isSingleVariantSync = shouldOnlySyncSingleVariant(project);
=======
  private AndroidExtraModelProvider configureAndGetExtraModelProvider() {
    GradleExecutionSettings gradleExecutionSettings = resolverCtx.getSettings();
    ProjectResolutionMode projectResolutionMode = getRequestedSyncMode(gradleExecutionSettings);
    SyncActionOptions syncOptions;
    if (projectResolutionMode == ProjectResolutionMode.SyncProjectMode.INSTANCE) {
      // Here we set up the options for the sync and pass them to the AndroidExtraModelProvider which will decide which will use them
      // to decide which models to request from Gradle.
      @Nullable Project project = myProjectFinder.findProject(resolverCtx);

      AdditionalClassifierArtifactsActionOptions additionalClassifierArtifactsAction =
        new AdditionalClassifierArtifactsActionOptions(
          (project != null) ? LibraryFilePaths.getInstance(project).retrieveCachedLibs() : emptySet(),
          StudioFlags.SAMPLES_SUPPORT_ENABLED.get()
        );
      boolean isSingleVariantSync = project != null && !shouldSyncAllVariants(project);
>>>>>>> 799703f0
      if (isSingleVariantSync) {
        SelectedVariantCollector variantCollector = new SelectedVariantCollector(project);
        SelectedVariants selectedVariants = variantCollector.collectSelectedVariants();
        String moduleWithVariantSwitched = project.getUserData(MODULE_WITH_BUILD_VARIANT_SWITCHED_FROM_UI);
        project.putUserData(MODULE_WITH_BUILD_VARIANT_SWITCHED_FROM_UI, null);
        syncOptions = new SingleVariantSyncActionOptions(
          selectedVariants,
          moduleWithVariantSwitched,
          additionalClassifierArtifactsAction
        );
      }
      else {
        syncOptions = new FullSyncActionOptions(additionalClassifierArtifactsAction);
      }
    }
    else if (projectResolutionMode instanceof ProjectResolutionMode.FetchNativeVariantsMode) {
      ProjectResolutionMode.FetchNativeVariantsMode fetchNativeVariantsMode =
        (ProjectResolutionMode.FetchNativeVariantsMode)projectResolutionMode;
      syncOptions = new NativeVariantsSyncActionOptions(fetchNativeVariantsMode.getModuleVariants(),
                                                        fetchNativeVariantsMode.getRequestedAbis());
    }
    else {
      throw new IllegalStateException("Unknown FetchModelsMode class: " + projectResolutionMode.getClass().getName());
    }
    return new AndroidExtraModelProvider(syncOptions);
  }

  @NotNull
  private static ProjectResolutionMode getRequestedSyncMode(GradleExecutionSettings gradleExecutionSettings) {
    ProjectResolutionMode projectResolutionMode =
      gradleExecutionSettings != null ? gradleExecutionSettings.getUserData(REQUESTED_PROJECT_RESOLUTION_MODE_KEY) : null;
    return projectResolutionMode != null ? projectResolutionMode : ProjectResolutionMode.SyncProjectMode.INSTANCE;
  }

  private static boolean shouldSyncAllVariants(@NotNull Project project) {
    Boolean shouldSyncAllVariants = project.getUserData(GradleSyncExecutor.FULL_SYNC_KEY);
    return shouldSyncAllVariants != null && shouldSyncAllVariants;
  }

  private void displayInternalWarningIfForcedUpgradesAreDisabled() {
    if (DISABLE_FORCED_UPGRADES.get()) {
      Project project = myProjectFinder.findProject(resolverCtx);
      if (project != null) {
        displayForceUpdatesDisabledMessage(project);
      }
    }
  }

  private void cleanUpHttpProxySettings() {
    Project project = myProjectFinder.findProject(resolverCtx);
    if (project != null) {
      ApplicationManager.getApplication().invokeAndWait(() -> HttpProxySettingsCleanUp.cleanUp(project));
    }
  }

  @Override
  public void enhanceRemoteProcessing(@NotNull SimpleJavaParameters parameters) {
    PathsList classPath = parameters.getClassPath();
    classPath.add(getJarPathForClass(getClass()));
    classPath.add(getJarPathForClass(Revision.class));
    classPath.add(getJarPathForClass(AndroidGradleSettings.class));
  }
}<|MERGE_RESOLUTION|>--- conflicted
+++ resolved
@@ -30,15 +30,9 @@
 import static com.android.tools.idea.gradle.project.sync.idea.data.service.AndroidProjectKeys.NDK_MODEL;
 import static com.android.tools.idea.gradle.project.sync.idea.data.service.AndroidProjectKeys.PROJECT_CLEANUP_MODEL;
 import static com.android.tools.idea.gradle.project.sync.idea.data.service.AndroidProjectKeys.SYNC_ISSUE;
-<<<<<<< HEAD
-import static com.android.tools.idea.gradle.project.sync.setup.post.upgrade.GradlePluginUpgrade.displayForceUpdatesDisabledMessage;
-import static com.android.tools.idea.gradle.project.sync.setup.post.upgrade.GradlePluginUpgrade.expireProjectUpgradeNotifications;
-=======
-import static com.android.tools.idea.gradle.project.sync.idea.issues.GradleWrapperImportCheck.validateGradleWrapper;
 import static com.android.tools.idea.gradle.project.sync.idea.svs.IdeAndroidModelsKt.ideAndroidSyncErrorToException;
 import static com.android.tools.idea.gradle.project.upgrade.GradlePluginUpgrade.displayForceUpdatesDisabledMessage;
 import static com.android.tools.idea.gradle.project.upgrade.GradlePluginUpgrade.expireProjectUpgradeNotifications;
->>>>>>> 799703f0
 import static com.android.tools.idea.gradle.util.AndroidGradleSettings.ANDROID_HOME_JVM_ARG;
 import static com.android.tools.idea.gradle.util.GradleUtil.GRADLE_SYSTEM_ID;
 import static com.android.tools.idea.gradle.variant.view.BuildVariantUpdater.MODULE_WITH_BUILD_VARIANT_SWITCHED_FROM_UI;
@@ -60,8 +54,8 @@
 
 import com.android.ide.common.gradle.model.IdeAndroidProject;
 import com.android.ide.common.gradle.model.IdeBaseArtifact;
+import com.android.ide.common.gradle.model.IdeVariant;
 import com.android.ide.common.gradle.model.ndk.v1.IdeNativeVariantAbi;
-import com.android.ide.common.gradle.model.IdeVariant;
 import com.android.ide.common.repository.GradleVersion;
 import com.android.ide.gradle.model.GradlePluginModel;
 import com.android.ide.gradle.model.artifacts.AdditionalClassifierArtifacts;
@@ -163,11 +157,8 @@
 import org.jetbrains.plugins.gradle.model.ProjectImportModelProvider;
 import org.jetbrains.plugins.gradle.model.data.GradleSourceSetData;
 import org.jetbrains.plugins.gradle.service.project.AbstractProjectResolverExtension;
-<<<<<<< HEAD
 import org.jetbrains.plugins.gradle.service.project.GradleProjectResolver;
-=======
 import org.jetbrains.plugins.gradle.service.project.GradleProjectResolverUtil;
->>>>>>> 799703f0
 import org.jetbrains.plugins.gradle.settings.GradleExecutionSettings;
 import org.jetbrains.plugins.gradle.settings.GradleExecutionWorkspace;
 
@@ -238,18 +229,9 @@
     }
     JavaModuleData moduleData = javaModuleData.getData();
     if (androidProject != null) {
-<<<<<<< HEAD
-      DataNode<JavaModuleData> javaModuleData = find(moduleDataNode, JavaModuleData.KEY);
-      if (javaModuleData != null) {
-        LanguageLevel languageLevel = LanguageLevel.parse(androidProject.getJavaCompileOptions().getSourceCompatibility());
-        javaModuleData.getData().setLanguageLevel(languageLevel);
-        javaModuleData.getData().setTargetBytecodeVersion(androidProject.getJavaCompileOptions().getTargetCompatibility());
-      }
-=======
       LanguageLevel languageLevel = LanguageLevel.parse(androidProject.getJavaCompileOptions().getSourceCompatibility());
       moduleData.setLanguageLevel(languageLevel);
       moduleData.setTargetBytecodeVersion(androidProject.getJavaCompileOptions().getTargetCompatibility());
->>>>>>> 799703f0
     }
     else {
       // Workaround BaseGradleProjectResolverExtension since the IdeaJavaLanguageSettings doesn't contain any information.
@@ -326,12 +308,8 @@
                                                @NotNull IdeaModule gradleModule,
                                                @Nullable IdeAndroidModels androidModels) {
     String moduleName = moduleNode.getData().getInternalName();
-<<<<<<< HEAD
-    File rootModulePath = FilePaths.stringToFile(moduleNode.getData().getLinkedExternalProjectPath());
-=======
     File rootModulePath = toSystemDependentPath(moduleNode.getData().getLinkedExternalProjectPath());
     @NotNull CachedVariants cachedVariants = findCachedVariants(gradleModule);
->>>>>>> 799703f0
 
     ExternalProject externalProject = resolverCtx.getExtraProject(gradleModule, ExternalProject.class);
     KaptGradleModel kaptGradleModel = resolverCtx.getExtraProject(gradleModule, KaptGradleModel.class);
@@ -899,20 +877,7 @@
   }
 
   @NotNull
-<<<<<<< HEAD
   private ProjectImportModelProvider configureAndGetExtraModelProvider() {
-    // Here we set up the options for the sync and pass them to the AndroidExtraModelProvider which will decide which will use them
-    // to decide which models to request from Gradle.
-    Project project = myProjectFinder.findProject(resolverCtx);
-    SelectedVariants selectedVariants = null;
-    boolean isSingleVariantSync = false;
-    Collection<String> cachedLibraries = emptySet();
-    String moduleWithVariantSwitched = null;
-
-    if (project != null) {
-      isSingleVariantSync = shouldOnlySyncSingleVariant(project);
-=======
-  private AndroidExtraModelProvider configureAndGetExtraModelProvider() {
     GradleExecutionSettings gradleExecutionSettings = resolverCtx.getSettings();
     ProjectResolutionMode projectResolutionMode = getRequestedSyncMode(gradleExecutionSettings);
     SyncActionOptions syncOptions;
@@ -927,7 +892,6 @@
           StudioFlags.SAMPLES_SUPPORT_ENABLED.get()
         );
       boolean isSingleVariantSync = project != null && !shouldSyncAllVariants(project);
->>>>>>> 799703f0
       if (isSingleVariantSync) {
         SelectedVariantCollector variantCollector = new SelectedVariantCollector(project);
         SelectedVariants selectedVariants = variantCollector.collectSelectedVariants();
