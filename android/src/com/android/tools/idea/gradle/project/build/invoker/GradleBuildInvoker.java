/*
 * Copyright (C) 2013 The Android Open Source Project
 *
 * Licensed under the Apache License, Version 2.0 (the "License");
 * you may not use this file except in compliance with the License.
 * You may obtain a copy of the License at
 *
 *      http://www.apache.org/licenses/LICENSE-2.0
 *
 * Unless required by applicable law or agreed to in writing, software
 * distributed under the License is distributed on an "AS IS" BASIS,
 * WITHOUT WARRANTIES OR CONDITIONS OF ANY KIND, either express or implied.
 * See the License for the specific language governing permissions and
 * limitations under the License.
 */
package com.android.tools.idea.gradle.project.build.invoker;

<<<<<<< HEAD
import com.android.tools.idea.flags.StudioFlags;
import com.android.tools.idea.gradle.filters.AndroidReRunBuildFilter;
import com.android.tools.idea.gradle.project.BuildSettings;
=======
import com.android.tools.idea.debug.AndroidNativeDebugProcess;
import com.android.tools.idea.gradle.filters.AndroidReRunBuildFilter;
import com.android.tools.idea.gradle.project.BuildSettings;
import com.android.tools.idea.gradle.project.build.output.GradleBuildOutputParser;
>>>>>>> abbea60e
import com.android.tools.idea.gradle.util.AndroidGradleSettings;
import com.android.tools.idea.gradle.util.BuildMode;
import com.android.tools.idea.gradle.util.LocalProperties;
import com.android.tools.idea.sdk.IdeSdks;
import com.google.common.annotations.VisibleForTesting;
import com.google.common.collect.ArrayListMultimap;
import com.google.common.collect.ListMultimap;
<<<<<<< HEAD
import com.google.common.collect.Lists;
=======
>>>>>>> abbea60e
import com.google.common.collect.Multimap;
import com.intellij.build.BuildViewManager;
import com.intellij.build.DefaultBuildDescriptor;
import com.intellij.build.events.BuildEvent;
<<<<<<< HEAD
import com.intellij.build.events.FailureResult;
import com.intellij.build.events.impl.FinishBuildEventImpl;
import com.intellij.build.events.impl.OutputBuildEventImpl;
import com.intellij.build.events.impl.StartBuildEventImpl;
import com.intellij.build.events.impl.SuccessResultImpl;
=======
import com.intellij.build.events.impl.*;
>>>>>>> abbea60e
import com.intellij.build.output.BuildOutputInstantReaderImpl;
import com.intellij.build.output.BuildOutputParser;
import com.intellij.build.output.JavacOutputParser;
import com.intellij.build.output.KotlincOutputParser;
import com.intellij.icons.AllIcons;
import com.intellij.ide.util.PropertiesComponent;
import com.intellij.openapi.actionSystem.AnAction;
import com.intellij.openapi.actionSystem.AnActionEvent;
import com.intellij.openapi.actionSystem.Presentation;
import com.intellij.openapi.application.ApplicationManager;
<<<<<<< HEAD
=======
import com.intellij.openapi.application.ModalityState;
>>>>>>> abbea60e
import com.intellij.openapi.application.TransactionGuard;
import com.intellij.openapi.components.ServiceManager;
import com.intellij.openapi.diagnostic.Logger;
import com.intellij.openapi.externalSystem.model.task.ExternalSystemTaskId;
import com.intellij.openapi.externalSystem.model.task.ExternalSystemTaskNotificationEvent;
import com.intellij.openapi.externalSystem.model.task.ExternalSystemTaskNotificationListener;
import com.intellij.openapi.externalSystem.model.task.ExternalSystemTaskNotificationListenerAdapter;
import com.intellij.openapi.externalSystem.model.task.event.ExternalSystemTaskExecutionEvent;
import com.intellij.openapi.externalSystem.util.ExternalSystemUtil;
import com.intellij.openapi.fileEditor.FileDocumentManager;
import com.intellij.openapi.module.Module;
import com.intellij.openapi.module.ModuleManager;
import com.intellij.openapi.project.DumbService;
import com.intellij.openapi.project.Project;
<<<<<<< HEAD
=======
import com.intellij.openapi.ui.DialogWrapper;
import com.intellij.openapi.ui.MessageDialogBuilder;
import com.intellij.openapi.util.Ref;
import com.intellij.xdebugger.XDebugProcess;
import com.intellij.xdebugger.XDebugSession;
import com.intellij.xdebugger.XDebuggerManager;
>>>>>>> abbea60e
import org.gradle.tooling.BuildAction;
import org.jetbrains.annotations.NotNull;
import org.jetbrains.annotations.Nullable;

import java.io.File;
import java.io.IOException;
import java.nio.file.Path;
import java.util.*;

import static com.android.builder.model.AndroidProject.PROPERTY_GENERATE_SOURCES_ONLY;
<<<<<<< HEAD
=======
import static com.android.tools.idea.Projects.getBaseDirPath;
>>>>>>> abbea60e
import static com.android.tools.idea.gradle.util.AndroidGradleSettings.createProjectProperty;
import static com.android.tools.idea.gradle.util.BuildMode.*;
import static com.android.tools.idea.gradle.util.GradleBuilds.CLEAN_TASK_NAME;
import static com.android.tools.idea.gradle.util.GradleUtil.GRADLE_SYSTEM_ID;
import static com.intellij.openapi.externalSystem.model.task.ExternalSystemTaskType.EXECUTE_TASK;
import static com.intellij.openapi.externalSystem.util.ExternalSystemUtil.convert;
<<<<<<< HEAD
=======
import static com.intellij.openapi.ui.Messages.*;

>>>>>>> abbea60e

/**
 * Invokes Gradle tasks directly. Results of tasks execution are displayed in both the "Messages" tool window and the new "Gradle Console"
 * tool window.
 */
public class GradleBuildInvoker {
  @NotNull private final Project myProject;
  @NotNull private final FileDocumentManager myDocumentManager;
  @NotNull private final GradleTasksExecutorFactory myTaskExecutorFactory;

  @NotNull private final Set<AfterGradleInvocationTask> myAfterTasks = new LinkedHashSet<>();
  @NotNull private final List<String> myOneTimeGradleOptions = new ArrayList<>();
  @NotNull private final Multimap<String, String> myLastBuildTasks = ArrayListMultimap.create();
  @NotNull private final BuildStopper myBuildStopper = new BuildStopper();

  @NotNull
  public static GradleBuildInvoker getInstance(@NotNull Project project) {
    return ServiceManager.getService(project, GradleBuildInvoker.class);
  }

  public GradleBuildInvoker(@NotNull Project project, @NotNull FileDocumentManager documentManager) {
    this(project, documentManager, new GradleTasksExecutorFactory());
  }

  @VisibleForTesting
  protected GradleBuildInvoker(@NotNull Project project,
                               @NotNull FileDocumentManager documentManager,
                               @NotNull GradleTasksExecutorFactory tasksExecutorFactory) {
    myProject = project;
    myDocumentManager = documentManager;
    myTaskExecutorFactory = tasksExecutorFactory;
  }

  public void cleanProject() {
    Ref<Boolean> cancelClean = new Ref<>(false);
    ApplicationManager.getApplication().invokeAndWait(() -> cancelClean.set(stopNativeDebuggingOrCancel()), ModalityState.NON_MODAL);
    if (cancelClean.get()) {
      return;
    }
    setProjectBuildMode(CLEAN);
<<<<<<< HEAD

    // "Clean" also generates sources.
    Module[] modules = ModuleManager.getInstance(myProject).getModules();
    ListMultimap<Path, String> tasks = GradleTaskFinder.getInstance().findTasksToExecute(modules, SOURCE_GEN, TestCompileType.ALL);
    tasks.keys().elementSet().forEach(key -> addCleanTask(tasks.get(key)));
=======
    // "Clean" also generates sources.
    Module[] modules = ModuleManager.getInstance(myProject).getModules();
    File projectPath = getBaseDirPath(myProject);
    ListMultimap<Path, String> tasks =
      GradleTaskFinder.getInstance()
        .findTasksToExecute(projectPath, modules, SOURCE_GEN, TestCompileType.NONE);
    tasks.keys().elementSet().forEach(key -> tasks.get(key).add(0, CLEAN_TASK_NAME));
>>>>>>> abbea60e
    for (Path rootPath : tasks.keySet()) {
      executeTasks(rootPath.toFile(), tasks.get(rootPath),
                   Collections.singletonList(createGenerateSourcesOnlyProperty()));
    }
  }

  public void cleanAndGenerateSources() {
    generateSources(true /* clean project */);
  }

  public void generateSources() {
    generateSources(false /* do not clean project */);
  }

  private void generateSources(boolean cleanProject) {
    BuildMode buildMode = SOURCE_GEN;
    setProjectBuildMode(buildMode);

    Module[] modules = ModuleManager.getInstance(myProject).getModules();
<<<<<<< HEAD
    ListMultimap<Path, String> tasks = GradleTaskFinder.getInstance().findTasksToExecute(modules, buildMode, TestCompileType.ALL);
    if (cleanProject) {
      tasks.keys().elementSet().forEach(key -> addCleanTask(tasks.get(key)));
=======
    File projectPath = getBaseDirPath(myProject);
    ListMultimap<Path, String> tasks =
      GradleTaskFinder.getInstance().findTasksToExecute(projectPath, modules, buildMode, TestCompileType.NONE);
    if (cleanProject) {
      Ref<Boolean> cancelClean = new Ref<>(false);
      ApplicationManager.getApplication().invokeAndWait(() -> cancelClean.set(stopNativeDebuggingOrCancel()), ModalityState.NON_MODAL);
      if (cancelClean.get()) {
        return;
      }

      tasks.keys().elementSet().forEach(key -> tasks.get(key).add(0, CLEAN_TASK_NAME));
>>>>>>> abbea60e
    }
    for (Path rootPath : tasks.keySet()) {
      executeTasks(rootPath.toFile(), tasks.get(rootPath), Collections.singletonList(createGenerateSourcesOnlyProperty()));
    }
  }

<<<<<<< HEAD
  private static void addCleanTask(@NotNull List<String> tasks) {
    tasks.add(0, CLEAN_TASK_NAME);
=======
  /**
   * Gets the currently-running native debug session if it exists.
   *
   * @return the native debug session or {@code null} if none exists.
   */
  @Nullable
  private XDebugSession getNativeDebugSession() {
    for (XDebugSession session : XDebuggerManager.getInstance(myProject).getDebugSessions()) {
      XDebugProcess debugProcess = session.getDebugProcess();
      if (debugProcess instanceof AndroidNativeDebugProcess) {
        return session;
      }
    }
    return null;
  }

  /**
   * Asks the user if they want to stop native debugging.
   *
   * @return true if the user hit the "Cancel" button, meaning the current task should stop.
   */
  private boolean stopNativeDebuggingOrCancel() {
    XDebugSession session = getNativeDebugSession();
    if (session == null) {
      return false;
    }
    // If we have a native debugging process running, we need to kill it to release the files from being held open by the OS.
    final String propKey = "gradle.project.build.invoker.clean-terminates-debugger";
    // We set the property globally, rather than on a per-project basis since the debugger either keeps files open on the OS or not.
    // If the user sets the property, it is stored in <config-dir>/config/options/options.xml
    String value = PropertiesComponent.getInstance().getValue(propKey);

    @YesNoCancelResult
    int res;
    if (value == null) {
      res = MessageDialogBuilder.yesNoCancel("Terminate debugging",
                                             "Cleaning or rebuilding your project while debugging can lead to unexpected " +
                                             "behavior.\n" +
                                             "You can choose to either terminate the debugger before cleaning your project " +
                                             "or keep debugging while cleaning.\n" +
                                             "Clicking \"Cancel\" stops Gradle from cleaning or rebuilding your project, " +
                                             "and preserves your debug process.")
        .project(myProject).yesText("Terminate").noText("Do not terminate").cancelText("Cancel").doNotAsk(
          new DialogWrapper.DoNotAskOption.Adapter() {
            @Override
            public void rememberChoice(boolean isSelected, int exitCode) {
              if (isSelected) {
                PropertiesComponent.getInstance().setValue(propKey, Boolean.toString(exitCode == YES));
              }
            }
          })
        .show();
    }
    else {
      getLogger().info(propKey + ": " + value);
      if (value.equals("true")) {
        res = YES;
      }
      else {
        res = NO;
      }
    }
    switch (res) {
      case YES:
        session.stop();
        break;
      case NO:
        break;
      case CANCEL:
        return true;
    }
    return false;
>>>>>>> abbea60e
  }

  @NotNull
  private static String createGenerateSourcesOnlyProperty() {
    return createProjectProperty(PROPERTY_GENERATE_SOURCES_ONLY, true);
  }

  /**
   * Execute Gradle tasks that compile the relevant Java sources.
   *
   * @param modules         Modules that need to be compiled
   * @param testCompileType Kind of tests that the caller is interested in. Use {@link TestCompileType#ALL} if compiling just the
   *                        main sources, {@link TestCompileType#UNIT_TESTS} if class files for running unit tests are needed.
   */
  public void compileJava(@NotNull Module[] modules, @NotNull TestCompileType testCompileType) {
    BuildMode buildMode = COMPILE_JAVA;
    setProjectBuildMode(buildMode);
<<<<<<< HEAD
    ListMultimap<Path, String> tasks = GradleTaskFinder.getInstance().findTasksToExecute(modules, buildMode, testCompileType);
=======
    File projectPath = getBaseDirPath(myProject);
    ListMultimap<Path, String> tasks = GradleTaskFinder.getInstance().findTasksToExecute(projectPath, modules, buildMode, testCompileType);
>>>>>>> abbea60e
    for (Path rootPath : tasks.keySet()) {
      executeTasks(rootPath.toFile(), tasks.get(rootPath));
    }
  }

  public void assemble(@NotNull Module[] modules, @NotNull TestCompileType testCompileType) {
    assemble(modules, testCompileType, Collections.emptyList(), null);
  }

<<<<<<< HEAD
  public void assemble(@NotNull Module[] modules, @NotNull TestCompileType testCompileType, @Nullable BuildAction<?> buildAction) {
    assemble(modules, testCompileType, Collections.emptyList(), buildAction);
  }

  public void assemble(@NotNull Module[] modules, @NotNull TestCompileType testCompileType, @NotNull List<String> arguments) {
    assemble(modules, testCompileType, arguments, null);
  }

=======
>>>>>>> abbea60e
  public void assemble(@NotNull Module[] modules,
                       @NotNull TestCompileType testCompileType,
                       @NotNull List<String> arguments,
                       @Nullable BuildAction<?> buildAction) {
    BuildMode buildMode = ASSEMBLE;
    setProjectBuildMode(buildMode);
<<<<<<< HEAD
    ListMultimap<Path, String> tasks = GradleTaskFinder.getInstance().findTasksToExecute(modules, buildMode, testCompileType);
=======
    File projectPath = getBaseDirPath(myProject);
    ListMultimap<Path, String> tasks = GradleTaskFinder.getInstance().findTasksToExecute(projectPath, modules, buildMode, testCompileType);
>>>>>>> abbea60e
    for (Path rootPath : tasks.keySet()) {
      executeTasks(rootPath.toFile(), tasks.get(rootPath), arguments, buildAction);
    }
  }

  public void rebuild() {
    BuildMode buildMode = REBUILD;
    setProjectBuildMode(buildMode);
    ModuleManager moduleManager = ModuleManager.getInstance(myProject);
<<<<<<< HEAD
    ListMultimap<Path, String> tasks = GradleTaskFinder.getInstance().findTasksToExecute(moduleManager.getModules(), buildMode, TestCompileType.ALL);
=======
    File projectPath = getBaseDirPath(myProject);
    ListMultimap<Path, String> tasks =
      GradleTaskFinder.getInstance().findTasksToExecute(projectPath, moduleManager.getModules(), buildMode, TestCompileType.NONE);
>>>>>>> abbea60e
    for (Path rootPath : tasks.keySet()) {
      executeTasks(rootPath.toFile(), tasks.get(rootPath));
    }
  }

  /**
   * Execute the last run set of Gradle tasks, with the specified gradle options prepended before the tasks to run.
   */
  public void rebuildWithTempOptions(@NotNull File buildFilePath, @NotNull List<String> options) {
    myOneTimeGradleOptions.addAll(options);
    try {
      Collection<String> tasks = myLastBuildTasks.get(buildFilePath.getPath());
      if (tasks.isEmpty()) {
        // For some reason the IDE lost the Gradle tasks executed during the last build.
        rebuild();
      }
      else {
        // The use case for this is the following:
        // 1. the build fails, and the console has the message "Run with --stacktrace", which now is a hyperlink
        // 2. the user clicks the hyperlink
        // 3. the IDE re-runs the build, with the Gradle tasks that were executed when the build failed, and it adds "--stacktrace"
        //    to the command line arguments.
        List<String> tasksFromLastBuild = new ArrayList<>(tasks);
        executeTasks(buildFilePath, tasksFromLastBuild);
      }
    }
    finally {
      // Don't reuse them on the next rebuild.
      myOneTimeGradleOptions.clear();
    }
  }

  private void setProjectBuildMode(@NotNull BuildMode buildMode) {
    BuildSettings.getInstance(myProject).setBuildMode(buildMode);
  }

  /**
   * @deprecated use {@link GradleBuildInvoker#executeTasks(File, List)}
   */
  public void executeTasks(@NotNull List<String> gradleTasks) {
    File path = getBaseDirPath(myProject);
    executeTasks(path, gradleTasks, myOneTimeGradleOptions);
  }

  public void executeTasks(@NotNull File buildFilePath, @NotNull List<String> gradleTasks) {
    executeTasks(buildFilePath, gradleTasks, myOneTimeGradleOptions);
  }

  public void executeTasks(@NotNull ListMultimap<Path, String> tasks,
                           @Nullable BuildMode buildMode,
                           @NotNull List<String> commandLineArguments,
                           @Nullable BuildAction buildAction) {
    if (buildMode != null) {
      setProjectBuildMode(buildMode);
    }
<<<<<<< HEAD

=======
>>>>>>> abbea60e
    tasks.keys().elementSet().forEach(path -> executeTasks(path.toFile(), tasks.get(path), commandLineArguments, buildAction));
  }

  public void executeTasks(@NotNull File buildFilePath, @NotNull List<String> gradleTasks, @NotNull List<String> commandLineArguments) {
    executeTasks(buildFilePath, gradleTasks, commandLineArguments, null);
  }

<<<<<<< HEAD
  private void executeTasks(@NotNull File buildFilePath,
                            @NotNull List<String> gradleTasks,
                            @NotNull List<String> commandLineArguments,
                            @Nullable BuildAction buildAction) {
=======
  public void executeTasks(@NotNull File buildFilePath,
                           @NotNull List<String> gradleTasks,
                           @NotNull List<String> commandLineArguments,
                           @Nullable BuildAction buildAction) {
>>>>>>> abbea60e
    List<String> jvmArguments = new ArrayList<>();

    if (ApplicationManager.getApplication().isUnitTestMode()) {
      // Projects in tests may not have a local.properties, set ANDROID_HOME JVM argument if that's the case.
      LocalProperties localProperties;
      try {
        localProperties = new LocalProperties(myProject);
      }
      catch (IOException e) {
        throw new RuntimeException(e);
      }
      if (localProperties.getAndroidSdkPath() == null) {
        File androidHomePath = IdeSdks.getInstance().getAndroidSdkPath();
        // In Android Studio, the Android SDK home path will never be null. It may be null when running in IDEA.
        if (androidHomePath != null) {
          jvmArguments.add(AndroidGradleSettings.createAndroidHomeJvmArg(androidHomePath.getPath()));
        }
      }
    }

    Request request = new Request(myProject, buildFilePath, gradleTasks);
    ExternalSystemTaskNotificationListener buildTaskListener = createBuildTaskListener(request, "Build");
    // @formatter:off
    request.setJvmArguments(jvmArguments)
           .setCommandLineArguments(commandLineArguments)
<<<<<<< HEAD
           .setTaskListener(buildTaskListener)
           .setBuildAction(buildAction);
=======
           .setBuildAction(buildAction)
           .setTaskListener(buildTaskListener);
>>>>>>> abbea60e
    // @formatter:on
    executeTasks(request);
  }

  @NotNull
  public ExternalSystemTaskNotificationListener createBuildTaskListener(@NotNull Request request, String executionName) {
    BuildViewManager buildViewManager = ServiceManager.getService(myProject, BuildViewManager.class);
<<<<<<< HEAD
    List<BuildOutputParser> buildOutputParsers = Lists.newArrayList(new JavacOutputParser(), new KotlincOutputParser());
    //noinspection IOResourceOpenedButNotSafelyClosed
    final BuildOutputInstantReaderImpl buildOutputInstantReader =
      new BuildOutputInstantReaderImpl(request.myTaskId, buildViewManager, buildOutputParsers);
    return new ExternalSystemTaskNotificationListenerAdapter() {
      @Override
      public void onStart(@NotNull ExternalSystemTaskId id, String workingDir) {
        AnAction restartAction = new AnAction() {
          @Override
          public void update(@NotNull AnActionEvent e) {
            super.update(e);
            Presentation p = e.getPresentation();
            p.setEnabled(!myBuildStopper.contains(id));
          }
=======
    List<BuildOutputParser> buildOutputParsers =
      Arrays.asList(new JavacOutputParser(), new KotlincOutputParser(), new GradleBuildOutputParser());

    // This is resource is closed when onEnd is called or an exception is generated in this function bSee b/70299236.
    // We need to keep this resource open since closing it causes BuildOutputInstantReaderImpl.myThread to stop, preventing parsers to run.
    //noinspection resource, IOResourceOpenedButNotSafelyClosed
    BuildOutputInstantReaderImpl buildOutputInstantReader = new BuildOutputInstantReaderImpl(request.myTaskId, buildViewManager,
                                                                                             buildOutputParsers);
    try {
      return new ExternalSystemTaskNotificationListenerAdapter() {
        @NotNull private BuildOutputInstantReaderImpl myReader = buildOutputInstantReader;

        @Override
        public void onStart(@NotNull ExternalSystemTaskId id, String workingDir) {
          AnAction restartAction = new AnAction() {
            @Override
            public void update(@NotNull AnActionEvent e) {
              super.update(e);
              e.getPresentation().setEnabled(!myBuildStopper.contains(id));
            }
>>>>>>> abbea60e

            @Override
            public void actionPerformed(AnActionEvent e) {
              // Recreate the reader since the one created with the listener can be already closed (see b/73102585)
              myReader.close();
              // noinspection resource, IOResourceOpenedButNotSafelyClosed
              myReader = new BuildOutputInstantReaderImpl(request.myTaskId, buildViewManager, buildOutputParsers);
              executeTasks(request);
            }
          };

          Presentation presentation = restartAction.getTemplatePresentation();
          presentation.setText("Restart");
          presentation.setDescription("Restart");
          presentation.setIcon(AllIcons.Actions.Compile);

          long eventTime = System.currentTimeMillis();
          StartBuildEventImpl event = new StartBuildEventImpl(new DefaultBuildDescriptor(id, executionName, workingDir, eventTime),
                                                              "running...");
          event.withRestartAction(restartAction).withExecutionFilter(new AndroidReRunBuildFilter(workingDir));
          buildViewManager.onEvent(event);
        }

        @Override
        public void onStatusChange(@NotNull ExternalSystemTaskNotificationEvent event) {
          if (event instanceof ExternalSystemTaskExecutionEvent) {
            BuildEvent buildEvent = convert(((ExternalSystemTaskExecutionEvent)event));
            buildViewManager.onEvent(buildEvent);
          }
        }

        @Override
        public void onTaskOutput(@NotNull ExternalSystemTaskId id, @NotNull String text, boolean stdOut) {
          buildViewManager.onEvent(new OutputBuildEventImpl(id, text, stdOut));
          myReader.append(text);
        }

<<<<<<< HEAD
      @Override
      public void onTaskOutput(@NotNull ExternalSystemTaskId id, @NotNull String text, boolean stdOut) {
        buildViewManager.onEvent(new OutputBuildEventImpl(id, text, stdOut));
        buildOutputInstantReader.append(text);
      }

      @Override
      public void onEnd(@NotNull ExternalSystemTaskId id) {
        buildOutputInstantReader.close();
      }
=======
        @Override
        public void onEnd(@NotNull ExternalSystemTaskId id) {
          myReader.close();
        }
>>>>>>> abbea60e

        @Override
        public void onSuccess(@NotNull ExternalSystemTaskId id) {
          FinishBuildEventImpl event = new FinishBuildEventImpl(id, null, System.currentTimeMillis(), "completed successfully",
                                                                new SuccessResultImpl());
          buildViewManager.onEvent(event);
        }

<<<<<<< HEAD
      @Override
      public void onFailure(@NotNull ExternalSystemTaskId id, @NotNull Exception e) {
        String title = executionName + " failed";
        FailureResult failureResult = ExternalSystemUtil.createFailureResult(title, e, GRADLE_SYSTEM_ID, myProject);
        buildViewManager.onEvent(
          new FinishBuildEventImpl(id, null, System.currentTimeMillis(), "build failed", failureResult));
      }
    };
=======
        @Override
        public void onFailure(@NotNull ExternalSystemTaskId id, @NotNull Exception e) {
          String title = executionName + " failed";
          FailureResultImpl failureResult = ExternalSystemUtil.createFailureResult(title, e, GRADLE_SYSTEM_ID, myProject);
          buildViewManager.onEvent(new FinishBuildEventImpl(id, null, System.currentTimeMillis(), "build failed", failureResult));
        }

        @Override
        public void onCancel(@NotNull ExternalSystemTaskId id) {
          super.onCancel(id);
          // Cause build view to show as skipped all pending tasks (b/73397414)
          FinishBuildEventImpl event = new FinishBuildEventImpl(id, null, System.currentTimeMillis(), "cancelled", new SkippedResultImpl());
          buildViewManager.onEvent(event);
          myReader.close();
        }
      };
    }
    catch (Exception ignored) {
      buildOutputInstantReader.close();
      throw ignored;
    }
>>>>>>> abbea60e
  }

  public void executeTasks(@NotNull Request request) {
    String buildFilePath = request.myBuildFilePath.getPath();
    // Remember the current build's tasks, in case they want to re-run it with transient gradle options.
    myLastBuildTasks.removeAll(buildFilePath);
    List<String> gradleTasks = request.getGradleTasks();
    myLastBuildTasks.putAll(buildFilePath, gradleTasks);

    getLogger().info("About to execute Gradle tasks: " + gradleTasks);
    if (gradleTasks.isEmpty()) {
      return;
    }
    GradleTasksExecutor executor = myTaskExecutorFactory.create(request, myBuildStopper);
    Runnable executeTasksTask = () -> {
      myDocumentManager.saveAllDocuments();
<<<<<<< HEAD
      if (StudioFlags.GRADLE_INVOCATIONS_INDEXING_AWARE.get()) {
        DumbService.getInstance(myProject).runWhenSmart(executor::queue);
      }
      else {
        executor.queue();
      }
=======
      executor.queue();
>>>>>>> abbea60e
    };

    if (ApplicationManager.getApplication().isDispatchThread()) {
      executeTasksTask.run();
    }
    else if (request.isWaitForCompletion()) {
      executor.queueAndWaitForCompletion();
    }
    else {
      TransactionGuard.getInstance().submitTransactionAndWait(executeTasksTask);
    }
  }

  @NotNull
  private static Logger getLogger() {
    return Logger.getInstance(GradleBuildInvoker.class);
  }

  public boolean stopBuild(@NotNull ExternalSystemTaskId id) {
    if (myBuildStopper.contains(id)) {
      myBuildStopper.attemptToStopBuild(id, null);
      return true;
    }
    return false;
  }

  public void add(@NotNull AfterGradleInvocationTask task) {
    myAfterTasks.add(task);
  }

  @VisibleForTesting
  @NotNull
  protected AfterGradleInvocationTask[] getAfterInvocationTasks() {
    return myAfterTasks.toArray(new AfterGradleInvocationTask[myAfterTasks.size()]);
  }

  public void remove(@NotNull AfterGradleInvocationTask task) {
    myAfterTasks.remove(task);
  }

  @NotNull
  public Project getProject() {
    return myProject;
  }

  public interface AfterGradleInvocationTask {
    void execute(@NotNull GradleInvocationResult result);
  }

  public static class Request {
    @NotNull private final Project myProject;
    @NotNull private final File myBuildFilePath;
    @NotNull private final List<String> myGradleTasks;
    @NotNull private final List<String> myJvmArguments;
    @NotNull private final List<String> myCommandLineArguments;
    @NotNull
    private final Map<String, String> myEnv;
    private boolean myPassParentEnvs = true;
    @NotNull private final ExternalSystemTaskId myTaskId;

    @Nullable private ExternalSystemTaskNotificationListener myTaskListener;
    @Nullable private BuildAction myBuildAction;
    private boolean myWaitForCompletion;

    public Request(@NotNull Project project, @NotNull File buildFilePath, @NotNull String... gradleTasks) {
      this(project, buildFilePath, Arrays.asList(gradleTasks));
    }

    public Request(@NotNull Project project, @NotNull File buildFilePath, @NotNull List<String> gradleTasks) {
      this(project, buildFilePath, gradleTasks, ExternalSystemTaskId.create(GRADLE_SYSTEM_ID, EXECUTE_TASK, project));
    }

    public Request(@NotNull Project project,
                   @NotNull File buildFilePath,
                   @NotNull List<String> gradleTasks,
                   @NotNull ExternalSystemTaskId taskId) {
      myProject = project;
      myBuildFilePath = buildFilePath;
      myGradleTasks = new ArrayList<>(gradleTasks);
      myJvmArguments = new ArrayList<>();
      myCommandLineArguments = new ArrayList<>();
      myTaskId = taskId;
      myEnv = new LinkedHashMap<>();
    }

    @NotNull
    Project getProject() {
      return myProject;
    }

    @NotNull
    List<String> getGradleTasks() {
      return myGradleTasks;
    }

    @NotNull
    List<String> getJvmArguments() {
      return myJvmArguments;
    }

    @NotNull
    public Request setJvmArguments(@NotNull List<String> jvmArguments) {
      myJvmArguments.clear();
      myJvmArguments.addAll(jvmArguments);
      return this;
    }

    @NotNull
    List<String> getCommandLineArguments() {
      return myCommandLineArguments;
    }

    @NotNull
    public Request setCommandLineArguments(@NotNull List<String> commandLineArguments) {
      myCommandLineArguments.clear();
      myCommandLineArguments.addAll(commandLineArguments);
      return this;
    }

    public Request withEnvironmentVariables(Map<String, String> envs) {
      myEnv.putAll(envs);
      return this;
    }

    public Map<String, String> getEnv() {
      return Collections.unmodifiableMap(myEnv);
    }

    public Request passParentEnvs(boolean passParentEnvs) {
      myPassParentEnvs = passParentEnvs;
      return this;
    }

    public boolean isPassParentEnvs() {
      return myPassParentEnvs;
    }

    @Nullable
    public ExternalSystemTaskNotificationListener getTaskListener() {
      return myTaskListener;
    }

    @NotNull
    public Request setTaskListener(@Nullable ExternalSystemTaskNotificationListener taskListener) {
      myTaskListener = taskListener;
      return this;
    }

    @NotNull
    ExternalSystemTaskId getTaskId() {
      return myTaskId;
    }

    @NotNull
    File getBuildFilePath() {
      return myBuildFilePath;
    }

    boolean isWaitForCompletion() {
      return myWaitForCompletion;
    }

    @NotNull
    public Request waitForCompletion() {
      myWaitForCompletion = true;
      return this;
    }

    @Nullable
    public BuildAction getBuildAction() {
      return myBuildAction;
    }

    @NotNull
    public Request setBuildAction(@Nullable BuildAction buildAction) {
      myBuildAction = buildAction;
      return this;
    }

    @Override
<<<<<<< HEAD
=======
    public boolean equals(Object o) {
      if (this == o) {
        return true;
      }
      if (o == null || getClass() != o.getClass()) {
        return false;
      }
      Request that = (Request)o;
      // We only care about this fields because 'equals' is used for testing only. Production code does not care.
      return Objects.equals(myBuildFilePath, that.myBuildFilePath) &&
             Objects.equals(myGradleTasks, that.myGradleTasks) &&
             Objects.equals(myJvmArguments, that.myJvmArguments) &&
             Objects.equals(myCommandLineArguments, that.myCommandLineArguments);
    }

    @Override
    public int hashCode() {
      return Objects.hash(myBuildFilePath, myGradleTasks, myJvmArguments, myCommandLineArguments);
    }

    @Override
>>>>>>> abbea60e
    public String toString() {
      return "RequestSettings{" +
             "myBuildFilePath=" + myBuildFilePath +
             ", myGradleTasks=" + myGradleTasks +
             ", myJvmArguments=" + myJvmArguments +
             ", myCommandLineArguments=" + myCommandLineArguments +
             ", myBuildAction=" + myBuildAction +
             '}';
    }
  }
}<|MERGE_RESOLUTION|>--- conflicted
+++ resolved
@@ -15,16 +15,10 @@
  */
 package com.android.tools.idea.gradle.project.build.invoker;
 
-<<<<<<< HEAD
-import com.android.tools.idea.flags.StudioFlags;
-import com.android.tools.idea.gradle.filters.AndroidReRunBuildFilter;
-import com.android.tools.idea.gradle.project.BuildSettings;
-=======
 import com.android.tools.idea.debug.AndroidNativeDebugProcess;
 import com.android.tools.idea.gradle.filters.AndroidReRunBuildFilter;
 import com.android.tools.idea.gradle.project.BuildSettings;
 import com.android.tools.idea.gradle.project.build.output.GradleBuildOutputParser;
->>>>>>> abbea60e
 import com.android.tools.idea.gradle.util.AndroidGradleSettings;
 import com.android.tools.idea.gradle.util.BuildMode;
 import com.android.tools.idea.gradle.util.LocalProperties;
@@ -32,23 +26,11 @@
 import com.google.common.annotations.VisibleForTesting;
 import com.google.common.collect.ArrayListMultimap;
 import com.google.common.collect.ListMultimap;
-<<<<<<< HEAD
-import com.google.common.collect.Lists;
-=======
->>>>>>> abbea60e
 import com.google.common.collect.Multimap;
 import com.intellij.build.BuildViewManager;
 import com.intellij.build.DefaultBuildDescriptor;
 import com.intellij.build.events.BuildEvent;
-<<<<<<< HEAD
-import com.intellij.build.events.FailureResult;
-import com.intellij.build.events.impl.FinishBuildEventImpl;
-import com.intellij.build.events.impl.OutputBuildEventImpl;
-import com.intellij.build.events.impl.StartBuildEventImpl;
-import com.intellij.build.events.impl.SuccessResultImpl;
-=======
 import com.intellij.build.events.impl.*;
->>>>>>> abbea60e
 import com.intellij.build.output.BuildOutputInstantReaderImpl;
 import com.intellij.build.output.BuildOutputParser;
 import com.intellij.build.output.JavacOutputParser;
@@ -59,10 +41,7 @@
 import com.intellij.openapi.actionSystem.AnActionEvent;
 import com.intellij.openapi.actionSystem.Presentation;
 import com.intellij.openapi.application.ApplicationManager;
-<<<<<<< HEAD
-=======
 import com.intellij.openapi.application.ModalityState;
->>>>>>> abbea60e
 import com.intellij.openapi.application.TransactionGuard;
 import com.intellij.openapi.components.ServiceManager;
 import com.intellij.openapi.diagnostic.Logger;
@@ -75,17 +54,13 @@
 import com.intellij.openapi.fileEditor.FileDocumentManager;
 import com.intellij.openapi.module.Module;
 import com.intellij.openapi.module.ModuleManager;
-import com.intellij.openapi.project.DumbService;
 import com.intellij.openapi.project.Project;
-<<<<<<< HEAD
-=======
 import com.intellij.openapi.ui.DialogWrapper;
 import com.intellij.openapi.ui.MessageDialogBuilder;
 import com.intellij.openapi.util.Ref;
 import com.intellij.xdebugger.XDebugProcess;
 import com.intellij.xdebugger.XDebugSession;
 import com.intellij.xdebugger.XDebuggerManager;
->>>>>>> abbea60e
 import org.gradle.tooling.BuildAction;
 import org.jetbrains.annotations.NotNull;
 import org.jetbrains.annotations.Nullable;
@@ -96,21 +71,15 @@
 import java.util.*;
 
 import static com.android.builder.model.AndroidProject.PROPERTY_GENERATE_SOURCES_ONLY;
-<<<<<<< HEAD
-=======
 import static com.android.tools.idea.Projects.getBaseDirPath;
->>>>>>> abbea60e
 import static com.android.tools.idea.gradle.util.AndroidGradleSettings.createProjectProperty;
 import static com.android.tools.idea.gradle.util.BuildMode.*;
 import static com.android.tools.idea.gradle.util.GradleBuilds.CLEAN_TASK_NAME;
 import static com.android.tools.idea.gradle.util.GradleUtil.GRADLE_SYSTEM_ID;
 import static com.intellij.openapi.externalSystem.model.task.ExternalSystemTaskType.EXECUTE_TASK;
 import static com.intellij.openapi.externalSystem.util.ExternalSystemUtil.convert;
-<<<<<<< HEAD
-=======
 import static com.intellij.openapi.ui.Messages.*;
 
->>>>>>> abbea60e
 
 /**
  * Invokes Gradle tasks directly. Results of tasks execution are displayed in both the "Messages" tool window and the new "Gradle Console"
@@ -151,13 +120,6 @@
       return;
     }
     setProjectBuildMode(CLEAN);
-<<<<<<< HEAD
-
-    // "Clean" also generates sources.
-    Module[] modules = ModuleManager.getInstance(myProject).getModules();
-    ListMultimap<Path, String> tasks = GradleTaskFinder.getInstance().findTasksToExecute(modules, SOURCE_GEN, TestCompileType.ALL);
-    tasks.keys().elementSet().forEach(key -> addCleanTask(tasks.get(key)));
-=======
     // "Clean" also generates sources.
     Module[] modules = ModuleManager.getInstance(myProject).getModules();
     File projectPath = getBaseDirPath(myProject);
@@ -165,7 +127,6 @@
       GradleTaskFinder.getInstance()
         .findTasksToExecute(projectPath, modules, SOURCE_GEN, TestCompileType.NONE);
     tasks.keys().elementSet().forEach(key -> tasks.get(key).add(0, CLEAN_TASK_NAME));
->>>>>>> abbea60e
     for (Path rootPath : tasks.keySet()) {
       executeTasks(rootPath.toFile(), tasks.get(rootPath),
                    Collections.singletonList(createGenerateSourcesOnlyProperty()));
@@ -185,11 +146,6 @@
     setProjectBuildMode(buildMode);
 
     Module[] modules = ModuleManager.getInstance(myProject).getModules();
-<<<<<<< HEAD
-    ListMultimap<Path, String> tasks = GradleTaskFinder.getInstance().findTasksToExecute(modules, buildMode, TestCompileType.ALL);
-    if (cleanProject) {
-      tasks.keys().elementSet().forEach(key -> addCleanTask(tasks.get(key)));
-=======
     File projectPath = getBaseDirPath(myProject);
     ListMultimap<Path, String> tasks =
       GradleTaskFinder.getInstance().findTasksToExecute(projectPath, modules, buildMode, TestCompileType.NONE);
@@ -201,17 +157,12 @@
       }
 
       tasks.keys().elementSet().forEach(key -> tasks.get(key).add(0, CLEAN_TASK_NAME));
->>>>>>> abbea60e
     }
     for (Path rootPath : tasks.keySet()) {
       executeTasks(rootPath.toFile(), tasks.get(rootPath), Collections.singletonList(createGenerateSourcesOnlyProperty()));
     }
   }
 
-<<<<<<< HEAD
-  private static void addCleanTask(@NotNull List<String> tasks) {
-    tasks.add(0, CLEAN_TASK_NAME);
-=======
   /**
    * Gets the currently-running native debug session if it exists.
    *
@@ -284,7 +235,6 @@
         return true;
     }
     return false;
->>>>>>> abbea60e
   }
 
   @NotNull
@@ -302,12 +252,8 @@
   public void compileJava(@NotNull Module[] modules, @NotNull TestCompileType testCompileType) {
     BuildMode buildMode = COMPILE_JAVA;
     setProjectBuildMode(buildMode);
-<<<<<<< HEAD
-    ListMultimap<Path, String> tasks = GradleTaskFinder.getInstance().findTasksToExecute(modules, buildMode, testCompileType);
-=======
     File projectPath = getBaseDirPath(myProject);
     ListMultimap<Path, String> tasks = GradleTaskFinder.getInstance().findTasksToExecute(projectPath, modules, buildMode, testCompileType);
->>>>>>> abbea60e
     for (Path rootPath : tasks.keySet()) {
       executeTasks(rootPath.toFile(), tasks.get(rootPath));
     }
@@ -317,29 +263,14 @@
     assemble(modules, testCompileType, Collections.emptyList(), null);
   }
 
-<<<<<<< HEAD
-  public void assemble(@NotNull Module[] modules, @NotNull TestCompileType testCompileType, @Nullable BuildAction<?> buildAction) {
-    assemble(modules, testCompileType, Collections.emptyList(), buildAction);
-  }
-
-  public void assemble(@NotNull Module[] modules, @NotNull TestCompileType testCompileType, @NotNull List<String> arguments) {
-    assemble(modules, testCompileType, arguments, null);
-  }
-
-=======
->>>>>>> abbea60e
   public void assemble(@NotNull Module[] modules,
                        @NotNull TestCompileType testCompileType,
                        @NotNull List<String> arguments,
                        @Nullable BuildAction<?> buildAction) {
     BuildMode buildMode = ASSEMBLE;
     setProjectBuildMode(buildMode);
-<<<<<<< HEAD
-    ListMultimap<Path, String> tasks = GradleTaskFinder.getInstance().findTasksToExecute(modules, buildMode, testCompileType);
-=======
     File projectPath = getBaseDirPath(myProject);
     ListMultimap<Path, String> tasks = GradleTaskFinder.getInstance().findTasksToExecute(projectPath, modules, buildMode, testCompileType);
->>>>>>> abbea60e
     for (Path rootPath : tasks.keySet()) {
       executeTasks(rootPath.toFile(), tasks.get(rootPath), arguments, buildAction);
     }
@@ -349,13 +280,9 @@
     BuildMode buildMode = REBUILD;
     setProjectBuildMode(buildMode);
     ModuleManager moduleManager = ModuleManager.getInstance(myProject);
-<<<<<<< HEAD
-    ListMultimap<Path, String> tasks = GradleTaskFinder.getInstance().findTasksToExecute(moduleManager.getModules(), buildMode, TestCompileType.ALL);
-=======
     File projectPath = getBaseDirPath(myProject);
     ListMultimap<Path, String> tasks =
       GradleTaskFinder.getInstance().findTasksToExecute(projectPath, moduleManager.getModules(), buildMode, TestCompileType.NONE);
->>>>>>> abbea60e
     for (Path rootPath : tasks.keySet()) {
       executeTasks(rootPath.toFile(), tasks.get(rootPath));
     }
@@ -411,10 +338,6 @@
     if (buildMode != null) {
       setProjectBuildMode(buildMode);
     }
-<<<<<<< HEAD
-
-=======
->>>>>>> abbea60e
     tasks.keys().elementSet().forEach(path -> executeTasks(path.toFile(), tasks.get(path), commandLineArguments, buildAction));
   }
 
@@ -422,17 +345,10 @@
     executeTasks(buildFilePath, gradleTasks, commandLineArguments, null);
   }
 
-<<<<<<< HEAD
-  private void executeTasks(@NotNull File buildFilePath,
-                            @NotNull List<String> gradleTasks,
-                            @NotNull List<String> commandLineArguments,
-                            @Nullable BuildAction buildAction) {
-=======
   public void executeTasks(@NotNull File buildFilePath,
                            @NotNull List<String> gradleTasks,
                            @NotNull List<String> commandLineArguments,
                            @Nullable BuildAction buildAction) {
->>>>>>> abbea60e
     List<String> jvmArguments = new ArrayList<>();
 
     if (ApplicationManager.getApplication().isUnitTestMode()) {
@@ -458,13 +374,8 @@
     // @formatter:off
     request.setJvmArguments(jvmArguments)
            .setCommandLineArguments(commandLineArguments)
-<<<<<<< HEAD
-           .setTaskListener(buildTaskListener)
-           .setBuildAction(buildAction);
-=======
            .setBuildAction(buildAction)
            .setTaskListener(buildTaskListener);
->>>>>>> abbea60e
     // @formatter:on
     executeTasks(request);
   }
@@ -472,22 +383,6 @@
   @NotNull
   public ExternalSystemTaskNotificationListener createBuildTaskListener(@NotNull Request request, String executionName) {
     BuildViewManager buildViewManager = ServiceManager.getService(myProject, BuildViewManager.class);
-<<<<<<< HEAD
-    List<BuildOutputParser> buildOutputParsers = Lists.newArrayList(new JavacOutputParser(), new KotlincOutputParser());
-    //noinspection IOResourceOpenedButNotSafelyClosed
-    final BuildOutputInstantReaderImpl buildOutputInstantReader =
-      new BuildOutputInstantReaderImpl(request.myTaskId, buildViewManager, buildOutputParsers);
-    return new ExternalSystemTaskNotificationListenerAdapter() {
-      @Override
-      public void onStart(@NotNull ExternalSystemTaskId id, String workingDir) {
-        AnAction restartAction = new AnAction() {
-          @Override
-          public void update(@NotNull AnActionEvent e) {
-            super.update(e);
-            Presentation p = e.getPresentation();
-            p.setEnabled(!myBuildStopper.contains(id));
-          }
-=======
     List<BuildOutputParser> buildOutputParsers =
       Arrays.asList(new JavacOutputParser(), new KotlincOutputParser(), new GradleBuildOutputParser());
 
@@ -508,7 +403,6 @@
               super.update(e);
               e.getPresentation().setEnabled(!myBuildStopper.contains(id));
             }
->>>>>>> abbea60e
 
             @Override
             public void actionPerformed(AnActionEvent e) {
@@ -546,23 +440,10 @@
           myReader.append(text);
         }
 
-<<<<<<< HEAD
-      @Override
-      public void onTaskOutput(@NotNull ExternalSystemTaskId id, @NotNull String text, boolean stdOut) {
-        buildViewManager.onEvent(new OutputBuildEventImpl(id, text, stdOut));
-        buildOutputInstantReader.append(text);
-      }
-
-      @Override
-      public void onEnd(@NotNull ExternalSystemTaskId id) {
-        buildOutputInstantReader.close();
-      }
-=======
         @Override
         public void onEnd(@NotNull ExternalSystemTaskId id) {
           myReader.close();
         }
->>>>>>> abbea60e
 
         @Override
         public void onSuccess(@NotNull ExternalSystemTaskId id) {
@@ -571,16 +452,6 @@
           buildViewManager.onEvent(event);
         }
 
-<<<<<<< HEAD
-      @Override
-      public void onFailure(@NotNull ExternalSystemTaskId id, @NotNull Exception e) {
-        String title = executionName + " failed";
-        FailureResult failureResult = ExternalSystemUtil.createFailureResult(title, e, GRADLE_SYSTEM_ID, myProject);
-        buildViewManager.onEvent(
-          new FinishBuildEventImpl(id, null, System.currentTimeMillis(), "build failed", failureResult));
-      }
-    };
-=======
         @Override
         public void onFailure(@NotNull ExternalSystemTaskId id, @NotNull Exception e) {
           String title = executionName + " failed";
@@ -602,7 +473,6 @@
       buildOutputInstantReader.close();
       throw ignored;
     }
->>>>>>> abbea60e
   }
 
   public void executeTasks(@NotNull Request request) {
@@ -619,16 +489,7 @@
     GradleTasksExecutor executor = myTaskExecutorFactory.create(request, myBuildStopper);
     Runnable executeTasksTask = () -> {
       myDocumentManager.saveAllDocuments();
-<<<<<<< HEAD
-      if (StudioFlags.GRADLE_INVOCATIONS_INDEXING_AWARE.get()) {
-        DumbService.getInstance(myProject).runWhenSmart(executor::queue);
-      }
-      else {
-        executor.queue();
-      }
-=======
       executor.queue();
->>>>>>> abbea60e
     };
 
     if (ApplicationManager.getApplication().isDispatchThread()) {
@@ -809,8 +670,6 @@
     }
 
     @Override
-<<<<<<< HEAD
-=======
     public boolean equals(Object o) {
       if (this == o) {
         return true;
@@ -832,7 +691,6 @@
     }
 
     @Override
->>>>>>> abbea60e
     public String toString() {
       return "RequestSettings{" +
              "myBuildFilePath=" + myBuildFilePath +
