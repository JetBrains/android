--- conflicted
+++ resolved
@@ -35,18 +35,6 @@
 
 import com.android.tools.idea.gradle.filters.AndroidReRunBuildFilter;
 import com.android.tools.idea.gradle.project.BuildSettings;
-<<<<<<< HEAD
-import com.android.tools.idea.gradle.project.build.output.AndroidGradlePluginOutputParser;
-import com.android.tools.idea.gradle.project.build.output.BuildOutputParserWrapper;
-import com.android.tools.idea.gradle.project.build.output.BuildOutputParserWrapperKt;
-import com.android.tools.idea.gradle.project.build.output.ClangOutputParser;
-import com.android.tools.idea.gradle.project.build.output.CmakeOutputParser;
-import com.android.tools.idea.gradle.project.build.output.DataBindingOutputParser;
-import com.android.tools.idea.gradle.project.build.output.GradleBuildOutputParser;
-import com.android.tools.idea.gradle.project.build.output.XmlErrorOutputParser;
-=======
-import com.android.tools.idea.gradle.project.build.GradleProjectBuilder;
->>>>>>> 12e77d2e
 import com.android.tools.idea.gradle.util.AndroidGradleSettings;
 import com.android.tools.idea.gradle.util.BuildMode;
 import com.android.tools.idea.gradle.util.LocalProperties;
@@ -56,23 +44,16 @@
 import com.google.common.collect.ArrayListMultimap;
 import com.google.common.collect.ListMultimap;
 import com.google.common.collect.Multimap;
-<<<<<<< HEAD
-=======
 import com.intellij.build.BuildConsoleUtils;
 import com.intellij.build.BuildEventDispatcher;
->>>>>>> 12e77d2e
 import com.intellij.build.BuildViewManager;
 import com.intellij.build.DefaultBuildDescriptor;
 import com.intellij.build.events.BuildEvent;
 import com.intellij.build.events.FailureResult;
 import com.intellij.build.events.impl.FinishBuildEventImpl;
-import com.intellij.build.events.impl.OutputBuildEventImpl;
 import com.intellij.build.events.impl.SkippedResultImpl;
 import com.intellij.build.events.impl.StartBuildEventImpl;
 import com.intellij.build.events.impl.SuccessResultImpl;
-import com.intellij.build.output.BuildOutputInstantReaderImpl;
-import com.intellij.build.output.JavacOutputParser;
-import com.intellij.build.output.KotlincOutputParser;
 import com.intellij.icons.AllIcons;
 import com.intellij.ide.util.PropertiesComponent;
 import com.intellij.openapi.actionSystem.AnAction;
@@ -90,6 +71,7 @@
 import com.intellij.openapi.externalSystem.model.task.ExternalSystemTaskNotificationListenerAdapter;
 import com.intellij.openapi.externalSystem.model.task.event.ExternalSystemBuildEvent;
 import com.intellij.openapi.externalSystem.model.task.event.ExternalSystemTaskExecutionEvent;
+import com.intellij.openapi.externalSystem.service.execution.ExternalSystemEventDispatcher;
 import com.intellij.openapi.externalSystem.util.ExternalSystemUtil;
 import com.intellij.openapi.fileEditor.FileDocumentManager;
 import com.intellij.openapi.module.Module;
@@ -113,21 +95,10 @@
 import java.util.Map;
 import java.util.Objects;
 import java.util.Set;
-<<<<<<< HEAD
-import java.util.concurrent.CompletableFuture;
-import java.util.concurrent.ExecutionException;
 import java.util.stream.Collectors;
-import java.util.stream.Stream;
 import org.gradle.tooling.BuildAction;
 import org.jetbrains.annotations.NotNull;
 import org.jetbrains.annotations.Nullable;
-import org.jetbrains.plugins.gradle.execution.build.output.GradleBuildScriptErrorParser;
-
-=======
-import org.gradle.tooling.BuildAction;
-import org.jetbrains.annotations.NotNull;
-import org.jetbrains.annotations.Nullable;
->>>>>>> 12e77d2e
 
 /**
  * Invokes Gradle tasks directly. Results of tasks execution are displayed in both the "Messages" tool window and the new "Gradle Console"
@@ -179,7 +150,6 @@
       return;
     }
     setProjectBuildMode(CLEAN);
-<<<<<<< HEAD
     // Collect the root project path for all modules, there is one root project path per included project.
     GradleRootPathFinder pathFinder = new GradleRootPathFinder();
     Set<File> projectRootPaths = Arrays.stream(ModuleManager.getInstance(getProject()).getModules())
@@ -187,23 +157,6 @@
       .collect(Collectors.toSet());
     for (File projectRootPath : projectRootPaths) {
       executeTasks(projectRootPath, Collections.singletonList(CLEAN_TASK_NAME));
-=======
-    ListMultimap<Path, String> tasks = ArrayListMultimap.create();
-    File projectPath = getBaseDirPath(myProject);
-    List<String> commandLineArgs = new ArrayList<>();
-    // Add source generation tasks only if source gen is enabled.
-    if (GradleProjectBuilder.getInstance(myProject).isSourceGenerationEnabled()) {
-      Module[] modules = ModuleManager.getInstance(myProject).getModules();
-      tasks.putAll(GradleTaskFinder.getInstance().findTasksToExecute(modules, SOURCE_GEN, TestCompileType.NONE));
-      tasks.keys().elementSet().forEach(key -> tasks.get(key).add(0, CLEAN_TASK_NAME));
-      commandLineArgs.add(createGenerateSourcesOnlyProperty());
-    }
-    else {
-      tasks.put(projectPath.toPath(), CLEAN_TASK_NAME);
-    }
-    for (Path rootPath : tasks.keySet()) {
-      executeTasks(rootPath.toFile(), tasks.get(rootPath), commandLineArgs);
->>>>>>> 12e77d2e
     }
   }
 
@@ -223,10 +176,6 @@
     BuildMode buildMode = SOURCE_GEN;
     setProjectBuildMode(buildMode);
 
-<<<<<<< HEAD
-=======
-    Module[] modules = ModuleManager.getInstance(myProject).getModules();
->>>>>>> 12e77d2e
     GradleTaskFinder gradleTaskFinder = GradleTaskFinder.getInstance();
     ListMultimap<Path, String> tasks = gradleTaskFinder.findTasksToExecute(modules, buildMode, TestCompileType.NONE);
     if (cleanProject) {
@@ -459,30 +408,13 @@
   @NotNull
   public ExternalSystemTaskNotificationListener createBuildTaskListener(@NotNull Request request, String executionName) {
     BuildViewManager buildViewManager = ServiceManager.getService(myProject, BuildViewManager.class);
-    List<BuildOutputParserWrapper> buildOutputParsersWrappers =
-      Stream.of(new GradleBuildOutputParser(),
-                new ClangOutputParser(),
-                new CmakeOutputParser(),
-                new XmlErrorOutputParser(),
-                new AndroidGradlePluginOutputParser(),
-                new DataBindingOutputParser(),
-                new JavacOutputParser(),
-                new KotlincOutputParser(),
-                new GradleBuildScriptErrorParser()).map(BuildOutputParserWrapper::new).collect(Collectors.toList());
-
-
     // This is resource is closed when onEnd is called or an exception is generated in this function bSee b/70299236.
     // We need to keep this resource open since closing it causes BuildOutputInstantReaderImpl.myThread to stop, preventing parsers to run.
     //noinspection resource, IOResourceOpenedButNotSafelyClosed
-    BuildOutputInstantReaderImpl buildOutputInstantReader =
-      new BuildOutputInstantReaderImpl(request.myTaskId, request.myTaskId, buildViewManager,
-                                       Collections
-                                         .unmodifiableList(
-                                           buildOutputParsersWrappers));
+    BuildEventDispatcher eventDispatcher = new ExternalSystemEventDispatcher(request.myTaskId, buildViewManager);
     try {
       return new ExternalSystemTaskNotificationListenerAdapter() {
-        @NotNull private BuildOutputInstantReaderImpl myReader = buildOutputInstantReader;
-        private boolean myBuildFailed = false;
+        @NotNull private BuildEventDispatcher myBuildEventDispatcher = eventDispatcher;
 
         @Override
         public void onStart(@NotNull ExternalSystemTaskId id, String workingDir) {
@@ -495,17 +427,12 @@
             @Override
             public void actionPerformed(@NotNull AnActionEvent e) {
               // Recreate the reader since the one created with the listener can be already closed (see b/73102585)
-              myReader.close();
-              myBuildFailed = false;
-              buildOutputParsersWrappers.forEach(BuildOutputParserWrapper::reset);
-              myReader = new BuildOutputInstantReaderImpl(request.myTaskId, request.myTaskId, buildViewManager,
-                                                          Collections.unmodifiableList(buildOutputParsersWrappers));
+              myBuildEventDispatcher.close();
+              // noinspection resource, IOResourceOpenedButNotSafelyClosed
+              myBuildEventDispatcher = new ExternalSystemEventDispatcher(request.myTaskId, buildViewManager);
               executeTasks(request);
             }
           };
-
-          myBuildFailed = false;
-          buildOutputParsersWrappers.forEach(BuildOutputParserWrapper::reset);
 
           Presentation presentation = restartAction.getTemplatePresentation();
           presentation.setText("Restart");
@@ -516,81 +443,46 @@
           StartBuildEventImpl event = new StartBuildEventImpl(new DefaultBuildDescriptor(id, executionName, workingDir, eventTime),
                                                               "running...");
           event.withRestartAction(restartAction).withExecutionFilter(new AndroidReRunBuildFilter(workingDir));
-<<<<<<< HEAD
-          buildViewManager.onEvent(id, event);
-=======
           myBuildEventDispatcher.onEvent(id, event);
->>>>>>> 12e77d2e
         }
 
         @Override
         public void onStatusChange(@NotNull ExternalSystemTaskNotificationEvent event) {
           if (event instanceof ExternalSystemBuildEvent) {
             BuildEvent buildEvent = ((ExternalSystemBuildEvent)event).getBuildEvent();
-<<<<<<< HEAD
             buildViewManager.onEvent(event.getId(), buildEvent);
           }
           else if (event instanceof ExternalSystemTaskExecutionEvent) {
             BuildEvent buildEvent = convert(((ExternalSystemTaskExecutionEvent)event));
             buildViewManager.onEvent(event.getId(), buildEvent);
-=======
-            myBuildEventDispatcher.onEvent(event.getId(), buildEvent);
-          }
-          else if (event instanceof ExternalSystemTaskExecutionEvent) {
-            BuildEvent buildEvent = convert(((ExternalSystemTaskExecutionEvent)event));
-            myBuildEventDispatcher.onEvent(event.getId(), buildEvent);
->>>>>>> 12e77d2e
           }
         }
 
         @Override
         public void onTaskOutput(@NotNull ExternalSystemTaskId id, @NotNull String text, boolean stdOut) {
-          buildViewManager.onEvent(id, new OutputBuildEventImpl(id, text, stdOut));
-          myReader.append(text);
+          myBuildEventDispatcher.setStdOut(stdOut);
+          myBuildEventDispatcher.append(text);
         }
 
         @Override
         public void onEnd(@NotNull ExternalSystemTaskId id) {
-          CompletableFuture future = myReader.closeAndGetFuture().whenComplete((unit, throwable) -> {
-            if (myBuildFailed) {
-              BuildOutputParserWrapperKt.sendBuildFailureMetrics(buildOutputParsersWrappers, myProject);
-            }
-          });
-
-          // wait for completion when testing
-          if (ApplicationManager.getApplication().isUnitTestMode()) {
-            try {
-              future.get();
-            }
-            catch (InterruptedException | ExecutionException e) {
-              throw new RuntimeException(e);
-            }
-          }
+          myBuildEventDispatcher.close();
+          // FIXME-ank2: sendBuildFailureMetrics are not sent anymore
         }
 
         @Override
         public void onSuccess(@NotNull ExternalSystemTaskId id) {
           FinishBuildEventImpl event = new FinishBuildEventImpl(id, null, System.currentTimeMillis(), "finished",
                                                                 new SuccessResultImpl());
-<<<<<<< HEAD
-          buildViewManager.onEvent(id, event);
-=======
           myBuildEventDispatcher.onEvent(id, event);
->>>>>>> 12e77d2e
         }
 
         @Override
         public void onFailure(@NotNull ExternalSystemTaskId id, @NotNull Exception e) {
-          myBuildFailed = true;
           String title = executionName + " failed";
-<<<<<<< HEAD
-          FailureResult failureResult = ExternalSystemUtil.createFailureResult(title, e, GRADLE_SYSTEM_ID, myProject);
-          buildViewManager.onEvent(id, new FinishBuildEventImpl(id, null, System.currentTimeMillis(), "failed", failureResult));
-=======
           DataProvider dataProvider = BuildConsoleUtils.getDataProvider(id, buildViewManager);
           FailureResult failureResult = ExternalSystemUtil.createFailureResult(title, e, GRADLE_SYSTEM_ID, myProject, dataProvider);
           myBuildEventDispatcher.onEvent(id, new FinishBuildEventImpl(id, null, System.currentTimeMillis(), "failed", failureResult));
->>>>>>> 12e77d2e
         }
 
         @Override
@@ -598,16 +490,6 @@
           super.onCancel(id);
           // Cause build view to show as skipped all pending tasks (b/73397414)
           FinishBuildEventImpl event = new FinishBuildEventImpl(id, null, System.currentTimeMillis(), "cancelled", new SkippedResultImpl());
-<<<<<<< HEAD
-          buildViewManager.onEvent(id, event);
-          myReader.close();
-        }
-      };
-    }
-    catch (Exception exception) {
-      buildOutputInstantReader.close();
-      throw exception;
-=======
           myBuildEventDispatcher.onEvent(id, event);
           myBuildEventDispatcher.close();
         }
@@ -616,7 +498,6 @@
     catch (Exception e) {
       eventDispatcher.close();
       throw e;
->>>>>>> 12e77d2e
     }
   }
 
