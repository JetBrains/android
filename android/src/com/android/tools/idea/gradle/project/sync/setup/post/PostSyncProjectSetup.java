/*
 * Copyright (C) 2016 The Android Open Source Project
 *
 * Licensed under the Apache License, Version 2.0 (the "License");
 * you may not use this file except in compliance with the License.
 * You may obtain a copy of the License at
 *
 *      http://www.apache.org/licenses/LICENSE-2.0
 *
 * Unless required by applicable law or agreed to in writing, software
 * distributed under the License is distributed on an "AS IS" BASIS,
 * WITHOUT WARRANTIES OR CONDITIONS OF ANY KIND, either express or implied.
 * See the License for the specific language governing permissions and
 * limitations under the License.
 */
package com.android.tools.idea.gradle.project.sync.setup.post;

import static com.android.tools.idea.Projects.getBaseDirPath;
import static com.android.tools.idea.gradle.project.build.BuildStatus.SKIPPED;
import static com.android.tools.idea.gradle.util.GradleUtil.GRADLE_SYSTEM_ID;
import static com.intellij.openapi.util.io.FileUtil.toCanonicalPath;
import static java.lang.System.currentTimeMillis;

import com.android.tools.idea.gradle.project.ProjectBuildFileChecksums;
import com.android.tools.idea.gradle.project.build.GradleBuildState;
import com.android.tools.idea.gradle.project.sync.GradleSyncState;
import com.intellij.build.DefaultBuildDescriptor;
import com.intellij.build.SyncViewManager;
import com.intellij.build.events.impl.StartBuildEventImpl;
import com.intellij.openapi.components.ServiceManager;
import com.intellij.openapi.externalSystem.model.task.ExternalSystemTaskId;
import com.intellij.openapi.externalSystem.model.task.ExternalSystemTaskType;
import com.intellij.openapi.project.Project;
import java.util.Objects;
import org.jetbrains.annotations.NotNull;

public final class PostSyncProjectSetup {
  @NotNull private final Project myProject;
<<<<<<< HEAD
  @NotNull private final IdeInfo myIdeInfo;
  @NotNull private final ProjectStructure myProjectStructure;
  @NotNull private final GradleProjectInfo myGradleProjectInfo;
  @NotNull private final GradleSyncInvoker mySyncInvoker;
  @NotNull private final GradleSyncState mySyncState;
  @NotNull private final DependencySetupIssues myDependencySetupIssues;
  @NotNull private final ProjectSetup myProjectSetup;
  @NotNull private final ModuleSetup myModuleSetup;
=======
>>>>>>> 640ce73c

  @NotNull
  public static PostSyncProjectSetup getInstance(@NotNull Project project) {
    return ServiceManager.getService(project, PostSyncProjectSetup.class);
  }

  @SuppressWarnings("unused") // Instantiated by IDEA
  public PostSyncProjectSetup(@NotNull Project project) {
<<<<<<< HEAD
    this(project, IdeInfo.getInstance(), ProjectStructure.getInstance(project), GradleProjectInfo.getInstance(project), GradleSyncInvoker.getInstance(), GradleSyncState.getInstance(project), DependencySetupIssues.getInstance(project), new ProjectSetup(project),
         new ModuleSetup(project));
  }

  @NonInjectable
  @VisibleForTesting
  PostSyncProjectSetup(@NotNull Project project,
                       @NotNull IdeInfo ideInfo,
                       @NotNull ProjectStructure projectStructure,
                       @NotNull GradleProjectInfo gradleProjectInfo,
                       @NotNull GradleSyncInvoker syncInvoker,
                       @NotNull GradleSyncState syncState,
                       @NotNull DependencySetupIssues dependencySetupIssues,
                       @NotNull ProjectSetup projectSetup,
                       @NotNull ModuleSetup moduleSetup) {
    myProject = project;
    myIdeInfo = ideInfo;
    myProjectStructure = projectStructure;
    myGradleProjectInfo = gradleProjectInfo;
    mySyncInvoker = syncInvoker;
    mySyncState = syncState;
    myDependencySetupIssues = dependencySetupIssues;
    myProjectSetup = projectSetup;
    myModuleSetup = moduleSetup;
  }

  /**
   * Invoked after a project has been synced with Gradle.
   */
  @Slow
  public void setUpProject(@NotNull Request request,
                           @Nullable ExternalSystemTaskId taskId,
                           @Nullable GradleSyncListener syncListener) {
    try {
      removeSyncContextDataFrom(myProject);

      myGradleProjectInfo.setNewProject(false);
      myGradleProjectInfo.setImportedProject(false);
      boolean syncFailed = mySyncState.lastSyncFailed();

      if (syncFailed && request.usingCachedGradleModels) {
        onCachedModelsSetupFailure(taskId, request);
        return;
      }

      ComposeInBetaChecker.checkIfComposeProject(myProject);

      myDependencySetupIssues.reportIssues();

      if (mySyncState.lastSyncFailed()) {
        failTestsIfSyncIssuesPresent();

        myProjectSetup.setUpProject(true /* sync failed */);
        // Notify "sync end" event first, to register the timestamp. Otherwise the cache (ProjectBuildFileChecksums) will store the date of the
        // previous sync, and not the one from the sync that just ended.
        String message = "Sync issues found";
        mySyncState.syncFailed(message, new RuntimeException(message), syncListener);
        finishFailedSync(taskId, myProject, message);
        return;
      }

      SupportedModuleChecker.getInstance().checkForSupportedModules(myProject);

      findAndShowVariantConflicts();
      myProjectSetup.setUpProject(false /* sync successful */);

      modifyJUnitRunConfigurations();
      RunConfigurationChecker.getInstance(myProject).ensureRunConfigsInvokeBuild();

      myProjectStructure.analyzeProjectStructure();

      updateJavaLanguageLevel();
      notifySyncFinished(request);

      myModuleSetup.setUpModules(null);

      finishSuccessfulSync(taskId);
    }
    catch (Throwable t) {
      mySyncState.syncFailed("setup project failed: " + t.getMessage(), t, syncListener);
      finishFailedSync(taskId, myProject, t.getMessage());
    }
  }

  @VisibleForTesting
  void updateJavaLanguageLevel() {
    executeProjectChangeAction(true, new DisposeAwareProjectChange(myProject) {
      @Override
      public void execute() {
        if (myProject.isOpen()) {
          LanguageLevel langLevel = getMaxJavaLanguageLevel(myProject);
          if (langLevel != null) {
            LanguageLevelProjectExtension ext = LanguageLevelProjectExtension.getInstance(myProject);
            if (langLevel != ext.getLanguageLevel()) {
              ext.setLanguageLevel(langLevel);
            }
          }
        }
      }
    });
  }

  @VisibleForTesting
  @Nullable
  static LanguageLevel getMaxJavaLanguageLevel(@NotNull Project project) {
    LanguageLevel maxLangLevel = null;

    Module[] modules = ModuleManager.getInstance(project).getModules();
    for (Module module : modules) {
      AndroidFacet facet = AndroidFacet.getInstance(module);
      if (facet != null) {
        AndroidModuleModel androidModel = AndroidModuleModel.get(facet);
        if (androidModel != null) {
          LanguageLevel langLevel = androidModel.getJavaLanguageLevel();
          if (langLevel != null && (maxLangLevel == null || maxLangLevel.compareTo(langLevel) < 0)) {
            maxLangLevel = langLevel;
          }
        }
      }
    }
    return maxLangLevel;
  }

  private void finishSuccessfulSync(@Nullable ExternalSystemTaskId taskId) {
    if (taskId == null) {
      return;
    }

    // Even if the sync was successful it may have warnings or non error messages, need to put in the correct kind of result
    EventResult result;
    GradleSyncMessages messages = GradleSyncMessages.getInstance(myProject);
    List<Failure> failures = messages.showEvents(taskId);

    if (failures.isEmpty()) {
      result = new SuccessResultImpl();
    }
    else {
      result = new FailureResultImpl(failures);
    }

    FinishBuildEventImpl finishBuildEvent = new FinishBuildEventImpl(taskId, null, currentTimeMillis(), "successful", result);
    ApplicationManager.getApplication().invokeLater(() -> {
      if (!myProject.isDisposed()) {
        ServiceManager.getService(myProject, SyncViewManager.class).onEvent(taskId, finishBuildEvent);
      }
    });
  }

  public static void finishFailedSync(@Nullable ExternalSystemTaskId taskId, @NotNull Project project, @Nullable String exceptionMessage) {
    if (taskId != null) {
      GradleSyncMessages messages = GradleSyncMessages.getInstance(project);
      List<Failure> failures = new ArrayList<>(messages.showEvents(taskId));
      // In order to ensure that exception messages are correctly displayed we need to use them to create a failure and pass it to the
      // FinishBuildEventImpl. If we already have failure messages we don't want to pollute the output so we don't process the message
      // in these cases.
      if (exceptionMessage != null && failures.isEmpty()) {
        NotificationData notificationData =
          new NotificationData(exceptionMessage, exceptionMessage, NotificationCategory.ERROR, NotificationSource.PROJECT_SYNC);
        failures.add(AndroidSyncFailure.create(notificationData));
      }
      FailureResultImpl failureResult = new FailureResultImpl(failures);
      FinishBuildEventImpl finishBuildEvent = new FinishBuildEventImpl(taskId, null, currentTimeMillis(), "failed", failureResult);
      ServiceManager.getService(project, SyncViewManager.class).onEvent(taskId, finishBuildEvent);
    }
  }

  public void onCachedModelsSetupFailure(@Nullable ExternalSystemTaskId taskId, @NotNull Request request) {
    finishFailedSync(taskId, myProject, null);
    // Sync with cached model failed (e.g. when Studio has a newer embedded builder-model interfaces and the cache is using an older
    // version of such interfaces.
    long syncTimestamp = request.lastSyncTimestamp;
    if (syncTimestamp < 0) {
      syncTimestamp = currentTimeMillis();
    }
    mySyncState.syncSkipped(syncTimestamp, null);
    // TODO add a new trigger for this?
    mySyncInvoker.requestProjectSync(myProject, TRIGGER_PROJECT_CACHED_SETUP_FAILED);
  }

  private void failTestsIfSyncIssuesPresent() {
    if (ApplicationManager.getApplication().isUnitTestMode() && GradleSyncMessages.getInstance(myProject).getErrorCount() > 0) {
      StringBuilder buffer = new StringBuilder();
      buffer.append("Sync issues found!").append('\n');
      myGradleProjectInfo.forEachAndroidModule(facet -> {
        AndroidModel androidModel = AndroidModel.get(facet);
        if (androidModel instanceof AndroidModuleModel) {
          Collection<SyncIssue> issues = ((AndroidModuleModel)androidModel).getSyncIssues();
          if (issues != null && !issues.isEmpty()) {
            buffer.append("Module '").append(facet.getModule().getName()).append("':").append('\n');
            for (SyncIssue issue : issues) {
              buffer.append(issue.getMessage()).append('\n');
            }
          }
        }
      });
      throw new IllegalStateException(buffer.toString());
    }
  }

  private void notifySyncFinished(@NotNull Request request) {
=======
    myProject = project;
  }

  public void notifySyncFinished(@NotNull Request request) {
    GradleSyncState syncState = GradleSyncState.getInstance(myProject);
>>>>>>> 640ce73c
    // Notify "sync end" event first, to register the timestamp. Otherwise the cache (ProjectBuildFileChecksums) will store the date of the
    // previous sync, and not the one from the sync that just ended.
    if (request.usingCachedGradleModels) {
      syncState.syncSkipped(null);
      GradleBuildState.getInstance(myProject).buildFinished(SKIPPED);
    }
    else {
      if (syncState.lastSyncFailed()) {
        syncState.syncFailed("", null, null);
      }
      else {
        syncState.syncSucceeded();
      }
      ProjectBuildFileChecksums.saveToDisk(myProject);
    }
  }

<<<<<<< HEAD
  private void findAndShowVariantConflicts() {
    ConflictSet conflicts = findConflicts(myProject);

    List<Conflict> structureConflicts = conflicts.getStructureConflicts();
    if (!structureConflicts.isEmpty() && SystemProperties.getBooleanProperty("enable.project.profiles", false)) {
      ProjectProfileSelectionDialog dialog = new ProjectProfileSelectionDialog(myProject, structureConflicts);
      dialog.show();
    }

    conflicts.showSelectionConflicts();
  }

  private void modifyJUnitRunConfigurations() {
    ConfigurationType junitConfigurationType = AndroidJUnitConfigurationType.getInstance();
    // For Android Studio, use "Gradle-Aware Make" to run JUnit tests.
    // For IDEA, use regular "Make".
    Key<? extends BeforeRunTask> makeTaskId = myIdeInfo.isAndroidStudio() ? MakeBeforeRunTaskProvider.ID : CompileStepBeforeRun.ID;
    BeforeRunTaskProvider targetProvider = null;
    for (BeforeRunTaskProvider<? extends BeforeRunTask> provider : BeforeRunTaskProvider.EP_NAME.getExtensions(myProject)) {
      if (makeTaskId.equals(provider.getId())) {
        targetProvider = provider;
        break;
      }
    }

    if (targetProvider != null) {
      RunManagerEx runManager = RunManagerEx.getInstanceEx(myProject);
      // Store current before run tasks in each configuration to reset them after modifying the template, since modifying
      Map<RunConfiguration, List<BeforeRunTask>> currentTasks = new HashMap<>();
      for (RunConfiguration runConfiguration : runManager.getConfigurationsList(junitConfigurationType)) {
        currentTasks.put(runConfiguration, new ArrayList<>(runManager.getBeforeRunTasks(runConfiguration)));
      }

      // Fix the "JUnit Run Configuration" templates.
      for (ConfigurationFactory configurationFactory : junitConfigurationType.getConfigurationFactories()) {
        RunnerAndConfigurationSettings template = runManager.getConfigurationTemplate(configurationFactory);
        AndroidJUnitConfiguration runConfiguration = (AndroidJUnitConfiguration)template.getConfiguration();
        // Set the correct "Make step" in the "JUnit Run Configuration" template.
        setMakeStepInJUnitConfiguration(targetProvider, runConfiguration);
        runConfiguration.setWorkingDirectory("$" + PathMacroUtil.MODULE_DIR_MACRO_NAME + "$");
      }

      // Fix existing JUnit Configurations.
      for (RunConfiguration runConfiguration : runManager.getConfigurationsList(junitConfigurationType)) {
        // Keep the previous configurations in existing run configurations
        runManager.setBeforeRunTasks(runConfiguration, currentTasks.get(runConfiguration));
      }
    }
  }

  private void setMakeStepInJUnitConfiguration(@NotNull BeforeRunTaskProvider targetProvider, @NotNull RunConfiguration runConfiguration) {
    // Only "make" steps of beforeRunTasks should be overridden (see http://b.android.com/194704 and http://b.android.com/227280)
    List<BeforeRunTask> newBeforeRunTasks = new LinkedList<>();
    RunManagerEx runManager = RunManagerEx.getInstanceEx(myProject);
    for (BeforeRunTask beforeRunTask : runManager.getBeforeRunTasks(runConfiguration)) {
      if (beforeRunTask.getProviderId().equals(CompileStepBeforeRun.ID)) {
        if (runManager.getBeforeRunTasks(runConfiguration, MakeBeforeRunTaskProvider.ID).isEmpty()) {
          BeforeRunTask task = targetProvider.createTask(runConfiguration);
          if (task != null) {
            task.setEnabled(true);
            newBeforeRunTasks.add(task);
          }
        }
      }
      else {
        newBeforeRunTasks.add(beforeRunTask);
      }
    }
    runManager.setBeforeRunTasks(runConfiguration, newBeforeRunTasks);
  }

=======
>>>>>>> 640ce73c
  /**
   * Create a new {@link ExternalSystemTaskId} to be used while doing project setup from cache and adds a StartBuildEvent to build view.
   *
   * @param project
   * @return
   */
  @NotNull
  public static ExternalSystemTaskId createProjectSetupFromCacheTaskWithStartMessage(Project project) {
    // Create taskId
    ExternalSystemTaskId taskId = ExternalSystemTaskId.create(GRADLE_SYSTEM_ID, ExternalSystemTaskType.EXECUTE_TASK, project);

    // Create StartBuildEvent
    String workingDir = toCanonicalPath(getBaseDirPath(project).getPath());
    DefaultBuildDescriptor buildDescriptor = new DefaultBuildDescriptor(taskId, "Project setup", workingDir, currentTimeMillis());
    SyncViewManager syncManager = ServiceManager.getService(project, SyncViewManager.class);
    syncManager.onEvent(taskId, new StartBuildEventImpl(buildDescriptor, "reading from cache..."));
    return taskId;
  }

  public static class Request {
    public boolean usingCachedGradleModels;
    public long lastSyncTimestamp = -1L;

    @Override
    public boolean equals(Object o) {
      if (this == o) {
        return true;
      }
      if (o == null || getClass() != o.getClass()) {
        return false;
      }
      Request request = (Request)o;
      return usingCachedGradleModels == request.usingCachedGradleModels &&
             lastSyncTimestamp == request.lastSyncTimestamp;
    }

    @Override
    public int hashCode() {
      return Objects.hash(usingCachedGradleModels, lastSyncTimestamp);
    }
  }
}<|MERGE_RESOLUTION|>--- conflicted
+++ resolved
@@ -36,17 +36,6 @@
 
 public final class PostSyncProjectSetup {
   @NotNull private final Project myProject;
-<<<<<<< HEAD
-  @NotNull private final IdeInfo myIdeInfo;
-  @NotNull private final ProjectStructure myProjectStructure;
-  @NotNull private final GradleProjectInfo myGradleProjectInfo;
-  @NotNull private final GradleSyncInvoker mySyncInvoker;
-  @NotNull private final GradleSyncState mySyncState;
-  @NotNull private final DependencySetupIssues myDependencySetupIssues;
-  @NotNull private final ProjectSetup myProjectSetup;
-  @NotNull private final ModuleSetup myModuleSetup;
-=======
->>>>>>> 640ce73c
 
   @NotNull
   public static PostSyncProjectSetup getInstance(@NotNull Project project) {
@@ -55,214 +44,11 @@
 
   @SuppressWarnings("unused") // Instantiated by IDEA
   public PostSyncProjectSetup(@NotNull Project project) {
-<<<<<<< HEAD
-    this(project, IdeInfo.getInstance(), ProjectStructure.getInstance(project), GradleProjectInfo.getInstance(project), GradleSyncInvoker.getInstance(), GradleSyncState.getInstance(project), DependencySetupIssues.getInstance(project), new ProjectSetup(project),
-         new ModuleSetup(project));
-  }
-
-  @NonInjectable
-  @VisibleForTesting
-  PostSyncProjectSetup(@NotNull Project project,
-                       @NotNull IdeInfo ideInfo,
-                       @NotNull ProjectStructure projectStructure,
-                       @NotNull GradleProjectInfo gradleProjectInfo,
-                       @NotNull GradleSyncInvoker syncInvoker,
-                       @NotNull GradleSyncState syncState,
-                       @NotNull DependencySetupIssues dependencySetupIssues,
-                       @NotNull ProjectSetup projectSetup,
-                       @NotNull ModuleSetup moduleSetup) {
-    myProject = project;
-    myIdeInfo = ideInfo;
-    myProjectStructure = projectStructure;
-    myGradleProjectInfo = gradleProjectInfo;
-    mySyncInvoker = syncInvoker;
-    mySyncState = syncState;
-    myDependencySetupIssues = dependencySetupIssues;
-    myProjectSetup = projectSetup;
-    myModuleSetup = moduleSetup;
-  }
-
-  /**
-   * Invoked after a project has been synced with Gradle.
-   */
-  @Slow
-  public void setUpProject(@NotNull Request request,
-                           @Nullable ExternalSystemTaskId taskId,
-                           @Nullable GradleSyncListener syncListener) {
-    try {
-      removeSyncContextDataFrom(myProject);
-
-      myGradleProjectInfo.setNewProject(false);
-      myGradleProjectInfo.setImportedProject(false);
-      boolean syncFailed = mySyncState.lastSyncFailed();
-
-      if (syncFailed && request.usingCachedGradleModels) {
-        onCachedModelsSetupFailure(taskId, request);
-        return;
-      }
-
-      ComposeInBetaChecker.checkIfComposeProject(myProject);
-
-      myDependencySetupIssues.reportIssues();
-
-      if (mySyncState.lastSyncFailed()) {
-        failTestsIfSyncIssuesPresent();
-
-        myProjectSetup.setUpProject(true /* sync failed */);
-        // Notify "sync end" event first, to register the timestamp. Otherwise the cache (ProjectBuildFileChecksums) will store the date of the
-        // previous sync, and not the one from the sync that just ended.
-        String message = "Sync issues found";
-        mySyncState.syncFailed(message, new RuntimeException(message), syncListener);
-        finishFailedSync(taskId, myProject, message);
-        return;
-      }
-
-      SupportedModuleChecker.getInstance().checkForSupportedModules(myProject);
-
-      findAndShowVariantConflicts();
-      myProjectSetup.setUpProject(false /* sync successful */);
-
-      modifyJUnitRunConfigurations();
-      RunConfigurationChecker.getInstance(myProject).ensureRunConfigsInvokeBuild();
-
-      myProjectStructure.analyzeProjectStructure();
-
-      updateJavaLanguageLevel();
-      notifySyncFinished(request);
-
-      myModuleSetup.setUpModules(null);
-
-      finishSuccessfulSync(taskId);
-    }
-    catch (Throwable t) {
-      mySyncState.syncFailed("setup project failed: " + t.getMessage(), t, syncListener);
-      finishFailedSync(taskId, myProject, t.getMessage());
-    }
-  }
-
-  @VisibleForTesting
-  void updateJavaLanguageLevel() {
-    executeProjectChangeAction(true, new DisposeAwareProjectChange(myProject) {
-      @Override
-      public void execute() {
-        if (myProject.isOpen()) {
-          LanguageLevel langLevel = getMaxJavaLanguageLevel(myProject);
-          if (langLevel != null) {
-            LanguageLevelProjectExtension ext = LanguageLevelProjectExtension.getInstance(myProject);
-            if (langLevel != ext.getLanguageLevel()) {
-              ext.setLanguageLevel(langLevel);
-            }
-          }
-        }
-      }
-    });
-  }
-
-  @VisibleForTesting
-  @Nullable
-  static LanguageLevel getMaxJavaLanguageLevel(@NotNull Project project) {
-    LanguageLevel maxLangLevel = null;
-
-    Module[] modules = ModuleManager.getInstance(project).getModules();
-    for (Module module : modules) {
-      AndroidFacet facet = AndroidFacet.getInstance(module);
-      if (facet != null) {
-        AndroidModuleModel androidModel = AndroidModuleModel.get(facet);
-        if (androidModel != null) {
-          LanguageLevel langLevel = androidModel.getJavaLanguageLevel();
-          if (langLevel != null && (maxLangLevel == null || maxLangLevel.compareTo(langLevel) < 0)) {
-            maxLangLevel = langLevel;
-          }
-        }
-      }
-    }
-    return maxLangLevel;
-  }
-
-  private void finishSuccessfulSync(@Nullable ExternalSystemTaskId taskId) {
-    if (taskId == null) {
-      return;
-    }
-
-    // Even if the sync was successful it may have warnings or non error messages, need to put in the correct kind of result
-    EventResult result;
-    GradleSyncMessages messages = GradleSyncMessages.getInstance(myProject);
-    List<Failure> failures = messages.showEvents(taskId);
-
-    if (failures.isEmpty()) {
-      result = new SuccessResultImpl();
-    }
-    else {
-      result = new FailureResultImpl(failures);
-    }
-
-    FinishBuildEventImpl finishBuildEvent = new FinishBuildEventImpl(taskId, null, currentTimeMillis(), "successful", result);
-    ApplicationManager.getApplication().invokeLater(() -> {
-      if (!myProject.isDisposed()) {
-        ServiceManager.getService(myProject, SyncViewManager.class).onEvent(taskId, finishBuildEvent);
-      }
-    });
-  }
-
-  public static void finishFailedSync(@Nullable ExternalSystemTaskId taskId, @NotNull Project project, @Nullable String exceptionMessage) {
-    if (taskId != null) {
-      GradleSyncMessages messages = GradleSyncMessages.getInstance(project);
-      List<Failure> failures = new ArrayList<>(messages.showEvents(taskId));
-      // In order to ensure that exception messages are correctly displayed we need to use them to create a failure and pass it to the
-      // FinishBuildEventImpl. If we already have failure messages we don't want to pollute the output so we don't process the message
-      // in these cases.
-      if (exceptionMessage != null && failures.isEmpty()) {
-        NotificationData notificationData =
-          new NotificationData(exceptionMessage, exceptionMessage, NotificationCategory.ERROR, NotificationSource.PROJECT_SYNC);
-        failures.add(AndroidSyncFailure.create(notificationData));
-      }
-      FailureResultImpl failureResult = new FailureResultImpl(failures);
-      FinishBuildEventImpl finishBuildEvent = new FinishBuildEventImpl(taskId, null, currentTimeMillis(), "failed", failureResult);
-      ServiceManager.getService(project, SyncViewManager.class).onEvent(taskId, finishBuildEvent);
-    }
-  }
-
-  public void onCachedModelsSetupFailure(@Nullable ExternalSystemTaskId taskId, @NotNull Request request) {
-    finishFailedSync(taskId, myProject, null);
-    // Sync with cached model failed (e.g. when Studio has a newer embedded builder-model interfaces and the cache is using an older
-    // version of such interfaces.
-    long syncTimestamp = request.lastSyncTimestamp;
-    if (syncTimestamp < 0) {
-      syncTimestamp = currentTimeMillis();
-    }
-    mySyncState.syncSkipped(syncTimestamp, null);
-    // TODO add a new trigger for this?
-    mySyncInvoker.requestProjectSync(myProject, TRIGGER_PROJECT_CACHED_SETUP_FAILED);
-  }
-
-  private void failTestsIfSyncIssuesPresent() {
-    if (ApplicationManager.getApplication().isUnitTestMode() && GradleSyncMessages.getInstance(myProject).getErrorCount() > 0) {
-      StringBuilder buffer = new StringBuilder();
-      buffer.append("Sync issues found!").append('\n');
-      myGradleProjectInfo.forEachAndroidModule(facet -> {
-        AndroidModel androidModel = AndroidModel.get(facet);
-        if (androidModel instanceof AndroidModuleModel) {
-          Collection<SyncIssue> issues = ((AndroidModuleModel)androidModel).getSyncIssues();
-          if (issues != null && !issues.isEmpty()) {
-            buffer.append("Module '").append(facet.getModule().getName()).append("':").append('\n');
-            for (SyncIssue issue : issues) {
-              buffer.append(issue.getMessage()).append('\n');
-            }
-          }
-        }
-      });
-      throw new IllegalStateException(buffer.toString());
-    }
-  }
-
-  private void notifySyncFinished(@NotNull Request request) {
-=======
     myProject = project;
   }
 
   public void notifySyncFinished(@NotNull Request request) {
     GradleSyncState syncState = GradleSyncState.getInstance(myProject);
->>>>>>> 640ce73c
     // Notify "sync end" event first, to register the timestamp. Otherwise the cache (ProjectBuildFileChecksums) will store the date of the
     // previous sync, and not the one from the sync that just ended.
     if (request.usingCachedGradleModels) {
@@ -280,80 +66,6 @@
     }
   }
 
-<<<<<<< HEAD
-  private void findAndShowVariantConflicts() {
-    ConflictSet conflicts = findConflicts(myProject);
-
-    List<Conflict> structureConflicts = conflicts.getStructureConflicts();
-    if (!structureConflicts.isEmpty() && SystemProperties.getBooleanProperty("enable.project.profiles", false)) {
-      ProjectProfileSelectionDialog dialog = new ProjectProfileSelectionDialog(myProject, structureConflicts);
-      dialog.show();
-    }
-
-    conflicts.showSelectionConflicts();
-  }
-
-  private void modifyJUnitRunConfigurations() {
-    ConfigurationType junitConfigurationType = AndroidJUnitConfigurationType.getInstance();
-    // For Android Studio, use "Gradle-Aware Make" to run JUnit tests.
-    // For IDEA, use regular "Make".
-    Key<? extends BeforeRunTask> makeTaskId = myIdeInfo.isAndroidStudio() ? MakeBeforeRunTaskProvider.ID : CompileStepBeforeRun.ID;
-    BeforeRunTaskProvider targetProvider = null;
-    for (BeforeRunTaskProvider<? extends BeforeRunTask> provider : BeforeRunTaskProvider.EP_NAME.getExtensions(myProject)) {
-      if (makeTaskId.equals(provider.getId())) {
-        targetProvider = provider;
-        break;
-      }
-    }
-
-    if (targetProvider != null) {
-      RunManagerEx runManager = RunManagerEx.getInstanceEx(myProject);
-      // Store current before run tasks in each configuration to reset them after modifying the template, since modifying
-      Map<RunConfiguration, List<BeforeRunTask>> currentTasks = new HashMap<>();
-      for (RunConfiguration runConfiguration : runManager.getConfigurationsList(junitConfigurationType)) {
-        currentTasks.put(runConfiguration, new ArrayList<>(runManager.getBeforeRunTasks(runConfiguration)));
-      }
-
-      // Fix the "JUnit Run Configuration" templates.
-      for (ConfigurationFactory configurationFactory : junitConfigurationType.getConfigurationFactories()) {
-        RunnerAndConfigurationSettings template = runManager.getConfigurationTemplate(configurationFactory);
-        AndroidJUnitConfiguration runConfiguration = (AndroidJUnitConfiguration)template.getConfiguration();
-        // Set the correct "Make step" in the "JUnit Run Configuration" template.
-        setMakeStepInJUnitConfiguration(targetProvider, runConfiguration);
-        runConfiguration.setWorkingDirectory("$" + PathMacroUtil.MODULE_DIR_MACRO_NAME + "$");
-      }
-
-      // Fix existing JUnit Configurations.
-      for (RunConfiguration runConfiguration : runManager.getConfigurationsList(junitConfigurationType)) {
-        // Keep the previous configurations in existing run configurations
-        runManager.setBeforeRunTasks(runConfiguration, currentTasks.get(runConfiguration));
-      }
-    }
-  }
-
-  private void setMakeStepInJUnitConfiguration(@NotNull BeforeRunTaskProvider targetProvider, @NotNull RunConfiguration runConfiguration) {
-    // Only "make" steps of beforeRunTasks should be overridden (see http://b.android.com/194704 and http://b.android.com/227280)
-    List<BeforeRunTask> newBeforeRunTasks = new LinkedList<>();
-    RunManagerEx runManager = RunManagerEx.getInstanceEx(myProject);
-    for (BeforeRunTask beforeRunTask : runManager.getBeforeRunTasks(runConfiguration)) {
-      if (beforeRunTask.getProviderId().equals(CompileStepBeforeRun.ID)) {
-        if (runManager.getBeforeRunTasks(runConfiguration, MakeBeforeRunTaskProvider.ID).isEmpty()) {
-          BeforeRunTask task = targetProvider.createTask(runConfiguration);
-          if (task != null) {
-            task.setEnabled(true);
-            newBeforeRunTasks.add(task);
-          }
-        }
-      }
-      else {
-        newBeforeRunTasks.add(beforeRunTask);
-      }
-    }
-    runManager.setBeforeRunTasks(runConfiguration, newBeforeRunTasks);
-  }
-
-=======
->>>>>>> 640ce73c
   /**
    * Create a new {@link ExternalSystemTaskId} to be used while doing project setup from cache and adds a StartBuildEvent to build view.
    *
