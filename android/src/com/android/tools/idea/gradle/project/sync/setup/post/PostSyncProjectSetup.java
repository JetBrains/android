/*
 * Copyright (C) 2016 The Android Open Source Project
 *
 * Licensed under the Apache License, Version 2.0 (the "License");
 * you may not use this file except in compliance with the License.
 * You may obtain a copy of the License at
 *
 *      http://www.apache.org/licenses/LICENSE-2.0
 *
 * Unless required by applicable law or agreed to in writing, software
 * distributed under the License is distributed on an "AS IS" BASIS,
 * WITHOUT WARRANTIES OR CONDITIONS OF ANY KIND, either express or implied.
 * See the License for the specific language governing permissions and
 * limitations under the License.
 */
package com.android.tools.idea.gradle.project.sync.setup.post;

import static com.android.tools.idea.Projects.getBaseDirPath;
import static com.android.tools.idea.gradle.project.build.BuildStatus.SKIPPED;
import static com.android.tools.idea.gradle.project.sync.ModuleSetupContext.removeSyncContextDataFrom;
import static com.android.tools.idea.gradle.util.GradleUtil.GRADLE_SYSTEM_ID;
import static com.android.tools.idea.gradle.variant.conflict.ConflictSet.findConflicts;
import static com.google.wireless.android.sdk.stats.GradleSyncStats.Trigger.TRIGGER_PROJECT_CACHED_SETUP_FAILED;
import static com.intellij.openapi.externalSystem.util.ExternalSystemApiUtil.executeProjectChangeAction;
import static com.intellij.openapi.util.io.FileUtil.toCanonicalPath;
import static java.lang.System.currentTimeMillis;

import com.android.annotations.concurrency.Slow;
import com.android.builder.model.SyncIssue;
import com.android.tools.idea.IdeInfo;
import com.android.tools.idea.gradle.project.GradleProjectInfo;
import com.android.tools.idea.gradle.project.ProjectBuildFileChecksums;
import com.android.tools.idea.gradle.project.ProjectStructure;
import com.android.tools.idea.gradle.project.RunConfigurationChecker;
import com.android.tools.idea.gradle.project.SupportedModuleChecker;
import com.android.tools.idea.gradle.project.build.GradleBuildState;
import com.android.tools.idea.gradle.project.build.events.AndroidSyncFailure;
import com.android.tools.idea.gradle.project.model.AndroidModuleModel;
import com.android.tools.idea.gradle.project.sync.GradleSyncInvoker;
import com.android.tools.idea.gradle.project.sync.GradleSyncListener;
import com.android.tools.idea.gradle.project.sync.GradleSyncState;
import com.android.tools.idea.gradle.project.sync.messages.GradleSyncMessages;
import com.android.tools.idea.gradle.project.sync.setup.module.common.DependencySetupIssues;
import com.android.tools.idea.gradle.run.MakeBeforeRunTaskProvider;
import com.android.tools.idea.gradle.variant.conflict.Conflict;
import com.android.tools.idea.gradle.variant.conflict.ConflictSet;
import com.android.tools.idea.gradle.variant.profiles.ProjectProfileSelectionDialog;
import com.android.tools.idea.model.AndroidModel;
import com.android.tools.idea.testartifacts.junit.AndroidJUnitConfiguration;
import com.android.tools.idea.testartifacts.junit.AndroidJUnitConfigurationType;
import com.google.common.annotations.VisibleForTesting;
import com.intellij.build.DefaultBuildDescriptor;
import com.intellij.build.SyncViewManager;
import com.intellij.build.events.EventResult;
import com.intellij.build.events.Failure;
import com.intellij.build.events.impl.FailureResultImpl;
import com.intellij.build.events.impl.FinishBuildEventImpl;
import com.intellij.build.events.impl.StartBuildEventImpl;
import com.intellij.build.events.impl.SuccessResultImpl;
import com.intellij.compiler.options.CompileStepBeforeRun;
import com.intellij.execution.BeforeRunTask;
import com.intellij.execution.BeforeRunTaskProvider;
import com.intellij.execution.RunManagerEx;
import com.intellij.execution.RunnerAndConfigurationSettings;
import com.intellij.execution.configurations.ConfigurationFactory;
import com.intellij.execution.configurations.ConfigurationType;
import com.intellij.execution.configurations.RunConfiguration;
import com.intellij.openapi.application.ApplicationManager;
import com.intellij.openapi.components.ServiceManager;
import com.intellij.openapi.externalSystem.model.task.ExternalSystemTaskId;
import com.intellij.openapi.externalSystem.model.task.ExternalSystemTaskType;
import com.intellij.openapi.externalSystem.service.notification.NotificationCategory;
import com.intellij.openapi.externalSystem.service.notification.NotificationData;
import com.intellij.openapi.externalSystem.service.notification.NotificationSource;
import com.intellij.openapi.externalSystem.util.DisposeAwareProjectChange;
import com.intellij.openapi.module.Module;
import com.intellij.openapi.module.ModuleManager;
import com.intellij.openapi.project.Project;
import com.intellij.openapi.roots.LanguageLevelProjectExtension;
import com.intellij.openapi.util.Key;
import com.intellij.pom.java.LanguageLevel;
import com.intellij.serviceContainer.NonInjectable;
import com.intellij.util.SystemProperties;
import java.util.ArrayList;
import java.util.Collection;
import java.util.HashMap;
import java.util.LinkedList;
import java.util.List;
import java.util.Map;
import java.util.Objects;
import org.jetbrains.android.facet.AndroidFacet;
import org.jetbrains.annotations.NotNull;
import org.jetbrains.annotations.Nullable;
import org.jetbrains.jps.model.serialization.PathMacroUtil;

public final class PostSyncProjectSetup {
  @NotNull private final Project myProject;
  @NotNull private final IdeInfo myIdeInfo;
  @NotNull private final ProjectStructure myProjectStructure;
  @NotNull private final GradleProjectInfo myGradleProjectInfo;
  @NotNull private final GradleSyncInvoker mySyncInvoker;
  @NotNull private final GradleSyncState mySyncState;
  @NotNull private final DependencySetupIssues myDependencySetupIssues;
  @NotNull private final ProjectSetup myProjectSetup;
  @NotNull private final ModuleSetup myModuleSetup;
<<<<<<< HEAD
  @NotNull private final PluginVersionUpgrade myPluginVersionUpgrade;
  @NotNull private final VersionCompatibilityChecker myVersionCompatibilityChecker;
  @NotNull private final GradleProjectBuilder myProjectBuilder;
=======
>>>>>>> c50c8b87

  @NotNull
  public static PostSyncProjectSetup getInstance(@NotNull Project project) {
    return ServiceManager.getService(project, PostSyncProjectSetup.class);
  }

  @SuppressWarnings("unused") // Instantiated by IDEA
  public PostSyncProjectSetup(@NotNull Project project) {
    this(project, IdeInfo.getInstance(), ProjectStructure.getInstance(project), GradleProjectInfo.getInstance(project), GradleSyncInvoker.getInstance(), GradleSyncState.getInstance(project), DependencySetupIssues.getInstance(project), new ProjectSetup(project),
<<<<<<< HEAD
         new ModuleSetup(project), PluginVersionUpgrade.getInstance(project), VersionCompatibilityChecker.getInstance(), GradleProjectBuilder.getInstance(project));
=======
         new ModuleSetup(project));
>>>>>>> c50c8b87
  }

  @NonInjectable
  @VisibleForTesting
  @NonInjectable
  PostSyncProjectSetup(@NotNull Project project,
                       @NotNull IdeInfo ideInfo,
                       @NotNull ProjectStructure projectStructure,
                       @NotNull GradleProjectInfo gradleProjectInfo,
                       @NotNull GradleSyncInvoker syncInvoker,
                       @NotNull GradleSyncState syncState,
                       @NotNull DependencySetupIssues dependencySetupIssues,
                       @NotNull ProjectSetup projectSetup,
<<<<<<< HEAD
                       @NotNull ModuleSetup moduleSetup,
                       @NotNull PluginVersionUpgrade pluginVersionUpgrade,
                       @NotNull VersionCompatibilityChecker versionCompatibilityChecker,
                       @NotNull GradleProjectBuilder projectBuilder) {
=======
                       @NotNull ModuleSetup moduleSetup) {
>>>>>>> c50c8b87
    myProject = project;
    myIdeInfo = ideInfo;
    myProjectStructure = projectStructure;
    myGradleProjectInfo = gradleProjectInfo;
    mySyncInvoker = syncInvoker;
    mySyncState = syncState;
    myDependencySetupIssues = dependencySetupIssues;
    myProjectSetup = projectSetup;
    myModuleSetup = moduleSetup;
<<<<<<< HEAD
    myPluginVersionUpgrade = pluginVersionUpgrade;
    myVersionCompatibilityChecker = versionCompatibilityChecker;
    myProjectBuilder = projectBuilder;
=======
>>>>>>> c50c8b87
  }

  /**
   * Invoked after a project has been synced with Gradle.
   */
  @Slow
  public void setUpProject(@NotNull Request request,
                           @Nullable ExternalSystemTaskId taskId,
                           @Nullable GradleSyncListener syncListener) {
    try {
      removeSyncContextDataFrom(myProject);

      myGradleProjectInfo.setNewProject(false);
      myGradleProjectInfo.setImportedProject(false);
      boolean syncFailed = mySyncState.lastSyncFailed();

      if (syncFailed && request.usingCachedGradleModels) {
        onCachedModelsSetupFailure(taskId, request);
        return;
      }

      ComposeInBetaChecker.checkIfComposeProject(myProject);

      myDependencySetupIssues.reportIssues();

      if (mySyncState.lastSyncFailed()) {
        failTestsIfSyncIssuesPresent();

        myProjectSetup.setUpProject(true /* sync failed */);
        // Notify "sync end" event first, to register the timestamp. Otherwise the cache (ProjectBuildFileChecksums) will store the date of the
        // previous sync, and not the one from the sync that just ended.
        String message = "Sync issues found";
        mySyncState.syncFailed(message, new RuntimeException(message), syncListener);
        finishFailedSync(taskId, myProject, message);
        return;
      }

<<<<<<< HEAD
      // Needed internally for development of Android support lib.
      boolean skipAgpUpgrade = SystemProperties.getBooleanProperty("studio.skip.agp.upgrade", false);

      if (!skipAgpUpgrade && !request.skipAndroidPluginUpgrade) {
        if (StudioFlags.BALLOON_UPGRADE_NOTIFICATION.get()) {
          if (myPluginVersionUpgrade.isForcedUpgradable()) {
            // Do force upgrade anyway.
            if (myPluginVersionUpgrade.performForcedUpgrade()) {
              finishSuccessfulSync(taskId);
              return;
            }
          }
          else {
            RecommendedPluginVersionUpgrade.checkUpgrade(myProject);
          }
        }
        else {
          // TODO(b/127454467): remove after StudioFlags.BALLOON_UPGRADE_NOTIFICATION is removed.
          if (myPluginVersionUpgrade.checkAndPerformUpgrade()) {
            // Plugin version was upgraded and a sync was triggered.
            finishSuccessfulSync(taskId);
            return;
          }
        }
      }

      if (IdeInfo.getInstance().isAndroidStudio() && StudioFlags.RECOMMENDATION_ENABLED.get()) {
        MemorySettingsPostSyncChecker.checkSettings(myProject, new TimeBasedMemorySettingsCheckerReminder());
      }

      new ProjectStructureUsageTracker(myProject).trackProjectStructure();

      DisposedModules.getInstance(myProject).deleteImlFilesForDisposedModules();
=======
>>>>>>> c50c8b87
      SupportedModuleChecker.getInstance().checkForSupportedModules(myProject);

      findAndShowVariantConflicts();
      myProjectSetup.setUpProject(false /* sync successful */);

      modifyJUnitRunConfigurations();
      RunConfigurationChecker.getInstance(myProject).ensureRunConfigsInvokeBuild();

      myProjectStructure.analyzeProjectStructure();

      updateJavaLanguageLevel();
      notifySyncFinished(request);

      myModuleSetup.setUpModules(null);

      finishSuccessfulSync(taskId);
    }
    catch (Throwable t) {
      mySyncState.syncFailed("setup project failed: " + t.getMessage(), t, syncListener);
      finishFailedSync(taskId, myProject, t.getMessage());
    }
  }

  @VisibleForTesting
  void updateJavaLanguageLevel() {
    executeProjectChangeAction(true, new DisposeAwareProjectChange(myProject) {
      @Override
      public void execute() {
        if (myProject.isOpen()) {
          LanguageLevel langLevel = getMaxJavaLanguageLevel(myProject);
          if (langLevel != null) {
            LanguageLevelProjectExtension ext = LanguageLevelProjectExtension.getInstance(myProject);
            if (langLevel != ext.getLanguageLevel()) {
              ext.setLanguageLevel(langLevel);
            }
          }
        }
      }
    });
  }

  @VisibleForTesting
  @Nullable
  static LanguageLevel getMaxJavaLanguageLevel(@NotNull Project project) {
    LanguageLevel maxLangLevel = null;

    Module[] modules = ModuleManager.getInstance(project).getModules();
    for (Module module : modules) {
      AndroidFacet facet = AndroidFacet.getInstance(module);
      if (facet != null) {
        AndroidModuleModel androidModel = AndroidModuleModel.get(facet);
        if (androidModel != null) {
          LanguageLevel langLevel = androidModel.getJavaLanguageLevel();
          if (langLevel != null && (maxLangLevel == null || maxLangLevel.compareTo(langLevel) < 0)) {
            maxLangLevel = langLevel;
          }
        }
      }
    }
    return maxLangLevel;
  }

  private void finishSuccessfulSync(@Nullable ExternalSystemTaskId taskId) {
    if (taskId == null) {
      return;
    }

    // Even if the sync was successful it may have warnings or non error messages, need to put in the correct kind of result
    EventResult result;
    GradleSyncMessages messages = GradleSyncMessages.getInstance(myProject);
    List<Failure> failures = messages.showEvents(taskId);

    if (failures.isEmpty()) {
      result = new SuccessResultImpl();
    }
    else {
      result = new FailureResultImpl(failures);
    }

    FinishBuildEventImpl finishBuildEvent = new FinishBuildEventImpl(taskId, null, currentTimeMillis(), "successful", result);
    ApplicationManager.getApplication().invokeLater(() -> {
      if (!myProject.isDisposed()) {
        ServiceManager.getService(myProject, SyncViewManager.class).onEvent(taskId, finishBuildEvent);
      }
    });
  }

  public static void finishFailedSync(@Nullable ExternalSystemTaskId taskId, @NotNull Project project, @Nullable String exceptionMessage) {
    if (taskId != null) {
      GradleSyncMessages messages = GradleSyncMessages.getInstance(project);
      List<Failure> failures = new ArrayList<>(messages.showEvents(taskId));
      // In order to ensure that exception messages are correctly displayed we need to use them to create a failure and pass it to the
      // FinishBuildEventImpl. If we already have failure messages we don't want to pollute the output so we don't process the message
      // in these cases.
      if (exceptionMessage != null && failures.isEmpty()) {
        NotificationData notificationData =
          new NotificationData(exceptionMessage, exceptionMessage, NotificationCategory.ERROR, NotificationSource.PROJECT_SYNC);
        failures.add(AndroidSyncFailure.create(notificationData));
      }
      FailureResultImpl failureResult = new FailureResultImpl(failures);
      FinishBuildEventImpl finishBuildEvent = new FinishBuildEventImpl(taskId, null, currentTimeMillis(), "failed", failureResult);
      ServiceManager.getService(project, SyncViewManager.class).onEvent(taskId, finishBuildEvent);
    }
  }

  public void onCachedModelsSetupFailure(@Nullable ExternalSystemTaskId taskId, @NotNull Request request) {
    finishFailedSync(taskId, myProject, null);
    // Sync with cached model failed (e.g. when Studio has a newer embedded builder-model interfaces and the cache is using an older
    // version of such interfaces.
    long syncTimestamp = request.lastSyncTimestamp;
    if (syncTimestamp < 0) {
      syncTimestamp = currentTimeMillis();
    }
    mySyncState.syncSkipped(syncTimestamp, null);
    // TODO add a new trigger for this?
    mySyncInvoker.requestProjectSync(myProject, TRIGGER_PROJECT_CACHED_SETUP_FAILED);
  }

  private void failTestsIfSyncIssuesPresent() {
    if (ApplicationManager.getApplication().isUnitTestMode() && GradleSyncMessages.getInstance(myProject).getErrorCount() > 0) {
      StringBuilder buffer = new StringBuilder();
      buffer.append("Sync issues found!").append('\n');
      myGradleProjectInfo.forEachAndroidModule(facet -> {
<<<<<<< HEAD
        AndroidModel androidModel = facet.getModel();
=======
        AndroidModel androidModel = AndroidModel.get(facet);
>>>>>>> c50c8b87
        if (androidModel instanceof AndroidModuleModel) {
          Collection<SyncIssue> issues = ((AndroidModuleModel)androidModel).getSyncIssues();
          if (issues != null && !issues.isEmpty()) {
            buffer.append("Module '").append(facet.getModule().getName()).append("':").append('\n');
            for (SyncIssue issue : issues) {
              buffer.append(issue.getMessage()).append('\n');
            }
          }
        }
      });
      throw new IllegalStateException(buffer.toString());
    }
  }

  private void notifySyncFinished(@NotNull Request request) {
    // Notify "sync end" event first, to register the timestamp. Otherwise the cache (ProjectBuildFileChecksums) will store the date of the
    // previous sync, and not the one from the sync that just ended.
    if (request.usingCachedGradleModels) {
      long timestamp = currentTimeMillis();
      mySyncState.syncSkipped(timestamp, null);
      GradleBuildState.getInstance(myProject).buildFinished(SKIPPED);
    }
    else {
      if (mySyncState.lastSyncFailed()) {
        mySyncState.syncFailed("", null, null);
      }
      else {
        mySyncState.syncSucceeded();
      }
      ProjectBuildFileChecksums.saveToDisk(myProject);
    }
  }

  private void findAndShowVariantConflicts() {
    ConflictSet conflicts = findConflicts(myProject);

    List<Conflict> structureConflicts = conflicts.getStructureConflicts();
    if (!structureConflicts.isEmpty() && SystemProperties.getBooleanProperty("enable.project.profiles", false)) {
      ProjectProfileSelectionDialog dialog = new ProjectProfileSelectionDialog(myProject, structureConflicts);
      dialog.show();
    }

    conflicts.showSelectionConflicts();
  }

  private void modifyJUnitRunConfigurations() {
    ConfigurationType junitConfigurationType = AndroidJUnitConfigurationType.getInstance();
    // For Android Studio, use "Gradle-Aware Make" to run JUnit tests.
    // For IDEA, use regular "Make".
    Key<? extends BeforeRunTask> makeTaskId = myIdeInfo.isAndroidStudio() ? MakeBeforeRunTaskProvider.ID : CompileStepBeforeRun.ID;
    BeforeRunTaskProvider targetProvider = null;
    for (BeforeRunTaskProvider<? extends BeforeRunTask> provider : BeforeRunTaskProvider.EP_NAME.getExtensions(myProject)) {
      if (makeTaskId.equals(provider.getId())) {
        targetProvider = provider;
        break;
      }
    }

    if (targetProvider != null) {
      RunManagerEx runManager = RunManagerEx.getInstanceEx(myProject);
      // Store current before run tasks in each configuration to reset them after modifying the template, since modifying
      Map<RunConfiguration, List<BeforeRunTask>> currentTasks = new HashMap<>();
      for (RunConfiguration runConfiguration : runManager.getConfigurationsList(junitConfigurationType)) {
        currentTasks.put(runConfiguration, new ArrayList<>(runManager.getBeforeRunTasks(runConfiguration)));
      }

      // Fix the "JUnit Run Configuration" templates.
      for (ConfigurationFactory configurationFactory : junitConfigurationType.getConfigurationFactories()) {
        RunnerAndConfigurationSettings template = runManager.getConfigurationTemplate(configurationFactory);
        AndroidJUnitConfiguration runConfiguration = (AndroidJUnitConfiguration)template.getConfiguration();
        // Set the correct "Make step" in the "JUnit Run Configuration" template.
        setMakeStepInJUnitConfiguration(targetProvider, runConfiguration);
        runConfiguration.setWorkingDirectory("$" + PathMacroUtil.MODULE_DIR_MACRO_NAME + "$");
      }

      // Fix existing JUnit Configurations.
      for (RunConfiguration runConfiguration : runManager.getConfigurationsList(junitConfigurationType)) {
        // Keep the previous configurations in existing run configurations
        runManager.setBeforeRunTasks(runConfiguration, currentTasks.get(runConfiguration));
      }
    }
  }

  private void setMakeStepInJUnitConfiguration(@NotNull BeforeRunTaskProvider targetProvider, @NotNull RunConfiguration runConfiguration) {
    // Only "make" steps of beforeRunTasks should be overridden (see http://b.android.com/194704 and http://b.android.com/227280)
    List<BeforeRunTask> newBeforeRunTasks = new LinkedList<>();
    RunManagerEx runManager = RunManagerEx.getInstanceEx(myProject);
    for (BeforeRunTask beforeRunTask : runManager.getBeforeRunTasks(runConfiguration)) {
      if (beforeRunTask.getProviderId().equals(CompileStepBeforeRun.ID)) {
        if (runManager.getBeforeRunTasks(runConfiguration, MakeBeforeRunTaskProvider.ID).isEmpty()) {
          BeforeRunTask task = targetProvider.createTask(runConfiguration);
          if (task != null) {
            task.setEnabled(true);
            newBeforeRunTasks.add(task);
          }
        }
      }
      else {
        newBeforeRunTasks.add(beforeRunTask);
      }
    }
    runManager.setBeforeRunTasks(runConfiguration, newBeforeRunTasks);
  }

  /**
   * Create a new {@link ExternalSystemTaskId} to be used while doing project setup from cache and adds a StartBuildEvent to build view.
   *
   * @param project
   * @return
   */
  @NotNull
  public static ExternalSystemTaskId createProjectSetupFromCacheTaskWithStartMessage(Project project) {
    // Create taskId
    ExternalSystemTaskId taskId = ExternalSystemTaskId.create(GRADLE_SYSTEM_ID, ExternalSystemTaskType.EXECUTE_TASK, project);

    // Create StartBuildEvent
    String workingDir = toCanonicalPath(getBaseDirPath(project).getPath());
    DefaultBuildDescriptor buildDescriptor = new DefaultBuildDescriptor(taskId, "Project setup", workingDir, currentTimeMillis());
    SyncViewManager syncManager = ServiceManager.getService(project, SyncViewManager.class);
    syncManager.onEvent(taskId, new StartBuildEventImpl(buildDescriptor, "reading from cache..."));
    return taskId;
  }

  public static class Request {
    public boolean usingCachedGradleModels;
    public long lastSyncTimestamp = -1L;

    @Override
    public boolean equals(Object o) {
      if (this == o) {
        return true;
      }
      if (o == null || getClass() != o.getClass()) {
        return false;
      }
      Request request = (Request)o;
      return usingCachedGradleModels == request.usingCachedGradleModels &&
             lastSyncTimestamp == request.lastSyncTimestamp;
    }

    @Override
    public int hashCode() {
      return Objects.hash(usingCachedGradleModels, lastSyncTimestamp);
    }
  }
}<|MERGE_RESOLUTION|>--- conflicted
+++ resolved
@@ -103,12 +103,6 @@
   @NotNull private final DependencySetupIssues myDependencySetupIssues;
   @NotNull private final ProjectSetup myProjectSetup;
   @NotNull private final ModuleSetup myModuleSetup;
-<<<<<<< HEAD
-  @NotNull private final PluginVersionUpgrade myPluginVersionUpgrade;
-  @NotNull private final VersionCompatibilityChecker myVersionCompatibilityChecker;
-  @NotNull private final GradleProjectBuilder myProjectBuilder;
-=======
->>>>>>> c50c8b87
 
   @NotNull
   public static PostSyncProjectSetup getInstance(@NotNull Project project) {
@@ -118,16 +112,11 @@
   @SuppressWarnings("unused") // Instantiated by IDEA
   public PostSyncProjectSetup(@NotNull Project project) {
     this(project, IdeInfo.getInstance(), ProjectStructure.getInstance(project), GradleProjectInfo.getInstance(project), GradleSyncInvoker.getInstance(), GradleSyncState.getInstance(project), DependencySetupIssues.getInstance(project), new ProjectSetup(project),
-<<<<<<< HEAD
-         new ModuleSetup(project), PluginVersionUpgrade.getInstance(project), VersionCompatibilityChecker.getInstance(), GradleProjectBuilder.getInstance(project));
-=======
          new ModuleSetup(project));
->>>>>>> c50c8b87
   }
 
   @NonInjectable
   @VisibleForTesting
-  @NonInjectable
   PostSyncProjectSetup(@NotNull Project project,
                        @NotNull IdeInfo ideInfo,
                        @NotNull ProjectStructure projectStructure,
@@ -136,14 +125,7 @@
                        @NotNull GradleSyncState syncState,
                        @NotNull DependencySetupIssues dependencySetupIssues,
                        @NotNull ProjectSetup projectSetup,
-<<<<<<< HEAD
-                       @NotNull ModuleSetup moduleSetup,
-                       @NotNull PluginVersionUpgrade pluginVersionUpgrade,
-                       @NotNull VersionCompatibilityChecker versionCompatibilityChecker,
-                       @NotNull GradleProjectBuilder projectBuilder) {
-=======
                        @NotNull ModuleSetup moduleSetup) {
->>>>>>> c50c8b87
     myProject = project;
     myIdeInfo = ideInfo;
     myProjectStructure = projectStructure;
@@ -153,12 +135,6 @@
     myDependencySetupIssues = dependencySetupIssues;
     myProjectSetup = projectSetup;
     myModuleSetup = moduleSetup;
-<<<<<<< HEAD
-    myPluginVersionUpgrade = pluginVersionUpgrade;
-    myVersionCompatibilityChecker = versionCompatibilityChecker;
-    myProjectBuilder = projectBuilder;
-=======
->>>>>>> c50c8b87
   }
 
   /**
@@ -196,42 +172,6 @@
         return;
       }
 
-<<<<<<< HEAD
-      // Needed internally for development of Android support lib.
-      boolean skipAgpUpgrade = SystemProperties.getBooleanProperty("studio.skip.agp.upgrade", false);
-
-      if (!skipAgpUpgrade && !request.skipAndroidPluginUpgrade) {
-        if (StudioFlags.BALLOON_UPGRADE_NOTIFICATION.get()) {
-          if (myPluginVersionUpgrade.isForcedUpgradable()) {
-            // Do force upgrade anyway.
-            if (myPluginVersionUpgrade.performForcedUpgrade()) {
-              finishSuccessfulSync(taskId);
-              return;
-            }
-          }
-          else {
-            RecommendedPluginVersionUpgrade.checkUpgrade(myProject);
-          }
-        }
-        else {
-          // TODO(b/127454467): remove after StudioFlags.BALLOON_UPGRADE_NOTIFICATION is removed.
-          if (myPluginVersionUpgrade.checkAndPerformUpgrade()) {
-            // Plugin version was upgraded and a sync was triggered.
-            finishSuccessfulSync(taskId);
-            return;
-          }
-        }
-      }
-
-      if (IdeInfo.getInstance().isAndroidStudio() && StudioFlags.RECOMMENDATION_ENABLED.get()) {
-        MemorySettingsPostSyncChecker.checkSettings(myProject, new TimeBasedMemorySettingsCheckerReminder());
-      }
-
-      new ProjectStructureUsageTracker(myProject).trackProjectStructure();
-
-      DisposedModules.getInstance(myProject).deleteImlFilesForDisposedModules();
-=======
->>>>>>> c50c8b87
       SupportedModuleChecker.getInstance().checkForSupportedModules(myProject);
 
       findAndShowVariantConflicts();
@@ -355,11 +295,7 @@
       StringBuilder buffer = new StringBuilder();
       buffer.append("Sync issues found!").append('\n');
       myGradleProjectInfo.forEachAndroidModule(facet -> {
-<<<<<<< HEAD
-        AndroidModel androidModel = facet.getModel();
-=======
         AndroidModel androidModel = AndroidModel.get(facet);
->>>>>>> c50c8b87
         if (androidModel instanceof AndroidModuleModel) {
           Collection<SyncIssue> issues = ((AndroidModuleModel)androidModel).getSyncIssues();
           if (issues != null && !issues.isEmpty()) {
