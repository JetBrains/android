--- conflicted
+++ resolved
@@ -36,14 +36,9 @@
 import java.util.stream.Collectors;
 import org.jetbrains.annotations.NotNull;
 
-<<<<<<< HEAD
 @Service
 public final class SyncIssuesReporter {
-  @NotNull private final Map<Integer, BaseSyncIssuesReporter> myStrategies = new HashMap<>(6);
-=======
-public class SyncIssuesReporter {
   @NotNull private final Map<Integer, BaseSyncIssuesReporter> myStrategies = new HashMap<>(12);
->>>>>>> e624679c
   @NotNull private final BaseSyncIssuesReporter myDefaultMessageFactory;
 
   @NotNull
@@ -53,11 +48,7 @@
 
   @SuppressWarnings("unused") // Instantiated by IDEA
   public SyncIssuesReporter() {
-<<<<<<< HEAD
-    this(UnresolvedDependenciesReporter.getInstance(), new ExternalNdkBuildIssuesReporter(), new UnsupportedGradleReporter(),
-=======
     this(new UnresolvedDependenciesReporter(), new ExternalNdkBuildIssuesReporter(), new UnsupportedGradleReporter(),
->>>>>>> e624679c
          new BuildToolsTooLowReporter(), new MissingSdkPackageSyncIssuesReporter(), new MinSdkInManifestIssuesReporter(),
          new TargetSdkInManifestIssuesReporter(), new DeprecatedConfigurationReporter(), new MissingSdkIssueReporter(),
          new OutOfDateThirdPartyPluginIssueReporter(), new CxxConfigurationIssuesReporter(), new AndroidXUsedReporter());
@@ -65,7 +56,6 @@
 
   @NonInjectable
   @VisibleForTesting
-  @NonInjectable
   SyncIssuesReporter(@NotNull BaseSyncIssuesReporter... strategies) {
     for (BaseSyncIssuesReporter strategy : strategies) {
       int issueType = strategy.getSupportedIssueType();
