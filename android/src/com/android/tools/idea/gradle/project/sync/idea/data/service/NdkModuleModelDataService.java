--- conflicted
+++ resolved
@@ -17,14 +17,8 @@
 
 import com.android.tools.idea.gradle.project.model.NdkModuleModel;
 import com.android.tools.idea.gradle.project.sync.GradleSyncState;
-<<<<<<< HEAD
-import com.android.tools.idea.gradle.project.sync.setup.module.NdkModuleSetup;
-import com.android.tools.idea.gradle.project.sync.setup.module.ndk.ContentRootModuleSetupStep;
-import com.android.tools.idea.gradle.project.sync.setup.module.ndk.NdkFacetModuleSetupStep;
-=======
 import com.android.tools.idea.gradle.project.sync.ModuleSetupContext;
 import com.android.tools.idea.gradle.project.sync.setup.module.NdkModuleSetup;
->>>>>>> abbea60e
 import com.android.tools.idea.gradle.project.sync.setup.module.ndk.NdkModuleCleanupStep;
 import com.google.common.annotations.VisibleForTesting;
 import com.intellij.openapi.externalSystem.model.DataNode;
@@ -46,13 +40,6 @@
 
   @SuppressWarnings("unused") // Instantiated by IDEA
   public NdkModuleModelDataService() {
-<<<<<<< HEAD
-    this(new NdkModuleSetup(new NdkFacetModuleSetupStep(), new ContentRootModuleSetupStep()), new NdkModuleCleanupStep());
-  }
-
-  @VisibleForTesting
-  NdkModuleModelDataService(@NotNull NdkModuleSetup moduleSetup, @NotNull NdkModuleCleanupStep cleanupStep) {
-=======
     this(new ModuleSetupContext.Factory(), new NdkModuleSetup(), new NdkModuleCleanupStep());
   }
 
@@ -61,7 +48,6 @@
                             @NotNull NdkModuleSetup moduleSetup,
                             @NotNull NdkModuleCleanupStep cleanupStep) {
     myModuleSetupContextFactory = moduleSetupContextFactory;
->>>>>>> abbea60e
     myModuleSetup = moduleSetup;
     myCleanupStep = cleanupStep;
   }
@@ -76,15 +62,6 @@
   protected void importData(@NotNull Collection<DataNode<NdkModuleModel>> toImport,
                             @NotNull Project project,
                             @NotNull IdeModifiableModelsProvider modelsProvider,
-<<<<<<< HEAD
-                            @NotNull Map<String, NdkModuleModel> modelsByName) {
-    boolean syncSkipped = GradleSyncState.getInstance(project).isSyncSkipped();
-
-    for (Module module : modelsProvider.getModules()) {
-      NdkModuleModel ndkModuleModel = modelsByName.get(module.getName());
-      if (ndkModuleModel != null) {
-        myModuleSetup.setUpModule(module, modelsProvider, ndkModuleModel, null, null, syncSkipped);
-=======
                             @NotNull Map<String, NdkModuleModel> modelsByModuleName) {
     boolean syncSkipped = GradleSyncState.getInstance(project).isSyncSkipped();
 
@@ -93,7 +70,6 @@
       if (ndkModuleModel != null) {
         ModuleSetupContext context = myModuleSetupContextFactory.create(module, modelsProvider);
         myModuleSetup.setUpModule(context, ndkModuleModel, syncSkipped);
->>>>>>> abbea60e
       }
       else {
         onModelNotFound(module, modelsProvider);
