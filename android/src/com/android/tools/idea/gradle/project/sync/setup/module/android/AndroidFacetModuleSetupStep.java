--- conflicted
+++ resolved
@@ -102,11 +102,7 @@
         .collect(Collectors.joining(AndroidFacetProperties.PATH_LIST_SEPARATOR_IN_FACET_CONFIGURATION));
 
     syncSelectedVariant(facetProperties, androidModel);
-<<<<<<< HEAD
-    facet.setModel(androidModel);
-=======
     AndroidModel.set(facet, androidModel);
->>>>>>> c50c8b87
     androidModel.syncSelectedVariantAndTestArtifact(facet);
   }
 
