/*
 * Copyright (C) 2013 The Android Open Source Project
 *
 * Licensed under the Apache License, Version 2.0 (the "License");
 * you may not use this file except in compliance with the License.
 * You may obtain a copy of the License at
 *
 *      http://www.apache.org/licenses/LICENSE-2.0
 *
 * Unless required by applicable law or agreed to in writing, software
 * distributed under the License is distributed on an "AS IS" BASIS,
 * WITHOUT WARRANTIES OR CONDITIONS OF ANY KIND, either express or implied.
 * See the License for the specific language governing permissions and
 * limitations under the License.
 */
package com.android.tools.idea.gradle.project;

import com.android.tools.analytics.UsageTracker;
import com.android.tools.idea.gradle.project.sync.GradleSyncState;
import com.android.tools.idea.gradle.compiler.PostProjectBuildTasksExecutor;
import com.android.tools.idea.gradle.invoker.GradleInvoker;
import com.android.tools.idea.gradle.project.build.GradleBuildContext;
import com.android.tools.idea.gradle.project.build.JpsBuildContext;
import com.android.tools.idea.gradle.service.notification.hyperlink.NotificationHyperlink;
import com.android.tools.idea.project.AndroidProjectBuildNotifications;
<<<<<<< HEAD
import com.google.wireless.android.sdk.stats.AndroidStudioStats.AndroidStudioEvent;
import com.google.wireless.android.sdk.stats.AndroidStudioStats.AndroidStudioEvent.EventCategory;
import com.google.wireless.android.sdk.stats.AndroidStudioStats.AndroidStudioEvent.EventKind;
=======
import com.android.tools.idea.stats.UsageTracker;
>>>>>>> c7afe542
import com.intellij.execution.RunConfigurationProducerService;
import com.intellij.execution.actions.RunConfigurationProducer;
import com.intellij.ide.util.PropertiesComponent;
import com.intellij.notification.NotificationType;
import com.intellij.openapi.Disposable;
import com.intellij.openapi.compiler.CompilerManager;
import com.intellij.openapi.components.AbstractProjectComponent;
import com.intellij.openapi.externalSystem.model.ExternalSystemDataKeys;
import com.intellij.openapi.module.JavaModuleType;
import com.intellij.openapi.module.Module;
import com.intellij.openapi.module.ModuleManager;
import com.intellij.openapi.module.ModuleType;
import com.intellij.openapi.project.ModuleListener;
import com.intellij.openapi.project.Project;
import com.intellij.openapi.startup.StartupManager;
import com.intellij.openapi.util.Disposer;
<<<<<<< HEAD
=======
import com.intellij.util.Function;
>>>>>>> c7afe542
import org.jetbrains.android.dom.manifest.Manifest;
import org.jetbrains.android.facet.AndroidFacet;
import org.jetbrains.annotations.NonNls;
import org.jetbrains.annotations.NotNull;
import org.jetbrains.annotations.Nullable;
import org.jetbrains.plugins.gradle.execution.test.runner.AllInPackageGradleConfigurationProducer;
import org.jetbrains.plugins.gradle.execution.test.runner.TestClassGradleConfigurationProducer;
import org.jetbrains.plugins.gradle.execution.test.runner.TestMethodGradleConfigurationProducer;

import java.util.ArrayList;
import java.util.List;

import static com.android.tools.idea.apk.ApkProjects.isApkProject;
import static com.android.tools.idea.gradle.util.GradleUtil.GRADLE_SYSTEM_ID;
import static com.android.tools.idea.gradle.util.Projects.*;
import static com.android.tools.idea.startup.AndroidStudioInitializer.isAndroidStudio;
<<<<<<< HEAD
import static com.android.tools.idea.stats.AndroidStudioUsageTracker.anonymizeUtf8;
=======
>>>>>>> c7afe542
import static com.intellij.openapi.externalSystem.util.ExternalSystemConstants.EXTERNAL_SYSTEM_ID_KEY;
import static com.intellij.openapi.util.text.StringUtil.join;

public class AndroidGradleProjectComponent extends AbstractProjectComponent {
  @NonNls private static final String SHOW_MIGRATE_TO_GRADLE_POPUP = "show.migrate.to.gradle.popup";

  @Nullable private Disposable myDisposable;

  @NotNull
  public static AndroidGradleProjectComponent getInstance(@NotNull Project project) {
    AndroidGradleProjectComponent component = project.getComponent(AndroidGradleProjectComponent.class);
    assert component != null;
    return component;
  }

  public AndroidGradleProjectComponent(@NotNull Project project) {
    super(project);

    // Register a task that gets notified when a Gradle-based Android project is compiled via JPS.
    CompilerManager.getInstance(myProject).addAfterTask(context -> {
      if (isBuildWithGradle(myProject)) {
        PostProjectBuildTasksExecutor.getInstance(project).onBuildCompletion(context);

        JpsBuildContext newContext = new JpsBuildContext(context);
        AndroidProjectBuildNotifications.getInstance(myProject).notifyBuildComplete(newContext);
      }
      return true;
    });

    // Register a task that gets notified when a Gradle-based Android project is compiled via direct Gradle invocation.
    GradleInvoker.getInstance(myProject).addAfterGradleInvocationTask(result -> {
      PostProjectBuildTasksExecutor.getInstance(project).onBuildCompletion(result);

      GradleBuildContext newContext = new GradleBuildContext(result);
      AndroidProjectBuildNotifications.getInstance(myProject).notifyBuildComplete(newContext);
    });
  }

  /**
   * This method is called when a project is created and when it is opened.
   */
  @Override
  public void projectOpened() {
    checkForSupportedModules();
    GradleSyncState syncState = GradleSyncState.getInstance(myProject);
    if (syncState.isSyncInProgress()) {
      // when opening a new project, the UI was not updated when sync started. Updating UI ("Build Variants" tool window, "Sync" toolbar
      // button and editor notifications.
      syncState.notifyStateChanged();
    }
<<<<<<< HEAD
    if (isAndroidStudio() && isLegacyIdeaAndroidProject(myProject) && !isApkProject(myProject)) {
=======
    if (isAndroidStudio() && isLegacyIdeaAndroidProject(myProject)) {
>>>>>>> c7afe542
      trackLegacyIdeaAndroidProject();
      if (shouldShowMigrateToGradleNotification()) {
        // Suggest that Android Studio users use Gradle instead of IDEA project builder.
        showMigrateToGradleWarning();
      }
      return;
    }

    boolean isGradleProject = isBuildWithGradle(myProject);
    if (isGradleProject) {
      configureGradleProject();
    }
<<<<<<< HEAD
    else if (canImportAsGradleProject(myProject.getBaseDir())) {
=======
    else if (isAndroidStudio() && myProject.getBaseDir() != null && canImportAsGradleProject(myProject.getBaseDir())) {
>>>>>>> c7afe542
      GradleProjectImporter.getInstance().requestProjectSync(myProject, null);
    }
  }

  private boolean shouldShowMigrateToGradleNotification() {
    return PropertiesComponent.getInstance(myProject).getBoolean(SHOW_MIGRATE_TO_GRADLE_POPUP, true);
  }

  private void trackLegacyIdeaAndroidProject() {
<<<<<<< HEAD
    if (!UsageTracker.getInstance().getAnalyticsSettings().hasOptedIn()) {
      return;
    }

    StartupManager.getInstance(myProject).runWhenProjectIsInitialized(() -> {
      String packageName = null;

      ModuleManager moduleManager = ModuleManager.getInstance(myProject);
      for (Module module : moduleManager.getModules()) {
        AndroidFacet facet = AndroidFacet.getInstance(module);
        if (facet != null && !facet.requiresAndroidModel()) {
          boolean library = facet.isLibraryProject();
          if (!library) {
            // Prefer the package name from an app module.
            packageName = getPackageNameInLegacyIdeaAndroidModule(facet);
            if (packageName != null) {
              break;
            }
          }
          else if (packageName == null) {
            String modulePackageName = getPackageNameInLegacyIdeaAndroidModule(facet);
            if (modulePackageName != null) {
              packageName = modulePackageName;
=======
    if (!UsageTracker.getInstance().canTrack()) {
      return;
    }

    StartupManager.getInstance(myProject).runWhenProjectIsInitialized(new Runnable() {
      @Override
      public void run() {
        String packageName = null;

        ModuleManager moduleManager = ModuleManager.getInstance(myProject);
        for (Module module : moduleManager.getModules()) {
          AndroidFacet facet = AndroidFacet.getInstance(module);
          if (facet != null && !facet.requiresAndroidModel()) {
            boolean library = facet.isLibraryProject();
            if (!library) {
              // Prefer the package name from an app module.
              packageName = getPackageNameInLegacyIdeaAndroidModule(facet);
              if (packageName != null) {
                break;
              }
            }
            else if (packageName == null) {
              String modulePackageName = getPackageNameInLegacyIdeaAndroidModule(facet);
              if (modulePackageName != null) {
                packageName = modulePackageName;
              }
>>>>>>> c7afe542
            }
          }
        }
        if (packageName != null) {
<<<<<<< HEAD
          AndroidStudioEvent.Builder event = AndroidStudioEvent.newBuilder().setCategory(EventCategory.GRADLE)
                                                                            .setKind(EventKind.LEGACY_IDEA_ANDROID_PROJECT)
                                                                            .setProjectId(anonymizeUtf8(packageName));
          UsageTracker.getInstance().log(event);
=======
          UsageTracker.getInstance().trackLegacyIdeaAndroidProject(packageName);
>>>>>>> c7afe542
        }
      }
    });
  }

  @Nullable
  private static String getPackageNameInLegacyIdeaAndroidModule(@NotNull AndroidFacet facet) {
    // This invocation must happen after the project has been initialized.
    Manifest manifest = facet.getManifest();
    return manifest != null ? manifest.getPackage().getValue() : null;
  }

  private void showMigrateToGradleWarning() {
    String errMsg = "This project does not use the Gradle build system. We recommend that you migrate to using the Gradle build system.";
    NotificationHyperlink moreInfoHyperlink = new OpenMigrationToGradleUrlHyperlink().setCloseOnClick(true);
    NotificationHyperlink doNotShowAgainHyperlink = new NotificationHyperlink("do.not.show", "Don't show this message again.") {
      @Override
      protected void execute(@NotNull Project project) {
        PropertiesComponent.getInstance(myProject).setValue(SHOW_MIGRATE_TO_GRADLE_POPUP, Boolean.FALSE.toString());
      }
    };

    AndroidGradleNotification notification = AndroidGradleNotification.getInstance(myProject);
    notification.showBalloon("Migrate Project to Gradle?", errMsg, NotificationType.WARNING, moreInfoHyperlink, doNotShowAgainHyperlink);
  }

  public void configureGradleProject() {
    if (myDisposable != null) {
      return;
    }
    myDisposable = () -> {
    };

    // Prevent IDEA from refreshing project. We will do it ourselves in AndroidGradleProjectStartupActivity.
    myProject.putUserData(ExternalSystemDataKeys.NEWLY_IMPORTED_PROJECT, Boolean.TRUE);

    enforceExternalBuild(myProject);
<<<<<<< HEAD

    List<Class<? extends RunConfigurationProducer<?>>> runConfigurationProducerTypes = new ArrayList<>();
    runConfigurationProducerTypes.add(AllInPackageGradleConfigurationProducer.class);
    runConfigurationProducerTypes.add(TestClassGradleConfigurationProducer.class);
    runConfigurationProducerTypes.add(TestMethodGradleConfigurationProducer.class);
=======
>>>>>>> c7afe542

    if (isAndroidStudio()) {
      // Make sure the gradle test configurations are ignored in this project. This will modify .idea/runConfigurations.xml
      ignore(runConfigurationProducerTypes);
    }
    else {
      // Make sure the gradle test configurations are not ignored in this project, since they already work in Android gradle projects. This
      // will modify .idea/runConfigurations.xml
      doNotIgnore(runConfigurationProducerTypes);
    }
  }

<<<<<<< HEAD
  private void ignore(@NotNull List<Class<? extends RunConfigurationProducer<?>>> runConfigurationProducerTypes) {
    RunConfigurationProducerService runConfigurationProducerManager = RunConfigurationProducerService.getInstance(myProject);
    for (Class<? extends RunConfigurationProducer<?>> type : runConfigurationProducerTypes) {
      runConfigurationProducerManager.getState().ignoredProducers.add(type.getName());
    }
  }

  private void doNotIgnore(@NotNull List<Class<? extends RunConfigurationProducer<?>>> runConfigurationProducerTypes) {
    RunConfigurationProducerService runConfigurationProducerManager = RunConfigurationProducerService.getInstance(myProject);
    for (Class<? extends RunConfigurationProducer<?>> type : runConfigurationProducerTypes) {
      runConfigurationProducerManager.getState().ignoredProducers.remove(type.getName());
    }
  }

=======
>>>>>>> c7afe542
  @Override
  public void projectClosed() {
    if (myDisposable != null) {
      Disposer.dispose(myDisposable);
    }
  }

  /**
   * Verifies that the project, if it is an Android Gradle project, does not have any modules that are not known by Gradle. For example,
   * when adding a plain IDEA Java module.
   * Do not call this method from {@link ModuleListener#moduleAdded(Project, Module)} because the settings that this method look for are
   * not present when importing a valid Gradle-aware module, resulting in false positives.
   */
  public void checkForSupportedModules() {
    Module[] modules = ModuleManager.getInstance(myProject).getModules();
    if (modules.length == 0 || !isBuildWithGradle(myProject)) {
      return;
    }
    List<Module> unsupportedModules = new ArrayList<>();

    for (Module module : modules) {
      ModuleType moduleType = ModuleType.get(module);

      if (moduleType instanceof JavaModuleType) {
        String externalSystemId = module.getOptionValue(EXTERNAL_SYSTEM_ID_KEY);

        if (!GRADLE_SYSTEM_ID.getId().equals(externalSystemId)) {
          unsupportedModules.add(module);
        }
      }
    }

    if (unsupportedModules.size() == 0) {
      return;
    }
<<<<<<< HEAD
    String s = join(unsupportedModules, Module::getName, ", ");
=======
    String s = join(unsupportedModules, new Function<Module, String>() {
      @Override
      public String fun(Module module) {
        return module.getName();
      }
    }, ", ");
>>>>>>> c7afe542
    AndroidGradleNotification.getInstance(myProject).showBalloon(
      "Unsupported Modules Detected",
      "Compilation is not supported for following modules: " + s +
      ". Unfortunately you can't have non-Gradle Java modules and Android-Gradle modules in one project.",
      NotificationType.ERROR);
  }
}<|MERGE_RESOLUTION|>--- conflicted
+++ resolved
@@ -23,13 +23,9 @@
 import com.android.tools.idea.gradle.project.build.JpsBuildContext;
 import com.android.tools.idea.gradle.service.notification.hyperlink.NotificationHyperlink;
 import com.android.tools.idea.project.AndroidProjectBuildNotifications;
-<<<<<<< HEAD
 import com.google.wireless.android.sdk.stats.AndroidStudioStats.AndroidStudioEvent;
 import com.google.wireless.android.sdk.stats.AndroidStudioStats.AndroidStudioEvent.EventCategory;
 import com.google.wireless.android.sdk.stats.AndroidStudioStats.AndroidStudioEvent.EventKind;
-=======
-import com.android.tools.idea.stats.UsageTracker;
->>>>>>> c7afe542
 import com.intellij.execution.RunConfigurationProducerService;
 import com.intellij.execution.actions.RunConfigurationProducer;
 import com.intellij.ide.util.PropertiesComponent;
@@ -46,10 +42,6 @@
 import com.intellij.openapi.project.Project;
 import com.intellij.openapi.startup.StartupManager;
 import com.intellij.openapi.util.Disposer;
-<<<<<<< HEAD
-=======
-import com.intellij.util.Function;
->>>>>>> c7afe542
 import org.jetbrains.android.dom.manifest.Manifest;
 import org.jetbrains.android.facet.AndroidFacet;
 import org.jetbrains.annotations.NonNls;
@@ -66,10 +58,7 @@
 import static com.android.tools.idea.gradle.util.GradleUtil.GRADLE_SYSTEM_ID;
 import static com.android.tools.idea.gradle.util.Projects.*;
 import static com.android.tools.idea.startup.AndroidStudioInitializer.isAndroidStudio;
-<<<<<<< HEAD
 import static com.android.tools.idea.stats.AndroidStudioUsageTracker.anonymizeUtf8;
-=======
->>>>>>> c7afe542
 import static com.intellij.openapi.externalSystem.util.ExternalSystemConstants.EXTERNAL_SYSTEM_ID_KEY;
 import static com.intellij.openapi.util.text.StringUtil.join;
 
@@ -120,11 +109,7 @@
       // button and editor notifications.
       syncState.notifyStateChanged();
     }
-<<<<<<< HEAD
     if (isAndroidStudio() && isLegacyIdeaAndroidProject(myProject) && !isApkProject(myProject)) {
-=======
-    if (isAndroidStudio() && isLegacyIdeaAndroidProject(myProject)) {
->>>>>>> c7afe542
       trackLegacyIdeaAndroidProject();
       if (shouldShowMigrateToGradleNotification()) {
         // Suggest that Android Studio users use Gradle instead of IDEA project builder.
@@ -137,11 +122,7 @@
     if (isGradleProject) {
       configureGradleProject();
     }
-<<<<<<< HEAD
-    else if (canImportAsGradleProject(myProject.getBaseDir())) {
-=======
     else if (isAndroidStudio() && myProject.getBaseDir() != null && canImportAsGradleProject(myProject.getBaseDir())) {
->>>>>>> c7afe542
       GradleProjectImporter.getInstance().requestProjectSync(myProject, null);
     }
   }
@@ -151,7 +132,6 @@
   }
 
   private void trackLegacyIdeaAndroidProject() {
-<<<<<<< HEAD
     if (!UsageTracker.getInstance().getAnalyticsSettings().hasOptedIn()) {
       return;
     }
@@ -175,46 +155,14 @@
             String modulePackageName = getPackageNameInLegacyIdeaAndroidModule(facet);
             if (modulePackageName != null) {
               packageName = modulePackageName;
-=======
-    if (!UsageTracker.getInstance().canTrack()) {
-      return;
-    }
-
-    StartupManager.getInstance(myProject).runWhenProjectIsInitialized(new Runnable() {
-      @Override
-      public void run() {
-        String packageName = null;
-
-        ModuleManager moduleManager = ModuleManager.getInstance(myProject);
-        for (Module module : moduleManager.getModules()) {
-          AndroidFacet facet = AndroidFacet.getInstance(module);
-          if (facet != null && !facet.requiresAndroidModel()) {
-            boolean library = facet.isLibraryProject();
-            if (!library) {
-              // Prefer the package name from an app module.
-              packageName = getPackageNameInLegacyIdeaAndroidModule(facet);
-              if (packageName != null) {
-                break;
-              }
-            }
-            else if (packageName == null) {
-              String modulePackageName = getPackageNameInLegacyIdeaAndroidModule(facet);
-              if (modulePackageName != null) {
-                packageName = modulePackageName;
-              }
->>>>>>> c7afe542
             }
           }
         }
         if (packageName != null) {
-<<<<<<< HEAD
           AndroidStudioEvent.Builder event = AndroidStudioEvent.newBuilder().setCategory(EventCategory.GRADLE)
                                                                             .setKind(EventKind.LEGACY_IDEA_ANDROID_PROJECT)
                                                                             .setProjectId(anonymizeUtf8(packageName));
           UsageTracker.getInstance().log(event);
-=======
-          UsageTracker.getInstance().trackLegacyIdeaAndroidProject(packageName);
->>>>>>> c7afe542
         }
       }
     });
@@ -252,14 +200,11 @@
     myProject.putUserData(ExternalSystemDataKeys.NEWLY_IMPORTED_PROJECT, Boolean.TRUE);
 
     enforceExternalBuild(myProject);
-<<<<<<< HEAD
 
     List<Class<? extends RunConfigurationProducer<?>>> runConfigurationProducerTypes = new ArrayList<>();
     runConfigurationProducerTypes.add(AllInPackageGradleConfigurationProducer.class);
     runConfigurationProducerTypes.add(TestClassGradleConfigurationProducer.class);
     runConfigurationProducerTypes.add(TestMethodGradleConfigurationProducer.class);
-=======
->>>>>>> c7afe542
 
     if (isAndroidStudio()) {
       // Make sure the gradle test configurations are ignored in this project. This will modify .idea/runConfigurations.xml
@@ -272,7 +217,6 @@
     }
   }
 
-<<<<<<< HEAD
   private void ignore(@NotNull List<Class<? extends RunConfigurationProducer<?>>> runConfigurationProducerTypes) {
     RunConfigurationProducerService runConfigurationProducerManager = RunConfigurationProducerService.getInstance(myProject);
     for (Class<? extends RunConfigurationProducer<?>> type : runConfigurationProducerTypes) {
@@ -287,8 +231,6 @@
     }
   }
 
-=======
->>>>>>> c7afe542
   @Override
   public void projectClosed() {
     if (myDisposable != null) {
@@ -324,16 +266,7 @@
     if (unsupportedModules.size() == 0) {
       return;
     }
-<<<<<<< HEAD
     String s = join(unsupportedModules, Module::getName, ", ");
-=======
-    String s = join(unsupportedModules, new Function<Module, String>() {
-      @Override
-      public String fun(Module module) {
-        return module.getName();
-      }
-    }, ", ");
->>>>>>> c7afe542
     AndroidGradleNotification.getInstance(myProject).showBalloon(
       "Unsupported Modules Detected",
       "Compilation is not supported for following modules: " + s +
