--- conflicted
+++ resolved
@@ -263,50 +263,4 @@
       ". Unfortunately you can't have non-Gradle Java modules and Android-Gradle modules in one project.",
       NotificationType.ERROR);
   }
-<<<<<<< HEAD
-=======
-
-  private static class GradleModuleListener implements ModuleListener {
-    @NotNull private final List<ModuleListener> additionalListeners = Lists.newArrayList();
-
-    @Override
-    public void moduleAdded(@NotNull Project project, @NotNull Module module) {
-      updateBuildVariantView(project);
-      for (ModuleListener listener : additionalListeners) {
-        listener.moduleAdded(project, module);
-      }
-    }
-
-    @Override
-    public void beforeModuleRemoved(@NotNull Project project, @NotNull Module module) {
-      for (ModuleListener listener : additionalListeners) {
-        listener.beforeModuleRemoved(project, module);
-      }
-    }
-
-    @Override
-    public void modulesRenamed(@NotNull Project project, @NotNull List<Module> modules, @NotNull Function<Module, String> oldNameProvider) {
-      updateBuildVariantView(project);
-      for (ModuleListener listener : additionalListeners) {
-        listener.modulesRenamed(project, modules, oldNameProvider);
-      }
-    }
-
-    @Override
-    public void moduleRemoved(@NotNull Project project, @NotNull Module module) {
-      updateBuildVariantView(project);
-      for (ModuleListener listener : additionalListeners) {
-        listener.moduleRemoved(project, module);
-      }
-    }
-
-    private static void updateBuildVariantView(@NotNull Project project) {
-      BuildVariantView.getInstance(project).updateContents();
-    }
-
-    void addModuleListener(@NotNull ModuleListener listener) {
-      additionalListeners.add(listener);
-    }
-  }
->>>>>>> 5b35b005
 }