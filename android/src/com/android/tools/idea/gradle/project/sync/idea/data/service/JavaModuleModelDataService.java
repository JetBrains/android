/*
 * Copyright (C) 2016 The Android Open Source Project
 *
 * Licensed under the Apache License, Version 2.0 (the "License");
 * you may not use this file except in compliance with the License.
 * You may obtain a copy of the License at
 *
 *      http://www.apache.org/licenses/LICENSE-2.0
 *
 * Unless required by applicable law or agreed to in writing, software
 * distributed under the License is distributed on an "AS IS" BASIS,
 * WITHOUT WARRANTIES OR CONDITIONS OF ANY KIND, either express or implied.
 * See the License for the specific language governing permissions and
 * limitations under the License.
 */
package com.android.tools.idea.gradle.project.sync.idea.data.service;

import com.android.tools.idea.gradle.project.model.JavaModuleModel;
import com.android.tools.idea.gradle.project.sync.GradleSyncState;
<<<<<<< HEAD
import com.android.tools.idea.gradle.project.sync.setup.module.idea.JavaModuleSetup;
import com.android.tools.idea.gradle.project.sync.setup.module.idea.java.*;
=======
import com.android.tools.idea.gradle.project.sync.ModuleSetupContext;
import com.android.tools.idea.gradle.project.sync.setup.module.idea.JavaModuleSetup;
>>>>>>> abbea60e
import com.android.tools.idea.gradle.project.sync.setup.module.java.JavaModuleCleanupStep;
import com.google.common.annotations.VisibleForTesting;
import com.intellij.openapi.externalSystem.model.DataNode;
import com.intellij.openapi.externalSystem.model.Key;
import com.intellij.openapi.externalSystem.service.project.IdeModifiableModelsProvider;
import com.intellij.openapi.module.Module;
import com.intellij.openapi.project.Project;
import org.jetbrains.annotations.NotNull;

import java.util.Collection;
import java.util.Map;

import static com.android.tools.idea.gradle.project.sync.idea.data.service.AndroidProjectKeys.JAVA_MODULE_MODEL;

public class JavaModuleModelDataService extends ModuleModelDataService<JavaModuleModel> {
  @NotNull private final ModuleSetupContext.Factory myModuleSetupContextFactory;
  @NotNull private final JavaModuleSetup myModuleSetup;
  @NotNull private final JavaModuleCleanupStep myCleanupStep;

  @SuppressWarnings("unused") // Instantiated by IDEA
  public JavaModuleModelDataService() {
<<<<<<< HEAD
    this(new JavaModuleSetup(new JavaFacetModuleSetupStep(), new ContentRootsModuleSetupStep(), new DependenciesModuleSetupStep(),
                             new ArtifactsByConfigurationModuleSetupStep(), new CompilerOutputModuleSetupStep(),
                             new JavaLanguageLevelModuleSetupStep()), new JavaModuleCleanupStep());
  }

  @VisibleForTesting
  JavaModuleModelDataService(@NotNull JavaModuleSetup moduleSetup, @NotNull JavaModuleCleanupStep cleanupStep) {
=======
    this(new ModuleSetupContext.Factory(), new JavaModuleSetup(), new JavaModuleCleanupStep());
  }

  @VisibleForTesting
  JavaModuleModelDataService(@NotNull ModuleSetupContext.Factory moduleSetupContextFactory,
                             @NotNull JavaModuleSetup moduleSetup,
                             @NotNull JavaModuleCleanupStep cleanupStep) {
    myModuleSetupContextFactory = moduleSetupContextFactory;
>>>>>>> abbea60e
    myModuleSetup = moduleSetup;
    myCleanupStep = cleanupStep;
  }

  @Override
  @NotNull
  public Key<JavaModuleModel> getTargetDataKey() {
    return JAVA_MODULE_MODEL;
  }

  @Override
  protected void importData(@NotNull Collection<DataNode<JavaModuleModel>> toImport,
                            @NotNull Project project,
                            @NotNull IdeModifiableModelsProvider modelsProvider,
<<<<<<< HEAD
                            @NotNull Map<String, JavaModuleModel> modelsByName) {
=======
                            @NotNull Map<String, JavaModuleModel> modelsByModuleName) {
>>>>>>> abbea60e
    boolean syncSkipped = GradleSyncState.getInstance(project).isSyncSkipped();
    for (Module module : modelsProvider.getModules()) {
      JavaModuleModel javaModuleModel = modelsByModuleName.get(module.getName());
      if (javaModuleModel != null) {
<<<<<<< HEAD
        myModuleSetup.setUpModule(module, modelsProvider, javaModuleModel, null, null, syncSkipped);
=======
        ModuleSetupContext context = myModuleSetupContextFactory.create(module, modelsProvider);
        myModuleSetup.setUpModule(context, javaModuleModel, syncSkipped);
>>>>>>> abbea60e
      }
      else {
        onModelNotFound(module, modelsProvider);
      }
    }
  }

  @Override
  protected void onModelNotFound(@NotNull Module module, @NotNull IdeModifiableModelsProvider modelsProvider) {
    myCleanupStep.cleanUpModule(module, modelsProvider);
  }
}<|MERGE_RESOLUTION|>--- conflicted
+++ resolved
@@ -17,13 +17,8 @@
 
 import com.android.tools.idea.gradle.project.model.JavaModuleModel;
 import com.android.tools.idea.gradle.project.sync.GradleSyncState;
-<<<<<<< HEAD
-import com.android.tools.idea.gradle.project.sync.setup.module.idea.JavaModuleSetup;
-import com.android.tools.idea.gradle.project.sync.setup.module.idea.java.*;
-=======
 import com.android.tools.idea.gradle.project.sync.ModuleSetupContext;
 import com.android.tools.idea.gradle.project.sync.setup.module.idea.JavaModuleSetup;
->>>>>>> abbea60e
 import com.android.tools.idea.gradle.project.sync.setup.module.java.JavaModuleCleanupStep;
 import com.google.common.annotations.VisibleForTesting;
 import com.intellij.openapi.externalSystem.model.DataNode;
@@ -45,15 +40,6 @@
 
   @SuppressWarnings("unused") // Instantiated by IDEA
   public JavaModuleModelDataService() {
-<<<<<<< HEAD
-    this(new JavaModuleSetup(new JavaFacetModuleSetupStep(), new ContentRootsModuleSetupStep(), new DependenciesModuleSetupStep(),
-                             new ArtifactsByConfigurationModuleSetupStep(), new CompilerOutputModuleSetupStep(),
-                             new JavaLanguageLevelModuleSetupStep()), new JavaModuleCleanupStep());
-  }
-
-  @VisibleForTesting
-  JavaModuleModelDataService(@NotNull JavaModuleSetup moduleSetup, @NotNull JavaModuleCleanupStep cleanupStep) {
-=======
     this(new ModuleSetupContext.Factory(), new JavaModuleSetup(), new JavaModuleCleanupStep());
   }
 
@@ -62,7 +48,6 @@
                              @NotNull JavaModuleSetup moduleSetup,
                              @NotNull JavaModuleCleanupStep cleanupStep) {
     myModuleSetupContextFactory = moduleSetupContextFactory;
->>>>>>> abbea60e
     myModuleSetup = moduleSetup;
     myCleanupStep = cleanupStep;
   }
@@ -77,21 +62,13 @@
   protected void importData(@NotNull Collection<DataNode<JavaModuleModel>> toImport,
                             @NotNull Project project,
                             @NotNull IdeModifiableModelsProvider modelsProvider,
-<<<<<<< HEAD
-                            @NotNull Map<String, JavaModuleModel> modelsByName) {
-=======
                             @NotNull Map<String, JavaModuleModel> modelsByModuleName) {
->>>>>>> abbea60e
     boolean syncSkipped = GradleSyncState.getInstance(project).isSyncSkipped();
     for (Module module : modelsProvider.getModules()) {
       JavaModuleModel javaModuleModel = modelsByModuleName.get(module.getName());
       if (javaModuleModel != null) {
-<<<<<<< HEAD
-        myModuleSetup.setUpModule(module, modelsProvider, javaModuleModel, null, null, syncSkipped);
-=======
         ModuleSetupContext context = myModuleSetupContextFactory.create(module, modelsProvider);
         myModuleSetup.setUpModule(context, javaModuleModel, syncSkipped);
->>>>>>> abbea60e
       }
       else {
         onModelNotFound(module, modelsProvider);
