--- conflicted
+++ resolved
@@ -16,15 +16,6 @@
 package com.android.tools.idea.gradle.project.sync.setup.module.dependency;
 
 import com.android.builder.model.level2.Library;
-<<<<<<< HEAD
-import com.android.ide.common.repository.GradleCoordinate;
-import com.android.ide.common.repository.GradleVersion;
-import com.android.tools.idea.gradle.project.model.ide.android.IdeAndroidArtifact;
-import com.android.tools.idea.gradle.project.model.ide.android.IdeBaseArtifact;
-import com.android.tools.idea.gradle.project.model.ide.android.IdeVariant;
-import com.android.tools.idea.gradle.project.model.ide.android.level2.IdeDependencies;
-import com.intellij.openapi.components.ServiceManager;
-=======
 import com.android.ide.common.gradle.model.IdeAndroidArtifact;
 import com.android.ide.common.gradle.model.IdeBaseArtifact;
 import com.android.ide.common.gradle.model.IdeVariant;
@@ -34,21 +25,13 @@
 import com.android.tools.idea.gradle.project.sync.setup.module.ModuleFinder;
 import com.intellij.openapi.components.ServiceManager;
 import com.intellij.openapi.module.Module;
->>>>>>> 9e819fa1
 import com.intellij.openapi.roots.DependencyScope;
-import com.intellij.openapi.util.text.StringUtil;
 import org.jetbrains.annotations.NotNull;
 
-<<<<<<< HEAD
-import static com.android.tools.idea.gradle.project.sync.setup.module.dependency.LibraryDependency.PathType.BINARY;
-import static com.intellij.openapi.roots.DependencyScope.COMPILE;
-import static com.intellij.openapi.roots.DependencyScope.TEST;
-=======
 import static com.android.tools.idea.gradle.project.sync.setup.module.ModuleFinder.getModuleId;
 import static com.intellij.openapi.roots.DependencyScope.COMPILE;
 import static com.intellij.openapi.roots.DependencyScope.TEST;
 import static com.intellij.openapi.util.text.StringUtil.isNotEmpty;
->>>>>>> 9e819fa1
 import static com.intellij.openapi.util.text.StringUtil.trimLeading;
 
 /**
@@ -63,21 +46,6 @@
   /**
    * Get a {@link DependencySet} contains merged dependencies from main artifact and test artifacts.
    *
-<<<<<<< HEAD
-   * @param variant the variant to extract dependencies from.
-   * @return Instance of {@link DependencySet} retrieved from given variant.
-   */
-  @NotNull
-  public DependencySet extractFrom(@NotNull IdeVariant variant) {
-    DependencySet dependencies = new DependencySet();
-
-    for (IdeBaseArtifact testArtifact : variant.getTestArtifacts()) {
-      populate(dependencies, testArtifact, TEST);
-    }
-
-    IdeAndroidArtifact mainArtifact = variant.getMainArtifact();
-    populate(dependencies, mainArtifact, COMPILE);
-=======
    * @param variant             the variant to extract dependencies from.
    * @param moduleFinder
    * @return Instance of {@link DependencySet} retrieved from given variant.
@@ -92,7 +60,6 @@
 
     IdeAndroidArtifact mainArtifact = variant.getMainArtifact();
     populate(dependencies, mainArtifact, moduleFinder, COMPILE);
->>>>>>> 9e819fa1
 
     return dependencies;
   }
@@ -103,36 +70,23 @@
    * @return Instance of {@link DependencySet} retrieved from given artifact.
    */
   @NotNull
-<<<<<<< HEAD
-  public DependencySet extractFrom(@NotNull IdeBaseArtifact artifact, @NotNull DependencyScope scope) {
-    DependencySet dependencies = new DependencySet();
-    populate(dependencies, artifact, scope);
-=======
   public DependencySet extractFrom(@NotNull IdeBaseArtifact artifact,
                                    @NotNull DependencyScope scope,
                                    @NotNull ModuleFinder moduleFinder) {
     DependencySet dependencies = new DependencySet();
     populate(dependencies, artifact, moduleFinder, scope);
->>>>>>> 9e819fa1
     return dependencies;
   }
 
   private static void populate(@NotNull DependencySet dependencies,
                                @NotNull IdeBaseArtifact artifact,
-<<<<<<< HEAD
-=======
                                @NotNull ModuleFinder moduleFinder,
->>>>>>> 9e819fa1
                                @NotNull DependencyScope scope) {
     IdeDependencies artifactDependencies = artifact.getLevel2Dependencies();
 
     for (Library library : artifactDependencies.getJavaLibraries()) {
       LibraryDependency libraryDependency = new LibraryDependency(library.getArtifact(), library.getArtifactAddress(), scope);
-<<<<<<< HEAD
-      libraryDependency.addPath(LibraryDependency.PathType.BINARY, library.getArtifact());
-=======
       libraryDependency.addBinaryPath(library.getArtifact());
->>>>>>> 9e819fa1
       dependencies.add(libraryDependency);
     }
 
@@ -141,11 +95,6 @@
     }
 
     for (Library library : artifactDependencies.getModuleDependencies()) {
-<<<<<<< HEAD
-      String gradleProjectPath = library.getProjectPath();
-      if (gradleProjectPath != null && !gradleProjectPath.isEmpty()) {
-        ModuleDependency dependency = new ModuleDependency(gradleProjectPath, scope);
-=======
       String gradlePath = library.getProjectPath();
       if (isNotEmpty(gradlePath)) {
         Module module = null;
@@ -160,7 +109,6 @@
           module = moduleFinder.findModuleByGradlePath(moduleId);
         }
         ModuleDependency dependency = new ModuleDependency(moduleId, scope, module);
->>>>>>> 9e819fa1
         dependencies.add(dependency);
       }
     }
@@ -171,19 +119,11 @@
                                                                              @NotNull DependencyScope scope) {
     LibraryDependency dependency =
       new LibraryDependency(library.getArtifact(), getDependencyName(library, "-"), scope);
-<<<<<<< HEAD
-    dependency.addPath(BINARY, library.getJarFile());
-    dependency.addPath(BINARY, library.getResFolder());
-
-    for (String localJar : library.getLocalJars()) {
-      dependency.addPath(BINARY, localJar);
-=======
     dependency.addBinaryPath(library.getJarFile());
     dependency.addBinaryPath(library.getResFolder());
 
     for (String localJar : library.getLocalJars()) {
       dependency.addBinaryPath(localJar);
->>>>>>> 9e819fa1
     }
     return dependency;
   }
@@ -197,11 +137,7 @@
    * For example, artifactId[:/-]version for external library dependency, and moduleName::variant for module dependency.
    */
   @NotNull
-<<<<<<< HEAD
-  public static String getDependencyName(@NotNull Library library, @NotNull String separator) {
-=======
   private static String getDependencyName(@NotNull Library library, @NotNull String separator) {
->>>>>>> 9e819fa1
     String artifactAddress = library.getArtifactAddress();
     GradleCoordinate coordinates = GradleCoordinate.parseCoordinateString(artifactAddress);
     // Artifact address for external libraries are in the format of groupId:artifactId:version@packing, thus can be converted to GradleCoordinate.
@@ -214,11 +150,7 @@
         name += separator + version;
       }
       assert name != null;
-<<<<<<< HEAD
-      if (StringUtil.isNotEmpty(coordinates.getGroupId())) {
-=======
       if (isNotEmpty(coordinates.getGroupId())) {
->>>>>>> 9e819fa1
         return coordinates.getGroupId() + ":" + name;
       }
       return name;
@@ -233,13 +165,8 @@
    *
    * E.g.
    * com.android.support.test.espresso:espresso-core:3.0.1@aar -> espresso-core:3.0.1
-<<<<<<< HEAD
-   *         android.arch.lifecycle:extensions:1.0.0-beta1@aar -> lifecycle:extensions:1.0.0-beta1
-   *                         com.google.guava:guava:11.0.2@jar -> guava:11.0.2
-=======
    * android.arch.lifecycle:extensions:1.0.0-beta1@aar -> lifecycle:extensions:1.0.0-beta1
    * com.google.guava:guava:11.0.2@jar -> guava:11.0.2
->>>>>>> 9e819fa1
    */
   @NotNull
   public static String getDependencyDisplayName(@NotNull Library library) {
