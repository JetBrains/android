/*
 * Copyright (C) 2014 The Android Open Source Project
 *
 * Licensed under the Apache License, Version 2.0 (the "License");
 * you may not use this file except in compliance with the License.
 * You may obtain a copy of the License at
 *
 *      http://www.apache.org/licenses/LICENSE-2.0
 *
 * Unless required by applicable law or agreed to in writing, software
 * distributed under the License is distributed on an "AS IS" BASIS,
 * WITHOUT WARRANTIES OR CONDITIONS OF ANY KIND, either express or implied.
 * See the License for the specific language governing permissions and
 * limitations under the License.
 */
package com.android.tools.idea.gradle.project.build;

import com.android.tools.idea.gradle.project.BuildSettings;
import com.android.tools.idea.gradle.project.GradleExperimentalSettings;
<<<<<<< HEAD
import com.android.tools.idea.gradle.project.build.invoker.GradleBuildInvoker;
=======
import com.android.tools.idea.gradle.project.GradleProjectInfo;
import com.android.tools.idea.gradle.project.build.invoker.GradleBuildInvoker;
import com.android.tools.idea.gradle.project.build.invoker.TestCompileType;
>>>>>>> 1e5b25b8
import com.android.tools.idea.gradle.util.BuildMode;
import com.android.tools.idea.project.AndroidProjectInfo;
import com.google.common.annotations.VisibleForTesting;
import com.intellij.openapi.compiler.CompilerManager;
import com.intellij.openapi.components.ServiceManager;
import com.intellij.openapi.module.Module;
import com.intellij.openapi.module.ModuleManager;
import com.intellij.openapi.project.Project;
import org.jetbrains.annotations.Contract;
import org.jetbrains.annotations.NotNull;

import static com.android.tools.idea.gradle.util.BuildMode.*;
<<<<<<< HEAD
import static com.android.tools.idea.gradle.util.Projects.isDirectGradleInvocationEnabled;
=======
>>>>>>> 1e5b25b8

/**
 * Builds a project, regardless of the compiler strategy being used (JPS or "direct Gradle invocation.")
 */
public class GradleProjectBuilder {
  @NotNull private final Project myProject;
  @NotNull private final AndroidProjectInfo myAndroidProjectInfo;
  @NotNull private final GradleProjectInfo myGradleProjectInfo;
  @NotNull private final BuildSettings myBuildSettings;
  @NotNull private final GradleBuildInvoker myBuildInvoker;
  @NotNull private final CompilerManager myCompilerManager;

  @NotNull
  public static GradleProjectBuilder getInstance(@NotNull Project project) {
    return ServiceManager.getService(project, GradleProjectBuilder.class);
  }

  public GradleProjectBuilder(@NotNull Project project,
                              @NotNull AndroidProjectInfo androidProjectInfo,
                              @NotNull GradleProjectInfo gradleProjectInfo,
                              @NotNull BuildSettings buildSettings,
                              @NotNull GradleBuildInvoker buildInvoker,
                              @NotNull CompilerManager compilerManager) {
    myProject = project;
<<<<<<< HEAD
  }

  public void assembleTranslate() {
    if (AndroidProjectInfo.getInstance(myProject).requiresAndroidModel()) {
      if (isDirectGradleInvocationEnabled(myProject)) {
        GradleBuildInvoker.getInstance(myProject).assembleTranslate();
        return;
      }
      buildProjectWithJps(ASSEMBLE_TRANSLATE);
    }
  }

  public void compileJava() {
    if (AndroidProjectInfo.getInstance(myProject).requiresAndroidModel()) {
      if (isDirectGradleInvocationEnabled(myProject)) {
        Module[] modules = ModuleManager.getInstance(myProject).getModules();
        GradleBuildInvoker.getInstance(myProject).compileJava(modules, GradleBuildInvoker.TestCompileType.NONE);
=======
    myAndroidProjectInfo = androidProjectInfo;
    myGradleProjectInfo = gradleProjectInfo;
    myBuildSettings = buildSettings;
    myBuildInvoker = buildInvoker;
    myCompilerManager = compilerManager;
  }

  public void compileJava() {
    if (myAndroidProjectInfo.requiresAndroidModel()) {
      if (myGradleProjectInfo.isDirectGradleBuildEnabled()) {
        Module[] modules = ModuleManager.getInstance(myProject).getModules();
        myBuildInvoker.compileJava(modules, TestCompileType.ALL);
>>>>>>> 1e5b25b8
        return;
      }
      buildProjectWithJps(COMPILE_JAVA);
    }
  }

  public void clean() {
<<<<<<< HEAD
    if (AndroidProjectInfo.getInstance(myProject).requiresAndroidModel()) {
      if (isDirectGradleInvocationEnabled(myProject)) {
        GradleBuildInvoker.getInstance(myProject).cleanProject();
=======
    if (myAndroidProjectInfo.requiresAndroidModel()) {
      if (myGradleProjectInfo.isDirectGradleBuildEnabled()) {
        myBuildInvoker.cleanProject();
>>>>>>> 1e5b25b8
        return;
      }
      buildProjectWithJps(CLEAN);
    }
  }

  public void cleanAndGenerateSources() {
    doGenerateSources(true /* clean project */);
  }

  public void generateSources() {
    doGenerateSources(false /* do not clean project */);
  }

  private void doGenerateSources(boolean cleanProject) {
    if (!isSourceGenerationEnabled()) {
      return;
    }
<<<<<<< HEAD
    if (AndroidProjectInfo.getInstance(myProject).requiresAndroidModel()) {
      if (isDirectGradleInvocationEnabled(myProject)) {
        GradleBuildInvoker.getInstance(myProject).generateSources(cleanProject);
      }
      else {
        buildProjectWithJps(SOURCE_GEN);
=======
    if (myAndroidProjectInfo.requiresAndroidModel()) {
      if (myGradleProjectInfo.isDirectGradleBuildEnabled()) {
        if (cleanProject) {
          myBuildInvoker.cleanAndGenerateSources();
          return;
        }
        myBuildInvoker.generateSources();
        return;
>>>>>>> 1e5b25b8
      }
      buildProjectWithJps(SOURCE_GEN);
    }
  }

  public boolean isSourceGenerationEnabled() {
<<<<<<< HEAD
    if (AndroidProjectInfo.getInstance(myProject).requiresAndroidModel()) {
=======
    if (myAndroidProjectInfo.requiresAndroidModel()) {
>>>>>>> 1e5b25b8
      int moduleCount = ModuleManager.getInstance(myProject).getModules().length;
      GradleExperimentalSettings settings = GradleExperimentalSettings.getInstance();
      return isSourceGenerationEnabled(settings, moduleCount);
    }
    return false;
  }

  @VisibleForTesting
  @Contract(pure = true)
  static boolean isSourceGenerationEnabled(@NotNull GradleExperimentalSettings settings, int moduleCount) {
    return !settings.SKIP_SOURCE_GEN_ON_PROJECT_SYNC || moduleCount <= settings.MAX_MODULE_COUNT_FOR_SOURCE_GEN;
  }

  private void buildProjectWithJps(@NotNull BuildMode buildMode) {
    myBuildSettings.setBuildMode(buildMode);
    myCompilerManager.make(null);
  }
}<|MERGE_RESOLUTION|>--- conflicted
+++ resolved
@@ -17,13 +17,9 @@
 
 import com.android.tools.idea.gradle.project.BuildSettings;
 import com.android.tools.idea.gradle.project.GradleExperimentalSettings;
-<<<<<<< HEAD
-import com.android.tools.idea.gradle.project.build.invoker.GradleBuildInvoker;
-=======
 import com.android.tools.idea.gradle.project.GradleProjectInfo;
 import com.android.tools.idea.gradle.project.build.invoker.GradleBuildInvoker;
 import com.android.tools.idea.gradle.project.build.invoker.TestCompileType;
->>>>>>> 1e5b25b8
 import com.android.tools.idea.gradle.util.BuildMode;
 import com.android.tools.idea.project.AndroidProjectInfo;
 import com.google.common.annotations.VisibleForTesting;
@@ -36,10 +32,6 @@
 import org.jetbrains.annotations.NotNull;
 
 import static com.android.tools.idea.gradle.util.BuildMode.*;
-<<<<<<< HEAD
-import static com.android.tools.idea.gradle.util.Projects.isDirectGradleInvocationEnabled;
-=======
->>>>>>> 1e5b25b8
 
 /**
  * Builds a project, regardless of the compiler strategy being used (JPS or "direct Gradle invocation.")
@@ -64,25 +56,6 @@
                               @NotNull GradleBuildInvoker buildInvoker,
                               @NotNull CompilerManager compilerManager) {
     myProject = project;
-<<<<<<< HEAD
-  }
-
-  public void assembleTranslate() {
-    if (AndroidProjectInfo.getInstance(myProject).requiresAndroidModel()) {
-      if (isDirectGradleInvocationEnabled(myProject)) {
-        GradleBuildInvoker.getInstance(myProject).assembleTranslate();
-        return;
-      }
-      buildProjectWithJps(ASSEMBLE_TRANSLATE);
-    }
-  }
-
-  public void compileJava() {
-    if (AndroidProjectInfo.getInstance(myProject).requiresAndroidModel()) {
-      if (isDirectGradleInvocationEnabled(myProject)) {
-        Module[] modules = ModuleManager.getInstance(myProject).getModules();
-        GradleBuildInvoker.getInstance(myProject).compileJava(modules, GradleBuildInvoker.TestCompileType.NONE);
-=======
     myAndroidProjectInfo = androidProjectInfo;
     myGradleProjectInfo = gradleProjectInfo;
     myBuildSettings = buildSettings;
@@ -95,7 +68,6 @@
       if (myGradleProjectInfo.isDirectGradleBuildEnabled()) {
         Module[] modules = ModuleManager.getInstance(myProject).getModules();
         myBuildInvoker.compileJava(modules, TestCompileType.ALL);
->>>>>>> 1e5b25b8
         return;
       }
       buildProjectWithJps(COMPILE_JAVA);
@@ -103,15 +75,9 @@
   }
 
   public void clean() {
-<<<<<<< HEAD
-    if (AndroidProjectInfo.getInstance(myProject).requiresAndroidModel()) {
-      if (isDirectGradleInvocationEnabled(myProject)) {
-        GradleBuildInvoker.getInstance(myProject).cleanProject();
-=======
     if (myAndroidProjectInfo.requiresAndroidModel()) {
       if (myGradleProjectInfo.isDirectGradleBuildEnabled()) {
         myBuildInvoker.cleanProject();
->>>>>>> 1e5b25b8
         return;
       }
       buildProjectWithJps(CLEAN);
@@ -130,14 +96,6 @@
     if (!isSourceGenerationEnabled()) {
       return;
     }
-<<<<<<< HEAD
-    if (AndroidProjectInfo.getInstance(myProject).requiresAndroidModel()) {
-      if (isDirectGradleInvocationEnabled(myProject)) {
-        GradleBuildInvoker.getInstance(myProject).generateSources(cleanProject);
-      }
-      else {
-        buildProjectWithJps(SOURCE_GEN);
-=======
     if (myAndroidProjectInfo.requiresAndroidModel()) {
       if (myGradleProjectInfo.isDirectGradleBuildEnabled()) {
         if (cleanProject) {
@@ -146,18 +104,13 @@
         }
         myBuildInvoker.generateSources();
         return;
->>>>>>> 1e5b25b8
       }
       buildProjectWithJps(SOURCE_GEN);
     }
   }
 
   public boolean isSourceGenerationEnabled() {
-<<<<<<< HEAD
-    if (AndroidProjectInfo.getInstance(myProject).requiresAndroidModel()) {
-=======
     if (myAndroidProjectInfo.requiresAndroidModel()) {
->>>>>>> 1e5b25b8
       int moduleCount = ModuleManager.getInstance(myProject).getModules().length;
       GradleExperimentalSettings settings = GradleExperimentalSettings.getInstance();
       return isSourceGenerationEnabled(settings, moduleCount);
