package com.android.tools.idea.gradle.project;

import com.android.tools.idea.sdk.IdeSdks;
import com.intellij.openapi.project.Project;
import com.intellij.openapi.projectRoots.Sdk;
import org.jetbrains.annotations.NotNull;
import org.jetbrains.annotations.Nullable;
import org.jetbrains.plugins.gradle.service.GradleInstallationManager;

public class AndroidStudioGradleInstallationManager extends GradleInstallationManager {
  @Nullable
  @Override
  public Sdk getGradleJdk(@Nullable Project project, @NotNull String linkedProjectPath) {
    return IdeSdks.getInstance().getJdk();
  }

  @Nullable
  @Override
  public String getGradleJvmPath(@NotNull Project project, @NotNull String linkedProjectPath) {
<<<<<<< HEAD
    Sdk gradleJdk = IdeSdks.getInstance().getJdk();
    return gradleJdk != null ? gradleJdk.getHomePath() : null;
=======
    @Nullable Sdk jdk = getGradleJdk(project, linkedProjectPath);
    if (jdk == null) {
      return null;
    }
    return jdk.getHomePath();
>>>>>>> 799703f0
  }
}<|MERGE_RESOLUTION|>--- conflicted
+++ resolved
@@ -17,15 +17,10 @@
   @Nullable
   @Override
   public String getGradleJvmPath(@NotNull Project project, @NotNull String linkedProjectPath) {
-<<<<<<< HEAD
-    Sdk gradleJdk = IdeSdks.getInstance().getJdk();
-    return gradleJdk != null ? gradleJdk.getHomePath() : null;
-=======
     @Nullable Sdk jdk = getGradleJdk(project, linkedProjectPath);
     if (jdk == null) {
       return null;
     }
     return jdk.getHomePath();
->>>>>>> 799703f0
   }
 }