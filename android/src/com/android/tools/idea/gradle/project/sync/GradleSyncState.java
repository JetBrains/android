/*
 * Copyright (C) 2016 The Android Open Source Project
 *
 * Licensed under the Apache License, Version 2.0 (the "License");
 * you may not use this file except in compliance with the License.
 * You may obtain a copy of the License at
 *
 *      http://www.apache.org/licenses/LICENSE-2.0
 *
 * Unless required by applicable law or agreed to in writing, software
 * distributed under the License is distributed on an "AS IS" BASIS,
 * WITHOUT WARRANTIES OR CONDITIONS OF ANY KIND, either express or implied.
 * See the License for the specific language governing permissions and
 * limitations under the License.
 */
package com.android.tools.idea.gradle.project.sync;

import com.android.ide.common.repository.GradleVersion;
import com.android.tools.analytics.UsageTracker;
import com.android.tools.idea.gradle.project.GradleProjectInfo;
import com.android.tools.idea.gradle.project.ProjectStructure;
import com.android.tools.idea.gradle.project.settings.AndroidStudioGradleIdeSettings;
import com.android.tools.idea.gradle.project.sync.projectsystem.GradleSyncResultPublisher;
import com.android.tools.idea.gradle.util.GradleVersions;
import com.android.tools.idea.gradle.variant.view.BuildVariantView;
import com.android.tools.idea.project.AndroidProjectInfo;
import com.android.tools.idea.project.IndexingSuspender;
import com.android.tools.lint.detector.api.LintUtils;
import com.google.common.annotations.VisibleForTesting;
import com.google.wireless.android.sdk.stats.AndroidStudioEvent;
import com.google.wireless.android.sdk.stats.GradleSyncStats;
import com.intellij.notification.NotificationGroup;
import com.intellij.openapi.Disposable;
import com.intellij.openapi.components.ServiceManager;
import com.intellij.openapi.diagnostic.Logger;
import com.intellij.openapi.fileEditor.FileEditorManager;
import com.intellij.openapi.module.Module;
import com.intellij.openapi.module.ModuleManager;
import com.intellij.openapi.project.Project;
import com.intellij.openapi.ui.MessageType;
import com.intellij.openapi.vfs.VirtualFile;
import com.intellij.ui.EditorNotifications;
import com.intellij.util.ThreeState;
import com.intellij.util.messages.MessageBus;
import com.intellij.util.messages.MessageBusConnection;
import com.intellij.util.messages.Topic;
import net.jcip.annotations.GuardedBy;
import org.jetbrains.android.facet.AndroidFacet;
import org.jetbrains.annotations.NotNull;

import static com.google.wireless.android.sdk.stats.AndroidStudioEvent.EventCategory.GRADLE_SYNC;
import static com.google.wireless.android.sdk.stats.AndroidStudioEvent.EventKind.*;
import static com.google.wireless.android.sdk.stats.GradleSyncStats.Trigger.TRIGGER_UNKNOWN;
import static com.intellij.openapi.ui.MessageType.ERROR;
import static com.intellij.openapi.ui.MessageType.INFO;
import static com.intellij.openapi.util.io.FileUtil.toSystemDependentName;
import static com.intellij.openapi.util.text.StringUtil.formatDuration;
import static com.intellij.openapi.util.text.StringUtil.isNotEmpty;
import static com.intellij.ui.AppUIUtil.invokeLaterIfProjectAlive;

public class GradleSyncState {
  private static final Logger LOG = Logger.getInstance(GradleSyncState.class);
  private static final NotificationGroup LOGGING_NOTIFICATION = NotificationGroup.logOnlyGroup("Gradle sync");

  @VisibleForTesting
  static final Topic<GradleSyncListener> GRADLE_SYNC_TOPIC = new Topic<>("Project sync with Gradle", GradleSyncListener.class);

  @NotNull private final Project myProject;
  @NotNull private final AndroidProjectInfo myAndroidProjectInfo;
  @NotNull private final GradleProjectInfo myGradleProjectInfo;
  @NotNull private final MessageBus myMessageBus;
  @NotNull private final StateChangeNotification myChangeNotification;
  @NotNull private final GradleSyncSummary mySummary;
  @NotNull private final GradleFiles myGradleFiles;
  @NotNull private final ProjectStructure myProjectStructure;

  @NotNull private final Object myLock = new Object();

  @GuardedBy("myLock")
  private boolean mySyncNotificationsEnabled;

  @GuardedBy("myLock")
  private boolean mySyncSkipped;

  @GuardedBy("myLock")
  private boolean mySyncInProgress;

  // Negative numbers mean that the events have not finished
  private long mySyncStartedTimestamp = -1L;
  private long mySyncSetupStartedTimeStamp = -1L;
  private long mySyncEndedTimeStamp = -1L;
  private long mySyncFailedTimeStamp = -1L;
  private GradleSyncStats.Trigger myTrigger = TRIGGER_UNKNOWN;

  @NotNull
  public static MessageBusConnection subscribe(@NotNull Project project, @NotNull GradleSyncListener listener) {
    return subscribe(project, listener, project);
  }

  @NotNull
  public static MessageBusConnection subscribe(@NotNull Project project,
                                               @NotNull GradleSyncListener listener,
                                               @NotNull Disposable parentDisposable) {
    MessageBusConnection connection = project.getMessageBus().connect(parentDisposable);
    connection.subscribe(GRADLE_SYNC_TOPIC, listener);
    return connection;
  }

  @NotNull
  public static GradleSyncState getInstance(@NotNull Project project) {
    return ServiceManager.getService(project, GradleSyncState.class);
  }

  public GradleSyncState(@NotNull Project project,
                         @NotNull AndroidProjectInfo androidProjectInfo,
                         @NotNull GradleProjectInfo gradleProjectInfo,
                         @NotNull GradleFiles gradleFiles,
                         @NotNull MessageBus messageBus,
                         @NotNull ProjectStructure projectStructure) {
    this(project, androidProjectInfo, gradleProjectInfo, gradleFiles, messageBus, projectStructure, new StateChangeNotification(project),
         new GradleSyncSummary(project));
  }

  @VisibleForTesting
  GradleSyncState(@NotNull Project project,
                  @NotNull AndroidProjectInfo androidProjectInfo,
                  @NotNull GradleProjectInfo gradleProjectInfo,
                  @NotNull GradleFiles gradleFiles,
                  @NotNull MessageBus messageBus,
                  @NotNull ProjectStructure projectStructure,
                  @NotNull StateChangeNotification changeNotification,
                  @NotNull GradleSyncSummary summary) {
    myProject = project;
    myAndroidProjectInfo = androidProjectInfo;
    myGradleProjectInfo = gradleProjectInfo;
    myMessageBus = messageBus;
    myChangeNotification = changeNotification;
    mySummary = summary;
    myGradleFiles = gradleFiles;
    myProjectStructure = projectStructure;

    // Call in to make sure IndexingSuspender instance is constructed.
    IndexingSuspender.ensureInitialised(myProject);
  }

  public boolean areSyncNotificationsEnabled() {
    synchronized (myLock) {
      return mySyncNotificationsEnabled;
    }
  }

  /**
   * Notification that a sync has started. It is considered "skipped" because, instead of obtaining the project models from Gradle, "sync"
   * uses the models cached in disk.
   *
   * @param notifyUser indicates whether the user should be notified.
   * @param request    the request which initiated the sync.
   * @return {@code true} if there another sync is not already in progress and this sync request can continue; {@code false} if the
   * current request cannot continue because there is already one in progress.
   */
  public boolean skippedSyncStarted(boolean notifyUser,  @NotNull GradleSyncInvoker.Request request) {
    return syncStarted(true, notifyUser, request);
  }

  /**
   * Notification that a sync has started.
   *
   * @param notifyUser indicates whether the user should be notified.
   * @param request    the request which initiated the sync.
   * @return {@code true} if there another sync is not already in progress and this sync request can continue; {@code false} if the
   * current request cannot continue because there is already one in progress.
   */
  public boolean syncStarted(boolean notifyUser, @NotNull GradleSyncInvoker.Request request) {
    return syncStarted(false, notifyUser, request);
  }

  private boolean syncStarted(boolean syncSkipped, boolean notifyUser, @NotNull GradleSyncInvoker.Request request) {
    synchronized (myLock) {
      if (mySyncInProgress) {
        LOG.info(String.format("Sync already in progress for project '%1$s'.", myProject.getName()));
        return false;
      }
      mySyncSkipped = syncSkipped;
      mySyncInProgress = true;
    }

    LOG.info(String.format("Started sync with Gradle for project '%1$s'.", myProject.getName()));

    setSyncStartedTimeStamp(System.currentTimeMillis(), request.trigger);
    addInfoToEventLog("Gradle sync started");

    if (notifyUser) {
      notifyStateChanged();
    }

    if (mySummary.getSyncTimestamp() < 0) {
      // If this is the first Gradle sync for this project this session, make sure that GradleSyncResultPublisher
      // has been initialized so that it will begin broadcasting sync results on PROJECT_SYSTEM_SYNC_TOPIC.
      GradleSyncResultPublisher.getInstance(myProject);
    }

    mySummary.reset();
    syncPublisher(() -> myMessageBus.syncPublisher(GRADLE_SYNC_TOPIC).syncStarted(myProject, syncSkipped, request.generateSourcesOnSuccess));

    AndroidStudioEvent.Builder event = generateSyncEvent(GRADLE_SYNC_STARTED);
    UsageTracker.getInstance().log(event);

    return true;
  }

  @VisibleForTesting
  void setSyncStartedTimeStamp(long timeStampMs, GradleSyncStats.Trigger trigger) {
    mySyncStartedTimestamp = timeStampMs;
    mySyncSetupStartedTimeStamp = -1;
    mySyncEndedTimeStamp = -1;
    mySyncFailedTimeStamp = -1;
    myTrigger = trigger;
  }

  @VisibleForTesting
  void setSyncSetupStartedTimeStamp(long timeStampMs) {
    mySyncSetupStartedTimeStamp = timeStampMs;
  }

  @VisibleForTesting
  void setSyncEndedTimeStamp(long timeStampMs) {
    mySyncEndedTimeStamp = timeStampMs;
  }

  @VisibleForTesting
  void setSyncFailedTimeStamp(long timeStampMs) {
    mySyncFailedTimeStamp = timeStampMs;
  }

  public void syncSkipped(long lastSyncTimestamp) {
    long syncEndTimestamp = System.currentTimeMillis();
    setSyncEndedTimeStamp(syncEndTimestamp);
    String msg = String.format("Gradle sync finished in %1$s (from cached state)", getFormattedSyncDuration(syncEndTimestamp));
    addInfoToEventLog(msg);
    LOG.info(msg);

    stopSyncInProgress();
    mySummary.setSyncTimestamp(lastSyncTimestamp);
    syncPublisher(() -> myMessageBus.syncPublisher(GRADLE_SYNC_TOPIC).syncSkipped(myProject));

    enableNotifications();

    AndroidStudioEvent.Builder event = generateSyncEvent(GRADLE_SYNC_SKIPPED);
    UsageTracker.getInstance().log(event);
  }

  public void invalidateLastSync(@NotNull String error) {
    syncFailed(error);
    for (Module module : ModuleManager.getInstance(myProject).getModules()) {
      AndroidFacet facet = AndroidFacet.getInstance(module);
      if (facet != null) {
        facet.setAndroidModel(null);
      }
    }
  }

  public void syncFailed(@NotNull String message) {
    myProjectStructure.clearData();
    long syncEndTimestamp = System.currentTimeMillis();
    // If mySyncStartedTimestamp is -1, that means sync has not started or syncFailed has been called for this invocation.
    // Reset sync state and don't log the events or notify listener again.
    if (mySyncStartedTimestamp == -1L) {
      syncFinished(syncEndTimestamp);
      return;
    }
    setSyncFailedTimeStamp(syncEndTimestamp);
    String msg = "Gradle sync failed";
    if (isNotEmpty(message)) {
      msg += String.format(": %1$s", message);
    }
    msg += String.format(" (%1$s)", getFormattedSyncDuration(syncEndTimestamp));
    addToEventLog(msg, ERROR);
    LOG.info(msg);

    AndroidStudioEvent.Builder event = generateSyncEvent(GRADLE_SYNC_FAILURE);
    UsageTracker.getInstance().log(event);

    syncFinished(syncEndTimestamp);
    syncPublisher(() -> myMessageBus.syncPublisher(GRADLE_SYNC_TOPIC).syncFailed(myProject, message));

    mySummary.setSyncErrorsFound(true);
  }

  public void syncEnded() {
    // syncFailed should be called if there're any sync issues.
    assert !lastSyncFailedOrHasIssues();
    long syncEndTimestamp = System.currentTimeMillis();
    // If mySyncStartedTimestamp is -1, that means sync has not started or syncEnded has been called for this invocation.
    // Reset sync state and don't log the events or notify listener again.
    if (mySyncStartedTimestamp == -1L) {
      syncFinished(syncEndTimestamp);
      return;
    }
    setSyncEndedTimeStamp(syncEndTimestamp);
    String msg = String.format("Gradle sync finished in %1$s", getFormattedSyncDuration(syncEndTimestamp));
    addInfoToEventLog(msg);
    LOG.info(msg);

    // Temporary: Clear resourcePrefix flag in case it was set to false when working with
    // an older model. TODO: Remove this when we no longer support models older than 0.10.
    //noinspection AssignmentToStaticFieldFromInstanceMethod
    LintUtils.sTryPrefixLookup = true;

    GradleVersion gradleVersion = GradleVersions.getInstance().getGradleVersion(myProject);
    String gradleVersionString = gradleVersion != null ? gradleVersion.toString() : "";

    AndroidStudioEvent.Builder event = generateSyncEvent(GRADLE_SYNC_ENDED).setGradleVersion(gradleVersionString);
    UsageTracker.getInstance().log(event);

    syncFinished(syncEndTimestamp);
    syncPublisher(() -> myMessageBus.syncPublisher(GRADLE_SYNC_TOPIC).syncSucceeded(myProject));
  }

  private long getSyncDurationMS(long syncEndTimestamp) {
    return syncEndTimestamp - mySyncStartedTimestamp;
  }

  @VisibleForTesting
  @NotNull
  String getFormattedSyncDuration(long syncEndTimestamp) {
    return formatDuration(getSyncDurationMS(syncEndTimestamp));
  }

  private void addInfoToEventLog(@NotNull String message) {
    addToEventLog(message, INFO);
  }

  private void addToEventLog(@NotNull String message, @NotNull MessageType type) {
    LOGGING_NOTIFICATION.createNotification(message, type).notify(myProject);
  }

  private void syncFinished(long timestamp) {
    stopSyncInProgress();
    mySyncStartedTimestamp = -1L;
    mySummary.setSyncTimestamp(timestamp);
    enableNotifications();
    notifyStateChanged();
  }

  private void stopSyncInProgress() {
    synchronized (myLock) {
      mySyncInProgress = false;
      mySyncSkipped = false;
    }
  }

  private void syncPublisher(@NotNull Runnable publishingTask) {
    invokeLaterIfProjectAlive(myProject, publishingTask);
  }

  private void enableNotifications() {
    synchronized (myLock) {
      mySyncNotificationsEnabled = true;
    }
  }

  public void notifyStateChanged() {
    myChangeNotification.notifyStateChanged();
  }

  public boolean lastSyncFailedOrHasIssues() {
    // This will be true if sync failed because of an exception thrown by Gradle. GradleSyncState will know that sync stopped.
    boolean lastSyncFailed = lastSyncFailed();

    // This will be true if sync was successful but there were sync issues found (e.g. unresolved dependencies.)
    // GradleSyncState still thinks that sync is still being executed.
    boolean hasSyncErrors = mySummary.hasSyncErrors();

    return lastSyncFailed || hasSyncErrors;
  }

  /**
   * Indicates whether the last Gradle sync failed. This method returns {@code false} if there is a sync task is currently running.
   * <p>
   * Possible failure causes:
   * <ul>
   * <li>An error occurred in Gradle (e.g. a missing dependency, or a missing Android platform in the SDK)</li>
   * <li>An error occurred while setting up a project using the models obtained from Gradle during sync (e.g. invoking a method that
   * doesn't exist in an old version of the Android plugin)</li>
   * <li>An error in the structure of the project after sync (e.g. more than one module with the same path in the file system)</li>
   * </ul>
   * </p>
   *
   * @return {@code true} if the last Gradle sync failed; {@code false} if the last sync was successful or if there is a sync task
   * currently running.
   */
  public boolean lastSyncFailed() {
    return !isSyncInProgress() &&
           myGradleProjectInfo.isBuildWithGradle() &&
           (myAndroidProjectInfo.requiredAndroidModelMissing() || mySummary.hasSyncErrors());
  }

  public boolean isSyncInProgress() {
    synchronized (myLock) {
      return mySyncInProgress;
    }
  }

  public boolean isSyncSkipped() {
    synchronized (myLock) {
      return mySyncSkipped;
    }
  }

  /**
   * Indicates whether a project sync with Gradle is needed. A Gradle sync is usually needed when a build.gradle or settings.gradle file has
   * been updated <b>after</b> the last project sync began.
   *
   * @return {@code YES} if a sync with Gradle is needed, {@code FALSE} otherwise, or {@code UNSURE} If the timestamp of the last Gradle
   * sync cannot be found.
   */
  @NotNull
  public ThreeState isSyncNeeded() {
    return myGradleFiles.areGradleFilesModified()? ThreeState.YES: ThreeState.NO;
  }

  @NotNull
  public GradleSyncSummary getSummary() {
    return mySummary;
  }

  public void setupStarted() {
    long syncSetupTimestamp = System.currentTimeMillis();
    setSyncSetupStartedTimeStamp(syncSetupTimestamp);
    addInfoToEventLog("Project setup started");
    LOG.info(String.format("Started setup of project '%1$s'.", myProject.getName()));
    syncPublisher(() -> myMessageBus.syncPublisher(GRADLE_SYNC_TOPIC).setupStarted(myProject));
    AndroidStudioEvent.Builder event = generateSyncEvent(GRADLE_SYNC_SETUP_STARTED);
    UsageTracker.getInstance().log(event);
  }

  @VisibleForTesting
  static class StateChangeNotification {
    @NotNull private final Project myProject;

    StateChangeNotification(@NotNull Project project) {
      myProject = project;
    }

    void notifyStateChanged() {
      invokeLaterIfProjectAlive(myProject, () -> {
        EditorNotifications notifications = EditorNotifications.getInstance(myProject);
        VirtualFile[] files = FileEditorManager.getInstance(myProject).getOpenFiles();
        for (VirtualFile file : files) {
          try {
            notifications.updateNotifications(file);
          }
          catch (Throwable e) {
            String filePath = toSystemDependentName(file.getPath());
            String msg = String.format("Failed to update editor notifications for file '%1$s'", filePath);
            LOG.info(msg, e);
          }
        }

        BuildVariantView.getInstance(myProject).updateContents();
      });
    }
  }

  @NotNull
  private AndroidStudioEvent.Builder generateSyncEvent(@NotNull AndroidStudioEvent.EventKind kind) {
    AndroidStudioEvent.Builder event = AndroidStudioEvent.newBuilder();
    GradleSyncStats.Builder syncStats = GradleSyncStats.newBuilder();
    // @formatter:off
    syncStats.setTotalTimeMs(getSyncTotalTimeMs())
             .setIdeTimeMs(getSyncIdeTimeMs())
             .setGradleTimeMs(getSyncGradleTimeMs())
             .setTrigger(myTrigger)
<<<<<<< HEAD
             .setEmbeddedRepoEnabled(AndroidStudioGradleIdeSettings.getInstance().ENABLE_EMBEDDED_MAVEN_REPO);
=======
             .setEmbeddedRepoEnabled(AndroidStudioGradleIdeSettings.getInstance().isEmbeddedMavenRepoEnabled());
>>>>>>> 175a50a5
    // @formatter:on
    event.setCategory(GRADLE_SYNC).setKind(kind).setGradleSyncStats(syncStats);
    return event;
  }

  @VisibleForTesting
  long getSyncTotalTimeMs() {
    if (mySyncEndedTimeStamp >= 0) {
      // Sync was successful
      return mySyncEndedTimeStamp - mySyncStartedTimestamp;
    }
    if (mySyncFailedTimeStamp >= 0) {
      // Sync failed
      return mySyncFailedTimeStamp - mySyncStartedTimestamp;
    }
    // If more sync steps are added, they should be checked in reverse order
    if (mySyncSetupStartedTimeStamp >= 0) {
      // Only Gradle part has finished
      return mySyncSetupStartedTimeStamp - mySyncStartedTimestamp;
    }
    // Nothing has finished yet
    return 0;
  }

  @VisibleForTesting
  long getSyncIdeTimeMs() {
    if (mySyncEndedTimeStamp >= 0) {
      // Sync finished
      if (mySyncSetupStartedTimeStamp >= 0) {
        return mySyncEndedTimeStamp - mySyncSetupStartedTimeStamp;
      }
      // Sync was done from cache (no gradle nor IDE part was done)
      return -1;
    }
    // Since Ide part is the last one, it did not start or it failed
    return -1;
  }

  @VisibleForTesting
  long getSyncGradleTimeMs() {
    if (mySyncSetupStartedTimeStamp >= 0) {
      return mySyncSetupStartedTimeStamp - mySyncStartedTimestamp;
    }
    // Gradle part has not been done
    return -1;
  }
}<|MERGE_RESOLUTION|>--- conflicted
+++ resolved
@@ -471,11 +471,7 @@
              .setIdeTimeMs(getSyncIdeTimeMs())
              .setGradleTimeMs(getSyncGradleTimeMs())
              .setTrigger(myTrigger)
-<<<<<<< HEAD
-             .setEmbeddedRepoEnabled(AndroidStudioGradleIdeSettings.getInstance().ENABLE_EMBEDDED_MAVEN_REPO);
-=======
              .setEmbeddedRepoEnabled(AndroidStudioGradleIdeSettings.getInstance().isEmbeddedMavenRepoEnabled());
->>>>>>> 175a50a5
     // @formatter:on
     event.setCategory(GRADLE_SYNC).setKind(kind).setGradleSyncStats(syncStats);
     return event;
