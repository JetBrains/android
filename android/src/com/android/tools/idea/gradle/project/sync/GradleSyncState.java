--- conflicted
+++ resolved
@@ -20,7 +20,6 @@
 import com.android.ide.common.repository.GradleCoordinate;
 import com.android.ide.common.repository.GradleVersion;
 import com.android.tools.analytics.UsageTracker;
-import com.android.tools.idea.flags.StudioFlags;
 import com.android.tools.idea.gradle.project.GradleProjectInfo;
 import com.android.tools.idea.gradle.project.ProjectStructure;
 import com.android.tools.idea.gradle.project.model.AndroidModuleModel;
@@ -35,10 +34,7 @@
 import com.google.common.collect.Ordering;
 import com.google.wireless.android.sdk.stats.AndroidStudioEvent;
 import com.google.wireless.android.sdk.stats.GradleSyncStats;
-<<<<<<< HEAD
-=======
 import com.google.wireless.android.sdk.stats.KotlinSupport;
->>>>>>> abbea60e
 import com.intellij.notification.NotificationGroup;
 import com.intellij.openapi.Disposable;
 import com.intellij.openapi.components.ServiceManager;
@@ -57,11 +53,7 @@
 import net.jcip.annotations.GuardedBy;
 import org.jetbrains.android.facet.AndroidFacet;
 import org.jetbrains.annotations.NotNull;
-<<<<<<< HEAD
-import org.jetbrains.jps.incremental.Utils;
-=======
 import org.jetbrains.annotations.Nullable;
->>>>>>> abbea60e
 
 import static com.google.wireless.android.sdk.stats.AndroidStudioEvent.EventCategory.GRADLE_SYNC;
 import static com.google.wireless.android.sdk.stats.AndroidStudioEvent.EventKind.*;
@@ -80,8 +72,6 @@
   @VisibleForTesting
   static final Topic<GradleSyncListener> GRADLE_SYNC_TOPIC = new Topic<>("Project sync with Gradle", GradleSyncListener.class);
 
-  private static final int INDEXING_WAIT_TIMEOUT_MILLIS = 5000;
-
   @NotNull private final Project myProject;
   @NotNull private final AndroidProjectInfo myAndroidProjectInfo;
   @NotNull private final GradleProjectInfo myGradleProjectInfo;
@@ -92,11 +82,6 @@
   @NotNull private final ProjectStructure myProjectStructure;
 
   @NotNull private final Object myLock = new Object();
-<<<<<<< HEAD
-  @NotNull private final Object myIndexingLock = new Object();
-  private boolean myFlagIsIndexingAware = StudioFlags.GRADLE_INVOCATIONS_INDEXING_AWARE.get();
-=======
->>>>>>> abbea60e
 
   @GuardedBy("myLock")
   private boolean mySyncNotificationsEnabled;
@@ -137,14 +122,9 @@
                          @NotNull AndroidProjectInfo androidProjectInfo,
                          @NotNull GradleProjectInfo gradleProjectInfo,
                          @NotNull GradleFiles gradleFiles,
-<<<<<<< HEAD
-                         @NotNull MessageBus messageBus) {
-    this(project, androidProjectInfo, gradleProjectInfo, gradleFiles, messageBus, new StateChangeNotification(project),
-=======
                          @NotNull MessageBus messageBus,
                          @NotNull ProjectStructure projectStructure) {
     this(project, androidProjectInfo, gradleProjectInfo, gradleFiles, messageBus, projectStructure, new StateChangeNotification(project),
->>>>>>> abbea60e
          new GradleSyncSummary(project));
   }
 
@@ -185,13 +165,8 @@
    * @return {@code true} if there another sync is not already in progress and this sync request can continue; {@code false} if the
    * current request cannot continue because there is already one in progress.
    */
-<<<<<<< HEAD
-  public boolean skippedSyncStarted(boolean notifyUser, GradleSyncStats.Trigger trigger) {
-    return syncStarted(true, notifyUser, trigger);
-=======
   public boolean skippedSyncStarted(boolean notifyUser,  @NotNull GradleSyncInvoker.Request request) {
     return syncStarted(true, notifyUser, request);
->>>>>>> abbea60e
   }
 
   /**
@@ -202,19 +177,11 @@
    * @return {@code true} if there another sync is not already in progress and this sync request can continue; {@code false} if the
    * current request cannot continue because there is already one in progress.
    */
-<<<<<<< HEAD
-  public boolean syncStarted(boolean notifyUser, GradleSyncStats.Trigger trigger) {
-    return syncStarted(false, notifyUser, trigger);
-  }
-
-  private boolean syncStarted(boolean syncSkipped, boolean notifyUser, GradleSyncStats.Trigger trigger) {
-=======
   public boolean syncStarted(boolean notifyUser, @NotNull GradleSyncInvoker.Request request) {
     return syncStarted(false, notifyUser, request);
   }
 
   private boolean syncStarted(boolean syncSkipped, boolean notifyUser, @NotNull GradleSyncInvoker.Request request) {
->>>>>>> abbea60e
     synchronized (myLock) {
       if (mySyncInProgress) {
         LOG.info(String.format("Sync already in progress for project '%1$s'.", myProject.getName()));
@@ -222,17 +189,11 @@
       }
       mySyncSkipped = syncSkipped;
       mySyncInProgress = true;
-      myFlagIsIndexingAware = StudioFlags.GRADLE_INVOCATIONS_INDEXING_AWARE.get();
-      ensureNoIndexingDuringSync();
     }
 
     LOG.info(String.format("Started sync with Gradle for project '%1$s'.", myProject.getName()));
 
-<<<<<<< HEAD
-    setSyncStartedTimeStamp(System.currentTimeMillis(), trigger);
-=======
     setSyncStartedTimeStamp(System.currentTimeMillis(), request.trigger);
->>>>>>> abbea60e
     addInfoToEventLog("Gradle sync started");
 
     if (notifyUser) {
@@ -254,16 +215,6 @@
     return true;
   }
 
-<<<<<<< HEAD
-  private void ensureNoIndexingDuringSync() {
-    if (myFlagIsIndexingAware) {
-      IndexingSuspender.queue(myProject, "Gradle Sync", myIndexingLock,
-                              this::isSyncInProgress, INDEXING_WAIT_TIMEOUT_MILLIS);
-    }
-  }
-
-=======
->>>>>>> abbea60e
   @VisibleForTesting
   void setSyncStartedTimeStamp(long timeStampMs, GradleSyncStats.Trigger trigger) {
     mySyncStartedTimestamp = timeStampMs;
@@ -316,10 +267,7 @@
   }
 
   public void syncFailed(@NotNull String message) {
-<<<<<<< HEAD
-=======
     myProjectStructure.clearData();
->>>>>>> abbea60e
     long syncEndTimestamp = System.currentTimeMillis();
     // If mySyncStartedTimestamp is -1, that means sync has not started or syncFailed has been called for this invocation.
     // Reset sync state and don't log the events or notify listener again.
@@ -335,17 +283,10 @@
     msg += String.format(" (%1$s)", getFormattedSyncDuration(syncEndTimestamp));
     addToEventLog(msg, ERROR);
     LOG.info(msg);
-<<<<<<< HEAD
 
     AndroidStudioEvent.Builder event = generateSyncEvent(GRADLE_SYNC_FAILURE);
     UsageTracker.getInstance().log(event);
 
-=======
-
-    AndroidStudioEvent.Builder event = generateSyncEvent(GRADLE_SYNC_FAILURE);
-    UsageTracker.getInstance().log(event);
-
->>>>>>> abbea60e
     syncFinished(syncEndTimestamp);
     syncPublisher(() -> myMessageBus.syncPublisher(GRADLE_SYNC_TOPIC).syncFailed(myProject, message));
 
@@ -375,15 +316,9 @@
     GradleVersion gradleVersion = GradleVersions.getInstance().getGradleVersion(myProject);
     String gradleVersionString = gradleVersion != null ? gradleVersion.toString() : "";
 
-<<<<<<< HEAD
-    // @formatter:off
-    AndroidStudioEvent.Builder event = generateSyncEvent(GRADLE_SYNC_ENDED).setGradleVersion(gradleVersionString);
-    // @formatter:on
-=======
     AndroidStudioEvent.Builder event = generateSyncEvent(GRADLE_SYNC_ENDED)
       .setGradleVersion(gradleVersionString)
       .setKotlinSupport(generateKotlinSupportProto());
->>>>>>> abbea60e
     UsageTracker.getInstance().log(event);
 
     syncFinished(syncEndTimestamp);
@@ -397,11 +332,7 @@
   @VisibleForTesting
   @NotNull
   String getFormattedSyncDuration(long syncEndTimestamp) {
-<<<<<<< HEAD
-    return Utils.formatDuration(getSyncDurationMS(syncEndTimestamp));
-=======
     return formatDuration(getSyncDurationMS(syncEndTimestamp));
->>>>>>> abbea60e
   }
 
   private void addInfoToEventLog(@NotNull String message) {
@@ -424,15 +355,6 @@
     synchronized (myLock) {
       mySyncInProgress = false;
       mySyncSkipped = false;
-      unblockIndexing();
-    }
-  }
-
-  private void unblockIndexing() {
-    if (myFlagIsIndexingAware) {
-      synchronized (myIndexingLock) {
-        myIndexingLock.notifyAll();
-      }
     }
   }
 
@@ -516,10 +438,6 @@
     setSyncSetupStartedTimeStamp(syncSetupTimestamp);
     addInfoToEventLog("Project setup started");
     LOG.info(String.format("Started setup of project '%1$s'.", myProject.getName()));
-<<<<<<< HEAD
-
-=======
->>>>>>> abbea60e
     syncPublisher(() -> myMessageBus.syncPublisher(GRADLE_SYNC_TOPIC).setupStarted(myProject));
     AndroidStudioEvent.Builder event = generateSyncEvent(GRADLE_SYNC_SETUP_STARTED);
     UsageTracker.getInstance().log(event);
@@ -561,19 +479,13 @@
     syncStats.setTotalTimeMs(getSyncTotalTimeMs())
              .setIdeTimeMs(getSyncIdeTimeMs())
              .setGradleTimeMs(getSyncGradleTimeMs())
-<<<<<<< HEAD
-             .setTrigger(myTrigger);
-=======
              .setTrigger(myTrigger)
              .setEmbeddedRepoEnabled(AndroidStudioGradleIdeSettings.getInstance().isEmbeddedMavenRepoEnabled());
->>>>>>> abbea60e
     // @formatter:on
     event.setCategory(GRADLE_SYNC).setKind(kind).setGradleSyncStats(syncStats);
     return event;
   }
 
-<<<<<<< HEAD
-=======
   @NotNull
   private KotlinSupport.Builder generateKotlinSupportProto() {
 
@@ -621,7 +533,6 @@
   }
 
 
->>>>>>> abbea60e
   @VisibleForTesting
   long getSyncTotalTimeMs() {
     if (mySyncEndedTimeStamp >= 0) {
