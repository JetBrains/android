/*
 * Copyright (C) 2016 The Android Open Source Project
 *
 * Licensed under the Apache License, Version 2.0 (the "License");
 * you may not use this file except in compliance with the License.
 * You may obtain a copy of the License at
 *
 *      http://www.apache.org/licenses/LICENSE-2.0
 *
 * Unless required by applicable law or agreed to in writing, software
 * distributed under the License is distributed on an "AS IS" BASIS,
 * WITHOUT WARRANTIES OR CONDITIONS OF ANY KIND, either express or implied.
 * See the License for the specific language governing permissions and
 * limitations under the License.
 */
package com.android.tools.idea.gradle.project.model;

import com.android.annotations.VisibleForTesting;
import com.android.builder.model.SyncIssue;
import com.android.tools.idea.gradle.model.java.IdeaJarLibraryDependencyFactory;
import com.android.tools.idea.gradle.model.java.JarLibraryDependency;
import com.android.tools.idea.gradle.model.java.JavaModuleContentRoot;
import com.android.tools.idea.gradle.model.java.JavaModuleDependency;
import com.intellij.openapi.externalSystem.model.project.ExternalSystemSourceType;
import com.intellij.openapi.util.Pair;
import org.gradle.tooling.model.idea.*;
import org.jetbrains.annotations.NotNull;
import org.jetbrains.annotations.Nullable;
import org.jetbrains.plugins.gradle.model.ExtIdeaCompilerOutput;
import org.jetbrains.plugins.gradle.model.ExternalProject;
import org.jetbrains.plugins.gradle.model.ExternalSourceSet;
import org.jetbrains.plugins.gradle.tooling.internal.IdeaCompilerOutputImpl;

import java.io.File;
import java.util.*;
import org.jetbrains.plugins.gradle.tooling.internal.IdeaCompilerOutputImpl;

import static com.android.tools.idea.gradle.project.model.JavaModuleModel.isBuildable;
import static com.intellij.openapi.util.text.StringUtil.equalsIgnoreCase;
import static org.jetbrains.plugins.gradle.service.project.BaseGradleProjectResolverExtension.getGradleOutputDir;

/**
 * Factory class to create JavaModuleModel instance from IdeaModule.
 */
public class IdeaJavaModuleModelFactory {
  @NotNull private final IdeaJarLibraryDependencyFactory myIdeaJarLibraryDependencyFactory;

  public IdeaJavaModuleModelFactory() {
    this(new IdeaJarLibraryDependencyFactory());
  }

  @VisibleForTesting
  IdeaJavaModuleModelFactory(@NotNull IdeaJarLibraryDependencyFactory ideaJarLibraryDependencyFactory) {
    myIdeaJarLibraryDependencyFactory = ideaJarLibraryDependencyFactory;
  }

  @NotNull
  public JavaModuleModel create(@NotNull IdeaModule ideaModule,
                                @Nullable ExternalProject externalProject,
                                @NotNull Collection<SyncIssue> syncIssues,
                                boolean androidModuleWithoutVariants) {
    Pair<Collection<JavaModuleDependency>, Collection<JarLibraryDependency>> dependencies = getDependencies(ideaModule);
    return new JavaModuleModel(ideaModule.getName(), getContentRoots(ideaModule), dependencies.first, dependencies.second,
                               syncIssues, getArtifactsByConfiguration(externalProject), getCompilerOutput(externalProject),
                               ideaModule.getGradleProject().getBuildDirectory(), getLanguageLevel(externalProject),
                               !androidModuleWithoutVariants && isBuildable(ideaModule.getGradleProject()), androidModuleWithoutVariants);
  }

  @NotNull
<<<<<<< HEAD
  private static ExtIdeaCompilerOutput getCompilerOutputCopy(@NotNull ExtIdeaCompilerOutput compilerOutput) {
    IdeaCompilerOutputImpl clone = new IdeaCompilerOutputImpl();
    clone.setMainClassesDir(compilerOutput.getMainClassesDir());
    clone.setMainResourcesDir(compilerOutput.getMainResourcesDir());
    clone.setTestClassesDir(compilerOutput.getTestClassesDir());
    clone.setTestResourcesDir(compilerOutput.getTestResourcesDir());
=======
  private static ExtIdeaCompilerOutput getCompilerOutputCopy(@NotNull ExternalProject externalProject) {
    IdeaCompilerOutputImpl clone = new IdeaCompilerOutputImpl();
    clone.setMainClassesDir(getGradleOutputDir(externalProject, "main", ExternalSystemSourceType.SOURCE));
    clone.setMainResourcesDir(getGradleOutputDir(externalProject, "main", ExternalSystemSourceType.RESOURCE));
    clone.setTestClassesDir(getGradleOutputDir(externalProject, "test", ExternalSystemSourceType.TEST));
    clone.setTestResourcesDir(getGradleOutputDir(externalProject, "test", ExternalSystemSourceType.TEST_RESOURCE));
>>>>>>> d5ea5c49
    return clone;
  }

  @Nullable
<<<<<<< HEAD
  private static ExtIdeaCompilerOutput getCompilerOutput(@Nullable ModuleExtendedModel javaModel) {
    return javaModel != null ? getCompilerOutputCopy(javaModel.getCompilerOutput()) : null;
=======
  private static ExtIdeaCompilerOutput getCompilerOutput(@Nullable ExternalProject externalProject) {
    return externalProject != null ? getCompilerOutputCopy(externalProject) : null;
>>>>>>> d5ea5c49
  }

  @NotNull
  private static Collection<JavaModuleContentRoot> getContentRoots(@NotNull IdeaModule ideaModule) {
    Collection<? extends IdeaContentRoot> contentRoots = ideaModule.getContentRoots();
    Collection<JavaModuleContentRoot> javaModuleContentRoots = new ArrayList<>();
    if (contentRoots != null) {
      for (IdeaContentRoot contentRoot : contentRoots) {
        if (contentRoot != null) {
          javaModuleContentRoots.add(JavaModuleContentRoot.copy(contentRoot));
        }
      }
    }
    return javaModuleContentRoots;
  }

  @NotNull
  private static Map<String, Set<File>> getArtifactsByConfiguration(@Nullable ExternalProject externalProject) {
    Map<String, Set<File>> artifactsByConfiguration = Collections.emptyMap();
    if (externalProject != null) {
      artifactsByConfiguration = externalProject.getArtifactsByConfiguration();
    }
    return artifactsByConfiguration;
  }

  @NotNull
  private Pair<Collection<JavaModuleDependency>, Collection<JarLibraryDependency>> getDependencies(@NotNull IdeaModule ideaModule) {
    List<? extends IdeaDependency> dependencies = ideaModule.getDependencies().getAll();
    Collection<JavaModuleDependency> javaModuleDependencies = new ArrayList<>();
    Collection<JarLibraryDependency> jarLibraryDependencies = new ArrayList<>();

    if (dependencies != null) {
      for (IdeaDependency dependency : dependencies) {
        if (dependency instanceof IdeaSingleEntryLibraryDependency) {
          JarLibraryDependency libraryDependency = myIdeaJarLibraryDependencyFactory.create((IdeaSingleEntryLibraryDependency)dependency);
          if (libraryDependency != null) {
            jarLibraryDependencies.add(libraryDependency);
          }
        }
        else if (dependency instanceof IdeaModuleDependency) {
          // Don't include runtime module dependencies. b/63819274.
          // Consider example,
          // libA implementation depends on libB, libB api depends on libAPI, libB implementation depends on LibImpl.
          // libA should have implementation dependency on libB and libAPI, but not on LibImpl, libA however still have runtime dependency on LibImpl.
          // So we need to exclude runtime module dependencies.
          if (equalsIgnoreCase(dependency.getScope().getScope(), "RUNTIME")) {
            continue;
          }
          JavaModuleDependency moduleDependency = JavaModuleDependency.copy(
            ideaModule.getProject(),
            (IdeaModuleDependency)dependency);
          if (moduleDependency != null) {
            javaModuleDependencies.add(moduleDependency);
          }
        }
      }
    }
    return Pair.create(javaModuleDependencies, jarLibraryDependencies);
  }

  @Nullable
  private static String getLanguageLevel(@Nullable ExternalProject externalProject) {
    if (externalProject == null) {
      return null;
    }
    ExternalSourceSet mainSourceSet = externalProject.getSourceSets().get("main");
    return mainSourceSet == null ? null : mainSourceSet.getSourceCompatibility();
  }
}<|MERGE_RESOLUTION|>--- conflicted
+++ resolved
@@ -67,32 +67,18 @@
   }
 
   @NotNull
-<<<<<<< HEAD
-  private static ExtIdeaCompilerOutput getCompilerOutputCopy(@NotNull ExtIdeaCompilerOutput compilerOutput) {
-    IdeaCompilerOutputImpl clone = new IdeaCompilerOutputImpl();
-    clone.setMainClassesDir(compilerOutput.getMainClassesDir());
-    clone.setMainResourcesDir(compilerOutput.getMainResourcesDir());
-    clone.setTestClassesDir(compilerOutput.getTestClassesDir());
-    clone.setTestResourcesDir(compilerOutput.getTestResourcesDir());
-=======
   private static ExtIdeaCompilerOutput getCompilerOutputCopy(@NotNull ExternalProject externalProject) {
     IdeaCompilerOutputImpl clone = new IdeaCompilerOutputImpl();
     clone.setMainClassesDir(getGradleOutputDir(externalProject, "main", ExternalSystemSourceType.SOURCE));
     clone.setMainResourcesDir(getGradleOutputDir(externalProject, "main", ExternalSystemSourceType.RESOURCE));
     clone.setTestClassesDir(getGradleOutputDir(externalProject, "test", ExternalSystemSourceType.TEST));
     clone.setTestResourcesDir(getGradleOutputDir(externalProject, "test", ExternalSystemSourceType.TEST_RESOURCE));
->>>>>>> d5ea5c49
     return clone;
   }
 
   @Nullable
-<<<<<<< HEAD
-  private static ExtIdeaCompilerOutput getCompilerOutput(@Nullable ModuleExtendedModel javaModel) {
-    return javaModel != null ? getCompilerOutputCopy(javaModel.getCompilerOutput()) : null;
-=======
   private static ExtIdeaCompilerOutput getCompilerOutput(@Nullable ExternalProject externalProject) {
     return externalProject != null ? getCompilerOutputCopy(externalProject) : null;
->>>>>>> d5ea5c49
   }
 
   @NotNull
