/*
 * Copyright (C) 2015 The Android Open Source Project
 *
 * Licensed under the Apache License, Version 2.0 (the "License");
 * you may not use this file except in compliance with the License.
 * You may obtain a copy of the License at
 *
 *      http://www.apache.org/licenses/LICENSE-2.0
 *
 * Unless required by applicable law or agreed to in writing, software
 * distributed under the License is distributed on an "AS IS" BASIS,
 * WITHOUT WARRANTIES OR CONDITIONS OF ANY KIND, either express or implied.
 * See the License for the specific language governing permissions and
 * limitations under the License.
 */
package com.android.tools.idea.gradle.project;

import com.intellij.openapi.components.PersistentStateComponent;
import com.intellij.openapi.components.ServiceManager;
import com.intellij.openapi.components.State;
import com.intellij.openapi.components.Storage;
import com.intellij.util.xmlb.XmlSerializerUtil;
import org.jetbrains.annotations.NotNull;

@State(
  name="GradleExperimentalSettings",
  storages = {
  @Storage("gradle.experimental.xml")}
)
public class GradleExperimentalSettings implements PersistentStateComponent<GradleExperimentalSettings> {
  public boolean SELECT_MODULES_ON_PROJECT_IMPORT;
  public boolean SKIP_SOURCE_GEN_ON_PROJECT_SYNC;
  public int MAX_MODULE_COUNT_FOR_SOURCE_GEN = 5;
<<<<<<< HEAD
  public boolean LOAD_ALL_TEST_ARTIFACTS = true;
=======
>>>>>>> 50d6ab60
  public boolean USE_NEW_PROJECT_STRUCTURE_DIALOG;

  @NotNull
  public static GradleExperimentalSettings getInstance() {
    return ServiceManager.getService(GradleExperimentalSettings.class);
  }

  @Override
  @NotNull
  public GradleExperimentalSettings getState() {
    return this;
  }

  @Override
  public void loadState(GradleExperimentalSettings state) {
    XmlSerializerUtil.copyBean(state, this);
  }
}<|MERGE_RESOLUTION|>--- conflicted
+++ resolved
@@ -31,10 +31,6 @@
   public boolean SELECT_MODULES_ON_PROJECT_IMPORT;
   public boolean SKIP_SOURCE_GEN_ON_PROJECT_SYNC;
   public int MAX_MODULE_COUNT_FOR_SOURCE_GEN = 5;
-<<<<<<< HEAD
-  public boolean LOAD_ALL_TEST_ARTIFACTS = true;
-=======
->>>>>>> 50d6ab60
   public boolean USE_NEW_PROJECT_STRUCTURE_DIALOG;
 
   @NotNull
