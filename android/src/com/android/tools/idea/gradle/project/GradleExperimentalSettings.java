--- conflicted
+++ resolved
@@ -30,11 +30,6 @@
 public class GradleExperimentalSettings implements PersistentStateComponent<GradleExperimentalSettings> {
   public boolean SKIP_SOURCE_GEN_ON_PROJECT_SYNC;
   public int MAX_MODULE_COUNT_FOR_SOURCE_GEN = 5;
-<<<<<<< HEAD
-  public boolean USE_NEW_PROJECT_STRUCTURE_DIALOG;
-  public boolean USE_NEW_GRADLE_SYNC;
-=======
->>>>>>> 9e819fa1
   public boolean USE_L2_DEPENDENCIES_ON_SYNC = true;
 
   @NotNull
