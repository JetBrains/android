--- conflicted
+++ resolved
@@ -15,40 +15,17 @@
  */
 package com.android.tools.idea.gradle.project.sync.validation.common;
 
-<<<<<<< HEAD
-import com.android.tools.idea.gradle.project.subset.ProjectSubset;
-import com.android.tools.idea.project.hyperlink.NotificationHyperlink;
-import com.android.tools.idea.gradle.project.sync.idea.data.DataNodeCaches;
-import com.android.tools.idea.project.messages.SyncMessage;
-import com.android.tools.idea.gradle.project.sync.messages.GradleSyncMessages;
-import com.android.tools.idea.gradle.util.Projects;
-import com.google.common.annotations.VisibleForTesting;
-import com.google.common.collect.*;
-import com.intellij.openapi.externalSystem.model.DataNode;
-import com.intellij.openapi.externalSystem.model.project.ModuleData;
-import com.intellij.openapi.externalSystem.model.project.ProjectData;
-=======
 import com.android.tools.idea.gradle.project.sync.messages.GradleSyncMessages;
 import com.android.tools.idea.gradle.util.GradleProjects;
 import com.android.tools.idea.project.messages.SyncMessage;
 import com.google.common.annotations.VisibleForTesting;
 import com.google.common.collect.HashMultimap;
 import com.google.common.collect.Multimap;
->>>>>>> 9e819fa1
 import com.intellij.openapi.module.Module;
 import com.intellij.openapi.project.Project;
 import org.jetbrains.annotations.NotNull;
 
 import java.io.File;
-<<<<<<< HEAD
-import java.util.*;
-
-import static com.android.tools.idea.gradle.project.sync.messages.GroupNames.PROJECT_STRUCTURE_ISSUES;
-import static com.android.tools.idea.project.messages.MessageType.ERROR;
-import static com.android.tools.idea.gradle.util.Projects.findModuleRootFolderPath;
-import static com.intellij.openapi.externalSystem.model.ProjectKeys.MODULE;
-import static com.intellij.openapi.externalSystem.util.ExternalSystemApiUtil.findAll;
-=======
 import java.util.ArrayList;
 import java.util.Comparator;
 import java.util.List;
@@ -56,7 +33,6 @@
 
 import static com.android.tools.idea.gradle.project.sync.messages.GroupNames.PROJECT_STRUCTURE_ISSUES;
 import static com.android.tools.idea.project.messages.MessageType.ERROR;
->>>>>>> 9e819fa1
 
 class UniquePathModuleValidatorStrategy extends CommonProjectValidationStrategy {
   @NotNull private final Multimap<String, Module> myModulesByPath = HashMultimap.create();
@@ -70,11 +46,7 @@
     if (!GradleProjects.isIdeaAndroidModule(module)) {
       return;
     }
-<<<<<<< HEAD
-    File moduleFolderPath = findModuleRootFolderPath(module);
-=======
     File moduleFolderPath = GradleProjects.findModuleRootFolderPath(module);
->>>>>>> 9e819fa1
     if (moduleFolderPath != null) {
       myModulesByPath.put(moduleFolderPath.getPath(), module);
     }
@@ -95,10 +67,6 @@
       msg.append("The modules [");
 
       int i = 0;
-<<<<<<< HEAD
-      Set<String> moduleNames = new HashSet<>();
-=======
->>>>>>> 9e819fa1
       for (Module module : modules) {
         if (i++ != 0) {
           msg.append(", ");
@@ -112,39 +80,7 @@
       SyncMessage message = new SyncMessage(PROJECT_STRUCTURE_ISSUES, ERROR, lines);
 
       Project project = getProject();
-<<<<<<< HEAD
-      if (ProjectSubset.getInstance(project).isFeatureEnabled()) {
-        DataNode<ProjectData> projectInfo = DataNodeCaches.getInstance(project).getCachedProjectData();
-        if (projectInfo != null) {
-          Collection<DataNode<ModuleData>> cachedModules = findAll(projectInfo, MODULE);
-          for (DataNode<ModuleData> moduleNode : cachedModules) {
-            if (moduleNames.contains(moduleNode.getData().getExternalName())) {
-              modulesToDisplayInDialog.add(moduleNode);
-            }
-          }
-        }
-      }
-
-      if (!modulesToDisplayInDialog.isEmpty()) {
-        message.add(new AddOrRemoveModulesHyperlink());
-      }
-
       GradleSyncMessages.getInstance(project).report(message);
-    }
-  }
-
-  private static class AddOrRemoveModulesHyperlink extends NotificationHyperlink {
-    AddOrRemoveModulesHyperlink() {
-      super("add.or.remove.modules", "Configure Project Subset");
-    }
-
-    @Override
-    protected void execute(@NotNull Project project) {
-      ProjectSubset subset = ProjectSubset.getInstance(project);
-      subset.addOrRemoveModules();
-=======
-      GradleSyncMessages.getInstance(project).report(message);
->>>>>>> 9e819fa1
     }
   }
 
