--- conflicted
+++ resolved
@@ -74,27 +74,6 @@
 import org.jetbrains.plugins.gradle.service.execution.GradleExecutionHelper;
 import org.jetbrains.plugins.gradle.settings.GradleExecutionSettings;
 
-<<<<<<< HEAD
-=======
-import java.util.List;
-
-import static com.android.tools.idea.Projects.getBaseDirPath;
-import static com.android.tools.idea.gradle.project.sync.SimulatedSyncErrors.simulateRegisteredSyncError;
-import static com.android.tools.idea.gradle.project.sync.common.CommandLineArgs.isInTestingMode;
-import static com.android.tools.idea.gradle.project.sync.idea.IdeaGradleSync.createGradleProjectSettingsIfNotExist;
-import static com.android.tools.idea.gradle.project.sync.ng.GradleSyncProgress.notifyProgress;
-import static com.android.tools.idea.gradle.project.sync.ng.NewGradleSync.NOT_ELIGIBLE_FOR_SINGLE_VARIANT_SYNC;
-import static com.android.tools.idea.gradle.project.sync.ng.NewGradleSync.isSingleVariantSync;
-import static com.android.tools.idea.gradle.project.sync.setup.post.PostSyncProjectSetup.finishFailedSync;
-import static com.android.tools.idea.gradle.util.GradleUtil.GRADLE_SYSTEM_ID;
-import static com.android.tools.idea.gradle.util.GradleUtil.getOrCreateGradleExecutionSettings;
-import static com.intellij.openapi.externalSystem.model.task.ExternalSystemTaskType.RESOLVE_PROJECT;
-import static com.intellij.openapi.externalSystem.util.ExternalSystemUtil.convert;
-import static java.lang.System.currentTimeMillis;
-import static java.util.Collections.emptyList;
-import static org.jetbrains.plugins.gradle.service.execution.GradleExecutionHelper.prepare;
-
->>>>>>> d5ea5c49
 class SyncExecutor {
   @NotNull private final Project myProject;
   @NotNull private final CommandLineArgs myCommandLineArgs;
@@ -151,20 +130,6 @@
     if (myProject.isDisposed()) {
       callback.reject(String.format("Project '%1$s' is already disposed", myProject.getName()));
     }
-<<<<<<< HEAD
-=======
-
-    createGradleProjectSettingsIfNotExist(myProject);
-    // TODO: Handle sync cancellation.
-
-    GradleExecutionSettings executionSettings = findGradleExecutionSettings();
-
-    Function<ProjectConnection, Void> syncFunction = connection -> {
-      syncProject(connection, executionSettings, indicator, callback, options, listener, request, shouldGenerateSources);
-      return null;
-    };
-
->>>>>>> d5ea5c49
     try {
       createGradleProjectSettingsIfNotExist(myProject);
       // TODO: Handle sync cancellation.
@@ -207,11 +172,7 @@
     ExternalSystemTaskId id = createId(myProject);
     SyncViewManager syncViewManager = ServiceManager.getService(myProject, SyncViewManager.class);
     // Attach output
-<<<<<<< HEAD
-    try (BuildOutputInstantReaderImpl buildOutputReader = new BuildOutputInstantReaderImpl(id, syncViewManager, emptyList())) {
-=======
     try (BuildEventDispatcher eventDispatcher = new ExternalSystemEventDispatcher(id, syncViewManager)) {
->>>>>>> d5ea5c49
       // Add a StartEvent to the build tool window
       String projectPath = getBaseDirPath(myProject).getPath();
       DefaultBuildDescriptor buildDescriptor = new DefaultBuildDescriptor(id, myProject.getName(), projectPath, currentTimeMillis());
@@ -220,11 +181,7 @@
           AndroidGradleSyncTextConsoleView consoleView = new AndroidGradleSyncTextConsoleView(myProject);
           return new RunContentDescriptor(consoleView, null, consoleView.getComponent(), "Gradle Sync");
         });
-<<<<<<< HEAD
-      syncViewManager.onEvent(startEvent);
-=======
       eventDispatcher.onEvent(id, startEvent);
->>>>>>> d5ea5c49
       try {
         boolean forceFullVariantsSync = request != null && request.forceFullVariantsSync;
         if (isInTestingMode()) {
@@ -232,36 +189,21 @@
         }
         if (shouldGenerateSources) {
           if (options != null) {
-<<<<<<< HEAD
-            executeVariantOnlySyncAndGenerateSources(connection, executionSettings, indicator, id, buildOutputReader, callback, options);
-          }
-          else {
-            executeFullSyncAndGenerateSources(connection, executionSettings, indicator, id, buildOutputReader, callback,
-                                              forceFullVariantsSync);
-          }
-          if (resultHandler != null) {
-            resultHandler.onCompoundSyncFinished(listener);
-          }
-        }
-        else if (options != null) {
-          executeVariantOnlySync(connection, executionSettings, indicator, id, buildOutputReader, callback, options);
-        }
-        else {
-          executeFullSync(connection, executionSettings, indicator, id, buildOutputReader, callback, forceFullVariantsSync);
-=======
             executeVariantOnlySyncAndGenerateSources(connection, executionSettings, indicator, id, eventDispatcher, callback, options);
           }
           else {
             executeFullSyncAndGenerateSources(connection, executionSettings, indicator, id, eventDispatcher, callback,
                                               forceFullVariantsSync);
           }
+          if (resultHandler != null) {
+            resultHandler.onCompoundSyncFinished(listener);
+          }
         }
         else if (options != null) {
           executeVariantOnlySync(connection, executionSettings, indicator, id, eventDispatcher, callback, options);
         }
         else {
           executeFullSync(connection, executionSettings, indicator, id, eventDispatcher, callback, forceFullVariantsSync);
->>>>>>> d5ea5c49
         }
       }
       catch (RuntimeException e) {
@@ -273,17 +215,10 @@
           GradleSyncState.getInstance(myProject).syncEnded();
           generateFailureEvent(id);
           GradleSyncInvoker.getInstance()
-<<<<<<< HEAD
             .requestProjectSync(myProject, request != null ? request : new GradleSyncInvoker.Request(TRIGGER_SVS_NOT_SUPPORTED), listener);
-        }
-        else {
-          myErrorHandlerManager.handleError(e);
-=======
-            .requestProjectSync(myProject, request != null ? request : GradleSyncInvoker.Request.projectModified(), listener);
         }
         else {
           myErrorHandlerManager.handleError(id, e);
->>>>>>> d5ea5c49
           callback.setRejected(e);
           // Generate a failure result event, but make sure that it is generated after the errors generated by myErrorHandlerManager
           generateFailureEvent(id);
