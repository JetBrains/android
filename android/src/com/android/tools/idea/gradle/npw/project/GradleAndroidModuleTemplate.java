--- conflicted
+++ resolved
@@ -25,30 +25,10 @@
 import static com.android.SdkConstants.FD_UNIT_TEST;
 
 import com.android.tools.idea.npw.module.ModuleModelKt;
-<<<<<<< HEAD
-import com.android.tools.idea.projectsystem.AndroidModulePaths;
-import com.android.tools.idea.projectsystem.NamedIdeaSourceProvider;
-import com.android.tools.idea.projectsystem.NamedModuleTemplate;
-import com.google.common.collect.ImmutableList;
-import com.google.common.collect.Iterables;
-import com.intellij.openapi.module.Module;
-import com.intellij.openapi.roots.ModuleRootManager;
-import com.intellij.openapi.vfs.VfsUtilCore;
-import com.intellij.openapi.vfs.VirtualFile;
-import java.io.File;
-import java.util.ArrayList;
-import java.util.Collection;
-import java.util.Collections;
-import java.util.List;
-import java.util.stream.Collectors;
-import org.jetbrains.android.facet.AndroidFacet;
-import org.jetbrains.android.facet.SourceProviderManager;
-=======
 import com.android.tools.idea.projectsystem.AndroidModulePathsImpl;
 import com.android.tools.idea.projectsystem.NamedModuleTemplate;
 import com.google.common.collect.ImmutableList;
 import java.io.File;
->>>>>>> 640ce73c
 import org.jetbrains.annotations.NotNull;
 
 /**
@@ -84,73 +64,6 @@
     File moduleRoot = ModuleModelKt.getModuleRoot(projectPath, moduleName);
     File baseSrcDir = new File(moduleRoot, FD_SOURCES);
     File baseFlavorDir = new File(baseSrcDir, FD_MAIN);
-<<<<<<< HEAD
-    GradleAndroidModuleTemplate paths = new GradleAndroidModuleTemplate();
-    paths.myModuleRoot = moduleRoot;
-    paths.mySrcRoot = new File(baseFlavorDir, FD_JAVA);
-    paths.myTestRoot = new File(baseSrcDir.getPath(), FD_TEST + File.separatorChar + FD_JAVA);
-    paths.myUnitTestRoot = new File(baseSrcDir.getPath(), FD_UNIT_TEST + File.separatorChar + FD_JAVA);
-    paths.myResDirectories = ImmutableList.of(new File(baseFlavorDir, FD_RESOURCES));
-    paths.myAidlRoot = new File(baseFlavorDir, FD_AIDL);
-    paths.myManifestDirectory = baseFlavorDir;
-    return new NamedModuleTemplate("main", paths);
-  }
-
-  /**
-   * Convenience method to get {@link SourceProvider}s from the current project which can be used
-   * to instantiate an instance of this class.
-   */
-  @NotNull
-  private static Collection<NamedIdeaSourceProvider> getSourceProviders(@NotNull AndroidFacet androidFacet,
-                                                                   @Nullable VirtualFile targetDirectory) {
-    List<NamedIdeaSourceProvider> providersForFile = null;
-    if (targetDirectory != null) {
-      providersForFile = getSourceProvidersForFile(androidFacet, targetDirectory);
-    }
-    if (providersForFile == null) {
-      providersForFile = SourceProviderManager.getInstance(androidFacet).getAllSourceProviders();
-    }
-    return providersForFile;
-  }
-
-  /**
-   * @param androidFacet    from which we receive {@link SourceProvider}s.
-   * @param targetDirectory to filter the relevant {@link SourceProvider}s from the {@code androidFacet}.
-   * @return a list of {@link NamedModuleTemplate}s created from each of {@code androidFacet}'s {@link SourceProvider}s.
-   * In cases where the source provider returns multiple paths, we always take the first match.
-   */
-  @NotNull
-  public static List<NamedModuleTemplate> getModuleTemplates(@NotNull Module module, @Nullable VirtualFile targetDirectory) {
-    AndroidFacet facet = AndroidFacet.getInstance(module);
-    if (facet == null) {
-      return Collections.emptyList();
-    }
-    List<NamedModuleTemplate> templates = new ArrayList<>();
-    for (NamedIdeaSourceProvider sourceProvider : getSourceProviders(facet, targetDirectory)) {
-      GradleAndroidModuleTemplate paths = new GradleAndroidModuleTemplate();
-      VirtualFile[] roots = ModuleRootManager.getInstance(module).getContentRoots();
-      if (roots.length > 0) {
-        paths.myModuleRoot = VfsUtilCore.virtualToIoFile(roots[0]);
-      }
-      paths.mySrcRoot = new File(VfsUtilCore.urlToPath(Iterables.getFirst(sourceProvider.getJavaDirectoryUrls(), null)));
-      List<VirtualFile> testsRoot = ModuleRootManager.getInstance(module).getSourceRoots(JavaModuleSourceRootTypes.TESTS);
-      if (testsRoot.size() == 1) {
-        paths.myUnitTestRoot = VfsUtilCore.virtualToIoFile(testsRoot.get(0));
-      }
-      else if (!testsRoot.isEmpty()) {
-        paths.myTestRoot = VfsUtilCore.virtualToIoFile(testsRoot.get(0));
-        paths.myUnitTestRoot = VfsUtilCore.virtualToIoFile(testsRoot.get(1));
-      }
-      paths.myResDirectories =
-        ImmutableList.copyOf(
-          sourceProvider.getResDirectoryUrls().stream().map(it -> new File(VfsUtilCore.urlToPath(it))).collect(Collectors.toList()));
-      paths.myAidlRoot = new File(VfsUtilCore.urlToPath(Iterables.getFirst(sourceProvider.getAidlDirectoryUrls(), null)));
-      paths.myManifestDirectory =
-        sourceProvider.getManifestDirectoryUrls().stream().map(it -> new File(VfsUtilCore.urlToPath(it))).findFirst().get();
-      templates.add(new NamedModuleTemplate(sourceProvider.getName(), paths));
-    }
-    return templates;
-=======
     return new NamedModuleTemplate("main", new AndroidModulePathsImpl(
       moduleRoot,
       baseFlavorDir,
@@ -161,6 +74,5 @@
       ImmutableList.of(new File(baseFlavorDir, FD_RESOURCES)),
       ImmutableList.of(new File(baseFlavorDir, FD_ML_MODELS))
     ));
->>>>>>> 640ce73c
   }
 }