--- conflicted
+++ resolved
@@ -154,13 +154,8 @@
         return true;
       }
 
-<<<<<<< HEAD
-      // Rename all references in build.gradle
+      // Rename all references in Gradle build files
       final List<GradleBuildModel> modifiedBuildModels = new ArrayList<>();
-=======
-      // Rename all references in Gradle build files
-      final List<GradleBuildModel> modifiedBuildModels = Lists.newArrayList();
->>>>>>> 640ce73c
       for (Module module : ModuleManager.getInstance(project).getModules()) {
         GradleBuildModel buildModel = projectModel.getModuleBuildModel(module);
         if (buildModel != null) {
