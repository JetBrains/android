--- conflicted
+++ resolved
@@ -275,12 +275,7 @@
     Function<ProjectConnection, Void> executeTasksFunction = new Function<ProjectConnection, Void>() {
       @Override
       public Void fun(ProjectConnection connection) {
-<<<<<<< HEAD
         final Stopwatch stopwatch = Stopwatch.createStarted();
-=======
-        final Stopwatch stopwatch = Stopwatch.createUnstarted();
-        stopwatch.start();
->>>>>>> a7633caa
 
         GradleConsoleView consoleView = GradleConsoleView.getInstance(project);
         consoleView.clear();
