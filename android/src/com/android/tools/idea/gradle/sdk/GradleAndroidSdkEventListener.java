--- conflicted
+++ resolved
@@ -69,11 +69,7 @@
     }
 
     if (!ApplicationManager.getApplication().isUnitTestMode()) {
-<<<<<<< HEAD
-      GradleSyncInvoker.getInstance().requestProjectSyncAndSourceGeneration(project, TRIGGER_PROJECT_MODIFIED, null);
-=======
       GradleSyncInvoker.getInstance().requestProjectSyncAndSourceGeneration(project, TRIGGER_PROJECT_MODIFIED);
->>>>>>> 9e819fa1
     }
   }
 
