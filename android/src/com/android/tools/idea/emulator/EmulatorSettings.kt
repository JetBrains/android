/*
 * Copyright (C) 2020 The Android Open Source Project
 *
 * Licensed under the Apache License, Version 2.0 (the "License");
 * you may not use this file except in compliance with the License.
 * You may obtain a copy of the License at
 *
 *      http://www.apache.org/licenses/LICENSE-2.0
 *
 * Unless required by applicable law or agreed to in writing, software
 * distributed under the License is distributed on an "AS IS" BASIS,
 * WITHOUT WARRANTIES OR CONDITIONS OF ANY KIND, either express or implied.
 * See the License for the specific language governing permissions and
 * limitations under the License.
 */
package com.android.tools.idea.emulator

import com.intellij.openapi.application.ApplicationManager
import com.intellij.openapi.components.PersistentStateComponent
import com.intellij.openapi.components.State
import com.intellij.openapi.components.Storage
import com.intellij.util.xmlb.XmlSerializerUtil

/**
 * Persistent Emulator-related settings.
 */
@State(name = "Emulator", storages = [Storage("emulator.xml")])
class EmulatorSettings : PersistentStateComponent<EmulatorSettings> {

  private var initialized = false

  var launchInToolWindow = true
<<<<<<< HEAD
    get() = field
=======
>>>>>>> b5f40ffd
    set(value) {
      if (field != value) {
        field = value
        notifyListeners()
      }
    }

  var synchronizeClipboard = true
    set(value) {
      if (field != value) {
        field = value
        notifyListeners()
      }
    }

  var snapshotAutoDeletionPolicy = DEFAULT_SNAPSHOT_AUTO_DELETION_POLICY
    set(value) {
      if (field != value) {
        field = value
        notifyListeners()
      }
    }

  var cameraVelocityControls = DEFAULT_CAMERA_VELOCITY_CONTROLS
    set(value) {
      if (field != value) {
        field = value
        notifyListeners()
      }
    }

  var snapshotAutoDeletionPolicy = DEFAULT_SNAPSHOT_AUTO_DELETION_POLICY

  /**
   * Show the "AVD launched standalone" notification for a TV or automotive AVD.
   */
  var showLaunchedStandaloneNotification = true

  /**
   * Show the "AVD launched standalone" notification for a foldable AVD.
   */
  var showLaunchedStandaloneNotificationForFoldable = true

  override fun getState(): EmulatorSettings {
    return this
  }

  override fun loadState(state: EmulatorSettings) {
    XmlSerializerUtil.copyBean(state, this)
  }

  override fun initializeComponent() {
    initialized = true
  }

  private fun notifyListeners() {
    // Notify listeners if this is the main EmulatorSettings instance, and it has been already initialized.
    if (initialized && this == getInstance()) {
      ApplicationManager.getApplication().messageBus.syncPublisher(EmulatorSettingsListener.TOPIC).settingsChanged(this)
    }
  }

  companion object {
    @JvmStatic
    fun getInstance(): EmulatorSettings {
      return ApplicationManager.getApplication().getService(EmulatorSettings::class.java)
    }
  }

  enum class SnapshotAutoDeletionPolicy(val displayName: String) {
    DELETE_AUTOMATICALLY("Delete automatically"),
    ASK_BEFORE_DELETING("Ask before deleting"),
    DO_NOT_DELETE("Do not delete")
  }
<<<<<<< HEAD
}

val DEFAULT_SNAPSHOT_AUTO_DELETION_POLICY = EmulatorSettings.SnapshotAutoDeletionPolicy.ASK_BEFORE_DELETING
=======

  enum class CameraVelocityControls(val keys: String, val label: String) {
    WASDQE("WASDQE", "WASDQE (for QWERTY keyboard)"),
    ZQSDAE("ZQSDAE", "ZQSDAE (for AZERTY keyboard)"),
  }
}

val DEFAULT_SNAPSHOT_AUTO_DELETION_POLICY = EmulatorSettings.SnapshotAutoDeletionPolicy.ASK_BEFORE_DELETING
val DEFAULT_CAMERA_VELOCITY_CONTROLS = EmulatorSettings.CameraVelocityControls.WASDQE
>>>>>>> b5f40ffd
<|MERGE_RESOLUTION|>--- conflicted
+++ resolved
@@ -30,10 +30,6 @@
   private var initialized = false
 
   var launchInToolWindow = true
-<<<<<<< HEAD
-    get() = field
-=======
->>>>>>> b5f40ffd
     set(value) {
       if (field != value) {
         field = value
@@ -64,18 +60,6 @@
         notifyListeners()
       }
     }
-
-  var snapshotAutoDeletionPolicy = DEFAULT_SNAPSHOT_AUTO_DELETION_POLICY
-
-  /**
-   * Show the "AVD launched standalone" notification for a TV or automotive AVD.
-   */
-  var showLaunchedStandaloneNotification = true
-
-  /**
-   * Show the "AVD launched standalone" notification for a foldable AVD.
-   */
-  var showLaunchedStandaloneNotificationForFoldable = true
 
   override fun getState(): EmulatorSettings {
     return this
@@ -108,11 +92,6 @@
     ASK_BEFORE_DELETING("Ask before deleting"),
     DO_NOT_DELETE("Do not delete")
   }
-<<<<<<< HEAD
-}
-
-val DEFAULT_SNAPSHOT_AUTO_DELETION_POLICY = EmulatorSettings.SnapshotAutoDeletionPolicy.ASK_BEFORE_DELETING
-=======
 
   enum class CameraVelocityControls(val keys: String, val label: String) {
     WASDQE("WASDQE", "WASDQE (for QWERTY keyboard)"),
@@ -121,5 +100,4 @@
 }
 
 val DEFAULT_SNAPSHOT_AUTO_DELETION_POLICY = EmulatorSettings.SnapshotAutoDeletionPolicy.ASK_BEFORE_DELETING
-val DEFAULT_CAMERA_VELOCITY_CONTROLS = EmulatorSettings.CameraVelocityControls.WASDQE
->>>>>>> b5f40ffd
+val DEFAULT_CAMERA_VELOCITY_CONTROLS = EmulatorSettings.CameraVelocityControls.WASDQE