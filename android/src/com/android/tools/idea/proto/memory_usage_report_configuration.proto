syntax = "proto2";

option java_package = "com.android.tools.idea.serverflags.protos";
option java_multiple_files = true;

// Configuration of the component, for which the memory usage report will
// be collected.
message MemoryUsageComponent {
  // Label of the component
  optional string label = 1;

  // Names of the packages attributed to the component
  repeated string package_names = 2;
  // Names of the classes attributed to the component
  repeated string class_names = 3;
  // The number of bytes after which an extended report will be collected
  optional int64 extended_report_threshold_bytes = 4;
  // The names of the classes whose instances will be counted and included in
  // the memory report
  repeated string tracked_fqns = 5;
<<<<<<< HEAD
=======
  // Names of the ClassLoaders owned by the component. Pathes of the objects
  // retaining instances of these ClassLoaders will be included in the extended
  // report
  repeated string custom_class_loaders = 6;
>>>>>>> 574fcae1
}

// Configuration of the category, for which the memory usage report will
// be collected. Category is a higher level abstraction, has multiple
// sub-components.
message MemoryUsageComponentCategory {
  // Label of the category
  optional string label = 1;

  // Child components of the category
  repeated MemoryUsageComponent components = 2;
  // The number of bytes after which an extended report will be collected
  optional int64 extended_report_threshold_bytes = 3;
  // The names of the classes whose instances will be counted and included in
  // the memory report
  repeated string tracked_fqns = 4;
}

// Configuration for specifying the list of categories against which a report on
// memory usage will be built.
message MemoryUsageReportConfiguration {
  // List of high-level categories
  repeated MemoryUsageComponentCategory categories = 1;
  // The number of the shared components that will be included in the memory
  // report (biggest first).
  optional int32 shared_components_limit = 2;

  // The number of bytes used by shared/uncategorized objects after which an
  // extended report will be collected
  optional int64 shared_cluster_extended_report_threshold_bytes = 3;
  optional int64 uncategorized_component_extended_report_threshold_bytes = 4;
}<|MERGE_RESOLUTION|>--- conflicted
+++ resolved
@@ -18,13 +18,10 @@
   // The names of the classes whose instances will be counted and included in
   // the memory report
   repeated string tracked_fqns = 5;
-<<<<<<< HEAD
-=======
   // Names of the ClassLoaders owned by the component. Pathes of the objects
   // retaining instances of these ClassLoaders will be included in the extended
   // report
   repeated string custom_class_loaders = 6;
->>>>>>> 574fcae1
 }
 
 // Configuration of the category, for which the memory usage report will
