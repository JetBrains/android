--- conflicted
+++ resolved
@@ -24,12 +24,9 @@
 import com.google.common.util.concurrent.FutureCallback;
 import com.google.common.util.concurrent.Futures;
 import com.google.common.util.concurrent.ListenableFutureTask;
-<<<<<<< HEAD
-=======
 import com.google.wireless.android.sdk.stats.AndroidStudioEvent;
 import com.google.wireless.android.sdk.stats.AndroidStudioEvent.ProfilerCaptureType;
 import com.intellij.openapi.application.AccessToken;
->>>>>>> 02229574
 import com.intellij.openapi.application.ApplicationManager;
 import com.intellij.openapi.application.WriteAction;
 import com.intellij.openapi.components.ServiceManager;
@@ -356,15 +353,16 @@
   private void deleteBackingFile(@NotNull CaptureHandle captureHandle, @Nullable Capture capture) {
     boolean deleted = false;
     if (capture != null) {
-      deleted = WriteAction.compute(() -> {
-        try {
-          capture.getFile().delete(this);
-          return true;
-        }
-        catch (Exception ignored) {
-          return false;
-        }
-      });
+      AccessToken token = WriteAction.start();
+      try {
+        capture.getFile().delete(this);
+        deleted = true;
+      }
+      catch (Exception ignored) {
+      }
+      finally {
+        token.finish();
+      }
     }
 
     if (!deleted) {
@@ -470,15 +468,11 @@
       public File compute() throws IOException {
         VirtualFile dir = createCapturesDirectory();
         String captureFileName = getCaptureFileName(name, type.getCaptureExtension(), writeToTempFile);
-<<<<<<< HEAD
-        return new File(dir.createChildData(null, captureFileName).getPath());
-=======
         File captureFile = new File(dir.createChildData(null, captureFileName).getPath());
         if (writeToTempFile) {
           captureFile.deleteOnExit();
         }
         return captureFile;
->>>>>>> 02229574
       }
     });
 
