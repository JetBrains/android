/*
 * Copyright (C) 2014 The Android Open Source Project
 *
 * Licensed under the Apache License, Version 2.0 (the "License");
 * you may not use this file except in compliance with the License.
 * You may obtain a copy of the License at
 *
 *      http://www.apache.org/licenses/LICENSE-2.0
 *
 * Unless required by applicable law or agreed to in writing, software
 * distributed under the License is distributed on an "AS IS" BASIS,
 * WITHOUT WARRANTIES OR CONDITIONS OF ANY KIND, either express or implied.
 * See the License for the specific language governing permissions and
 * limitations under the License.
 */
package com.android.tools.idea.welcome;

import org.jetbrains.annotations.NotNull;
import org.jetbrains.annotations.Nullable;

import java.io.File;

/**
 * There are several reasons when first run wizard is shown. Wizard behaves slightly differently, depending on the mode.
 */
public enum FirstRunWizardMode {
  /**
   * Newly installed Android Studio, first run wizard never ran on this system.
   */
  NEW_INSTALL,
  /**
   * Android Studio was installed by the Windows installer, we need to pick it up where it left.
   */
  INSTALL_HANDOFF,
  /**
   * Android Studio was completely setup but something happened to an SDK, we need to resetup it.
   */
  MISSING_SDK;

<<<<<<< HEAD
  private InstallerData myInstallerData;

=======
>>>>>>> 04fab8eb
  public boolean hasValidSdkLocation() {
    return getInstallerData().hasValidSdkLocation();
  }

  public boolean hasValidJdkLocation() {
    return getInstallerData().hasValidJdkLocation();
  }

  @Nullable
  public String getInstallerTimestamp() {
    return getInstallerData().getTimestamp();
  }

  @Nullable
  public File getJavaDir() {
    return getInstallerData().getJavaDir();
  }

  @Nullable
  public File getSdkLocation() {
    return getInstallerData().getAndroidDest();
  }

  boolean shouldCreateAvd() {
    return getInstallerData().shouldCreateAvd();
  }

  @Nullable
  public File getAndroidSrc() {
    return getInstallerData().getAndroidSrc();
  }

  @NotNull
  private synchronized InstallerData getInstallerData() {
<<<<<<< HEAD
    if (myInstallerData == null) {
      myInstallerData = this == INSTALL_HANDOFF ? InstallerData.get() : InstallerData.EMPTY;
    }
    return myInstallerData;
=======
    if (this == INSTALL_HANDOFF) {
      return InstallerData.get();
    }
    else {
      return InstallerData.EMPTY;
    }
>>>>>>> 04fab8eb
  }
}<|MERGE_RESOLUTION|>--- conflicted
+++ resolved
@@ -37,11 +37,6 @@
    */
   MISSING_SDK;
 
-<<<<<<< HEAD
-  private InstallerData myInstallerData;
-
-=======
->>>>>>> 04fab8eb
   public boolean hasValidSdkLocation() {
     return getInstallerData().hasValidSdkLocation();
   }
@@ -76,18 +71,11 @@
 
   @NotNull
   private synchronized InstallerData getInstallerData() {
-<<<<<<< HEAD
-    if (myInstallerData == null) {
-      myInstallerData = this == INSTALL_HANDOFF ? InstallerData.get() : InstallerData.EMPTY;
-    }
-    return myInstallerData;
-=======
     if (this == INSTALL_HANDOFF) {
       return InstallerData.get();
     }
     else {
       return InstallerData.EMPTY;
     }
->>>>>>> 04fab8eb
   }
 }