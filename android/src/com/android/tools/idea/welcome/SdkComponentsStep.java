--- conflicted
+++ resolved
@@ -77,11 +77,7 @@
                            @NotNull ScopedStateStore.Key<Boolean> keyCustomInstall,
                            @NotNull ScopedStateStore.Key<String> sdkDownloadPathKey,
                            @NotNull FirstRunWizardMode mode) {
-<<<<<<< HEAD
-    super("SDK Settings");
-=======
     super("SDK Components Setup");
->>>>>>> 5176f940
     myMode = mode;
     myKeyCustomInstall = keyCustomInstall;
 
@@ -89,15 +85,6 @@
                                    FileChooserDescriptorFactory.createSingleFolderDescriptor());
 
     mySdkDownloadPathKey = sdkDownloadPathKey;
-<<<<<<< HEAD
-    myComponentDescription.setEditable(false);
-    myComponentDescription.setBorder(BorderFactory.createEmptyBorder(WizardConstants.STUDIO_WIZARD_INSET_SIZE,
-                                                                     WizardConstants.STUDIO_WIZARD_INSET_SIZE,
-                                                                     WizardConstants.STUDIO_WIZARD_INSET_SIZE,
-                                                                     WizardConstants.STUDIO_WIZARD_INSET_SIZE));
-    mySplitPane.setBorder(null);
-=======
->>>>>>> 5176f940
     Font labelFont = UIUtil.getLabelFont();
     Font smallLabelFont = labelFont.deriveFont(labelFont.getSize() - 1.0f);
     myNeededSpace.setFont(smallLabelFont);
@@ -313,8 +300,6 @@
   @Override
   public boolean isStepVisible() {
     return !myMode.hasValidSdkLocation() && myState.getNotNull(myKeyCustomInstall, true);
-<<<<<<< HEAD
-=======
   }
 
   private void createUIComponents() {
@@ -333,7 +318,6 @@
                                                                      WizardConstants.STUDIO_WIZARD_INSET_SIZE,
                                                                      WizardConstants.STUDIO_WIZARD_INSET_SIZE,
                                                                      WizardConstants.STUDIO_WIZARD_INSET_SIZE));
->>>>>>> 5176f940
   }
 
   private final class SdkComponentRenderer extends AbstractCellEditor implements TableCellRenderer, TableCellEditor {
