--- conflicted
+++ resolved
@@ -189,12 +189,8 @@
     myState.put(WizardConstants.KEY_SDK_INSTALL_LOCATION, location.getAbsolutePath());
     Path file = EmbeddedDistributionPaths.getInstance().tryToGetEmbeddedJdkPath();
     if (file != null) {
-<<<<<<< HEAD
       // There is no embedded JDK in IDEA
-      myState.put(WizardConstants.KEY_JDK_LOCATION, file.getPath());
-=======
       myState.put(WizardConstants.KEY_JDK_LOCATION, file.toString());
->>>>>>> 2fb178ec
     }
 
     myComponentTree = createComponentTree(myMode, !isChromeOSAndIsNotHWAccelerated() && myMode.shouldCreateAvd());
