--- conflicted
+++ resolved
@@ -111,13 +111,8 @@
 
   private ComponentTreeNode createComponentTree(@NotNull FirstRunWizardMode reason,
                                                 boolean createAvd) {
-<<<<<<< HEAD
     List<ComponentTreeNode> components = new ArrayList<>();
-    components.add(new AndroidSdk(stateStore, myInstallUpdates));
-=======
-    List<ComponentTreeNode> components = Lists.newArrayList();
     components.add(new AndroidSdk(myInstallUpdates));
->>>>>>> 640ce73c
 
     RepoManager sdkManager = myLocalHandler.getSdkManager(new StudioLoggerProgressIndicator(getClass()));
     sdkManager.load(RepoManager.DEFAULT_EXPIRATION_PERIOD_MS, null, null, null,
@@ -191,10 +186,7 @@
     assert location != null;
 
     myState.put(WizardConstants.KEY_SDK_INSTALL_LOCATION, location.getAbsolutePath());
-    File file = EmbeddedDistributionPaths.getInstance().tryToGetEmbeddedJdkPath();
-    if (file != null) {
-      myState.put(WizardConstants.KEY_JDK_LOCATION, file.getPath());
-    }
+    myState.put(WizardConstants.KEY_JDK_LOCATION, EmbeddedDistributionPaths.getInstance().getEmbeddedJdkPath().getPath());
 
     myComponentTree = createComponentTree(myMode, !isChromeOSAndIsNotHWAccelerated() && myMode.shouldCreateAvd());
     myComponentTree.init(myProgressStep);
