--- conflicted
+++ resolved
@@ -106,20 +106,15 @@
     AndroidSdkHandler localHandler = myLocalHandlerProperty.get();
     RepoManager sdkManager = localHandler.getRepoManager(new StudioLoggerProgressIndicator(getClass()));
     sdkManager.loadSynchronously(RepoManager.DEFAULT_EXPIRATION_PERIOD_MS, null, null, null,
-<<<<<<< HEAD
                     new StudioProgressRunner(false, "Finding Available SDK Components", null),
                     new StudioDownloader(), StudioSettingsController.getInstance());
-=======
-                                 new StudioProgressRunner(true, false, "Finding Available SDK Components", null),
-                                 new StudioDownloader(), StudioSettingsController.getInstance());
->>>>>>> c4f2349c
 
     Collection<RemotePackage> remotePackages = sdkManager.getPackages().getRemotePackages().values();
     components.add(AndroidPlatformSdkComponentTreeNode.Companion.createSubtree(remotePackages, myInstallUpdates));
 
     AehdSdkComponentTreeNode.InstallationIntention installationIntention =
       myInstallUpdates ? AehdSdkComponentTreeNode.InstallationIntention.INSTALL_WITH_UPDATES
-                       : AehdSdkComponentTreeNode.InstallationIntention.INSTALL_WITHOUT_UPDATES;
+                                                    : AehdSdkComponentTreeNode.InstallationIntention.INSTALL_WITHOUT_UPDATES;
     if (reason == FirstRunWizardMode.NEW_INSTALL && AehdSdkComponentTreeNode.InstallerInfo.canRun()) {
       components.add(new AehdSdkComponentTreeNode(installationIntention));
     }
