/*
 * Copyright (C) 2014 The Android Open Source Project
 *
 * Licensed under the Apache License, Version 2.0 (the "License");
 * you may not use this file except in compliance with the License.
 * You may obtain a copy of the License at
 *
 *      http://www.apache.org/licenses/LICENSE-2.0
 *
 * Unless required by applicable law or agreed to in writing, software
 * distributed under the License is distributed on an "AS IS" BASIS,
 * WITHOUT WARRANTIES OR CONDITIONS OF ANY KIND, either express or implied.
 * See the License for the specific language governing permissions and
 * limitations under the License.
 */
package com.android.tools.idea.welcome.wizard;

import com.android.repository.io.FileOpUtils;
import com.android.tools.idea.npw.WizardUtils;
import com.android.tools.idea.npw.WizardUtils.ValidationResult;
import com.android.tools.idea.npw.WizardUtils.ValidationResult.Status;
import com.android.tools.idea.npw.WizardUtils.WritableCheckMode;
import com.android.tools.idea.sdk.IdeSdks;
import com.android.tools.idea.ui.Colors;
import com.android.tools.idea.welcome.config.FirstRunWizardMode;
import com.android.tools.idea.welcome.install.ComponentTreeNode;
import com.android.tools.idea.welcome.install.InstallableComponent;
import com.android.tools.idea.wizard.WizardConstants;
import com.android.tools.idea.wizard.dynamic.ScopedStateStore;
import com.google.common.collect.ImmutableList;
import com.intellij.icons.AllIcons;
import com.intellij.openapi.fileChooser.FileChooserDescriptorFactory;
import com.intellij.openapi.ui.Splitter;
import com.intellij.openapi.ui.TextFieldWithBrowseButton;
import com.intellij.openapi.util.Pair;
import com.intellij.openapi.util.SystemInfo;
import com.intellij.openapi.util.text.StringUtil;
import com.intellij.ui.ScrollPaneFactory;
import com.intellij.ui.table.JBTable;
import com.intellij.uiDesigner.core.GridConstraints;
import com.intellij.uiDesigner.core.GridLayoutManager;
import com.intellij.util.ui.JBUI;
import com.intellij.util.ui.UIUtil;
<<<<<<< HEAD
import com.intellij.util.ui.accessibility.AccessibleContextUtil;
=======
import com.intellij.util.ui.accessibility.AccessibleContextDelegate;
>>>>>>> 50d6ab60
import org.jetbrains.android.sdk.AndroidSdkData;
import org.jetbrains.annotations.Contract;
import org.jetbrains.annotations.NotNull;
import org.jetbrains.annotations.Nullable;

import javax.accessibility.Accessible;
import javax.accessibility.AccessibleContext;
import javax.swing.*;
import javax.swing.border.Border;
import javax.swing.border.EmptyBorder;
import javax.swing.event.ListSelectionEvent;
import javax.swing.event.ListSelectionListener;
import javax.swing.table.AbstractTableModel;
import javax.swing.table.TableCellEditor;
import javax.swing.table.TableCellRenderer;
import javax.swing.table.TableColumn;
import java.awt.*;
import java.awt.event.ActionEvent;
import java.awt.event.ActionListener;
import java.awt.event.KeyEvent;
import java.io.File;
import java.util.Collection;
import java.util.List;
import java.util.Set;

/**
 * Wizard page for selecting SDK components to download.
 */
public class SdkComponentsStep extends FirstRunWizardStep {
  public static final String FIELD_SDK_LOCATION = "SDK location";

  @NotNull private final ComponentTreeNode myRootNode;
  @NotNull private final FirstRunWizardMode myMode;
  @NotNull private final ScopedStateStore.Key<Boolean> myKeyCustomInstall;
  private final ScopedStateStore.Key<String> mySdkDownloadPathKey;
  private final ComponentsTableModel myTableModel;

  private JPanel myContents;
  private JBTable myComponentsTable;
  private JTextPane myComponentDescription;
  private JLabel myNeededSpace;
  private JLabel myAvailableSpace;
  private JLabel myErrorMessage;
  private TextFieldWithBrowseButton myPath;
  @SuppressWarnings("unused") private JPanel myBody;

  private boolean myUserEditedPath = false;
  private ValidationResult mySdkDirectoryValidationResult;
  private boolean myWasVisible = false;

  public SdkComponentsStep(@NotNull ComponentTreeNode rootNode,
                           @NotNull ScopedStateStore.Key<Boolean> keyCustomInstall,
                           @NotNull ScopedStateStore.Key<String> sdkDownloadPathKey,
                           @NotNull FirstRunWizardMode mode) {
    super("SDK Components Setup");
    // Since we create and initialize a new AndroidSdkHandler/RepoManager for every (partial)
    // path that's entered, disallow direct editing of the path.
    myPath.setEditable(false);
    myRootNode = rootNode;
    myMode = mode;
    myKeyCustomInstall = keyCustomInstall;

    // noinspection DialogTitleCapitalization
    myPath.addBrowseFolderListener("Android SDK", "Select Android SDK install directory", null,
                                   FileChooserDescriptorFactory.createSingleFolderDescriptor());

    mySdkDownloadPathKey = sdkDownloadPathKey;
    Font smallLabelFont = JBUI.Fonts.smallFont();
    myNeededSpace.setFont(smallLabelFont);
    myAvailableSpace.setFont(smallLabelFont);
    myErrorMessage.setText(null);

    myTableModel = new ComponentsTableModel(rootNode);
    myComponentsTable.setModel(myTableModel);
    myComponentsTable.setTableHeader(null);
    myComponentsTable.getSelectionModel().addListSelectionListener(new ListSelectionListener() {
      @Override
      public void valueChanged(ListSelectionEvent e) {
        int row = myComponentsTable.getSelectedRow();
        myComponentDescription.setText(row < 0 ? "" : myTableModel.getComponentDescription(row));
      }
    });
    TableColumn column = myComponentsTable.getColumnModel().getColumn(0);
    column.setCellRenderer(new SdkComponentRenderer());
    column.setCellEditor(new SdkComponentRenderer());
    setComponent(myContents);
  }

  @Nullable
  private static File getExistingParentFile(@Nullable String path) {
    if (StringUtil.isEmpty(path)) {
      return null;
    }
    File file = new File(path).getAbsoluteFile();
    while (file != null && !file.exists()) {
      file = file.getParentFile();
    }
    return file;
  }

  private static String getDiskSpace(@Nullable String path) {
    File file = getTargetFilesystem(path);
    if (file == null) {
      return "";
    }
    String available = WelcomeUIUtils.getSizeLabel(file.getFreeSpace());
    if (SystemInfo.isWindows) {
      while (file.getParentFile() != null) {
        file = file.getParentFile();
      }
      return String.format("Disk space available on drive %s: %s", file.getName(), available);
    }
    else {
      return String.format("Available disk space: %s", available);
    }
  }

  @Nullable
  private static File getTargetFilesystem(@Nullable String path) {
    File file = getExistingParentFile(path);
    if (file == null) {
      File[] files = File.listRoots();
      if (files.length != 0) {
        file = files[0];
      }
    }
    return file;
  }

  @Contract("null->false")
  private static boolean isExistingSdk(@Nullable String path) {
    if (!StringUtil.isEmptyOrSpaces(path)) {
      File file = new File(path);
      return file.isDirectory() && IdeSdks.isValidAndroidSdkPath(file);
    }
    else {
      return false;
    }
  }

  private static boolean isNonEmptyNonSdk(@Nullable String path) {
    if (path == null) {
      return false;
    }
    File file = new File(path);

    if (file.exists() && FileOpUtils.create().listFiles(file).length != 0) {
      return AndroidSdkData.getSdkData(file) == null;
    }
    return false;
  }

  @Override
  public boolean validate() {
    String path = myState.get(mySdkDownloadPathKey);
    if (!StringUtil.isEmpty(path)) {
      myUserEditedPath = true;
    }

    mySdkDirectoryValidationResult =
      WizardUtils.validateLocation(path, FIELD_SDK_LOCATION, false, WritableCheckMode.NOT_WRITABLE_IS_WARNING);

    boolean ok = mySdkDirectoryValidationResult.isOk();
    Status status = mySdkDirectoryValidationResult.getStatus();
    String message = ok ? null : mySdkDirectoryValidationResult.getFormattedMessage();

    if (ok) {
      File filesystem = getTargetFilesystem(path);

      if (!(filesystem == null || filesystem.getFreeSpace() > getComponentsSize())) {
        status = Status.ERROR;
        message = "Target drive does not have enough free space.";
      }
      else if (isNonEmptyNonSdk(path)) {
        status = Status.WARN;
        message = "Target folder is neither empty nor does it point to an existing SDK installation.";
      }
      else if (isExistingSdk(path)) {
        status = Status.WARN;
        message = "An existing Android SDK was detected. The setup wizard will only download missing or outdated SDK components.";
      }
    }

    switch (status) {
      case WARN:
<<<<<<< HEAD
        myErrorMessage.setForeground(Colors.WARNING);
        break;
      case ERROR:
        myErrorMessage.setForeground(Colors.ERROR);
        break;
      default:
=======
        myErrorMessage.setIcon(AllIcons.General.BalloonWarning);
        break;
      case ERROR:
        myErrorMessage.setIcon(AllIcons.General.BalloonError);
        break;
      default:
        myErrorMessage.setIcon(null);
>>>>>>> 50d6ab60
        break;
    }

    setErrorHtml(myUserEditedPath ? message : null);
    return !mySdkDirectoryValidationResult.isError();
  }

  @Override
  public void deriveValues(Set<ScopedStateStore.Key> modified) {
    super.deriveValues(modified);
    if (modified.contains(mySdkDownloadPathKey) || myRootNode.componentStateChanged(modified)) {
      String path = myState.get(mySdkDownloadPathKey);
      myAvailableSpace.setText(getDiskSpace(path));
      long selected = getComponentsSize();
<<<<<<< HEAD
      myNeededSpace.setText(String.format("Total disk space required: %s", WelcomeUIUtils.getSizeLabel(selected)));
=======
      myNeededSpace.setText(String.format("Total download size: %s", WelcomeUIUtils.getSizeLabel(selected)));
>>>>>>> 50d6ab60
    }
  }

  private long getComponentsSize() {
    long size = 0;
    for (InstallableComponent component : myRootNode.getChildrenToInstall()) {
      size += component.getDownloadSize();
    }
    return size;
  }

  @Override
  public void init() {
    register(mySdkDownloadPathKey, myPath);
    if (!myRootNode.getImmediateChildren().isEmpty()) {
      myComponentsTable.getSelectionModel().setSelectionInterval(0, 0);
    }
  }

  @NotNull
  @Override
  public JLabel getMessageLabel() {
    return myErrorMessage;
  }

  @Override
  public JComponent getPreferredFocusedComponent() {
    return myComponentsTable;
  }

  @Override
  public boolean isStepVisible() {
    if (myWasVisible) {
      // If we showed it once (e.g. if we had a invalid path on the standard setup path) we want to be sure it shows again (e.g. if we
      // fix the path and then go backward and forward). Otherwise the experience is confusing.
      return true;
    }
    else if (myMode.hasValidSdkLocation()) {
      return false;
    }

    if (myState.getNotNull(myKeyCustomInstall, true)) {
      myWasVisible = true;
      return true;
    }

    validate();

    myWasVisible = !mySdkDirectoryValidationResult.isOk();
    return myWasVisible;
  }

  private void createUIComponents() {
    Splitter splitter = new Splitter(false, 0.5f, 0.2f, 0.8f);
    myBody = splitter;
    myComponentsTable = new JBTable();
    myComponentDescription = new JTextPane();
    splitter.setShowDividerIcon(false);
    splitter.setShowDividerControls(false);
    splitter.setFirstComponent(ScrollPaneFactory.createScrollPane(myComponentsTable, false));
    splitter.setSecondComponent(ScrollPaneFactory.createScrollPane(myComponentDescription, false));

    myComponentDescription.setFont(UIUtil.getLabelFont());
    myComponentDescription.setEditable(false);
    myComponentDescription.setBorder(BorderFactory.createEmptyBorder(WizardConstants.STUDIO_WIZARD_INSET_SIZE,
                                                                     WizardConstants.STUDIO_WIZARD_INSET_SIZE,
                                                                     WizardConstants.STUDIO_WIZARD_INSET_SIZE,
                                                                     WizardConstants.STUDIO_WIZARD_INSET_SIZE));
  }

  private final class SdkComponentRenderer extends AbstractCellEditor implements TableCellRenderer, TableCellEditor {
    private final RendererPanel myPanel;
    private final RendererCheckBox myCheckBox;
    private Border myEmptyBorder;

    public SdkComponentRenderer() {
      myPanel = new RendererPanel();
      myCheckBox = new RendererCheckBox();
      myCheckBox.setOpaque(false);
      myCheckBox.addActionListener(new ActionListener() {
        @Override
        public void actionPerformed(ActionEvent e) {
          if (myComponentsTable.isEditing()) {
            // Stop cell editing as soon as the SPACE key is pressed. This allows the SPACE key
            // to toggle the checkbox while allowing the other navigation keys to function as
            // soon as the toggle action is finished.
            // Note: This calls "setValueAt" on "myTableModel" automatically.
            stopCellEditing();
          } else {
            // This happens when the "pressed" action is invoked programmatically through
            // accessibility, so we need to call "setValueAt" manually.
            myTableModel.setValueAt(myCheckBox.isSelected(), myCheckBox.getRow(), 0);
          }
        }
      });
    }

    @Override
    public Component getTableCellRendererComponent(JTable table, Object value, boolean isSelected, boolean hasFocus, int row, int column) {
      setupControl(table, value, row, isSelected, hasFocus);
      return myPanel;
    }

    private void setupControl(JTable table, Object value, int row, boolean isSelected, boolean hasFocus) {
<<<<<<< HEAD
=======
      myCheckBox.setRow(row);
>>>>>>> 50d6ab60
      myPanel.setBorder(getCellBorder(table, isSelected && hasFocus));
      Color foreground;
      Color background;
      if (isSelected) {
        background = table.getSelectionBackground();
        foreground = table.getSelectionForeground();
      }
      else {
        background = table.getBackground();
        foreground = table.getForeground();
      }
      myPanel.setBackground(background);
      myCheckBox.setForeground(foreground);
      myPanel.remove(myCheckBox);
      //noinspection unchecked
      Pair<ComponentTreeNode, Integer> pair = (Pair<ComponentTreeNode, Integer>)value;
      int indent = 0;
      if (pair != null) {
        ComponentTreeNode node = pair.getFirst();
        myCheckBox.setEnabled(node.isOptional());
        myCheckBox.setText(node.getLabel());
        myCheckBox.setSelected(node.isChecked());
        indent = pair.getSecond();
      }
      myPanel.add(myCheckBox,
                  new GridConstraints(0, 0, 1, 1, GridConstraints.ANCHOR_WEST, GridConstraints.FILL_NONE, GridConstraints.SIZEPOLICY_FIXED,
                                      GridConstraints.SIZEPOLICY_FIXED, null, null, null, indent * 2));
      AccessibleContextUtil.setName(myPanel, myCheckBox);
    }

    private Border getCellBorder(JTable table, boolean isSelectedFocus) {
      Border focusedBorder = UIUtil.getTableFocusCellHighlightBorder();
      Border border;
      if (isSelectedFocus) {
        border = focusedBorder;
      }
      else {
        if (myEmptyBorder == null) {
          myEmptyBorder = new EmptyBorder(focusedBorder.getBorderInsets(table));
        }
        border = myEmptyBorder;
      }
      return border;
    }

    @Override
    public Component getTableCellEditorComponent(JTable table, Object value, boolean isSelected, int row, int column) {
      setupControl(table, value, row, true, true);
      return myPanel;
    }

    @Override
    public Object getCellEditorValue() {
      return myCheckBox.isSelected();
    }

    /**
     * A specialization of {@link JPanel} that provides complete accessibility support by
     * delegating most of its behavior to {@link #myCheckBox}.
     */
    protected class RendererPanel extends JPanel {
      public RendererPanel() {
        super(new GridLayoutManager(1, 1));
      }

      @Override
      protected void processKeyEvent(KeyEvent e) {
        if (myComponentsTable.isEditing()) {
          myCheckBox._processKeyEvent(e);
        } else {
          super.processKeyEvent(e);
        }
      }

      @Override
      protected boolean processKeyBinding(KeyStroke ks, KeyEvent e, int condition, boolean pressed) {
        if (myComponentsTable.isEditing()) {
          return myCheckBox._processKeyBinding(ks, e, condition, pressed);
        } else {
          return super.processKeyBinding(ks, e, condition, pressed);
        }
      }

      @Override
      public AccessibleContext getAccessibleContext() {
        if (accessibleContext == null) {
          accessibleContext = new AccessibleRendererPanel();
        }
        return accessibleContext;
      }

      /**
       * Delegate accessible implementation to the embedded {@link #myCheckBox}.
       */
      protected class AccessibleRendererPanel extends AccessibleContextDelegate {
        public AccessibleRendererPanel() {
          super(myCheckBox.getAccessibleContext());
        }

        /**
         * The parent should be the Swing parent of this panel, not the {@link #myCheckBox} parent,
         * because the parent of {@link #myCheckBox} is ourselves, i.e. this would result in
         * an infinite accessible parent chain.
         */
        @Override
        public Accessible getAccessibleParent() {
          if (accessibleParent != null) {
            return accessibleParent;
          } else {
            Container parent = RendererPanel.this.getParent();
            if (parent instanceof Accessible) {
              return (Accessible) parent;
            }
          }
          return null;
        }

        @Override
        public String getAccessibleDescription() {
          return myTableModel.getComponentDescription(myCheckBox.getRow());
        }
      }
    }

    /**
     * A specialization of {@link JCheckBox} that provides keyboard friendly behavior
     * when contained inside {@link RendererPanel} inside a table cell editor.
     */
    protected class RendererCheckBox extends JCheckBox {
      private int myRow;

      public int getRow() {
        return myRow;
      }

      public void setRow(int row) {
        myRow = row;
      }

      public boolean _processKeyBinding(KeyStroke ks, KeyEvent e, int condition, boolean pressed) {
        return super.processKeyBinding(ks, e, condition, pressed);
      }

      public void _processKeyEvent(KeyEvent e) {
        super.processKeyEvent(e);
      }

      @Override
      public void requestFocus() {
        // Ignore focus requests when editing cells. If we were to accept the focus request
        // the focus manager would move the focus to some other component when the checkbox
        // exits editing mode.
        if (myComponentsTable.isEditing()) {
          return;
        }

        super.requestFocus();
      }
    }
  }

  private static final class ComponentsTableModel extends AbstractTableModel {
    private final List<Pair<ComponentTreeNode, Integer>> myComponents;

    public ComponentsTableModel(final ComponentTreeNode component) {
      ImmutableList.Builder<Pair<ComponentTreeNode, Integer>> components = ImmutableList.builder();
      // Note that root component is not present in the table model so the tree appears to have multiple roots
      traverse(component.getImmediateChildren(), 0, components);
      myComponents = components.build();
    }

    private static void traverse(Collection<ComponentTreeNode> children,
                                 int indent,
                                 ImmutableList.Builder<Pair<ComponentTreeNode, Integer>> components) {
      for (ComponentTreeNode child : children) {
        components.add(Pair.create(child, indent));
        traverse(child.getImmediateChildren(), indent + 1, components);
      }
    }

    @Override
    public boolean isCellEditable(int rowIndex, int columnIndex) {
      return columnIndex == 0 && getInstallableComponent(rowIndex).isOptional();
    }

    @Override
    public int getRowCount() {
      return myComponents.size();
    }

    @Override
    public int getColumnCount() {
      return 1;
    }

    @Override
    public Object getValueAt(int rowIndex, int columnIndex) {
      return myComponents.get(rowIndex);
    }

    @NotNull
    private ComponentTreeNode getInstallableComponent(int rowIndex) {
      return myComponents.get(rowIndex).getFirst();
    }

    @Override
    public void setValueAt(Object aValue, int row, int column) {
      ComponentTreeNode node = getInstallableComponent(row);
      node.toggle(((Boolean)aValue));
<<<<<<< HEAD
=======
      // We need to repaint as a change in a single row may affect the state of
      // our parent and/or children in other rows.
      // Note: Don't use fireTableDataChanged to avoid clearing the selection.
      fireTableRowsUpdated(0, getRowCount());
>>>>>>> 50d6ab60
    }

    public String getComponentDescription(int index) {
      return getInstallableComponent(index).getDescription();
    }
  }
}<|MERGE_RESOLUTION|>--- conflicted
+++ resolved
@@ -21,7 +21,6 @@
 import com.android.tools.idea.npw.WizardUtils.ValidationResult.Status;
 import com.android.tools.idea.npw.WizardUtils.WritableCheckMode;
 import com.android.tools.idea.sdk.IdeSdks;
-import com.android.tools.idea.ui.Colors;
 import com.android.tools.idea.welcome.config.FirstRunWizardMode;
 import com.android.tools.idea.welcome.install.ComponentTreeNode;
 import com.android.tools.idea.welcome.install.InstallableComponent;
@@ -41,11 +40,7 @@
 import com.intellij.uiDesigner.core.GridLayoutManager;
 import com.intellij.util.ui.JBUI;
 import com.intellij.util.ui.UIUtil;
-<<<<<<< HEAD
-import com.intellij.util.ui.accessibility.AccessibleContextUtil;
-=======
 import com.intellij.util.ui.accessibility.AccessibleContextDelegate;
->>>>>>> 50d6ab60
 import org.jetbrains.android.sdk.AndroidSdkData;
 import org.jetbrains.annotations.Contract;
 import org.jetbrains.annotations.NotNull;
@@ -231,14 +226,6 @@
 
     switch (status) {
       case WARN:
-<<<<<<< HEAD
-        myErrorMessage.setForeground(Colors.WARNING);
-        break;
-      case ERROR:
-        myErrorMessage.setForeground(Colors.ERROR);
-        break;
-      default:
-=======
         myErrorMessage.setIcon(AllIcons.General.BalloonWarning);
         break;
       case ERROR:
@@ -246,7 +233,6 @@
         break;
       default:
         myErrorMessage.setIcon(null);
->>>>>>> 50d6ab60
         break;
     }
 
@@ -261,11 +247,7 @@
       String path = myState.get(mySdkDownloadPathKey);
       myAvailableSpace.setText(getDiskSpace(path));
       long selected = getComponentsSize();
-<<<<<<< HEAD
-      myNeededSpace.setText(String.format("Total disk space required: %s", WelcomeUIUtils.getSizeLabel(selected)));
-=======
       myNeededSpace.setText(String.format("Total download size: %s", WelcomeUIUtils.getSizeLabel(selected)));
->>>>>>> 50d6ab60
     }
   }
 
@@ -370,10 +352,7 @@
     }
 
     private void setupControl(JTable table, Object value, int row, boolean isSelected, boolean hasFocus) {
-<<<<<<< HEAD
-=======
       myCheckBox.setRow(row);
->>>>>>> 50d6ab60
       myPanel.setBorder(getCellBorder(table, isSelected && hasFocus));
       Color foreground;
       Color background;
@@ -401,7 +380,6 @@
       myPanel.add(myCheckBox,
                   new GridConstraints(0, 0, 1, 1, GridConstraints.ANCHOR_WEST, GridConstraints.FILL_NONE, GridConstraints.SIZEPOLICY_FIXED,
                                       GridConstraints.SIZEPOLICY_FIXED, null, null, null, indent * 2));
-      AccessibleContextUtil.setName(myPanel, myCheckBox);
     }
 
     private Border getCellBorder(JTable table, boolean isSelectedFocus) {
@@ -583,13 +561,10 @@
     public void setValueAt(Object aValue, int row, int column) {
       ComponentTreeNode node = getInstallableComponent(row);
       node.toggle(((Boolean)aValue));
-<<<<<<< HEAD
-=======
       // We need to repaint as a change in a single row may affect the state of
       // our parent and/or children in other rows.
       // Note: Don't use fireTableDataChanged to avoid clearing the selection.
       fireTableRowsUpdated(0, getRowCount());
->>>>>>> 50d6ab60
     }
 
     public String getComponentDescription(int index) {
