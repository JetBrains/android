--- conflicted
+++ resolved
@@ -22,159 +22,18 @@
 import com.android.tools.idea.welcome.wizard.deprecated.SdkComponentsStepForm
 import com.android.tools.idea.wizard.model.ModelWizard
 import com.android.tools.idea.wizard.model.ModelWizardStep
-<<<<<<< HEAD
-import com.android.tools.idea.wizard.ui.WizardUtils.wrapWithVScroll
-import com.android.tools.sdk.isValid
-import com.google.common.collect.ImmutableList
-import com.intellij.openapi.application.ApplicationNamesInfo
-import com.intellij.openapi.fileChooser.FileChooserDescriptorFactory
-import com.intellij.openapi.ui.Splitter
-import com.intellij.openapi.ui.TextFieldWithBrowseButton
-import com.intellij.openapi.util.Pair
-import com.intellij.openapi.util.SystemInfo
-import com.intellij.openapi.util.io.FileUtil
-import com.intellij.ui.ScrollPaneFactory
-import com.intellij.ui.components.JBLabel
-import com.intellij.ui.components.JBLoadingPanel
-import com.intellij.ui.table.JBTable
-import com.intellij.uiDesigner.core.GridConstraints
-import com.intellij.uiDesigner.core.GridLayoutManager
-import com.intellij.util.containers.isEmpty
-import com.intellij.util.containers.notNullize
-import com.intellij.util.ui.JBUI
-import com.intellij.util.ui.UIUtil
-import com.intellij.util.ui.accessibility.AccessibleContextDelegate
-import com.android.tools.sdk.AndroidSdkData
-import com.intellij.ui.dsl.builder.AlignX
-import com.intellij.ui.dsl.builder.LabelPosition
-import com.intellij.ui.dsl.builder.panel
-import org.jetbrains.annotations.Contract
-import java.awt.BorderLayout
-import java.awt.Container
-import java.awt.event.KeyEvent
-import java.io.File
-import java.nio.file.Paths
-import javax.accessibility.AccessibleContext
-import javax.swing.AbstractCellEditor
-import javax.swing.JCheckBox
-=======
 import com.google.wireless.android.sdk.stats.SetupWizardEvent
 import com.intellij.openapi.application.ModalityState
 import com.intellij.openapi.project.Project
 import com.intellij.openapi.util.Disposer
 import com.intellij.ui.DocumentAdapter
 import javax.swing.Icon
->>>>>>> 8b7d83e8
 import javax.swing.JComponent
 import javax.swing.event.DocumentEvent
 
 /** Wizard page for selecting SDK components to download. */
 @UiThread
 class SdkComponentsStep(
-<<<<<<< HEAD
-  model: FirstRunModel
-) : ModelWizardStep<FirstRunModel>(model, "SDK Components Setup") {
-  private val tableModel: ComponentsTableModel = ComponentsTableModel(model.componentTree)
-  private var componentsTable = JBTable().apply {
-    setModel(tableModel)
-    tableHeader = null
-    columnModel.getColumn(0).apply {
-      cellRenderer = SdkComponentRenderer()
-      cellEditor = SdkComponentRenderer()
-    }
-
-    selectionModel.addListSelectionListener {
-      componentDescription.text = "".takeIf { selectedRow < 0 } ?: tableModel.getComponentDescription(selectedRow)
-      updateDiskSizes()
-    }
-  }
-  private val componentsSize: Long
-    get() = model.componentTree.childrenToInstall.map(InstallableComponent::downloadSize).sum()
-
-  private val contentPanel = JBLoadingPanel(BorderLayout(), this).apply {
-    contentPanel!!.add(componentsTable, BorderLayout.CENTER)
-  }
-
-  private var componentDescription = JTextPane().apply {
-    isEditable = false
-  }
-
-  private var body = Splitter(false, 0.5f, 0.2f, 0.8f).apply {
-    isShowDividerIcon = false
-    isShowDividerControls = false
-    firstComponent = ScrollPaneFactory.createScrollPane(contentPanel, false)
-    secondComponent = ScrollPaneFactory.createScrollPane(componentDescription, false)
-  }
-
-
-  private val neededSpace = JBLabel("Loading...")
-  private val availableSpace = JBLabel("Loading...")
-  private val innerPanel = panel {
-    row("Total download size: ") {
-      cell(neededSpace)
-    }
-    row("Available space: ") {
-      cell(availableSpace)
-    }
-  }
-
-  private val sdkPath = TextFieldWithBrowseButton().apply {
-    text = model.sdkLocation.toString()
-  }
-
-  private val outerPanel = panel {
-    row {
-      cell(body)
-        .label("Check the components you want to update/install. Click Next to continue.", LabelPosition.TOP)
-    }
-    row {
-      cell(sdkPath)
-        .label("Android SDK Location", LabelPosition.TOP)
-        .align(AlignX.FILL)
-        .resizableColumn()
-      cell(innerPanel)
-    }
-  }
-
-  private val validatorPanel: ValidatorPanel = ValidatorPanel(this, outerPanel)
-  private val root = wrapWithVScroll(validatorPanel)
-
-  private fun updateDiskSizes() {
-    availableSpace.text = getDiskSpace(sdkPath.text)
-    neededSpace.text = getSizeLabel(componentsSize)
-  }
-
-  init {
-    // Since we create and initialize a new AndroidSdkHandler/RepoManager for every (partial)
-    // path that's entered, disallow direct editing of the path.
-    sdkPath.isEditable = false
-
-    if (!IdeInfo.getInstance().isGameTools) {
-      // Game tools does not allow changing Android SDK install directory from the UI.
-      sdkPath.addBrowseFolderListener(null, FileChooserDescriptorFactory.createSingleFolderDescriptor()
-        .withTitle("Android SDK")
-        .withDescription("Select Android SDK install directory"))
-    }
-    val smallLabelFont = JBUI.Fonts.smallFont()
-    neededSpace.font = smallLabelFont
-    availableSpace.font = smallLabelFont
-
-    validatorPanel.apply {
-      registerValidator(TextProperty(sdkPath), SdkPathValidator())
-    }
-
-    updateDiskSizes()
-  }
-
-  override fun getComponent(): JComponent = root
-
-  inner class SdkPathValidator : Validator<String> {
-    override fun validate(value: String): Validator.Result {
-      val defaultValidatorResult = PathValidator.forAndroidSdkLocation().validate(Paths.get(value))
-
-      if (defaultValidatorResult.severity == Validator.Severity.ERROR) {
-        return defaultValidatorResult
-=======
   model: FirstRunWizardModel,
   val project: Project?,
   val mode: FirstRunWizardMode,
@@ -189,7 +48,6 @@
       override fun setError(icon: Icon?, message: String?) {
         form.setErrorIcon(icon)
         form.setErrorMessage(message)
->>>>>>> 8b7d83e8
       }
 
       @UiThread
@@ -199,57 +57,9 @@
         updateDiskSizes()
       }
 
-<<<<<<< HEAD
-  // This belonged to InstallComponentPath before. TODO: maybe it should actually be in onWizardStarting to avoid/reduce freezes?
-  lateinit var componentInstaller: ComponentInstaller
-
-  init {
-    val localHandler = model.localHandler
-    //if (!model.sdkExists) {
-    //  break // TODO(qumeric): is it correct?
-    //}
-    val sdkLocation = model.sdkLocation
-
-    if (!FileUtil.filesEqual(localHandler.location?.toFile(), sdkLocation)) {
-      val progress = StudioLoggerProgressIndicator(javaClass)
-      contentPanel.startLoading()
-      localHandler.getSdkManager(progress)
-        .load(RepoManager.DEFAULT_EXPIRATION_PERIOD_MS, null, ImmutableList.of(
-          RepoLoadedListener {
-            componentInstaller = ComponentInstaller(localHandler)
-            model.componentTree.updateState(localHandler)
-            contentPanel.stopLoading()
-          }), ImmutableList.of(Runnable { loadingError() }),
-              StudioProgressRunner(false, false, "Finding Available SDK Components", null), StudioDownloader(),
-              StudioSettingsController.getInstance())
-    }
-  }
-
-  private fun loadingError() {
-    componentDescription.text = "There was an error while loading a list of components. Please try to restart ${ApplicationNamesInfo.getInstance().fullProductName}."
-  }
-
-  private inner class SdkComponentRenderer : AbstractCellEditor(), TableCellRenderer, TableCellEditor {
-    private val panel = RendererPanel()
-    private val checkBox = RendererCheckBox().apply {
-      isOpaque = false
-      addActionListener {
-        if (componentsTable.isEditing) {
-          // Stop cell editing as soon as the SPACE key is pressed. This allows the SPACE key to toggle the checkbox while allowing
-          // the other navigation keys to function as soon as the toggle action is finished.
-          // Note: This calls "setValueAt" on "myTableModel" automatically.
-          stopCellEditing()
-        }
-        else {
-          // This happens when the "pressed" action is invoked programmatically through accessibility,
-          // so we need to call "setValueAt" manually.
-          tableModel.setValueAt(isSelected, row, 0)
-        }
-=======
       @UiThread
       override fun onLoadingFinished() {
         validate()
->>>>>>> 8b7d83e8
         updateDiskSizes()
         form.stopLoading()
       }
@@ -338,20 +148,9 @@
 
   override fun canGoForward() = isValid
 
-<<<<<<< HEAD
-// TODO(qumeric): make private
-fun getDiskSpace(path: String?): String {
-  val file = getTargetFilesystem(path) ?: return ""
-  val available = getSizeLabel(file.freeSpace)
-  return if (SystemInfo.isWindows) {
-    val isInWsl = path?.startsWith("\\\\wsl") == true
-    val driveName = if (isInWsl) "wsl" else path?.getOrElse(0) { Char.MIN_VALUE }
-    "$available (drive $driveName)"
-=======
   override fun onProceeding() {
     super.onProceeding()
     controller.warnIfRequiredComponentsUnavailable()
->>>>>>> 8b7d83e8
   }
 
   override fun onShowing() {
