--- conflicted
+++ resolved
@@ -46,10 +46,6 @@
 import com.intellij.openapi.application.ModalityState;
 import com.intellij.openapi.diagnostic.Logger;
 import com.intellij.openapi.progress.ProgressIndicator;
-<<<<<<< HEAD
-import com.intellij.openapi.progress.Task;
-=======
->>>>>>> b13afab4
 import com.intellij.openapi.project.ProjectManager;
 import com.intellij.openapi.util.io.FileUtil;
 import org.jetbrains.annotations.NotNull;
@@ -103,24 +99,10 @@
     List<ComponentTreeNode> components = Lists.newArrayList();
     components.add(new AndroidSdk(stateStore, myInstallUpdates));
 
-<<<<<<< HEAD
-    DynamicWizard wizard = getWizard();
-
-    RepoManager sdkManager = myLocalHandler.getSdkManager(new StudioLoggerProgressIndicator(getClass()));
-    new Task.Modal(null, "Installing Components...", false) {
-      @Override
-      public void run(@NotNull ProgressIndicator indicator) {
-        com.android.repository.api.ProgressIndicator ps = adoptIndicator(indicator);
-        sdkManager.loadSynchronously(RepoManager.DEFAULT_EXPIRATION_PERIOD_MS, ps,
-                                     new StudioDownloader(indicator), StudioSettingsController.getInstance());
-      }
-    }.queue();
-=======
     RepoManager sdkManager = myLocalHandler.getSdkManager(new StudioLoggerProgressIndicator(getClass()));
     sdkManager.load(RepoManager.DEFAULT_EXPIRATION_PERIOD_MS, null, null, null,
                     new StudioProgressRunner(true, false, false, "Finding Available SDK Components", null),
                     new StudioDownloader(), StudioSettingsController.getInstance(), true);
->>>>>>> b13afab4
     Map<String, RemotePackage> remotePackages = sdkManager.getPackages().getRemotePackages();
     ComponentTreeNode platforms = Platform.createSubtree(stateStore, remotePackages, myInstallUpdates);
     if (platforms != null) {
