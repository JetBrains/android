/*
 * Copyright (C) 2014 The Android Open Source Project
 *
 * Licensed under the Apache License, Version 2.0 (the "License");
 * you may not use this file except in compliance with the License.
 * You may obtain a copy of the License at
 *
 *      http://www.apache.org/licenses/LICENSE-2.0
 *
 * Unless required by applicable law or agreed to in writing, software
 * distributed under the License is distributed on an "AS IS" BASIS,
 * WITHOUT WARRANTIES OR CONDITIONS OF ANY KIND, either express or implied.
 * See the License for the specific language governing permissions and
 * limitations under the License.
 */
package com.android.tools.idea.welcome.wizard.deprecated;

import com.android.annotations.concurrency.UiThread;
import com.android.sdklib.repository.AndroidSdkHandler;
import com.android.tools.idea.observable.core.ObjectValueProperty;
import com.android.tools.idea.sdk.wizard.legacy.LicenseAgreementStep;
import com.android.tools.idea.welcome.config.FirstRunWizardMode;
import com.android.tools.idea.welcome.install.SdkComponentTreeNode;
import com.android.tools.idea.welcome.wizard.FirstRunWizardTracker;
import com.android.tools.idea.welcome.wizard.SdkComponentsRenderer;
import com.android.tools.idea.welcome.wizard.SdkComponentsStepController;
import com.android.tools.idea.welcome.wizard.SdkComponentsStepUtils;
import com.android.tools.idea.welcome.wizard.SdkComponentsTableModel;
import com.android.tools.idea.wizard.WizardConstants;
import com.android.tools.idea.wizard.dynamic.ScopedStateStore;
import com.google.wireless.android.sdk.stats.SetupWizardEvent;
import com.intellij.openapi.Disposable;
import com.intellij.openapi.application.ModalityState;
import com.intellij.openapi.project.Project;
import com.intellij.openapi.util.Disposer;
import com.intellij.openapi.util.text.StringUtil;
import java.util.Set;
<<<<<<< HEAD
import javax.accessibility.Accessible;
import javax.accessibility.AccessibleContext;
import javax.swing.AbstractCellEditor;
import javax.swing.BorderFactory;
import javax.swing.JCheckBox;
=======
import javax.swing.Icon;
>>>>>>> 8b7d83e8
import javax.swing.JComponent;
import javax.swing.JLabel;
import org.jetbrains.annotations.NotNull;
import org.jetbrains.annotations.Nullable;

/**
 * Wizard page for selecting SDK components to download.
 * @deprecated use {@link com.android.tools.idea.welcome.wizard.SdkComponentsStep}
 */
@Deprecated
@UiThread
public class SdkComponentsStep extends FirstRunWizardStep {
  @NotNull private final SdkComponentTreeNode myRootNode;
  @NotNull private final ScopedStateStore.Key<Boolean> myKeyCustomInstall;
  @NotNull private final ScopedStateStore.Key<String> mySdkDownloadPathKey;

  @NotNull private final SdkComponentsStepForm myForm = new SdkComponentsStepForm();
  @NotNull private final SdkComponentsStepController myController;

  public SdkComponentsStep(@Nullable Project project,
                           @NotNull SdkComponentTreeNode rootNode,
                           @NotNull ScopedStateStore.Key<Boolean> keyCustomInstall,
                           @NotNull ScopedStateStore.Key<String> sdkDownloadPathKey,
                           @NotNull FirstRunWizardMode mode,
                           @NotNull ObjectValueProperty<AndroidSdkHandler> sdkHandlerProperty,
                           @Nullable LicenseAgreementStep licenseAgreementStep,
                           @NotNull Disposable parent,
                           @NotNull FirstRunWizardTracker tracker) {
    super("SDK Components Setup", tracker);
    Disposer.register(parent, myForm);

    myRootNode = rootNode;
    myKeyCustomInstall = keyCustomInstall;
<<<<<<< HEAD

    if (!IdeInfo.getInstance().isGameTools()) {
      // Game tools does not allow changing Android SDK install directory from the UI.
      myPath.addBrowseFolderListener(null, FileChooserDescriptorFactory.createSingleFolderDescriptor()
        .withTitle("Android SDK")
        .withDescription("Select Android SDK install directory"));
    }

=======
>>>>>>> 8b7d83e8
    mySdkDownloadPathKey = sdkDownloadPathKey;

    SdkComponentsTableModel tableModel = new SdkComponentsTableModel(rootNode);
    myForm.setTableModel(tableModel);

    myForm.setCellRenderer(new SdkComponentsRenderer(tableModel, myForm.getComponentsTable()) {
      @Override
      public void onCheckboxUpdated() {
        invokeUpdate(null);

        if (licenseAgreementStep != null) {
          licenseAgreementStep.reload();
        }
      }
    });
    myForm.setCellEditor(new SdkComponentsRenderer(tableModel, myForm.getComponentsTable()) {
      @Override
      public void onCheckboxUpdated() {
        invokeUpdate(null);

        if (licenseAgreementStep != null) {
          licenseAgreementStep.reload();
        }
      }
    });

    myController = new SdkComponentsStepController(project, mode, myRootNode, sdkHandlerProperty) {
      @UiThread
      @Override
      public void setError(@Nullable Icon icon, @Nullable String message) {
        myForm.setErrorIcon(icon);
        setErrorHtml(message);
      }

      @UiThread
      @Override
      public void onLoadingStarted() {
        myForm.startLoading();
        invokeUpdate(null);
      }

      @UiThread
      @Override
      public void onLoadingFinished() {
        invokeUpdate(null);
        myForm.stopLoading();
      }

      @UiThread
      @Override
      public void onLoadingError() {
        invokeUpdate(null);
        myForm.setLoadingText("Error loading components");
      }

      @UiThread
      @Override
      public void reloadLicenseAgreementStep() {
        if (licenseAgreementStep != null) {
          licenseAgreementStep.reload();
        }
      }
    };

    setComponent(myForm.getContents());
  }

  @Override
  public boolean validate() {
    return myController.validate(getPath());
  }

  @Override
  public void deriveValues(Set<? extends ScopedStateStore.Key> modified) {
    super.deriveValues(modified);
    if (modified.contains(WizardConstants.KEY_SDK_INSTALL_LOCATION)) {
      String sdkPath = myState.get(WizardConstants.KEY_SDK_INSTALL_LOCATION);
      if (sdkPath != null) {
        boolean updated = myController.onPathUpdated(sdkPath, ModalityState.defaultModalityState());
        if (updated) myTracker.trackSdkInstallLocationChanged();
      }
    }
    myForm.setDiskSpace(SdkComponentsStepUtils.getDiskSpace(myState.get(mySdkDownloadPathKey)));
    myForm.setDownloadSize(myController.getComponentsSize());
  }

  @Override
  public void init() {
    register(mySdkDownloadPathKey, myForm.getPath());
    if (!myRootNode.getImmediateChildren().isEmpty()) {
      myForm.getComponentsTable().getSelectionModel().setSelectionInterval(0, 0);
    }
  }

  @NotNull
  @Override
  public JLabel getMessageLabel() {
    return myForm.getErrorLabel();
  }

  @Override
  public JComponent getPreferredFocusedComponent() {
    return myForm.getComponentsTable();
  }

  @Override
  public boolean isStepVisible() {
    boolean isCustomInstall = myState.getNotNull(myKeyCustomInstall, true);
    return myController.isStepVisible(isCustomInstall, getPath());
  }

  @Override
  public boolean commitStep() {
    myController.warnIfRequiredComponentsUnavailable();
    return true;
  }

  @NotNull
  private String getPath() {
    return StringUtil.notNullize(myState.get(mySdkDownloadPathKey));
  }

<<<<<<< HEAD
  private final class SdkComponentRenderer extends AbstractCellEditor implements TableCellRenderer, TableCellEditor {
    private final RendererPanel myPanel;
    private final RendererCheckBox myCheckBox;
    private Border myEmptyBorder;

    SdkComponentRenderer() {
      myPanel = new RendererPanel();
      myCheckBox = new RendererCheckBox();
      myCheckBox.setOpaque(false);
      myCheckBox.addActionListener(e -> {
        if (myComponentsTable.isEditing()) {
          // Stop cell editing as soon as the SPACE key is pressed. This allows the SPACE key
          // to toggle the checkbox while allowing the other navigation keys to function as
          // soon as the toggle action is finished.
          // Note: This calls "setValueAt" on "myTableModel" automatically.
          stopCellEditing();
        } else {
          // This happens when the "pressed" action is invoked programmatically through
          // accessibility, so we need to call "setValueAt" manually.
          myTableModel.setValueAt(myCheckBox.isSelected(), myCheckBox.getRow(), 0);
        }
        invokeUpdate(null);
      });
    }

    @Override
    public Component getTableCellRendererComponent(JTable table, Object value, boolean isSelected, boolean hasFocus, int row, int column) {
      setupControl(table, value, row, isSelected, hasFocus);
      return myPanel;
    }

    private void setupControl(JTable table, Object value, int row, boolean isSelected, boolean hasFocus) {
      myCheckBox.setRow(row);
      myPanel.setBorder(getCellBorder(table, isSelected && hasFocus));
      Color foreground;
      Color background;
      if (isSelected) {
        background = table.getSelectionBackground();
        foreground = table.getSelectionForeground();
      }
      else {
        background = table.getBackground();
        foreground = table.getForeground();
      }
      myPanel.setBackground(background);
      myCheckBox.setForeground(foreground);
      myPanel.remove(myCheckBox);
      //noinspection unchecked
      Pair<ComponentTreeNode, Integer> pair = (Pair<ComponentTreeNode, Integer>)value;
      int indent = 0;
      if (pair != null) {
        ComponentTreeNode node = pair.getFirst();
        myCheckBox.setEnabled(node.isEnabled());
        myCheckBox.setText(node.getLabel());
        myCheckBox.setSelected(node.isChecked());
        indent = pair.getSecond();
      }
      myPanel.add(myCheckBox,
                  new GridConstraints(0, 0, 1, 1, GridConstraints.ANCHOR_WEST, GridConstraints.FILL_NONE, GridConstraints.SIZEPOLICY_FIXED,
                                      GridConstraints.SIZEPOLICY_FIXED, null, null, null, indent * 2));
    }

    private Border getCellBorder(JTable table, boolean isSelectedFocus) {
      Border focusedBorder = UIUtil.getTableFocusCellHighlightBorder();
      Border border;
      if (isSelectedFocus) {
        border = focusedBorder;
      }
      else {
        if (myEmptyBorder == null) {
          myEmptyBorder = new EmptyBorder(focusedBorder.getBorderInsets(table));
        }
        border = myEmptyBorder;
      }
      return border;
    }

    @Override
    public Component getTableCellEditorComponent(JTable table, Object value, boolean isSelected, int row, int column) {
      setupControl(table, value, row, true, true);
      return myPanel;
    }

    @Override
    public Object getCellEditorValue() {
      return myCheckBox.isSelected();
    }

    /**
     * A specialization of {@link JPanel} that provides complete accessibility support by
     * delegating most of its behavior to {@link #myCheckBox}.
     */
    protected class RendererPanel extends JPanel {
      public RendererPanel() {
        super(new GridLayoutManager(1, 1));
      }

      @Override
      protected void processKeyEvent(KeyEvent e) {
        if (myComponentsTable.isEditing()) {
          myCheckBox._processKeyEvent(e);
        } else {
          super.processKeyEvent(e);
        }
      }

      @Override
      protected boolean processKeyBinding(KeyStroke ks, KeyEvent e, int condition, boolean pressed) {
        if (myComponentsTable.isEditing()) {
          return myCheckBox._processKeyBinding(ks, e, condition, pressed);
        } else {
          return super.processKeyBinding(ks, e, condition, pressed);
        }
      }

      @Override
      public AccessibleContext getAccessibleContext() {
        if (accessibleContext == null) {
          accessibleContext = new AccessibleRendererPanel();
        }
        return accessibleContext;
      }

      /**
       * Delegate accessible implementation to the embedded {@link #myCheckBox}.
       */
      protected class AccessibleRendererPanel extends AccessibleContextDelegate {
        public AccessibleRendererPanel() {
          super(myCheckBox.getAccessibleContext());
        }

        @Override
        protected Container getDelegateParent() {
          return RendererPanel.this.getParent();
        }

        @Override
        public String getAccessibleDescription() {
          return myTableModel.getComponentDescription(myCheckBox.getRow());
        }

        @Override
        public Accessible getAccessibleParent() {
          return (Accessible)RendererPanel.this.getParent();
        }
      }
    }

    /**
     * A specialization of {@link JCheckBox} that provides keyboard friendly behavior
     * when contained inside {@link RendererPanel} inside a table cell editor.
     */
    protected class RendererCheckBox extends JCheckBox {
      private int myRow;

      public int getRow() {
        return myRow;
      }

      public void setRow(int row) {
        myRow = row;
      }

      public boolean _processKeyBinding(KeyStroke ks, KeyEvent e, int condition, boolean pressed) {
        return super.processKeyBinding(ks, e, condition, pressed);
      }

      public void _processKeyEvent(KeyEvent e) {
        super.processKeyEvent(e);
      }

      @Override
      public void requestFocus() {
        // Ignore focus requests when editing cells. If we were to accept the focus request
        // the focus manager would move the focus to some other component when the checkbox
        // exits editing mode.
        if (myComponentsTable.isEditing()) {
          return;
        }

        super.requestFocus();
      }
    }
=======
  @Override
  protected SetupWizardEvent.WizardStep.WizardStepKind getWizardStepKind() {
    return SetupWizardEvent.WizardStep.WizardStepKind.SDK_COMPONENTS;
>>>>>>> 8b7d83e8
  }
}<|MERGE_RESOLUTION|>--- conflicted
+++ resolved
@@ -35,15 +35,7 @@
 import com.intellij.openapi.util.Disposer;
 import com.intellij.openapi.util.text.StringUtil;
 import java.util.Set;
-<<<<<<< HEAD
-import javax.accessibility.Accessible;
-import javax.accessibility.AccessibleContext;
-import javax.swing.AbstractCellEditor;
-import javax.swing.BorderFactory;
-import javax.swing.JCheckBox;
-=======
 import javax.swing.Icon;
->>>>>>> 8b7d83e8
 import javax.swing.JComponent;
 import javax.swing.JLabel;
 import org.jetbrains.annotations.NotNull;
@@ -77,17 +69,6 @@
 
     myRootNode = rootNode;
     myKeyCustomInstall = keyCustomInstall;
-<<<<<<< HEAD
-
-    if (!IdeInfo.getInstance().isGameTools()) {
-      // Game tools does not allow changing Android SDK install directory from the UI.
-      myPath.addBrowseFolderListener(null, FileChooserDescriptorFactory.createSingleFolderDescriptor()
-        .withTitle("Android SDK")
-        .withDescription("Select Android SDK install directory"));
-    }
-
-=======
->>>>>>> 8b7d83e8
     mySdkDownloadPathKey = sdkDownloadPathKey;
 
     SdkComponentsTableModel tableModel = new SdkComponentsTableModel(rootNode);
@@ -210,194 +191,8 @@
     return StringUtil.notNullize(myState.get(mySdkDownloadPathKey));
   }
 
-<<<<<<< HEAD
-  private final class SdkComponentRenderer extends AbstractCellEditor implements TableCellRenderer, TableCellEditor {
-    private final RendererPanel myPanel;
-    private final RendererCheckBox myCheckBox;
-    private Border myEmptyBorder;
-
-    SdkComponentRenderer() {
-      myPanel = new RendererPanel();
-      myCheckBox = new RendererCheckBox();
-      myCheckBox.setOpaque(false);
-      myCheckBox.addActionListener(e -> {
-        if (myComponentsTable.isEditing()) {
-          // Stop cell editing as soon as the SPACE key is pressed. This allows the SPACE key
-          // to toggle the checkbox while allowing the other navigation keys to function as
-          // soon as the toggle action is finished.
-          // Note: This calls "setValueAt" on "myTableModel" automatically.
-          stopCellEditing();
-        } else {
-          // This happens when the "pressed" action is invoked programmatically through
-          // accessibility, so we need to call "setValueAt" manually.
-          myTableModel.setValueAt(myCheckBox.isSelected(), myCheckBox.getRow(), 0);
-        }
-        invokeUpdate(null);
-      });
-    }
-
-    @Override
-    public Component getTableCellRendererComponent(JTable table, Object value, boolean isSelected, boolean hasFocus, int row, int column) {
-      setupControl(table, value, row, isSelected, hasFocus);
-      return myPanel;
-    }
-
-    private void setupControl(JTable table, Object value, int row, boolean isSelected, boolean hasFocus) {
-      myCheckBox.setRow(row);
-      myPanel.setBorder(getCellBorder(table, isSelected && hasFocus));
-      Color foreground;
-      Color background;
-      if (isSelected) {
-        background = table.getSelectionBackground();
-        foreground = table.getSelectionForeground();
-      }
-      else {
-        background = table.getBackground();
-        foreground = table.getForeground();
-      }
-      myPanel.setBackground(background);
-      myCheckBox.setForeground(foreground);
-      myPanel.remove(myCheckBox);
-      //noinspection unchecked
-      Pair<ComponentTreeNode, Integer> pair = (Pair<ComponentTreeNode, Integer>)value;
-      int indent = 0;
-      if (pair != null) {
-        ComponentTreeNode node = pair.getFirst();
-        myCheckBox.setEnabled(node.isEnabled());
-        myCheckBox.setText(node.getLabel());
-        myCheckBox.setSelected(node.isChecked());
-        indent = pair.getSecond();
-      }
-      myPanel.add(myCheckBox,
-                  new GridConstraints(0, 0, 1, 1, GridConstraints.ANCHOR_WEST, GridConstraints.FILL_NONE, GridConstraints.SIZEPOLICY_FIXED,
-                                      GridConstraints.SIZEPOLICY_FIXED, null, null, null, indent * 2));
-    }
-
-    private Border getCellBorder(JTable table, boolean isSelectedFocus) {
-      Border focusedBorder = UIUtil.getTableFocusCellHighlightBorder();
-      Border border;
-      if (isSelectedFocus) {
-        border = focusedBorder;
-      }
-      else {
-        if (myEmptyBorder == null) {
-          myEmptyBorder = new EmptyBorder(focusedBorder.getBorderInsets(table));
-        }
-        border = myEmptyBorder;
-      }
-      return border;
-    }
-
-    @Override
-    public Component getTableCellEditorComponent(JTable table, Object value, boolean isSelected, int row, int column) {
-      setupControl(table, value, row, true, true);
-      return myPanel;
-    }
-
-    @Override
-    public Object getCellEditorValue() {
-      return myCheckBox.isSelected();
-    }
-
-    /**
-     * A specialization of {@link JPanel} that provides complete accessibility support by
-     * delegating most of its behavior to {@link #myCheckBox}.
-     */
-    protected class RendererPanel extends JPanel {
-      public RendererPanel() {
-        super(new GridLayoutManager(1, 1));
-      }
-
-      @Override
-      protected void processKeyEvent(KeyEvent e) {
-        if (myComponentsTable.isEditing()) {
-          myCheckBox._processKeyEvent(e);
-        } else {
-          super.processKeyEvent(e);
-        }
-      }
-
-      @Override
-      protected boolean processKeyBinding(KeyStroke ks, KeyEvent e, int condition, boolean pressed) {
-        if (myComponentsTable.isEditing()) {
-          return myCheckBox._processKeyBinding(ks, e, condition, pressed);
-        } else {
-          return super.processKeyBinding(ks, e, condition, pressed);
-        }
-      }
-
-      @Override
-      public AccessibleContext getAccessibleContext() {
-        if (accessibleContext == null) {
-          accessibleContext = new AccessibleRendererPanel();
-        }
-        return accessibleContext;
-      }
-
-      /**
-       * Delegate accessible implementation to the embedded {@link #myCheckBox}.
-       */
-      protected class AccessibleRendererPanel extends AccessibleContextDelegate {
-        public AccessibleRendererPanel() {
-          super(myCheckBox.getAccessibleContext());
-        }
-
-        @Override
-        protected Container getDelegateParent() {
-          return RendererPanel.this.getParent();
-        }
-
-        @Override
-        public String getAccessibleDescription() {
-          return myTableModel.getComponentDescription(myCheckBox.getRow());
-        }
-
-        @Override
-        public Accessible getAccessibleParent() {
-          return (Accessible)RendererPanel.this.getParent();
-        }
-      }
-    }
-
-    /**
-     * A specialization of {@link JCheckBox} that provides keyboard friendly behavior
-     * when contained inside {@link RendererPanel} inside a table cell editor.
-     */
-    protected class RendererCheckBox extends JCheckBox {
-      private int myRow;
-
-      public int getRow() {
-        return myRow;
-      }
-
-      public void setRow(int row) {
-        myRow = row;
-      }
-
-      public boolean _processKeyBinding(KeyStroke ks, KeyEvent e, int condition, boolean pressed) {
-        return super.processKeyBinding(ks, e, condition, pressed);
-      }
-
-      public void _processKeyEvent(KeyEvent e) {
-        super.processKeyEvent(e);
-      }
-
-      @Override
-      public void requestFocus() {
-        // Ignore focus requests when editing cells. If we were to accept the focus request
-        // the focus manager would move the focus to some other component when the checkbox
-        // exits editing mode.
-        if (myComponentsTable.isEditing()) {
-          return;
-        }
-
-        super.requestFocus();
-      }
-    }
-=======
   @Override
   protected SetupWizardEvent.WizardStep.WizardStepKind getWizardStepKind() {
     return SetupWizardEvent.WizardStep.WizardStepKind.SDK_COMPONENTS;
->>>>>>> 8b7d83e8
   }
 }