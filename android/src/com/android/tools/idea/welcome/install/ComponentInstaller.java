/*
 * Copyright (C) 2014 The Android Open Source Project
 *
 * Licensed under the Apache License, Version 2.0 (the "License");
 * you may not use this file except in compliance with the License.
 * You may obtain a copy of the License at
 *
 *      http://www.apache.org/licenses/LICENSE-2.0
 *
 * Unless required by applicable law or agreed to in writing, software
 * distributed under the License is distributed on an "AS IS" BASIS,
 * WITHOUT WARRANTIES OR CONDITIONS OF ANY KIND, either express or implied.
 * See the License for the specific language governing permissions and
 * limitations under the License.
 */
package com.android.tools.idea.welcome.install;

<<<<<<< HEAD
import com.android.repository.api.ProgressIndicator;
import com.android.repository.api.RemotePackage;
import com.android.repository.api.RepoManager;
import com.android.repository.api.UpdatablePackage;
import com.android.repository.impl.meta.RepositoryPackages;
import com.android.repository.io.FileOpUtils;
import com.android.sdklib.repositoryv2.AndroidSdkHandler;
import com.android.tools.idea.sdk.wizard.SdkQuickfixUtils;
import com.android.tools.idea.sdkv2.StudioDownloader;
import com.android.tools.idea.sdkv2.StudioLoggerProgressIndicator;
import com.android.tools.idea.sdkv2.StudioSettingsController;
=======
import com.android.repository.api.*;
import com.android.repository.impl.installer.BasicInstallerFactory;
import com.android.sdklib.repository.AndroidSdkHandler;
import com.android.tools.idea.sdk.StudioDownloader;
import com.android.tools.idea.sdk.StudioSettingsController;
import com.android.tools.idea.sdk.progress.StudioLoggerProgressIndicator;
import com.android.tools.idea.sdk.wizard.SdkQuickfixUtils;
>>>>>>> a001a568
import com.google.common.collect.Lists;
import com.google.common.collect.Sets;
import org.jetbrains.annotations.NotNull;

import java.util.List;
<<<<<<< HEAD
import java.util.Map;
=======
>>>>>>> a001a568
import java.util.Set;

/**
 * Installs SDK components.
 */
public final class ComponentInstaller {
<<<<<<< HEAD
  @Nullable private final Map<String, RemotePackage> myRemotePackages;
  private final boolean myInstallUpdates;
  private final AndroidSdkHandler mySdkHandler;

  public ComponentInstaller(@Nullable Map<String, RemotePackage> remotePackages,
                            boolean installUpdates,
                            @NotNull AndroidSdkHandler sdkHandler) {
    myRemotePackages = remotePackages;
    myInstallUpdates = installUpdates;
    mySdkHandler = sdkHandler;
  }

  public List<RemotePackage> getPackagesToInstall(@NotNull Iterable<? extends InstallableComponent> components) {
=======
  private final AndroidSdkHandler mySdkHandler;

  public ComponentInstaller(@NotNull AndroidSdkHandler sdkHandler) {
    mySdkHandler = sdkHandler;
  }

  public List<RemotePackage> getPackagesToInstall(@NotNull Iterable<? extends InstallableComponent> components)
    throws SdkQuickfixUtils.PackageResolutionException {
>>>>>>> a001a568
    // TODO: Prompt about connection in handoff case?
    Set<UpdatablePackage> requests = Sets.newHashSet();
    StudioLoggerProgressIndicator progress = new StudioLoggerProgressIndicator(getClass());
    RepoManager sdkManager = mySdkHandler.getSdkManager(progress);
<<<<<<< HEAD
    // Reload if needed (probably won't be).
    sdkManager.loadSynchronously(RepoManager.DEFAULT_EXPIRATION_PERIOD_MS, progress, new StudioDownloader(),
                                 StudioSettingsController.getInstance());
    RepositoryPackages allPackages = sdkManager.getPackages();
    for (InstallableComponent component : components) {
      for (String s : component.getRequiredSdkPackages(myRemotePackages)) {
        UpdatablePackage p = allPackages.getConsolidatedPkgs().get(s);
        if (p != null && (myInstallUpdates || !p.hasLocal())) {
          requests.add(p);
        }
      }
    }
    List<UpdatablePackage> resolved = Lists.newArrayList();
    List<String> problems = Lists.newArrayList();
    SdkQuickfixUtils.resolve(null, requests, sdkManager, resolved, problems);
=======
    for (InstallableComponent component : components) {
      requests.addAll(component.getPackagesToInstall());
    }
    List<UpdatablePackage> resolved = Lists.newArrayList();
    resolved.addAll(SdkQuickfixUtils.resolve(requests, sdkManager.getPackages()));

>>>>>>> a001a568
    List<RemotePackage> result = Lists.newArrayList();
    for (UpdatablePackage p : resolved) {
      result.add(p.getRemote());
    }
    return result;
  }

  public void installPackages(@NotNull List<RemotePackage> packages, ProgressIndicator progress) throws WizardException {
<<<<<<< HEAD
    for (RemotePackage request : packages) {
      AndroidSdkHandler.findBestInstaller(request)
        .install(request, new StudioDownloader(), StudioSettingsController.getInstance(), progress,
                 mySdkHandler.getSdkManager(new StudioLoggerProgressIndicator(getClass())), FileOpUtils.create());
    }
=======
    RepoManager sdkManager = mySdkHandler.getSdkManager(progress);
    for (RemotePackage request : packages) {
      // Intentionally don't register any listeners on the installer, so we don't recurse on haxm
      // TODO: This is a hack. Any future rewrite of this shouldn't require this behavior.
      InstallerFactory factory = new BasicInstallerFactory();
      Installer installer = factory.createInstaller(request, sdkManager, new StudioDownloader(), mySdkHandler.getFileOp());
      if (installer.prepare(progress)) {
        installer.complete(progress);
      }
    }
    sdkManager.loadSynchronously(RepoManager.DEFAULT_EXPIRATION_PERIOD_MS, progress, null, null);
>>>>>>> a001a568
  }
}<|MERGE_RESOLUTION|>--- conflicted
+++ resolved
@@ -15,19 +15,6 @@
  */
 package com.android.tools.idea.welcome.install;
 
-<<<<<<< HEAD
-import com.android.repository.api.ProgressIndicator;
-import com.android.repository.api.RemotePackage;
-import com.android.repository.api.RepoManager;
-import com.android.repository.api.UpdatablePackage;
-import com.android.repository.impl.meta.RepositoryPackages;
-import com.android.repository.io.FileOpUtils;
-import com.android.sdklib.repositoryv2.AndroidSdkHandler;
-import com.android.tools.idea.sdk.wizard.SdkQuickfixUtils;
-import com.android.tools.idea.sdkv2.StudioDownloader;
-import com.android.tools.idea.sdkv2.StudioLoggerProgressIndicator;
-import com.android.tools.idea.sdkv2.StudioSettingsController;
-=======
 import com.android.repository.api.*;
 import com.android.repository.impl.installer.BasicInstallerFactory;
 import com.android.sdklib.repository.AndroidSdkHandler;
@@ -35,37 +22,17 @@
 import com.android.tools.idea.sdk.StudioSettingsController;
 import com.android.tools.idea.sdk.progress.StudioLoggerProgressIndicator;
 import com.android.tools.idea.sdk.wizard.SdkQuickfixUtils;
->>>>>>> a001a568
 import com.google.common.collect.Lists;
 import com.google.common.collect.Sets;
 import org.jetbrains.annotations.NotNull;
 
 import java.util.List;
-<<<<<<< HEAD
-import java.util.Map;
-=======
->>>>>>> a001a568
 import java.util.Set;
 
 /**
  * Installs SDK components.
  */
 public final class ComponentInstaller {
-<<<<<<< HEAD
-  @Nullable private final Map<String, RemotePackage> myRemotePackages;
-  private final boolean myInstallUpdates;
-  private final AndroidSdkHandler mySdkHandler;
-
-  public ComponentInstaller(@Nullable Map<String, RemotePackage> remotePackages,
-                            boolean installUpdates,
-                            @NotNull AndroidSdkHandler sdkHandler) {
-    myRemotePackages = remotePackages;
-    myInstallUpdates = installUpdates;
-    mySdkHandler = sdkHandler;
-  }
-
-  public List<RemotePackage> getPackagesToInstall(@NotNull Iterable<? extends InstallableComponent> components) {
-=======
   private final AndroidSdkHandler mySdkHandler;
 
   public ComponentInstaller(@NotNull AndroidSdkHandler sdkHandler) {
@@ -74,35 +41,16 @@
 
   public List<RemotePackage> getPackagesToInstall(@NotNull Iterable<? extends InstallableComponent> components)
     throws SdkQuickfixUtils.PackageResolutionException {
->>>>>>> a001a568
     // TODO: Prompt about connection in handoff case?
     Set<UpdatablePackage> requests = Sets.newHashSet();
     StudioLoggerProgressIndicator progress = new StudioLoggerProgressIndicator(getClass());
     RepoManager sdkManager = mySdkHandler.getSdkManager(progress);
-<<<<<<< HEAD
-    // Reload if needed (probably won't be).
-    sdkManager.loadSynchronously(RepoManager.DEFAULT_EXPIRATION_PERIOD_MS, progress, new StudioDownloader(),
-                                 StudioSettingsController.getInstance());
-    RepositoryPackages allPackages = sdkManager.getPackages();
-    for (InstallableComponent component : components) {
-      for (String s : component.getRequiredSdkPackages(myRemotePackages)) {
-        UpdatablePackage p = allPackages.getConsolidatedPkgs().get(s);
-        if (p != null && (myInstallUpdates || !p.hasLocal())) {
-          requests.add(p);
-        }
-      }
-    }
-    List<UpdatablePackage> resolved = Lists.newArrayList();
-    List<String> problems = Lists.newArrayList();
-    SdkQuickfixUtils.resolve(null, requests, sdkManager, resolved, problems);
-=======
     for (InstallableComponent component : components) {
       requests.addAll(component.getPackagesToInstall());
     }
     List<UpdatablePackage> resolved = Lists.newArrayList();
     resolved.addAll(SdkQuickfixUtils.resolve(requests, sdkManager.getPackages()));
 
->>>>>>> a001a568
     List<RemotePackage> result = Lists.newArrayList();
     for (UpdatablePackage p : resolved) {
       result.add(p.getRemote());
@@ -111,13 +59,6 @@
   }
 
   public void installPackages(@NotNull List<RemotePackage> packages, ProgressIndicator progress) throws WizardException {
-<<<<<<< HEAD
-    for (RemotePackage request : packages) {
-      AndroidSdkHandler.findBestInstaller(request)
-        .install(request, new StudioDownloader(), StudioSettingsController.getInstance(), progress,
-                 mySdkHandler.getSdkManager(new StudioLoggerProgressIndicator(getClass())), FileOpUtils.create());
-    }
-=======
     RepoManager sdkManager = mySdkHandler.getSdkManager(progress);
     for (RemotePackage request : packages) {
       // Intentionally don't register any listeners on the installer, so we don't recurse on haxm
@@ -129,6 +70,5 @@
       }
     }
     sdkManager.loadSynchronously(RepoManager.DEFAULT_EXPIRATION_PERIOD_MS, progress, null, null);
->>>>>>> a001a568
   }
 }