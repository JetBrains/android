/*
 * Copyright (C) 2015 The Android Open Source Project
 *
 * Licensed under the Apache License, Version 2.0 (the "License");
 * you may not use this file except in compliance with the License.
 * You may obtain a copy of the License at
 *
 *      http://www.apache.org/licenses/LICENSE-2.0
 *
 * Unless required by applicable law or agreed to in writing, software
 * distributed under the License is distributed on an "AS IS" BASIS,
 * WITHOUT WARRANTIES OR CONDITIONS OF ANY KIND, either express or implied.
 * See the License for the specific language governing permissions and
 * limitations under the License.
 */
package com.android.tools.idea.welcome.install;

import com.android.SdkConstants;
import com.google.common.base.Joiner;
import com.google.common.collect.Lists;
import com.intellij.execution.ExecutionException;
import com.intellij.execution.configurations.GeneralCommandLine;
import com.intellij.execution.process.CapturingAnsiEscapesAwareProcessHandler;
import com.intellij.openapi.progress.ProgressIndicator;
import com.intellij.openapi.ui.Messages;
import com.intellij.openapi.util.SystemInfo;
import com.intellij.util.ui.UIUtil;
import org.jetbrains.annotations.NotNull;

import java.io.File;
import java.util.List;

/**
 * <p>Checks SDK install to ensure install may proceed.</p>
 * <p/>
 * <p>This is done by trying to run the mksdcard executable from the SDK emulator directory (falling back to the older tools directory).
 * This ensures that the tools are installed and that necessary shared libraries are present.</p>
 */
public class CheckSdkOperation extends InstallOperation<File, File> {
<<<<<<< HEAD
  public static final String ERROR_CANT_EXECUTE = "%1$s file is not a valid executable";
  public static final String ERROR_NO_TOOLS_DIR = "SDK tools directory is missing";
  public static final String MESSAGE_CANT_RUN_TOOL;
  public static final String ERROR_CANT_RUN_TOOL;
  public static final String URL_MISSING_LIBRARIES = "https://developer.android.com/studio/troubleshoot.html#linux-libraries";
  public static final String LINK_MISSING_LIBRARIES = "Show Android SDK web page";
  public static final String TOOL_NAME = "mksdcard" + (SystemInfo.isWindows ? ".exe" : "");
=======
  private static final String ERROR_CANT_EXECUTE = "%1$s file is not a valid executable";
  private static final String ERROR_NO_TOOLS_DIR = "SDK tools directory is missing";
  private static final String MESSAGE_CANT_RUN_TOOL;
  private static final String ERROR_CANT_RUN_TOOL;
  private static final String URL_MISSING_LIBRARIES = "https://developer.android.com/studio/troubleshoot.html#linux-libraries";
  private static final String LINK_MISSING_LIBRARIES = "Show Android SDK web page";
  private static final String TOOL_NAME = "mksdcard" + (SystemInfo.isWindows ? ".exe" : "");
>>>>>>> 1e5b25b8

  static {
    ERROR_CANT_RUN_TOOL = "Unable to run " + TOOL_NAME + " SDK tool.";
    MESSAGE_CANT_RUN_TOOL = "<html><p>" + Joiner.on("</p><p>").join(getUnableToRunMessage()) + "</p></html>";
  }

  public CheckSdkOperation(InstallContext context) {
    super(context, 0);
  }

  private static Iterable<?> getUnableToRunMessage() {
    boolean isLinux64 = SystemInfo.isLinux && SystemInfo.is64Bit;

    String likelyReason = isLinux64
                          ? "One common reason for this is missing 32 bit compatibility libraries."
                          : "One common reason for this failure is missing required libraries";

    String message = "Unable to run <strong>" + TOOL_NAME + "</strong> SDK tool.";

    List<String> lines = Lists.newArrayList(message, likelyReason, "Please fix the underlying issue and retry.");
    if (isLinux64) {
      String docHyperlink = "<a href=\"" + URL_MISSING_LIBRARIES + "\">" + LINK_MISSING_LIBRARIES + "</a>";
      lines.add(docHyperlink);
    }
    return lines;
  }

  private static boolean checkCanRunSdkTool(File executable) throws ExecutionException {
    GeneralCommandLine commandLine = new GeneralCommandLine(executable.getAbsolutePath());
    CapturingAnsiEscapesAwareProcessHandler handler = new CapturingAnsiEscapesAwareProcessHandler(commandLine);
    final int exitCode = handler.runProcess().getExitCode();
    return exitCode == 1; // 1 means help was printed
  }

  private static boolean checkExecutePermission(@NotNull File executable) {
    if (executable.canExecute()) {
      return true;
    }
    else {
      return SystemInfo.isUnix && executable.setExecutable(true);
    }
  }

  private static boolean retryPrompt() {
    int button = Messages.showOkCancelDialog(MESSAGE_CANT_RUN_TOOL, "Android Studio", "Retry", "Cancel", Messages.getErrorIcon());
    return button == Messages.OK;
  }

  private static boolean checkRuns(File executable) {
    try {
      while (!checkCanRunSdkTool(executable)) {
        boolean shouldRetry = UIUtil.invokeAndWaitIfNeeded(CheckSdkOperation::retryPrompt);
        if (!shouldRetry) {
          return false;
        }
      }
    }
    catch (ExecutionException e) {
      return false;
    }
    return true;
  }

  @NotNull
  @Override
  protected File perform(@NotNull ProgressIndicator indicator, @NotNull File file) throws WizardException, InstallationCancelledException {
    File tool = new File(file, SdkConstants.FD_EMULATOR + File.separator + TOOL_NAME);
    if (!tool.isFile()) {
      tool = new File(file, SdkConstants.FD_TOOLS + File.separator + TOOL_NAME);
    }
    if (!tool.isFile()) {
      throw new WizardException(ERROR_NO_TOOLS_DIR);
    }
    if (!checkExecutePermission(tool)) {
      throw new WizardException(String.format(ERROR_CANT_EXECUTE, tool.getAbsoluteFile()));
    }
    if (!checkRuns(tool)) {
      throw new WizardException(ERROR_CANT_RUN_TOOL);
    }
    return file;
  }

  @Override
  public void cleanup(@NotNull File result) {
    // Nothing to do
  }
}<|MERGE_RESOLUTION|>--- conflicted
+++ resolved
@@ -37,15 +37,6 @@
  * This ensures that the tools are installed and that necessary shared libraries are present.</p>
  */
 public class CheckSdkOperation extends InstallOperation<File, File> {
-<<<<<<< HEAD
-  public static final String ERROR_CANT_EXECUTE = "%1$s file is not a valid executable";
-  public static final String ERROR_NO_TOOLS_DIR = "SDK tools directory is missing";
-  public static final String MESSAGE_CANT_RUN_TOOL;
-  public static final String ERROR_CANT_RUN_TOOL;
-  public static final String URL_MISSING_LIBRARIES = "https://developer.android.com/studio/troubleshoot.html#linux-libraries";
-  public static final String LINK_MISSING_LIBRARIES = "Show Android SDK web page";
-  public static final String TOOL_NAME = "mksdcard" + (SystemInfo.isWindows ? ".exe" : "");
-=======
   private static final String ERROR_CANT_EXECUTE = "%1$s file is not a valid executable";
   private static final String ERROR_NO_TOOLS_DIR = "SDK tools directory is missing";
   private static final String MESSAGE_CANT_RUN_TOOL;
@@ -53,7 +44,6 @@
   private static final String URL_MISSING_LIBRARIES = "https://developer.android.com/studio/troubleshoot.html#linux-libraries";
   private static final String LINK_MISSING_LIBRARIES = "Show Android SDK web page";
   private static final String TOOL_NAME = "mksdcard" + (SystemInfo.isWindows ? ".exe" : "");
->>>>>>> 1e5b25b8
 
   static {
     ERROR_CANT_RUN_TOOL = "Unable to run " + TOOL_NAME + " SDK tool.";
