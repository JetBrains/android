/*
 * Copyright (C) 2014 The Android Open Source Project
 *
 * Licensed under the Apache License, Version 2.0 (the "License");
 * you may not use this file except in compliance with the License.
 * You may obtain a copy of the License at
 *
 *      http://www.apache.org/licenses/LICENSE-2.0
 *
 * Unless required by applicable law or agreed to in writing, software
 * distributed under the License is distributed on an "AS IS" BASIS,
 * WITHOUT WARRANTIES OR CONDITIONS OF ANY KIND, either express or implied.
 * See the License for the specific language governing permissions and
 * limitations under the License.
 */
package com.android.tools.idea.welcome.install;

import com.android.SdkConstants;
import com.android.repository.io.FileOpUtils;
import com.android.sdklib.devices.Storage;
import com.android.sdklib.repository.AndroidSdkHandler;
import com.android.sdklib.repository.IdDisplay;
import com.android.tools.idea.avdmanager.AccelerationErrorCode;
import com.android.tools.idea.avdmanager.AccelerationErrorSolution;
import com.android.tools.idea.avdmanager.AvdManagerConnection;
import com.android.tools.idea.avdmanager.ElevatedCommandLine;
import com.android.tools.idea.welcome.wizard.HaxmInstallSettingsStep;
import com.android.tools.idea.welcome.wizard.HaxmUninstallInfoStep;
import com.android.tools.idea.welcome.wizard.ProgressStep;
import com.android.tools.idea.wizard.dynamic.DynamicWizardStep;
import com.android.tools.idea.wizard.dynamic.ScopedStateStore;
import com.google.common.collect.ImmutableList;
import com.intellij.execution.ExecutionException;
import com.intellij.execution.Platform;
import com.intellij.execution.configurations.GeneralCommandLine;
import com.intellij.execution.process.CapturingAnsiEscapesAwareProcessHandler;
import com.intellij.execution.process.OSProcessHandler;
import com.intellij.execution.process.ProcessAdapter;
import com.intellij.execution.process.ProcessEvent;
import com.intellij.execution.ui.ConsoleViewContentType;
import com.intellij.openapi.application.ModalityState;
import com.intellij.openapi.diagnostic.Logger;
import com.intellij.openapi.progress.ProgressIndicator;
import com.intellij.openapi.progress.ProgressManager;
import com.intellij.openapi.util.Key;
import com.intellij.openapi.util.SystemInfo;
import com.intellij.openapi.util.io.FileUtil;
import com.intellij.openapi.util.text.StringUtil;
import org.jetbrains.annotations.NotNull;

import java.io.File;
import java.io.IOException;
import java.util.Collection;
import java.util.Collections;
import java.util.regex.Matcher;
import java.util.regex.Pattern;

import static com.android.tools.idea.avdmanager.AccelerationErrorCode.ALREADY_INSTALLED;
import static com.android.tools.idea.avdmanager.AccelerationErrorCode.CANNOT_INSTALL_ON_THIS_OS;

/**
 * Intel® HAXM installable component
 */
public final class Haxm extends InstallableComponent {
  public enum HaxmInstallationIntention {
    INSTALL_WITH_UPDATES,
    INSTALL_WITHOUT_UPDATES,
    UNINSTALL
  }

  // In UI we cannot use longs, so we need to pick a unit other then byte
  public static final Storage.Unit UI_UNITS = Storage.Unit.MiB;
  public static final Logger LOG = Logger.getInstance(Haxm.class);
  public static final IdDisplay ID_INTEL = IdDisplay.create("intel", "");
  public static final String COMPONENT_PATH = "Hardware_Accelerated_Execution_Manager";
  public static final String REPO_PACKAGE_PATH = "extras;intel;" + COMPONENT_PATH;
  public static final String RUNNING_INTEL_HAXM_INSTALLER_MESSAGE = "Running Intel® HAXM installer";

  private static final int INTEL_HAXM_INSTALLER_EXIT_CODE_SUCCESS = 0;
  private static final int INTEL_HAXM_INSTALLER_EXIT_CODE_REBOOT_REQUIRED = 2;
  private static final ScopedStateStore.Key<Integer> KEY_EMULATOR_MEMORY_MB =
    ScopedStateStore.createKey("emulator.memory", ScopedStateStore.Scope.PATH, Integer.class);
  private final ScopedStateStore.Key<Boolean> myIsCustomInstall;
  private ProgressStep myProgressStep;
<<<<<<< HEAD
  private HaxmInstallationIntention myInstallationIntention;
=======
  private final HaxmInstallationIntention myInstallationIntention;
>>>>>>> 1e5b25b8
  private boolean myHaxmInstallerSuccessfullyCompleted = false;
  private static AccelerationErrorCode ourInitialCheck;

  public Haxm(@NotNull HaxmInstallationIntention installationIntention,
              @NotNull ScopedStateStore store,
              @NotNull ScopedStateStore.Key<Boolean> isCustomInstall) {
    super(store, "Performance (Intel ® HAXM)",
          "Enables a hardware-assisted virtualization engine (hypervisor) to speed up " +
          "Android app emulation on your development computer. (Recommended)",
          (installationIntention == HaxmInstallationIntention.INSTALL_WITH_UPDATES),
          FileOpUtils.create());
    myIsCustomInstall = isCustomInstall;
    myInstallationIntention = installationIntention;
  }

  public HaxmInstallationIntention getInstallationIntention() {
    return myInstallationIntention;
  }

  public boolean isConfiguredSuccessfully() {
    return myHaxmInstallerSuccessfullyCompleted;
  }

  /**
   * Return true if it is possible to install Haxm on the current machine without any other configuration changes.
   */
  public static boolean canRun() {
    if (ourInitialCheck == null) {
      ourInitialCheck = checkHaxmInstallation();
    }
    switch (ourInitialCheck) {
      case NO_EMULATOR_INSTALLED:
      case UNKNOWN_ERROR:
        // We don't know if we can install Haxm. Assume we can if this is Windows or Mac:
        return SystemInfo.isMac || SystemInfo.isWindows;
      case NOT_ENOUGH_MEMORY:
      case ALREADY_INSTALLED:
        return false;
      default:
        switch (ourInitialCheck.getSolution()) {
          case INSTALL_HAXM:
          case REINSTALL_HAXM:
            return true;
          default:
            return false;
        }
    }
  }

  /**
   * Check the status of the Haxm installation.<br/>
   * If Haxm is installed we return the error code:
   * <ul><li>{@link AccelerationErrorCode#ALREADY_INSTALLED}</li></ul>
   * Other possible error conditions:
   * <ul>
   *   <li>On an OS other than Windows and Mac</li>
   *   <li>On Windows (until we fix the headless installer to use an admin account)</li>
   *   <li>If the CPU is not an Intel processor</li>
   *   <li>If there is not enough memory available</li>
   *   <li>If the CPU is not an Intel processor</li>
   *   <li>BIOS is not setup correctly</li>
   * </ul>
   * For some of these error conditions the user may rectify the problem and install Haxm later.
   */
  public static AccelerationErrorCode checkHaxmInstallation() {
    if (!SystemInfo.isWindows && !SystemInfo.isMac) {
      return CANNOT_INSTALL_ON_THIS_OS;
    }
    AvdManagerConnection manager = AvdManagerConnection.getDefaultAvdManagerConnection();
    return manager.checkAcceleration();
  }

  /**
   * Modifies cl with parameters used during installation and returns it.
   * @param cl The command line for the base command. Modified in-place by this method.
   * @param memorySize The memory that haxm should use
   * @return cl
   */
  @NotNull
  private static GeneralCommandLine addInstallParameters(@NotNull GeneralCommandLine cl, int memorySize) {
    cl.addParameters("-m", String.valueOf(memorySize));
    return cl;
  }

  /**
   * Modifies cl with parameters used during uninstallation and returns it.
   * @param cl The command line for the base command. Modified in-place by this method.
   * @return cl
   */
  @NotNull
  private static GeneralCommandLine addUninstallParameters(@NotNull GeneralCommandLine cl) {
    cl.addParameters("-u");
    return cl;
  }

  private static GeneralCommandLine getMacHaxmCommandLine(File path) throws WizardException {
    // The new executable now requests admin access and executes the shell script. We need to make sure both exist and
    // are executable.
    ensureExistsAndIsExecutable(path, "silent_install.sh");
    File executable = ensureExistsAndIsExecutable(path, "HAXM installation");
    return new GeneralCommandLine(executable.getAbsolutePath()).withWorkDirectory(path);
  }

  @NotNull
  private static File ensureExistsAndIsExecutable(File path, String exeName) throws WizardException {
    File executable = new File(path, exeName);
    if (!executable.isFile()) {
      throw new WizardException("HAXM installer executable is missing: " + executable.getAbsolutePath());
    }
    else if (executable.canExecute() || executable.setExecutable(true)) {
      return executable;
    }
    else {
      throw new WizardException("Unable to set execute permission bit on HAXM installer executable: " + executable.getAbsolutePath());
    }
  }

  @NotNull
  private static GeneralCommandLine getWindowsHaxmCommandLine(File source) throws IOException {
    File batFile = new File(source, "silent_install.bat");
    File logFile = FileUtil.createTempFile("haxm_log", ".txt");
    return new ElevatedCommandLine(batFile.getAbsolutePath())
      .withTempFilePrefix("haxm")
      .withWorkDirectory(source)
      .withParameters("-log", logFile.getPath());
  }

  private static int getRecommendedMemoryAllocation() {
    return FirstRunWizardDefaults.getRecommendedHaxmMemory(AvdManagerConnection.getMemorySize());
  }

  @Override
  public void init(@NotNull ProgressStep progressStep) {
    myProgressStep = progressStep;
    if (myInstallationIntention == HaxmInstallationIntention.INSTALL_WITH_UPDATES
        || myInstallationIntention == HaxmInstallationIntention.INSTALL_WITHOUT_UPDATES) {
      myStateStore.put(KEY_EMULATOR_MEMORY_MB, getRecommendedMemoryAllocation());
    }
  }

  @NotNull
  @Override
  public Collection<DynamicWizardStep> createSteps() {
    if (myInstallationIntention == HaxmInstallationIntention.UNINSTALL) {
      return Collections.singleton(new HaxmUninstallInfoStep());
    }
    return Collections.singleton(new HaxmInstallSettingsStep(myIsCustomInstall, myKey, KEY_EMULATOR_MEMORY_MB));
  }

  @Override
  public void configure(@NotNull InstallContext installContext, @NotNull AndroidSdkHandler sdkHandler) {
<<<<<<< HEAD
    AccelerationErrorCode accelerationErrorCode = checkHaxmInstallation();

    if (myInstallationIntention == HaxmInstallationIntention.UNINSTALL) {
      if (accelerationErrorCode == ALREADY_INSTALLED) {
        try {
          GeneralCommandLine commandLine = getUninstallCommandLine(sdkHandler.getLocation());
          runInstaller(installContext, commandLine);
        }
        catch (WizardException e) {
          LOG.warn(String.format("Tried to uninstall HAXM on %s OS", Platform.current().name()), e);
          installContext.print("Unable to uninstall Intel HAXM\n", ConsoleViewContentType.ERROR_OUTPUT);
          String message = e.getMessage();
          if (!StringUtil.endsWithLineBreak(message)) {
            message += "\n";
          }
          installContext.print(message, ConsoleViewContentType.ERROR_OUTPUT);
        }
      }
      else {
        // HAXM is not installed and the intention is to uninstall, so nothing to do here
        // This should not normally be the case unless some of the previous HAXM installation/uninstallation
        // operations failed or were executed outside of Studio
        LOG.info("Acceleration check signified that HAXM is not installed, so not proceeding with its uninstallation. " +
                 "The acceleration check result was: " + accelerationErrorCode.getProblem());
        myHaxmInstallerSuccessfullyCompleted = true;
      }
      return;
    }

=======
    File sdkRoot = sdkHandler.getLocation();
    if (sdkRoot == null) {
      installContext.print("HAXM installer could not be run because SDK root isn't specified", ConsoleViewContentType.ERROR_OUTPUT);
      return;
    }

    if (myInstallationIntention == HaxmInstallationIntention.UNINSTALL) {
      configureForUninstall(installContext, sdkRoot);
      return;
    }

    AccelerationErrorCode accelerationErrorCode = checkHaxmInstallation();

>>>>>>> 1e5b25b8
    AccelerationErrorSolution.SolutionCode solution = accelerationErrorCode.getSolution();
    if (accelerationErrorCode == ALREADY_INSTALLED) {
      if (myInstallationIntention == HaxmInstallationIntention.INSTALL_WITHOUT_UPDATES) {
        myHaxmInstallerSuccessfullyCompleted = true;
        return;
      }
      // Force reinstall
      solution = AccelerationErrorSolution.SolutionCode.REINSTALL_HAXM;
    }
    switch (solution) {
      case INSTALL_HAXM:
      case REINSTALL_HAXM:
        try {
          GeneralCommandLine commandLine = getInstallCommandLine(sdkRoot);
          runInstaller(installContext, commandLine);
        }
<<<<<<< HEAD
        catch (WizardException e) {
=======
        catch (WizardException|IOException e) {
>>>>>>> 1e5b25b8
          LOG.warn(String.format("Tried to install HAXM on %s OS with %s memory size",
                                  Platform.current().name(), String.valueOf(AvdManagerConnection.getMemorySize())), e);
          installContext.print("Unable to install Intel HAXM\n", ConsoleViewContentType.ERROR_OUTPUT);
          String message = e.getMessage();
          if (!StringUtil.endsWithLineBreak(message)) {
            message += "\n";
          }
          installContext.print(message, ConsoleViewContentType.ERROR_OUTPUT);
        }
        break;

      case NONE:
        String message = String.format("Unable to install Intel HAXM\n%1$s\n%2$s\n", accelerationErrorCode.getProblem(), accelerationErrorCode.getSolutionMessage());
        installContext.print(message, ConsoleViewContentType.ERROR_OUTPUT);
        break;

      default:
        // Different error that is unrelated to the installation of Haxm
        break;
    }
  }

  private void configureForUninstall(@NotNull InstallContext installContext, @NotNull File sdkRoot) {
    if (isInstalled(installContext, sdkRoot)) {
      try {
        GeneralCommandLine commandLine = getUninstallCommandLine(sdkRoot);
        runInstaller(installContext, commandLine);
      }
      catch (WizardException |IOException e) {
        LOG.warn(String.format("Tried to uninstall HAXM on %s OS", Platform.current().name()), e);
        installContext.print("Unable to uninstall Intel HAXM\n", ConsoleViewContentType.ERROR_OUTPUT);
        String message = e.getMessage();
        if (!StringUtil.endsWithLineBreak(message)) {
          message += "\n";
        }
        installContext.print(message, ConsoleViewContentType.ERROR_OUTPUT);
      }
    }
    else {
      // HAXM is not installed and the intention is to uninstall, so nothing to do here
      // This should not normally be the case unless some of the previous HAXM installation/uninstallation
      // operations failed or were executed outside of Studio
      installContext.print("HAXM is not installed, so not proceeding with its uninstallation.", ConsoleViewContentType.NORMAL_OUTPUT);
      myHaxmInstallerSuccessfullyCompleted = true;
    }
  }

  private static boolean isInstalled(@NotNull InstallContext context, @NotNull File sdkRoot) {
    try {
      GeneralCommandLine command = getInstallerCommandLine(sdkRoot);
      command.addParameter("-v");
      OSProcessHandler processHandler = new OSProcessHandler(command);
      processHandler.startNotify();
      processHandler.waitFor();
      Integer exitCode = processHandler.getExitCode();
      return exitCode != null && exitCode == 0;
    }
    catch (ExecutionException | WizardException | IOException exception) {
      context.print("Failed to determine whether HAXM is installed: " + exception.getMessage(), ConsoleViewContentType.ERROR_OUTPUT);
      return false;
    }
  }

  private void runInstaller(@NotNull InstallContext installContext, @NotNull GeneralCommandLine commandLine) {
    try {
      ProgressIndicator progressIndicator = ProgressManager.getInstance().getProgressIndicator();
      if (progressIndicator != null) {
        progressIndicator.setIndeterminate(true);
        progressIndicator.setText(RUNNING_INTEL_HAXM_INSTALLER_MESSAGE);
      }
      installContext.print(RUNNING_INTEL_HAXM_INSTALLER_MESSAGE + "\n", ConsoleViewContentType.SYSTEM_OUTPUT);
      CapturingAnsiEscapesAwareProcessHandler process = new CapturingAnsiEscapesAwareProcessHandler(commandLine);
      final StringBuffer output = new StringBuffer();
      process.addProcessListener(new ProcessAdapter() {
        @Override
        public void onTextAvailable(@NotNull ProcessEvent event, @NotNull Key outputType) {
          output.append(event.getText());
          super.onTextAvailable(event, outputType);
        }
      });
      myProgressStep.attachToProcess(process);
      int exitCode = process.runProcess().getExitCode();
      // TODO: For some reason, this can be a deceptive zero exit code on Mac when emulator instances are running
      // More testing of bash scripts invocation with intellij process wrappers might be useful.
      if (exitCode != INTEL_HAXM_INSTALLER_EXIT_CODE_SUCCESS) {
        // According to the installer docs for Windows, installer may signify that a reboot is required
        if (SystemInfo.isWindows && exitCode == INTEL_HAXM_INSTALLER_EXIT_CODE_REBOOT_REQUIRED) {
          String rebootMessage = "Reboot required: HAXM installation succeeded, however the installer reported that a reboot is " +
                                 "required in order for the changes to take effect";
          installContext.print(rebootMessage, ConsoleViewContentType.NORMAL_OUTPUT);
          AccelerationErrorSolution.promptAndRebootAsync(rebootMessage, ModalityState.NON_MODAL);
          myHaxmInstallerSuccessfullyCompleted = true;

          return;
        }

        // HAXM is not required so we do not stop setup process if this install failed.
        if (myInstallationIntention == HaxmInstallationIntention.UNINSTALL) {
          installContext.print("HAXM uninstallation failed", ConsoleViewContentType.ERROR_OUTPUT);
        }
        else {
          installContext.print(
            String.format("HAXM installation failed. To install HAXM follow the instructions found at: %s",
                            SystemInfo.isWindows ? FirstRunWizardDefaults.HAXM_WINDOWS_INSTALL_URL
                                                 : FirstRunWizardDefaults.HAXM_MAC_INSTALL_URL),
            ConsoleViewContentType.ERROR_OUTPUT);
        }
        Matcher m = Pattern.compile("installation log:\\s*\"(.*)\"").matcher(output.toString());
        if (m.find()) {
          String file = m.group(1);
          installContext.print(String.format("Installer log is located at %s", file), ConsoleViewContentType.ERROR_OUTPUT);
          try {
            installContext.print("Installer log contents:\n", ConsoleViewContentType.ERROR_OUTPUT);
            installContext.print(FileUtil.loadFile(new File(file), "UTF-16"), ConsoleViewContentType.NORMAL_OUTPUT);
          }
          catch (IOException e) {
            installContext.print("Failed to read installer output log.\n", ConsoleViewContentType.ERROR_OUTPUT);
          }
        }
<<<<<<< HEAD
        progressIndicator.setFraction(1);
        myHaxmInstallerSuccessfullyCompleted = false;
        return;
      }
      progressIndicator.setFraction(1);
=======
        if (progressIndicator != null) {
          progressIndicator.setFraction(1);
        }
        myHaxmInstallerSuccessfullyCompleted = false;
        return;
      }
      if (progressIndicator != null) {
        progressIndicator.setFraction(1);
      }
>>>>>>> 1e5b25b8
      myHaxmInstallerSuccessfullyCompleted = true;
    }
    catch (ExecutionException e) {
      installContext.print("Unable to run Intel HAXM installer: " + e.getMessage() + "\n", ConsoleViewContentType.ERROR_OUTPUT);
      LOG.warn(e);
    }
  }

  /**
   * Create a platform-dependant command line for running the silent HAXM installer.
   *
   * @return command line object
   * @throws IllegalStateException if called on an unsupported OS
   */
  @NotNull
  private GeneralCommandLine getInstallCommandLine(@NotNull File sdk) throws WizardException, IOException {
    int memorySize = myStateStore.getNotNull(KEY_EMULATOR_MEMORY_MB, getRecommendedMemoryAllocation());
<<<<<<< HEAD
    if (SystemInfo.isMac) {
      return addInstallParameters(getMacHaxmCommandLine(getSourceLocation(sdk)), memorySize);
    }
    else if (SystemInfo.isWindows) {
      return addInstallParameters(getWindowsHaxmCommandLine(getSourceLocation(sdk)), memorySize);
    }
    else {
      assert !canRun();
      throw new IllegalStateException("Unsupported OS");
    }
  }

  @NotNull
  private GeneralCommandLine getUninstallCommandLine(File sdk) throws WizardException {
    if (SystemInfo.isMac) {
=======
    return addInstallParameters(getInstallerCommandLine(sdk), memorySize);
  }

  @NotNull
  private static GeneralCommandLine getInstallerCommandLine(@NotNull File sdk) throws WizardException, IOException {
    if (SystemInfo.isMac) {
      return getMacHaxmCommandLine(getSourceLocation(sdk));
    }
    else if (SystemInfo.isWindows) {
      return getWindowsHaxmCommandLine(getSourceLocation(sdk));
    }
    else {
      assert !canRun();
      throw new IllegalStateException("Unsupported OS");
    }
  }

  @NotNull
  private static GeneralCommandLine getUninstallCommandLine(File sdk) throws WizardException, IOException {
    if (SystemInfo.isMac) {
>>>>>>> 1e5b25b8
      return addUninstallParameters(getMacHaxmCommandLine(getSourceLocation(sdk)));
    }
    else if (SystemInfo.isWindows) {
      return addUninstallParameters(getWindowsHaxmCommandLine(getSourceLocation(sdk)));
    }
    else {
      assert !canRun();
      throw new IllegalStateException("Unsupported OS");
    }
  }

  @NotNull
<<<<<<< HEAD
  private File getSourceLocation(File sdk) {
=======
  private static File getSourceLocation(File sdk) {
>>>>>>> 1e5b25b8
    String path = FileUtil.join(SdkConstants.FD_EXTRAS, ID_INTEL.getId(), COMPONENT_PATH);
    return new File(sdk, path);
  }

  @NotNull
  @Override
  public Collection<String> getRequiredSdkPackages() {
    return ImmutableList.of(REPO_PACKAGE_PATH);
  }
}<|MERGE_RESOLUTION|>--- conflicted
+++ resolved
@@ -82,11 +82,7 @@
     ScopedStateStore.createKey("emulator.memory", ScopedStateStore.Scope.PATH, Integer.class);
   private final ScopedStateStore.Key<Boolean> myIsCustomInstall;
   private ProgressStep myProgressStep;
-<<<<<<< HEAD
-  private HaxmInstallationIntention myInstallationIntention;
-=======
   private final HaxmInstallationIntention myInstallationIntention;
->>>>>>> 1e5b25b8
   private boolean myHaxmInstallerSuccessfullyCompleted = false;
   private static AccelerationErrorCode ourInitialCheck;
 
@@ -238,37 +234,6 @@
 
   @Override
   public void configure(@NotNull InstallContext installContext, @NotNull AndroidSdkHandler sdkHandler) {
-<<<<<<< HEAD
-    AccelerationErrorCode accelerationErrorCode = checkHaxmInstallation();
-
-    if (myInstallationIntention == HaxmInstallationIntention.UNINSTALL) {
-      if (accelerationErrorCode == ALREADY_INSTALLED) {
-        try {
-          GeneralCommandLine commandLine = getUninstallCommandLine(sdkHandler.getLocation());
-          runInstaller(installContext, commandLine);
-        }
-        catch (WizardException e) {
-          LOG.warn(String.format("Tried to uninstall HAXM on %s OS", Platform.current().name()), e);
-          installContext.print("Unable to uninstall Intel HAXM\n", ConsoleViewContentType.ERROR_OUTPUT);
-          String message = e.getMessage();
-          if (!StringUtil.endsWithLineBreak(message)) {
-            message += "\n";
-          }
-          installContext.print(message, ConsoleViewContentType.ERROR_OUTPUT);
-        }
-      }
-      else {
-        // HAXM is not installed and the intention is to uninstall, so nothing to do here
-        // This should not normally be the case unless some of the previous HAXM installation/uninstallation
-        // operations failed or were executed outside of Studio
-        LOG.info("Acceleration check signified that HAXM is not installed, so not proceeding with its uninstallation. " +
-                 "The acceleration check result was: " + accelerationErrorCode.getProblem());
-        myHaxmInstallerSuccessfullyCompleted = true;
-      }
-      return;
-    }
-
-=======
     File sdkRoot = sdkHandler.getLocation();
     if (sdkRoot == null) {
       installContext.print("HAXM installer could not be run because SDK root isn't specified", ConsoleViewContentType.ERROR_OUTPUT);
@@ -282,7 +247,6 @@
 
     AccelerationErrorCode accelerationErrorCode = checkHaxmInstallation();
 
->>>>>>> 1e5b25b8
     AccelerationErrorSolution.SolutionCode solution = accelerationErrorCode.getSolution();
     if (accelerationErrorCode == ALREADY_INSTALLED) {
       if (myInstallationIntention == HaxmInstallationIntention.INSTALL_WITHOUT_UPDATES) {
@@ -299,11 +263,7 @@
           GeneralCommandLine commandLine = getInstallCommandLine(sdkRoot);
           runInstaller(installContext, commandLine);
         }
-<<<<<<< HEAD
-        catch (WizardException e) {
-=======
         catch (WizardException|IOException e) {
->>>>>>> 1e5b25b8
           LOG.warn(String.format("Tried to install HAXM on %s OS with %s memory size",
                                   Platform.current().name(), String.valueOf(AvdManagerConnection.getMemorySize())), e);
           installContext.print("Unable to install Intel HAXM\n", ConsoleViewContentType.ERROR_OUTPUT);
@@ -423,23 +383,15 @@
             installContext.print("Failed to read installer output log.\n", ConsoleViewContentType.ERROR_OUTPUT);
           }
         }
-<<<<<<< HEAD
-        progressIndicator.setFraction(1);
+        if (progressIndicator != null) {
+          progressIndicator.setFraction(1);
+        }
         myHaxmInstallerSuccessfullyCompleted = false;
         return;
       }
-      progressIndicator.setFraction(1);
-=======
-        if (progressIndicator != null) {
-          progressIndicator.setFraction(1);
-        }
-        myHaxmInstallerSuccessfullyCompleted = false;
-        return;
-      }
       if (progressIndicator != null) {
         progressIndicator.setFraction(1);
       }
->>>>>>> 1e5b25b8
       myHaxmInstallerSuccessfullyCompleted = true;
     }
     catch (ExecutionException e) {
@@ -457,12 +409,16 @@
   @NotNull
   private GeneralCommandLine getInstallCommandLine(@NotNull File sdk) throws WizardException, IOException {
     int memorySize = myStateStore.getNotNull(KEY_EMULATOR_MEMORY_MB, getRecommendedMemoryAllocation());
-<<<<<<< HEAD
+    return addInstallParameters(getInstallerCommandLine(sdk), memorySize);
+  }
+
+  @NotNull
+  private static GeneralCommandLine getInstallerCommandLine(@NotNull File sdk) throws WizardException, IOException {
     if (SystemInfo.isMac) {
-      return addInstallParameters(getMacHaxmCommandLine(getSourceLocation(sdk)), memorySize);
+      return getMacHaxmCommandLine(getSourceLocation(sdk));
     }
     else if (SystemInfo.isWindows) {
-      return addInstallParameters(getWindowsHaxmCommandLine(getSourceLocation(sdk)), memorySize);
+      return getWindowsHaxmCommandLine(getSourceLocation(sdk));
     }
     else {
       assert !canRun();
@@ -471,19 +427,12 @@
   }
 
   @NotNull
-  private GeneralCommandLine getUninstallCommandLine(File sdk) throws WizardException {
+  private static GeneralCommandLine getUninstallCommandLine(File sdk) throws WizardException, IOException {
     if (SystemInfo.isMac) {
-=======
-    return addInstallParameters(getInstallerCommandLine(sdk), memorySize);
-  }
-
-  @NotNull
-  private static GeneralCommandLine getInstallerCommandLine(@NotNull File sdk) throws WizardException, IOException {
-    if (SystemInfo.isMac) {
-      return getMacHaxmCommandLine(getSourceLocation(sdk));
+      return addUninstallParameters(getMacHaxmCommandLine(getSourceLocation(sdk)));
     }
     else if (SystemInfo.isWindows) {
-      return getWindowsHaxmCommandLine(getSourceLocation(sdk));
+      return addUninstallParameters(getWindowsHaxmCommandLine(getSourceLocation(sdk)));
     }
     else {
       assert !canRun();
@@ -492,26 +441,7 @@
   }
 
   @NotNull
-  private static GeneralCommandLine getUninstallCommandLine(File sdk) throws WizardException, IOException {
-    if (SystemInfo.isMac) {
->>>>>>> 1e5b25b8
-      return addUninstallParameters(getMacHaxmCommandLine(getSourceLocation(sdk)));
-    }
-    else if (SystemInfo.isWindows) {
-      return addUninstallParameters(getWindowsHaxmCommandLine(getSourceLocation(sdk)));
-    }
-    else {
-      assert !canRun();
-      throw new IllegalStateException("Unsupported OS");
-    }
-  }
-
-  @NotNull
-<<<<<<< HEAD
-  private File getSourceLocation(File sdk) {
-=======
   private static File getSourceLocation(File sdk) {
->>>>>>> 1e5b25b8
     String path = FileUtil.join(SdkConstants.FD_EXTRAS, ID_INTEL.getId(), COMPONENT_PATH);
     return new File(sdk, path);
   }
