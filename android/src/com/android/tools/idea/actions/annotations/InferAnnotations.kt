--- conflicted
+++ resolved
@@ -83,12 +83,6 @@
 import com.intellij.usageView.UsageInfo
 import org.jetbrains.android.util.AndroidUtils
 import org.jetbrains.annotations.TestOnly
-<<<<<<< HEAD
-import org.jetbrains.kotlin.analysis.decompiled.light.classes.KtLightClassForDecompiledDeclarationBase
-import org.jetbrains.kotlin.analysis.decompiled.light.classes.KtLightFieldForDecompiledDeclaration
-import org.jetbrains.kotlin.analysis.decompiled.light.classes.KtLightMethodForDecompiledDeclaration
-=======
->>>>>>> de127946
 import org.jetbrains.kotlin.asJava.unwrapped
 import org.jetbrains.kotlin.descriptors.annotations.AnnotationUseSiteTarget
 import org.jetbrains.kotlin.lexer.KtTokens
@@ -735,22 +729,10 @@
     }
 
     fun PsiElement.isGeneralCode(): Boolean {
-<<<<<<< HEAD
-      when (this) {
-        is PsiCompiledElement -> {
-          val clz = getParentOfType<PsiClass>(true)?.qualifiedName ?: return false
-          return clz.startsWith("kotlin.") || clz.startsWith("java.") || clz.startsWith("android.") ||
-            clz.contains(".math.") || clz.contains(".Math")
-        }
-        is KtLightMethodForDecompiledDeclaration -> return (containingClass as KtLightClassForDecompiledDeclarationBase).clsDelegate.isGeneralCode()
-        is KtLightFieldForDecompiledDeclaration -> return (containingClass as KtLightClassForDecompiledDeclarationBase).clsDelegate.isGeneralCode()
-        else -> return false
-=======
       val psiClass = when (this) {
         is PsiClass -> this
         is PsiMember -> containingClass
         else -> null
->>>>>>> de127946
       }
       val className = psiClass?.qualifiedName ?: return false
       return className.startsWith("kotlin.") || className.startsWith("java.") || className.startsWith("android.") ||
@@ -1234,7 +1216,7 @@
       }
     }
 
-    private val signatureSorter = Comparator<String> { o1, o2 ->
+    val signatureSorter = Comparator<String> { o1, o2 ->
       // Sort outer classes higher than inner classes; this means that "}" beats other characters
       val l1 = o1.length
       val l2 = o2.length
