--- conflicted
+++ resolved
@@ -19,13 +19,8 @@
 import com.android.tools.idea.gradle.parser.Dependency;
 import com.android.tools.idea.gradle.parser.GradleBuildFile;
 import com.android.tools.idea.gradle.parser.GradleSettingsFile;
-<<<<<<< HEAD
 import com.android.tools.idea.gradle.project.sync.GradleSyncInvoker;
 import com.android.tools.idea.project.AndroidProjectInfo;
-=======
-import com.android.tools.idea.gradle.project.GradleProjectImporter;
-import com.android.tools.idea.gradle.util.Projects;
->>>>>>> 43045b43
 import com.intellij.application.options.ModulesComboBox;
 import com.intellij.ide.projectView.actions.MarkLibraryRootAction;
 import com.intellij.openapi.actionSystem.AnAction;
@@ -214,17 +209,9 @@
             }.execute();
           }
         }
-<<<<<<< HEAD
-      }
-      finally {
-        token.finish();
-      }
+      });
       GradleSyncInvoker.getInstance().requestProjectSyncAndSourceGeneration(myProject, null);
 
-=======
-      });
-      GradleProjectImporter.getInstance().requestProjectSync(myProject, null);
->>>>>>> 43045b43
       super.doOKAction();
     }
 
