--- conflicted
+++ resolved
@@ -28,10 +28,7 @@
 import com.intellij.openapi.actionSystem.AnActionEvent;
 import com.intellij.openapi.actionSystem.CommonDataKeys;
 import com.intellij.openapi.actionSystem.Presentation;
-<<<<<<< HEAD
-=======
 import com.intellij.openapi.application.ApplicationManager;
->>>>>>> 9e819fa1
 import com.intellij.openapi.application.Result;
 import com.intellij.openapi.application.WriteAction;
 import com.intellij.openapi.command.WriteCommandAction;
@@ -60,8 +57,6 @@
 import java.util.Collections;
 import java.util.Iterator;
 import java.util.List;
-
-import static com.google.wireless.android.sdk.stats.GradleSyncStats.Trigger.TRIGGER_PROJECT_MODIFIED;
 
 /**
  * Replaces the {@linkplain MarkLibraryRootAction} for Android-Gradle projects. This action, given an input of a number of
@@ -218,14 +213,10 @@
           }
         }
       });
-<<<<<<< HEAD
-      GradleSyncInvoker.getInstance().requestProjectSyncAndSourceGeneration(myProject, TRIGGER_PROJECT_MODIFIED, null);
-=======
 
       // Request a sync
       ApplicationManager.getApplication().invokeLater(() -> ProjectSystemUtil.getProjectSystem(myProject)
         .getSyncManager().syncProject(ProjectSystemSyncManager.SyncReason.PROJECT_MODIFIED, true));
->>>>>>> 9e819fa1
 
       super.doOKAction();
     }
