--- conflicted
+++ resolved
@@ -24,8 +24,8 @@
 import static com.intellij.openapi.fileTypes.ex.FileTypeChooser.associateFileType;
 import static com.intellij.openapi.vfs.VfsUtil.getUserHomeDir;
 
+import com.google.common.annotations.VisibleForTesting;
 import com.android.tools.adtui.validation.Validator;
-import com.google.common.annotations.VisibleForTesting;
 import com.intellij.icons.AllIcons;
 import com.intellij.ide.GeneralLocalSettings;
 import com.intellij.ide.IdeBundle;
@@ -49,11 +49,6 @@
 import com.intellij.platform.PlatformProjectOpenProcessor;
 import com.intellij.projectImport.ProjectAttachProcessor;
 import java.io.File;
-<<<<<<< HEAD
-import java.nio.file.Path;
-import java.util.EnumSet;
-=======
->>>>>>> 8b7d83e8
 import java.util.List;
 import org.jetbrains.android.util.AndroidBundle;
 import org.jetbrains.annotations.NotNull;
@@ -135,7 +130,7 @@
    */
   @VisibleForTesting
   @NotNull
-  public static ValidationIssue validateFiles(List<VirtualFile> files, FileChooserDescriptor descriptor) {
+  static ValidationIssue validateFiles(List<VirtualFile> files, FileChooserDescriptor descriptor) {
     for (VirtualFile file : files) {
       if (!descriptor.isFileSelectable(file)) {
         Validator.Result result =
@@ -157,22 +152,18 @@
           continue;
         }
         if (ProjectAttachProcessor.canAttachToProject()) {
-<<<<<<< HEAD
-          Project openedProject = PlatformProjectOpenProcessor.doOpenProject(file, project, -1, null, EnumSet.noneOf(PlatformProjectOpenProcessor.Option.class));
-=======
           Project openedProject = AndroidOpenFileActionUtils.doOpenProject(file, project);
->>>>>>> 8b7d83e8
           setLastOpenedFile(openedProject, file.toNioPath());
         }
         else {
-          openOrImportProject(file.toNioPath(), project);
+          openOrImportProject(file, project);
         }
         continue;
       }
 
       // try to open as a project - unless the file is an .ipr of the current one
       if ((project == null || !file.equals(project.getProjectFile())) && OpenProjectFileChooserDescriptor.isProjectFile(file)) {
-        if (openOrImportProject(file.toNioPath(), project)) {
+        if (openOrImportProject(file, project)) {
           continue;
         }
       }
@@ -193,10 +184,6 @@
     }
   }
 
-<<<<<<< HEAD
-  private static boolean openOrImportProject(@NotNull Path file, @Nullable Project project) {
-    Project opened = openOrImport(file, project, false);
-=======
   private static @Nullable FileType getKnownFileTypeOrAssociate(@NotNull VirtualFile file) {
     FileType type = file.getFileType();
     if (type != FileTypes.UNKNOWN) {
@@ -214,7 +201,6 @@
 
   private static boolean openOrImportProject(@NotNull VirtualFile file, @Nullable Project project) {
     Project opened = openOrImport(file.getPath(), project, false);
->>>>>>> 8b7d83e8
     if (opened != null) {
       setLastOpenedFile(opened, file.toNioPath());
       return true;
@@ -226,18 +212,18 @@
    * Returned by validateFiles after validating a project if there is an issue.
    */
   @VisibleForTesting
-  public static final class ValidationIssue {
-    public @NotNull Validator.Result result;
+  static final class ValidationIssue {
+    @NotNull Validator.Result result;
     @Nullable VirtualFile file;
 
-    ValidationIssue(@NotNull Validator.Result result, @Nullable VirtualFile file) {
+    public ValidationIssue(@NotNull Validator.Result result, @Nullable VirtualFile file) {
       this.result = result;
       this.file = file;
     }
   }
 
   private static class ProjectOnlyFileChooserDescriptor extends OpenProjectFileChooserDescriptorWithAsyncIcon {
-    private ProjectOnlyFileChooserDescriptor() {
+    public ProjectOnlyFileChooserDescriptor() {
       setTitle(IdeBundle.message("title.open.project"));
     }
   }
@@ -245,13 +231,19 @@
   private static class ProjectOrFileChooserDescriptor extends OpenProjectFileChooserDescriptorWithAsyncIcon {
     private final FileChooserDescriptor myStandardDescriptor = createSingleFileNoJarsDescriptor().withHideIgnored(false);
 
-    private ProjectOrFileChooserDescriptor() {
+    public ProjectOrFileChooserDescriptor() {
       setTitle(IdeBundle.message("title.open.file.or.project"));
+    }
+
+    @Override
+    public boolean isFileVisible(VirtualFile file, boolean showHiddenFiles) {
+      return file.isDirectory() ? super.isFileVisible(file, showHiddenFiles) : myStandardDescriptor.isFileVisible(file, showHiddenFiles);
     }
 
     @Override
     public boolean isFileSelectable(@Nullable VirtualFile file) {
-      return file != null && (file.isDirectory() ? super.isFileSelectable(file) : myStandardDescriptor.isFileSelectable(file));
+      if (file == null) return false;
+      return file.isDirectory() ? super.isFileSelectable(file) : myStandardDescriptor.isFileSelectable(file);
     }
 
     @Override
