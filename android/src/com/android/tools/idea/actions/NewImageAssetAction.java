/*
 * Copyright (C) 2015 The Android Open Source Project
 *
 * Licensed under the Apache License, Version 2.0 (the "License");
 * you may not use this file except in compliance with the License.
 * You may obtain a copy of the License at
 *
 *      http://www.apache.org/licenses/LICENSE-2.0
 *
 * Unless required by applicable law or agreed to in writing, software
 * distributed under the License is distributed on an "AS IS" BASIS,
 * WITHOUT WARRANTIES OR CONDITIONS OF ANY KIND, either express or implied.
 * See the License for the specific language governing permissions and
 * limitations under the License.
 */
package com.android.tools.idea.actions;

import com.android.tools.idea.npw.assetstudio.assets.BaseAsset;
import com.android.tools.idea.npw.assetstudio.wizard.GenerateImageIconsModel;
import com.android.tools.idea.npw.assetstudio.wizard.NewImageAssetStep;
import com.android.tools.idea.ui.wizard.WizardUtils;
import com.android.tools.idea.wizard.model.ModelWizard;
import com.intellij.util.ui.JBUI;
import org.jetbrains.android.facet.AndroidFacet;
import org.jetbrains.annotations.NotNull;
import org.jetbrains.annotations.Nullable;

import java.awt.*;
import java.net.URL;

/**
 * Action to invoke the Image Asset Studio. This will allow the user to generate icons using source
 * assets. See also {@link BaseAsset}.
 */
public class NewImageAssetAction extends AndroidAssetStudioAction {
  public NewImageAssetAction() {
    super("Image Asset", "Open Asset Studio to create an image asset");
  }

  @NotNull
  @Override
  protected ModelWizard createWizard(@NotNull AndroidFacet facet) {
    ModelWizard.Builder wizardBuilder = new ModelWizard.Builder();
    wizardBuilder.addStep(new NewImageAssetStep(new GenerateImageIconsModel(facet), facet));
<<<<<<< HEAD

=======
>>>>>>> b13afab4
    return wizardBuilder.build();
  }

  @NotNull
  @Override
<<<<<<< HEAD
  protected Dimension getWizardSize() {
    return JBUI.size(800, 750);
=======
  protected Dimension getWizardMinimumSize() {
    return JBUI.size(800, 600);
  }

  @NotNull
  @Override
  protected Dimension getWizardPreferredSize() {
    return JBUI.size(1020, 680);
>>>>>>> b13afab4
  }

  @Nullable
  @Override
  protected URL getHelpUrl() {
    return WizardUtils.toUrl("https://developer.android.com/r/studio-ui/image-asset-studio.html");
  }
}<|MERGE_RESOLUTION|>--- conflicted
+++ resolved
@@ -42,19 +42,11 @@
   protected ModelWizard createWizard(@NotNull AndroidFacet facet) {
     ModelWizard.Builder wizardBuilder = new ModelWizard.Builder();
     wizardBuilder.addStep(new NewImageAssetStep(new GenerateImageIconsModel(facet), facet));
-<<<<<<< HEAD
-
-=======
->>>>>>> b13afab4
     return wizardBuilder.build();
   }
 
   @NotNull
   @Override
-<<<<<<< HEAD
-  protected Dimension getWizardSize() {
-    return JBUI.size(800, 750);
-=======
   protected Dimension getWizardMinimumSize() {
     return JBUI.size(800, 600);
   }
@@ -63,7 +55,6 @@
   @Override
   protected Dimension getWizardPreferredSize() {
     return JBUI.size(1020, 680);
->>>>>>> b13afab4
   }
 
   @Nullable
