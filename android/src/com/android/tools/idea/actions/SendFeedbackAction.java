/*
 * Copyright (C) 2015 The Android Open Source Project
 *
 * Licensed under the Apache License, Version 2.0 (the "License");
 * you may not use this file except in compliance with the License.
 * You may obtain a copy of the License at
 *
 *      http://www.apache.org/licenses/LICENSE-2.0
 *
 * Unless required by applicable law or agreed to in writing, software
 * distributed under the License is distributed on an "AS IS" BASIS,
 * WITHOUT WARRANTIES OR CONDITIONS OF ANY KIND, either express or implied.
 * See the License for the specific language governing permissions and
 * limitations under the License.
 */
package com.android.tools.idea.actions;

import static com.android.sdklib.internal.project.ProjectProperties.PROPERTY_CMAKE;
import static com.android.sdklib.internal.project.ProjectProperties.PROPERTY_NDK;
import static java.nio.file.Files.readAllBytes;

import com.android.SdkConstants;
import com.android.annotations.concurrency.Slow;
import com.android.ide.common.repository.GradleVersion;
import com.android.repository.api.LocalPackage;
import com.android.repository.api.ProgressIndicator;
import com.android.sdklib.repository.AndroidSdkHandler;
import com.android.tools.idea.gradle.plugin.AndroidPluginInfo;
import com.android.tools.idea.gradle.project.AndroidStudioGradleInstallationManager;
<<<<<<< HEAD
import com.android.tools.idea.gradle.util.GradleVersions;
import com.android.tools.idea.gradle.util.LocalProperties;
import com.android.tools.idea.progress.StudioLoggerProgressIndicator;
import com.android.tools.idea.sdk.AndroidSdks;
import com.android.tools.idea.sdk.IdeSdks;
=======
import com.android.tools.idea.gradle.project.facet.ndk.NdkFacet;
import com.android.tools.idea.gradle.project.model.NdkModel;
import com.android.tools.idea.gradle.util.GradleVersions;
import com.android.tools.idea.gradle.util.LocalProperties;
import com.android.tools.idea.projectsystem.ProjectSystemUtil;
import com.android.tools.idea.sdk.AndroidSdks;
import com.android.tools.idea.sdk.IdeSdks;
import com.android.tools.idea.progress.StudioLoggerProgressIndicator;
>>>>>>> b5f40ffd
import com.android.utils.FileUtils;
import com.intellij.execution.ExecutionException;
import com.intellij.execution.configurations.GeneralCommandLine;
import com.intellij.execution.process.CapturingAnsiEscapesAwareProcessHandler;
import com.intellij.execution.process.ProcessAdapter;
import com.intellij.execution.process.ProcessEvent;
import com.intellij.ide.plugins.IdeaPluginDescriptor;
import com.intellij.ide.plugins.PluginManagerCore;
import com.intellij.openapi.actionSystem.AnAction;
import com.intellij.openapi.actionSystem.AnActionEvent;
import com.intellij.openapi.application.ex.ApplicationInfoEx;
import com.intellij.openapi.diagnostic.Logger;
import com.intellij.openapi.extensions.PluginId;
import com.intellij.openapi.progress.Task;
import com.intellij.openapi.project.DumbAware;
import com.intellij.openapi.project.Project;
import com.intellij.openapi.projectRoots.JavaSdk;
import com.intellij.openapi.projectRoots.Sdk;
import com.intellij.openapi.util.Key;
import com.intellij.openapi.util.SystemInfo;
import com.intellij.openapi.util.text.StringUtil;
import com.intellij.util.EnvironmentUtil;
import java.io.File;
import java.io.FileInputStream;
import java.io.IOException;
import java.io.InputStream;
import java.nio.charset.StandardCharsets;
import java.util.Properties;
import java.util.function.Supplier;
import java.util.regex.Matcher;
import java.util.regex.Pattern;
import org.jetbrains.annotations.NotNull;
import org.jetbrains.annotations.Nullable;

/**
 * This one is inspired by on com.intellij.ide.actions.SendFeedbackAction, however in addition to the basic
 * IntelliJ / Java / OS information, it enriches the bug template with Android-specific version context we'd like to
 * see pre-populated in our bug reports.
 */
public class SendFeedbackAction extends AnAction implements DumbAware {
  private static final Logger LOG = Logger.getInstance(SendFeedbackAction.class);
  private static final Pattern CMAKE_VERSION_PATTERN = Pattern.compile("cmake version\\s+(.*)");

  private static final String UNKNOWN_VERSION = "Unknown";

  @Override
  public void actionPerformed(@NotNull AnActionEvent e) {
    submit(e.getProject());
  }

  public static void submit(@Nullable Project project) {
    submit(project, "");
  }

  public static void submit(@Nullable Project project, @Nullable String extraDescriptionDetails) {
    new Task.Modal(project, "Collecting Data", false) {
      @Override
      public void run(@NotNull com.intellij.openapi.progress.ProgressIndicator indicator) {
        indicator.setText("Collecting feedback information");
        indicator.setIndeterminate(true);
        ApplicationInfoEx applicationInfo = ApplicationInfoEx.getInstanceEx();
        String feedbackUrl = applicationInfo.getFeedbackUrl();
        String version = getVersion(applicationInfo);
        feedbackUrl = feedbackUrl.replace("$STUDIO_VERSION", version);

        String description = getDescription(project);
        com.intellij.ide.actions.SendFeedbackAction.submit(project, feedbackUrl, description + extraDescriptionDetails);
      }
    }.setCancelText("Cancel").queue();
  }

  private static String getVersion(ApplicationInfoEx applicationInfo) {
    String major = applicationInfo.getMajorVersion();
    if (major == null) {
      return UNKNOWN_VERSION;
    }
    String minor = applicationInfo.getMinorVersion();
    if (minor == null) {
      return UNKNOWN_VERSION;
    }
    String micro = applicationInfo.getMicroVersion();
    if (micro == null) {
      return UNKNOWN_VERSION;
    }
    String patch = applicationInfo.getPatchVersion();
    if (patch == null) {
      return UNKNOWN_VERSION;
    }

    return String.join(".", major, minor, micro, patch);
  }

  @Slow
  public static String getDescription(@Nullable Project project) {
    // Use safe call wrapper extensively to make sure that as much as possible version context is collected and
    // that any exceptions along the way do not actually break the feedback sending flow (we're already reporting a bug,
    // so let's not make that process prone to exceptions)
    return safeCall(() -> {
      StringBuilder sb = new StringBuilder(com.intellij.ide.actions.SendFeedbackAction.getDescription(null));
      ProgressIndicator progress = new StudioLoggerProgressIndicator(SendFeedbackAction.class);
      AndroidSdkHandler sdkHandler = AndroidSdks.getInstance().tryToChooseSdkHandler();
      // Add Android Studio custom information we want to see prepopulated in the bug reports
      sb.append("\n\n");
<<<<<<< HEAD
      sb.append(String.format("AS: %1$s; ", ApplicationInfoEx.getInstanceEx().getFullVersion()));
      sb.append(String.format("Kotlin plugin: %1$s; ", safeCall(SendFeedbackAction::getKotlinPluginDetails)));
=======
      sb.append(String.format("AS: %1$s\n", ApplicationInfoEx.getInstanceEx().getFullVersion()));
      sb.append(String.format("Kotlin plugin: %1$s\n", safeCall(SendFeedbackAction::getKotlinPluginDetails)));
>>>>>>> b5f40ffd
      if (project != null) {
        sb.append(String.format("Android Gradle Plugin: %1$s\n", safeCall(() -> getGradlePluginDetails(project))));
        sb.append(String.format("Gradle: %1$s\n", safeCall(() -> getGradleDetails(project))));
      }
<<<<<<< HEAD
      sb.append(String.format("Gradle JDK: %1$s; ", safeCall(() -> getJdkDetails(project))));
      sb.append(String.format("NDK: %1$s; ", safeCall(() -> getNdkDetails(project, sdkHandler, progress))));
      sb.append(String.format("LLDB: %1$s; ", safeCall(() -> getLldbDetails(sdkHandler, progress))));
=======
      sb.append(String.format("Gradle JDK: %1$s\n", safeCall(() -> getJdkDetails(project))));
      sb.append(String.format("NDK: %1$s\n", safeCall(() -> getNdkDetails(project, sdkHandler, progress))));
>>>>>>> b5f40ffd
      sb.append(String.format("CMake: %1$s", safeCall(() -> getCMakeDetails(project, sdkHandler, progress))));
      return sb.toString();
    });
  }

  private static String safeCall(@NotNull Supplier<String> runnable) {
    try {
      return runnable.get();
    }
    catch (Throwable e) {
      LOG.info("Unable to prepopulate additional version information - proceeding with sending feedback anyway. ", e);
      return "(unable to retrieve additional version information)";
    }
  }

  @Slow
  private static String getGradlePluginDetails(@NotNull Project project) {
    AndroidPluginInfo androidPluginInfo = AndroidPluginInfo.find(project);
    if (androidPluginInfo != null) {
      GradleVersion androidPluginVersion = androidPluginInfo.getPluginVersion();
      if (androidPluginVersion != null) {
        return androidPluginVersion.toString();
      }
    }
    return "(plugin information not found)";
  }

  private static String getGradleDetails(@NotNull Project project) {
    GradleVersion gradleVersion = GradleVersions.getInstance().getGradleVersion(project);
    if (gradleVersion != null) {
      return gradleVersion.toString();
    }
    return "(gradle version information not found)";
  }

  private static String getKotlinPluginDetails() {
    PluginId kotlinPluginId = PluginId.findId("org.jetbrains.kotlin");
    IdeaPluginDescriptor kotlinPlugin = PluginManagerCore.getPlugin(kotlinPluginId);
    if (kotlinPlugin != null) {
      return kotlinPlugin.getVersion();
    }
    return "(kotlin plugin not found)";
  }

  private static String getNdkDetails(@Nullable Project project,
                                      @NotNull AndroidSdkHandler sdkHandler,
                                      @NotNull ProgressIndicator progress) {
    StringBuilder sb = new StringBuilder();
    ProjectSystemUtil.getAndroidFacets(project).forEach(facet -> {
      com.intellij.openapi.module.Module module = facet.getHolderModule();
      NdkFacet ndkFacet = NdkFacet.getInstance(module);
      if (ndkFacet != null && ndkFacet.getNdkModuleModel() != null) {
        NdkModel ndkModel = ndkFacet.getNdkModuleModel().getNdkModel();
        sb.append(String.format("from module: %1$s, ", ndkModel.getNdkVersion()));
      }
    });

    // Get version information from all the channels we know, and include it all into the bug to provide
    // the entire context.
    // NDK specified in local.properties (if any)
    if (project != null) {
      try {
        String ndkDir = new LocalProperties(project).getProperty(PROPERTY_NDK);
        sb.append(String.format("from local.properties: %1$s, ",
                                ndkDir == null ? "(not specified)"
                                               : getNdkVersion(ndkDir)));
      }
      catch (IOException e) {
        LOG.info(String.format("Unable to read local.properties file of Project '%1$s'", project.getName()), e);
      }
    }
    // Latest NDK package in the SDK (if any)
    LocalPackage p = sdkHandler.getLatestLocalPackageForPrefix(SdkConstants.FD_NDK, null,false, progress);
    sb.append(String.format("latest from SDK: %1$s",
                            p == null ? "(not found)"
                                      : getNdkVersion(p.getLocation().toAbsolutePath().toString())));
    return sb.toString();
  }

  /**
   *  Taken with slight modifications from NdkHelper.getNdkVersion() in android-ndk, but not called directly to
   *  avoid dependency of 'android' on 'android-ndk'.
   *  TODO: Consider factoring out all version info helpers into a separate module.
   */
  private static String getNdkVersion(@NotNull String ndkDir) {
    File sourcePropertiesFile = new File(ndkDir, "source.properties");
    if (sourcePropertiesFile.exists()) {
      //NDK 11+
      InputStream fileInput = null;
      try {
        fileInput = new FileInputStream(sourcePropertiesFile);
        Properties props = new Properties();
        props.load(fileInput);
        return props.getProperty("Pkg.Revision");
      }
      catch (Exception e) {
        LOG.info("Could not read NDK version", e);
        return "(unable to read)";
      }
      finally {
        if (fileInput != null) {
          try {
            fileInput.close();
          }
          catch (IOException e) {
            LOG.warn("Failed to close '" + sourcePropertiesFile.getPath() + "'", e);
          }
        }
      }
    }
    File releaseTxtFile = new File(ndkDir, "RELEASE.TXT");
    if (releaseTxtFile.exists()) {
      try {
        // NDK 10
        byte[] content = readAllBytes(releaseTxtFile.toPath());
        return new String(content, StandardCharsets.UTF_8).trim();
      }
      catch (IOException e) {
        LOG.info("Could not read NDK version", e);
        return "(unable to read)";
      }
    }
    return "UNKNOWN";
  }

  private static String getCMakeDetails(@Nullable Project project,
                                        @NotNull AndroidSdkHandler sdkHandler,
                                        @NotNull ProgressIndicator progress) {
    StringBuilder sb = new StringBuilder();
    // Get version information from all the channels we know, and include it all into the bug to provide
    // the entire context.
    if (project != null) {
      // CMake specified in local.properties (if any)
      try {
        String cmakeDir = new LocalProperties(project).getProperty(PROPERTY_CMAKE);
        sb.append(String.format("from local.properties: %1$s, ",
                                cmakeDir == null ? "(not specified)"
                                                 : runAndGetCMakeVersion(getCMakeExecutablePath(cmakeDir))));
      }
      catch (IOException e) {
        LOG.info(String.format("Unable to read local.properties file of Project '%1$s'", project.getName()), e);
      }
    }
    // Latest CMake package in the SDK (if any)
    LocalPackage p = sdkHandler.getLatestLocalPackageForPrefix(SdkConstants.FD_CMAKE, null,false, progress);
    sb.append(String.format("latest from SDK: %1$s, ",
                            p == null ? "(not found)"
                                      : runAndGetCMakeVersion(getCMakeExecutablePath(p.getLocation().toAbsolutePath().toString()))));
    // CMake from PATH (if any)
    String cmakeBinFromPath = findOnPath("cmake");
    sb.append(String.format("from PATH: %1$s",
                            cmakeBinFromPath == null ? "(not found)"
                                                     : runAndGetCMakeVersion(cmakeBinFromPath)));
    return sb.toString();
  }

  @SuppressWarnings("SameParameterValue")
  @Nullable
  private static String findOnPath(@NotNull String executableName) {
    String path = EnvironmentUtil.getValue("PATH");
    if (path != null) {
      for (String dir : StringUtil.tokenize(path, File.pathSeparator)) {
        File candidate = new File(dir, executableName);
        if (candidate.canExecute()) {
          return candidate.getAbsolutePath();
        }
      }
    }
    return null;
  }

  private static String getCMakeExecutableName() {
    String cmakeExecutableName = "cmake";
    if (SystemInfo.isWindows) {
      cmakeExecutableName += ".exe";
    }
    return cmakeExecutableName;
  }

  private static String getCMakeExecutablePath(@NotNull String cmakeDir) {
    String cmakeBinDirectory = FileUtils.join(cmakeDir, "bin");
    String cmakeExecutableName = getCMakeExecutableName();
    File cmakeExecutableFile = new File(FileUtils.join(cmakeBinDirectory, cmakeExecutableName));
    if (!cmakeExecutableFile.exists() || !cmakeExecutableFile.canExecute()) {
      return "(binary doesn't exist or is not executable)";
    }
    return cmakeExecutableFile.getAbsolutePath();
  }

  private static String runAndGetCMakeVersion(@NotNull String cmakeExecutableFile) {
    LOG.info("CMake binary: " + cmakeExecutableFile);
    GeneralCommandLine commandLine = new GeneralCommandLine(cmakeExecutableFile);
    commandLine.addParameter("-version");
    try {
      CapturingAnsiEscapesAwareProcessHandler process = new CapturingAnsiEscapesAwareProcessHandler(commandLine);
      final StringBuffer output = new StringBuffer();
      process.addProcessListener(new ProcessAdapter() {
        @Override
        public void onTextAvailable(@NotNull ProcessEvent event, @NotNull Key outputType) {
          output.append(event.getText());
          super.onTextAvailable(event, outputType);
        }
      });
      int exitCode = process.runProcess().getExitCode();
      if (exitCode == 0) {
        Matcher m = CMAKE_VERSION_PATTERN.matcher(output.toString());
        if (m.find()) {
          return m.group(1);
        }
      }
      return output.length() > 0 ? output.toString() : "(empty output)";
    }
    catch (ExecutionException e) {
      LOG.info("Could not invoke 'cmake -version'", e);
      return "(unable to invoke cmake)";
    }
  }

  private static String getLocalPackageDisplayInfo(@Nullable LocalPackage p) {
    if (p == null) {
      return "(package not found)";
    }
    return String.format("%1$s (revision: %2$s)", p.getDisplayName() , p.getVersion());
  }

  private static String getJdkDetails(@Nullable Project project) {
    if (project == null) {
      return getDefaultJdkDetails();
    }
    return getProjectJdkDetails(project);
  }

  private static String getDefaultJdkDetails() {
    Sdk jdk = IdeSdks.getInstance().getJdk();
    if (jdk == null) {
      return "(default jdk is not defined)";
    }
    return "(default) " + getJdkVersion(jdk.getHomePath());
  }

  private static String getProjectJdkDetails(@NotNull Project project) {
    String basePath = project.getBasePath();
    if (basePath == null) {
      return "(cannot find project base path)";
    }
    return getJdkVersion(AndroidStudioGradleInstallationManager.getInstance().getGradleJvmPath(project, basePath));
  }

  private static String getJdkVersion(String jdkPath) {
    if (jdkPath == null) {
      return "(jdk path not defined)";
    }
    JavaSdk sdkType = JavaSdk.getInstance();
    String version = sdkType.getVersionString(jdkPath);
    if (version == null) {
      return "(jdk version not found)";
    }
    return version;
  }

  @Override
  public void update(@NotNull AnActionEvent e) {
    super.update(e);
    if (e.getPresentation().isEnabled()) {
      e.getPresentation().setEnabled(SystemInfo.isMac || SystemInfo.isLinux || SystemInfo.isWindows);
    }
  }
}<|MERGE_RESOLUTION|>--- conflicted
+++ resolved
@@ -27,22 +27,14 @@
 import com.android.sdklib.repository.AndroidSdkHandler;
 import com.android.tools.idea.gradle.plugin.AndroidPluginInfo;
 import com.android.tools.idea.gradle.project.AndroidStudioGradleInstallationManager;
-<<<<<<< HEAD
-import com.android.tools.idea.gradle.util.GradleVersions;
-import com.android.tools.idea.gradle.util.LocalProperties;
-import com.android.tools.idea.progress.StudioLoggerProgressIndicator;
-import com.android.tools.idea.sdk.AndroidSdks;
-import com.android.tools.idea.sdk.IdeSdks;
-=======
 import com.android.tools.idea.gradle.project.facet.ndk.NdkFacet;
 import com.android.tools.idea.gradle.project.model.NdkModel;
 import com.android.tools.idea.gradle.util.GradleVersions;
 import com.android.tools.idea.gradle.util.LocalProperties;
+import com.android.tools.idea.progress.StudioLoggerProgressIndicator;
 import com.android.tools.idea.projectsystem.ProjectSystemUtil;
 import com.android.tools.idea.sdk.AndroidSdks;
 import com.android.tools.idea.sdk.IdeSdks;
-import com.android.tools.idea.progress.StudioLoggerProgressIndicator;
->>>>>>> b5f40ffd
 import com.android.utils.FileUtils;
 import com.intellij.execution.ExecutionException;
 import com.intellij.execution.configurations.GeneralCommandLine;
@@ -69,7 +61,6 @@
 import java.io.FileInputStream;
 import java.io.IOException;
 import java.io.InputStream;
-import java.nio.charset.StandardCharsets;
 import java.util.Properties;
 import java.util.function.Supplier;
 import java.util.regex.Matcher;
@@ -146,25 +137,14 @@
       AndroidSdkHandler sdkHandler = AndroidSdks.getInstance().tryToChooseSdkHandler();
       // Add Android Studio custom information we want to see prepopulated in the bug reports
       sb.append("\n\n");
-<<<<<<< HEAD
-      sb.append(String.format("AS: %1$s; ", ApplicationInfoEx.getInstanceEx().getFullVersion()));
-      sb.append(String.format("Kotlin plugin: %1$s; ", safeCall(SendFeedbackAction::getKotlinPluginDetails)));
-=======
       sb.append(String.format("AS: %1$s\n", ApplicationInfoEx.getInstanceEx().getFullVersion()));
       sb.append(String.format("Kotlin plugin: %1$s\n", safeCall(SendFeedbackAction::getKotlinPluginDetails)));
->>>>>>> b5f40ffd
       if (project != null) {
         sb.append(String.format("Android Gradle Plugin: %1$s\n", safeCall(() -> getGradlePluginDetails(project))));
         sb.append(String.format("Gradle: %1$s\n", safeCall(() -> getGradleDetails(project))));
       }
-<<<<<<< HEAD
-      sb.append(String.format("Gradle JDK: %1$s; ", safeCall(() -> getJdkDetails(project))));
-      sb.append(String.format("NDK: %1$s; ", safeCall(() -> getNdkDetails(project, sdkHandler, progress))));
-      sb.append(String.format("LLDB: %1$s; ", safeCall(() -> getLldbDetails(sdkHandler, progress))));
-=======
       sb.append(String.format("Gradle JDK: %1$s\n", safeCall(() -> getJdkDetails(project))));
       sb.append(String.format("NDK: %1$s\n", safeCall(() -> getNdkDetails(project, sdkHandler, progress))));
->>>>>>> b5f40ffd
       sb.append(String.format("CMake: %1$s", safeCall(() -> getCMakeDetails(project, sdkHandler, progress))));
       return sb.toString();
     });
@@ -280,7 +260,7 @@
       try {
         // NDK 10
         byte[] content = readAllBytes(releaseTxtFile.toPath());
-        return new String(content, StandardCharsets.UTF_8).trim();
+        return new String(content).trim();
       }
       catch (IOException e) {
         LOG.info("Could not read NDK version", e);
