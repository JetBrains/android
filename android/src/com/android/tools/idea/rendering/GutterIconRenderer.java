--- conflicted
+++ resolved
@@ -1,4 +1,4 @@
-// Copyright 2000-2020 JetBrains s.r.o. Use of this source code is governed by the Apache 2.0 license that can be found in the LICENSE file.
+// Copyright 2000-2019 JetBrains s.r.o. Use of this source code is governed by the Apache 2.0 license that can be found in the LICENSE file.
 package com.android.tools.idea.rendering;
 
 import static com.android.SdkConstants.DOT_JAR;
@@ -36,18 +36,11 @@
 import com.intellij.psi.PsiElement;
 import com.intellij.ui.awt.RelativePoint;
 import com.intellij.ui.components.JBLabel;
-<<<<<<< HEAD
-import com.intellij.ui.scale.JBUIScale;
-import com.intellij.util.io.URLUtil;
-import com.intellij.util.ui.EmptyIcon;
-=======
 import com.intellij.util.Consumer;
 import com.intellij.util.io.URLUtil;
 import com.intellij.util.ui.EmptyIcon;
-import com.intellij.util.ui.JBUI;
 import icons.StudioIcons;
 import java.awt.MouseInfo;
->>>>>>> e624679c
 import java.awt.event.MouseAdapter;
 import java.awt.event.MouseEvent;
 import java.util.Objects;
@@ -132,19 +125,12 @@
     );
   }
 
-<<<<<<< HEAD
-  private static final class GutterIconClickAction extends AnAction implements NavigationTargetProvider {
-    private final static int PREVIEW_MAX_WIDTH = JBUIScale.scale(128);
-    private final static int PREVIEW_MAX_HEIGHT = JBUIScale.scale(128);
-    private final static String PREVIEW_TEXT = "Click Image to Open Resource";
-=======
   private static void openImageResourceTab(@NotNull Project project, @NotNull VirtualFile navigationTarget) {
     OpenFileDescriptor descriptor = new OpenFileDescriptor(project, navigationTarget, -1);
     FileEditorManager.getInstance(project).openEditor(descriptor, true);
   }
 
   private class GutterIconClickAction extends AnAction implements NavigationTargetProvider {
->>>>>>> e624679c
 
     @Nullable private final VirtualFile myFile;
     @NotNull private final ResourceResolver myResourceResolver;
