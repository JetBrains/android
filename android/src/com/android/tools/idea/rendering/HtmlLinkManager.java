/*
 * Copyright (C) 2013 The Android Open Source Project
 *
 * Licensed under the Apache License, Version 2.0 (the "License");
 * you may not use this file except in compliance with the License.
 * You may obtain a copy of the License at
 *
 *      http://www.apache.org/licenses/LICENSE-2.0
 *
 * Unless required by applicable law or agreed to in writing, software
 * distributed under the License is distributed on an "AS IS" BASIS,
 * WITHOUT WARRANTIES OR CONDITIONS OF ANY KIND, either express or implied.
 * See the License for the specific language governing permissions and
 * limitations under the License.
 */
package com.android.tools.idea.rendering;

import com.android.resources.ResourceType;
import com.android.tools.idea.model.MergedManifest;
import com.android.tools.idea.project.BuildSystemService;
<<<<<<< HEAD
import com.android.tools.idea.rendering.errors.ui.RenderErrorPanel;
=======
>>>>>>> b13afab4
import com.android.tools.idea.ui.designer.EditorDesignSurface;
import com.android.tools.idea.ui.resourcechooser.ChooseResourceDialog;
import com.android.tools.lint.detector.api.LintUtils;
import com.android.utils.SdkUtils;
import com.android.utils.SparseArray;
import com.intellij.codeInsight.daemon.impl.quickfix.CreateClassKind;
import com.intellij.codeInsight.intention.impl.CreateClassDialog;
import com.intellij.ide.browsers.BrowserLauncher;
import com.intellij.notification.*;
import com.intellij.openapi.actionSystem.DataContext;
import com.intellij.openapi.application.ApplicationManager;
import com.intellij.openapi.application.Result;
import com.intellij.openapi.command.WriteCommandAction;
import com.intellij.openapi.diagnostic.Logger;
import com.intellij.openapi.fileEditor.FileEditorManager;
import com.intellij.openapi.fileEditor.OpenFileDescriptor;
import com.intellij.openapi.module.Module;
import com.intellij.openapi.project.Project;
import com.intellij.openapi.roots.ui.configuration.ProjectSettingsService;
import com.intellij.openapi.ui.DialogWrapper;
import com.intellij.openapi.ui.Messages;
import com.intellij.openapi.util.Computable;
import com.intellij.openapi.vfs.LocalFileSystem;
import com.intellij.openapi.vfs.VirtualFile;
import com.intellij.psi.*;
import com.intellij.psi.codeStyle.CodeStyleManager;
import com.intellij.psi.search.FilenameIndex;
import com.intellij.psi.search.GlobalSearchScope;
import com.intellij.psi.util.ClassUtil;
import com.intellij.psi.util.PsiTreeUtil;
import com.intellij.psi.xml.XmlAttribute;
import com.intellij.psi.xml.XmlFile;
import com.intellij.psi.xml.XmlTag;
import com.intellij.util.AlarmFactory;
import com.intellij.util.PsiNavigateUtil;
import org.jetbrains.android.uipreview.ChooseClassDialog;
import org.jetbrains.android.util.AndroidResourceUtil;
import org.jetbrains.annotations.NotNull;
import org.jetbrains.annotations.Nullable;

import java.io.File;
import java.net.MalformedURLException;
import java.util.Collection;
import java.util.EnumSet;
import java.util.concurrent.TimeUnit;
import java.util.regex.Matcher;
import java.util.regex.Pattern;

import static com.android.SdkConstants.*;

public class HtmlLinkManager {
  private static final String URL_EDIT_CLASSPATH = "action:classpath";
  private static final String URL_BUILD = "action:build";
  private static final String URL_SYNC = "action:sync";
  private static final String URL_SHOW_XML = "action:showXml";
  private static final String URL_ACTION_IGNORE_FRAGMENTS = "action:ignoreFragment";
  private static final String URL_RUNNABLE = "runnable:";
  private static final String URL_COMMAND = "command:";
  private static final String URL_REPLACE_TAGS = "replaceTags:";
  private static final String URL_SHOW_TAG = "showTag:";
  private static final String URL_OPEN = "open:";
  private static final String URL_CREATE_CLASS = "createClass:";
  private static final String URL_OPEN_CLASS = "openClass:";
  private static final String URL_ASSIGN_FRAGMENT_URL = "assignFragmentUrl:";
  private static final String URL_ASSIGN_LAYOUT_URL = "assignLayoutUrl:";
  private static final String URL_EDIT_ATTRIBUTE = "editAttribute:";
  private static final String URL_REPLACE_ATTRIBUTE_VALUE = "replaceAttributeValue:";
  private static final String URL_DISABLE_SANDBOX = "disableSandbox:";
  private static final String URL_REFRESH_RENDER = "refreshRender";
  private static final String URL_ADD_DEPENDENCY = "addDependency:";
  private static final String URL_CLEAR_CACHE_AND_NOTIFY = "clearCacheAndNotify";

  private SparseArray<Runnable> myLinkRunnables;
  private SparseArray<WriteCommandAction> myLinkCommands;
  private int myNextLinkId = 0;

  public HtmlLinkManager() {
  }

  /**
   * {@link NotificationGroup} used to let the user now that the click on a link did something. This is meant to be used
   * in those actions that do not trigger any UI updates (like Copy stack trace to clipboard).
   */
  private static final NotificationGroup NOTIFICATIONS_GROUP =
    new NotificationGroup("Render error panel notifications", NotificationDisplayType.BALLOON, false);


  public static void showNotification(@NotNull String content) {
    Notification notification = NOTIFICATIONS_GROUP.createNotification(content, NotificationType.INFORMATION);
    Notifications.Bus.notify(notification);

    AlarmFactory.getInstance().create().addRequest(
      notification::expire,
      TimeUnit.SECONDS.toMillis(2)
    );
  }

  public void handleUrl(@NotNull String url, @Nullable Module module, @Nullable PsiFile file, @Nullable DataContext dataContext,
                        @Nullable RenderResult result) {
    if (url.startsWith("http:") || url.startsWith("https:")) {
      BrowserLauncher.getInstance().browse(url, null, module == null ? null : module.getProject());
    }
    else if (url.startsWith("file:")) {
      assert module != null;
      handleFileUrl(url, module);
    }
    else if (url.startsWith(URL_REPLACE_TAGS)) {
      assert module != null;
      assert file != null;
      handleReplaceTagsUrl(url, module, file);
    }
    else if (url.equals(URL_BUILD)) {
      assert dataContext != null;
      assert module != null;
      handleBuildProjectUrl(url, module.getProject());
    }
    else if (url.equals(URL_SYNC)) {
      assert dataContext != null;
      assert module != null;
      handleSyncProjectUrl(url, module.getProject());
    }
    else if (url.equals(URL_EDIT_CLASSPATH)) {
      assert module != null;
      handleEditClassPathUrl(url, module);
    }
    else if (url.startsWith(URL_CREATE_CLASS)) {
      assert module != null && file != null;
      handleNewClassUrl(url, module);
    }
    else if (url.startsWith(URL_OPEN)) {
      assert module != null;
      handleOpenStackUrl(url, module);
    }
    else if (url.startsWith(URL_OPEN_CLASS)) {
      assert module != null;
      handleOpenClassUrl(url, module);
    }
    else if (url.equals(URL_SHOW_XML)) {
      assert module != null && file != null;
      handleShowXmlUrl(url, module, file);
    }
    else if (url.startsWith(URL_SHOW_TAG)) {
      assert module != null && file != null;
      handleShowTagUrl(url, module, file);
    }
    else if (url.startsWith(URL_ASSIGN_FRAGMENT_URL)) {
      assert module != null && file != null;
      handleAssignFragmentUrl(url, module, file);
    }
    else if (url.startsWith(URL_ASSIGN_LAYOUT_URL)) {
      assert module != null && file != null;
      handleAssignLayoutUrl(url, module, file);
    }
    else if (url.equals(URL_ACTION_IGNORE_FRAGMENTS)) {
      assert result != null;
      handleIgnoreFragments(url, result);
    }
    else if (url.startsWith(URL_EDIT_ATTRIBUTE)) {
      assert result != null;
      if (module != null && file != null) {
        handleEditAttribute(url, module, file);
      }
    }
    else if (url.startsWith(URL_REPLACE_ATTRIBUTE_VALUE)) {
      assert result != null;
      if (module != null && file != null) {
        handleReplaceAttributeValue(url, module, file);
      }
    }
    else if (url.startsWith(URL_DISABLE_SANDBOX)) {
      assert module != null;
      handleDisableSandboxUrl(module, result);
    }
    else if (url.startsWith(URL_RUNNABLE)) {
      Runnable linkRunnable = getLinkRunnable(url);
      if (linkRunnable != null) {
        linkRunnable.run();
      }
    }
    else if (url.startsWith(URL_ADD_DEPENDENCY)) {
      if (module != null) {
        handleAddDependency(url, module);
      }
    }
    else if (url.startsWith(URL_COMMAND)) {
      WriteCommandAction command = getLinkCommand(url);
      if (command != null) {
        command.execute();
      }
    }
    else if (url.startsWith(URL_REFRESH_RENDER)) {
      handleRefreshRenderUrl(result);
    }
    else if (url.startsWith(URL_CLEAR_CACHE_AND_NOTIFY)) {
      // This does the same as URL_REFRESH_RENDERER with the only difference of displaying a notification afterwards. The reason to have
      // handler is that we have different entry points for the action, one of which is "Clear cache". The user probably expects a result
      // of clicking that link that has something to do with the cache being cleared.
      handleRefreshRenderUrl(result);
<<<<<<< HEAD
    } else if (url.startsWith(URL_CLEAR_CACHE_AND_NOTIFY)) {
      // This does the same as URL_REFRESH_RENDERER with the only difference of displaying a notification afterwards. The reason to have
      // handler is that we have different entry points for the action, one of which is "Clear cache". The user probably expects a result
      // of clicking that link that has something to do with the cache being cleared.
      handleRefreshRenderUrl(result);
      RenderErrorPanel.showNotification("Cache cleared");
=======
      showNotification("Cache cleared");
>>>>>>> b13afab4
    }
    else {
      assert false : "Unexpected URL: " + url;
    }
  }

  /**
   * Creates a file url for the given file and line position
   *
   * @param file   the file
   * @param line   the line, or -1 if not known
   * @param column the column, or 0 if not known
   * @return a URL which points to a given position in a file
   */
  @Nullable
  public static String createFilePositionUrl(@NotNull File file, int line, int column) {
    try {
      String fileUrl = SdkUtils.fileToUrlString(file);
      if (line != -1) {
        if (column > 0) {
          return fileUrl + ':' + line + ':' + column;
        }
        else {
          return fileUrl + ':' + line;
        }
      }
      return fileUrl;
    }
    catch (MalformedURLException e) {
      // Ignore
      Logger.getInstance(HtmlLinkManager.class).error(e);
      return null;
    }
  }

  private static void handleFileUrl(@NotNull String url, @NotNull Module module) {
    Project project = module.getProject();
    try {
      // Allow line numbers and column numbers to be tacked on at the end of
      // the file URL:
      //   file:<path>:<line>:<column>
      //   file:<path>:<line>
      int line = -1;
      int column = 0;
      Pattern pattern = Pattern.compile(".*:(\\d+)(:(\\d+))");
      Matcher matcher = pattern.matcher(url);
      if (matcher.matches()) {
        line = Integer.parseInt(matcher.group(1));
        column = Integer.parseInt(matcher.group(3));
        url = url.substring(0, matcher.start(1) - 1);
      }
      else {
        matcher = Pattern.compile(".*:(\\d+)").matcher(url);
        if (matcher.matches()) {
          line = Integer.parseInt(matcher.group(1));
          url = url.substring(0, matcher.start(1) - 1);
        }
      }
      File ioFile = SdkUtils.urlToFile(url);
      VirtualFile file = LocalFileSystem.getInstance().findFileByIoFile(ioFile);
      if (file != null) {
        openEditor(project, file, line, column);
      }
    }
    catch (MalformedURLException e) {
      // Ignore
    }
  }

  public String createCommandLink(@NotNull WriteCommandAction command) {
    String url = URL_COMMAND + myNextLinkId;
    if (myLinkCommands == null) {
      myLinkCommands = new SparseArray<>(5);
    }
    myLinkCommands.put(myNextLinkId, command);
    myNextLinkId++;
    return url;
  }

  @Nullable
  private WriteCommandAction getLinkCommand(String url) {
    if (myLinkCommands != null && url.startsWith(URL_COMMAND)) {
      String idString = url.substring(URL_COMMAND.length());
      int id = Integer.decode(idString);
      return myLinkCommands.get(id);
    }
    return null;
  }

  public String createRunnableLink(@NotNull Runnable runnable) {
    String url = URL_RUNNABLE + myNextLinkId;
    if (myLinkRunnables == null) {
      myLinkRunnables = new SparseArray<>(5);
    }
    myLinkRunnables.put(myNextLinkId, runnable);
    myNextLinkId++;

    return url;
  }

  @Nullable
  private Runnable getLinkRunnable(String url) {
    if (myLinkRunnables != null && url.startsWith(URL_RUNNABLE)) {
      String idString = url.substring(URL_RUNNABLE.length());
      int id = Integer.decode(idString);
      return myLinkRunnables.get(id);
    }
    return null;
  }

  public String createReplaceTagsUrl(String from, String to) {
    return URL_REPLACE_TAGS + from + '/' + to;
  }

  private static void handleReplaceTagsUrl(@NotNull String url, @NotNull Module module, @NotNull PsiFile file) {
    assert url.startsWith(URL_REPLACE_TAGS) : url;
    int start = URL_REPLACE_TAGS.length();
    int delimiterPos = url.indexOf('/', start);
    if (delimiterPos != -1) {
      String wrongTag = url.substring(start, delimiterPos);
      String rightTag = url.substring(delimiterPos + 1);
      ReplaceTagFix fix = new ReplaceTagFix(module.getProject(), (XmlFile)file, wrongTag, rightTag);
      fix.execute();
    }
  }

  public String createBuildProjectUrl() {
    return URL_BUILD;
  }

  private static void handleBuildProjectUrl(@NotNull String url, @NotNull Project project) {
    assert url.equals(URL_BUILD) : url;
    BuildSystemService service = BuildSystemService.getInstance(project);
    if (service != null) {
      service.buildProject(project);
    }
  }

  public String createSyncProjectUrl() {
    return URL_SYNC;
  }

  private static void handleSyncProjectUrl(@NotNull String url, @NotNull Project project) {
    assert url.equals(URL_SYNC) : url;
    BuildSystemService service = BuildSystemService.getInstance(project);
    if (service != null) {
      service.syncProject(project);
    }
  }

  public String createEditClassPathUrl() {
    return URL_EDIT_CLASSPATH;
  }

  private static void handleEditClassPathUrl(@NotNull String url, @NotNull Module module) {
    assert url.equals(URL_EDIT_CLASSPATH) : url;
    ProjectSettingsService.getInstance(module.getProject()).openModuleSettings(module);
  }

  public String createOpenClassUrl(@NotNull String className) {
    return URL_OPEN_CLASS + className;
  }

  private static void handleOpenClassUrl(@NotNull String url, @NotNull Module module) {
    assert url.startsWith(URL_OPEN_CLASS) : url;
    String className = url.substring(URL_OPEN_CLASS.length());
    Project project = module.getProject();
    PsiClass clz = JavaPsiFacade.getInstance(project).findClass(className, GlobalSearchScope.allScope(project));
    if (clz != null) {
      PsiFile containingFile = clz.getContainingFile();
      if (containingFile != null) {
        openEditor(project, containingFile, clz.getTextOffset());
      }
    }
  }

  private static void handleShowXmlUrl(@NotNull String url, @NotNull Module module, @NotNull PsiFile file) {
    assert url.equals(URL_SHOW_XML) : url;
    openEditor(module.getProject(), file, 0, -1);
  }

  public String createShowTagUrl(String tag) {
    return URL_SHOW_TAG + tag;
  }

  private static void handleShowTagUrl(@NotNull String url, @NotNull Module module, @NotNull final PsiFile file) {
    assert url.startsWith(URL_SHOW_TAG) : url;
    final String tagName = url.substring(URL_SHOW_TAG.length());

    XmlTag first = ApplicationManager.getApplication().runReadAction((Computable<XmlTag>)() -> {
      Collection<XmlTag> xmlTags = PsiTreeUtil.findChildrenOfType(file, XmlTag.class);
      for (XmlTag tag : xmlTags) {
        if (tagName.equals(tag.getName())) {
          return tag;
        }
      }

      return null;
    });

    if (first != null) {
      PsiNavigateUtil.navigate(first);
    }
    else {
      // Fall back to just opening the editor
      openEditor(module.getProject(), file, 0, -1);
    }
  }

  public String createNewClassUrl(String className) {
    return URL_CREATE_CLASS + className;
  }

  private static void handleNewClassUrl(@NotNull String url, @NotNull Module module) {
    assert url.startsWith(URL_CREATE_CLASS) : url;
    String s = url.substring(URL_CREATE_CLASS.length());

    final Project project = module.getProject();
    String title = "Create Custom View";

    final String className;
    final String packageName;
    int index = s.lastIndexOf('.');
    if (index == -1) {
      className = s;
      packageName = MergedManifest.get(module).getPackage();
      if (packageName == null) {
        return;
      }
    }
    else {
      packageName = s.substring(0, index);
      className = s.substring(index + 1);
    }
    CreateClassDialog dialog = new CreateClassDialog(project, title, className, packageName, CreateClassKind.CLASS, true, module) {
      @Override
      protected boolean reportBaseInSourceSelectionInTest() {
        return true;
      }
    };
    dialog.show();
    if (dialog.getExitCode() == DialogWrapper.OK_EXIT_CODE) {
      final PsiDirectory targetDirectory = dialog.getTargetDirectory();
      if (targetDirectory != null) {
        PsiClass newClass = new WriteCommandAction<PsiClass>(project, "Create Class") {
          @Override
          protected void run(@NotNull Result<PsiClass> result) throws Throwable {
            PsiClass targetClass = JavaDirectoryService.getInstance().createClass(targetDirectory, className);
            PsiManager manager = PsiManager.getInstance(project);
            final JavaPsiFacade facade = JavaPsiFacade.getInstance(manager.getProject());
            final PsiElementFactory factory = facade.getElementFactory();

            // Extend android.view.View
            PsiJavaCodeReferenceElement superclassReference =
              factory.createReferenceElementByFQClassName(CLASS_VIEW, targetClass.getResolveScope());
            PsiReferenceList extendsList = targetClass.getExtendsList();
            if (extendsList != null) {
              extendsList.add(superclassReference);
            }

            // Add constructor
            GlobalSearchScope scope = GlobalSearchScope.allScope(project);
            PsiJavaFile javaFile = (PsiJavaFile)targetClass.getContainingFile();
            PsiImportList importList = javaFile.getImportList();
            if (importList != null) {
              PsiClass contextClass = JavaPsiFacade.getInstance(project).findClass(CLASS_CONTEXT, scope);
              if (contextClass != null) {
                importList.add(factory.createImportStatement(contextClass));
              }
              PsiClass attributeSetClass = JavaPsiFacade.getInstance(project).findClass(CLASS_ATTRIBUTE_SET, scope);
              if (attributeSetClass != null) {
                importList.add(factory.createImportStatement(attributeSetClass));
              }
            }
            PsiMethod constructor = factory.createMethodFromText(
              "public " + className + "(Context context, AttributeSet attrs, int defStyle) {\n" +
              "  super(context, attrs, defStyle);\n" +
              "}\n", targetClass);
            targetClass.add(constructor);

            // Format class
            CodeStyleManager codeStyleManager = CodeStyleManager.getInstance(manager.getProject());
            PsiFile containingFile = targetClass.getContainingFile();
            if (containingFile != null) {
              codeStyleManager.reformat(javaFile);
            }

            result.setResult(targetClass);
          }
        }.execute().getResultObject();

        if (newClass != null) {
          PsiFile file = newClass.getContainingFile();
          if (file != null) {
            openEditor(project, file, newClass.getTextOffset());
          }
        }
      }
    }
  }

  public String createOpenStackUrl(@NotNull String className, @NotNull String methodName, @NotNull String fileName, int lineNumber) {
    return URL_OPEN + className + '#' + methodName + ';' + fileName + ':' + lineNumber;
  }

  private static void handleOpenStackUrl(@NotNull String url, @NotNull Module module) {
    assert url.startsWith(URL_OPEN) : url;
    // Syntax: URL_OPEN + className + '#' + methodName + ';' + fileName + ':' + lineNumber;
    int start = URL_OPEN.length();
    int semi = url.indexOf(';', start);
    String className;
    String fileName;
    int line;
    if (semi != -1) {
      className = url.substring(start, semi);
      int colon = url.indexOf(':', semi + 1);
      if (colon != -1) {
        fileName = url.substring(semi + 1, colon);
        line = Integer.decode(url.substring(colon + 1));
      }
      else {
        fileName = url.substring(semi + 1);
        line = -1;
      }
      // Attempt to open file
    }
    else {
      className = url.substring(start);
      fileName = null;
      line = -1;
    }
    String method = null;
    int hash = className.indexOf('#');
    if (hash != -1) {
      method = className.substring(hash + 1);
      className = className.substring(0, hash);
    }

    Project project = module.getProject();
    PsiClass clz = JavaPsiFacade.getInstance(project).findClass(className, GlobalSearchScope.allScope(project));
    if (clz != null) {
      PsiFile containingFile = clz.getContainingFile();
      if (fileName != null && containingFile != null && line != -1) {
        VirtualFile virtualFile = containingFile.getVirtualFile();
        if (virtualFile != null) {
          String name = virtualFile.getName();
          if (fileName.equals(name)) {
            // Use the line number rather than the methodName
            openEditor(project, containingFile, line - 1, -1);
            return;
          }
        }
      }

      if (method != null) {
        PsiMethod[] methodsByName = clz.findMethodsByName(method, true);
        for (PsiMethod m : methodsByName) {
          PsiFile psiFile = m.getContainingFile();
          if (psiFile != null) {
            VirtualFile virtualFile = psiFile.getVirtualFile();
            if (virtualFile != null) {
              OpenFileDescriptor descriptor = new OpenFileDescriptor(project, virtualFile, m.getTextOffset());
              FileEditorManager.getInstance(project).openEditor(descriptor, true);
              return;
            }
          }
        }
      }

      if (fileName != null) {
        PsiFile[] files = FilenameIndex.getFilesByName(project, fileName, GlobalSearchScope.allScope(project));
        for (PsiFile psiFile : files) {
          if (openEditor(project, psiFile, line != -1 ? line - 1 : -1, -1)) {
            break;
          }
        }
      }
    }
  }

  private static boolean openEditor(@NotNull Project project, @NotNull PsiFile psiFile, int line, int column) {
    VirtualFile file = psiFile.getVirtualFile();
    if (file != null) {
      return openEditor(project, file, line, column);
    }

    return false;
  }

  private static boolean openEditor(@NotNull Project project, @NotNull VirtualFile file, int line, int column) {
    OpenFileDescriptor descriptor = new OpenFileDescriptor(project, file, line, column);
    FileEditorManager manager = FileEditorManager.getInstance(project);

    // Attempt to prefer text editor if it's available for this file
    if (manager.openTextEditor(descriptor, true) != null) {
      return true;
    }

    return !manager.openEditor(descriptor, true).isEmpty();
  }

  private static boolean openEditor(@NotNull Project project, @NotNull PsiFile psiFile, int offset) {
    VirtualFile file = psiFile.getVirtualFile();
    if (file != null) {
      return openEditor(project, file, offset);
    }

    return false;
  }

  private static boolean openEditor(@NotNull Project project, @NotNull VirtualFile file, int offset) {
    OpenFileDescriptor descriptor = new OpenFileDescriptor(project, file, offset);
    return !FileEditorManager.getInstance(project).openEditor(descriptor, true).isEmpty();
  }

  public String createAssignFragmentUrl(@Nullable String id) {
    return URL_ASSIGN_FRAGMENT_URL + (id != null ? id : "");
  }

  /**
   * Converts a (possibly ambiguous) class name like A.B.C.D into an Android-style class name
   * like A.B$C$D where package names are separated by dots and inner classes are separated by dollar
   * signs (similar to how the internal JVM format uses dollar signs for inner classes but slashes
   * as package separators)
   */
  @NotNull
  private static String getFragmentClass(@NotNull final Module module, @NotNull final String fqcn) {
    return ApplicationManager.getApplication().runReadAction((Computable<String>)() -> {
      Project project = module.getProject();
      JavaPsiFacade finder = JavaPsiFacade.getInstance(project);
      PsiClass psiClass = finder.findClass(fqcn, module.getModuleScope());
      if (psiClass == null) {
        psiClass = finder.findClass(fqcn, GlobalSearchScope.allScope(project));
      }

      if (psiClass != null) {
        String jvmClassName = ClassUtil.getJVMClassName(psiClass);
        if (jvmClassName != null) {
          return jvmClassName.replace('/', '.');
        }
      }

      return fqcn;
    });
  }

  private static void handleAssignFragmentUrl(@NotNull String url, @NotNull Module module, @NotNull final PsiFile file) {
    assert url.startsWith(URL_ASSIGN_FRAGMENT_URL) : url;

    final String className = ChooseClassDialog.openDialog(module, "Fragments", true, null, CLASS_FRAGMENT, CLASS_V4_FRAGMENT);
    if (className == null) {
      return;
    }
    final String fragmentClass = getFragmentClass(module, className);

    int start = URL_ASSIGN_FRAGMENT_URL.length();
    final String id;
    if (start == url.length()) {
      // No specific fragment identified; use the first one
      id = null;
    }
    else {
      id = LintUtils.stripIdPrefix(url.substring(start));
    }

    WriteCommandAction<Void> action = new WriteCommandAction<Void>(module.getProject(), "Assign Fragment", file) {
      @Override
      protected void run(@NotNull Result<Void> result) throws Throwable {
        Collection<XmlTag> tags = PsiTreeUtil.findChildrenOfType(file, XmlTag.class);
        for (XmlTag tag : tags) {
          if (!tag.getName().equals(VIEW_FRAGMENT)) {
            continue;
          }

          if (id != null) {
            String tagId = tag.getAttributeValue(ATTR_ID, ANDROID_URI);
            if (tagId == null || !tagId.endsWith(id) || !id.equals(LintUtils.stripIdPrefix(tagId))) {
              continue;
            }
          }

          if (tag.getAttribute(ATTR_NAME, ANDROID_URI) == null && tag.getAttribute(ATTR_CLASS) == null) {
            tag.setAttribute(ATTR_NAME, ANDROID_URI, fragmentClass);
            return;
          }
        }

        if (id == null) {
          for (XmlTag tag : tags) {
            if (!tag.getName().equals(VIEW_FRAGMENT)) {
              continue;
            }

            tag.setAttribute(ATTR_NAME, ANDROID_URI, fragmentClass);
            break;
          }
        }
      }
    };
    action.execute();
  }

  public String createPickLayoutUrl(@NotNull String activityName) {
    return URL_ASSIGN_LAYOUT_URL + activityName;
  }

  public String createAssignLayoutUrl(@NotNull String activityName, @NotNull String layout) {
    return URL_ASSIGN_LAYOUT_URL + activityName + ':' + layout;
  }

  private static void handleAssignLayoutUrl(@NotNull String url, @NotNull final Module module, @NotNull final PsiFile file) {
    assert url.startsWith(URL_ASSIGN_LAYOUT_URL) : url;
    int start = URL_ASSIGN_LAYOUT_URL.length();
    int layoutStart = url.indexOf(':', start + 1);
    Project project = module.getProject();
    XmlFile xmlFile = (XmlFile)file;
    if (layoutStart == -1) {
      // Only specified activity; pick it
      String activityName = url.substring(start);
      pickLayout(module, xmlFile, activityName);
    }
    else {
      // Set directory to specified layoutName
      final String activityName = url.substring(start, layoutStart);
      final String layoutName = url.substring(layoutStart + 1);
      final String layout = LAYOUT_RESOURCE_PREFIX + layoutName;
      assignLayout(project, xmlFile, activityName, layout);
    }
  }

  private static void pickLayout(
    @NotNull final Module module,
    @NotNull final XmlFile file,
    @NotNull final String activityName) {

    ChooseResourceDialog dialog = ChooseResourceDialog.builder()
      .setModule(module)
      .setTypes(EnumSet.of(ResourceType.LAYOUT))
      .setFile(file)
      .setHideLeftSideActions()
      .build();

    if (dialog.showAndGet()) {
      String layout = dialog.getResourceName();
      if (!layout.equals(LAYOUT_RESOURCE_PREFIX + file.getName())) {
        assignLayout(module.getProject(), file, activityName, layout);
      }
    }
  }

  private static void assignLayout(
    @NotNull final Project project,
    @NotNull final XmlFile file,
    @NotNull final String activityName,
    @NotNull final String layout) {

    WriteCommandAction<Void> action = new WriteCommandAction<Void>(project, "Assign Preview Layout", file) {
      @Override
      protected void run(@NotNull Result<Void> result) throws Throwable {
        AndroidResourceUtil.ensureNamespaceImported(file, TOOLS_URI, null);
        Collection<XmlTag> xmlTags = PsiTreeUtil.findChildrenOfType(file, XmlTag.class);
        for (XmlTag tag : xmlTags) {
          if (tag.getName().equals(VIEW_FRAGMENT)) {
            String name = tag.getAttributeValue(ATTR_CLASS);
            if (name == null || name.isEmpty()) {
              name = tag.getAttributeValue(ATTR_NAME, ANDROID_URI);
            }
            if (activityName.equals(name)) {
              tag.setAttribute(ATTR_LAYOUT, TOOLS_URI, layout);
            }
          }
        }
      }
    };
    action.execute();
  }

  public String createIgnoreFragmentsUrl() {
    return URL_ACTION_IGNORE_FRAGMENTS;
  }

  private static void handleIgnoreFragments(@NotNull String url, @NotNull RenderResult result) {
    assert url.equals(URL_ACTION_IGNORE_FRAGMENTS);
    RenderLogger.ignoreFragments();
    requestRender(result);
  }

  public String createEditAttributeUrl(String attribute, String value) {
    return URL_EDIT_ATTRIBUTE + attribute + '/' + value;
  }

  private static void handleEditAttribute(@NotNull String url, @NotNull Module module, @NotNull final PsiFile file) {
    assert url.startsWith(URL_EDIT_ATTRIBUTE);
    int attributeStart = URL_EDIT_ATTRIBUTE.length();
    int valueStart = url.indexOf('/');
    final String attributeName = url.substring(attributeStart, valueStart);
    final String value = url.substring(valueStart + 1);

    XmlAttribute first = ApplicationManager.getApplication().runReadAction((Computable<XmlAttribute>)() -> {
      Collection<XmlAttribute> attributes = PsiTreeUtil.findChildrenOfType(file, XmlAttribute.class);
      for (XmlAttribute attribute : attributes) {
        if (attributeName.equals(attribute.getLocalName()) && value.equals(attribute.getValue())) {
          return attribute;
        }
      }

      return null;
    });

    if (first != null) {
      PsiNavigateUtil.navigate(first.getValueElement());
    }
    else {
      // Fall back to just opening the editor
      openEditor(module.getProject(), file, 0, -1);
    }
  }

  public String createReplaceAttributeValueUrl(String attribute, String oldValue, String newValue) {
    return URL_REPLACE_ATTRIBUTE_VALUE + attribute + '/' + oldValue + '/' + newValue;
  }

  private static void handleReplaceAttributeValue(@NotNull String url, @NotNull Module module, @NotNull final PsiFile file) {
    assert url.startsWith(URL_REPLACE_ATTRIBUTE_VALUE);
    int attributeStart = URL_REPLACE_ATTRIBUTE_VALUE.length();
    int valueStart = url.indexOf('/');
    int newValueStart = url.indexOf('/', valueStart + 1);
    final String attributeName = url.substring(attributeStart, valueStart);
    final String oldValue = url.substring(valueStart + 1, newValueStart);
    final String newValue = url.substring(newValueStart + 1);

    WriteCommandAction<Void> action = new WriteCommandAction<Void>(module.getProject(), "Set Attribute Value", file) {
      @Override
      protected void run(@NotNull Result<Void> result) throws Throwable {
        Collection<XmlAttribute> attributes = PsiTreeUtil.findChildrenOfType(file, XmlAttribute.class);
        int oldValueLen = oldValue.length();
        for (XmlAttribute attribute : attributes) {
          if (attributeName.equals(attribute.getLocalName())) {
            String attributeValue = attribute.getValue();
            if (attributeValue == null) {
              continue;
            }
            if (oldValue.equals(attributeValue)) {
              attribute.setValue(newValue);
            }
            else {
              int index = attributeValue.indexOf(oldValue);
              if (index != -1) {
                if ((index == 0 || attributeValue.charAt(index - 1) == '|') &&
                    (index + oldValueLen == attributeValue.length() || attributeValue.charAt(index + oldValueLen) == '|')) {
                  attributeValue = attributeValue.substring(0, index) + newValue + attributeValue.substring(index + oldValueLen);
                  attribute.setValue(attributeValue);
                }
              }
            }
          }
        }
      }
    };
    action.execute();
  }

  public String createDisableSandboxUrl() {
    return URL_DISABLE_SANDBOX;
  }

  private static void handleDisableSandboxUrl(@NotNull Module module, @Nullable RenderResult result) {
    RenderSecurityManager.sEnabled = false;
    requestRender(result);

    Messages.showInfoMessage(module.getProject(),
                             "The custom view rendering sandbox was disabled for this session.\n\n" +
                             "You can turn it off permanently by adding\n" +
                             RenderSecurityManager.ENABLED_PROPERTY + "=" + VALUE_FALSE + "\n" +
                             "to {install}/bin/idea.properties.",
                             "Disabled Rendering Sandbox");
  }

  public String createRefreshRenderUrl() {
    return URL_REFRESH_RENDER;
  }

<<<<<<< HEAD
  public String createClearCacheUrl() { return URL_CLEAR_CACHE_AND_NOTIFY; }
=======
  public String createClearCacheUrl() {
    return URL_CLEAR_CACHE_AND_NOTIFY;
  }
>>>>>>> b13afab4

  private static void handleRefreshRenderUrl(@Nullable RenderResult result) {
    if (result != null) {
      RenderTask renderTask = result.getRenderTask();
      if (renderTask != null) {
        EditorDesignSurface surface = renderTask.getDesignSurface();
        if (surface != null) {
          RefreshRenderAction.clearCache(surface);
        }
      }
    }
  }

  private static void requestRender(@Nullable RenderResult result) {
    if (result != null) {
      RenderTask renderTask = result.getRenderTask();
      if (renderTask != null) {
        EditorDesignSurface surface = renderTask.getDesignSurface();
        if (surface != null) {
          surface.forceUserRequestedRefresh();
        }
      }
    }
  }

  public String createAddDependencyUrl(String artifact) {
    return URL_ADD_DEPENDENCY + artifact;
  }

  private static void handleAddDependency(@NotNull String url, @NotNull final Module module) {
    assert url.startsWith(URL_ADD_DEPENDENCY) : url;
    BuildSystemService service = BuildSystemService.getInstance(module.getProject());
    if (service != null) {
      String dependency = url.substring(URL_ADD_DEPENDENCY.length());
      service.addDependency(module, dependency);
    }
  }
}<|MERGE_RESOLUTION|>--- conflicted
+++ resolved
@@ -18,10 +18,6 @@
 import com.android.resources.ResourceType;
 import com.android.tools.idea.model.MergedManifest;
 import com.android.tools.idea.project.BuildSystemService;
-<<<<<<< HEAD
-import com.android.tools.idea.rendering.errors.ui.RenderErrorPanel;
-=======
->>>>>>> b13afab4
 import com.android.tools.idea.ui.designer.EditorDesignSurface;
 import com.android.tools.idea.ui.resourcechooser.ChooseResourceDialog;
 import com.android.tools.lint.detector.api.LintUtils;
@@ -220,16 +216,7 @@
       // handler is that we have different entry points for the action, one of which is "Clear cache". The user probably expects a result
       // of clicking that link that has something to do with the cache being cleared.
       handleRefreshRenderUrl(result);
-<<<<<<< HEAD
-    } else if (url.startsWith(URL_CLEAR_CACHE_AND_NOTIFY)) {
-      // This does the same as URL_REFRESH_RENDERER with the only difference of displaying a notification afterwards. The reason to have
-      // handler is that we have different entry points for the action, one of which is "Clear cache". The user probably expects a result
-      // of clicking that link that has something to do with the cache being cleared.
-      handleRefreshRenderUrl(result);
-      RenderErrorPanel.showNotification("Cache cleared");
-=======
       showNotification("Cache cleared");
->>>>>>> b13afab4
     }
     else {
       assert false : "Unexpected URL: " + url;
@@ -912,13 +899,9 @@
     return URL_REFRESH_RENDER;
   }
 
-<<<<<<< HEAD
-  public String createClearCacheUrl() { return URL_CLEAR_CACHE_AND_NOTIFY; }
-=======
   public String createClearCacheUrl() {
     return URL_CLEAR_CACHE_AND_NOTIFY;
   }
->>>>>>> b13afab4
 
   private static void handleRefreshRenderUrl(@Nullable RenderResult result) {
     if (result != null) {
