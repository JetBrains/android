--- conflicted
+++ resolved
@@ -19,10 +19,7 @@
 import com.android.ide.common.rendering.api.Result;
 import com.android.ide.common.rendering.api.ViewInfo;
 import com.android.util.PropertiesMap;
-<<<<<<< HEAD
-=======
 import com.google.common.base.MoreObjects;
->>>>>>> b13afab4
 import com.intellij.openapi.module.Module;
 import com.intellij.openapi.module.ModuleUtilCore;
 import com.intellij.psi.PsiFile;
@@ -94,15 +91,6 @@
   @NotNull
   public static RenderResult createSessionInitializationError(@NotNull RenderTask renderTask,
                                                               @NotNull PsiFile file,
-<<<<<<< HEAD
-                                                              @NotNull RenderLogger logger) {
-    return new RenderResult(
-      file,
-      renderTask.getModule(),
-      logger,
-      renderTask,
-      Result.Status.ERROR_UNKNOWN.createResult("Failed to initialize session"),
-=======
                                                               @NotNull RenderLogger logger,
                                                               @Nullable Throwable throwable) {
     Module module = logger.getModule();
@@ -113,7 +101,6 @@
       logger,
       renderTask,
       Result.Status.ERROR_UNKNOWN.createResult("Failed to initialize session", throwable),
->>>>>>> b13afab4
       Collections.emptyList(),
       Collections.emptyList(),
       ImagePool.NULL_POOLED_IMAGE,
