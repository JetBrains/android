--- conflicted
+++ resolved
@@ -488,16 +488,9 @@
             result.add(makeColorWithAlpha(resources, color, state.getAlpha()));
           }
           catch (NumberFormatException e) {
-<<<<<<< HEAD
-            // If the alpha value is not valid, Android uses 1.0
-            result.add(color);
-            LOG.warn(String.format("The alpha attribute in %s/%s does not resolve to a floating point number", stateList.getDirName(),
-                                   stateList.getFileName()));
-=======
             // If the alpha value is not valid, Android uses 1.0 so nothing more needs to be done, we simply take color as it is
             result.add(color);
             LOG.warn(String.format(ALPHA_FLOATING_ERROR_FORMAT, stateList.getDirName(), stateList.getFileName()));
->>>>>>> fd394df3
           }
         }
       }
