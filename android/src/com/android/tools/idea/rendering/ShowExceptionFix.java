/*
 * Copyright (C) 2013 The Android Open Source Project
 *
 * Licensed under the Apache License, Version 2.0 (the "License");
 * you may not use this file except in compliance with the License.
 * You may obtain a copy of the License at
 *
 *      http://www.apache.org/licenses/LICENSE-2.0
 *
 * Unless required by applicable law or agreed to in writing, software
 * distributed under the License is distributed on an "AS IS" BASIS,
 * WITHOUT WARRANTIES OR CONDITIONS OF ANY KIND, either express or implied.
 * See the License for the specific language governing permissions and
 * limitations under the License.
 */

package com.android.tools.idea.rendering;

import com.android.tools.environment.Logger;
import com.android.tools.rendering.HtmlLinkManager;
import com.android.tools.rendering.RenderProblem;
import com.intellij.openapi.module.Module;
import com.intellij.psi.PsiFile;
import java.lang.ref.WeakReference;
import javax.swing.event.HyperlinkListener;
import org.jetbrains.android.util.AndroidUtils;
import org.jetbrains.annotations.NotNull;
import org.jetbrains.annotations.Nullable;

public class ShowExceptionFix implements HtmlLinkManager.Action {
  @NotNull private final WeakReference<RenderProblem> myRenderProblemWeakReference;
  @Nullable private final Throwable myThrowable;

  /**
   * Creates a {@link ShowExceptionFix} holding the given {@link Throwable}. Avoid using this constructor
   * if you have a {@link RenderProblem} available.
   */
  public ShowExceptionFix(@NotNull Throwable throwable) {
    myThrowable = throwable;
    myRenderProblemWeakReference = new WeakReference<>(null);
  }

  /**
   * Use this constructor if you have a {@link RenderProblem} available. This constructor will
   * avoid holding a strong link to the {@link RenderProblem} and will avoid consuming extra memory if the problem is disposed.
   */
  public ShowExceptionFix(@NotNull RenderProblem problem) {
    myThrowable = null;
    myRenderProblemWeakReference = new WeakReference<>(problem);
  }

  @Override
  public void actionPerformed(@Nullable Module module) {
    throw new UnsupportedOperationException("This is a noop. Use showException method instead.");
  }

  /**
   * Shows the exception associated with this throwable.
   * @param module The module associated with the rendering context.
   * @param file The PSI file where the exception occurred.
   * @param linkManager The {@link HtmlLinkManager} to use for navigating the links.
   */
  public void showException(@Nullable Module module, PsiFile file, HtmlLinkManager linkManager) {
    if (module == null) {
      Logger.getInstance(ShowExceptionFix.class).warn("Module has been disposed");
      return;
    }
    Throwable t = myThrowable;

    if (t == null) {
      RenderProblem problem = myRenderProblemWeakReference.get();
      t = problem != null ? problem.getThrowable() : null;
    }

    if (t == null) {
      return;
    }
    while (t.getCause() != null && t.getCause() != t) {
      t = t.getCause();
    }
<<<<<<< HEAD
    AndroidUtils.showStackStace(file.getProject(), new Throwable[]{t});
=======
    AndroidUtils.showStackStace(module, new Throwable[]{t}, file, linkManager);
>>>>>>> 926dc9be
  }
}<|MERGE_RESOLUTION|>--- conflicted
+++ resolved
@@ -22,7 +22,6 @@
 import com.intellij.openapi.module.Module;
 import com.intellij.psi.PsiFile;
 import java.lang.ref.WeakReference;
-import javax.swing.event.HyperlinkListener;
 import org.jetbrains.android.util.AndroidUtils;
 import org.jetbrains.annotations.NotNull;
 import org.jetbrains.annotations.Nullable;
@@ -78,10 +77,6 @@
     while (t.getCause() != null && t.getCause() != t) {
       t = t.getCause();
     }
-<<<<<<< HEAD
-    AndroidUtils.showStackStace(file.getProject(), new Throwable[]{t});
-=======
     AndroidUtils.showStackStace(module, new Throwable[]{t}, file, linkManager);
->>>>>>> 926dc9be
   }
 }