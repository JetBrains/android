--- conflicted
+++ resolved
@@ -572,15 +572,6 @@
     }
 
     String rootTag = tag.getName();
-<<<<<<< HEAD
-    if (rootTag.equals(VIEW_FRAGMENT)) {
-      XmlAttribute[] psiAttributes = tag.getAttributes();
-      List<AttributeSnapshot> attributes = Lists.newArrayListWithExpectedSize(psiAttributes.length);
-      for (XmlAttribute psiAttribute : psiAttributes) {
-        AttributeSnapshot attribute = AttributeSnapshot.createAttributeSnapshot(psiAttribute);
-        if (attribute != null) {
-          attributes.add(attribute);
-=======
     switch (rootTag) {
       case VIEW_FRAGMENT:
         return createSnapshotForViewFragment(tag);
@@ -604,7 +595,6 @@
               root.setAttribute(ATTR_ID, ANDROID_URI, prefix, "@+id/_dynamic");
             }
           }
->>>>>>> a001a568
         }
 
         return root;
@@ -622,23 +612,6 @@
       }
     }
 
-<<<<<<< HEAD
-      List<AttributeSnapshot> includeAttributes = Lists.newArrayListWithExpectedSize(psiAttributes.length);
-      for (XmlAttribute psiAttribute : psiAttributes) {
-        String name = psiAttribute.getName();
-        if (name.startsWith(XMLNS_PREFIX)) {
-          continue;
-        }
-        String localName = psiAttribute.getLocalName();
-        if (localName.startsWith(ATTR_LAYOUT_MARGIN) || localName.startsWith(ATTR_PADDING) ||
-            localName.equals(ATTR_ID)) {
-          continue;
-        }
-        AttributeSnapshot attribute = AttributeSnapshot.createAttributeSnapshot(psiAttribute);
-        if (attribute != null) {
-          includeAttributes.add(attribute);
-        }
-=======
     List<AttributeSnapshot> includeAttributes = Lists.newArrayListWithCapacity(psiAttributes.length);
     for (XmlAttribute psiAttribute : psiAttributes) {
       String name = psiAttribute.getName();
@@ -653,7 +626,6 @@
       AttributeSnapshot attribute = AttributeSnapshot.createAttributeSnapshot(psiAttribute);
       if (attribute != null) {
         includeAttributes.add(attribute);
->>>>>>> a001a568
       }
     }
 
@@ -713,24 +685,6 @@
     String parentTag = rootTag.getAttributeValue(ATTR_PARENT_TAG, TOOLS_URI);
     if (parentTag == null) {
       return root;
-<<<<<<< HEAD
-    } else {
-      TagSnapshot root = TagSnapshot.createTagSnapshot(tag);
-
-      // Ensure that root tags that qualify for adapter binding specify an id attribute, since that is required for
-      // attribute binding to work. (Without this, a <ListView> at the root level will not show Item 1, Item 2, etc.
-      if (rootTag.equals(LIST_VIEW) || rootTag.equals(EXPANDABLE_LIST_VIEW) || rootTag.equals(GRID_VIEW) || rootTag.equals(SPINNER)) {
-        XmlAttribute id = tag.getAttribute(ATTR_ID, ANDROID_URI);
-        if (id == null) {
-          String prefix = tag.getPrefixByNamespace(ANDROID_URI);
-          if (prefix != null) {
-            root.setAttribute(ATTR_ID, ANDROID_URI, prefix, "@+id/_dynamic");
-          }
-        }
-      }
-
-      return root;
-=======
     }
     return TagSnapshot.createSyntheticTag(rootTag, parentTag, "", "", AttributeSnapshot.createAttributesForTag(rootTag), root.children);
   }
@@ -745,27 +699,12 @@
         }
       }
       return null;
->>>>>>> a001a568
     }
     return tag;
   }
 
   public void setUseSrcCompat(boolean useSrcCompat) {
     myUseSrcCompat = useSrcCompat;
-  }
-
-  @Nullable
-  public static XmlTag getRootTag(@NotNull XmlTag tag) {
-    if (tag.getName().equals(TAG_LAYOUT)) {
-      for (XmlTag subTag : tag.getSubTags()) {
-        String subTagName = subTag.getName();
-        if (!subTagName.equals(TAG_DATA)) {
-          return subTag;
-        }
-      }
-      return null;
-    }
-    return tag;
   }
 
   static class AttributeFilteredLayoutParser extends LayoutPsiPullParser {
