/*
 * Copyright (C) 2021 The Android Open Source Project
 *
 * Licensed under the Apache License, Version 2.0 (the "License");
 * you may not use this file except in compliance with the License.
 * You may obtain a copy of the License at
 *
 *      http://www.apache.org/licenses/LICENSE-2.0
 *
 * Unless required by applicable law or agreed to in writing, software
 * distributed under the License is distributed on an "AS IS" BASIS,
 * WITHOUT WARRANTIES OR CONDITIONS OF ANY KIND, either express or implied.
 * See the License for the specific language governing permissions and
 * limitations under the License.
 */
package com.android.tools.idea.rendering.classloading.loaders

import com.android.tools.idea.projectsystem.ClassContent
import com.android.tools.rendering.classloading.loaders.CachingClassLoaderLoader
import com.intellij.openapi.module.Module
<<<<<<< HEAD
=======
import com.intellij.openapi.util.ThrowableComputable
import com.intellij.util.SlowOperations
>>>>>>> 0d09370c
import com.intellij.util.SofterReference
import org.jetbrains.android.uipreview.INTERNAL_PACKAGE
import org.jetbrains.annotations.TestOnly
import java.util.concurrent.ConcurrentHashMap

private fun String.isSystemPrefix(): Boolean = startsWith("java.") ||
                                               startsWith("javax.") ||
                                               startsWith("kotlin.") ||
                                               startsWith(INTERNAL_PACKAGE) ||
                                               startsWith("sun.")

/**
 * A [CachingClassLoaderLoader] that loads the classes from a given IntelliJ [Module].
 * It relies on the given [findClassContent] to find the [ClassContent] mapping to a given FQCN.
 */
class ProjectSystemClassLoader(
  private val findClassContent: (String) -> ClassContent?
) : CachingClassLoaderLoader {
  /**
   * Map that contains the mapping from the class FQCN to the [ClassContent] that contains the `.class` contents and metadata for the file
   * where the class was loaded from.
   */
  private val classCache = ConcurrentHashMap<String, SofterReference<ClassContent>>()

  @TestOnly
  fun getClassCache() = classCache
    .filter { entry -> entry.value.get() != null }
    .toMap()

  override fun isUpToDate(): Boolean = classCache.values
    .mapNotNull { it.get() }
    .all { it.isUpToDate() }

  /**
   * Finds the [ClassContent] for the `.class` associated to the given [fqcn].
   */
  private fun getClassContentForFqcn(fqcn: String): ClassContent? {
    // Avoid loading a few well known system prefixes for the project class loader and also classes that have failed before.
    if (fqcn.isSystemPrefix()) {
      return null
    }
    val cachedContent = classCache[fqcn]?.get()
<<<<<<< HEAD

    if (cachedContent?.isUpToDate() == true) return cachedContent
    val classContent = findClassContent(fqcn)?.also {
      val newRef = SofterReference(it)
      classCache[fqcn] = newRef
    }

=======

    if (cachedContent?.isUpToDate() == true) return cachedContent
    val classContent =
      SlowOperations.allowSlowOperations(ThrowableComputable { findClassContent(fqcn) })?.also {
        val newRef = SofterReference(it)
        classCache[fqcn] = newRef
      }
>>>>>>> 0d09370c
    return classContent
  }

  /**
   * Clears all the internal caches. Next `find` call will reload the information directly from the VFS.
   */
  override fun invalidateCaches() {
    classCache.clear()
  }

  override fun loadClass(fqcn: String): ByteArray? = try {
    getClassContentForFqcn(fqcn)?.content
  }
  catch (_: Throwable) {
    null
  }

<<<<<<< HEAD
  /**
   * Injects the given [classContent] with the passed [fqcn] so it looks like loaded from the project. Only for testing.
   */
  @TestOnly
=======
                                         /**
   * Injects the given [classContent] with the passed [fqcn] so it looks like loaded from the project. Only for testing.
   */
                                         @TestOnly
>>>>>>> 0d09370c
  fun injectClassFile(fqcn: String, classContent: ClassContent) {
    classCache[fqcn] = SofterReference(classContent)
  }
}<|MERGE_RESOLUTION|>--- conflicted
+++ resolved
@@ -18,11 +18,8 @@
 import com.android.tools.idea.projectsystem.ClassContent
 import com.android.tools.rendering.classloading.loaders.CachingClassLoaderLoader
 import com.intellij.openapi.module.Module
-<<<<<<< HEAD
-=======
 import com.intellij.openapi.util.ThrowableComputable
 import com.intellij.util.SlowOperations
->>>>>>> 0d09370c
 import com.intellij.util.SofterReference
 import org.jetbrains.android.uipreview.INTERNAL_PACKAGE
 import org.jetbrains.annotations.TestOnly
@@ -65,15 +62,6 @@
       return null
     }
     val cachedContent = classCache[fqcn]?.get()
-<<<<<<< HEAD
-
-    if (cachedContent?.isUpToDate() == true) return cachedContent
-    val classContent = findClassContent(fqcn)?.also {
-      val newRef = SofterReference(it)
-      classCache[fqcn] = newRef
-    }
-
-=======
 
     if (cachedContent?.isUpToDate() == true) return cachedContent
     val classContent =
@@ -81,7 +69,6 @@
         val newRef = SofterReference(it)
         classCache[fqcn] = newRef
       }
->>>>>>> 0d09370c
     return classContent
   }
 
@@ -99,17 +86,10 @@
     null
   }
 
-<<<<<<< HEAD
-  /**
-   * Injects the given [classContent] with the passed [fqcn] so it looks like loaded from the project. Only for testing.
-   */
-  @TestOnly
-=======
                                          /**
    * Injects the given [classContent] with the passed [fqcn] so it looks like loaded from the project. Only for testing.
    */
                                          @TestOnly
->>>>>>> 0d09370c
   fun injectClassFile(fqcn: String, classContent: ClassContent) {
     classCache[fqcn] = SofterReference(classContent)
   }
