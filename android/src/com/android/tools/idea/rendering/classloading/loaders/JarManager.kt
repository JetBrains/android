/*
 * Copyright (C) 2022 The Android Open Source Project
 *
 * Licensed under the Apache License, Version 2.0 (the "License");
 * you may not use this file except in compliance with the License.
 * You may obtain a copy of the License at
 *
 *      http://www.apache.org/licenses/LICENSE-2.0
 *
 * Unless required by applicable law or agreed to in writing, software
 * distributed under the License is distributed on an "AS IS" BASIS,
 * WITHOUT WARRANTIES OR CONDITIONS OF ANY KIND, either express or implied.
 * See the License for the specific language governing permissions and
 * limitations under the License.
 */
package com.android.tools.idea.rendering.classloading.loaders

<<<<<<< HEAD
import com.android.ide.common.util.PathString
=======
>>>>>>> 574fcae1
import com.android.tools.idea.flags.StudioFlags
import com.google.common.cache.AbstractCache
import com.google.common.cache.Cache
import com.google.common.cache.CacheBuilder
import com.google.common.io.ByteStreams
import com.intellij.openapi.components.Service
import com.intellij.openapi.project.Project
import com.intellij.util.io.URLUtil
<<<<<<< HEAD
import org.jetbrains.annotations.TestOnly
=======
>>>>>>> 574fcae1
import java.io.FileNotFoundException
import java.io.IOException
import java.net.URI
import java.net.URLDecoder
import java.nio.file.Files
import java.nio.file.Path
import java.nio.file.Paths
import java.util.concurrent.Callable
import java.util.concurrent.TimeUnit
import java.util.zip.ZipEntry
import java.util.zip.ZipFile
import kotlin.streams.asSequence
import org.jetbrains.annotations.TestOnly
import kotlin.io.path.invariantSeparatorsPathString

private fun defaultCache(maxWeight: Long) =
  CacheBuilder.newBuilder()
    .softValues()
    .weigher { _: String, value: EntryCache -> value.weight() }
    .maximumWeight(maxWeight)
    .build<String, EntryCache>()
<<<<<<< HEAD

typealias EntryCache = Map<String, ByteArray?>

private fun EntryCache.weight() = values.sumOf { it?.size ?: 0 }

private val noCache =
  object : AbstractCache<String, EntryCache>() {
    override fun get(key: String, valueLoader: Callable<out EntryCache>): EntryCache =
      valueLoader.call()

    override fun getIfPresent(key: Any): EntryCache? = null

=======

typealias EntryCache = MutableMap<String, ByteArray?>

private fun EntryCache.weight() = values.sumOf { it?.size ?: 0 }

private val noCache =
  object : AbstractCache<String, EntryCache>() {
    override fun get(key: String, valueLoader: Callable<out EntryCache>): EntryCache =
      valueLoader.call()

    override fun getIfPresent(key: Any): EntryCache? = null

>>>>>>> 574fcae1
    override fun put(key: String, value: EntryCache) {}
  }

private fun loadBytes(file: ZipFile, entry: ZipEntry): ByteArray =
  ByteArray(entry.size.toInt()).also {
    @Suppress("UnstableApiUsage") ByteStreams.readFully(file.getInputStream(entry), it)
  }

/**
 * Loads all the entries in the given jar referred by the given [jarFilePath]. The path is expected
 * to have a "jar://path/to/jarfile.jar". If the [jarFilePath] contains any suffixes pointing to a
 * file after the "!/" separator, it will be ignored. This method will throw an exception if the
 * files can not be loaded.
 */
<<<<<<< HEAD
private fun loadAllFilesFromJarOnDisk(jarFilePath: Path): Map<String, ByteArray> =
=======
private fun loadAllFilesFromJarOnDisk(jarFilePath: Path): EntryCache =
>>>>>>> 574fcae1
  ZipFile(jarFilePath.toFile()).use {
    return it
      .stream()
      .asSequence()
      .filter { !it.isDirectory }
      .map { zipEntry -> zipEntry.name to loadBytes(it, zipEntry) }
<<<<<<< HEAD
      .toMap()
=======
      .toMap(mutableMapOf())
>>>>>>> 574fcae1
  }

/**
 * Loads a single file within a jar file located in [jarFilePath]. The file will be loaded from the
 * [filePath] within the jar. This method will throw an exception if the file can not be loaded.
 */
private fun loadFileFromJarOnDisk(jarFilePath: Path, filePath: String): ByteArray =
  ZipFile(jarFilePath.toFile()).use { zipFile ->
    val zipEntry = zipFile.getEntry(filePath) ?: throw FileNotFoundException(filePath)
    return loadBytes(zipFile, zipEntry)
  }
<<<<<<< HEAD

/** Same as [loadFileFromJarOnDisk] but it never throws and will return null instead. */
private fun loadFileFromJarOnDiskOrNull(jarFilePath: Path, filePath: String): ByteArray? =
  try {
    loadFileFromJarOnDisk(jarFilePath, filePath)
  } catch (_: IOException) {
    null
  } catch (_: IllegalArgumentException) {
    // The entry probably did not exist in the jar file
    null
  }

/**
 * A class to assist with the loading of files from JAR files. If [maxPrefetchFileSizeBytes] is not 0,
 * this method will try to pre-fetch all the files in the same jar the first time the jar is accessed
 * file and add them to the given [jarFileCache] if any as long as the JAR size is smaller than maxPrefetchFileSizeBytes.
 *
 * The optional [cacheMissCallback] is used in tests when the [jarFileCache] can't find a value
 * corresponding to the given key in the cache.
 */
class JarManager
private constructor(
  private val maxPrefetchFileSizeBytes: Long,
  private val jarFileCache: Cache<String, EntryCache>,
=======

/** Same as [loadFileFromJarOnDisk] but it never throws and will return null instead. */
private fun loadFileFromJarOnDiskOrNull(jarFilePath: Path, filePath: String): ByteArray? =
  try {
    loadFileFromJarOnDisk(jarFilePath, filePath)
  } catch (_: IOException) {
    null
  } catch (_: IllegalArgumentException) {
    // The entry probably did not exist in the jar file
    null
  }

/** A class to assist with the loading of files from JAR files. */
@Service(Service.Level.PROJECT)
class JarManager {
  private val maxPrefetchFileSizeBytes: Long
  private val jarFileCache: Cache<String, EntryCache>
>>>>>>> 574fcae1
  /**
   * Callback to be used in tests when the [jarFileCache] can't find a value corresponding to the
   * given key in the cache.
   */
  private val cacheMissCallback: () -> Unit
<<<<<<< HEAD
) {

  /**
   * [Cache] of files that are likely too large to be automatically pre-fetched. This will avoid
   * trying to load the full jar over and over when it is not possible to have it pre-fetched in
   * memory.
   */
  private val prefetchBannedJars =
    CacheBuilder.newBuilder().expireAfterAccess(5, TimeUnit.MINUTES).build<String, Boolean>()

  @TestOnly fun getPrefetchBannedJars(): Collection<String> = prefetchBannedJars.asMap().keys

  /** Returns whether the given [jarPathString] should be prefetched. */
  private fun canPrefetchJar(jarPathString: String): Boolean =
    when {
      // No point prefetching if there is no cache
      jarFileCache == noCache -> false
      // We do not want to prefetch large jars that had been evicted in a previous load because of
      // their size
      prefetchBannedJars.getIfPresent(jarPathString) == true -> false
      // This ensures that we do not load the whole file to find out that it does not fit in memory.
      // If the file is larger than maxPreloadFileSizeBytes, then we add it to the banned list and
      // skip the load.
      // This is just a shortcut since even if the file is smaller than maxPrefetchFileSizeBytes, it might
      // not fit in memory once uncompressed. If this is the case, this is handled in the loadFileFromJar method
      // by checking if the entry is immediately evicted.
      Files.size(Paths.get(jarPathString)) > maxPrefetchFileSizeBytes -> {
        prefetchBannedJars.put(jarPathString, true)
        false
      }
      else -> true
    }

  /**
   * Loads a file from the given [uri] and returns its contents or null if the file does not exist.
   */
  fun loadFileFromJar(uri: URI): ByteArray? {
    val splitJarPaths =
      URLUtil.splitJarUrl(URLDecoder.decode(uri.toString(), Charsets.UTF_8)) ?: return null
    val filePath = splitJarPaths.second

    // On Windows, the url will start with //C:/.... we remove the prefix if it's there since it's not needed
    val jarFilePath = Paths.get(splitJarPaths.first.removePrefix("//"))
    val jarPathString = PathString(jarFilePath).portablePath
    val entryCache =
      jarFileCache.get(jarPathString) {
        cacheMissCallback()
        if (canPrefetchJar(jarPathString)) {
          loadAllFilesFromJarOnDisk(jarFilePath)
        } else mutableMapOf()
      }

    if (jarFileCache != noCache && jarFileCache.getIfPresent(jarPathString) == null) {
      // The key was likely evicted immediately because it's size. Mark it as non-cacheable.
      prefetchBannedJars.put(jarPathString, true)
    }

    var cachedEntry = entryCache.get(filePath)
    if (cachedEntry == null) {
      // The entry was not in the EntryCache, add it
      cachedEntry = loadFileFromJarOnDiskOrNull(jarFilePath, filePath)
      (entryCache as MutableMap)[filePath] = cachedEntry

      // Ensure that the weights are re-calculated by updating the jarFileCache entry. If the
      // cachedEntry is null, then, do not update as
      // it is size 0.
      if (cachedEntry != null) jarFileCache.put(jarPathString, entryCache)
    }

=======

  /** Creates a new [JarManager] with the default cache. */
  constructor(): this(
    StudioFlags.PROJECT_SYSTEM_CLASS_LOADER_CACHE_LIMIT.get(),
    defaultCache(StudioFlags.PROJECT_SYSTEM_CLASS_LOADER_CACHE_LIMIT.get()),
    {}
  )

  /**
   * If [maxPrefetchFileSizeBytes] is not 0, this cache will try to pre-fetch all the files in the same jar the
   * first time the jar is accessed file and add them to the given [jarFileCache] if any as long as the JAR size
   * is smaller than [maxPrefetchFileSizeBytes].
   *
   * The optional [cacheMissCallback] is used in tests when the [jarFileCache] can't find a value corresponding
   * to the given key in the cache.
   */
  private constructor(maxPrefetchFileSizeBytes: Long, jarFileCache: Cache<String, EntryCache>, cacheMissCallback: () -> Unit) {
    this.maxPrefetchFileSizeBytes = maxPrefetchFileSizeBytes
    this.jarFileCache = jarFileCache
    this.cacheMissCallback = cacheMissCallback
  }

  /**
   * [Cache] of files that are likely too large to be automatically pre-fetched. This will avoid
   * trying to load the full jar over and over when it is not possible to have it pre-fetched in
   * memory.
   */
  private val prefetchBannedJars =
    CacheBuilder.newBuilder().expireAfterAccess(5, TimeUnit.MINUTES).build<String, Boolean>()

  @TestOnly fun getPrefetchBannedJars(): Collection<String> = prefetchBannedJars.asMap().keys

  /** Returns whether the given [jarPathString] should be prefetched. */
  private fun canPrefetchJar(jarPathString: String): Boolean =
    when {
      // No point prefetching if there is no cache
      jarFileCache == noCache -> false
      // We do not want to prefetch large jars that had been evicted in a previous load because of
      // their size
      prefetchBannedJars.getIfPresent(jarPathString) == true -> false
      // This ensures that we do not load the whole file to find out that it does not fit in memory.
      // If the file is larger than maxPreloadFileSizeBytes, then we add it to the banned list and
      // skip the load.
      // This is just a shortcut since even if the file is smaller than maxPrefetchFileSizeBytes, it might
      // not fit in memory once uncompressed. If this is the case, this is handled in the loadFileFromJar method
      // by checking if the entry is immediately evicted.
      Files.size(Paths.get(jarPathString)) > maxPrefetchFileSizeBytes -> {
        prefetchBannedJars.put(jarPathString, true)
        false
      }
      else -> true
    }

  /**
   * Loads a file from the given [uri] and returns its contents or null if the file does not exist.
   */
  fun loadFileFromJar(uri: URI): ByteArray? {
    val splitJarPaths =
      URLUtil.splitJarUrl(URLDecoder.decode(uri.toString(), Charsets.UTF_8)) ?: return null

    // On Windows, the url will start with //C:/.... we remove the prefix if it's there since it's not needed
    val jarFilePath = Paths.get(splitJarPaths.first.removePrefix("//"))
    return loadFileFromJar(jarFilePath, splitJarPaths.second)
  }

  /**
   * Loads a file from the given [jarFilePath] and [filePath] and returns its contents or null if the file does not exist.
   */
  fun loadFileFromJar(jarFilePath: Path, filePath: String): ByteArray? {

    val jarPathString = jarFilePath.invariantSeparatorsPathString
    val entryCache =
      jarFileCache.get(jarPathString) {
        cacheMissCallback()
        if (canPrefetchJar(jarPathString)) {
          loadAllFilesFromJarOnDisk(jarFilePath)
        } else mutableMapOf()
      }

    if (jarFileCache != noCache && jarFileCache.getIfPresent(jarPathString) == null) {
      // The key was likely evicted immediately because it's size. Mark it as non-cacheable.
      prefetchBannedJars.put(jarPathString, true)
    }

    var cachedEntry = entryCache.get(filePath)
    if (cachedEntry == null) {
      // The entry was not in the EntryCache, add it
      cachedEntry = loadFileFromJarOnDiskOrNull(jarFilePath, filePath)
      entryCache[filePath] = cachedEntry

      // Ensure that the weights are re-calculated by updating the jarFileCache entry. If the
      // cachedEntry is null, then, do not update as
      // it is size 0.
      if (cachedEntry != null) jarFileCache.put(jarPathString, entryCache)
    }

>>>>>>> 574fcae1
    return cachedEntry
  }

  companion object {
<<<<<<< HEAD
    /** Creates a new [JarManager] only for testing that allows a custom cache to be used. */
    @TestOnly
=======
    @JvmStatic
    fun getInstance(project: Project): JarManager = project.getService(JarManager::class.java)

    /** Creates a new [JarManager] only for testing that allows a custom cache to be used. */
    @TestOnly
    @JvmOverloads
>>>>>>> 574fcae1
    fun forTesting(
      maxPrefetchFileSizeBytes: Long = StudioFlags.PROJECT_SYSTEM_CLASS_LOADER_CACHE_LIMIT.get(),
      jarFileCache: Cache<String, EntryCache> =
        defaultCache(maxPrefetchFileSizeBytes),
      cacheMissCallback: () -> Unit = {}
    ) = JarManager(maxPrefetchFileSizeBytes, jarFileCache, cacheMissCallback)

<<<<<<< HEAD
    /** Creates a new [JarManager] with the default cache. */
    fun withCache(maxPrefetchFileSizeBytes: Long = StudioFlags.PROJECT_SYSTEM_CLASS_LOADER_CACHE_LIMIT.get()) =
      JarManager(
        maxPrefetchFileSizeBytes,
        defaultCache(maxPrefetchFileSizeBytes),
        {}
      )

    /** Creates a new [JarManager] with no cache. */
    fun withNoCache(): JarManager = JarManager(0L, noCache, {})
=======
    /** Creates a new [JarManager] with no cache. */
    @TestOnly
    fun withNoCache(): JarManager = JarManager(0L, noCache) {}
>>>>>>> 574fcae1
  }
}<|MERGE_RESOLUTION|>--- conflicted
+++ resolved
@@ -15,10 +15,6 @@
  */
 package com.android.tools.idea.rendering.classloading.loaders
 
-<<<<<<< HEAD
-import com.android.ide.common.util.PathString
-=======
->>>>>>> 574fcae1
 import com.android.tools.idea.flags.StudioFlags
 import com.google.common.cache.AbstractCache
 import com.google.common.cache.Cache
@@ -27,10 +23,6 @@
 import com.intellij.openapi.components.Service
 import com.intellij.openapi.project.Project
 import com.intellij.util.io.URLUtil
-<<<<<<< HEAD
-import org.jetbrains.annotations.TestOnly
-=======
->>>>>>> 574fcae1
 import java.io.FileNotFoundException
 import java.io.IOException
 import java.net.URI
@@ -52,9 +44,8 @@
     .weigher { _: String, value: EntryCache -> value.weight() }
     .maximumWeight(maxWeight)
     .build<String, EntryCache>()
-<<<<<<< HEAD
-
-typealias EntryCache = Map<String, ByteArray?>
+
+typealias EntryCache = MutableMap<String, ByteArray?>
 
 private fun EntryCache.weight() = values.sumOf { it?.size ?: 0 }
 
@@ -65,20 +56,6 @@
 
     override fun getIfPresent(key: Any): EntryCache? = null
 
-=======
-
-typealias EntryCache = MutableMap<String, ByteArray?>
-
-private fun EntryCache.weight() = values.sumOf { it?.size ?: 0 }
-
-private val noCache =
-  object : AbstractCache<String, EntryCache>() {
-    override fun get(key: String, valueLoader: Callable<out EntryCache>): EntryCache =
-      valueLoader.call()
-
-    override fun getIfPresent(key: Any): EntryCache? = null
-
->>>>>>> 574fcae1
     override fun put(key: String, value: EntryCache) {}
   }
 
@@ -93,22 +70,14 @@
  * file after the "!/" separator, it will be ignored. This method will throw an exception if the
  * files can not be loaded.
  */
-<<<<<<< HEAD
-private fun loadAllFilesFromJarOnDisk(jarFilePath: Path): Map<String, ByteArray> =
-=======
 private fun loadAllFilesFromJarOnDisk(jarFilePath: Path): EntryCache =
->>>>>>> 574fcae1
   ZipFile(jarFilePath.toFile()).use {
     return it
       .stream()
       .asSequence()
       .filter { !it.isDirectory }
       .map { zipEntry -> zipEntry.name to loadBytes(it, zipEntry) }
-<<<<<<< HEAD
-      .toMap()
-=======
       .toMap(mutableMapOf())
->>>>>>> 574fcae1
   }
 
 /**
@@ -120,7 +89,6 @@
     val zipEntry = zipFile.getEntry(filePath) ?: throw FileNotFoundException(filePath)
     return loadBytes(zipFile, zipEntry)
   }
-<<<<<<< HEAD
 
 /** Same as [loadFileFromJarOnDisk] but it never throws and will return null instead. */
 private fun loadFileFromJarOnDiskOrNull(jarFilePath: Path, filePath: String): ByteArray? =
@@ -133,44 +101,37 @@
     null
   }
 
-/**
- * A class to assist with the loading of files from JAR files. If [maxPrefetchFileSizeBytes] is not 0,
- * this method will try to pre-fetch all the files in the same jar the first time the jar is accessed
- * file and add them to the given [jarFileCache] if any as long as the JAR size is smaller than maxPrefetchFileSizeBytes.
- *
- * The optional [cacheMissCallback] is used in tests when the [jarFileCache] can't find a value
- * corresponding to the given key in the cache.
- */
-class JarManager
-private constructor(
-  private val maxPrefetchFileSizeBytes: Long,
-  private val jarFileCache: Cache<String, EntryCache>,
-=======
-
-/** Same as [loadFileFromJarOnDisk] but it never throws and will return null instead. */
-private fun loadFileFromJarOnDiskOrNull(jarFilePath: Path, filePath: String): ByteArray? =
-  try {
-    loadFileFromJarOnDisk(jarFilePath, filePath)
-  } catch (_: IOException) {
-    null
-  } catch (_: IllegalArgumentException) {
-    // The entry probably did not exist in the jar file
-    null
-  }
-
 /** A class to assist with the loading of files from JAR files. */
 @Service(Service.Level.PROJECT)
 class JarManager {
   private val maxPrefetchFileSizeBytes: Long
   private val jarFileCache: Cache<String, EntryCache>
->>>>>>> 574fcae1
   /**
    * Callback to be used in tests when the [jarFileCache] can't find a value corresponding to the
    * given key in the cache.
    */
   private val cacheMissCallback: () -> Unit
-<<<<<<< HEAD
-) {
+
+  /** Creates a new [JarManager] with the default cache. */
+  constructor(): this(
+    StudioFlags.PROJECT_SYSTEM_CLASS_LOADER_CACHE_LIMIT.get(),
+    defaultCache(StudioFlags.PROJECT_SYSTEM_CLASS_LOADER_CACHE_LIMIT.get()),
+    {}
+  )
+
+  /**
+   * If [maxPrefetchFileSizeBytes] is not 0, this cache will try to pre-fetch all the files in the same jar the
+   * first time the jar is accessed file and add them to the given [jarFileCache] if any as long as the JAR size
+   * is smaller than [maxPrefetchFileSizeBytes].
+   *
+   * The optional [cacheMissCallback] is used in tests when the [jarFileCache] can't find a value corresponding
+   * to the given key in the cache.
+   */
+  private constructor(maxPrefetchFileSizeBytes: Long, jarFileCache: Cache<String, EntryCache>, cacheMissCallback: () -> Unit) {
+    this.maxPrefetchFileSizeBytes = maxPrefetchFileSizeBytes
+    this.jarFileCache = jarFileCache
+    this.cacheMissCallback = cacheMissCallback
+  }
 
   /**
    * [Cache] of files that are likely too large to be automatically pre-fetched. This will avoid
@@ -209,96 +170,6 @@
   fun loadFileFromJar(uri: URI): ByteArray? {
     val splitJarPaths =
       URLUtil.splitJarUrl(URLDecoder.decode(uri.toString(), Charsets.UTF_8)) ?: return null
-    val filePath = splitJarPaths.second
-
-    // On Windows, the url will start with //C:/.... we remove the prefix if it's there since it's not needed
-    val jarFilePath = Paths.get(splitJarPaths.first.removePrefix("//"))
-    val jarPathString = PathString(jarFilePath).portablePath
-    val entryCache =
-      jarFileCache.get(jarPathString) {
-        cacheMissCallback()
-        if (canPrefetchJar(jarPathString)) {
-          loadAllFilesFromJarOnDisk(jarFilePath)
-        } else mutableMapOf()
-      }
-
-    if (jarFileCache != noCache && jarFileCache.getIfPresent(jarPathString) == null) {
-      // The key was likely evicted immediately because it's size. Mark it as non-cacheable.
-      prefetchBannedJars.put(jarPathString, true)
-    }
-
-    var cachedEntry = entryCache.get(filePath)
-    if (cachedEntry == null) {
-      // The entry was not in the EntryCache, add it
-      cachedEntry = loadFileFromJarOnDiskOrNull(jarFilePath, filePath)
-      (entryCache as MutableMap)[filePath] = cachedEntry
-
-      // Ensure that the weights are re-calculated by updating the jarFileCache entry. If the
-      // cachedEntry is null, then, do not update as
-      // it is size 0.
-      if (cachedEntry != null) jarFileCache.put(jarPathString, entryCache)
-    }
-
-=======
-
-  /** Creates a new [JarManager] with the default cache. */
-  constructor(): this(
-    StudioFlags.PROJECT_SYSTEM_CLASS_LOADER_CACHE_LIMIT.get(),
-    defaultCache(StudioFlags.PROJECT_SYSTEM_CLASS_LOADER_CACHE_LIMIT.get()),
-    {}
-  )
-
-  /**
-   * If [maxPrefetchFileSizeBytes] is not 0, this cache will try to pre-fetch all the files in the same jar the
-   * first time the jar is accessed file and add them to the given [jarFileCache] if any as long as the JAR size
-   * is smaller than [maxPrefetchFileSizeBytes].
-   *
-   * The optional [cacheMissCallback] is used in tests when the [jarFileCache] can't find a value corresponding
-   * to the given key in the cache.
-   */
-  private constructor(maxPrefetchFileSizeBytes: Long, jarFileCache: Cache<String, EntryCache>, cacheMissCallback: () -> Unit) {
-    this.maxPrefetchFileSizeBytes = maxPrefetchFileSizeBytes
-    this.jarFileCache = jarFileCache
-    this.cacheMissCallback = cacheMissCallback
-  }
-
-  /**
-   * [Cache] of files that are likely too large to be automatically pre-fetched. This will avoid
-   * trying to load the full jar over and over when it is not possible to have it pre-fetched in
-   * memory.
-   */
-  private val prefetchBannedJars =
-    CacheBuilder.newBuilder().expireAfterAccess(5, TimeUnit.MINUTES).build<String, Boolean>()
-
-  @TestOnly fun getPrefetchBannedJars(): Collection<String> = prefetchBannedJars.asMap().keys
-
-  /** Returns whether the given [jarPathString] should be prefetched. */
-  private fun canPrefetchJar(jarPathString: String): Boolean =
-    when {
-      // No point prefetching if there is no cache
-      jarFileCache == noCache -> false
-      // We do not want to prefetch large jars that had been evicted in a previous load because of
-      // their size
-      prefetchBannedJars.getIfPresent(jarPathString) == true -> false
-      // This ensures that we do not load the whole file to find out that it does not fit in memory.
-      // If the file is larger than maxPreloadFileSizeBytes, then we add it to the banned list and
-      // skip the load.
-      // This is just a shortcut since even if the file is smaller than maxPrefetchFileSizeBytes, it might
-      // not fit in memory once uncompressed. If this is the case, this is handled in the loadFileFromJar method
-      // by checking if the entry is immediately evicted.
-      Files.size(Paths.get(jarPathString)) > maxPrefetchFileSizeBytes -> {
-        prefetchBannedJars.put(jarPathString, true)
-        false
-      }
-      else -> true
-    }
-
-  /**
-   * Loads a file from the given [uri] and returns its contents or null if the file does not exist.
-   */
-  fun loadFileFromJar(uri: URI): ByteArray? {
-    val splitJarPaths =
-      URLUtil.splitJarUrl(URLDecoder.decode(uri.toString(), Charsets.UTF_8)) ?: return null
 
     // On Windows, the url will start with //C:/.... we remove the prefix if it's there since it's not needed
     val jarFilePath = Paths.get(splitJarPaths.first.removePrefix("//"))
@@ -336,22 +207,16 @@
       if (cachedEntry != null) jarFileCache.put(jarPathString, entryCache)
     }
 
->>>>>>> 574fcae1
     return cachedEntry
   }
 
   companion object {
-<<<<<<< HEAD
-    /** Creates a new [JarManager] only for testing that allows a custom cache to be used. */
-    @TestOnly
-=======
     @JvmStatic
     fun getInstance(project: Project): JarManager = project.getService(JarManager::class.java)
 
     /** Creates a new [JarManager] only for testing that allows a custom cache to be used. */
     @TestOnly
     @JvmOverloads
->>>>>>> 574fcae1
     fun forTesting(
       maxPrefetchFileSizeBytes: Long = StudioFlags.PROJECT_SYSTEM_CLASS_LOADER_CACHE_LIMIT.get(),
       jarFileCache: Cache<String, EntryCache> =
@@ -359,21 +224,8 @@
       cacheMissCallback: () -> Unit = {}
     ) = JarManager(maxPrefetchFileSizeBytes, jarFileCache, cacheMissCallback)
 
-<<<<<<< HEAD
-    /** Creates a new [JarManager] with the default cache. */
-    fun withCache(maxPrefetchFileSizeBytes: Long = StudioFlags.PROJECT_SYSTEM_CLASS_LOADER_CACHE_LIMIT.get()) =
-      JarManager(
-        maxPrefetchFileSizeBytes,
-        defaultCache(maxPrefetchFileSizeBytes),
-        {}
-      )
-
-    /** Creates a new [JarManager] with no cache. */
-    fun withNoCache(): JarManager = JarManager(0L, noCache, {})
-=======
     /** Creates a new [JarManager] with no cache. */
     @TestOnly
     fun withNoCache(): JarManager = JarManager(0L, noCache) {}
->>>>>>> 574fcae1
   }
 }