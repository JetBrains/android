--- conflicted
+++ resolved
@@ -16,13 +16,8 @@
 package com.android.tools.idea.rendering.errors
 
 import com.android.tools.idea.actions.SendFeedbackAction
-<<<<<<< HEAD
-import com.android.tools.idea.rendering.HtmlBuilderHelper
-import com.android.tools.idea.rendering.ShowExceptionFix
-=======
 import com.android.tools.idea.rendering.ShowExceptionFix
 import com.android.tools.idea.rendering.errors.ui.MessageTip
->>>>>>> 574fcae1
 import com.android.tools.rendering.HtmlLinkManager
 import com.android.utils.HtmlBuilder
 import com.intellij.icons.AllIcons
@@ -99,15 +94,6 @@
 }
 
 /**
-<<<<<<< HEAD
- * Adds a "Report Bug" call action that opens the issue tracker report page.
- */
-fun HtmlBuilder.addReportBug(linkManager: HtmlLinkManager, project: Project): HtmlBuilder {
-  newlineIfNecessary()
-    .newline()
-    .addLink("Report Bug", linkManager.createRunnableLink { SendFeedbackAction.submit(project) })
-  return this
-=======
  * Create a [MessageTip] with a link to the bug report page
  *
  * @param project the project on which you want to report the bug
@@ -126,5 +112,4 @@
       ".",
       linkManager.createRunnableLink { SendFeedbackAction.submit(project) })
   )
->>>>>>> 574fcae1
 }