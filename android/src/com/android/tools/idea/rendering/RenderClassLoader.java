--- conflicted
+++ resolved
@@ -20,11 +20,7 @@
 import com.google.common.io.Files;
 import com.intellij.openapi.diagnostic.Logger;
 import com.intellij.util.lang.UrlClassLoader;
-<<<<<<< HEAD
-import org.jetbrains.android.uipreview.ProjectClassLoader;
-=======
 import org.jetbrains.android.uipreview.ModuleClassLoader;
->>>>>>> 603529f2
 import org.jetbrains.annotations.NotNull;
 import org.jetbrains.annotations.Nullable;
 
@@ -88,19 +84,11 @@
 
         byte[] rewritten = convertClass(data);
         try {
-<<<<<<< HEAD
-          if (ProjectClassLoader.DEBUG_CLASS_LOADING) {
-            //noinspection UseOfSystemOutOrSystemErr
-            System.out.println("  defining class " + name + " from .jar file");
-          }
-          return defineClass(null, rewritten, 0, rewritten.length);
-=======
           if (ModuleClassLoader.DEBUG_CLASS_LOADING) {
             //noinspection UseOfSystemOutOrSystemErr
             System.out.println("  defining class " + name + " from .jar file");
           }
           return defineClassAndPackage(name, rewritten, 0, rewritten.length);
->>>>>>> 603529f2
         }
         catch (UnsupportedClassVersionError inner) {
           // Wrap the UnsupportedClassVersionError as a InconvertibleClassError
@@ -156,19 +144,11 @@
 
     byte[] rewritten = convertClass(data);
     try {
-<<<<<<< HEAD
-      if (ProjectClassLoader.DEBUG_CLASS_LOADING) {
-        //noinspection UseOfSystemOutOrSystemErr
-        System.out.println("  defining class " + fqcn + " from disk file");
-      }
-      return defineClass(null, rewritten, 0, rewritten.length);
-=======
       if (ModuleClassLoader.DEBUG_CLASS_LOADING) {
         //noinspection UseOfSystemOutOrSystemErr
         System.out.println("  defining class " + fqcn + " from disk file");
       }
       return defineClassAndPackage(null, rewritten, 0, rewritten.length);
->>>>>>> 603529f2
     } catch (UnsupportedClassVersionError inner) {
       // Wrap the UnsupportedClassVersionError as a InconvertibleClassError
       // such that clients can look up the actual bytecode version required.
