/*
 * Copyright (C) 2013 The Android Open Source Project
 *
 * Licensed under the Apache License, Version 2.0 (the "License");
 * you may not use this file except in compliance with the License.
 * You may obtain a copy of the License at
 *
 *      http://www.apache.org/licenses/LICENSE-2.0
 *
 * Unless required by applicable law or agreed to in writing, software
 * distributed under the License is distributed on an "AS IS" BASIS,
 * WITHOUT WARRANTIES OR CONDITIONS OF ANY KIND, either express or implied.
 * See the License for the specific language governing permissions and
 * limitations under the License.
 */
package com.android.tools.idea.rendering;

import static com.android.tools.idea.rendering.RenderAsyncActionExecutor.*;
import static com.intellij.lang.annotation.HighlightSeverity.ERROR;

import com.android.ide.common.rendering.api.MergeCookie;
import com.android.ide.common.rendering.api.SessionParams;
import com.android.ide.common.rendering.api.ViewInfo;
import com.android.sdklib.IAndroidTarget;
import com.android.sdklib.devices.Device;
import com.android.tools.idea.configurations.Configuration;
import com.android.tools.idea.diagnostics.crash.StudioCrashReporter;
import com.android.tools.idea.layoutlib.LayoutLibrary;
import com.android.tools.idea.layoutlib.RenderingException;
import com.android.tools.idea.layoutlib.UnsupportedJavaRuntimeException;
import com.android.tools.idea.model.MergedManifestException;
import com.android.tools.idea.model.MergedManifestManager;
import com.android.tools.idea.model.MergedManifestSnapshot;
import com.android.tools.idea.projectsystem.AndroidProjectSettingsService;
<<<<<<< HEAD
=======
import com.android.tools.idea.projectsystem.ProjectSystemUtil;
>>>>>>> b5f40ffd
import com.android.tools.idea.rendering.classloading.ClassTransform;
import com.android.tools.idea.rendering.imagepool.ImagePool;
import com.android.tools.idea.rendering.imagepool.ImagePoolFactory;
import com.android.tools.idea.rendering.parsers.ILayoutPullParserFactory;
import com.android.tools.idea.rendering.parsers.LayoutPullParsers;
import com.android.tools.idea.rendering.parsers.TagSnapshot;
import com.google.common.annotations.VisibleForTesting;
import com.intellij.openapi.Disposable;
import com.intellij.openapi.application.ApplicationManager;
import com.intellij.openapi.diagnostic.Logger;
import com.intellij.openapi.module.Module;
import com.intellij.openapi.progress.ProcessCanceledException;
import com.intellij.openapi.project.Project;
import com.intellij.openapi.roots.ui.configuration.ProjectSettingsService;
import com.intellij.openapi.util.Disposer;
import com.intellij.openapi.util.Key;
import com.intellij.openapi.util.ShutDownTracker;
import com.intellij.psi.PsiFile;
import com.intellij.psi.xml.XmlFile;
import com.intellij.psi.xml.XmlTag;
import com.intellij.util.IncorrectOperationException;
import com.intellij.util.concurrency.AppExecutorUtil;
import java.util.Collection;
import java.util.Collections;
import java.util.concurrent.Callable;
import java.util.concurrent.CompletableFuture;
import java.util.concurrent.ExecutionException;
import java.util.concurrent.Executors;
import java.util.concurrent.TimeUnit;
import java.util.concurrent.TimeoutException;
import java.util.function.Function;
import org.jetbrains.android.facet.AndroidFacet;
import org.jetbrains.android.sdk.AndroidPlatform;
import org.jetbrains.android.sdk.AndroidSdkUtils;
import org.jetbrains.android.util.AndroidBundle;
import org.jetbrains.annotations.NotNull;
import org.jetbrains.annotations.Nullable;
import org.jetbrains.annotations.TestOnly;

/**
 * The {@link RenderService} provides rendering and layout information for Android layouts. This is a wrapper around the layout library.
 */
public class RenderService implements Disposable {
  private static RenderExecutor ourExecutor;

  /**
   * {@link Key} used to keep the RenderService instance project association. They key is also used as synchronization object to guard the
   * access to the new instances.
   */
  private static final Key<RenderService> KEY = Key.create(RenderService.class.getName());

  static {
    ourExecutor = RenderExecutor.create();
    // Register the executor to be shutdown on close
    ShutDownTracker.getInstance().registerShutdownTask(RenderService::shutdownRenderExecutor);
  }

  private final Project myProject;

  @TestOnly
  public static void initializeRenderExecutor() {
    assert ApplicationManager.getApplication().isUnitTestMode(); // Only to be called from unit testszs

    ourExecutor = RenderExecutor.create();
  }

  private static void shutdownRenderExecutor() {
    ourExecutor.shutdown();
  }

  /**
   * Shutdowns the render thread and cancels any pending tasks.
   * @param timeoutSeconds if >0, wait at most this number of seconds before killing any running tasks.
   */
  @TestOnly
  public static void shutdownRenderExecutor(@SuppressWarnings("SameParameterValue") long timeoutSeconds) {
    assert ApplicationManager.getApplication().isUnitTestMode(); // Only to be called from unit tests

    ourExecutor.shutdown(timeoutSeconds);
  }

  private static final String JDK_INSTALL_URL = "https://developer.android.com/preview/setup-sdk.html#java8";

  private final Object myCredential = new Object();

  private final ImagePool myImagePool = ImagePoolFactory.createImagePool();

  @NotNull
  public static RenderAsyncActionExecutor getRenderAsyncActionExecutor() {
    return ourExecutor;
  }

  /**
   * @return the {@linkplain RenderService} for the given facet.
   */
  @NotNull
  public static RenderService getInstance(@NotNull Project project) {
    synchronized (KEY) {
      RenderService renderService = project.getUserData(KEY);
      if (renderService == null) {
        renderService = new RenderService(project);
        project.putUserData(KEY, renderService);
      }
      return renderService;
    }
  }

  @TestOnly
  public static void setForTesting(@NotNull Project project, @Nullable RenderService renderService) {
    synchronized (KEY) {
      project.putUserData(KEY, renderService);
    }
  }

  /**
   * Returns true if the current thread is the render thread managed by this executor.
   */
  public static boolean isCurrentThreadARenderThread() {
    return ourExecutor.isCurrentThreadARenderThread();
  }

  @VisibleForTesting
  protected RenderService(@NotNull Project project) {
    myProject = project;
    Disposer.register(project, this);
  }

  @Nullable
  public static LayoutLibrary getLayoutLibrary(@Nullable final Module module, @Nullable IAndroidTarget target) {
    if (module == null || target == null) {
      return null;
    }
    Project project = module.getProject();
    AndroidPlatform platform = AndroidPlatform.getInstance(module);
    if (platform != null) {
      try {
        return platform.getSdkData().getTargetData(target).getLayoutLibrary(project);
      }
      catch (RenderingException e) {
        // Ignore.
      }
    }
    return null;
  }

  /** Returns true if the given file can be rendered */
  public static boolean canRender(@Nullable PsiFile file) {
    return file != null && LayoutPullParsers.isSupported(file);
  }

  @NotNull
  public RenderLogger createLogger(@NotNull AndroidFacet facet) {
    Module module = facet.getModule();
    return new RenderLogger(module.getName(), module, myCredential);
  }

  @NotNull
  public RenderLogger getNopLogger() {
    return RenderLogger.NOP_RENDER_LOGGER;
  }

  /**
   * Returns a {@link RenderTaskBuilder} that can be used to build a new {@link RenderTask}
   */
  @NotNull
  public RenderTaskBuilder taskBuilder(@NotNull AndroidFacet facet,
                                       @NotNull Configuration configuration) {
    return new RenderTaskBuilder(this, facet, configuration, myImagePool, myCredential);
  }

  @Override
  public void dispose() {
    myProject.putUserData(KEY, null);
    myImagePool.dispose();
  }

  @Nullable
  public AndroidPlatform getPlatform(@NotNull AndroidFacet facet) {
    return AndroidPlatform.getInstance(facet.getModule());
  }

  @Nullable
  private static AndroidPlatform getPlatform(@NotNull final AndroidFacet facet, @Nullable RenderLogger logger) {
    Module module = facet.getModule();
    AndroidPlatform platform = AndroidPlatform.getInstance(module);
    if (platform == null && logger != null) {
      RenderProblem.Html message = RenderProblem.create(ERROR);
      logger.addMessage(message);
      message.getHtmlBuilder().addLink("No Android SDK found. Please ", "configure", " an Android SDK.",
         logger.getLinkManager().createRunnableLink(() -> {
           Project project = module.getProject();
           ProjectSettingsService service = ProjectSettingsService.getInstance(project);
<<<<<<< HEAD
           if (AndroidProjectInfo.getInstance(project).requiresAndroidModel() && service instanceof AndroidProjectSettingsService) {
=======
           if (ProjectSystemUtil.requiresAndroidModel(project) && service instanceof AndroidProjectSettingsService) {
>>>>>>> b5f40ffd
             ((AndroidProjectSettingsService)service).openSdkSettings();
             return;
           }
           AndroidSdkUtils.openModuleDependenciesConfigurable(module);
         }));
    }
    return platform;
  }

  /**
   * Runs a action that requires the rendering lock. Layoutlib is not thread safe so any rendering actions should be called using this
   * method.
   *
   * @deprecated This method is not safe to call, it might block unexpectedly waiting for the render thread.
   *  Use {@link RenderService#getRenderAsyncActionExecutor()} instead.
   */
  @Deprecated
  public static void runRenderAction(@NotNull final Runnable runnable) throws Exception {
    runRenderAction(Executors.callable(runnable));
  }

  /**
   * Runs a action that requires the rendering lock. Layoutlib is not thread safe so any rendering actions should be called using this
   * method.
   *
   * @deprecated This method is not safe to call, it might block unexpectedly waiting for the render thread.
   *  Use {@link RenderService#getRenderAsyncActionExecutor()} instead.
   */
  @Deprecated
  public static <T> T runRenderAction(@NotNull Callable<T> callable) throws Exception {
    return ourExecutor.runAction(callable);
  }

  /**
   * @return true if the underlying {@link RenderExecutor} is busy, false otherwise.
   */
  public static boolean isBusy() {
    return ourExecutor.isBusy();
  }

  /**
   * Given a {@link ViewInfo} from a layoutlib rendering, checks that the view info provides
   * valid bounds. This is normally the case. However, there are known scenarios, where
   * for various reasons, the View is left in a state where some of its bounds (left, right, top
   * or bottom) are not properly resolved; they carry MeasureSpec state along, which depending
   * on whether the specification was AT_MOST or EXACTLY this will either be a very large number,
   * or a very small (negative) number. In these cases we don't want to pass on the values to
   * further UI editing processing, since it for example can lead to calling Graphics#drawLine
   * with giant coordinates which can freeze the IDE; see for example
   * https://code.google.com/p/android/issues/detail?id=178690.
   * <p/>
   * To detect this, we simply need to check to see if the MeasureSpec mode bits are set
   * in any of the four bounds fields of the {@link ViewInfo}. Note however that these
   * view bounds are sometimes manipulated (e.g. values added or subtracted if a parent view
   * bound is also invalid) so rather than simply looking for the mode mask strictly, we look
   * in the nearby range too.
   *
   * @param view the {@link ViewInfo} to check
   * @return Normally the {@link ViewInfo} itself, but a placeholder 0-bound {@link ViewInfo} if
   * the view bounds are indeed invalid
   */
  @NotNull
  public static ViewInfo getSafeBounds(@NotNull ViewInfo view) {
    int left = Math.abs(view.getLeft());
    int right = Math.abs(view.getRight());
    int top = Math.abs(view.getTop());
    int bottom = Math.abs(view.getBottom());

    if (left < MAX_MAGNITUDE && right < MAX_MAGNITUDE && top < MAX_MAGNITUDE && bottom < MAX_MAGNITUDE) {
      return view;
    }
    else {
      // Not extracted as a constant; we expect this scenario to be rare
      return new ViewInfo(null, null, 0, 0, 0, 0);
    }
  }

  /**
   * Returns the {@link XmlTag} associated with a {@link ViewInfo}, if any
   *
   * @param view the view to check
   * @return the corresponding tag, if any
   */
  @Nullable
  public static XmlTag getXmlTag(@NotNull ViewInfo view) {
    Object cookie = view.getCookie();
    if (cookie != null) {
      if (cookie instanceof TagSnapshot) {
        TagSnapshot snapshot = (TagSnapshot)cookie;
        return snapshot.tag;
      }
      if (cookie instanceof MergeCookie) {
        cookie = ((MergeCookie) cookie).getCookie();
        if (cookie instanceof TagSnapshot) {
          TagSnapshot snapshot = (TagSnapshot)cookie;
          return snapshot.tag;
        }
      }
      if (cookie instanceof XmlTag) {
        return (XmlTag)cookie;
      }
    }

    return null;
  }

  @NotNull
  public ImagePool getSharedImagePool() {
    return myImagePool;
  }

  /** This is the View.MeasureSpec mode shift */
  private static final int MEASURE_SPEC_MODE_SHIFT = 30;

  /**
   * The maximum absolute value of bounds. This tries to identify values that carry
   * remnants of View.MeasureSpec mode bits, but accounts for the fact that sometimes arithmetic
   * is carried out on these values afterwards to bring them to lower values than they started
   * at, and we want to include those as well; there's a lot of room since the bits are shifted
   * quite a long way compared to the current relevant screen pixel ranges.
   */
  private static final int MAX_MAGNITUDE = 1 << (MEASURE_SPEC_MODE_SHIFT - 5);

<<<<<<< HEAD
=======
  private static final RenderingPriority DEFAULT_RENDERING_PRIORITY = RenderingPriority.HIGH;

>>>>>>> b5f40ffd
  private static Logger getLogger() {
    return Logger.getInstance(RenderService.class);
  }

  public static class RenderTaskBuilder {
    private final RenderService myService;
    private final AndroidFacet myFacet;
    private final Configuration myConfiguration;
    private final Object myCredential;
    @NotNull private ImagePool myImagePool;
    @Nullable private PsiFile myPsiFile;
    @Nullable private RenderLogger myLogger;
    @Nullable private ILayoutPullParserFactory myParserFactory;
    private boolean isSecurityManagerEnabled = true;
    private float myDownscaleFactor = 1f;
    private boolean showDecorations = true;
    private boolean showWithToolsVisibilityAndPosition = true;
    private int myMaxRenderWidth = -1;
    private int myMaxRenderHeight = -1;
<<<<<<< HEAD
    private boolean isShadowEnabled = true;
    private boolean useHighQualityShadows = true;
=======
>>>>>>> b5f40ffd
    private boolean enableLayoutScanner = false;
    private SessionParams.RenderingMode myRenderingMode = null;
    private boolean useTransparentBackground = false;
    @NotNull private Function<Module, MergedManifestSnapshot> myManifestProvider =
      module -> {
        try {
          return MergedManifestManager.getMergedManifest(module).get(1, TimeUnit.SECONDS);
        }
        catch (InterruptedException e) {
          throw new ProcessCanceledException(e);
        }
        catch (TimeoutException e) {
          getLogger().warn(e);
        }
        catch (ExecutionException e) {
          Throwable cause = e.getCause();
          if (cause instanceof ProcessCanceledException) {
            throw (ProcessCanceledException)cause;
          }
          else if (cause instanceof MergedManifestException) {
            getLogger().warn(e);
          }
          else {
            getLogger().error(e);
          }
        }

        return null;
      };

    /**
     * If two RenderTasks share the same ModuleClassLoader they share the same compose framework. This way they share the state. If we would
     * like to control the state of the framework we want to create a dedicated ClassLoader so that the RenderTask has its own compose
     * framework. Having a dedicated ClassLoader also allows for clearing resources right after the RenderTask no longer used.
     */
    private boolean privateClassLoader = false;

    /**
     * Force classes preloading in RenderTask right after creation.
     */
    private Collection<String> classesToPreload = Collections.emptyList();

    /**
     * Additional bytecode transform to apply to project classes when loaded.
     */
    private ClassTransform myAdditionalProjectTransform = ClassTransform.getIdentity();

    /**
     * Additional bytecode transform to apply to non project classes when loaded.
     */
    private ClassTransform myAdditionalNonProjectTransform = ClassTransform.getIdentity();

    /**
     * Handler called when a new class loader has been instantiated. This allows resetting some state that
     * might be specific to the classes currently loaded.
     */
    @NotNull
    private Runnable myOnNewModuleClassLoader = () -> {};

    /**
     * If true, the {@link RenderTask#render()} will report when the user classes loaded by this class loader are out of date.
     */
    private boolean reportOutOfDateUserClasses = true;
<<<<<<< HEAD
=======
    @NotNull private RenderingPriority myPriority = DEFAULT_RENDERING_PRIORITY;
>>>>>>> b5f40ffd

    private RenderTaskBuilder(@NotNull RenderService service,
                              @NotNull AndroidFacet facet,
                              @NotNull Configuration configuration,
                              @NotNull ImagePool defaultImagePool,
                              @NotNull Object credential) {
      myService = service;
      myFacet = facet;
      myConfiguration = configuration;
      myImagePool = defaultImagePool;
      myCredential = credential;
    }


    /**
     * Forces preloading classes in RenderTask after creation.
     */
    @NotNull
    public RenderTaskBuilder preloadClasses(Collection<String> classesToPreload) {
      this.classesToPreload = classesToPreload;
      return this;
    }

    /**
     * Forces the task to create its own ModuleClassLoader instead of using a shared one from the ModuleClassLoaderManager
     */
    @NotNull
    public RenderTaskBuilder usePrivateClassLoader() {
      privateClassLoader = true;
      return this;
    }

    @NotNull
    public RenderTaskBuilder withPsiFile(@NotNull PsiFile psiFile) {
      this.myPsiFile = psiFile;
      return this;
    }

    @NotNull
    public RenderTaskBuilder withLogger(@NotNull RenderLogger logger) {
      this.myLogger = logger;
      return this;
    }

    @NotNull
    public RenderTaskBuilder withParserFactory(@NotNull ILayoutPullParserFactory parserFactory) {
      this.myParserFactory = parserFactory;
      return this;
    }

    public RenderTaskBuilder withLayoutScanner(Boolean enableLayoutScanner) {
      this.enableLayoutScanner = enableLayoutScanner;
      return this;
    }

    /**
     * Disables the image pooling for this render task
     */
    @SuppressWarnings("unused")
    @NotNull
    public RenderTaskBuilder disableImagePool() {
      this.myImagePool = ImagePoolFactory.getNonPooledPool();
      return this;
    }

    /**
     * Disables the image pooling for this render task
     */
    @SuppressWarnings("unused")
    @NotNull
    public RenderTaskBuilder withDownscaleFactor(float downscaleFactor) {
      this.myDownscaleFactor = downscaleFactor;
      return this;
    }

    /**
     * @see RenderTask#setMaxRenderSize(int, int)
     */
    @NotNull
    public RenderTaskBuilder withMaxRenderSize(int maxRenderWidth, int maxRenderHeight) {
      myMaxRenderWidth = maxRenderWidth;
      myMaxRenderHeight = maxRenderHeight;
      return this;
    }

    /**
     * Disables the security manager for the {@link RenderTask}.
     * Bazel has its own security manager. We allow rendering tests to disable the security manager by calling this method. If this method
     * is not called from a test method, it will throw an {@link IllegalStateException}
     */
    @TestOnly
    @VisibleForTesting
    @NotNull
    public RenderTaskBuilder disableSecurityManager() {
      if (!ApplicationManager.getApplication().isUnitTestMode()) {
        throw new IllegalStateException("This method can only be called in unit test mode");
      }
      this.isSecurityManagerEnabled = false;
      return this;
    }

    /**
     * Disables the decorations (status and navigation bars) for the rendered image.
     */
    @NotNull
    public RenderTaskBuilder disableDecorations() {
      this.showDecorations = false;
      return this;
    }

    @NotNull
    public RenderTaskBuilder disableToolsVisibilityAndPosition() {
      this.showWithToolsVisibilityAndPosition = false;
      return this;
    }

    /**
     * @see RenderTask#setRenderingMode(SessionParams.RenderingMode)
     */
    @NotNull
    public RenderTaskBuilder withRenderingMode(@NotNull SessionParams.RenderingMode renderingMode) {
      myRenderingMode = renderingMode;
      return this;
    }

    /**
     * @see RenderTask#setTransparentBackground()
     */
    @NotNull
    public RenderTaskBuilder useTransparentBackground() {
      useTransparentBackground = true;
      return this;
    }

    /**
     * Sets the {@link MergedManifestSnapshot} provider
     */
    @NotNull
    public RenderTaskBuilder setMergedManifestProvider(@NotNull Function<Module, MergedManifestSnapshot> provider) {
      myManifestProvider = provider;
      return this;
    }

    /**
     * Sets an additional Java bytecode transformation to be applied to the loaded project classes.
     */
    @NotNull
    public RenderTaskBuilder setProjectClassesTransform(@NotNull ClassTransform transform) {
      myAdditionalProjectTransform = transform;
      return this;
    }

    /**
     * Sets an additional Java bytecode transformation to be applied to the loaded non project classes.
     */
    @NotNull
    public RenderTaskBuilder setNonProjectClassesTransform(@NotNull ClassTransform transform) {
      myAdditionalNonProjectTransform = transform;
      return this;
    }

    /**
     * Sets a callback to be notified when a new class loader has been instantiated.
     */
    @NotNull
    public RenderTaskBuilder setOnNewClassLoader(@NotNull Runnable runnable) {
      myOnNewModuleClassLoader = runnable;
      return this;
    }

    /**
     * Stops the render calls from reporting out of date user classes as a warning in the issues.
     */
    @NotNull
    public RenderTaskBuilder doNotReportOutOfDateUserClasses() {
      reportOutOfDateUserClasses = false;
      return this;
    }

    /**
<<<<<<< HEAD
=======
     * Sets a {@link RenderingPriority} for the RenderTask.
     * By default, the priority used is {@link RenderingPriority#HIGH}
     */
    @NotNull
    public RenderTaskBuilder withPriority(@NotNull RenderingPriority priority) {
      myPriority = priority;
      return this;
    }

    /**
>>>>>>> b5f40ffd
     * Builds a new {@link RenderTask}. The returned future always completes successfully but the value might be null if the RenderTask
     * can not be created.
     */
    @NotNull
    public CompletableFuture<RenderTask> build() {
      if (myLogger == null) {
        withLogger(myService.createLogger(myFacet));
      }

      StackTraceCapture stackTraceCaptureElement = RenderTaskAllocationTrackerKt.captureAllocationStackTrace();

      return CompletableFuture.supplyAsync(() -> {
        AndroidPlatform platform = getPlatform(myFacet, myLogger);
        if (platform == null) {
          return null;
        }

        IAndroidTarget target = myConfiguration.getTarget();
        if (target == null) {
          myLogger.addMessage(RenderProblem.createPlain(ERROR, "No render target was chosen"));
          return null;
        }

        Module module = myFacet.getModule();
        if (module.isDisposed()) {
          getLogger().warn("Module was already disposed");
          return null;
        }
        LayoutLibrary layoutLib;
        try {
          layoutLib = platform.getSdkData().getTargetData(target).getLayoutLibrary(module.getProject());
        }
        catch (UnsupportedJavaRuntimeException e) {
          RenderProblem.Html javaVersionProblem = RenderProblem.create(ERROR);
          javaVersionProblem.getHtmlBuilder()
            .add(e.getPresentableMessage())
            .newline()
            .addLink("Install a supported JDK", JDK_INSTALL_URL);
          myLogger.addMessage(javaVersionProblem);
          return null;
        }
        catch (RenderingException e) {
          String message = e.getPresentableMessage();
          message = message != null ? message : AndroidBundle.message("android.layout.preview.default.error.message");
          myLogger.addMessage(RenderProblem.createPlain(ERROR, message, module.getProject(), myLogger.getLinkManager(), e));
          return null;
        }

        Device device = myConfiguration.getDevice();
        if (device == null) {
          myLogger.addMessage(RenderProblem.createPlain(ERROR, "No device selected"));
          return null;
        }

        try {
          RenderTask task =
            new RenderTask(myFacet, myService, myConfiguration, myLogger, layoutLib,
                           device, myCredential, StudioCrashReporter.getInstance(), myImagePool,
                           myParserFactory, isSecurityManagerEnabled, myDownscaleFactor, stackTraceCaptureElement, myManifestProvider,
                           privateClassLoader, myAdditionalProjectTransform, myAdditionalNonProjectTransform, myOnNewModuleClassLoader,
<<<<<<< HEAD
                           classesToPreload, reportOutOfDateUserClasses);
=======
                           classesToPreload, reportOutOfDateUserClasses, myPriority);
>>>>>>> b5f40ffd
          if (myPsiFile instanceof XmlFile) {
            task.setXmlFile((XmlFile)myPsiFile);
          }

          task
            .setDecorations(showDecorations)
            .setShowWithToolsVisibilityAndPosition(showWithToolsVisibilityAndPosition)
            .setEnableLayoutScanner(enableLayoutScanner);

          if (myMaxRenderWidth != -1 && myMaxRenderHeight != -1) {
            task.setMaxRenderSize(myMaxRenderWidth, myMaxRenderHeight);
          }

          if (useTransparentBackground) {
            task.setTransparentBackground();
          }

          if (myRenderingMode != null) {
            task.setRenderingMode(myRenderingMode);
          }

          return task;
        } catch (IllegalStateException | IncorrectOperationException | AssertionError e) {
          // Ignore the exception if it was generated when the facet is being disposed (project is being closed)
          if (!module.isDisposed()) {
            throw e;
          }
        }

        return null;
      }, AppExecutorUtil.getAppExecutorService());
    }
  }
}<|MERGE_RESOLUTION|>--- conflicted
+++ resolved
@@ -15,7 +15,7 @@
  */
 package com.android.tools.idea.rendering;
 
-import static com.android.tools.idea.rendering.RenderAsyncActionExecutor.*;
+import static com.android.tools.idea.rendering.RenderAsyncActionExecutor.RenderingPriority;
 import static com.intellij.lang.annotation.HighlightSeverity.ERROR;
 
 import com.android.ide.common.rendering.api.MergeCookie;
@@ -32,10 +32,7 @@
 import com.android.tools.idea.model.MergedManifestManager;
 import com.android.tools.idea.model.MergedManifestSnapshot;
 import com.android.tools.idea.projectsystem.AndroidProjectSettingsService;
-<<<<<<< HEAD
-=======
 import com.android.tools.idea.projectsystem.ProjectSystemUtil;
->>>>>>> b5f40ffd
 import com.android.tools.idea.rendering.classloading.ClassTransform;
 import com.android.tools.idea.rendering.imagepool.ImagePool;
 import com.android.tools.idea.rendering.imagepool.ImagePoolFactory;
@@ -228,11 +225,7 @@
          logger.getLinkManager().createRunnableLink(() -> {
            Project project = module.getProject();
            ProjectSettingsService service = ProjectSettingsService.getInstance(project);
-<<<<<<< HEAD
-           if (AndroidProjectInfo.getInstance(project).requiresAndroidModel() && service instanceof AndroidProjectSettingsService) {
-=======
            if (ProjectSystemUtil.requiresAndroidModel(project) && service instanceof AndroidProjectSettingsService) {
->>>>>>> b5f40ffd
              ((AndroidProjectSettingsService)service).openSdkSettings();
              return;
            }
@@ -356,11 +349,8 @@
    */
   private static final int MAX_MAGNITUDE = 1 << (MEASURE_SPEC_MODE_SHIFT - 5);
 
-<<<<<<< HEAD
-=======
   private static final RenderingPriority DEFAULT_RENDERING_PRIORITY = RenderingPriority.HIGH;
 
->>>>>>> b5f40ffd
   private static Logger getLogger() {
     return Logger.getInstance(RenderService.class);
   }
@@ -380,11 +370,6 @@
     private boolean showWithToolsVisibilityAndPosition = true;
     private int myMaxRenderWidth = -1;
     private int myMaxRenderHeight = -1;
-<<<<<<< HEAD
-    private boolean isShadowEnabled = true;
-    private boolean useHighQualityShadows = true;
-=======
->>>>>>> b5f40ffd
     private boolean enableLayoutScanner = false;
     private SessionParams.RenderingMode myRenderingMode = null;
     private boolean useTransparentBackground = false;
@@ -448,10 +433,7 @@
      * If true, the {@link RenderTask#render()} will report when the user classes loaded by this class loader are out of date.
      */
     private boolean reportOutOfDateUserClasses = true;
-<<<<<<< HEAD
-=======
     @NotNull private RenderingPriority myPriority = DEFAULT_RENDERING_PRIORITY;
->>>>>>> b5f40ffd
 
     private RenderTaskBuilder(@NotNull RenderService service,
                               @NotNull AndroidFacet facet,
@@ -632,8 +614,6 @@
     }
 
     /**
-<<<<<<< HEAD
-=======
      * Sets a {@link RenderingPriority} for the RenderTask.
      * By default, the priority used is {@link RenderingPriority#HIGH}
      */
@@ -644,7 +624,6 @@
     }
 
     /**
->>>>>>> b5f40ffd
      * Builds a new {@link RenderTask}. The returned future always completes successfully but the value might be null if the RenderTask
      * can not be created.
      */
@@ -705,11 +684,7 @@
                            device, myCredential, StudioCrashReporter.getInstance(), myImagePool,
                            myParserFactory, isSecurityManagerEnabled, myDownscaleFactor, stackTraceCaptureElement, myManifestProvider,
                            privateClassLoader, myAdditionalProjectTransform, myAdditionalNonProjectTransform, myOnNewModuleClassLoader,
-<<<<<<< HEAD
-                           classesToPreload, reportOutOfDateUserClasses);
-=======
                            classesToPreload, reportOutOfDateUserClasses, myPriority);
->>>>>>> b5f40ffd
           if (myPsiFile instanceof XmlFile) {
             task.setXmlFile((XmlFile)myPsiFile);
           }
