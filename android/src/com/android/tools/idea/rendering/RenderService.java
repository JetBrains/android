/*
 * Copyright (C) 2013 The Android Open Source Project
 *
 * Licensed under the Apache License, Version 2.0 (the "License");
 * you may not use this file except in compliance with the License.
 * You may obtain a copy of the License at
 *
 *      http://www.apache.org/licenses/LICENSE-2.0
 *
 * Unless required by applicable law or agreed to in writing, software
 * distributed under the License is distributed on an "AS IS" BASIS,
 * WITHOUT WARRANTIES OR CONDITIONS OF ANY KIND, either express or implied.
 * See the License for the specific language governing permissions and
 * limitations under the License.
 */
package com.android.tools.idea.rendering;

import static com.intellij.lang.annotation.HighlightSeverity.ERROR;

import com.android.ide.common.rendering.api.MergeCookie;
import com.android.ide.common.rendering.api.SessionParams;
import com.android.ide.common.rendering.api.ViewInfo;
import com.android.sdklib.IAndroidTarget;
import com.android.sdklib.devices.Device;
import com.android.tools.idea.configurations.Configuration;
import com.android.tools.idea.diagnostics.crash.StudioCrashReporter;
import com.android.tools.idea.flags.StudioFlags;
import com.android.tools.idea.layoutlib.LayoutLibrary;
import com.android.tools.idea.layoutlib.RenderingException;
import com.android.tools.idea.layoutlib.UnsupportedJavaRuntimeException;
import com.android.tools.idea.model.MergedManifestManager;
import com.android.tools.idea.model.MergedManifestSnapshot;
import com.android.tools.idea.project.AndroidProjectInfo;
import com.android.tools.idea.projectsystem.AndroidProjectSettingsService;
import com.android.tools.idea.rendering.imagepool.ImagePool;
import com.android.tools.idea.rendering.imagepool.ImagePoolFactory;
import com.android.tools.idea.rendering.parsers.ILayoutPullParserFactory;
import com.android.tools.idea.rendering.parsers.LayoutPullParsers;
import com.android.tools.idea.rendering.parsers.TagSnapshot;
import com.google.common.annotations.VisibleForTesting;
import com.google.common.util.concurrent.Futures;
import com.intellij.openapi.Disposable;
import com.intellij.openapi.application.ApplicationManager;
import com.intellij.openapi.diagnostic.Logger;
import com.intellij.openapi.module.Module;
import com.intellij.openapi.project.Project;
import com.intellij.openapi.roots.ui.configuration.ProjectSettingsService;
import com.intellij.openapi.util.Disposer;
import com.intellij.openapi.util.Key;
import com.intellij.openapi.util.ShutDownTracker;
import com.intellij.psi.PsiFile;
import com.intellij.psi.xml.XmlFile;
import com.intellij.psi.xml.XmlTag;
import com.intellij.util.IncorrectOperationException;
import com.intellij.util.concurrency.AppExecutorUtil;
import java.util.concurrent.Callable;
import java.util.concurrent.CompletableFuture;
import java.util.concurrent.ExecutionException;
import java.util.concurrent.Executors;
import java.util.concurrent.TimeUnit;
import java.util.concurrent.TimeoutException;
import java.util.function.Function;
import java.util.function.Supplier;
import org.jetbrains.android.facet.AndroidFacet;
import org.jetbrains.android.maven.AndroidMavenUtil;
import org.jetbrains.android.sdk.AndroidPlatform;
import org.jetbrains.android.sdk.AndroidSdkUtils;
import org.jetbrains.android.util.AndroidBundle;
import org.jetbrains.annotations.NotNull;
import org.jetbrains.annotations.Nullable;
import org.jetbrains.annotations.TestOnly;

/**
 * The {@link RenderService} provides rendering and layout information for Android layouts. This is a wrapper around the layout library.
 */
public class RenderService implements Disposable {
  private static RenderExecutor ourExecutor;

  /**
   * {@link Key} used to keep the RenderService instance project association. They key is also used as synchronization object to guard the
   * access to the new instances.
   */
  private static final Key<RenderService> KEY = Key.create(RenderService.class.getName());

  static {
    ourExecutor = new RenderExecutor();
    // Register the executor to be shutdown on close
    ShutDownTracker.getInstance().registerShutdownTask(RenderService::shutdownRenderExecutor);
  }

  private final Project myProject;

  @TestOnly
  public static void initializeRenderExecutor() {
    assert ApplicationManager.getApplication().isUnitTestMode(); // Only to be called from unit testszs

    ourExecutor = new RenderExecutor();
  }

  private static void shutdownRenderExecutor() {
    ourExecutor.shutdown();
  }

  /**
   * Shutdowns the render thread and cancels any pending tasks.
   * @param timeoutSeconds if >0, wait at most this number of seconds before killing any running tasks.
   */
  @TestOnly
  public static void shutdownRenderExecutor(@SuppressWarnings("SameParameterValue") long timeoutSeconds) {
    assert ApplicationManager.getApplication().isUnitTestMode(); // Only to be called from unit tests

    ourExecutor.shutdown(timeoutSeconds);
  }

  private static final String JDK_INSTALL_URL = "https://developer.android.com/preview/setup-sdk.html#java8";

  private final Object myCredential = new Object();

  private final ImagePool myImagePool = ImagePoolFactory.createImagePool();

  /**
   * @return the {@linkplain RenderService} for the given facet.
   */
  @NotNull
  public static RenderService getInstance(@NotNull Project project) {
    synchronized (KEY) {
      RenderService renderService = project.getUserData(KEY);
      if (renderService == null) {
        renderService = new RenderService(project);
        project.putUserData(KEY, renderService);
      }
      return renderService;
    }
  }

  @TestOnly
  public static void setForTesting(@NotNull Project project, @Nullable RenderService renderService) {
    synchronized (KEY) {
      project.putUserData(KEY, renderService);
    }
  }

  @VisibleForTesting
  protected RenderService(@NotNull Project project) {
    myProject = project;
    Disposer.register(project, this);
  }

  @Nullable
  public static LayoutLibrary getLayoutLibrary(@Nullable final Module module, @Nullable IAndroidTarget target) {
    if (module == null || target == null) {
      return null;
    }
    Project project = module.getProject();
    AndroidPlatform platform = AndroidPlatform.getInstance(module);
    if (platform != null) {
      try {
        return platform.getSdkData().getTargetData(target).getLayoutLibrary(project);
      }
      catch (RenderingException e) {
        // Ignore.
      }
    }
    return null;
  }

  /** Returns true if the given file can be rendered */
  public static boolean canRender(@Nullable PsiFile file) {
    return file != null && LayoutPullParsers.isSupported(file);
  }

  @NotNull
  public RenderLogger createLogger(@NotNull AndroidFacet facet) {
    Module module = facet.getModule();
    return new RenderLogger(module.getName(), module, myCredential);
  }

  /**
   * Returns a {@link RenderTaskBuilder} that can be used to build a new {@link RenderTask}
   */
  @NotNull
  public RenderTaskBuilder taskBuilder(@NotNull AndroidFacet facet,
                                       @NotNull Configuration configuration) {
    return new RenderTaskBuilder(this, facet, configuration, myImagePool, myCredential);
  }

  @Override
  public void dispose() {
    myProject.putUserData(KEY, null);
    myImagePool.dispose();
  }

  @Nullable
  public AndroidPlatform getPlatform(@NotNull AndroidFacet facet) {
    return AndroidPlatform.getInstance(facet.getModule());
  }

  @Nullable
  private static AndroidPlatform getPlatform(@NotNull final AndroidFacet facet, @Nullable RenderLogger logger) {
    Module module = facet.getModule();
    AndroidPlatform platform = AndroidPlatform.getInstance(module);
    if (platform == null && logger != null) {
      if (!AndroidMavenUtil.isMavenizedModule(module)) {
        RenderProblem.Html message = RenderProblem.create(ERROR);
        logger.addMessage(message);
        message.getHtmlBuilder().addLink("No Android SDK found. Please ", "configure", " an Android SDK.",
           logger.getLinkManager().createRunnableLink(() -> {
             Project project = module.getProject();
             ProjectSettingsService service = ProjectSettingsService.getInstance(project);
             if (AndroidProjectInfo.getInstance(project).requiresAndroidModel() && service instanceof AndroidProjectSettingsService) {
               ((AndroidProjectSettingsService)service).openSdkSettings();
               return;
             }
             AndroidSdkUtils.openModuleDependenciesConfigurable(module);
           }));
      }
      else {
        String message = AndroidBundle.message("android.maven.cannot.parse.android.sdk.error", module.getName());
        logger.addMessage(RenderProblem.createPlain(ERROR, message));
      }
    }
    return platform;
  }

  /**
   * Runs a action that requires the rendering lock. Layoutlib is not thread safe so any rendering actions should be called using this
   * method.
   */
  public static void runRenderAction(@NotNull final Runnable runnable) throws Exception {
    runRenderAction(Executors.callable(runnable));
  }

  /**
   * Runs a action that requires the rendering lock. Layoutlib is not thread safe so any rendering actions should be called using this
   * method.
   */
  public static <T> T runRenderAction(@NotNull Callable<T> callable) throws Exception {
    return ourExecutor.runAction(callable);
  }

  /**
   * Runs an action that requires the rendering lock. Layoutlib is not thread safe so any rendering actions should be called using this
   * method.
   * <p/>
   * This method will run the passed action asynchronously and return a {@link CompletableFuture}
   */
  @NotNull
  public static <T> CompletableFuture<T> runAsyncRenderAction(@NotNull Supplier<T> callable) {
    return ourExecutor.runAsyncAction(callable);
  }

  /**
   * Runs an action that requires the rendering lock. Layoutlib is not thread safe so any rendering actions should be called using this
   * method.
   * <p/>
   * This method will run the passed action asynchronously
   */
  public static void runAsyncRenderAction(@NotNull Runnable runnable) {
<<<<<<< HEAD
    ourRenderingExecutor.execute(runnable);
=======
    ourExecutor.runAsyncAction(runnable);
>>>>>>> e624679c
  }

  /**
   * Given a {@link ViewInfo} from a layoutlib rendering, checks that the view info provides
   * valid bounds. This is normally the case. However, there are known scenarios, where
   * for various reasons, the View is left in a state where some of its bounds (left, right, top
   * or bottom) are not properly resolved; they carry MeasureSpec state along, which depending
   * on whether the specification was AT_MOST or EXACTLY this will either be a very large number,
   * or a very small (negative) number. In these cases we don't want to pass on the values to
   * further UI editing processing, since it for example can lead to calling Graphics#drawLine
   * with giant coordinates which can freeze the IDE; see for example
   * https://code.google.com/p/android/issues/detail?id=178690.
   * <p/>
   * To detect this, we simply need to check to see if the MeasureSpec mode bits are set
   * in any of the four bounds fields of the {@link ViewInfo}. Note however that these
   * view bounds are sometimes manipulated (e.g. values added or subtracted if a parent view
   * bound is also invalid) so rather than simply looking for the mode mask strictly, we look
   * in the nearby range too.
   *
   * @param view the {@link ViewInfo} to check
   * @return Normally the {@link ViewInfo} itself, but a dummy 0-bound {@link ViewInfo} if
   * the view bounds are indeed invalid
   */
  @NotNull
  public static ViewInfo getSafeBounds(@NotNull ViewInfo view) {
    int left = Math.abs(view.getLeft());
    int right = Math.abs(view.getRight());
    int top = Math.abs(view.getTop());
    int bottom = Math.abs(view.getBottom());

    if (left < MAX_MAGNITUDE && right < MAX_MAGNITUDE && top < MAX_MAGNITUDE && bottom < MAX_MAGNITUDE) {
      return view;
    }
    else {
      // Not extracted as a constant; we expect this scenario to be rare
      return new ViewInfo(null, null, 0, 0, 0, 0);
    }
  }

  /**
   * Returns the {@link XmlTag} associated with a {@link ViewInfo}, if any
   *
   * @param view the view to check
   * @return the corresponding tag, if any
   */
  @Nullable
  public static XmlTag getXmlTag(@NotNull ViewInfo view) {
    Object cookie = view.getCookie();
    if (cookie != null) {
      if (cookie instanceof TagSnapshot) {
        TagSnapshot snapshot = (TagSnapshot)cookie;
        return snapshot.tag;
      }
      if (cookie instanceof MergeCookie) {
        cookie = ((MergeCookie) cookie).getCookie();
        if (cookie instanceof TagSnapshot) {
          TagSnapshot snapshot = (TagSnapshot)cookie;
          return snapshot.tag;
        }
      }
      if (cookie instanceof XmlTag) {
        return (XmlTag)cookie;
      }
    }

    return null;
  }

  @NotNull
  public ImagePool getSharedImagePool() {
    return myImagePool;
  }

  /** This is the View.MeasureSpec mode shift */
  private static final int MEASURE_SPEC_MODE_SHIFT = 30;

  /**
   * The maximum absolute value of bounds. This tries to identify values that carry
   * remnants of View.MeasureSpec mode bits, but accounts for the fact that sometimes arithmetic
   * is carried out on these values afterwards to bring them to lower values than they started
   * at, and we want to include those as well; there's a lot of room since the bits are shifted
   * quite a long way compared to the current relevant screen pixel ranges.
   */
  private static final int MAX_MAGNITUDE = 1 << (MEASURE_SPEC_MODE_SHIFT - 5);

  public static final class RenderTaskBuilder {
    private final RenderService myService;
    private final AndroidFacet myFacet;
    private final Configuration myConfiguration;
    private final Object myCredential;
    @NotNull private ImagePool myImagePool;
    @Nullable private PsiFile myPsiFile;
    @Nullable private RenderLogger myLogger;
    @Nullable private ILayoutPullParserFactory myParserFactory;
    private boolean isSecurityManagerEnabled = true;
    private float myDownscaleFactor = 1f;
    private boolean showDecorations = true;
    private boolean showWithToolsVisibilityAndPosition = true;
    private int myMaxRenderWidth = -1;
    private int myMaxRenderHeight = -1;
    private boolean isShadowEnabled = StudioFlags.NELE_ENABLE_SHADOW.get();
    private boolean useHighQualityShadows = StudioFlags.NELE_RENDER_HIGH_QUALITY_SHADOW.get();
    private boolean enableLayoutValidator = false;
    private SessionParams.RenderingMode myRenderingMode = null;
    private boolean useTransparentBackground = false;
    @NotNull private Function<Module, MergedManifestSnapshot> myManifestProvider =
      module -> {
        try {
          return MergedManifestManager.getMergedManifest(module).get(1, TimeUnit.SECONDS);
        }
        catch (InterruptedException | TimeoutException e) {
          Logger.getInstance(RenderService.class).warn(e);
        }
        catch (ExecutionException e) {
          Logger.getInstance(RenderService.class).error(e);
        }

        return null;
      };

    /**
     * If two RenderTasks share the same ModuleClassLoader they share the same compose framework. This way they share the state. If we would
     * like to control the state of the framework we want to create a dedicated ClassLoader so that the RenderTask has its own compose
     * framework. Having a dedicated ClassLoader also allows for clearing resources right after the RenderTask no longer used.
     */
    private boolean privateClassLoader = false;

    private RenderTaskBuilder(@NotNull RenderService service,
                              @NotNull AndroidFacet facet,
                              @NotNull Configuration configuration,
                              @NotNull ImagePool defaultImagePool,
                              @NotNull Object credential) {
      myService = service;
      myFacet = facet;
      myConfiguration = configuration;
      myImagePool = defaultImagePool;
      myCredential = credential;
    }

    /**
     * Forces the task to create its own ModuleClassLoader instead of using a shared one from the ModuleClassLoaderManager
     */
    @NotNull
    public RenderTaskBuilder usePrivateClassLoader() {
      privateClassLoader = true;
      return this;
    }

    @NotNull
    public RenderTaskBuilder withPsiFile(@NotNull PsiFile psiFile) {
      this.myPsiFile = psiFile;
      return this;
    }

    @NotNull
    public RenderTaskBuilder withLogger(@NotNull RenderLogger logger) {
      this.myLogger = logger;
      return this;
    }

    @NotNull
    public RenderTaskBuilder withParserFactory(@NotNull ILayoutPullParserFactory parserFactory) {
      this.myParserFactory = parserFactory;
      return this;
    }

    public RenderTaskBuilder withLayoutValidation(Boolean enableLayoutValidator) {
      this.enableLayoutValidator = enableLayoutValidator;
      return this;
    }

    /**
     * Disables the image pooling for this render task
     */
    @SuppressWarnings("unused")
    @NotNull
    public RenderTaskBuilder disableImagePool() {
      this.myImagePool = ImagePoolFactory.getNonPooledPool();
      return this;
    }

    /**
     * Disables the image pooling for this render task
     */
    @SuppressWarnings("unused")
    @NotNull
    public RenderTaskBuilder withDownscaleFactor(float downscaleFactor) {
      this.myDownscaleFactor = downscaleFactor;
      return this;
    }

    /**
     * @see RenderTask#setMaxRenderSize(int, int)
     */
    @NotNull
    public RenderTaskBuilder withMaxRenderSize(int maxRenderWidth, int maxRenderHeight) {
      myMaxRenderWidth = maxRenderWidth;
      myMaxRenderHeight = maxRenderHeight;
      return this;
    }

    /**
     * Disables the security manager for the {@link RenderTask}.
     * Bazel has its own security manager. We allow rendering tests to disable the security manager by calling this method. If this method
     * is not called from a test method, it will throw an {@link IllegalStateException}
     */
    @TestOnly
    @VisibleForTesting
    @NotNull
    public RenderTaskBuilder disableSecurityManager() {
      if (!ApplicationManager.getApplication().isUnitTestMode()) {
        throw new IllegalStateException("This method can only be called in unit test mode");
      }
      this.isSecurityManagerEnabled = false;
      return this;
    }

    /**
     * Disables the decorations (status and navigation bars) for the rendered image.
     */
    @NotNull
    public RenderTaskBuilder disableDecorations() {
      this.showDecorations = false;
      return this;
    }

    @NotNull
    public RenderTaskBuilder disableShadow() {
      this.isShadowEnabled = false;
      return this;
    }

    @NotNull
    public RenderTaskBuilder disableHighQualityShadow() {
      this.useHighQualityShadows = false;
      return this;
    }

    @NotNull
    public RenderTaskBuilder disableToolsVisibilityAndPosition() {
      this.showWithToolsVisibilityAndPosition = false;
      return this;
    }

    /**
     * @see RenderTask#setRenderingMode(SessionParams.RenderingMode)
     */
    @NotNull
    public RenderTaskBuilder withRenderingMode(@NotNull SessionParams.RenderingMode renderingMode) {
      myRenderingMode = renderingMode;
      return this;
    }

    /**
     * @see RenderTask#setTransparentBackground()
     */
    @NotNull
    public RenderTaskBuilder useTransparentBackground() {
      useTransparentBackground = true;
      return this;
    }

    /**
     * Sets the {@link MergedManifestSnapshot} provider
     */
    @NotNull
    public RenderTaskBuilder setMergedManifestProvider(@NotNull Function<Module, MergedManifestSnapshot> provider) {
      myManifestProvider = provider;
      return this;
    }

    /**
     * Builds a new {@link RenderTask}. The returned future always completes successfully but the value might be null if the RenderTask
     * can not be created.
     */
    @NotNull
    public CompletableFuture<RenderTask> build() {
      if (myLogger == null) {
        withLogger(myService.createLogger(myFacet));
      }

      StackTraceCapture stackTraceCaptureElement = RenderTaskAllocationTrackerKt.captureAllocationStackTrace();

      return CompletableFuture.supplyAsync(() -> {
        AndroidPlatform platform = getPlatform(myFacet, myLogger);
        if (platform == null) {
          return null;
        }

        IAndroidTarget target = myConfiguration.getTarget();
        if (target == null) {
          myLogger.addMessage(RenderProblem.createPlain(ERROR, "No render target was chosen"));
          return null;
        }

        Module module = myFacet.getModule();
        if (module.isDisposed()) {
          Logger.getInstance(RenderService.class).warn("Module was already disposed");
          return null;
        }
        LayoutLibrary layoutLib;
        try {
          layoutLib = platform.getSdkData().getTargetData(target).getLayoutLibrary(module.getProject());
        }
        catch (UnsupportedJavaRuntimeException e) {
          RenderProblem.Html javaVersionProblem = RenderProblem.create(ERROR);
          javaVersionProblem.getHtmlBuilder()
            .add(e.getPresentableMessage())
            .newline()
            .addLink("Install a supported JDK", JDK_INSTALL_URL);
          myLogger.addMessage(javaVersionProblem);
          return null;
        }
        catch (RenderingException e) {
          String message = e.getPresentableMessage();
          message = message != null ? message : AndroidBundle.message("android.layout.preview.default.error.message");
          myLogger.addMessage(RenderProblem.createPlain(ERROR, message, module.getProject(), myLogger.getLinkManager(), e));
          return null;
        }

        Device device = myConfiguration.getDevice();
        if (device == null) {
          myLogger.addMessage(RenderProblem.createPlain(ERROR, "No device selected"));
          return null;
        }

        try {
          RenderTask task =
            new RenderTask(myFacet, myService, myConfiguration, myLogger, layoutLib,
                           device, myCredential, StudioCrashReporter.getInstance(), myImagePool,
                           myParserFactory, isSecurityManagerEnabled, myDownscaleFactor, stackTraceCaptureElement, myManifestProvider,
                           privateClassLoader);
          if (myPsiFile instanceof XmlFile) {
            task.setXmlFile((XmlFile)myPsiFile);
          }

          task
            .setDecorations(showDecorations)
            .setHighQualityShadows(useHighQualityShadows)
            .setShadowEnabled(isShadowEnabled)
            .setShowWithToolsVisibilityAndPosition(showWithToolsVisibilityAndPosition)
            .setEnableLayoutValidator(enableLayoutValidator);

          if (myMaxRenderWidth != -1 && myMaxRenderHeight != -1) {
            task.setMaxRenderSize(myMaxRenderWidth, myMaxRenderHeight);
          }

          if (useTransparentBackground) {
            task.setTransparentBackground();
          }

          if (myRenderingMode != null) {
            task.setRenderingMode(myRenderingMode);
          }

          return task;
        } catch (IllegalStateException | IncorrectOperationException | AssertionError e) {
          // Ignore the exception if it was generated when the facet is being disposed (project is being closed)
          if (!module.isDisposed()) {
            throw e;
          }
        }

        return null;
      }, AppExecutorUtil.getAppExecutorService());
    }

    /**
     * Builds a new {@link RenderTask}.
     * @deprecated Use {@link RenderTaskBuilder#build}
     */
    @Deprecated
    @Nullable
    public RenderTask buildSynchronously() {
      return Futures.getUnchecked(build());
    }
  }
}<|MERGE_RESOLUTION|>--- conflicted
+++ resolved
@@ -256,11 +256,7 @@
    * This method will run the passed action asynchronously
    */
   public static void runAsyncRenderAction(@NotNull Runnable runnable) {
-<<<<<<< HEAD
-    ourRenderingExecutor.execute(runnable);
-=======
     ourExecutor.runAsyncAction(runnable);
->>>>>>> e624679c
   }
 
   /**
@@ -346,7 +342,7 @@
    */
   private static final int MAX_MAGNITUDE = 1 << (MEASURE_SPEC_MODE_SHIFT - 5);
 
-  public static final class RenderTaskBuilder {
+  public static class RenderTaskBuilder {
     private final RenderService myService;
     private final AndroidFacet myFacet;
     private final Configuration myConfiguration;
