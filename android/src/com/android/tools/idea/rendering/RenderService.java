--- conflicted
+++ resolved
@@ -23,16 +23,9 @@
 import com.android.sdklib.AndroidVersion;
 import com.android.sdklib.IAndroidTarget;
 import com.android.sdklib.devices.Device;
-<<<<<<< HEAD
-import com.android.sdklib.repositoryv2.meta.DetailsTypes;
-import com.android.tools.idea.AndroidPsiUtils;
-import com.android.tools.idea.configurations.Configuration;
-import com.android.tools.idea.configurations.RenderContext;
-=======
 import com.android.sdklib.repository.meta.DetailsTypes;
 import com.android.tools.idea.AndroidPsiUtils;
 import com.android.tools.idea.configurations.Configuration;
->>>>>>> 50d6ab60
 import com.android.tools.idea.gradle.structure.editors.AndroidProjectSettingsService;
 import com.android.tools.idea.gradle.util.Projects;
 import com.android.tools.idea.layoutlib.LayoutLibraryLoader;
@@ -40,10 +33,7 @@
 import com.android.tools.idea.layoutlib.UnsupportedJavaRuntimeException;
 import com.android.tools.idea.rendering.multi.CompatibilityRenderTarget;
 import com.android.tools.idea.sdk.wizard.SdkQuickfixUtils;
-<<<<<<< HEAD
-=======
 import com.android.tools.idea.uibuilder.surface.DesignSurface;
->>>>>>> 50d6ab60
 import com.android.tools.idea.wizard.model.ModelWizardDialog;
 import com.android.utils.HtmlBuilder;
 import com.google.common.collect.Lists;
@@ -359,11 +349,7 @@
           ModelWizardDialog dialog = SdkQuickfixUtils.createDialogForPaths(module.getProject(), requested);
 
           if (dialog != null && dialog.showAndGet()) {
-<<<<<<< HEAD
-            if (renderContext != null) {
-=======
             if (surface != null) {
->>>>>>> 50d6ab60
               // Force the target to be recomputed; this will pick up the new revision object from the local sdk.
               Configuration configuration = surface.getConfiguration();
               if (configuration != null) {
