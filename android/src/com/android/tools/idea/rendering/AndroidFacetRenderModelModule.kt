/*
 * Copyright (C) 2023 The Android Open Source Project
 *
 * Licensed under the Apache License, Version 2.0 (the "License");
 * you may not use this file except in compliance with the License.
 * You may obtain a copy of the License at
 *
 *      http://www.apache.org/licenses/LICENSE-2.0
 *
 * Unless required by applicable law or agreed to in writing, software
 * distributed under the License is distributed on an "AS IS" BASIS,
 * WITHOUT WARRANTIES OR CONDITIONS OF ANY KIND, either express or implied.
 * See the License for the specific language governing permissions and
 * limitations under the License.
 */
package com.android.tools.idea.rendering

import com.android.ide.common.rendering.api.AssetRepository
import com.android.tools.idea.model.MergedManifestException
import com.android.tools.idea.model.MergedManifestManager
import com.android.tools.idea.model.StudioAndroidModuleInfo
import com.android.tools.idea.projectsystem.getModuleSystem
import com.android.tools.idea.res.StudioAssetFileOpener
import com.android.tools.idea.res.StudioResourceRepositoryManager
import com.android.tools.module.AndroidModuleInfo
import com.android.tools.module.ModuleDependencies
import com.android.tools.module.ModuleKey
import com.android.tools.module.ModuleKeyManager
<<<<<<< HEAD
=======
import com.android.tools.rendering.ModuleRenderContext
import com.android.tools.rendering.RenderTask
>>>>>>> 574fcae1
import com.android.tools.rendering.api.EnvironmentContext
import com.android.tools.rendering.api.RenderModelManifest
import com.android.tools.rendering.api.RenderModelModule
import com.android.tools.res.AssetRepositoryBase
import com.android.tools.res.ids.ResourceIdManager
import com.android.tools.sdk.AndroidPlatform
import com.intellij.openapi.diagnostic.Logger
import com.intellij.openapi.module.Module
import com.intellij.openapi.progress.ProcessCanceledException
import com.intellij.openapi.project.Project
import com.intellij.openapi.util.Disposer
import org.jetbrains.android.facet.AndroidFacet
import org.jetbrains.android.sdk.getInstance
import java.lang.ref.WeakReference
import java.util.concurrent.ExecutionException
import java.util.concurrent.TimeUnit
import java.util.concurrent.TimeoutException
import java.util.concurrent.atomic.AtomicBoolean

/** Studio-specific [RenderModelModule] constructed from [AndroidFacet]. */
class AndroidFacetRenderModelModule(private val facet: AndroidFacet) : RenderModelModule {
  private val LOG = Logger.getInstance(AndroidFacetRenderModelModule::class.java)
  private val _isDisposed = AtomicBoolean(false)
  init {
    if (!Disposer.tryRegister(facet, this)) {
      _isDisposed.set(true)
    }
  }

  override fun getIdeaModule(): Module = facet.module
  override var assetRepository: AssetRepository? = AssetRepositoryBase(
    StudioAssetFileOpener(facet))
    private set
  override val manifest: RenderModelManifest?
    get() {
      try {
        return RenderMergedManifest(MergedManifestManager.getMergedManifest(facet.module).get(1, TimeUnit.SECONDS))
      }
      catch (e: InterruptedException) {
        throw ProcessCanceledException(e)
      }
      catch (e: TimeoutException) {
        LOG.warn(e);
      }
      catch (e: ExecutionException) {
        when (val cause = e.cause) {
          is ProcessCanceledException -> throw cause
          is MergedManifestException -> LOG.warn(e)
          else -> LOG.error(e)
        }
      }

      return null
    }
  override val resourceRepositoryManager: StudioResourceRepositoryManager
    get() = StudioResourceRepositoryManager.getInstance(facet)
  override val info: AndroidModuleInfo
    get() = StudioAndroidModuleInfo.getInstance(facet)
  override val androidPlatform: AndroidPlatform?
    get() = getInstance(facet.module)
  override val resourceIdManager: ResourceIdManager
    get() = ResourceIdManager.get(facet.module)
  override val moduleKey: ModuleKey
    get() = ModuleKeyManager.getKey(facet.module)
  override val resourcePackage: String?
    get() = facet.module.getModuleSystem().getPackageName()
<<<<<<< HEAD
  override val dependencies: ModuleDependencies = StudioModuleDependencies(facet.module)
=======
  override val dependencies: ModuleDependencies = facet.getModuleSystem().moduleDependencies
>>>>>>> 574fcae1
  override val project: Project
    get() = facet.module.project
  override val isDisposed: Boolean
    get() = _isDisposed.get()

  override fun dispose() {
    _isDisposed.set(true)
    assetRepository = null
  }

  override val name: String
    get() = facet.module.name
  override val environment: EnvironmentContext = StudioEnvironmentContext(facet.module)
<<<<<<< HEAD
=======
  override fun createModuleRenderContext(weakRenderTask: WeakReference<RenderTask>): ModuleRenderContext {
    return StudioModuleRenderContext.forFile(facet.module) {
      weakRenderTask.get()?.xmlFile?.get()
    }
  }
>>>>>>> 574fcae1
}<|MERGE_RESOLUTION|>--- conflicted
+++ resolved
@@ -26,11 +26,8 @@
 import com.android.tools.module.ModuleDependencies
 import com.android.tools.module.ModuleKey
 import com.android.tools.module.ModuleKeyManager
-<<<<<<< HEAD
-=======
 import com.android.tools.rendering.ModuleRenderContext
 import com.android.tools.rendering.RenderTask
->>>>>>> 574fcae1
 import com.android.tools.rendering.api.EnvironmentContext
 import com.android.tools.rendering.api.RenderModelManifest
 import com.android.tools.rendering.api.RenderModelModule
@@ -97,11 +94,7 @@
     get() = ModuleKeyManager.getKey(facet.module)
   override val resourcePackage: String?
     get() = facet.module.getModuleSystem().getPackageName()
-<<<<<<< HEAD
-  override val dependencies: ModuleDependencies = StudioModuleDependencies(facet.module)
-=======
   override val dependencies: ModuleDependencies = facet.getModuleSystem().moduleDependencies
->>>>>>> 574fcae1
   override val project: Project
     get() = facet.module.project
   override val isDisposed: Boolean
@@ -115,12 +108,9 @@
   override val name: String
     get() = facet.module.name
   override val environment: EnvironmentContext = StudioEnvironmentContext(facet.module)
-<<<<<<< HEAD
-=======
   override fun createModuleRenderContext(weakRenderTask: WeakReference<RenderTask>): ModuleRenderContext {
     return StudioModuleRenderContext.forFile(facet.module) {
       weakRenderTask.get()?.xmlFile?.get()
     }
   }
->>>>>>> 574fcae1
 }