--- conflicted
+++ resolved
@@ -109,12 +109,6 @@
 
   override val name: String
     get() = nameFromFacet(facet)
-<<<<<<< HEAD
-  override val environment: EnvironmentContext = EnvironmentContextFactory.create(facet.module)
-  override fun createModuleRenderContext(weakRenderTask: WeakReference<RenderTask>): ModuleRenderContext {
-    return StudioModuleRenderContext.forFile(facet.module) {
-      weakRenderTask.get()?.xmlFile?.get()
-=======
   override val environment: StudioEnvironmentContext = StudioEnvironmentContext(facet.module)
   private fun createModuleRenderContext(): StudioModuleRenderContext {
     return StudioModuleRenderContext.forBuildTargetReference(buildTarget.buildTarget)
@@ -148,7 +142,6 @@
           onNewModuleClassLoader
         )
       }
->>>>>>> 8b7d83e8
     }
   }
 
