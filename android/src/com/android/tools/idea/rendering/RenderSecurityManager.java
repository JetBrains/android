--- conflicted
+++ resolved
@@ -21,16 +21,11 @@
 
 import com.android.annotations.Nullable;
 import com.android.utils.ILogger;
-<<<<<<< HEAD
-=======
-
 import com.intellij.openapi.application.PathManager;
->>>>>>> 799703f0
 import java.io.File;
 import java.io.FileDescriptor;
 import java.io.FilePermission;
 import java.io.IOException;
-import java.lang.reflect.Member;
 import java.net.InetAddress;
 import java.security.Permission;
 import java.util.PropertyPermission;
@@ -284,16 +279,6 @@
   public void checkPackageAccess(String pkg) {
   }
 
-<<<<<<< HEAD
-  public void checkMemberAccess(Class<?> clazz, int which) {
-    if (which == Member.DECLARED && isRelevant() &&
-        RenderSecurityException.class.getName().equals(clazz.getName())) {
-      throw RenderSecurityException.create("Reflection", clazz.getName());
-    }
-  }
-
-=======
->>>>>>> 799703f0
   @Override
   public void checkPropertyAccess(String property) {
   }
@@ -552,15 +537,6 @@
     }
   }
 
-<<<<<<< HEAD
-  public void checkAwtEventQueueAccess() {
-    if (isRelevant()) {
-      throw RenderSecurityException.create("Event", null);
-    }
-  }
-
-=======
->>>>>>> 799703f0
   // Prevent writes
 
   @Override
@@ -590,22 +566,6 @@
     }
   }
 
-<<<<<<< HEAD
-  public void checkSystemClipboardAccess() {
-    if (isRelevant()) {
-      throw RenderSecurityException.create("Clipboard", null);
-    }
-  }
-
-  public boolean checkTopLevelWindow(Object context) {
-    if (isRelevant()) {
-      throw RenderSecurityException.create("Window", null);
-    }
-    return false;
-  }
-
-=======
->>>>>>> 799703f0
   @Override
   public void checkAccess(Thread thread) {
     // Turns out layoutlib sometimes creates asynchronous calls, for example
