/*
 * Copyright (C) 2013 The Android Open Source Project
 *
 * Licensed under the Apache License, Version 2.0 (the "License");
 * you may not use this file except in compliance with the License.
 * You may obtain a copy of the License at
 *
 *      http://www.apache.org/licenses/LICENSE-2.0
 *
 * Unless required by applicable law or agreed to in writing, software
 * distributed under the License is distributed on an "AS IS" BASIS,
 * WITHOUT WARRANTIES OR CONDITIONS OF ANY KIND, either express or implied.
 * See the License for the specific language governing permissions and
 * limitations under the License.
 */
package com.android.tools.idea.rendering;

<<<<<<< HEAD
=======
import com.android.SdkConstants;
>>>>>>> b13afab4
import com.android.annotations.VisibleForTesting;
import com.android.ide.common.rendering.HardwareConfigHelper;
import com.android.ide.common.rendering.api.*;
import com.android.ide.common.rendering.api.SessionParams.RenderingMode;
import com.android.ide.common.resources.ResourceResolver;
import com.android.ide.common.resources.configuration.LayoutDirectionQualifier;
import com.android.resources.LayoutDirection;
import com.android.resources.ResourceFolderType;
import com.android.resources.ScreenOrientation;
import com.android.sdklib.AndroidVersion;
import com.android.sdklib.IAndroidTarget;
import com.android.sdklib.devices.Device;
import com.android.tools.idea.AndroidPsiUtils;
import com.android.tools.idea.configurations.Configuration;
import com.android.tools.idea.diagnostics.crash.CrashReport;
import com.android.tools.idea.diagnostics.crash.CrashReporter;
import com.android.tools.idea.gradle.project.model.AndroidModuleModel;
import com.android.tools.idea.gradle.util.GradleUtil;
import com.android.tools.idea.layoutlib.LayoutLibrary;
import com.android.tools.idea.layoutlib.RenderParamsFlags;
import com.android.tools.idea.model.AndroidModuleInfo;
import com.android.tools.idea.model.MergedManifest;
import com.android.tools.idea.model.MergedManifest.ActivityAttributes;
import com.android.tools.idea.rendering.multi.CompatibilityRenderTarget;
import com.android.tools.idea.res.AppResourceRepository;
import com.android.tools.idea.res.AssetRepositoryImpl;
import com.android.tools.idea.res.ResourceHelper;
import com.android.tools.idea.ui.designer.EditorDesignSurface;
<<<<<<< HEAD
import com.android.tools.swing.layoutlib.FakeImageFactory;
=======
import com.google.common.base.Function;
import com.google.common.collect.ImmutableList;
>>>>>>> b13afab4
import com.google.common.collect.Maps;
import com.google.common.util.concurrent.FutureCallback;
import com.google.common.util.concurrent.Futures;
import com.google.common.util.concurrent.ListenableFuture;
import com.intellij.openapi.application.ApplicationManager;
import com.intellij.openapi.diagnostic.Logger;
import com.intellij.openapi.module.Module;
import com.intellij.openapi.util.Comparing;
import com.intellij.openapi.util.Computable;
import com.intellij.openapi.vfs.VirtualFile;
import com.intellij.psi.PsiFile;
import com.intellij.psi.xml.XmlFile;
import com.intellij.psi.xml.XmlTag;
import com.intellij.reference.SoftReference;
import org.intellij.lang.annotations.MagicConstant;
import org.jetbrains.android.facet.AndroidFacet;
import org.jetbrains.android.sdk.AndroidPlatform;
import org.jetbrains.annotations.NotNull;
import org.jetbrains.annotations.Nullable;
import org.xmlpull.v1.XmlPullParserException;

import java.awt.image.BufferedImage;
import java.io.IOException;
import java.util.Collections;
import java.util.LinkedList;
import java.util.List;
import java.util.Map;
import java.util.concurrent.*;
import java.util.concurrent.atomic.AtomicBoolean;

import static com.android.SdkConstants.APPCOMPAT_LIB_ARTIFACT;
<<<<<<< HEAD
import static com.android.SdkConstants.HORIZONTAL_SCROLL_VIEW;
=======
>>>>>>> b13afab4
import static com.intellij.lang.annotation.HighlightSeverity.ERROR;

/**
 * The {@link RenderTask} provides rendering and layout information for
 * Android layouts. This is a wrapper around the layout library.
 */
public class RenderTask implements IImageFactory {
  private static final Logger LOG = Logger.getInstance(RenderTask.class);

<<<<<<< HEAD
  private final ImagePool myImagePool = new ImagePool();

=======
>>>>>>> b13afab4
  @NotNull
  private final RenderService myRenderService;

  @NotNull
  private final ImagePool myImagePool;

  @Nullable
  private XmlFile myPsiFile;

  @NotNull
  private final RenderLogger myLogger;

  @NotNull
  private final LayoutlibCallbackImpl myLayoutlibCallback;

  private final AndroidVersion myMinSdkVersion;

  private final AndroidVersion myTargetSdkVersion;

  @NotNull
  private final LayoutLibrary myLayoutLib;

  @NotNull
  private final HardwareConfigHelper myHardwareConfigHelper;

  @Nullable
  private IncludeReference myIncludedWithin;

  @NotNull
  private RenderingMode myRenderingMode = RenderingMode.NORMAL;

  @Nullable
  private Integer myOverrideBgColor;

  private boolean myShowDecorations = true;

  @NotNull
  private final Configuration myConfiguration;

  @NotNull
  private final AssetRepositoryImpl myAssetRepository;

  private long myTimeout;

  @Nullable
<<<<<<< HEAD
  private Set<XmlTag> myExpandNodes;

  @Nullable
=======
>>>>>>> b13afab4
  private EditorDesignSurface mySurface;

  @NotNull
  private final Locale myLocale;

  private final Object myCredential;

  private ResourceFolderType myFolderType;

  private boolean myProvideCookiesForIncludedViews = false;
  private RenderSession myRenderSession;
  private IImageFactory myImageFactoryDelegate;
  private SoftReference<BufferedImage> myCachedImageReference;

  private boolean isSecurityManagerEnabled = true;
  private CrashReporter myCrashReporter;

<<<<<<< HEAD
=======
  private final List<ListenableFuture<?>> myRunningFutures = new LinkedList<>();
  private AtomicBoolean isDisposed = new AtomicBoolean(false);

>>>>>>> b13afab4
  /**
   * Don't create this task directly; obtain via {@link RenderService}
   */
  RenderTask(@NotNull RenderService renderService,
             @NotNull Configuration configuration,
             @NotNull RenderLogger logger,
             @NotNull LayoutLibrary layoutLib,
             @NotNull Device device,
             @NotNull Object credential,
<<<<<<< HEAD
             @NotNull CrashReporter crashReporter) {
=======
             @NotNull CrashReporter crashReporter,
             @NotNull ImagePool imagePool,
             @Nullable ILayoutPullParserFactory parserFactory) {
>>>>>>> b13afab4
    myRenderService = renderService;
    myLogger = logger;
    myCredential = credential;
    myConfiguration = configuration;
    myCrashReporter = crashReporter;
<<<<<<< HEAD
=======
    myImagePool = imagePool;
>>>>>>> b13afab4

    AndroidFacet facet = renderService.getFacet();
    Module module = facet.getModule();
    myAssetRepository = new AssetRepositoryImpl(facet);
    myHardwareConfigHelper = new HardwareConfigHelper(device);

    ScreenOrientation orientation = configuration.getFullConfig().getScreenOrientationQualifier() != null ?
                                    configuration.getFullConfig().getScreenOrientationQualifier().getValue() :
                                    ScreenOrientation.PORTRAIT;
    myHardwareConfigHelper.setOrientation(orientation);
    myLayoutLib = layoutLib;
    AppResourceRepository appResources = AppResourceRepository.getOrCreateInstance(facet);
    ActionBarHandler actionBarHandler = new ActionBarHandler(this, myCredential);
    myLayoutlibCallback =
        new LayoutlibCallbackImpl(this, myLayoutLib, appResources, module, facet, myLogger, myCredential, actionBarHandler, parserFactory);
    myLayoutlibCallback.loadAndParseRClass();
    AndroidModuleInfo moduleInfo = AndroidModuleInfo.getInstance(facet);
    myMinSdkVersion = moduleInfo.getMinSdkVersion();
    myTargetSdkVersion = moduleInfo.getTargetSdkVersion();
    myLocale = configuration.getLocale();
  }

  public void setPsiFile(final @NotNull PsiFile psiFile) {
    if (!(psiFile instanceof XmlFile)) {
      throw new IllegalArgumentException("Can only render XML files: " + psiFile.getClass().getName());
    }
    myPsiFile = (XmlFile)psiFile;

    ApplicationManager.getApplication().runReadAction(() -> {
      myFolderType = ResourceHelper.getFolderType(myPsiFile);
    });
  }

  @Nullable
  public AndroidPlatform getPlatform() {
    return myRenderService.getPlatform();
  }

  /**
   * Returns the {@link ResourceResolver} for this editor
   *
   * @return the resolver used to resolve resources for the current configuration of
   *         this editor, or null
   */
  @Nullable
  public ResourceResolver getResourceResolver() {
    return myConfiguration.getResourceResolver();
  }

  @NotNull
  public Configuration getConfiguration() {
    return myConfiguration;
  }

  @Nullable
  public ResourceFolderType getFolderType() {
    return myFolderType;
  }

  public void setFolderType(@NotNull ResourceFolderType folderType) {
    myFolderType = folderType;
  }

  @NotNull
  public Module getModule() {
    return myRenderService.getFacet().getModule();
  }

  @NotNull
  public IRenderLogger getLogger() {
    return myLogger;
  }

  @NotNull
  public HardwareConfigHelper getHardwareConfigHelper() {
    return myHardwareConfigHelper;
  }

  public boolean getShowDecorations() {
    return myShowDecorations;
  }

  public boolean isDisposed() {
    return isDisposed.get();
  }

  /**
   * Disposes the RenderTask and releases the allocated resources. The execution of the dispose operation will run asynchronously.
   * The returned {@link Future} can be used to wait for the dispose operation to complete.
   */
<<<<<<< HEAD
  public void dispose() {
    myImagePool.dispose();
    myLayoutlibCallback.setLogger(null);
    myLayoutlibCallback.setResourceResolver(null);
    if (myRenderSession != null) {
      assert ApplicationManager.getApplication().isDispatchThread() ||
             !ApplicationManager.getApplication().isReadAccessAllowed() : "Do not hold read lock during dispose!";
=======
  public Future<?> dispose() {
    if (isDisposed.getAndSet(true)) {
      assert false : "RenderTask was already disposed";
      return Futures.immediateFailedFuture(new IllegalStateException("RenderTask was already disposed"));
    }
>>>>>>> b13afab4

    FutureTask<Void> disposeTask = new FutureTask<>(() -> {
      try {
        ImmutableList<ListenableFuture<?>> currentRunningFutures;
        synchronized (myRunningFutures) {
          currentRunningFutures = ImmutableList.copyOf(myRunningFutures);
          myRunningFutures.clear();
        }
        // Wait for all current running operations to complete
        Futures.successfulAsList(currentRunningFutures).get(5, TimeUnit.SECONDS);
      }
      catch (InterruptedException | ExecutionException e) {
        // We do not care about these exceptions since we are disposing the task anyway
        LOG.debug(e);
      }
      myLayoutlibCallback.setLogger(IRenderLogger.NULL_LOGGER);
      myLayoutlibCallback.setResourceResolver(null);
      if (myRenderSession != null) {
        try {
          RenderService.runAsyncRenderAction(myRenderSession::dispose);
          myRenderSession = null;
        }
        catch (Exception ignored) {
        }
      }
      myImageFactoryDelegate = null;

      return null;
    });

    new Thread(disposeTask, "RenderTask dispose thread").start();
    return disposeTask;
  }

  /**
   * Overrides the width and height to be used during rendering (which might be adjusted if
   * the {@link #setRenderingMode(SessionParams.RenderingMode)} is {@link SessionParams.RenderingMode#FULL_EXPAND}.
   * <p/>
   * A value of -1 will make the rendering use the normal width and height coming from the
   * {@link Configuration#getDevice()} object.
   *
   * @param overrideRenderWidth  the width in pixels of the layout to be rendered
   * @param overrideRenderHeight the height in pixels of the layout to be rendered
   * @return this (such that chains of setters can be stringed together)
   */
  @SuppressWarnings("UnusedReturnValue")
  @NotNull
  public RenderTask setOverrideRenderSize(int overrideRenderWidth, int overrideRenderHeight) {
    myHardwareConfigHelper.setOverrideRenderSize(overrideRenderWidth, overrideRenderHeight);
    return this;
  }

  /**
   * Sets the max width and height to be used during rendering (which might be adjusted if
   * the {@link #setRenderingMode(SessionParams.RenderingMode)} is {@link SessionParams.RenderingMode#FULL_EXPAND}.
   * <p/>
   * A value of -1 will make the rendering use the normal width and height coming from the
   * {@link Configuration#getDevice()} object.
   *
   * @param maxRenderWidth  the max width in pixels of the layout to be rendered
   * @param maxRenderHeight the max height in pixels of the layout to be rendered
   * @return this (such that chains of setters can be stringed together)
   */
  @SuppressWarnings("UnusedReturnValue")
  @NotNull
  public RenderTask setMaxRenderSize(int maxRenderWidth, int maxRenderHeight) {
    myHardwareConfigHelper.setMaxRenderSize(maxRenderWidth, maxRenderHeight);
    return this;
  }

  /**
   * Sets the {@link SessionParams.RenderingMode} to be used during rendering. If none is specified, the default is
   * {@link SessionParams.RenderingMode#NORMAL}.
   *
   * @param renderingMode the rendering mode to be used
   * @return this (such that chains of setters can be stringed together)
   */
  @SuppressWarnings("UnusedReturnValue")
  @NotNull
  public RenderTask setRenderingMode(@NotNull RenderingMode renderingMode) {
    myRenderingMode = renderingMode;
    return this;
  }

  @SuppressWarnings("UnusedReturnValue")
  @NotNull
  public RenderTask setTimeout(long timeout) {
    myTimeout = timeout;
    return this;
  }

  /**
   * Sets the overriding background color to be used, if any. The color should be a
   * bitmask of AARRGGBB. The default is null.
   *
   * @param overrideBgColor the overriding background color to be used in the rendering,
   *                        in the form of a AARRGGBB bitmask, or null to use no custom background.
   * @return this (such that chains of setters can be stringed together)
   */
  @SuppressWarnings("UnusedReturnValue")
  @NotNull
  public RenderTask setOverrideBgColor(@Nullable Integer overrideBgColor) {
    myOverrideBgColor = overrideBgColor;
    return this;
  }

  /**
   * Sets whether the rendering should include decorations such as a system bar, an
   * application bar etc depending on the SDK target and theme. The default is true.
   *
   * @param showDecorations true if the rendering should include system bars etc.
   * @return this (such that chains of setters can be stringed together)
   */
  @SuppressWarnings("UnusedReturnValue")
  @NotNull
  public RenderTask setDecorations(boolean showDecorations) {
    myShowDecorations = showDecorations;
    return this;
  }

  /**
   * Gets the context for the usage of this {@link RenderTask}, which can
   * control for example how {@code <fragment/>} tags are processed when missing
   * preview data
   */
  @Nullable
  public EditorDesignSurface getDesignSurface() {
    return mySurface;
  }

  /**
   * Sets the context for the usage of this {@link RenderTask}, which can
   * control for example how {@code <fragment/>} tags are processed when missing
   * preview data
   *
   * @param surface the design surface
   * @return this, for constructor chaining
   */
<<<<<<< HEAD
  @Nullable
  public RenderTask setDesignSurface(@Nullable EditorDesignSurface surface) {
    mySurface = surface;
    return this;
  }

  /**
   * Sets the nodes to expand during rendering. These will be padded with approximately
   * 20 pixels. The default is null.
   *
   * @param nodesToExpand the nodes to be expanded
   * @return this (such that chains of setters can be stringed together)
   */
  @NotNull
  public RenderTask setNodesToExpand(@Nullable Set<XmlTag> nodesToExpand) {
    myExpandNodes = nodesToExpand;
    return this;
  }

  /**
   * Sets the {@link IncludeReference} to an outer layout that this layout should be rendered
   * within. The outer layout <b>must</b> contain an include tag which points to this
   * layout. If not set explicitly to {@link IncludeReference#NONE}, it will look at the
   * root tag of the rendered layout and if {@link IncludeReference#ATTR_RENDER_IN} has
   * been set it will use that layout.
   *
   * @param includedWithin a reference to an outer layout to render this layout within
   * @return this (such that chains of setters can be stringed together)
   */
=======
  @SuppressWarnings("UnusedReturnValue")
>>>>>>> b13afab4
  @NotNull
  public RenderTask setDesignSurface(@Nullable EditorDesignSurface surface) {
    mySurface = surface;
    return this;
  }

  /** Returns whether this parser will provide view cookies for included views. */
  public boolean getProvideCookiesForIncludedViews() {
    return myProvideCookiesForIncludedViews;
  }

  /**
   * Renders the model and returns the result as a {@link RenderSession}.
   *
   * @param factory Factory for images which would be used to render layouts to.
   * @return the {@link RenderResult resulting from rendering the current model
   */
  @Nullable
  private RenderResult createRenderSession(@NotNull IImageFactory factory) {
    if (myPsiFile == null) {
      throw new IllegalStateException("createRenderSession shouldn't be called on RenderTask without PsiFile");
    }

    ResourceResolver resolver = ResourceResolver.copy(getResourceResolver());
    if (resolver == null) {
      // Abort the rendering if the resources are not found.
      return null;
    }

    ILayoutPullParser modelParser = LayoutPullParsers.create(this);
    if (modelParser == null) {
      return null;
    }

    myLayoutlibCallback.reset();

    if (modelParser instanceof LayoutPsiPullParser) {
      // For regular layouts, if we use appcompat, we have to emulat the app:srcCompat attribute behaviour
      AndroidModuleModel androidModel = AndroidModuleModel.get(myRenderService.getFacet());
      boolean useSrcCompat = androidModel != null && GradleUtil.dependsOn(androidModel, APPCOMPAT_LIB_ARTIFACT);
      ((LayoutPsiPullParser)modelParser).setUseSrcCompat(useSrcCompat);
      myLayoutlibCallback.setAaptDeclaredResources(((LayoutPsiPullParser)modelParser).getAaptDeclaredAttrs());
    }


    ILayoutPullParser includingParser = getIncludingLayoutParser(resolver, modelParser);
    if (includingParser != null) {
      modelParser = includingParser;
    }


    IAndroidTarget target = myConfiguration.getTarget();
    int simulatedPlatform = target instanceof CompatibilityRenderTarget ? target.getVersion().getApiLevel() : 0;

    Module module = myRenderService.getFacet().getModule();
    HardwareConfig hardwareConfig = myHardwareConfigHelper.getConfig();
    final SessionParams params =
      new SessionParams(modelParser, myRenderingMode, module /* projectKey */, hardwareConfig, resolver,
                        myLayoutlibCallback,
                        myMinSdkVersion.getApiLevel(), myTargetSdkVersion.getApiLevel(), myLogger, simulatedPlatform);
    params.setAssetRepository(myAssetRepository);

    params.setFlag(RenderParamsFlags.FLAG_KEY_ROOT_TAG, AndroidPsiUtils.getRootTagName(myPsiFile));
    params.setFlag(RenderParamsFlags.FLAG_KEY_RECYCLER_VIEW_SUPPORT, true);
    params.setFlag(RenderParamsFlags.FLAG_KEY_DISABLE_BITMAP_CACHING, true);
    params.setFlag(RenderParamsFlags.FLAG_DO_NOT_RENDER_ON_CREATE, true);

    // Request margin and baseline information.
    // TODO: Be smarter about setting this; start without it, and on the first request
    // for an extended view info, re-render in the same session, and then set a flag
    // which will cause this to create extended view info each time from then on in the
    // same session
    params.setExtendedViewInfoMode(true);

    MergedManifest manifestInfo = MergedManifest.get(module);

    LayoutDirectionQualifier qualifier = myConfiguration.getFullConfig().getLayoutDirectionQualifier();
    if (qualifier != null && qualifier.getValue() == LayoutDirection.RTL && !getLayoutLib().isRtl(myLocale.toLocaleId())) {
      // We don't have a flag to force RTL regardless of locale, so just pick a RTL locale (note that
      // this is decoupled from resource lookup)
      params.setLocale("ur");
    } else {
      params.setLocale(myLocale.toLocaleId());
    }
    try {
      params.setRtlSupport(manifestInfo.isRtlSupported());
    } catch (Exception e) {
      // ignore.
    }

    // Don't show navigation buttons on older platforms
    Device device = myConfiguration.getDevice();
    if (!myShowDecorations || HardwareConfigHelper.isWear(device)) {
      params.setForceNoDecor();
    }
    else {
      try {
        params.setAppLabel(manifestInfo.getApplicationLabel());
        params.setAppIcon(manifestInfo.getApplicationIcon());
        String activity = myConfiguration.getActivity();
        if (activity != null) {
          params.setActivityName(activity);
          ActivityAttributes attributes = manifestInfo.getActivityAttributes(activity);
          if (attributes != null) {
            if (attributes.getLabel() != null) {
              params.setAppLabel(attributes.getLabel());
            }
            if (attributes.getIcon() != null) {
              params.setAppIcon(attributes.getIcon());
            }
          }
        }
      }
      catch (Exception e) {
        // ignore.
      }
    }

    if (myOverrideBgColor != null) {
      params.setOverrideBgColor(myOverrideBgColor.intValue());
    } else if (requiresTransparency()) {
      params.setOverrideBgColor(0);
    }

    params.setImageFactory(factory);

    if (myTimeout > 0) {
      params.setTimeout(myTimeout);
    }

    try {
      myLayoutlibCallback.setLogger(myLogger);
      myLayoutlibCallback.setResourceResolver(resolver);

<<<<<<< HEAD
      RenderResult result = ApplicationManager.getApplication().runReadAction(new Computable<RenderResult>() {
        @NotNull
        @Override
        public RenderResult compute() {
          Module module = myRenderService.getModule();
          RenderSecurityManager securityManager =
            isSecurityManagerEnabled ? RenderSecurityManagerFactory.create(module, getPlatform()) : null;
          if (securityManager != null) {
            securityManager.setActive(true, myCredential);
          }

          try {
            int retries = 0;
            RenderSession session = null;
            while (retries < 10) {
              if (session != null) {
                session.dispose();
              }
              session = myLayoutLib.createSession(params);
              Result result = session.getResult();
              if (result.getStatus() != Result.Status.ERROR_TIMEOUT) {
                // Sometimes happens at startup; treat it as a timeout; typically a retry fixes it
                if (!result.isSuccess() && "The main Looper has already been prepared.".equals(result.getErrorMessage())) {
                  retries++;
                  continue;
                }
                break;
              }
              retries++;
            }

            if (session.getResult().isSuccess()) {
              // Advance the frame time to display the material progress bars
              // TODO: Expose this through the RenderTask API to allow callers to customize this value
              long now = System.nanoTime();
              session.setSystemBootTimeNanos(now);
              session.setSystemTimeNanos(now);
              session.setElapsedFrameTimeNanos(TimeUnit.MILLISECONDS.toNanos(500));
            }
            RenderResult result =
              RenderResult.create(RenderTask.this, session, myPsiFile, myLogger, myImagePool.copyOf(session.getImage()));
            myRenderSession = session;
            return result;
          }
          finally {
            if (securityManager != null) {
              securityManager.dispose(myCredential);
            }
          }
        }
      });
      addDiagnostics(result.getRenderResult());
      return result;
=======
      RenderSecurityManager securityManager =
        isSecurityManagerEnabled ? RenderSecurityManagerFactory.create(module, getPlatform()) : null;
      if (securityManager != null) {
        securityManager.setActive(true, myCredential);
      }

      try {
        RenderSession session = myLayoutLib.createSession(params);

        if (session.getResult().isSuccess()) {
          long now = System.nanoTime();
          session.setSystemBootTimeNanos(now);
          session.setSystemTimeNanos(now);
          // Advance the frame time to display the material progress bars
          session.setElapsedFrameTimeNanos(TimeUnit.MILLISECONDS.toNanos(500));
        }
        RenderResult result =
          RenderResult.create(this, session, myPsiFile, myLogger, myImagePool.copyOf(session.getImage()));
        myRenderSession = session;
        addDiagnostics(result.getRenderResult());
        return result;
      }
      finally {
        if (securityManager != null) {
          securityManager.dispose(myCredential);
        }
      }
>>>>>>> b13afab4
    }
    catch (RuntimeException t) {
      // Exceptions from the bridge
      myLogger.error(null, t.getLocalizedMessage(), t, null, null);
      throw t;
    }
  }

  @Nullable
  private ILayoutPullParser getIncludingLayoutParser(ResourceResolver resolver, ILayoutPullParser modelParser) {
    if (myPsiFile == null) {
      throw new IllegalStateException("getIncludingLayoutParser shouldn't be called on RenderTask without PsiFile");
    }

    // Code to support editing included layout
    if (myIncludedWithin == null) {
      String layout = IncludeReference.getIncludingLayout(myPsiFile);
      Module module = myRenderService.getFacet().getModule();
      myIncludedWithin = layout != null ? IncludeReference.get(module, myPsiFile, resolver) : IncludeReference.NONE;
    }
    if (myIncludedWithin != IncludeReference.NONE) {
      assert Comparing.equal(myIncludedWithin.getToFile(), myPsiFile.getVirtualFile());
      // TODO: Validate that we're really including the same layout here!
      //ResourceValue contextLayout = resolver.findResValue(myIncludedWithin.getFromResourceUrl(), false  /* forceFrameworkOnly*/);
      //if (contextLayout != null) {
      //  File layoutFile = new File(contextLayout.getValue());
      //  if (layoutFile.isFile()) {
      //
      VirtualFile layoutVirtualFile = myIncludedWithin.getFromFile();

      try {
        // Get the name of the layout actually being edited, without the extension
        // as it's what IXmlPullParser.getParser(String) will receive.
        String queryLayoutName = ResourceHelper.getResourceName(myPsiFile);
        myLayoutlibCallback.setLayoutParser(queryLayoutName, modelParser);

        // Attempt to read from PSI
        ILayoutPullParser topParser;
        topParser = null;
        PsiFile psiFile = AndroidPsiUtils.getPsiFileSafely(myRenderService.getProject(), layoutVirtualFile);
        if (psiFile instanceof XmlFile) {
          LayoutPsiPullParser parser = LayoutPsiPullParser.create((XmlFile)psiFile, myLogger);
          // For included layouts, we don't normally see view cookies; we want the leaf to point back to the include tag
          parser.setProvideViewCookies(myProvideCookiesForIncludedViews);
          topParser = parser;
        }

        if (topParser == null) {
          topParser = LayoutFilePullParser.create(myLayoutlibCallback, myIncludedWithin.getFromPath());
        }

        return topParser;
      }
      catch (IOException e) {
        myLogger.error(null, String.format("Could not read layout file %1$s", myIncludedWithin.getFromPath()), e, null, e);
      }
      catch (XmlPullParserException e) {
        myLogger.error(null, String.format("XML parsing error: %1$s", e.getMessage()), e, null,
                       e.getDetail() != null ? e.getDetail() : e);
      }
    }

    return null;
  }

  /**
   * Executes the passed {@link Callable} as an async render action and keeps track of it. If {@link #dispose()} is called, the call will
   * wait until all the async actions have finished running.
   * See {@link RenderService#runAsyncRenderAction(Callable)}.
   */
  @VisibleForTesting
  @NotNull
  <V> ListenableFuture<V> runAsyncRenderAction(@NotNull Callable<V> callable) {
    if (isDisposed.get()) {
      return Futures.immediateFailedFuture(new IllegalStateException("RenderTask was already disposed"));
    }

    synchronized (myRunningFutures) {
      ListenableFuture<V> newFuture = RenderService.runAsyncRenderAction(callable);
      Futures.addCallback(newFuture, new FutureCallback<V>() {
        @Override
        public void onSuccess(@Nullable V result) {
          synchronized (myRunningFutures) {
            myRunningFutures.remove(newFuture);
          }
        }

        @Override
        public void onFailure(@Nullable Throwable ignored) {
          synchronized (myRunningFutures) {
            myRunningFutures.remove(newFuture);
          }
        }
      });
      myRunningFutures.add(newFuture);

      return newFuture;
    }
  }

  /**
   * Inflates the layout but does not render it.
   * @return A {@link RenderResult} with the result of inflating the inflate call. The result might not contain a result bitmap.
   */
  @Nullable
  public RenderResult inflate() {
    // During development only:
    //assert !ApplicationManager.getApplication().isReadAccessAllowed() : "Do not hold read lock during inflate!";

    if (myPsiFile == null) {
      throw new IllegalStateException("inflate shouldn't be called on RenderTask without PsiFile");
    }

    try {
      return RenderService.runRenderAction(() -> createRenderSession((width, height) -> {
        if (myImageFactoryDelegate != null) {
          return myImageFactoryDelegate.getImage(width, height);
        }

        //noinspection UndesirableClassUsage
        return new BufferedImage(width, height, BufferedImage.TYPE_INT_ARGB);
      }));
    }
    catch (final Exception e) {
      String message = e.getMessage();
      if (message == null) {
        message = e.toString();
      }
<<<<<<< HEAD
      myLogger.addMessage(RenderProblem.createPlain(ERROR, message, myRenderService.getProject(), myLogger.getLinkManager(), e));
      return RenderResult.createSessionInitializationError(this, myPsiFile, myLogger);
=======
      myLogger.addMessage(RenderProblem.createPlain(ERROR, message, myLogger.getProject(), myLogger.getLinkManager(), e));
      return RenderResult.createSessionInitializationError(this, myPsiFile, myLogger, e);
>>>>>>> b13afab4
    }
  }

  /**
   * Only do a measure pass using the current render session
   */
<<<<<<< HEAD
  @Nullable
  public RenderResult layout() {
    if (myRenderSession == null) {
      return null;
    }
    try {
      return RenderService.runRenderAction(() -> {
        myRenderSession.measure();
        return RenderResult.create(this, myRenderSession, myPsiFile, myLogger, ImagePool.NULL_POOLED_IMAGE);
=======
  @NotNull
  public ListenableFuture<RenderResult> layout() {
    if (myRenderSession == null) {
      return Futures.immediateFuture(null);
    }

    assert myPsiFile != null;
    try {
      // runAsyncRenderAction might not run immediately so we need to capture the current myRenderSession and myPsiFile values
      final RenderSession renderSession = myRenderSession;
      final PsiFile psiFile = myPsiFile;
      return runAsyncRenderAction(() -> {
        myRenderSession.measure();
        return RenderResult.create(this, renderSession, psiFile, myLogger, ImagePool.NULL_POOLED_IMAGE);
>>>>>>> b13afab4
      });
    }
    catch (final Exception e) {
      // nothing
    }
<<<<<<< HEAD
    return null;
=======
    return Futures.immediateFuture(null);
>>>>>>> b13afab4
  }

  /**
   * Method used to report unhandled layoutlib exceptions to the crash reporter
   */
  private void reportException(@NotNull Throwable e) {
    // This in an unhandled layoutlib exception, pass it to the crash reporter
    myCrashReporter.submit(
      CrashReport.Builder.createForException(e)
        .build());
  }

  /**
   * Renders the layout to the current {@link IImageFactory} set in {@link #myImageFactoryDelegate}
   */
  @NotNull
  private ListenableFuture<RenderResult> renderInner() {
    // During development only:
    //assert !ApplicationManager.getApplication().isReadAccessAllowed() : "Do not hold read lock during render!";

    if (myRenderSession == null) {
      RenderResult renderResult = inflate();
      Result result = renderResult != null ? renderResult.getRenderResult() : null;
      if (result == null || !result.isSuccess()) {
        if (result != null) {
          if (result.getException() != null) {
            reportException(result.getException());
          }
<<<<<<< HEAD
          myLogger.error(null, result.getErrorMessage(), result.getException(), null);
=======
          myLogger.error(null, result.getErrorMessage(), result.getException(), null, null);
>>>>>>> b13afab4
        }
        return Futures.immediateFuture(renderResult);
      }
    }
    assert myPsiFile != null;

    try {
      return runAsyncRenderAction(() -> {
        myRenderSession.render();
        RenderResult result =
          RenderResult.create(this, myRenderSession, myPsiFile, myLogger, myImagePool.copyOf(myRenderSession.getImage()));
<<<<<<< HEAD
        if (result.getRenderResult().getException() != null) {
          reportException(result.getRenderResult().getException());
=======
        Result renderResult = result.getRenderResult();
        if (renderResult.getException() != null) {
          reportException(renderResult.getException());
          myLogger.error(null, renderResult.getErrorMessage(), renderResult.getException(), null, null);
>>>>>>> b13afab4
        }
        return result;
      });
    }
    catch (final Exception e) {
      reportException(e);
      String message = e.getMessage();
      if (message == null) {
        message = e.toString();
      }
<<<<<<< HEAD
      myLogger.addMessage(RenderProblem.createPlain(ERROR, message, myRenderService.getProject(), myLogger.getLinkManager(), e));
      return RenderResult.createSessionInitializationError(this, myPsiFile, myLogger);
=======
      myLogger.addMessage(RenderProblem.createPlain(ERROR, message, myLogger.getProject(), myLogger.getLinkManager(), e));
      return Futures.immediateFuture(RenderResult.createSessionInitializationError(this, myPsiFile, myLogger, e));
>>>>>>> b13afab4
    }
  }

  /**
   * Method that renders the layout to a bitmap using the given {@link IImageFactory}. This render call will render the image to a
   * bitmap that can be accessed via the returned {@link RenderResult}.
   * <p/>
   * If {@link #inflate()} hasn't been called before, this method will implicitly call it.
   */
  @NotNull
  public ListenableFuture<RenderResult> render(@NotNull final IImageFactory factory) {
    myImageFactoryDelegate = factory;

    return renderInner();
  }

  /**
   * Run rendering with default IImageFactory implementation provided by RenderTask. This render call will render the image to a bitmap
   * that can be accessed via the returned {@link RenderResult}
   * <p/>
   * If {@link #inflate()} hasn't been called before, this method will implicitly call it.
   */
  @NotNull
  public ListenableFuture<RenderResult> render() {
    return render(this);
  }

  /**
   * Sets the time for which the next frame will be selected. The time is the elapsed time from
   * the current system nanos time.
   */
  public void setElapsedFrameTimeNanos(long nanos) {
    if (myRenderSession != null) {
      myRenderSession.setElapsedFrameTimeNanos(nanos);
    }
  }

  @SuppressWarnings("ThrowableResultOfMethodCallIgnored")
  private void addDiagnostics(@NotNull Result result) {
    if (!myLogger.hasProblems() && !result.isSuccess()) {
      if (result.getException() != null || result.getErrorMessage() != null) {
        myLogger.error(null, result.getErrorMessage(), result.getException(), null, null);
      } else if (result.getStatus() == Result.Status.ERROR_TIMEOUT) {
        myLogger.error(null, "Rendering timed out.", null, null, null);
      } else {
        myLogger.error(null, "Unknown render problem: " + result.getStatus(), null, null, null);
      }
    } else if (myIncludedWithin != null && myIncludedWithin != IncludeReference.NONE) {
      ILayoutPullParser layoutEmbeddedParser = myLayoutlibCallback.getLayoutEmbeddedParser();
      if (layoutEmbeddedParser != null) {  // Should have been nulled out if used
        myLogger.error(null, String.format("The surrounding layout (%1$s) did not actually include this layout. " +
                                           "Remove tools:" + SdkConstants.ATTR_SHOW_IN + "=... from the root tag.",
                                           myIncludedWithin.getFromResourceUrl()), null, null, null);
      }
    }
  }

  /**
   * Asynchronously renders the given resource value (which should refer to a drawable)
   * and returns it as an image.
   *
   * @param drawableResourceValue the drawable resource value to be rendered, or null
   * @return a {@link ListenableFuture} with the BufferedImage of the passed drawable.
   */
  @NotNull
  public ListenableFuture<BufferedImage> renderDrawable(ResourceValue drawableResourceValue) {
    if (drawableResourceValue == null) {
      return Futures.immediateFuture(null);
    }

    HardwareConfig hardwareConfig = myHardwareConfigHelper.getConfig();

    Module module = myRenderService.getFacet().getModule();
    final DrawableParams params =
      new DrawableParams(drawableResourceValue, module, hardwareConfig, getResourceResolver(), myLayoutlibCallback,
                         myMinSdkVersion.getApiLevel(), myTargetSdkVersion.getApiLevel(), myLogger);
    params.setForceNoDecor();
    params.setAssetRepository(myAssetRepository);

    ListenableFuture<Result> futureResult = runAsyncRenderAction(() -> myLayoutLib.renderDrawable(params));
    return Futures.transform(futureResult, (Function<Result, BufferedImage>)result -> {
      if (result != null && result.isSuccess()) {
        Object data = result.getData();
        if (data instanceof BufferedImage) {
          return (BufferedImage)data;
        }
      }

      return null;
    });
  }

  /**
   * Renders the given resource value (which should refer to a drawable) and returns it
   * as an image
   *
   * @param drawableResourceValue the drawable resource value to be rendered, or null
   * @return the image, or null if something went wrong
   */
  @NotNull
  @SuppressWarnings("unchecked")
  public List<BufferedImage> renderDrawableAllStates(ResourceValue drawableResourceValue) {
    if (drawableResourceValue == null) {
      return Collections.emptyList();
    }

    HardwareConfig hardwareConfig = myHardwareConfigHelper.getConfig();

    Module module = myRenderService.getFacet().getModule();
    final DrawableParams params =
      new DrawableParams(drawableResourceValue, module, hardwareConfig, getResourceResolver(), myLayoutlibCallback,
                         myMinSdkVersion.getApiLevel(), myTargetSdkVersion.getApiLevel(), myLogger);
    params.setForceNoDecor();
    params.setAssetRepository(myAssetRepository);
    final boolean supportsMultipleStates = myLayoutLib.supports(Features.RENDER_ALL_DRAWABLE_STATES);
    if (supportsMultipleStates) {
      params.setFlag(RenderParamsFlags.FLAG_KEY_RENDER_ALL_DRAWABLE_STATES, Boolean.TRUE);
    }

    try {
      Result result = RenderService.runRenderAction(() -> myLayoutLib.renderDrawable(params));

      if (result != null && result.isSuccess()) {
        Object data = result.getData();
        if (supportsMultipleStates && data instanceof List) {
          return (List<BufferedImage>)data;
        } else if (!supportsMultipleStates && data instanceof BufferedImage) {
          return Collections.singletonList((BufferedImage) data);
        }
      }
    }
    catch (final Exception e) {
      // ignore
    }

    return Collections.emptyList();
  }

  @NotNull
  private LayoutLibrary getLayoutLib() {
    return myLayoutLib;
  }

  @NotNull
  public LayoutlibCallbackImpl getLayoutlibCallback() {
    return myLayoutlibCallback;
  }

  @Nullable
  public XmlFile getPsiFile() {
    return myPsiFile;
  }

  public boolean supportsCapability(@MagicConstant(flagsFromClass = Features.class) int capability) {
    return myLayoutLib.supports(capability);
  }

  /** Returns true if this service can render a non-rectangular shape */
  public boolean isNonRectangular() {
    // Drawable images can have non-rectangular shapes; we need to ensure that we blank out the
    // background with full alpha
    return getFolderType() == ResourceFolderType.DRAWABLE || getFolderType() == ResourceFolderType.MIPMAP;
  }

  /** Returns true if this service requires rendering into a transparent/alpha channel image */
  public boolean requiresTransparency() {
    // Drawable images can have non-rectangular shapes; we need to ensure that we blank out the
    // background with full alpha
    return isNonRectangular();
  }

  // ---- Implements IImageFactory ----

  @SuppressWarnings("UndesirableClassUsage") // Don't need Retina for layoutlib rendering; will scale down anyway
  @Override
  public BufferedImage getImage(int width, int height) {
    BufferedImage cached = myCachedImageReference != null ? myCachedImageReference.get() : null;

    // This can cause flicker; see steps listed in http://b.android.com/208984
    if (cached == null || cached.getWidth() != width || cached.getHeight() != height) {
      cached = new BufferedImage(width, height, BufferedImage.TYPE_INT_ARGB);
      myCachedImageReference = new SoftReference<>(cached);
    }

    return cached;
  }

  /**
   * Notifies the render service that it is being used in design mode for this layout.
   * For example, that means that when rendering a ScrollView, it should measure the necessary
   * vertical space, and size the layout according to the needs rather than the available
   * device size.
   * <p>
   * We don't want to do this when for example offering thumbnail previews of the various
   * layouts.
   *
   * @param file the layout file, if any
   */
  public void useDesignMode(@Nullable final PsiFile file) {
    if (file == null) {
      return;
    }
    ApplicationManager.getApplication().runReadAction((Computable<String>)() -> {
      if (file instanceof XmlFile) {
        XmlTag root = ((XmlFile)file).getRootTag();
        if (root != null) {
          root = LayoutPsiPullParser.getRootTag(root);
          if (root != null) {
            return root.getName();
          }
        }
      }

      return null;
    });
  }

  /**
   * Measure the children of the given parent tag, applying the given filter to the
   * pull parser's attribute values.
   *
   * @param parent the parent tag to measure children for
   * @param filter the filter to apply to the attribute values
   * @return a map from the children of the parent to new bounds of the children
   */
  @Nullable
  public Map<XmlTag, ViewInfo> measureChildren(XmlTag parent, final AttributeFilter filter) {
    ILayoutPullParser modelParser = LayoutPsiPullParser.create(filter, parent, myLogger);
    Map<XmlTag, ViewInfo> map = Maps.newHashMap();
    RenderSession session = null;
    try {
      session = RenderService.runRenderAction(() -> measure(modelParser));
    }
    catch (Exception ignored) {
    }
    if (session != null) {
      try {
        Result result = session.getResult();

        if (result != null && result.isSuccess()) {
          assert session.getRootViews().size() == 1;
          ViewInfo root = session.getRootViews().get(0);
          List<ViewInfo> children = root.getChildren();
          for (ViewInfo info : children) {
            XmlTag tag = RenderService.getXmlTag(info);
            if (tag != null) {
              map.put(tag, info);
            }
          }
        }

        return map;
      } finally {
        RenderService.runAsyncRenderAction(session::dispose);
      }
    }

    return null;
  }

  /**
   * Measure the given child in context, applying the given filter to the
   * pull parser's attribute values.
   *
   * @param tag the child to measure
   * @param filter the filter to apply to the attribute values
   * @return a view info, if found
   */
  @Nullable
  public ViewInfo measureChild(XmlTag tag, final AttributeFilter filter) {
    XmlTag parent = tag.getParentTag();
    if (parent != null) {
      Map<XmlTag, ViewInfo> map = measureChildren(parent, filter);
      if (map != null) {
        for (Map.Entry<XmlTag, ViewInfo> entry : map.entrySet()) {
          if (entry.getKey() == tag) {
            return entry.getValue();
          }
        }
      }
    }

    return null;
  }

  @Nullable
  private RenderSession measure(ILayoutPullParser parser) {
    ResourceResolver resolver = getResourceResolver();
    if (resolver == null) {
      // Abort the rendering if the resources are not found.
      return null;
    }

    myLayoutlibCallback.reset();

    HardwareConfig hardwareConfig = myHardwareConfigHelper.getConfig();
    Module module = myRenderService.getFacet().getModule();
    final SessionParams params = new SessionParams(
      parser,
      RenderingMode.NORMAL,
      module /* projectKey */,
      hardwareConfig,
      resolver,
      myLayoutlibCallback,
      myMinSdkVersion.getApiLevel(),
      myTargetSdkVersion.getApiLevel(),
      myLogger);
    //noinspection deprecation We want to measure while creating the session. RenderSession.measure would require a second call
    params.setLayoutOnly();
    params.setForceNoDecor();
    params.setExtendedViewInfoMode(true);
    params.setLocale(myLocale.toLocaleId());
    params.setAssetRepository(myAssetRepository);
    params.setFlag(RenderParamsFlags.FLAG_KEY_RECYCLER_VIEW_SUPPORT, true);
    MergedManifest manifestInfo = MergedManifest.get(module);
    try {
      params.setRtlSupport(manifestInfo.isRtlSupported());
    } catch (Exception e) {
      // ignore.
    }

    try {
      myLayoutlibCallback.setLogger(myLogger);
      myLayoutlibCallback.setResourceResolver(resolver);

      return myLayoutLib.createSession(params);
    }
    catch (RuntimeException t) {
      // Exceptions from the bridge
      myLogger.error(null, t.getLocalizedMessage(), t, null, null);
      throw t;
    }
  }

  @VisibleForTesting
  void setCrashReporter(@NotNull CrashReporter crashReporter) {
    myCrashReporter = crashReporter;
  }

  /**
   * Bazel has its own security manager. We allow rendering tests to disable the security manager by calling this method.
   */
  @VisibleForTesting
  public void disableSecurityManager() {
    if (!ApplicationManager.getApplication().isUnitTestMode()) {
      throw new IllegalStateException("This method can only be called in unit test mode");
    }
<<<<<<< HEAD
    LOG.warn("Security manager was disabled");
=======
    LOG.debug("Security manager was disabled");
>>>>>>> b13afab4
    isSecurityManagerEnabled = false;
  }

  /**
   * The {@link AttributeFilter} allows a client of {@link #measureChildren} to modify the actual
   * XML values of the nodes being rendered, for example to force width and height values to
   * wrap_content when measuring preferred size.
   */
  public interface AttributeFilter {
    /**
     * Returns the attribute value for the given node and attribute name. This filter
     * allows a client to adjust the attribute values that a node presents to the
     * layout library.
     * <p/>
     * Returns "" to unset an attribute. Returns null to return the unfiltered value.
     *
     * @param node      the node for which the attribute value should be returned
     * @param namespace the attribute namespace
     * @param localName the attribute local name
     * @return an override value, or null to return the unfiltered value
     */
    @Nullable
    String getAttribute(@NotNull XmlTag node, @Nullable String namespace, @NotNull String localName);
  }
}<|MERGE_RESOLUTION|>--- conflicted
+++ resolved
@@ -15,10 +15,7 @@
  */
 package com.android.tools.idea.rendering;
 
-<<<<<<< HEAD
-=======
 import com.android.SdkConstants;
->>>>>>> b13afab4
 import com.android.annotations.VisibleForTesting;
 import com.android.ide.common.rendering.HardwareConfigHelper;
 import com.android.ide.common.rendering.api.*;
@@ -47,12 +44,8 @@
 import com.android.tools.idea.res.AssetRepositoryImpl;
 import com.android.tools.idea.res.ResourceHelper;
 import com.android.tools.idea.ui.designer.EditorDesignSurface;
-<<<<<<< HEAD
-import com.android.tools.swing.layoutlib.FakeImageFactory;
-=======
 import com.google.common.base.Function;
 import com.google.common.collect.ImmutableList;
->>>>>>> b13afab4
 import com.google.common.collect.Maps;
 import com.google.common.util.concurrent.FutureCallback;
 import com.google.common.util.concurrent.Futures;
@@ -84,10 +77,6 @@
 import java.util.concurrent.atomic.AtomicBoolean;
 
 import static com.android.SdkConstants.APPCOMPAT_LIB_ARTIFACT;
-<<<<<<< HEAD
-import static com.android.SdkConstants.HORIZONTAL_SCROLL_VIEW;
-=======
->>>>>>> b13afab4
 import static com.intellij.lang.annotation.HighlightSeverity.ERROR;
 
 /**
@@ -97,11 +86,6 @@
 public class RenderTask implements IImageFactory {
   private static final Logger LOG = Logger.getInstance(RenderTask.class);
 
-<<<<<<< HEAD
-  private final ImagePool myImagePool = new ImagePool();
-
-=======
->>>>>>> b13afab4
   @NotNull
   private final RenderService myRenderService;
 
@@ -147,12 +131,6 @@
   private long myTimeout;
 
   @Nullable
-<<<<<<< HEAD
-  private Set<XmlTag> myExpandNodes;
-
-  @Nullable
-=======
->>>>>>> b13afab4
   private EditorDesignSurface mySurface;
 
   @NotNull
@@ -170,12 +148,9 @@
   private boolean isSecurityManagerEnabled = true;
   private CrashReporter myCrashReporter;
 
-<<<<<<< HEAD
-=======
   private final List<ListenableFuture<?>> myRunningFutures = new LinkedList<>();
   private AtomicBoolean isDisposed = new AtomicBoolean(false);
 
->>>>>>> b13afab4
   /**
    * Don't create this task directly; obtain via {@link RenderService}
    */
@@ -185,22 +160,15 @@
              @NotNull LayoutLibrary layoutLib,
              @NotNull Device device,
              @NotNull Object credential,
-<<<<<<< HEAD
-             @NotNull CrashReporter crashReporter) {
-=======
              @NotNull CrashReporter crashReporter,
              @NotNull ImagePool imagePool,
              @Nullable ILayoutPullParserFactory parserFactory) {
->>>>>>> b13afab4
     myRenderService = renderService;
     myLogger = logger;
     myCredential = credential;
     myConfiguration = configuration;
     myCrashReporter = crashReporter;
-<<<<<<< HEAD
-=======
     myImagePool = imagePool;
->>>>>>> b13afab4
 
     AndroidFacet facet = renderService.getFacet();
     Module module = facet.getModule();
@@ -291,21 +259,11 @@
    * Disposes the RenderTask and releases the allocated resources. The execution of the dispose operation will run asynchronously.
    * The returned {@link Future} can be used to wait for the dispose operation to complete.
    */
-<<<<<<< HEAD
-  public void dispose() {
-    myImagePool.dispose();
-    myLayoutlibCallback.setLogger(null);
-    myLayoutlibCallback.setResourceResolver(null);
-    if (myRenderSession != null) {
-      assert ApplicationManager.getApplication().isDispatchThread() ||
-             !ApplicationManager.getApplication().isReadAccessAllowed() : "Do not hold read lock during dispose!";
-=======
   public Future<?> dispose() {
     if (isDisposed.getAndSet(true)) {
       assert false : "RenderTask was already disposed";
       return Futures.immediateFailedFuture(new IllegalStateException("RenderTask was already disposed"));
     }
->>>>>>> b13afab4
 
     FutureTask<Void> disposeTask = new FutureTask<>(() -> {
       try {
@@ -444,39 +402,7 @@
    * @param surface the design surface
    * @return this, for constructor chaining
    */
-<<<<<<< HEAD
-  @Nullable
-  public RenderTask setDesignSurface(@Nullable EditorDesignSurface surface) {
-    mySurface = surface;
-    return this;
-  }
-
-  /**
-   * Sets the nodes to expand during rendering. These will be padded with approximately
-   * 20 pixels. The default is null.
-   *
-   * @param nodesToExpand the nodes to be expanded
-   * @return this (such that chains of setters can be stringed together)
-   */
-  @NotNull
-  public RenderTask setNodesToExpand(@Nullable Set<XmlTag> nodesToExpand) {
-    myExpandNodes = nodesToExpand;
-    return this;
-  }
-
-  /**
-   * Sets the {@link IncludeReference} to an outer layout that this layout should be rendered
-   * within. The outer layout <b>must</b> contain an include tag which points to this
-   * layout. If not set explicitly to {@link IncludeReference#NONE}, it will look at the
-   * root tag of the rendered layout and if {@link IncludeReference#ATTR_RENDER_IN} has
-   * been set it will use that layout.
-   *
-   * @param includedWithin a reference to an outer layout to render this layout within
-   * @return this (such that chains of setters can be stringed together)
-   */
-=======
   @SuppressWarnings("UnusedReturnValue")
->>>>>>> b13afab4
   @NotNull
   public RenderTask setDesignSurface(@Nullable EditorDesignSurface surface) {
     mySurface = surface;
@@ -611,61 +537,6 @@
       myLayoutlibCallback.setLogger(myLogger);
       myLayoutlibCallback.setResourceResolver(resolver);
 
-<<<<<<< HEAD
-      RenderResult result = ApplicationManager.getApplication().runReadAction(new Computable<RenderResult>() {
-        @NotNull
-        @Override
-        public RenderResult compute() {
-          Module module = myRenderService.getModule();
-          RenderSecurityManager securityManager =
-            isSecurityManagerEnabled ? RenderSecurityManagerFactory.create(module, getPlatform()) : null;
-          if (securityManager != null) {
-            securityManager.setActive(true, myCredential);
-          }
-
-          try {
-            int retries = 0;
-            RenderSession session = null;
-            while (retries < 10) {
-              if (session != null) {
-                session.dispose();
-              }
-              session = myLayoutLib.createSession(params);
-              Result result = session.getResult();
-              if (result.getStatus() != Result.Status.ERROR_TIMEOUT) {
-                // Sometimes happens at startup; treat it as a timeout; typically a retry fixes it
-                if (!result.isSuccess() && "The main Looper has already been prepared.".equals(result.getErrorMessage())) {
-                  retries++;
-                  continue;
-                }
-                break;
-              }
-              retries++;
-            }
-
-            if (session.getResult().isSuccess()) {
-              // Advance the frame time to display the material progress bars
-              // TODO: Expose this through the RenderTask API to allow callers to customize this value
-              long now = System.nanoTime();
-              session.setSystemBootTimeNanos(now);
-              session.setSystemTimeNanos(now);
-              session.setElapsedFrameTimeNanos(TimeUnit.MILLISECONDS.toNanos(500));
-            }
-            RenderResult result =
-              RenderResult.create(RenderTask.this, session, myPsiFile, myLogger, myImagePool.copyOf(session.getImage()));
-            myRenderSession = session;
-            return result;
-          }
-          finally {
-            if (securityManager != null) {
-              securityManager.dispose(myCredential);
-            }
-          }
-        }
-      });
-      addDiagnostics(result.getRenderResult());
-      return result;
-=======
       RenderSecurityManager securityManager =
         isSecurityManagerEnabled ? RenderSecurityManagerFactory.create(module, getPlatform()) : null;
       if (securityManager != null) {
@@ -693,7 +564,6 @@
           securityManager.dispose(myCredential);
         }
       }
->>>>>>> b13afab4
     }
     catch (RuntimeException t) {
       // Exceptions from the bridge
@@ -822,30 +692,14 @@
       if (message == null) {
         message = e.toString();
       }
-<<<<<<< HEAD
-      myLogger.addMessage(RenderProblem.createPlain(ERROR, message, myRenderService.getProject(), myLogger.getLinkManager(), e));
-      return RenderResult.createSessionInitializationError(this, myPsiFile, myLogger);
-=======
       myLogger.addMessage(RenderProblem.createPlain(ERROR, message, myLogger.getProject(), myLogger.getLinkManager(), e));
       return RenderResult.createSessionInitializationError(this, myPsiFile, myLogger, e);
->>>>>>> b13afab4
     }
   }
 
   /**
    * Only do a measure pass using the current render session
    */
-<<<<<<< HEAD
-  @Nullable
-  public RenderResult layout() {
-    if (myRenderSession == null) {
-      return null;
-    }
-    try {
-      return RenderService.runRenderAction(() -> {
-        myRenderSession.measure();
-        return RenderResult.create(this, myRenderSession, myPsiFile, myLogger, ImagePool.NULL_POOLED_IMAGE);
-=======
   @NotNull
   public ListenableFuture<RenderResult> layout() {
     if (myRenderSession == null) {
@@ -860,17 +714,12 @@
       return runAsyncRenderAction(() -> {
         myRenderSession.measure();
         return RenderResult.create(this, renderSession, psiFile, myLogger, ImagePool.NULL_POOLED_IMAGE);
->>>>>>> b13afab4
       });
     }
     catch (final Exception e) {
       // nothing
     }
-<<<<<<< HEAD
-    return null;
-=======
     return Futures.immediateFuture(null);
->>>>>>> b13afab4
   }
 
   /**
@@ -899,11 +748,7 @@
           if (result.getException() != null) {
             reportException(result.getException());
           }
-<<<<<<< HEAD
-          myLogger.error(null, result.getErrorMessage(), result.getException(), null);
-=======
           myLogger.error(null, result.getErrorMessage(), result.getException(), null, null);
->>>>>>> b13afab4
         }
         return Futures.immediateFuture(renderResult);
       }
@@ -915,15 +760,10 @@
         myRenderSession.render();
         RenderResult result =
           RenderResult.create(this, myRenderSession, myPsiFile, myLogger, myImagePool.copyOf(myRenderSession.getImage()));
-<<<<<<< HEAD
-        if (result.getRenderResult().getException() != null) {
-          reportException(result.getRenderResult().getException());
-=======
         Result renderResult = result.getRenderResult();
         if (renderResult.getException() != null) {
           reportException(renderResult.getException());
           myLogger.error(null, renderResult.getErrorMessage(), renderResult.getException(), null, null);
->>>>>>> b13afab4
         }
         return result;
       });
@@ -934,13 +774,8 @@
       if (message == null) {
         message = e.toString();
       }
-<<<<<<< HEAD
-      myLogger.addMessage(RenderProblem.createPlain(ERROR, message, myRenderService.getProject(), myLogger.getLinkManager(), e));
-      return RenderResult.createSessionInitializationError(this, myPsiFile, myLogger);
-=======
       myLogger.addMessage(RenderProblem.createPlain(ERROR, message, myLogger.getProject(), myLogger.getLinkManager(), e));
       return Futures.immediateFuture(RenderResult.createSessionInitializationError(this, myPsiFile, myLogger, e));
->>>>>>> b13afab4
     }
   }
 
@@ -1288,11 +1123,7 @@
     if (!ApplicationManager.getApplication().isUnitTestMode()) {
       throw new IllegalStateException("This method can only be called in unit test mode");
     }
-<<<<<<< HEAD
-    LOG.warn("Security manager was disabled");
-=======
     LOG.debug("Security manager was disabled");
->>>>>>> b13afab4
     isSecurityManagerEnabled = false;
   }
 
