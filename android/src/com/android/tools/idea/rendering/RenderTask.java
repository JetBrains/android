/*
 * Copyright (C) 2013 The Android Open Source Project
 *
 * Licensed under the Apache License, Version 2.0 (the "License");
 * you may not use this file except in compliance with the License.
 * You may obtain a copy of the License at
 *
 *      http://www.apache.org/licenses/LICENSE-2.0
 *
 * Unless required by applicable law or agreed to in writing, software
 * distributed under the License is distributed on an "AS IS" BASIS,
 * WITHOUT WARRANTIES OR CONDITIONS OF ANY KIND, either express or implied.
 * See the License for the specific language governing permissions and
 * limitations under the License.
 */
package com.android.tools.idea.rendering;

import com.android.SdkConstants;
import com.android.annotations.VisibleForTesting;
import com.android.ide.common.rendering.HardwareConfigHelper;
import com.android.ide.common.rendering.api.*;
import com.android.ide.common.rendering.api.SessionParams.RenderingMode;
import com.android.ide.common.resources.ResourceResolver;
import com.android.ide.common.resources.configuration.LayoutDirectionQualifier;
import com.android.resources.LayoutDirection;
import com.android.resources.ResourceFolderType;
import com.android.resources.ScreenOrientation;
import com.android.sdklib.AndroidVersion;
import com.android.sdklib.IAndroidTarget;
import com.android.sdklib.devices.Device;
import com.android.tools.idea.AndroidPsiUtils;
import com.android.tools.idea.configurations.Configuration;
import com.android.tools.idea.diagnostics.crash.CrashReport;
import com.android.tools.idea.diagnostics.crash.CrashReporter;
<<<<<<< HEAD
import com.android.tools.idea.gradle.project.model.AndroidModuleModel;
import com.android.tools.idea.gradle.util.GradleUtil;
=======
>>>>>>> abbea60e
import com.android.tools.idea.layoutlib.LayoutLibrary;
import com.android.tools.idea.layoutlib.RenderParamsFlags;
import com.android.tools.idea.model.AndroidModuleInfo;
import com.android.tools.idea.model.MergedManifest;
import com.android.tools.idea.model.MergedManifest.ActivityAttributes;
import com.android.tools.idea.projectsystem.GoogleMavenArtifactId;
import com.android.tools.idea.rendering.multi.CompatibilityRenderTarget;
import com.android.tools.idea.res.AppResourceRepository;
import com.android.tools.idea.res.AssetRepositoryImpl;
import com.android.tools.idea.res.ResourceHelper;
import com.android.tools.idea.ui.designer.EditorDesignSurface;
<<<<<<< HEAD
=======
import com.android.tools.idea.util.DependencyManagementUtil;
>>>>>>> abbea60e
import com.google.common.base.Function;
import com.google.common.collect.ImmutableList;
import com.google.common.collect.Maps;
import com.google.common.util.concurrent.FutureCallback;
import com.google.common.util.concurrent.Futures;
import com.google.common.util.concurrent.ListenableFuture;
import com.intellij.openapi.application.ApplicationManager;
import com.intellij.openapi.diagnostic.Logger;
import com.intellij.openapi.module.Module;
import com.intellij.openapi.util.Comparing;
import com.intellij.openapi.vfs.VirtualFile;
import com.intellij.psi.PsiFile;
import com.intellij.psi.xml.XmlFile;
import com.intellij.psi.xml.XmlTag;
import com.intellij.reference.SoftReference;
import org.intellij.lang.annotations.MagicConstant;
import org.jetbrains.android.facet.AndroidFacet;
import org.jetbrains.android.sdk.AndroidPlatform;
import org.jetbrains.annotations.NotNull;
import org.jetbrains.annotations.Nullable;
import org.xmlpull.v1.XmlPullParserException;

import java.awt.image.BufferedImage;
import java.io.IOException;
import java.util.Collections;
import java.util.LinkedList;
import java.util.List;
import java.util.Map;
import java.util.concurrent.*;
import java.util.concurrent.atomic.AtomicBoolean;

<<<<<<< HEAD
import static com.android.SdkConstants.APPCOMPAT_LIB_ARTIFACT;
=======
>>>>>>> abbea60e
import static com.intellij.lang.annotation.HighlightSeverity.ERROR;

/**
 * The {@link RenderTask} provides rendering and layout information for
 * Android layouts. This is a wrapper around the layout library.
 */
public class RenderTask implements IImageFactory {
  private static final Logger LOG = Logger.getInstance(RenderTask.class);

  @NotNull
  private final RenderService myRenderService;

  @NotNull
  private final ImagePool myImagePool;

  @Nullable
  private XmlFile myPsiFile;

  @NotNull
  private final RenderLogger myLogger;

  @NotNull
  private final LayoutlibCallbackImpl myLayoutlibCallback;

  private final AndroidVersion myMinSdkVersion;

  private final AndroidVersion myTargetSdkVersion;

  @NotNull
  private final LayoutLibrary myLayoutLib;

  @NotNull
  private final HardwareConfigHelper myHardwareConfigHelper;

  @Nullable
  private IncludeReference myIncludedWithin;

  @NotNull
  private RenderingMode myRenderingMode = RenderingMode.NORMAL;

  @Nullable
  private Integer myOverrideBgColor;

  private boolean myShowDecorations = true;

  @NotNull
  private final Configuration myConfiguration;

  @NotNull
  private final AssetRepositoryImpl myAssetRepository;

  private long myTimeout;

  @Nullable
  private EditorDesignSurface mySurface;

  @NotNull
  private final Locale myLocale;

  private final Object myCredential;

  private ResourceFolderType myFolderType;

  private boolean myProvideCookiesForIncludedViews = false;
  private RenderSession myRenderSession;
  private IImageFactory myImageFactoryDelegate;
  private SoftReference<BufferedImage> myCachedImageReference;

  private boolean isSecurityManagerEnabled = true;
  private CrashReporter myCrashReporter;

  private final List<ListenableFuture<?>> myRunningFutures = new LinkedList<>();
  private AtomicBoolean isDisposed = new AtomicBoolean(false);

  /**
   * Don't create this task directly; obtain via {@link RenderService}
   */
  RenderTask(@NotNull RenderService renderService,
             @NotNull Configuration configuration,
             @NotNull RenderLogger logger,
             @NotNull LayoutLibrary layoutLib,
             @NotNull Device device,
             @NotNull Object credential,
             @NotNull CrashReporter crashReporter,
             @NotNull ImagePool imagePool,
             @Nullable ILayoutPullParserFactory parserFactory) {
    myRenderService = renderService;
    myLogger = logger;
    myCredential = credential;
    myConfiguration = configuration;
    myCrashReporter = crashReporter;
    myImagePool = imagePool;

    AndroidFacet facet = renderService.getFacet();
    Module module = facet.getModule();
    myAssetRepository = new AssetRepositoryImpl(facet);
    myHardwareConfigHelper = new HardwareConfigHelper(device);

    ScreenOrientation orientation = configuration.getFullConfig().getScreenOrientationQualifier() != null ?
                                    configuration.getFullConfig().getScreenOrientationQualifier().getValue() :
                                    ScreenOrientation.PORTRAIT;
    myHardwareConfigHelper.setOrientation(orientation);
    myLayoutLib = layoutLib;
    AppResourceRepository appResources = AppResourceRepository.getOrCreateInstance(facet);
    ActionBarHandler actionBarHandler = new ActionBarHandler(this, myCredential);
    myLayoutlibCallback =
        new LayoutlibCallbackImpl(this, myLayoutLib, appResources, module, facet, myLogger, myCredential, actionBarHandler, parserFactory);
    myLayoutlibCallback.loadAndParseRClass();
    AndroidModuleInfo moduleInfo = AndroidModuleInfo.getInstance(facet);
    myMinSdkVersion = moduleInfo.getMinSdkVersion();
    myTargetSdkVersion = moduleInfo.getTargetSdkVersion();
    myLocale = configuration.getLocale();
  }

  public void setPsiFile(final @NotNull PsiFile psiFile) {
    if (!(psiFile instanceof XmlFile)) {
      throw new IllegalArgumentException("Can only render XML files: " + psiFile.getClass().getName());
    }
    myPsiFile = (XmlFile)psiFile;

    ApplicationManager.getApplication().runReadAction(() -> {
      myFolderType = ResourceHelper.getFolderType(myPsiFile);
    });
  }

  @Nullable
  public AndroidPlatform getPlatform() {
    return myRenderService.getPlatform();
  }

  /**
   * Returns the {@link ResourceResolver} for this editor
   *
   * @return the resolver used to resolve resources for the current configuration of
   *         this editor, or null
   */
  @Nullable
  public ResourceResolver getResourceResolver() {
    return myConfiguration.getResourceResolver();
  }

  @NotNull
  public Configuration getConfiguration() {
    return myConfiguration;
  }

  @Nullable
  public ResourceFolderType getFolderType() {
    return myFolderType;
  }

  public void setFolderType(@NotNull ResourceFolderType folderType) {
    myFolderType = folderType;
  }

  @NotNull
  public Module getModule() {
    return myRenderService.getFacet().getModule();
  }

  @NotNull
  public IRenderLogger getLogger() {
    return myLogger;
  }

  @NotNull
  public HardwareConfigHelper getHardwareConfigHelper() {
    return myHardwareConfigHelper;
  }

  public boolean getShowDecorations() {
    return myShowDecorations;
  }

  public boolean isDisposed() {
    return isDisposed.get();
  }

  /**
   * Disposes the RenderTask and releases the allocated resources. The execution of the dispose operation will run asynchronously.
   * The returned {@link Future} can be used to wait for the dispose operation to complete.
   */
  public Future<?> dispose() {
    if (isDisposed.getAndSet(true)) {
      assert false : "RenderTask was already disposed";
      return Futures.immediateFailedFuture(new IllegalStateException("RenderTask was already disposed"));
    }

    FutureTask<Void> disposeTask = new FutureTask<>(() -> {
      try {
        ImmutableList<ListenableFuture<?>> currentRunningFutures;
        synchronized (myRunningFutures) {
          currentRunningFutures = ImmutableList.copyOf(myRunningFutures);
          myRunningFutures.clear();
        }
        // Wait for all current running operations to complete
        Futures.successfulAsList(currentRunningFutures).get(5, TimeUnit.SECONDS);
      }
      catch (InterruptedException | ExecutionException e) {
        // We do not care about these exceptions since we are disposing the task anyway
        LOG.debug(e);
      }
      myLayoutlibCallback.setLogger(IRenderLogger.NULL_LOGGER);
      myLayoutlibCallback.setResourceResolver(null);
      if (myRenderSession != null) {
        try {
          RenderService.runAsyncRenderAction(myRenderSession::dispose);
          myRenderSession = null;
        }
        catch (Exception ignored) {
        }
      }
      myImageFactoryDelegate = null;

      return null;
    });

    new Thread(disposeTask, "RenderTask dispose thread").start();
    return disposeTask;
  }

  /**
   * Overrides the width and height to be used during rendering (which might be adjusted if
   * the {@link #setRenderingMode(SessionParams.RenderingMode)} is {@link SessionParams.RenderingMode#FULL_EXPAND}.
   * <p/>
   * A value of -1 will make the rendering use the normal width and height coming from the
   * {@link Configuration#getDevice()} object.
   *
   * @param overrideRenderWidth  the width in pixels of the layout to be rendered
   * @param overrideRenderHeight the height in pixels of the layout to be rendered
   * @return this (such that chains of setters can be stringed together)
   */
  @SuppressWarnings("UnusedReturnValue")
  @NotNull
  public RenderTask setOverrideRenderSize(int overrideRenderWidth, int overrideRenderHeight) {
    myHardwareConfigHelper.setOverrideRenderSize(overrideRenderWidth, overrideRenderHeight);
    return this;
  }

  /**
   * Sets the max width and height to be used during rendering (which might be adjusted if
   * the {@link #setRenderingMode(SessionParams.RenderingMode)} is {@link SessionParams.RenderingMode#FULL_EXPAND}.
   * <p/>
   * A value of -1 will make the rendering use the normal width and height coming from the
   * {@link Configuration#getDevice()} object.
   *
   * @param maxRenderWidth  the max width in pixels of the layout to be rendered
   * @param maxRenderHeight the max height in pixels of the layout to be rendered
   * @return this (such that chains of setters can be stringed together)
   */
  @SuppressWarnings("UnusedReturnValue")
  @NotNull
  public RenderTask setMaxRenderSize(int maxRenderWidth, int maxRenderHeight) {
    myHardwareConfigHelper.setMaxRenderSize(maxRenderWidth, maxRenderHeight);
    return this;
  }

  /**
   * Sets the {@link SessionParams.RenderingMode} to be used during rendering. If none is specified, the default is
   * {@link SessionParams.RenderingMode#NORMAL}.
   *
   * @param renderingMode the rendering mode to be used
   * @return this (such that chains of setters can be stringed together)
   */
  @SuppressWarnings("UnusedReturnValue")
  @NotNull
  public RenderTask setRenderingMode(@NotNull RenderingMode renderingMode) {
    myRenderingMode = renderingMode;
    return this;
  }

  @SuppressWarnings("UnusedReturnValue")
  @NotNull
  public RenderTask setTimeout(long timeout) {
    myTimeout = timeout;
    return this;
  }

  /**
   * Sets the overriding background color to be used, if any. The color should be a
   * bitmask of AARRGGBB. The default is null.
   *
   * @param overrideBgColor the overriding background color to be used in the rendering,
   *                        in the form of a AARRGGBB bitmask, or null to use no custom background.
   * @return this (such that chains of setters can be stringed together)
   */
  @SuppressWarnings("UnusedReturnValue")
  @NotNull
  public RenderTask setOverrideBgColor(@Nullable Integer overrideBgColor) {
    myOverrideBgColor = overrideBgColor;
    return this;
  }

  /**
   * Sets whether the rendering should include decorations such as a system bar, an
   * application bar etc depending on the SDK target and theme. The default is true.
   *
   * @param showDecorations true if the rendering should include system bars etc.
   * @return this (such that chains of setters can be stringed together)
   */
  @SuppressWarnings("UnusedReturnValue")
  @NotNull
  public RenderTask setDecorations(boolean showDecorations) {
    myShowDecorations = showDecorations;
    return this;
  }

  /**
   * Gets the context for the usage of this {@link RenderTask}, which can
   * control for example how {@code <fragment/>} tags are processed when missing
   * preview data
   */
  @Nullable
  public EditorDesignSurface getDesignSurface() {
    return mySurface;
  }

  /**
   * Sets the context for the usage of this {@link RenderTask}, which can
   * control for example how {@code <fragment/>} tags are processed when missing
   * preview data
   *
   * @param surface the design surface
   * @return this, for constructor chaining
   */
  @SuppressWarnings("UnusedReturnValue")
  @NotNull
  public RenderTask setDesignSurface(@Nullable EditorDesignSurface surface) {
    mySurface = surface;
    return this;
  }

  /** Returns whether this parser will provide view cookies for included views. */
  public boolean getProvideCookiesForIncludedViews() {
    return myProvideCookiesForIncludedViews;
  }

  /**
   * Renders the model and returns the result as a {@link RenderSession}.
   *
   * @param factory Factory for images which would be used to render layouts to.
   * @return the {@link RenderResult resulting from rendering the current model
   */
  @Nullable
  private RenderResult createRenderSession(@NotNull IImageFactory factory) {
    if (myPsiFile == null) {
      throw new IllegalStateException("createRenderSession shouldn't be called on RenderTask without PsiFile");
    }

    ResourceResolver resolver = ResourceResolver.copy(getResourceResolver());
    if (resolver == null) {
      // Abort the rendering if the resources are not found.
      return null;
    }

    ILayoutPullParser modelParser = LayoutPullParsers.create(this);
    if (modelParser == null) {
      return null;
    }

    myLayoutlibCallback.reset();

    if (modelParser instanceof LayoutPsiPullParser) {
      // For regular layouts, if we use appcompat, we have to emulat the app:srcCompat attribute behaviour
      boolean useSrcCompat = DependencyManagementUtil.dependsOn(getModule(), GoogleMavenArtifactId.APP_COMPAT_V7);
      ((LayoutPsiPullParser)modelParser).setUseSrcCompat(useSrcCompat);
      myLayoutlibCallback.setAaptDeclaredResources(((LayoutPsiPullParser)modelParser).getAaptDeclaredAttrs());
    }


    ILayoutPullParser includingParser = getIncludingLayoutParser(resolver, modelParser);
    if (includingParser != null) {
      modelParser = includingParser;
    }


    IAndroidTarget target = myConfiguration.getTarget();
    int simulatedPlatform = target instanceof CompatibilityRenderTarget ? target.getVersion().getApiLevel() : 0;

    Module module = myRenderService.getFacet().getModule();
    HardwareConfig hardwareConfig = myHardwareConfigHelper.getConfig();
    final SessionParams params =
      new SessionParams(modelParser, myRenderingMode, module /* projectKey */, hardwareConfig, resolver,
                        myLayoutlibCallback,
                        myMinSdkVersion.getApiLevel(), myTargetSdkVersion.getApiLevel(), myLogger, simulatedPlatform);
    params.setAssetRepository(myAssetRepository);

    params.setFlag(RenderParamsFlags.FLAG_KEY_ROOT_TAG, AndroidPsiUtils.getRootTagName(myPsiFile));
    params.setFlag(RenderParamsFlags.FLAG_KEY_RECYCLER_VIEW_SUPPORT, true);
    params.setFlag(RenderParamsFlags.FLAG_KEY_DISABLE_BITMAP_CACHING, true);
    params.setFlag(RenderParamsFlags.FLAG_DO_NOT_RENDER_ON_CREATE, true);

    // Request margin and baseline information.
    // TODO: Be smarter about setting this; start without it, and on the first request
    // for an extended view info, re-render in the same session, and then set a flag
    // which will cause this to create extended view info each time from then on in the
    // same session
    params.setExtendedViewInfoMode(true);

    MergedManifest manifestInfo = MergedManifest.get(module);

    LayoutDirectionQualifier qualifier = myConfiguration.getFullConfig().getLayoutDirectionQualifier();
    if (qualifier != null && qualifier.getValue() == LayoutDirection.RTL && !getLayoutLib().isRtl(myLocale.toLocaleId())) {
      // We don't have a flag to force RTL regardless of locale, so just pick a RTL locale (note that
      // this is decoupled from resource lookup)
      params.setLocale("ur");
    } else {
      params.setLocale(myLocale.toLocaleId());
    }
    try {
      params.setRtlSupport(manifestInfo.isRtlSupported());
    } catch (Exception e) {
      // ignore.
    }

    // Don't show navigation buttons on older platforms
    Device device = myConfiguration.getDevice();
    if (!myShowDecorations || HardwareConfigHelper.isWear(device)) {
      params.setForceNoDecor();
    }
    else {
      try {
        params.setAppLabel(manifestInfo.getApplicationLabel());
        params.setAppIcon(manifestInfo.getApplicationIcon());
        String activity = myConfiguration.getActivity();
        if (activity != null) {
          params.setActivityName(activity);
          ActivityAttributes attributes = manifestInfo.getActivityAttributes(activity);
          if (attributes != null) {
            if (attributes.getLabel() != null) {
              params.setAppLabel(attributes.getLabel());
            }
            if (attributes.getIcon() != null) {
              params.setAppIcon(attributes.getIcon());
            }
          }
        }
      }
      catch (Exception e) {
        // ignore.
      }
    }

    if (myOverrideBgColor != null) {
      params.setOverrideBgColor(myOverrideBgColor.intValue());
    } else if (requiresTransparency()) {
      params.setOverrideBgColor(0);
    }

    params.setImageFactory(factory);

    if (myTimeout > 0) {
      params.setTimeout(myTimeout);
    }

    try {
      myLayoutlibCallback.setLogger(myLogger);
      myLayoutlibCallback.setResourceResolver(resolver);

      RenderSecurityManager securityManager =
        isSecurityManagerEnabled ? RenderSecurityManagerFactory.create(module, getPlatform()) : null;
      if (securityManager != null) {
        securityManager.setActive(true, myCredential);
      }

      try {
        RenderSession session = myLayoutLib.createSession(params);

        if (session.getResult().isSuccess()) {
          long now = System.nanoTime();
          session.setSystemBootTimeNanos(now);
          session.setSystemTimeNanos(now);
          // Advance the frame time to display the material progress bars
          session.setElapsedFrameTimeNanos(TimeUnit.MILLISECONDS.toNanos(500));
        }
        RenderResult result =
          RenderResult.create(this, session, myPsiFile, myLogger, myImagePool.copyOf(session.getImage()));
        myRenderSession = session;
        addDiagnostics(result.getRenderResult());
        return result;
      }
      finally {
        if (securityManager != null) {
          securityManager.dispose(myCredential);
        }
      }
    }
    catch (RuntimeException t) {
      // Exceptions from the bridge
      myLogger.error(null, t.getLocalizedMessage(), t, null, null);
      throw t;
    }
  }

  @Nullable
  private ILayoutPullParser getIncludingLayoutParser(ResourceResolver resolver, ILayoutPullParser modelParser) {
    if (myPsiFile == null) {
      throw new IllegalStateException("getIncludingLayoutParser shouldn't be called on RenderTask without PsiFile");
    }

    // Code to support editing included layout
    if (myIncludedWithin == null) {
      String layout = IncludeReference.getIncludingLayout(myPsiFile);
      Module module = myRenderService.getFacet().getModule();
      myIncludedWithin = layout != null ? IncludeReference.get(module, myPsiFile, resolver) : IncludeReference.NONE;
    }
    if (myIncludedWithin != IncludeReference.NONE) {
      assert Comparing.equal(myIncludedWithin.getToFile(), myPsiFile.getVirtualFile());
      // TODO: Validate that we're really including the same layout here!
      //ResourceValue contextLayout = resolver.findResValue(myIncludedWithin.getFromResourceUrl(), false  /* forceFrameworkOnly*/);
      //if (contextLayout != null) {
      //  File layoutFile = new File(contextLayout.getValue());
      //  if (layoutFile.isFile()) {
      //
      VirtualFile layoutVirtualFile = myIncludedWithin.getFromFile();

      try {
        // Get the name of the layout actually being edited, without the extension
        // as it's what IXmlPullParser.getParser(String) will receive.
        String queryLayoutName = ResourceHelper.getResourceName(myPsiFile);
        myLayoutlibCallback.setLayoutParser(queryLayoutName, modelParser);

        // Attempt to read from PSI
        ILayoutPullParser topParser;
        topParser = null;
        PsiFile psiFile = AndroidPsiUtils.getPsiFileSafely(myRenderService.getProject(), layoutVirtualFile);
        if (psiFile instanceof XmlFile) {
          LayoutPsiPullParser parser = LayoutPsiPullParser.create((XmlFile)psiFile, myLogger);
          // For included layouts, we don't normally see view cookies; we want the leaf to point back to the include tag
          parser.setProvideViewCookies(myProvideCookiesForIncludedViews);
          topParser = parser;
        }

        if (topParser == null) {
          topParser = LayoutFilePullParser.create(myLayoutlibCallback, myIncludedWithin.getFromPath());
        }

        return topParser;
      }
      catch (IOException e) {
        myLogger.error(null, String.format("Could not read layout file %1$s", myIncludedWithin.getFromPath()), e, null, e);
      }
      catch (XmlPullParserException e) {
        myLogger.error(null, String.format("XML parsing error: %1$s", e.getMessage()), e, null,
                       e.getDetail() != null ? e.getDetail() : e);
      }
    }

    return null;
  }

  /**
   * Executes the passed {@link Callable} as an async render action and keeps track of it. If {@link #dispose()} is called, the call will
   * wait until all the async actions have finished running.
   * See {@link RenderService#runAsyncRenderAction(Callable)}.
   */
  @VisibleForTesting
  @NotNull
  <V> ListenableFuture<V> runAsyncRenderAction(@NotNull Callable<V> callable) {
    if (isDisposed.get()) {
      return Futures.immediateFailedFuture(new IllegalStateException("RenderTask was already disposed"));
    }

    synchronized (myRunningFutures) {
      ListenableFuture<V> newFuture = RenderService.runAsyncRenderAction(callable);
      Futures.addCallback(newFuture, new FutureCallback<V>() {
        @Override
        public void onSuccess(@Nullable V result) {
          synchronized (myRunningFutures) {
            myRunningFutures.remove(newFuture);
          }
        }

        @Override
        public void onFailure(@Nullable Throwable ignored) {
          synchronized (myRunningFutures) {
            myRunningFutures.remove(newFuture);
          }
        }
      });
      myRunningFutures.add(newFuture);

      return newFuture;
    }
  }

  /**
   * Inflates the layout but does not render it.
   * @return A {@link RenderResult} with the result of inflating the inflate call. The result might not contain a result bitmap.
   */
  @Nullable
  public RenderResult inflate() {
    // During development only:
    //assert !ApplicationManager.getApplication().isReadAccessAllowed() : "Do not hold read lock during inflate!";

    if (myPsiFile == null) {
      throw new IllegalStateException("inflate shouldn't be called on RenderTask without PsiFile");
    }

    try {
      return RenderService.runRenderAction(() -> createRenderSession((width, height) -> {
        if (myImageFactoryDelegate != null) {
          return myImageFactoryDelegate.getImage(width, height);
        }

        //noinspection UndesirableClassUsage
        return new BufferedImage(width, height, BufferedImage.TYPE_INT_ARGB);
      }));
    }
    catch (final Exception e) {
      String message = e.getMessage();
      if (message == null) {
        message = e.toString();
      }
      myLogger.addMessage(RenderProblem.createPlain(ERROR, message, myLogger.getProject(), myLogger.getLinkManager(), e));
      return RenderResult.createSessionInitializationError(this, myPsiFile, myLogger, e);
    }
  }

  /**
   * Only do a measure pass using the current render session
   */
  @NotNull
  public ListenableFuture<RenderResult> layout() {
    if (myRenderSession == null) {
      return Futures.immediateFuture(null);
    }

    assert myPsiFile != null;
    try {
      // runAsyncRenderAction might not run immediately so we need to capture the current myRenderSession and myPsiFile values
      final RenderSession renderSession = myRenderSession;
      final PsiFile psiFile = myPsiFile;
      return runAsyncRenderAction(() -> {
        myRenderSession.measure();
        return RenderResult.create(this, renderSession, psiFile, myLogger, ImagePool.NULL_POOLED_IMAGE);
      });
    }
    catch (final Exception e) {
      // nothing
    }
    return Futures.immediateFuture(null);
  }

  /**
   * Method used to report unhandled layoutlib exceptions to the crash reporter
   */
  private void reportException(@NotNull Throwable e) {
    // This in an unhandled layoutlib exception, pass it to the crash reporter
    myCrashReporter.submit(
      CrashReport.Builder.createForException(e)
        .build());
  }

  /**
   * Renders the layout to the current {@link IImageFactory} set in {@link #myImageFactoryDelegate}
   */
  @NotNull
  private ListenableFuture<RenderResult> renderInner() {
    // During development only:
    //assert !ApplicationManager.getApplication().isReadAccessAllowed() : "Do not hold read lock during render!";

    if (myRenderSession == null) {
      RenderResult renderResult = inflate();
      Result result = renderResult != null ? renderResult.getRenderResult() : null;
      if (result == null || !result.isSuccess()) {
        if (result != null) {
          if (result.getException() != null) {
            reportException(result.getException());
          }
          myLogger.error(null, result.getErrorMessage(), result.getException(), null, null);
        }
        return Futures.immediateFuture(renderResult);
      }
    }
    assert myPsiFile != null;

    try {
      return runAsyncRenderAction(() -> {
        myRenderSession.render();
        RenderResult result =
          RenderResult.create(this, myRenderSession, myPsiFile, myLogger, myImagePool.copyOf(myRenderSession.getImage()));
        Result renderResult = result.getRenderResult();
        if (renderResult.getException() != null) {
          reportException(renderResult.getException());
          myLogger.error(null, renderResult.getErrorMessage(), renderResult.getException(), null, null);
        }
        return result;
      });
    }
    catch (final Exception e) {
      reportException(e);
      String message = e.getMessage();
      if (message == null) {
        message = e.toString();
      }
      myLogger.addMessage(RenderProblem.createPlain(ERROR, message, myLogger.getProject(), myLogger.getLinkManager(), e));
      return Futures.immediateFuture(RenderResult.createSessionInitializationError(this, myPsiFile, myLogger, e));
    }
  }

  /**
   * Method that renders the layout to a bitmap using the given {@link IImageFactory}. This render call will render the image to a
   * bitmap that can be accessed via the returned {@link RenderResult}.
   * <p/>
   * If {@link #inflate()} hasn't been called before, this method will implicitly call it.
   */
  @NotNull
  public ListenableFuture<RenderResult> render(@NotNull final IImageFactory factory) {
    myImageFactoryDelegate = factory;

    return renderInner();
  }

  /**
   * Run rendering with default IImageFactory implementation provided by RenderTask. This render call will render the image to a bitmap
   * that can be accessed via the returned {@link RenderResult}
   * <p/>
   * If {@link #inflate()} hasn't been called before, this method will implicitly call it.
   */
  @NotNull
  public ListenableFuture<RenderResult> render() {
    return render(this);
  }

  /**
   * Sets the time for which the next frame will be selected. The time is the elapsed time from
   * the current system nanos time.
   */
  public void setElapsedFrameTimeNanos(long nanos) {
    if (myRenderSession != null) {
      myRenderSession.setElapsedFrameTimeNanos(nanos);
    }
  }

  @SuppressWarnings("ThrowableResultOfMethodCallIgnored")
  private void addDiagnostics(@NotNull Result result) {
    if (!myLogger.hasProblems() && !result.isSuccess()) {
      if (result.getException() != null || result.getErrorMessage() != null) {
        myLogger.error(null, result.getErrorMessage(), result.getException(), null, null);
      } else if (result.getStatus() == Result.Status.ERROR_TIMEOUT) {
        myLogger.error(null, "Rendering timed out.", null, null, null);
      } else {
        myLogger.error(null, "Unknown render problem: " + result.getStatus(), null, null, null);
      }
    } else if (myIncludedWithin != null && myIncludedWithin != IncludeReference.NONE) {
      ILayoutPullParser layoutEmbeddedParser = myLayoutlibCallback.getLayoutEmbeddedParser();
      if (layoutEmbeddedParser != null) {  // Should have been nulled out if used
        myLogger.error(null, String.format("The surrounding layout (%1$s) did not actually include this layout. " +
                                           "Remove tools:" + SdkConstants.ATTR_SHOW_IN + "=... from the root tag.",
                                           myIncludedWithin.getFromResourceUrl()), null, null, null);
      }
    }
  }

  /**
   * Asynchronously renders the given resource value (which should refer to a drawable)
   * and returns it as an image.
   *
   * @param drawableResourceValue the drawable resource value to be rendered, or null
   * @return a {@link ListenableFuture} with the BufferedImage of the passed drawable.
   */
  @NotNull
  public ListenableFuture<BufferedImage> renderDrawable(ResourceValue drawableResourceValue) {
    if (drawableResourceValue == null) {
      return Futures.immediateFuture(null);
    }

    HardwareConfig hardwareConfig = myHardwareConfigHelper.getConfig();

    Module module = myRenderService.getFacet().getModule();
    final DrawableParams params =
      new DrawableParams(drawableResourceValue, module, hardwareConfig, getResourceResolver(), myLayoutlibCallback,
                         myMinSdkVersion.getApiLevel(), myTargetSdkVersion.getApiLevel(), myLogger);
    params.setForceNoDecor();
    params.setAssetRepository(myAssetRepository);

    ListenableFuture<Result> futureResult = runAsyncRenderAction(() -> myLayoutLib.renderDrawable(params));
    return Futures.transform(futureResult, (Function<Result, BufferedImage>)result -> {
      if (result != null && result.isSuccess()) {
        Object data = result.getData();
        if (data instanceof BufferedImage) {
          return (BufferedImage)data;
        }
      }

      return null;
    });
  }

  /**
   * Renders the given resource value (which should refer to a drawable) and returns it
   * as an image
   *
   * @param drawableResourceValue the drawable resource value to be rendered, or null
   * @return the image, or null if something went wrong
   */
  @NotNull
  @SuppressWarnings("unchecked")
  public List<BufferedImage> renderDrawableAllStates(ResourceValue drawableResourceValue) {
    if (drawableResourceValue == null) {
      return Collections.emptyList();
    }

    HardwareConfig hardwareConfig = myHardwareConfigHelper.getConfig();

    Module module = myRenderService.getFacet().getModule();
    final DrawableParams params =
      new DrawableParams(drawableResourceValue, module, hardwareConfig, getResourceResolver(), myLayoutlibCallback,
                         myMinSdkVersion.getApiLevel(), myTargetSdkVersion.getApiLevel(), myLogger);
    params.setForceNoDecor();
    params.setAssetRepository(myAssetRepository);
    final boolean supportsMultipleStates = myLayoutLib.supports(Features.RENDER_ALL_DRAWABLE_STATES);
    if (supportsMultipleStates) {
      params.setFlag(RenderParamsFlags.FLAG_KEY_RENDER_ALL_DRAWABLE_STATES, Boolean.TRUE);
    }

    try {
      Result result = RenderService.runRenderAction(() -> myLayoutLib.renderDrawable(params));

      if (result != null && result.isSuccess()) {
        Object data = result.getData();
        if (supportsMultipleStates && data instanceof List) {
          return (List<BufferedImage>)data;
        } else if (!supportsMultipleStates && data instanceof BufferedImage) {
          return Collections.singletonList((BufferedImage) data);
        }
      }
    }
    catch (final Exception e) {
      // ignore
    }

    return Collections.emptyList();
  }

  @NotNull
  private LayoutLibrary getLayoutLib() {
    return myLayoutLib;
  }

  @NotNull
  public LayoutlibCallbackImpl getLayoutlibCallback() {
    return myLayoutlibCallback;
  }

  @Nullable
  public XmlFile getPsiFile() {
    return myPsiFile;
  }

  public boolean supportsCapability(@MagicConstant(flagsFromClass = Features.class) int capability) {
    return myLayoutLib.supports(capability);
  }

  /** Returns true if this service can render a non-rectangular shape */
  public boolean isNonRectangular() {
    // Drawable images can have non-rectangular shapes; we need to ensure that we blank out the
    // background with full alpha
    return getFolderType() == ResourceFolderType.DRAWABLE || getFolderType() == ResourceFolderType.MIPMAP;
  }

  /** Returns true if this service requires rendering into a transparent/alpha channel image */
  public boolean requiresTransparency() {
    // Drawable images can have non-rectangular shapes; we need to ensure that we blank out the
    // background with full alpha
    return isNonRectangular();
  }

  // ---- Implements IImageFactory ----

  @SuppressWarnings("UndesirableClassUsage") // Don't need Retina for layoutlib rendering; will scale down anyway
  @Override
  public BufferedImage getImage(int width, int height) {
    BufferedImage cached = myCachedImageReference != null ? myCachedImageReference.get() : null;

    // This can cause flicker; see steps listed in http://b.android.com/208984
    if (cached == null || cached.getWidth() != width || cached.getHeight() != height) {
      cached = new BufferedImage(width, height, BufferedImage.TYPE_INT_ARGB);
      myCachedImageReference = new SoftReference<>(cached);
    }

    return cached;
  }

  /**
<<<<<<< HEAD
   * Notifies the render service that it is being used in design mode for this layout.
   * For example, that means that when rendering a ScrollView, it should measure the necessary
   * vertical space, and size the layout according to the needs rather than the available
   * device size.
   * <p>
   * We don't want to do this when for example offering thumbnail previews of the various
   * layouts.
   *
   * @param file the layout file, if any
   */
  public void useDesignMode(@Nullable final PsiFile file) {
    if (file == null) {
      return;
    }
    ApplicationManager.getApplication().runReadAction((Computable<String>)() -> {
      if (file instanceof XmlFile) {
        XmlTag root = ((XmlFile)file).getRootTag();
        if (root != null) {
          root = LayoutPsiPullParser.getRootTag(root);
          if (root != null) {
            return root.getName();
          }
        }
      }

      return null;
    });
  }

  /**
=======
>>>>>>> abbea60e
   * Measure the children of the given parent tag, applying the given filter to the
   * pull parser's attribute values.
   *
   * @param parent the parent tag to measure children for
   * @param filter the filter to apply to the attribute values
   * @return a map from the children of the parent to new bounds of the children
   */
  @Nullable
  public Map<XmlTag, ViewInfo> measureChildren(XmlTag parent, final AttributeFilter filter) {
    ILayoutPullParser modelParser = LayoutPsiPullParser.create(filter, parent, myLogger);
    Map<XmlTag, ViewInfo> map = Maps.newHashMap();
    RenderSession session = null;
    try {
      session = RenderService.runRenderAction(() -> measure(modelParser));
    }
    catch (Exception ignored) {
    }
    if (session != null) {
      try {
        Result result = session.getResult();

        if (result != null && result.isSuccess()) {
          assert session.getRootViews().size() == 1;
          ViewInfo root = session.getRootViews().get(0);
          List<ViewInfo> children = root.getChildren();
          for (ViewInfo info : children) {
            XmlTag tag = RenderService.getXmlTag(info);
            if (tag != null) {
              map.put(tag, info);
            }
          }
        }

        return map;
      } finally {
        RenderService.runAsyncRenderAction(session::dispose);
      }
    }

    return null;
  }

  /**
   * Measure the given child in context, applying the given filter to the
   * pull parser's attribute values.
   *
   * @param tag the child to measure
   * @param filter the filter to apply to the attribute values
   * @return a view info, if found
   */
  @Nullable
  public ViewInfo measureChild(XmlTag tag, final AttributeFilter filter) {
    XmlTag parent = tag.getParentTag();
    if (parent != null) {
      Map<XmlTag, ViewInfo> map = measureChildren(parent, filter);
      if (map != null) {
        for (Map.Entry<XmlTag, ViewInfo> entry : map.entrySet()) {
          if (entry.getKey() == tag) {
            return entry.getValue();
          }
        }
      }
    }

    return null;
  }

  @Nullable
  private RenderSession measure(ILayoutPullParser parser) {
    ResourceResolver resolver = getResourceResolver();
    if (resolver == null) {
      // Abort the rendering if the resources are not found.
      return null;
    }

    myLayoutlibCallback.reset();

    HardwareConfig hardwareConfig = myHardwareConfigHelper.getConfig();
    Module module = myRenderService.getFacet().getModule();
    final SessionParams params = new SessionParams(
      parser,
      RenderingMode.NORMAL,
      module /* projectKey */,
      hardwareConfig,
      resolver,
      myLayoutlibCallback,
      myMinSdkVersion.getApiLevel(),
      myTargetSdkVersion.getApiLevel(),
      myLogger);
    //noinspection deprecation We want to measure while creating the session. RenderSession.measure would require a second call
    params.setLayoutOnly();
    params.setForceNoDecor();
    params.setExtendedViewInfoMode(true);
    params.setLocale(myLocale.toLocaleId());
    params.setAssetRepository(myAssetRepository);
    params.setFlag(RenderParamsFlags.FLAG_KEY_RECYCLER_VIEW_SUPPORT, true);
    MergedManifest manifestInfo = MergedManifest.get(module);
    try {
      params.setRtlSupport(manifestInfo.isRtlSupported());
    } catch (Exception e) {
      // ignore.
    }

    try {
      myLayoutlibCallback.setLogger(myLogger);
      myLayoutlibCallback.setResourceResolver(resolver);

      return myLayoutLib.createSession(params);
    }
    catch (RuntimeException t) {
      // Exceptions from the bridge
      myLogger.error(null, t.getLocalizedMessage(), t, null, null);
      throw t;
    }
  }

  @VisibleForTesting
  void setCrashReporter(@NotNull CrashReporter crashReporter) {
    myCrashReporter = crashReporter;
  }

  /**
   * Bazel has its own security manager. We allow rendering tests to disable the security manager by calling this method.
   */
  @VisibleForTesting
  public void disableSecurityManager() {
    if (!ApplicationManager.getApplication().isUnitTestMode()) {
      throw new IllegalStateException("This method can only be called in unit test mode");
    }
    LOG.debug("Security manager was disabled");
    isSecurityManagerEnabled = false;
  }

  /**
   * The {@link AttributeFilter} allows a client of {@link #measureChildren} to modify the actual
   * XML values of the nodes being rendered, for example to force width and height values to
   * wrap_content when measuring preferred size.
   */
  public interface AttributeFilter {
    /**
     * Returns the attribute value for the given node and attribute name. This filter
     * allows a client to adjust the attribute values that a node presents to the
     * layout library.
     * <p/>
     * Returns "" to unset an attribute. Returns null to return the unfiltered value.
     *
     * @param node      the node for which the attribute value should be returned
     * @param namespace the attribute namespace
     * @param localName the attribute local name
     * @return an override value, or null to return the unfiltered value
     */
    @Nullable
    String getAttribute(@NotNull XmlTag node, @Nullable String namespace, @NotNull String localName);
  }
}<|MERGE_RESOLUTION|>--- conflicted
+++ resolved
@@ -32,11 +32,6 @@
 import com.android.tools.idea.configurations.Configuration;
 import com.android.tools.idea.diagnostics.crash.CrashReport;
 import com.android.tools.idea.diagnostics.crash.CrashReporter;
-<<<<<<< HEAD
-import com.android.tools.idea.gradle.project.model.AndroidModuleModel;
-import com.android.tools.idea.gradle.util.GradleUtil;
-=======
->>>>>>> abbea60e
 import com.android.tools.idea.layoutlib.LayoutLibrary;
 import com.android.tools.idea.layoutlib.RenderParamsFlags;
 import com.android.tools.idea.model.AndroidModuleInfo;
@@ -48,10 +43,7 @@
 import com.android.tools.idea.res.AssetRepositoryImpl;
 import com.android.tools.idea.res.ResourceHelper;
 import com.android.tools.idea.ui.designer.EditorDesignSurface;
-<<<<<<< HEAD
-=======
 import com.android.tools.idea.util.DependencyManagementUtil;
->>>>>>> abbea60e
 import com.google.common.base.Function;
 import com.google.common.collect.ImmutableList;
 import com.google.common.collect.Maps;
@@ -83,10 +75,6 @@
 import java.util.concurrent.*;
 import java.util.concurrent.atomic.AtomicBoolean;
 
-<<<<<<< HEAD
-import static com.android.SdkConstants.APPCOMPAT_LIB_ARTIFACT;
-=======
->>>>>>> abbea60e
 import static com.intellij.lang.annotation.HighlightSeverity.ERROR;
 
 /**
@@ -973,39 +961,6 @@
   }
 
   /**
-<<<<<<< HEAD
-   * Notifies the render service that it is being used in design mode for this layout.
-   * For example, that means that when rendering a ScrollView, it should measure the necessary
-   * vertical space, and size the layout according to the needs rather than the available
-   * device size.
-   * <p>
-   * We don't want to do this when for example offering thumbnail previews of the various
-   * layouts.
-   *
-   * @param file the layout file, if any
-   */
-  public void useDesignMode(@Nullable final PsiFile file) {
-    if (file == null) {
-      return;
-    }
-    ApplicationManager.getApplication().runReadAction((Computable<String>)() -> {
-      if (file instanceof XmlFile) {
-        XmlTag root = ((XmlFile)file).getRootTag();
-        if (root != null) {
-          root = LayoutPsiPullParser.getRootTag(root);
-          if (root != null) {
-            return root.getName();
-          }
-        }
-      }
-
-      return null;
-    });
-  }
-
-  /**
-=======
->>>>>>> abbea60e
    * Measure the children of the given parent tag, applying the given filter to the
    * pull parser's attribute values.
    *
