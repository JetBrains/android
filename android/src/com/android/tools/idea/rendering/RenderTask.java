/*
 * Copyright (C) 2013 The Android Open Source Project
 *
 * Licensed under the Apache License, Version 2.0 (the "License");
 * you may not use this file except in compliance with the License.
 * You may obtain a copy of the License at
 *
 *      http://www.apache.org/licenses/LICENSE-2.0
 *
 * Unless required by applicable law or agreed to in writing, software
 * distributed under the License is distributed on an "AS IS" BASIS,
 * WITHOUT WARRANTIES OR CONDITIONS OF ANY KIND, either express or implied.
 * See the License for the specific language governing permissions and
 * limitations under the License.
 */
package com.android.tools.idea.rendering;

import static com.android.SdkConstants.CLASS_COMPOSE_INSPECTABLE;
import static com.android.SdkConstants.CLASS_COMPOSE_VIEW_ADAPTER;
import static com.intellij.lang.annotation.HighlightSeverity.ERROR;

import com.android.SdkConstants;
import com.android.ide.common.rendering.HardwareConfigHelper;
import com.android.ide.common.rendering.api.DrawableParams;
import com.android.ide.common.rendering.api.HardwareConfig;
import com.android.ide.common.rendering.api.IImageFactory;
import com.android.ide.common.rendering.api.ILayoutPullParser;
import com.android.ide.common.rendering.api.RenderResources;
import com.android.ide.common.rendering.api.RenderSession;
import com.android.ide.common.rendering.api.ResourceNamespace;
import com.android.ide.common.rendering.api.ResourceValue;
import com.android.ide.common.rendering.api.ResourceValueImpl;
import com.android.ide.common.rendering.api.Result;
import com.android.ide.common.rendering.api.SessionParams;
import com.android.ide.common.rendering.api.SessionParams.RenderingMode;
import com.android.ide.common.rendering.api.ViewInfo;
import com.android.ide.common.resources.ResourceResolver;
import com.android.ide.common.resources.configuration.LayoutDirectionQualifier;
import com.android.ide.common.util.PathString;
import com.android.resources.LayoutDirection;
import com.android.resources.ResourceFolderType;
import com.android.resources.ResourceType;
import com.android.resources.ScreenOrientation;
import com.android.sdklib.IAndroidTarget;
import com.android.sdklib.devices.Device;
import com.android.tools.analytics.crash.CrashReporter;
import com.android.tools.idea.AndroidPsiUtils;
import com.android.tools.idea.configurations.Configuration;
import com.android.tools.idea.diagnostics.crash.StudioExceptionReport;
import com.android.tools.idea.layoutlib.LayoutLibrary;
import com.android.tools.idea.layoutlib.RenderParamsFlags;
import com.android.tools.idea.model.ActivityAttributesSnapshot;
import com.android.tools.idea.model.AndroidModuleInfo;
import com.android.tools.idea.model.MergedManifestSnapshot;
import com.android.tools.idea.projectsystem.GoogleMavenArtifactId;
import com.android.tools.idea.rendering.imagepool.ImagePool;
import com.android.tools.idea.rendering.multi.CompatibilityRenderTarget;
import com.android.tools.idea.rendering.parsers.ILayoutPullParserFactory;
import com.android.tools.idea.rendering.parsers.LayoutFilePullParser;
import com.android.tools.idea.rendering.parsers.LayoutPsiPullParser;
import com.android.tools.idea.rendering.parsers.LayoutPullParsers;
import com.android.tools.idea.res.AssetRepositoryImpl;
import com.android.tools.idea.res.IdeResourcesUtil;
import com.android.tools.idea.res.LocalResourceRepository;
import com.android.tools.idea.res.ResourceIdManager;
import com.android.tools.idea.res.ResourceRepositoryManager;
import com.android.tools.idea.util.DependencyManagementUtil;
import com.android.utils.SdkUtils;
import com.google.common.annotations.VisibleForTesting;
import com.google.common.util.concurrent.Futures;
import com.intellij.openapi.application.ReadAction;
import com.intellij.openapi.diagnostic.Logger;
import com.intellij.openapi.module.Module;
import com.intellij.openapi.vfs.VirtualFile;
import com.intellij.psi.PsiFile;
import com.intellij.psi.xml.XmlFile;
import com.intellij.psi.xml.XmlTag;
import com.intellij.util.concurrency.AppExecutorUtil;
import java.awt.image.BufferedImage;
import java.lang.reflect.Field;
import java.lang.reflect.InvocationTargetException;
import java.lang.reflect.Method;
import java.util.Arrays;
import java.util.Collections;
import java.util.HashMap;
import java.util.LinkedList;
import java.util.List;
import java.util.Map;
import java.util.Objects;
import java.util.Optional;
import java.util.Set;
import java.util.concurrent.Callable;
import java.util.concurrent.CompletableFuture;
import java.util.concurrent.ExecutionException;
import java.util.concurrent.ExecutorService;
import java.util.concurrent.Future;
import java.util.concurrent.TimeUnit;
import java.util.concurrent.atomic.AtomicBoolean;
import java.util.function.Function;
import org.jetbrains.android.facet.AndroidFacet;
import org.jetbrains.android.uipreview.ModuleClassLoader;
import org.jetbrains.android.uipreview.ModuleClassLoaderManager;
import org.jetbrains.android.util.AndroidUtils;
import org.jetbrains.annotations.NotNull;
import org.jetbrains.annotations.Nullable;
import org.jetbrains.org.objectweb.asm.ClassVisitor;

/**
 * The {@link RenderTask} provides rendering and layout information for
 * Android layouts. This is a wrapper around the layout library.
 */
public class RenderTask {
  private static final Logger LOG = Logger.getInstance(RenderTask.class);

  /**
   * When an element in Layoutlib does not take any space, it will ask for a 0px X 0px image. This will throw an exception so we limit the
   * min size of the returned bitmap to 1x1.
   */
  private static final int MIN_BITMAP_SIZE_PX = 1;

  /**
   * {@link IImageFactory} that returns a new image exactly of the requested size. It does not do caching or resizing.
   */
  private static final IImageFactory SIMPLE_IMAGE_FACTORY = new IImageFactory() {
    @NotNull
    @Override
    public BufferedImage getImage(int width, int height) {
      @SuppressWarnings("UndesirableClassUsage")
      BufferedImage image =
        new BufferedImage(Math.max(MIN_BITMAP_SIZE_PX, width), Math.max(MIN_BITMAP_SIZE_PX, height), BufferedImage.TYPE_INT_ARGB);
      image.setAccelerationPriority(1f);

      return image;
    }
  };

  /**
   * Minimum downscaling factor used. The quality can go from [0, 1] but that setting is actually mapped into [MIN_DOWNSCALING_FACTOR, 1]
   * since below MIN_DOWNSCALING_FACTOR the quality is not good enough.
   */
  private static final float MIN_DOWNSCALING_FACTOR = .5f;
  /**
   * When quality < 1.0, the max allowed size for the rendering is DOWNSCALED_IMAGE_MAX_BYTES * downscalingFactor
   */
  private static final int DOWNSCALED_IMAGE_MAX_BYTES = 2_500_000; // 2.5MB

  /**
   * Executor to run the dispose tasks. The thread will run them sequentially.
   */
  @VisibleForTesting
  static final ExecutorService ourDisposeService =
    AppExecutorUtil.createBoundedApplicationPoolExecutor("RenderTask Dispose Thread", 1);
  public static final String GAP_WORKER_CLASS_NAME = "androidx.recyclerview.widget.GapWorker";

  @NotNull private final ImagePool myImagePool;
  @NotNull private final RenderTaskContext myContext;
  @NotNull private final RenderLogger myLogger;
  @NotNull private final LayoutlibCallbackImpl myLayoutlibCallback;
  @NotNull private final LayoutLibrary myLayoutLib;
  @NotNull private final HardwareConfigHelper myHardwareConfigHelper;
  private final float myDefaultQuality;
  @Nullable private IncludeReference myIncludedWithin;
  @NotNull private RenderingMode myRenderingMode = RenderingMode.NORMAL;
  private boolean mySetTransparentBackground = false;
  private boolean myShowDecorations = true;
  private boolean myShadowEnabled = true;
  private boolean myHighQualityShadow = true;
  private boolean myEnableLayoutScanner = false;
  private boolean myShowWithToolsVisibilityAndPosition = true;
  private AssetRepositoryImpl myAssetRepository;
  private long myTimeout;
  @NotNull private final Locale myLocale;
  @NotNull private final Object myCredential;
  private boolean myProvideCookiesForIncludedViews = false;
  @Nullable private RenderSession myRenderSession;
  @NotNull private IImageFactory myCachingImageFactory = SIMPLE_IMAGE_FACTORY;
  @Nullable private IImageFactory myImageFactoryDelegate;
  private final boolean isSecurityManagerEnabled;
  @NotNull private CrashReporter myCrashReporter;
  private final List<CompletableFuture<?>> myRunningFutures = new LinkedList<>();
  @NotNull private final AtomicBoolean isDisposed = new AtomicBoolean(false);
  @Nullable private XmlFile myXmlFile;
  @NotNull private final Function<Module, MergedManifestSnapshot> myManifestProvider;
  @NotNull private final ModuleClassLoader myModuleClassLoader;

  /**
   * Don't create this task directly; obtain via {@link RenderService}
   *
   * @param quality            Factor from 0 to 1 used to downscale the rendered image. A lower value means smaller images used
   *                           during rendering at the expense of quality. 1 means that downscaling is disabled.
   * @param privateClassLoader if true, this task should have its own ModuleClassLoader, if false it can use a shared one for the module
   */
  RenderTask(@NotNull AndroidFacet facet,
             @NotNull RenderService renderService,
             @NotNull Configuration configuration,
             @NotNull RenderLogger logger,
             @NotNull LayoutLibrary layoutLib,
             @NotNull Device device,
             @NotNull Object credential,
             @NotNull CrashReporter crashReporter,
             @NotNull ImagePool imagePool,
             @Nullable ILayoutPullParserFactory parserFactory,
             boolean isSecurityManagerEnabled,
             float quality,
             @NotNull StackTraceCapture stackTraceCaptureElement,
             @NotNull Function<Module, MergedManifestSnapshot> manifestProvider,
             boolean privateClassLoader,
             @NotNull Function<ClassVisitor, ClassVisitor> additionalProjectTransform,
             @NotNull Function<ClassVisitor, ClassVisitor> additionalNonProjectTransform) {
    this.isSecurityManagerEnabled = isSecurityManagerEnabled;

    if (!isSecurityManagerEnabled) {
      LOG.debug("Security manager was disabled");
    }

    myLogger = logger;
    myCredential = credential;
    myCrashReporter = crashReporter;
    myImagePool = imagePool;
    myAssetRepository = new AssetRepositoryImpl(facet);
    myHardwareConfigHelper = new HardwareConfigHelper(device);

    ScreenOrientation orientation = configuration.getFullConfig().getScreenOrientationQualifier() != null ?
                                    configuration.getFullConfig().getScreenOrientationQualifier().getValue() :
                                    ScreenOrientation.PORTRAIT;
    myHardwareConfigHelper.setOrientation(orientation);
    myLayoutLib = layoutLib;
    LocalResourceRepository appResources = ResourceRepositoryManager.getAppResources(facet);
    ActionBarHandler actionBarHandler = new ActionBarHandler(this, myCredential);
    Module module = facet.getModule();
    ModuleClassLoaderManager manager = ModuleClassLoaderManager.get();
    if (privateClassLoader) {
      myModuleClassLoader = manager.getPrivate(
        myLayoutLib.getClassLoader(),
        module,
        this, additionalProjectTransform, additionalNonProjectTransform);
    } else {
      myModuleClassLoader = manager.getShared(myLayoutLib.getClassLoader(), module, this);
    }
    try {
      myLayoutlibCallback =
        new LayoutlibCallbackImpl(
          this, myLayoutLib, appResources, module, facet, myLogger, myCredential, actionBarHandler, parserFactory, myModuleClassLoader);
      if (ResourceIdManager.get(module).finalIdsUsed()) {
        myLayoutlibCallback.loadAndParseRClass();
      }
      AndroidModuleInfo moduleInfo = AndroidModuleInfo.getInstance(facet);
      myLocale = configuration.getLocale();
      myContext = new RenderTaskContext(module.getProject(),
                                        module,
                                        configuration,
                                        moduleInfo,
                                        renderService.getPlatform(facet));
      myDefaultQuality = quality;
      restoreDefaultQuality();
      myManifestProvider = manifestProvider;

      stackTraceCaptureElement.bind(this);
    } catch (Exception ex) {
      clearClassLoader();
      throw ex;
    }
  }

  public void setQuality(float quality) {
    if (quality >= 1.f) {
      myCachingImageFactory = SIMPLE_IMAGE_FACTORY;
      return;
    }

    float actualSamplingFactor = MIN_DOWNSCALING_FACTOR + Math.max(Math.min(quality, 1f), 0f) * (1f - MIN_DOWNSCALING_FACTOR);
    long maxSize = (long)((float)DOWNSCALED_IMAGE_MAX_BYTES * actualSamplingFactor);
    myCachingImageFactory = new CachingImageFactory(((width, height) -> {
      int downscaleWidth = width;
      int downscaleHeight = height;
      int size = width * height;
      if (size > maxSize) {
        double scale = maxSize / (double)size;
        downscaleWidth *= scale;
        downscaleHeight *= scale;
      }

      return SIMPLE_IMAGE_FACTORY.getImage(downscaleWidth, downscaleHeight);
    }));
  }

  public void restoreDefaultQuality() {
    setQuality(myDefaultQuality);
  }

  public void setXmlFile(@NotNull XmlFile file) {
    myXmlFile = file;
    ReadAction.run(() -> getContext().setFolderType(IdeResourcesUtil.getFolderType(file)));
  }

  @Nullable
  public XmlFile getXmlFile() {
    return myXmlFile;
  }

  @NotNull
  public IRenderLogger getLogger() {
    return myLogger;
  }

  @NotNull
  public HardwareConfigHelper getHardwareConfigHelper() {
    return myHardwareConfigHelper;
  }

  public boolean getShowDecorations() {
    return myShowDecorations;
  }

  public boolean getShowWithToolsVisibilityAndPosition() {
    return myShowWithToolsVisibilityAndPosition;
  }

  public boolean isDisposed() {
    return isDisposed.get();
  }

  private void clearGapWorkerCache() {
    if (!myLayoutlibCallback.hasLoadedClass(SdkConstants.RECYCLER_VIEW.newName()) &&
        !myLayoutlibCallback.hasLoadedClass(SdkConstants.RECYCLER_VIEW.oldName())) {
      // If RecyclerView has not been loaded, we do not need to care about the GapWorker cache
      return;
    }

    try {
      Class<?> gapWorkerClass = myLayoutlibCallback.findClass(GAP_WORKER_CLASS_NAME);
      Field gapWorkerField = gapWorkerClass.getDeclaredField("sGapWorker");
      gapWorkerField.setAccessible(true);

      // Because we are clearing-up a ThreadLocal, the code must run on the Layoutlib Thread
      RenderService.getRenderAsyncActionExecutor().runAsyncAction(() -> {
        try {
          ThreadLocal<?> gapWorkerFieldValue = (ThreadLocal<?>)gapWorkerField.get(null);
          gapWorkerFieldValue.set(null);
          LOG.debug("GapWorker was cleared");
        }
        catch (IllegalAccessException e) {
          LOG.debug(e);
        }
      });
    }
<<<<<<< HEAD
  }

  private void clearHandlerCallbacks() {
    try {
      Class<?> handlerDelegateClass = myLayoutlibCallback.findClass("android.os.Handler_Delegate");
      Field runnableQueueField = handlerDelegateClass.getDeclaredField("sRunnablesQueues");
      runnableQueueField.setAccessible(true);
      WeakHashMap<?, ?> runnablesQueue = (WeakHashMap<?, ?>)runnableQueueField.get(null);
      runnablesQueue.clear();
    } catch (NoSuchFieldException e) {
      // layoutlib-standard may have no sRunnablesQueues. ignore exception.
      if (LayoutLibrary.isNative()) {
        LOG.warn(e);
      }
    } catch (Throwable t) {
      LOG.warn(t);
=======
    catch (Throwable t) {
      LOG.debug(t);
>>>>>>> 799703f0
    }
  }

  // Workaround for http://b/155861985
  private void clearComposeTables() {
    if (!myLayoutlibCallback.hasLoadedClass(CLASS_COMPOSE_VIEW_ADAPTER)) {
      // If Compose has not been loaded, we do not need to care about disposing it
      return;
    }

    try {
      Class<?> inspectableKt = myLayoutlibCallback.findClass(CLASS_COMPOSE_INSPECTABLE);
      Field tablesField = inspectableKt.getDeclaredField("tables");
      tablesField.setAccessible(true);
      Set<?> tables = (Set<?>)tablesField.get(null);
      tables.clear();
    }
    catch (Throwable e) {
      // The tables field does not exist anymore in dev11
    }
  }

  // Workaround for http://b/143378087
  private void clearClassLoader() {
    try {
      ModuleClassLoaderManager.get().release(myModuleClassLoader, this);
    }
    catch (Throwable t) {
      LOG.warn(t); // Failure detected here will most probably cause a memory leak
    }
  }


  /**
   * Disposes the RenderTask and releases the allocated resources. The execution of the dispose operation will run asynchronously.
   * The returned {@link Future} can be used to wait for the dispose operation to complete.
   */
  public Future<?> dispose() {
    if (isDisposed.getAndSet(true)) {
      assert false : "RenderTask was already disposed";
      return Futures.immediateFailedFuture(new IllegalStateException("RenderTask was already disposed"));
    }

    RenderTaskAllocationTrackerKt.captureDisposeStackTrace().bind(this);

    return ourDisposeService.submit(() -> {
      try {
        CompletableFuture<?>[] currentRunningFutures;
        synchronized (myRunningFutures) {
          currentRunningFutures = myRunningFutures.toArray(new CompletableFuture<?>[0]);
          myRunningFutures.clear();
        }
        // Wait for all current running operations to complete
        CompletableFuture.allOf(currentRunningFutures).get(5, TimeUnit.SECONDS);
      }
      catch (InterruptedException | ExecutionException e) {
        // We do not care about these exceptions since we are disposing the task anyway
        LOG.debug(e);
      }
      myLayoutlibCallback.setLogger(IRenderLogger.NULL_LOGGER);
      if (myRenderSession != null) {
        try {
          disposeRenderSession(myRenderSession);
          myRenderSession = null;
        }
        catch (Exception ignored) {
        }
      }
      myImageFactoryDelegate = null;
      myAssetRepository = null;

      clearClassLoader();

      return null;
    });
  }

  /**
   * Overrides the width and height to be used during rendering (which might be adjusted if
   * the {@link #setRenderingMode(RenderingMode)} is {@link RenderingMode#FULL_EXPAND}.
   * <p/>
   * A value of -1 will make the rendering use the normal width and height coming from the
   * {@link Configuration#getDevice()} object.
   *
   * @param overrideRenderWidth  the width in pixels of the layout to be rendered
   * @param overrideRenderHeight the height in pixels of the layout to be rendered
   * @return this (such that chains of setters can be stringed together)
   */
  @SuppressWarnings("UnusedReturnValue")
  @NotNull
  public RenderTask setOverrideRenderSize(int overrideRenderWidth, int overrideRenderHeight) {
    myHardwareConfigHelper.setOverrideRenderSize(overrideRenderWidth, overrideRenderHeight);
    return this;
  }

  /**
   * Sets the max width and height to be used during rendering (which might be adjusted if
   * the {@link #setRenderingMode(RenderingMode)} is {@link RenderingMode#FULL_EXPAND}.
   * <p/>
   * A value of -1 will make the rendering use the normal width and height coming from the
   * {@link Configuration#getDevice()} object.
   *
   * @param maxRenderWidth  the max width in pixels of the layout to be rendered
   * @param maxRenderHeight the max height in pixels of the layout to be rendered
   * @return this (such that chains of setters can be stringed together)
   */
  @SuppressWarnings("UnusedReturnValue")
  @NotNull
  public RenderTask setMaxRenderSize(int maxRenderWidth, int maxRenderHeight) {
    myHardwareConfigHelper.setMaxRenderSize(maxRenderWidth, maxRenderHeight);
    return this;
  }

  /**
   * Sets the {@link RenderingMode} to be used during rendering. If none is specified, the default is
   * {@link RenderingMode#NORMAL}.
   *
   * @param renderingMode the rendering mode to be used
   * @return this (such that chains of setters can be stringed together)
   */
  @SuppressWarnings("UnusedReturnValue")
  @NotNull
  public RenderTask setRenderingMode(@NotNull RenderingMode renderingMode) {
    myRenderingMode = renderingMode;
    return this;
  }

  @SuppressWarnings("UnusedReturnValue")
  @NotNull
  public RenderTask setTimeout(long timeout) {
    myTimeout = timeout;
    return this;
  }

  /**
   * Sets the transparent background to be used.
   *
   * @return this (such that chains of setters can be stringed together)
   */
  @SuppressWarnings("UnusedReturnValue")
  @NotNull
  public RenderTask setTransparentBackground() {
    mySetTransparentBackground = true;
    return this;
  }

  /**
   * Sets whether the rendering should include decorations such as a system bar, an
   * application bar etc depending on the SDK target and theme. The default is true.
   *
   * @param showDecorations true if the rendering should include system bars etc.
   * @return this (such that chains of setters can be stringed together)
   */
  @SuppressWarnings("UnusedReturnValue")
  @NotNull
  public RenderTask setDecorations(boolean showDecorations) {
    myShowDecorations = showDecorations;
    return this;
  }

  /**
   * Sets the value of the {@link com.android.layoutlib.bridge.android.RenderParamsFlags#FLAG_ENABLE_SHADOW}
   * which dictates if shadows will be rendered or not by layout lib.
   * <p>
   * Default is {@code true}.
   */
  public RenderTask setShadowEnabled(boolean shadowEnabled) {
    myShadowEnabled = shadowEnabled;
    return this;
  }

  /**
   * Sets the value of the {@link com.android.layoutlib.bridge.android.RenderParamsFlags#FLAG_RENDER_HIGH_QUALITY_SHADOW}
   * which dictates if shadows will be rendered using the high quality algorithm by layout lib.
   * <p>
   * Default is {@code true}.
   */
  public RenderTask setHighQualityShadows(boolean highQualityShadows) {
    myHighQualityShadow = highQualityShadows;
    return this;
  }

  /**
   * Sets the value of the  {@link com.android.layoutlib.bridge.android.RenderParamsFlags#FLAG_KEY_ENABLE_LAYOUT_VALIDATOR}
   * which enables layout validation during the render process. The validation includes accessibility checks (whether the layout properly
   * support accessibilty cases), and various other layout sanity checks.
   */
  public RenderTask setEnableLayoutScanner(boolean enableLayoutScanner) {
    myEnableLayoutScanner = enableLayoutScanner;
    return this;
  }

  /**
   * Sets whether the rendering should use 'tools' namespaced 'visibility' and 'layout_editor_absoluteX/Y' attributes.
   * <p>
   * Default is {@code true}.
   */
  @NotNull
  public RenderTask setShowWithToolsVisibilityAndPosition(boolean showWithToolsVisibilityAndPosition) {
    myShowWithToolsVisibilityAndPosition = showWithToolsVisibilityAndPosition;
    return this;
  }

  /**
   * Returns whether this parser will provide view cookies for included views.
   */
  public boolean getProvideCookiesForIncludedViews() {
    return myProvideCookiesForIncludedViews;
  }

  /**
   * Renders the model and returns the result as a {@link RenderSession}.
   *
   * @param factory Factory for images which would be used to render layouts to.
   * @return the {@link RenderResult resulting from rendering the current model
   */
  @Nullable
  private RenderResult createRenderSession(@NotNull IImageFactory factory) {
    RenderTaskContext context = getContext();
    Module module = context.getModule();
    if (module.isDisposed()) {
      return null;
    }

    PsiFile psiFile = getXmlFile();
    if (psiFile == null) {
      throw new IllegalStateException("createRenderSession shouldn't be called on RenderTask without PsiFile");
    }
    if (isDisposed.get()) {
      return null;
    }

    Configuration configuration = context.getConfiguration();
    ResourceResolver resolver = ResourceResolver.copy(configuration.getResourceResolver());
    if (resolver == null) {
      // Abort the rendering if the resources are not found.
      return null;
    }

    ILayoutPullParser modelParser = LayoutPullParsers.create(this);
    if (modelParser == null) {
      return null;
    }

    myLayoutlibCallback.reset();

    if (modelParser instanceof LayoutPsiPullParser) {
      // For regular layouts, if we use appcompat, we have to emulat the app:srcCompat attribute behaviour.
      boolean useSrcCompat = DependencyManagementUtil.dependsOn(module, GoogleMavenArtifactId.APP_COMPAT_V7) ||
                             DependencyManagementUtil.dependsOn(module, GoogleMavenArtifactId.ANDROIDX_APP_COMPAT_V7);
      ((LayoutPsiPullParser)modelParser).setUseSrcCompat(useSrcCompat);
      myLayoutlibCallback.setAaptDeclaredResources(((LayoutPsiPullParser)modelParser).getAaptDeclaredAttrs());
    }

    ILayoutPullParser includingParser = getIncludingLayoutParser(resolver, modelParser);
    if (includingParser != null) {
      modelParser = includingParser;
    }

    IAndroidTarget target = configuration.getTarget();
    int simulatedPlatform = target instanceof CompatibilityRenderTarget ? target.getVersion().getApiLevel() : 0;

    HardwareConfig hardwareConfig = myHardwareConfigHelper.getConfig();
    SessionParams params =
      new SessionParams(modelParser, myRenderingMode, module /* projectKey */, hardwareConfig, resolver,
                        myLayoutlibCallback, context.getMinSdkVersion().getApiLevel(), context.getTargetSdkVersion().getApiLevel(),
                        myLogger, simulatedPlatform);
    params.setAssetRepository(myAssetRepository);

    params.setFlag(RenderParamsFlags.FLAG_KEY_ROOT_TAG, AndroidUtils.getRootTagName(psiFile));
    params.setFlag(RenderParamsFlags.FLAG_KEY_RECYCLER_VIEW_SUPPORT, true);
    params.setFlag(RenderParamsFlags.FLAG_KEY_DISABLE_BITMAP_CACHING, true);
    params.setFlag(RenderParamsFlags.FLAG_DO_NOT_RENDER_ON_CREATE, true);
    params.setFlag(RenderParamsFlags.FLAG_KEY_RESULT_IMAGE_AUTO_SCALE, true);
    params.setFlag(RenderParamsFlags.FLAG_KEY_ENABLE_SHADOW, myShadowEnabled);
    params.setFlag(RenderParamsFlags.FLAG_KEY_RENDER_HIGH_QUALITY_SHADOW, myHighQualityShadow);
    params.setFlag(RenderParamsFlags.FLAG_KEY_ENABLE_LAYOUT_SCANNER, myEnableLayoutScanner);
    params.setFlag(RenderParamsFlags.FLAG_ENABLE_LAYOUT_SCANNER_IMAGE_CHECK, myEnableLayoutScanner);

    // Request margin and baseline information.
    // TODO: Be smarter about setting this; start without it, and on the first request
    // for an extended view info, re-render in the same session, and then set a flag
    // which will cause this to create extended view info each time from then on in the
    // same session.
    params.setExtendedViewInfoMode(true);

    LayoutDirectionQualifier qualifier = configuration.getFullConfig().getLayoutDirectionQualifier();
    if (qualifier != null && qualifier.getValue() == LayoutDirection.RTL && !getLayoutLib().isRtl(myLocale.toLocaleId())) {
      // We don't have a flag to force RTL regardless of locale, so just pick a RTL locale (note that
      // this is decoupled from resource lookup)
      params.setLocale("ur");
    }
    else {
      params.setLocale(myLocale.toLocaleId());
    }
    try {
      @Nullable MergedManifestSnapshot manifestInfo = myManifestProvider.apply(module);
      params.setRtlSupport(manifestInfo != null && manifestInfo.isRtlSupported());
    }
    catch (Exception e) {
      // ignore.
    }

    // Don't show navigation buttons on older platforms.
    Device device = configuration.getDevice();
    if (!myShowDecorations || HardwareConfigHelper.isWear(device)) {
      params.setForceNoDecor();
    }
    else {
      try {
        @Nullable MergedManifestSnapshot manifestInfo = myManifestProvider.apply(module);
        ResourceValue appLabel = manifestInfo != null
                                 ? manifestInfo.getApplicationLabel()
                                 : new ResourceValueImpl(ResourceNamespace.RES_AUTO, ResourceType.STRING, "appName", "");
        if (manifestInfo != null) {
          params.setAppIcon(manifestInfo.getApplicationIcon());
        }
        String activity = configuration.getActivity();
        if (activity != null) {
          params.setActivityName(activity);
          ActivityAttributesSnapshot attributes = manifestInfo != null ? manifestInfo.getActivityAttributes(activity) : null;
          if (attributes != null) {
            if (attributes.getLabel() != null) {
              appLabel = attributes.getLabel();
            }
            if (attributes.getIcon() != null) {
              params.setAppIcon(attributes.getIcon());
            }
          }
        }
        ResourceValue resource = params.getResources().resolveResValue(appLabel);
        if (resource != null) {
          params.setAppLabel(resource.getValue());
        }
      }
      catch (Exception ignored) {
      }
    }

    if (mySetTransparentBackground || requiresTransparency()) {
      params.setTransparentBackground();
    }

    params.setImageFactory(factory);

    if (myTimeout > 0) {
      params.setTimeout(myTimeout);
    }

    params.setFontScale(configuration.getFontScale());
    params.setUiMode(configuration.getUiModeFlagValue());

    try {
      myLayoutlibCallback.setLogger(myLogger);

      RenderSecurityManager securityManager =
        isSecurityManagerEnabled ? RenderSecurityManagerFactory.create(module, context.getPlatform()) : null;
      if (securityManager != null) {
        securityManager.setActive(true, myCredential);
      }

      try {
        RenderSession session = myLayoutLib.createSession(params);

        if (session.getResult().isSuccess()) {
          session.setSystemBootTimeNanos(0);
          session.setSystemTimeNanos(0);
          // Advance the frame time to display the material progress bars
          session.setElapsedFrameTimeNanos(TimeUnit.MILLISECONDS.toNanos(500));
        }
        RenderResult result = RenderResult.create(this, session, psiFile, myLogger, myImagePool.copyOf(session.getImage()));
        RenderSession oldRenderSession = myRenderSession;
        myRenderSession = session;
        if (oldRenderSession != null) {
          disposeRenderSession(oldRenderSession);
        }
        addDiagnostics(result.getRenderResult());
        return result;
      }
      finally {
        if (securityManager != null) {
          securityManager.dispose(myCredential);
        }
      }
    }
    catch (RuntimeException t) {
      // Exceptions from the bridge
      myLogger.error(null, t.getLocalizedMessage(), t, null, null);
      throw t;
    }
  }

  @Nullable
  private ILayoutPullParser getIncludingLayoutParser(RenderResources resolver, ILayoutPullParser modelParser) {
    XmlFile xmlFile = getXmlFile();
    if (xmlFile == null) {
      throw new IllegalStateException("getIncludingLayoutParser shouldn't be called on RenderTask without PsiFile");
    }

    if (!myShowWithToolsVisibilityAndPosition) {
      // Don't support 'showIn' when 'tools' attributes are ignored for rendering.
      return null;
    }

    // Code to support editing included layout.
    if (myIncludedWithin == null) {
      String layout = IncludeReference.getIncludingLayout(xmlFile);
      Module module = getContext().getModule();
      myIncludedWithin = layout != null ? IncludeReference.get(module, xmlFile, resolver) : IncludeReference.NONE;
    }

    ILayoutPullParser topParser = null;
    if (myIncludedWithin != IncludeReference.NONE) {
      assert Objects.equals(myIncludedWithin.getToFile(), xmlFile.getVirtualFile());
      // TODO: Validate that we're really including the same layout here!
      //ResourceValue contextLayout = resolver.findResValue(myIncludedWithin.getFromResourceUrl(), false  /* forceFrameworkOnly*/);
      //if (contextLayout != null) {
      //  File layoutFile = new File(contextLayout.getValue());
      //  if (layoutFile.isFile()) {
      //
      VirtualFile layoutVirtualFile = myIncludedWithin.getFromFile();

      // Get the name of the layout actually being edited, without the extension
      // as it's what IXmlPullParser.getParser(String) will receive.
      String queryLayoutName = SdkUtils.fileNameToResourceName(xmlFile.getName());
      myLayoutlibCallback.setLayoutParser(queryLayoutName, modelParser);

      // Attempt to read from PSI.
      PsiFile psiFile = AndroidPsiUtils.getPsiFileSafely(getContext().getProject(), layoutVirtualFile);
      if (psiFile instanceof XmlFile) {
        LayoutPsiPullParser parser = LayoutPsiPullParser.create((XmlFile)psiFile, myLogger);
        // For included layouts, we don't normally see view cookies; we want the leaf to point back to the include tag
        parser.setProvideViewCookies(myProvideCookiesForIncludedViews);
        topParser = parser;
      }
      else {
        // TODO(namespaces, b/74003372): figure out where to get the namespace from.
        topParser = LayoutFilePullParser.create(new PathString(myIncludedWithin.getFromPath()), ResourceNamespace.TODO());
        if (topParser == null) {
          myLogger.error(null, String.format("Could not read layout file %1$s", myIncludedWithin.getFromPath()), null, null, null);
        }
      }
    }

    return topParser;
  }

  private static <T> CompletableFuture<T> immediateFailedFuture(Throwable exception) {
    CompletableFuture<T> future = new CompletableFuture<>();
    future.completeExceptionally(exception);
    return future;
  }

  /**
   * Executes the passed {@link Callable} as an async render action and keeps track of it. If {@link #dispose()} is called, the call will
   * wait until all the async actions have finished running.
   *
   * @param callable the {@link Callable} to be executed in the Render thread.
   * @param timeout  maximum time to wait for the action to execute. If <= 0, the default timeout
   *                 (see {@link RenderAsyncActionExecutor#DEFAULT_RENDER_THREAD_TIMEOUT_MS}) will be used.
   * @param unit     the {@link TimeUnit} for the timeout.
   *                 See {@link RenderService#getRenderAsyncActionExecutor()}.
   */
  @VisibleForTesting
  @NotNull
  private <V> CompletableFuture<V> runAsyncRenderAction(@NotNull Callable<V> callable, long timeout, @NotNull TimeUnit unit) {
    if (isDisposed.get()) {
      return immediateFailedFuture(new IllegalStateException("RenderTask was already disposed"));
    }

    synchronized (myRunningFutures) {
      CompletableFuture<V> newFuture = timeout < 1 ?
                                       RenderService.getRenderAsyncActionExecutor().runAsyncAction(callable) :
                                       RenderService.getRenderAsyncActionExecutor().runAsyncActionWithTimeout(timeout, unit, callable);
      myRunningFutures.add(newFuture);
      newFuture
        .whenCompleteAsync((result, ex) -> {
          synchronized (myRunningFutures) {
            myRunningFutures.remove(newFuture);
          }
        });

      return newFuture;
    }
  }

  /**
   * Executes the passed {@link Callable} as an async render action and keeps track of it. If {@link #dispose()} is called, the call will
   * wait until all the async actions have finished running. This will wait the default timeout
   * (see {@link RenderAsyncActionExecutor#DEFAULT_RENDER_THREAD_TIMEOUT_MS}) for the invoked action to complete.
   * See {@link RenderService#getRenderAsyncActionExecutor()}.
   */
  @VisibleForTesting
  @NotNull <V> CompletableFuture<V> runAsyncRenderAction(@NotNull Callable<V> callable) {
    return runAsyncRenderAction(callable, 0, TimeUnit.SECONDS);
  }

  /**
   * Inflates the layout but does not render it.
   *
   * @return A {@link RenderResult} with the result of inflating the inflate call. The result might not contain a result bitmap.
   */
  @NotNull
  public CompletableFuture<RenderResult> inflate() {
    // During development only:
    //assert !ApplicationManager.getApplication().isReadAccessAllowed() : "Do not hold read lock during inflate!";

    XmlFile xmlFile = getXmlFile();
    if (xmlFile == null) {
      return immediateFailedFuture(new IllegalStateException("inflate shouldn't be called on RenderTask without PsiFile"));
    }
    if (xmlFile.getProject().isDisposed()) {
      return CompletableFuture.completedFuture(null);
    }

    // Inflation can be way slower than a regular render since it will load classes and initiate most of the state.
    // That's why, for inflating, we allow a more generous timeout than for rendering.
    return runAsyncRenderAction(() -> createRenderSession((width, height) -> {
      if (myImageFactoryDelegate != null) {
        return myImageFactoryDelegate.getImage(width, height);
      }

      return new BufferedImage(width, height, BufferedImage.TYPE_INT_ARGB);
    }), RenderAsyncActionExecutor.DEFAULT_RENDER_THREAD_TIMEOUT_MS * 10, TimeUnit.MILLISECONDS)
      .whenComplete((result, ex) -> {
        if (ex != null) {
          String message = ex.getMessage();
          if (message == null) {
            message = ex.toString();
          }
          myLogger.addMessage(RenderProblem.createPlain(ERROR, message, myLogger.getProject(), myLogger.getLinkManager(), ex));
        }
      });
  }

  /**
   * Only do a measure pass using the current render session.
   */
  @NotNull
  public CompletableFuture<RenderResult> layout() {
    if (myRenderSession == null) {
      return CompletableFuture.completedFuture(null);
    }

    assert getXmlFile() != null;
    try {
      // runAsyncRenderAction might not run immediately so we need to capture the current myRenderSession and myPsiFile values
      RenderSession renderSession = myRenderSession;
      PsiFile psiFile = getXmlFile();
      return runAsyncRenderAction(() -> {
        myRenderSession.measure();
        return RenderResult.create(this, renderSession, psiFile, myLogger, ImagePool.NULL_POOLED_IMAGE);
      });
    }
    catch (Exception e) {
      // nothing
    }
    return CompletableFuture.completedFuture(null);
  }

  /**
   * Triggers execution of the Handler and frame callbacks in layoutlib
   *
   * @return a boolean future that is completed when callbacks are executed that is true if there are more callbacks to execute
   */
  @NotNull
  public CompletableFuture<Boolean> executeCallbacks(long timeNanos) {
    if (myRenderSession == null) {
      return CompletableFuture.completedFuture(false);
    }

    // Execute the callbacks with a 500ms timeout for all of them to run. Callbacks should not take a long time to execute, if they do,
    // we can safely ignore this render request and wait for the next.
    // With the current implementation, the callbacks will eventually run anyway, the timeout will allow us to detect the timeout sooner.
    return runAsyncRenderAction(() -> {
      myRenderSession.setSystemTimeNanos(timeNanos);
      return myRenderSession.executeCallbacks(timeNanos);
    }, 500, TimeUnit.MILLISECONDS);
  }

  /**
   * Sets layoutlib system time (needed for the correct touch event handling) and informs layoutlib that there was a (mouse) touch event
   * detected of a particular type at a particular point.
   *
   * @param touchEventType type of a touch event
   * @param x              horizontal android coordinate of the detected touch event
   * @param y              vertical android coordinate of the detected touch event
   * @return a future that is completed when layoutlib handled the touch event
   */
  @NotNull
  public CompletableFuture<Void> triggerTouchEvent(@NotNull RenderSession.TouchEventType touchEventType, int x, int y, long timeNanos) {
    if (myRenderSession == null) {
      return CompletableFuture.completedFuture(null);
    }

    return runAsyncRenderAction(() -> {
      myRenderSession.setSystemTimeNanos(timeNanos);
      myRenderSession.triggerTouchEvent(touchEventType, x, y);
      return null;
    });
  }

  /**
   * Method used to report unhandled layoutlib exceptions to the crash reporter
   */
  private void reportException(@NotNull Throwable e) {
    // This in an unhandled layoutlib exception, pass it to the crash reporter
    myCrashReporter.submit(new StudioExceptionReport.Builder().setThrowable(e, false).build());
  }

  /**
   * Renders the layout to the current {@link IImageFactory} set in {@link #myImageFactoryDelegate}
   */
  @NotNull
  private CompletableFuture<RenderResult> renderInner() {
    // During development only:
    //assert !ApplicationManager.getApplication().isReadAccessAllowed() : "Do not hold read lock during render!";

    PsiFile psiFile = getXmlFile();
    assert psiFile != null;

    CompletableFuture<RenderResult> inflateCompletableResult;
    if (myRenderSession == null) {
      inflateCompletableResult = inflate()
        .whenComplete((renderResult, exception) -> {
          Result result = renderResult != null ? renderResult.getRenderResult() : null;
          if (result == null || !result.isSuccess()) {
            Throwable e = result != null ? result.getException() : exception;
            if (e != null) {
              reportException(e);
            }
            if (result != null) {
              myLogger.error(null, result.getErrorMessage(), e, null, null);
            }
          }
        });
    }
    else {
      inflateCompletableResult = CompletableFuture.completedFuture(null);
    }

    return inflateCompletableResult.thenCompose(ignored -> {
      try {
        return runAsyncRenderAction(() -> {
          myRenderSession.render();
          RenderResult result =
            RenderResult.create(this, myRenderSession, psiFile, myLogger, myImagePool.copyOf(myRenderSession.getImage()));
          Result renderResult = result.getRenderResult();
          if (renderResult.getException() != null) {
            reportException(renderResult.getException());
            myLogger.error(null, renderResult.getErrorMessage(), renderResult.getException(), null, null);
          }
          return result;
        }).whenComplete((result, ex) -> {
          clearComposeTables();
          // After render clean-up. Dispose the GapWorker cache.
          clearGapWorkerCache();
        });
      }
      catch (Exception e) {
        reportException(e);
        String message = e.getMessage();
        if (message == null) {
          message = e.toString();
        }
        myLogger.addMessage(RenderProblem.createPlain(ERROR, message, myLogger.getProject(), myLogger.getLinkManager(), e));
        return CompletableFuture.completedFuture(RenderResult.createRenderTaskErrorResult(psiFile, e));
      }
    });
  }

  /**
   * Method that renders the layout to a bitmap using the given {@link IImageFactory}. This render call will render the image to a
   * bitmap that can be accessed via the returned {@link RenderResult}.
   * <p/>
   * If {@link #inflate()} hasn't been called before, this method will implicitly call it.
   */
  @NotNull
  CompletableFuture<RenderResult> render(@NotNull IImageFactory factory) {
    myImageFactoryDelegate = factory;

    return renderInner();
  }

  /**
   * Run rendering with default IImageFactory implementation provided by RenderTask. This render call will render the image to a bitmap
   * that can be accessed via the returned {@link RenderResult}
   * <p/>
   * If {@link #inflate()} hasn't been called before, this method will implicitly call it.
   */
  @NotNull
  public CompletableFuture<RenderResult> render() {
    return render(myCachingImageFactory);
  }

  /**
   * Sets the time for which the next frame will be selected. The time is the elapsed time from
   * the current system nanos time.
   */
  public void setElapsedFrameTimeNanos(long nanos) {
    if (myRenderSession != null) {
      myRenderSession.setElapsedFrameTimeNanos(nanos);
    }
  }

  @SuppressWarnings("ThrowableResultOfMethodCallIgnored")
  private void addDiagnostics(@NotNull Result result) {
    if (!myLogger.hasProblems() && !result.isSuccess()) {
      if (result.getException() != null || result.getErrorMessage() != null) {
        myLogger.error(null, result.getErrorMessage(), result.getException(), null, null);
      }
      else if (result.getStatus() == Result.Status.ERROR_TIMEOUT) {
        myLogger.error(null, "Rendering timed out.", null, null, null);
      }
      else {
        myLogger.error(null, "Unknown render problem: " + result.getStatus(), null, null, null);
      }
    }
    else if (myIncludedWithin != null && myIncludedWithin != IncludeReference.NONE) {
      ILayoutPullParser layoutEmbeddedParser = myLayoutlibCallback.getLayoutEmbeddedParser();
      if (layoutEmbeddedParser != null) {  // Should have been nulled out if used
        myLogger.error(null, String.format("The surrounding layout (%1$s) did not actually include this layout. " +
                                           "Remove tools:" + SdkConstants.ATTR_SHOW_IN + "=... from the root tag.",
                                           myIncludedWithin.getFromResourceUrl()), null, null, null);
      }
    }
  }

  /**
   * Asynchronously renders the given resource value (which should refer to a drawable)
   * and returns it as an image.
   *
   * @param drawableResourceValue the drawable resource value to be rendered
   * @return a {@link CompletableFuture} with the BufferedImage of the passed drawable.
   */
  @NotNull
  public CompletableFuture<BufferedImage> renderDrawable(@NotNull ResourceValue drawableResourceValue) {
    HardwareConfig hardwareConfig = myHardwareConfigHelper.getConfig();

    RenderTaskContext context = getContext();
    Module module = getContext().getModule();
    DrawableParams params =
      new DrawableParams(drawableResourceValue, module, hardwareConfig, context.getConfiguration().getResourceResolver(),
                         myLayoutlibCallback, context.getMinSdkVersion().getApiLevel(), context.getTargetSdkVersion().getApiLevel(),
                         myLogger);
    params.setForceNoDecor();
    params.setAssetRepository(myAssetRepository);

    return runAsyncRenderAction(() -> myLayoutLib.renderDrawable(params))
      .thenCompose(result -> {
        if (result != null && result.isSuccess()) {
          Object data = result.getData();
          if (!(data instanceof BufferedImage)) {
            data = null;
          }
          return CompletableFuture.completedFuture((BufferedImage)data);
        }
        else {
          if (result.getStatus() == Result.Status.ERROR_NOT_A_DRAWABLE) {
            LOG.debug("renderDrawable called with a non-drawable resource" + drawableResourceValue);
            return CompletableFuture.completedFuture(null);
          }

          Throwable exception = result == null ? new RuntimeException("Rendering failed - null result") : result.getException();
          if (exception == null) {
            String message = result.getErrorMessage();
            exception = new RuntimeException(message == null ? "Rendering failed" : "Rendering failed - " + message);
          }
          reportException(exception);
          return immediateFailedFuture(exception);
        }
      });
  }

  /**
   * Renders the given resource value (which should refer to a drawable) and returns it
   * as an image
   *
   * @param drawableResourceValue the drawable resource value to be rendered, or null
   * @return the image, or null if something went wrong
   */
  @NotNull
  @SuppressWarnings("unchecked")
  public List<BufferedImage> renderDrawableAllStates(@Nullable ResourceValue drawableResourceValue) {
    if (drawableResourceValue == null) {
      return Collections.emptyList();
    }

    HardwareConfig hardwareConfig = myHardwareConfigHelper.getConfig();

    RenderTaskContext context = getContext();
    Module module = context.getModule();
    DrawableParams params =
      new DrawableParams(drawableResourceValue, module, hardwareConfig, context.getConfiguration().getResourceResolver(),
                         myLayoutlibCallback, context.getMinSdkVersion().getApiLevel(), context.getTargetSdkVersion().getApiLevel(),
                         myLogger);
    params.setForceNoDecor();
    params.setAssetRepository(myAssetRepository);
    params.setFlag(RenderParamsFlags.FLAG_KEY_RENDER_ALL_DRAWABLE_STATES, Boolean.TRUE);

    try {
      Result result = RenderService.runRenderAction(() -> myLayoutLib.renderDrawable(params));

      if (result != null && result.isSuccess()) {
        Object data = result.getData();
        if (data instanceof List) {
          return (List<BufferedImage>)data;
        }
      }
    }
    catch (Exception e) {
      // ignore
    }

    return Collections.emptyList();
  }

  @NotNull
  private LayoutLibrary getLayoutLib() {
    return myLayoutLib;
  }

  @NotNull
  public LayoutlibCallbackImpl getLayoutlibCallback() {
    return myLayoutlibCallback;
  }

  /**
   * Returns true if this service can render a non-rectangular shape
   */
  private boolean isNonRectangular() {
    ResourceFolderType folderType = getContext().getFolderType();
    // Drawable images can have non-rectangular shapes; we need to ensure that we blank out the
    // background with full alpha
    return folderType == ResourceFolderType.DRAWABLE || folderType == ResourceFolderType.MIPMAP;
  }

  /**
   * Returns true if this service requires rendering into a transparent/alpha channel image
   */
  private boolean requiresTransparency() {
    // Drawable images can have non-rectangular shapes; we need to ensure that we blank out the
    // background with full alpha
    return isNonRectangular();
  }

  /**
   * Measure the children of the given parent tag, applying the given filter to the pull parser's
   * attribute values.
   *
   * @param parent the parent tag to measure children for
   * @param filter the filter to apply to the attribute values
   * @return a map from the children of the parent to new bounds of the children
   */
  @NotNull
  public CompletableFuture<Map<XmlTag, ViewInfo>> measureChildren(@NotNull XmlTag parent, @Nullable AttributeFilter filter) {
    ILayoutPullParser modelParser = LayoutPsiPullParser.create(filter, parent, myLogger);
    Map<XmlTag, ViewInfo> map = new HashMap<>();
    return RenderService.getRenderAsyncActionExecutor().runAsyncAction(() -> measure(modelParser))
      .thenComposeAsync(session -> {
        if (session != null) {
          try {
            Result result = session.getResult();

            if (result != null && result.isSuccess()) {
              assert session.getRootViews().size() == 1;
              ViewInfo root = session.getRootViews().get(0);
              List<ViewInfo> children = root.getChildren();
              for (ViewInfo info : children) {
                XmlTag tag = RenderService.getXmlTag(info);
                if (tag != null) {
                  map.put(tag, info);
                }
              }
            }

            return CompletableFuture.completedFuture(map);
          }
          finally {
            disposeRenderSession(session);
          }
        }

        return CompletableFuture.completedFuture(Collections.emptyMap());
      }, AppExecutorUtil.getAppExecutorService());
  }

  /**
   * Measure the given child in context, applying the given filter to the
   * pull parser's attribute values.
   *
   * @param tag    the child to measure
   * @param filter the filter to apply to the attribute values
   * @return a {@link CompletableFuture} that will return the {@link ViewInfo} if found.
   */
  @NotNull
  public CompletableFuture<ViewInfo> measureChild(@NotNull XmlTag tag, @Nullable AttributeFilter filter) {
    XmlTag parent = tag.getParentTag();
    if (parent == null) {
      return CompletableFuture.completedFuture(null);
    }

    return measureChildren(parent, filter)
      .thenApply(map -> {
        for (Map.Entry<XmlTag, ViewInfo> entry : map.entrySet()) {
          if (entry.getKey() == tag) {
            return entry.getValue();
          }
        }

        return null;
      });
  }

  @Nullable
  private RenderSession measure(ILayoutPullParser parser) {
    RenderTaskContext context = getContext();
    ResourceResolver resolver = context.getConfiguration().getResourceResolver();

    myLayoutlibCallback.reset();

    HardwareConfig hardwareConfig = myHardwareConfigHelper.getConfig();
    Module module = getContext().getModule();
    SessionParams params = new SessionParams(parser,
                                             RenderingMode.NORMAL,
                                             module /* projectKey */,
                                             hardwareConfig,
                                             resolver,
                                             myLayoutlibCallback,
                                             context.getMinSdkVersion().getApiLevel(),
                                             context.getTargetSdkVersion().getApiLevel(),
                                             myLogger);
    //noinspection deprecation We want to measure while creating the session. RenderSession.measure would require a second call.
    params.setLayoutOnly();
    params.setForceNoDecor();
    params.setExtendedViewInfoMode(true);
    params.setLocale(myLocale.toLocaleId());
    params.setAssetRepository(myAssetRepository);
    params.setFlag(RenderParamsFlags.FLAG_KEY_RECYCLER_VIEW_SUPPORT, true);
    @Nullable MergedManifestSnapshot manifestInfo = myManifestProvider.apply(module);
    params.setRtlSupport(manifestInfo != null && manifestInfo.isRtlSupported());

    try {
      myLayoutlibCallback.setLogger(myLogger);

      return myLayoutLib.createSession(params);
    }
    catch (RuntimeException t) {
      // Exceptions from the bridge.
      myLogger.error(null, t.getLocalizedMessage(), t, null, null);
      throw t;
    }
  }

  @VisibleForTesting
  void setCrashReporter(@NotNull CrashReporter crashReporter) {
    myCrashReporter = crashReporter;
  }

  /**
   * Returns the context used in this render task. The context includes things like platform information, file or module.
   */
  @NotNull
  public RenderTaskContext getContext() {
    return myContext;
  }

  /**
   * The {@link AttributeFilter} allows a client of {@link #measureChildren} to modify the actual
   * XML values of the nodes being rendered, for example to force width and height values to
   * wrap_content when measuring preferred size.
   */
  public interface AttributeFilter {
    /**
     * Returns the attribute value for the given node and attribute name. This filter
     * allows a client to adjust the attribute values that a node presents to the
     * layout library.
     * <p/>
     * Returns "" to unset an attribute. Returns null to return the unfiltered value.
     *
     * @param node      the node for which the attribute value should be returned
     * @param namespace the attribute namespace
     * @param localName the attribute local name
     * @return an override value, or null to return the unfiltered value
     */
    @Nullable
    String getAttribute(@NotNull XmlTag node, @Nullable String namespace, @NotNull String localName);
  }

  /**
   * Properly disposes {@link RenderSession} as a single {@link RenderService} call.
   *
   * @param renderSession a session to be disposed of
   */
  private void disposeRenderSession(@NotNull RenderSession renderSession) {
    Optional<Method> disposeMethod = Optional.empty();
    try {
      if (myLayoutlibCallback.hasLoadedClass(CLASS_COMPOSE_VIEW_ADAPTER)) {
        Class<?> composeViewAdapter = myLayoutlibCallback.findClass(CLASS_COMPOSE_VIEW_ADAPTER);
        // Kotlin bytecode generation converts dispose() method into dispose$ui_tooling() therefore we have to perform this filtering
        disposeMethod = Arrays.stream(composeViewAdapter.getMethods()).filter(m -> m.getName().contains("dispose")).findFirst();
      }
    }
    catch (ClassNotFoundException ex) {
      LOG.warn(CLASS_COMPOSE_VIEW_ADAPTER + " class not found", ex);
    }
    disposeMethod.ifPresent(m -> m.setAccessible(true));
    Optional<Method> finalDisposeMethod = disposeMethod;
    RenderService.getRenderAsyncActionExecutor().runAsyncAction(() -> {

      finalDisposeMethod.ifPresent(
        m -> renderSession.execute(
          () -> renderSession.getRootViews().forEach(v -> disposeIfCompose(v, m))
        )
      );
      renderSession.dispose();
    });
  }

  /**
   * Performs dispose() call against View object associated with {@link ViewInfo} if that object is an instance of ComposeViewAdapter
   *
   * @param viewInfo      a {@link ViewInfo} associated with the View object to be potentially disposed of
   * @param disposeMethod a dispose method to be executed against View object
   */
  private static void disposeIfCompose(@NotNull ViewInfo viewInfo, @NotNull Method disposeMethod) {
    Object viewObject = viewInfo.getViewObject();
    if (viewObject == null || !viewObject.getClass().getName().equals(CLASS_COMPOSE_VIEW_ADAPTER)) {
      return;
    }
    try {
      disposeMethod.invoke(viewObject);
    }
    catch (IllegalAccessException | InvocationTargetException ex) {
      LOG.warn("Unexpected error while disposing compose view", ex);
    }
  }
}<|MERGE_RESOLUTION|>--- conflicted
+++ resolved
@@ -344,27 +344,8 @@
         }
       });
     }
-<<<<<<< HEAD
-  }
-
-  private void clearHandlerCallbacks() {
-    try {
-      Class<?> handlerDelegateClass = myLayoutlibCallback.findClass("android.os.Handler_Delegate");
-      Field runnableQueueField = handlerDelegateClass.getDeclaredField("sRunnablesQueues");
-      runnableQueueField.setAccessible(true);
-      WeakHashMap<?, ?> runnablesQueue = (WeakHashMap<?, ?>)runnableQueueField.get(null);
-      runnablesQueue.clear();
-    } catch (NoSuchFieldException e) {
-      // layoutlib-standard may have no sRunnablesQueues. ignore exception.
-      if (LayoutLibrary.isNative()) {
-        LOG.warn(e);
-      }
-    } catch (Throwable t) {
-      LOG.warn(t);
-=======
     catch (Throwable t) {
       LOG.debug(t);
->>>>>>> 799703f0
     }
   }
 
