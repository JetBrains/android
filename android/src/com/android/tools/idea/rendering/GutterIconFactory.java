/*
 * Copyright (C) 2017 The Android Open Source Project
 *
 * Licensed under the Apache License, Version 2.0 (the "License");
 * you may not use this file except in compliance with the License.
 * You may obtain a copy of the License at
 *
 *      http://www.apache.org/licenses/LICENSE-2.0
 *
 * Unless required by applicable law or agreed to in writing, software
 * distributed under the License is distributed on an "AS IS" BASIS,
 * WITHOUT WARRANTIES OR CONDITIONS OF ANY KIND, either express or implied.
 * See the License for the specific language governing permissions and
 * limitations under the License.
 */
package com.android.tools.idea.rendering;

import static com.android.SdkConstants.DOT_XML;

import com.android.ide.common.rendering.api.RenderResources;
import com.android.ide.common.vectordrawable.VdPreview;
import com.android.resources.ResourceUrl;
import com.android.tools.adtui.ImageUtils;
import com.android.tools.idea.configurations.Configuration;
import com.android.tools.idea.configurations.ConfigurationManager;
import com.android.tools.idea.res.IdeResourcesUtil;
import com.android.utils.XmlUtils;
import com.google.common.annotations.VisibleForTesting;
import com.intellij.openapi.application.ApplicationManager;
import com.intellij.openapi.diagnostic.Logger;
import com.intellij.openapi.fileEditor.FileDocumentManager;
import com.intellij.openapi.util.Disposer;
import com.intellij.openapi.vfs.VirtualFile;
import com.intellij.ui.Gray;
import com.intellij.util.ui.ImageUtil;
<<<<<<< HEAD
import com.intellij.util.ui.StartupUiUtil;
=======
>>>>>>> 640ce73c
import com.intellij.util.ui.UIUtil;
import java.awt.Component;
import java.awt.Dimension;
import java.awt.Graphics;
import java.awt.Image;
import java.awt.image.BufferedImage;
import java.io.IOException;
import java.io.InputStream;
import java.util.concurrent.CompletableFuture;
import java.util.concurrent.TimeUnit;
import javax.imageio.ImageIO;
import javax.swing.Icon;
import javax.swing.ImageIcon;
import org.jetbrains.android.facet.AndroidFacet;
import org.jetbrains.annotations.NotNull;
import org.jetbrains.annotations.Nullable;
import org.w3c.dom.Document;
import org.w3c.dom.Element;
import org.w3c.dom.NamedNodeMap;
import org.w3c.dom.Node;

/**
 * Static utilities for generating scaled-down {@link Icon} instances from image resources to display in the gutter.
 */
public class GutterIconFactory {
  private static final Logger LOG = Logger.getInstance(GutterIconCache.class);
  private static final int RENDERING_SCALING_FACTOR = 10;

  /**
   * Given the path to an image resource, returns an Icon which displays the image, scaled so that its width
   * and height do not exceed {@code maxWidth} and {@code maxHeight} pixels, respectively. Returns null if unable to read
   * or render the image resource for any reason.
   * <p>
   * For an XML resource, {@code resolver} is used to resolve resource and theme references (e.g. {@code @string/foo} , {@code
   * ?android:attr/bar}). If {@code resolver} is null, then it is assumed that the image resource is either not an XML resource, or
   * that the XML file does not contain any unresolved references (otherwise, this method returns null).
   */
  @Nullable
  public static Icon createIcon(@NotNull VirtualFile file, @Nullable RenderResources resolver, int maxWidth, int maxHeight, @NotNull AndroidFacet facet) {
    String path = file.getPath();
    if (path.endsWith(DOT_XML)) {
      return createXmlIcon(file, resolver, maxWidth, maxHeight, facet);
    }

    return createBitmapIcon(file, maxWidth, maxHeight);
  }

  /**
   * Read XML data from Document when possible (in case there are unsaved changes
   * for a file open in an editor).
   */
  @NotNull
  private static String getXmlContent(@NotNull VirtualFile file) throws IOException {
    com.intellij.openapi.editor.Document document = FileDocumentManager.getInstance().getCachedDocument(file);

    if  (document == null) {
      return new String(file.contentsToByteArray());
    }

    return document.getText();
  }

  @Nullable
  private static Icon createXmlIcon(@NotNull VirtualFile file, @Nullable RenderResources resolver, int maxWidth, int maxHeight,
                                    @NotNull AndroidFacet facet) {
    try {
      String xml = getXmlContent(file);
      BufferedImage image;
      // If drawable is a vector drawable, use the renderer inside Studio.
      // Otherwise, delegate to layoutlib.
      if (xml.contains("<vector")) {
        VdPreview.TargetSize imageTargetSize =
            VdPreview.TargetSize.createFromMaxDimension(isRetinaEnabled() ? ImageUtils.RETINA_SCALE * maxWidth : maxWidth);
        Document document = XmlUtils.parseDocumentSilently(xml, true);
        if (document == null) {
          return null;
        }
        Element root = document.getDocumentElement();
        if (root == null) {
          return null;
        }
        if (resolver != null) {
          replaceResourceReferences(root, resolver);
        }
        StringBuilder builder = new StringBuilder(100);
        image = VdPreview.getPreviewFromVectorDocument(imageTargetSize, document, builder);
        if (builder.length() > 0) {
          LOG.warn("Problems rendering " + file.getPresentableUrl() + ": " + builder);
        }
      }
      else {
        Configuration configuration = ConfigurationManager.getOrCreateInstance(facet).getConfiguration(file);
        DrawableRenderer renderer = new DrawableRenderer(facet, configuration);
        Dimension size = new Dimension(maxWidth * RENDERING_SCALING_FACTOR, maxHeight * RENDERING_SCALING_FACTOR);
        try {
          CompletableFuture<BufferedImage> imageFuture = renderer.renderDrawable(xml, size);
          // TODO(http://b/143455172): Remove the timeout by removing usages of this method on the UI thread. For now we just ensure
          //  we do not block indefinitely on the UI thread. We also do not use the timeout in unit test to avoid non deterministic tests.
          //  On production, if the request times out, it will cause the icon on the gutter not to show which is an acceptable fallback
          //  until this is correctly fixed.
          //  250ms should be enough time for inflating and rendering and is used a upper boundary.
          image = ApplicationManager.getApplication().isDispatchThread() && !ApplicationManager.getApplication().isUnitTestMode() ?
                  imageFuture.get(250, TimeUnit.MILLISECONDS) :
                  imageFuture.get();
        } catch (Throwable e) {
          // If an invalid drawable is passed, renderDrawable might throw an exception. We can not fully control the input passed to this
          // rendering call since the user might be referencing an invalid drawable so we are just less verbose about it. The user will
          // not see the preview next to the code when referencing invalid drawables.
          LOG.debug(String.format("Could not read/render icon image %1$s", file.getPresentableUrl()), e);
          image = null;
        } finally {
          Disposer.dispose(renderer);
        }
        if (image == null) {
          return null;
        }
        image = ImageUtils.scale(image, maxWidth / (double)image.getWidth(), maxHeight / (double)image.getHeight());
      }
      if (isRetinaEnabled()) {
        RetinaImageIcon retinaIcon = getRetinaIcon(image);
        if (retinaIcon != null) {
          return retinaIcon;
        }
      }

      return new ImageIcon(image);
    }
    catch (Throwable e) {
      LOG.warn(String.format("Could not read/render icon image %1$s", file.getPresentableUrl()), e);
    }

    return null;
  }

  private static boolean isRetinaEnabled() {
    return UIUtil.isRetina();
  }

  /**
   * Returns true if {@code attributeValue} is a theme or resource reference, false otherwise.
   */
  @VisibleForTesting
  static boolean isReference(String attributeValue) {
    return ResourceUrl.parse(attributeValue) != null;
  }

  /**
   * Recursively traverses a document tree starting at {@code node} and uses {@code resolver} to
   * to resolve and replace attribute values which are resource or theme references. If a reference can not
   * be resolved, the value of that attribute remains unchanged.
   */
  @VisibleForTesting
  static void replaceResourceReferences(@NotNull Node node, @NotNull RenderResources resolver) {
    if (node.getNodeType() == Node.ELEMENT_NODE) {
      Element element = (Element)node;
      NamedNodeMap attributes = element.getAttributes();

      for (int i = 0, n = attributes.getLength(); i < n; i++) {
        Node attribute = attributes.item(i);
        String value = attribute.getNodeValue();

        if (isReference(value)) {
          String resolvedValue = IdeResourcesUtil.resolveStringValue(resolver, value);

          // Leave the attribute value alone if we were unable to resolve it
          if (!isReference(resolvedValue)) {
            attribute.setNodeValue(resolvedValue);
          }
        }
      }
    }

    node = node.getFirstChild();
    while (node != null) {
      replaceResourceReferences(node, resolver);
      node = node.getNextSibling();
    }
  }

  @Nullable
  private static Icon createBitmapIcon(@NotNull VirtualFile file, int maxWidth, int maxHeight) {
    try (InputStream stream = file.getInputStream()) {
      return createBitmapIcon(ImageIO.read(stream), maxWidth, maxHeight);
    }
    catch (Exception e) {
      // Not just IOExceptions here; for example, we've seen
      // IllegalArgumentException @ ...... < PNGImageReader:1479 < ... ImageIO.read
      LOG.warn(String.format("Could not read icon image %1$s", file.getPresentableUrl()), e);
      return null;
    }
  }

  @Nullable
  private static Icon createBitmapIcon(BufferedImage image, int maxWidth, int maxHeight) {
    if (image != null) {
      int imageWidth = image.getWidth();
      int imageHeight = image.getHeight();
      if (isRetinaEnabled() && (imageWidth > ImageUtils.RETINA_SCALE * maxWidth || imageHeight > ImageUtils.RETINA_SCALE * maxHeight)) {
        double scale = ImageUtils.RETINA_SCALE * Math.min(maxWidth / (double)imageWidth, maxHeight / (double)imageHeight);
        BufferedImage scaled = ImageUtils.scale(image, scale, scale);
        RetinaImageIcon retinaIcon = getRetinaIcon(scaled);
        if (retinaIcon != null) {
          return retinaIcon;
        }
      }

      if (imageWidth > maxWidth || imageHeight > maxHeight) {
        double scale = Math.min(maxWidth / (double)imageWidth, maxHeight / (double)imageHeight);

        if (image.getType() == BufferedImage.TYPE_BYTE_INDEXED) {
          // Indexed images look terrible if they are scaled directly; instead, paint into an ARGB blank image
          BufferedImage bg = ImageUtil.createImage(imageWidth, imageHeight, BufferedImage.TYPE_INT_ARGB);
          Graphics g = bg.getGraphics();
          g.setColor(Gray.TRANSPARENT);
          g.fillRect(0, 0, bg.getWidth(), bg.getHeight());
          StartupUiUtil.drawImage(g, image, 0, 0, null);
          g.dispose();
          image = bg;
        }

        image = ImageUtils.scale(image, scale, scale);
      }

      return new ImageIcon(image);
    }
    return null;
  }

  /**
   * Returns a {@link RetinaImageIcon} for the given {@link BufferedImage}, if possible. Returns null otherwise.
   */
  @Nullable
  private static RetinaImageIcon getRetinaIcon(@NotNull BufferedImage image) {
    if (isRetinaEnabled()) {
      Image hdpiImage = ImageUtils.convertToRetina(image);
      if (hdpiImage != null) {
        return new RetinaImageIcon(hdpiImage);
      }
    }
    return null;
  }

  private static final class RetinaImageIcon extends ImageIcon {
    private RetinaImageIcon(Image image) {
      super(image, "");
    }

    @Override
    public synchronized void paintIcon(Component c, Graphics g, int x, int y) {
      UIUtil.drawImage(g, getImage(), x, y, null);
    }
  }
}<|MERGE_RESOLUTION|>--- conflicted
+++ resolved
@@ -33,10 +33,7 @@
 import com.intellij.openapi.vfs.VirtualFile;
 import com.intellij.ui.Gray;
 import com.intellij.util.ui.ImageUtil;
-<<<<<<< HEAD
 import com.intellij.util.ui.StartupUiUtil;
-=======
->>>>>>> 640ce73c
 import com.intellij.util.ui.UIUtil;
 import java.awt.Component;
 import java.awt.Dimension;
@@ -279,7 +276,7 @@
     return null;
   }
 
-  private static final class RetinaImageIcon extends ImageIcon {
+  private static class RetinaImageIcon extends ImageIcon {
     private RetinaImageIcon(Image image) {
       super(image, "");
     }
