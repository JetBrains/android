/*
 * Copyright (C) 2017 The Android Open Source Project
 *
 * Licensed under the Apache License, Version 2.0 (the "License");
 * you may not use this file except in compliance with the License.
 * You may obtain a copy of the License at
 *
 *      http://www.apache.org/licenses/LICENSE-2.0
 *
 * Unless required by applicable law or agreed to in writing, software
 * distributed under the License is distributed on an "AS IS" BASIS,
 * WITHOUT WARRANTIES OR CONDITIONS OF ANY KIND, either express or implied.
 * See the License for the specific language governing permissions and
 * limitations under the License.
 */
package com.android.tools.idea.rendering;

import static com.android.SdkConstants.DOT_XML;

import com.android.ide.common.rendering.api.RenderResources;
import com.android.ide.common.vectordrawable.VdPreview;
import com.android.resources.ResourceUrl;
import com.android.tools.idea.res.IdeResourcesUtil;
import com.android.utils.XmlUtils;
import com.google.common.annotations.VisibleForTesting;
import com.intellij.openapi.application.ApplicationManager;
import com.intellij.openapi.diagnostic.Logger;
import com.intellij.openapi.fileEditor.FileDocumentManager;
import com.intellij.openapi.progress.util.ProgressIndicatorUtils;
import com.intellij.openapi.util.Disposer;
import com.intellij.openapi.vfs.VirtualFile;
import com.intellij.ui.Gray;
import com.intellij.ui.scale.ScaleContext;
import com.intellij.util.IconUtil;
import com.intellij.util.ui.ImageUtil;
import com.intellij.util.ui.JBUI;
import com.intellij.util.ui.UIUtil;
import java.awt.Dimension;
import java.awt.Graphics;
import java.awt.Image;
import java.awt.image.BufferedImage;
import java.io.IOException;
import java.io.InputStream;
import java.util.concurrent.CompletableFuture;
import java.util.concurrent.TimeUnit;
import javax.imageio.ImageIO;
import javax.swing.Icon;
import org.jetbrains.android.facet.AndroidFacet;
import org.jetbrains.annotations.NotNull;
import org.jetbrains.annotations.Nullable;
import org.w3c.dom.Document;
import org.w3c.dom.Element;
import org.w3c.dom.NamedNodeMap;
import org.w3c.dom.Node;

/**
 * Static utilities for generating scaled-down {@link Icon} instances from image resources to display in the gutter.
 */
public class GutterIconFactory {
  private static final Logger LOG = Logger.getInstance(GutterIconFactory.class);
  private static final int RENDERING_SCALING_FACTOR = 10;

  /**
   * Given the path to an image resource, returns an Icon which displays the image, scaled so that its width
   * and height do not exceed {@code maxWidth} and {@code maxHeight} pixels, respectively. Returns null if unable to read
   * or render the image resource for any reason.
   * <p>
   * For an XML resource, {@code resolver} is used to resolve resource and theme references (e.g. {@code @string/foo} , {@code
   * ?android:attr/bar}). If {@code resolver} is null, then it is assumed that the image resource is either not an XML resource, or
   * that the XML file does not contain any unresolved references (otherwise, this method returns null).
   */
  @Nullable
  public static Icon createIcon(@NotNull VirtualFile file, @Nullable RenderResources resolver, @NotNull AndroidFacet facet, int maxWidth, int maxHeight) {
    String path = file.getPath();
    if (path.endsWith(DOT_XML)) {
      return createXmlIcon(file, resolver, facet, maxWidth, maxHeight);
    }

    return createBitmapIcon(file, maxWidth, maxHeight);
  }

  /**
   * Read XML data from Document when possible (in case there are unsaved changes
   * for a file open in an editor).
   */
  @NotNull
  private static String getXmlContent(@NotNull VirtualFile file) throws IOException {
    com.intellij.openapi.editor.Document document = FileDocumentManager.getInstance().getCachedDocument(file);

    if  (document == null) {
      return new String(file.contentsToByteArray());
    }

    return document.getText();
  }

  @Nullable
  private static Icon createXmlIcon(@NotNull VirtualFile file, @Nullable RenderResources resolver,
                                    @NotNull AndroidFacet facet,
                                    int maxWidth, int maxHeight) {
    try {
      String xml = getXmlContent(file);
      Image image = null;
      // If drawable is a vector drawable, use the renderer inside Studio.
      // Otherwise, delegate to layoutlib.
      if (xml.contains("<vector")) {
        VdPreview.TargetSize imageTargetSize =
          VdPreview.TargetSize.createFromMaxDimension((int)JBUI.pixScale(maxWidth));
        Document document = XmlUtils.parseDocumentSilently(xml, true);
        if (document == null) {
          return null;
        }
        Element root = document.getDocumentElement();
        if (root == null) {
          return null;
        }
        if (resolver != null) {
          replaceResourceReferences(root, resolver);
        }
        StringBuilder builder = new StringBuilder(100);
        image = VdPreview.getPreviewFromVectorDocument(imageTargetSize, document, builder);
        image = ImageUtil.ensureHiDPI(image, ScaleContext.create());
        if (!builder.isEmpty()) {
          LOG.warn("Problems rendering " + file.getPresentableUrl() + ": " + builder);
        }
      }
      else {
        DrawableRenderer renderer = new DrawableRenderer(facet, file);
        Dimension size = new Dimension(maxWidth * RENDERING_SCALING_FACTOR, maxHeight * RENDERING_SCALING_FACTOR);
        try {
          CompletableFuture<BufferedImage> imageFuture = renderer.renderDrawable(xml, size);
          // TODO(http://b/143455172): Remove the timeout by removing usages of this method on the UI thread. For now we just ensure
          //  we do not block indefinitely on the UI thread. We also do not use the timeout in unit test to avoid non deterministic tests.
          //  On production, if the request times out, it will cause the icon on the gutter not to show which is an acceptable fallback
          //  until this is correctly fixed.
          //  250ms should be enough time for inflating and rendering and is used a upper boundary.
          //
          // When running in the background thread, we wait for the future to complete indefinitely. If this call happens within a
          // non-blocking read action, awaitWithCheckCanceled will allow write actions to cancel the wait. This avoids this thread
          // holding the lock and causing dead-locks.
          image = ApplicationManager.getApplication().isDispatchThread() && !ApplicationManager.getApplication().isUnitTestMode() ?
                  imageFuture.get(250, TimeUnit.MILLISECONDS) :
                  ProgressIndicatorUtils.awaitWithCheckCanceled(imageFuture);
        } catch (Throwable e) {
          // If an invalid drawable is passed, renderDrawable might throw an exception. We can not fully control the input passed to this
          // rendering call since the user might be referencing an invalid drawable so we are just less verbose about it. The user will
          // not see the preview next to the code when referencing invalid drawables.
          String message = String.format("Could not read/render icon image %1$s", file.getPresentableUrl());
<<<<<<< HEAD
          LOG.debug(message, e);
          image = null;
=======
          if (ApplicationManager.getApplication().isUnitTestMode()) {
            LOG.error(message, e);
          } else {
            LOG.debug(message, e);
          }
>>>>>>> 3a514de0
        } finally {
          Disposer.dispose(renderer);
        }
        if (image == null) {
          return null;
        }
        image = ImageUtil.ensureHiDPI(image, ScaleContext.create());
        image = ImageUtil.scaleImage(image, maxWidth, maxHeight);
      }

      return IconUtil.createImageIcon(image);
    }
    catch (Throwable e) {
      String message = String.format("Could not read/render icon image %1$s", file.getPresentableUrl());
<<<<<<< HEAD
      LOG.warn(message, e);
=======
      if (ApplicationManager.getApplication().isUnitTestMode()) {
        LOG.error(message, e);
      } else {
        LOG.warn(message, e);
      }
>>>>>>> 3a514de0
    }

    return null;
  }

  /**
   * Returns true if {@code attributeValue} is a theme or resource reference, false otherwise.
   */
  @VisibleForTesting
  static boolean isReference(String attributeValue) {
    return ResourceUrl.parse(attributeValue) != null;
  }

  /**
   * Recursively traverses a document tree starting at {@code node} and uses {@code resolver} to
   * to resolve and replace attribute values which are resource or theme references. If a reference can not
   * be resolved, the value of that attribute remains unchanged.
   */
  @VisibleForTesting
  static void replaceResourceReferences(@NotNull Node node, @NotNull RenderResources resolver) {
    if (node.getNodeType() == Node.ELEMENT_NODE) {
      Element element = (Element)node;
      NamedNodeMap attributes = element.getAttributes();

      for (int i = 0, n = attributes.getLength(); i < n; i++) {
        Node attribute = attributes.item(i);
        String value = attribute.getNodeValue();

        if (isReference(value)) {
          String resolvedValue = IdeResourcesUtil.resolveStringValue(resolver, value);

          // Leave the attribute value alone if we were unable to resolve it
          if (!isReference(resolvedValue)) {
            attribute.setNodeValue(resolvedValue);
          }
        }
      }
    }

    node = node.getFirstChild();
    while (node != null) {
      replaceResourceReferences(node, resolver);
      node = node.getNextSibling();
    }
  }

  @Nullable
  private static Icon createBitmapIcon(@NotNull VirtualFile file, int maxWidth, int maxHeight) {
    try (InputStream stream = file.getInputStream()) {
      return createBitmapIcon(ImageIO.read(stream), maxWidth, maxHeight);
    }
    catch (Exception e) {
      // Not just IOExceptions here; for example, we've seen
      // IllegalArgumentException @ ...... < PNGImageReader:1479 < ... ImageIO.read
      LOG.warn(String.format("Could not read icon image %1$s", file.getPresentableUrl()), e);
      return null;
    }
  }

  @Nullable
  private static Icon createBitmapIcon(BufferedImage bufferedImage, int maxWidth, int maxHeight) {
    if (bufferedImage != null) {
      Image image = ImageUtil.ensureHiDPI(bufferedImage, ScaleContext.create());
      int imageWidth = image.getWidth(null);
      int imageHeight = image.getHeight(null);

      if (imageWidth > maxWidth || imageHeight > maxHeight) {
        double scale = Math.min(maxWidth / (double)imageWidth, maxHeight / (double)imageHeight);

        if (bufferedImage.getType() == BufferedImage.TYPE_BYTE_INDEXED) {
          // Indexed images look terrible if they are scaled directly; instead, paint into an ARGB blank image
          BufferedImage bg = ImageUtil.createImage(imageWidth, imageHeight, BufferedImage.TYPE_INT_ARGB);
          Graphics g = bg.getGraphics();
          g.setColor(Gray.TRANSPARENT);
          g.fillRect(0, 0, bg.getWidth(), bg.getHeight());
          UIUtil.drawImage(g, image, 0, 0, null);
          g.dispose();
          image = bg;
        }

        image = ImageUtil.scaleImage(image, scale);
        // ImageUtil.scaleImage does not guarantee scaling for HiDPI images: in case scaling factor
        // is small enough for the resulting image to have 0 width or high, the original (unscaled)
        // image will be returned!
        if (image.getWidth(null) > maxWidth || image.getHeight(null) > maxHeight) {
          image = ImageUtil.toBufferedImage(image, false);
          // The scale might have changed since the underlying BufferedImage obtained from the HiDPI image
          // in the previous line might have different size.
          scale = Math.min(maxWidth / (double)image.getWidth(null), maxHeight / (double)image.getHeight(null));
          image = ImageUtil.scaleImage(image, scale);
        }
      } else {
        // If the image is smaller than the max size, simply use it as is instead of scaling down and then up.
        image = bufferedImage;
      }

      return IconUtil.createImageIcon(image);
    }
    return null;
  }
}<|MERGE_RESOLUTION|>--- conflicted
+++ resolved
@@ -146,16 +146,11 @@
           // rendering call since the user might be referencing an invalid drawable so we are just less verbose about it. The user will
           // not see the preview next to the code when referencing invalid drawables.
           String message = String.format("Could not read/render icon image %1$s", file.getPresentableUrl());
-<<<<<<< HEAD
-          LOG.debug(message, e);
-          image = null;
-=======
           if (ApplicationManager.getApplication().isUnitTestMode()) {
             LOG.error(message, e);
           } else {
             LOG.debug(message, e);
           }
->>>>>>> 3a514de0
         } finally {
           Disposer.dispose(renderer);
         }
@@ -170,15 +165,11 @@
     }
     catch (Throwable e) {
       String message = String.format("Could not read/render icon image %1$s", file.getPresentableUrl());
-<<<<<<< HEAD
-      LOG.warn(message, e);
-=======
       if (ApplicationManager.getApplication().isUnitTestMode()) {
         LOG.error(message, e);
       } else {
         LOG.warn(message, e);
       }
->>>>>>> 3a514de0
     }
 
     return null;
