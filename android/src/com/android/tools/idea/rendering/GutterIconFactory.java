--- conflicted
+++ resolved
@@ -36,7 +36,7 @@
 import com.intellij.util.IconUtil;
 import com.intellij.util.ui.ImageUtil;
 import com.intellij.util.ui.JBUI;
-import com.intellij.util.ui.StartupUiUtil;
+import com.intellij.util.ui.UIUtil;
 import java.awt.Dimension;
 import java.awt.Graphics;
 import java.awt.Image;
@@ -132,22 +132,16 @@
         Dimension size = new Dimension(maxWidth * RENDERING_SCALING_FACTOR, maxHeight * RENDERING_SCALING_FACTOR);
         try {
           CompletableFuture<BufferedImage> imageFuture = renderer.renderDrawable(xml, size);
-          // TODO(http://b/143455172, http://b/295049594): We add a timeout to ensure this will not cause a deadlock. This is used
-          //  for rendering icons for the gutter or for the autocompletion, both cases having sometimes resulted in the UI thread
-          //  being stuck. This timeout should be removed once a proper fix has been implemented.
-          //  We do not use the timeout in unit test to avoid non deterministic tests.
-          //  On production, if the request times out, it will cause the icon on the gutter or the autocomplete popup not to show
-          //  which is an acceptable fallback until this is correctly fixed.
+          // TODO(http://b/143455172): Remove the timeout by removing usages of this method on the UI thread. For now we just ensure
+          //  we do not block indefinitely on the UI thread. We also do not use the timeout in unit test to avoid non deterministic tests.
+          //  On production, if the request times out, it will cause the icon on the gutter not to show which is an acceptable fallback
+          //  until this is correctly fixed.
           //  250ms should be enough time for inflating and rendering and is used a upper boundary.
-<<<<<<< HEAD
-          image = !ApplicationManager.getApplication().isUnitTestMode() ?
-=======
           //
           // When running in the background thread, we wait for the future to complete indefinitely. If this call happens within a
           // non-blocking read action, awaitWithCheckCanceled will allow write actions to cancel the wait. This avoids this thread
           // holding the lock and causing dead-locks.
           image = ApplicationManager.getApplication().isDispatchThread() && !ApplicationManager.getApplication().isUnitTestMode() ?
->>>>>>> 574fcae1
                   imageFuture.get(250, TimeUnit.MILLISECONDS) :
                   ProgressIndicatorUtils.awaitWithCheckCanceled(imageFuture);
         } catch (Throwable e) {
@@ -245,7 +239,7 @@
           Graphics g = bg.getGraphics();
           g.setColor(Gray.TRANSPARENT);
           g.fillRect(0, 0, bg.getWidth(), bg.getHeight());
-          StartupUiUtil.drawImage(g, image, 0, 0, null);
+          UIUtil.drawImage(g, image, 0, 0, null);
           g.dispose();
           image = bg;
         }
