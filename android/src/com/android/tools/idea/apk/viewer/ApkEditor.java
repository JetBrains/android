/*
 * Copyright (C) 2016 The Android Open Source Project
 *
 * Licensed under the Apache License, Version 2.0 (the "License");
 * you may not use this file except in compliance with the License.
 * You may obtain a copy of the License at
 *
 *      http://www.apache.org/licenses/LICENSE-2.0
 *
 * Unless required by applicable law or agreed to in writing, software
 * distributed under the License is distributed on an "AS IS" BASIS,
 * WITHOUT WARRANTIES OR CONDITIONS OF ANY KIND, either express or implied.
 * See the License for the specific language governing permissions and
 * limitations under the License.
 */
package com.android.tools.idea.apk.viewer;

import com.android.SdkConstants;
import com.android.tools.apk.analyzer.ApkSizeCalculator;
import com.android.tools.apk.analyzer.Archive;
import com.android.tools.apk.analyzer.Archives;
import com.android.tools.apk.analyzer.BinaryXmlParser;
import com.android.tools.apk.analyzer.internal.ArchiveTreeNode;
import com.android.tools.idea.apk.viewer.arsc.ArscViewer;
import com.android.tools.idea.apk.viewer.dex.DexFileViewer;
import com.android.tools.idea.apk.viewer.diff.ApkDiffPanel;
import com.android.tools.idea.editors.NinePatchEditorProvider;
import com.intellij.codeHighlighting.BackgroundEditorHighlighter;
import com.intellij.ide.structureView.StructureViewBuilder;
import com.intellij.openapi.diagnostic.Logger;
import com.intellij.openapi.fileChooser.FileChooser;
import com.intellij.openapi.fileChooser.FileChooserDescriptor;
import com.intellij.openapi.fileEditor.FileEditor;
import com.intellij.openapi.fileEditor.FileEditorLocation;
import com.intellij.openapi.fileEditor.FileEditorProvider;
import com.intellij.openapi.fileEditor.FileEditorState;
import com.intellij.openapi.fileEditor.ex.FileEditorProviderManager;
import com.intellij.openapi.project.Project;
import com.intellij.openapi.ui.DialogBuilder;
import com.intellij.openapi.util.Disposer;
import com.intellij.openapi.util.UserDataHolderBase;
import com.intellij.openapi.vfs.JarFileSystem;
import com.intellij.openapi.vfs.VfsUtilCore;
import com.intellij.openapi.vfs.VirtualFile;
import com.intellij.openapi.vfs.VirtualFileManager;
import com.intellij.openapi.vfs.newvfs.BulkFileListener;
import com.intellij.openapi.vfs.newvfs.events.VFileEvent;
import com.intellij.ui.JBSplitter;
import com.intellij.ui.components.JBLabel;
import com.intellij.util.messages.MessageBusConnection;
import org.jetbrains.annotations.NotNull;
import org.jetbrains.annotations.Nullable;

import javax.swing.*;
import java.beans.PropertyChangeListener;
import java.io.IOException;
import java.nio.file.Files;
import java.nio.file.Path;
import java.nio.file.StandardCopyOption;
import java.util.Arrays;
import java.util.List;
import java.util.Optional;

public class ApkEditor extends UserDataHolderBase implements FileEditor, ApkViewPanel.Listener {
  private final Project myProject;
  private final VirtualFile myBaseFile;
  private final VirtualFile myRoot;
  private ApkViewPanel myApkViewPanel;
  private Archive myArchive;

  private JBSplitter mySplitter;
  private ApkFileEditorComponent myCurrentEditor;

  public ApkEditor(@NotNull Project project, @NotNull VirtualFile baseFile, @NotNull VirtualFile root) {
    myProject = project;
    myBaseFile = baseFile;
    myRoot = root;

    mySplitter = new JBSplitter(true, "android.apk.viewer", 0.62f);
    mySplitter.setName("apkViwerContainer");
<<<<<<< HEAD
=======

    // The APK Analyzer uses a copy of the APK to open it as an Archive. It does so far two reasons:
    // 1. We don't want the editor holding a lock on an APK (applies only to Windows)
    // 2. Since an Archive creates a FileSystem under the hood, we don't want the zip file's contents
    // to change while the FileSystem is open, since this may lead to JVM crashes
    // But if we do a copy, we need to update it whenever the real file changes. So we listen to changes
    // in the VFS as long as this editor is open.
    MessageBusConnection connection = project.getMessageBus().connect(this);
    connection.subscribe(VirtualFileManager.VFS_CHANGES, new BulkFileListener.Adapter() {
      @Override
      public void after(@NotNull List<? extends VFileEvent> events) {
        for (VFileEvent event : events) {
          if (myBaseFile.equals(event.getFile())) {
            if (myBaseFile.isValid()) {
              refreshApk(baseFile);
            } else {
              // if the file is deleted, the editor is automatically closed..
            }
          }
        }
      }
    });
>>>>>>> 1e5b25b8

    refreshApk(myBaseFile);
    mySplitter.setSecondComponent(new JPanel());
  }

  private void refreshApk(@NotNull VirtualFile apkVirtualFile) {
    disposeArchive();

    try {
      // this temporary copy is destroyed while disposing the archive, see #disposeArchive
      Path copyOfApk = Files.createTempFile(apkVirtualFile.getNameWithoutExtension(), "." + apkVirtualFile.getExtension());
      Files.copy(VfsUtilCore.virtualToIoFile(apkVirtualFile).toPath(), copyOfApk, StandardCopyOption.REPLACE_EXISTING);
      myArchive = Archives.open(copyOfApk);
      myApkViewPanel = new ApkViewPanel(new ApkParser(myArchive, ApkSizeCalculator.getDefault()));
      myApkViewPanel.setListener(this);
      mySplitter.setFirstComponent(myApkViewPanel.getContainer());
      selectionChanged(null);
    }
    catch (IOException e) {
      Logger.getInstance(ApkEditor.class).error(e);
      myArchive = null;
      mySplitter.setFirstComponent(new JBLabel(e.toString()));
    }
  }

  /**
   * Changes the editor displayed based on the path selected in the tree.
   */
  @Override
  public void selectionChanged(@Nullable ArchiveTreeNode[] entries) {
    if (myCurrentEditor != null) {
      Disposer.dispose(myCurrentEditor);
      // Null out the field immediately after disposal, in case an exception is thrown later in the method
      myCurrentEditor = null;
    }

    myCurrentEditor = getEditor(entries);
    mySplitter.setSecondComponent(myCurrentEditor.getComponent());
  }

  @Override
  public void selectApkAndCompare() {
    FileChooserDescriptor desc = new FileChooserDescriptor(true, false, false, false, false, false);
    desc.withFileFilter(file -> ApkFileSystem.EXTENSIONS.contains(file.getExtension()));
    VirtualFile file = FileChooser.chooseFile(desc, myProject, null);
    if(file == null) {
      // user canceled
      return;
    }
    VirtualFile oldApk = ApkFileSystem.getInstance().getRootByLocal(file);
    assert oldApk != null;

    DialogBuilder builder = new DialogBuilder(myProject);
    builder.setTitle(oldApk.getName() + " (old) vs " + myRoot.getName() + " (new)");
    ApkDiffPanel panel = new ApkDiffPanel(oldApk, myRoot);
    builder.setCenterPanel(panel.getContainer());
    builder.setPreferredFocusComponent(panel.getPreferredFocusedComponent());
    builder.show();
  }

  @NotNull
  @Override
  public JComponent getComponent() {
    return mySplitter;
  }

  @Nullable
  @Override
  public JComponent getPreferredFocusedComponent() {
    return myApkViewPanel.getPreferredFocusedComponent();
  }

  @NotNull
  @Override
  public String getName() {
    return myBaseFile.getName();
  }

  @Override
  public void setState(@NotNull FileEditorState state) {
  }

  @Override
  public boolean isModified() {
    return false;
  }

  @Override
  public boolean isValid() {
    return myBaseFile.isValid();
  }

  @Override
  public void selectNotify() {
  }

  @Override
  public void deselectNotify() {
  }

  @Override
  public void addPropertyChangeListener(@NotNull PropertyChangeListener listener) {
  }

  @Override
  public void removePropertyChangeListener(@NotNull PropertyChangeListener listener) {
  }

  @Nullable
  @Override
  public BackgroundEditorHighlighter getBackgroundHighlighter() {
    return null;
  }

  @Nullable
  @Override
  public FileEditorLocation getCurrentLocation() {
    return null;
  }

  @Nullable
  @Override
  public StructureViewBuilder getStructureViewBuilder() {
    return null;
  }

  @Override
  public void dispose() {
    if (myCurrentEditor != null) {
      Disposer.dispose(myCurrentEditor);
      myCurrentEditor = null;
    }
    disposeArchive();
  }

  private void disposeArchive() {
    if (myArchive != null) {
      try {
        myArchive.close();
        // the archive was constructed out of a temporary file
        Files.deleteIfExists(myArchive.getPath());
      }
      catch (IOException e) {
        Logger.getInstance(ApkEditor.class).warn(e);
      }
      myArchive = null;
    }
  }

  @NotNull
  private ApkFileEditorComponent getEditor(@Nullable ArchiveTreeNode[] nodes) {
    if (nodes == null || nodes.length == 0) {
      return new EmptyPanel();
    }

    //check if multiple dex files are selected
    //and return a multiple dex viewer
    boolean allDex = true;
    for (ArchiveTreeNode path : nodes) {
       if (!path.getData().getPath().getFileName().toString().endsWith(SdkConstants.EXT_DEX)){
        allDex = false;
        break;
      }
    }

    if (allDex){
      Path[] paths = new Path[nodes.length];
      for (int i = 0; i < nodes.length; i++) {
        paths[i] = nodes[i].getData().getPath();
      }
      return new DexFileViewer(myProject, paths, myBaseFile.getParent());
    }

    //only one file or many files with different extensions are selected
    //we can only show a single editor for a single filetype,
    //so arbitrarily pick the first file:
    ArchiveTreeNode n = nodes[0];
    Path p = n.getData().getPath();
    Path fileName = p.getFileName();
    if ("resources.arsc".equals(fileName.toString())) {
      byte[] arscContent;
      try {
        arscContent = Files.readAllBytes(p);
      }
      catch (IOException e) {
        return new EmptyPanel();
      }
      return new ArscViewer(arscContent);
    }

    if (p.toString().endsWith(SdkConstants.EXT_DEX)) {
      return new DexFileViewer(myProject, new Path[]{p}, myBaseFile.getParent());
    }

    VirtualFile file = createVirtualFile(n.getData().getArchive(), p);
    Optional<FileEditorProvider> providers = getFileEditorProviders(file);
    if (!providers.isPresent()) {
      return new EmptyPanel();
    }
    else if (file != null) {
      FileEditor editor = providers.get().createEditor(myProject, file);
      return new ApkFileEditorComponent() {
        @NotNull
        @Override
        public JComponent getComponent() {
          return editor.getComponent();
        }

        @Override
        public void dispose() {
          Disposer.dispose(editor);
        }
      };
    } else {
      return new EmptyPanel();
    }
  }

  @Nullable
  private static VirtualFile createVirtualFile(@NotNull Archive archive, @NotNull Path p) {
    Path name = p.getFileName();
    if (name == null) {
      return null;
    }

    try {
      byte[] content = Files.readAllBytes(p);
      if (archive.isBinaryXml(p, content)) {
        content = BinaryXmlParser.decodeXml(name.toString(), content);
        return ApkVirtualFile.create(p, content);
      } else {
        VirtualFile file = JarFileSystem.getInstance().findLocalVirtualFileByPath(archive.getPath().toString());
        if (file != null) {
          return file.findFileByRelativePath(p.toString());
        } else {
          return ApkVirtualFile.create(p, content);
        }
      }
    }
    catch (IOException e) {
      return null;
    }
  }

  @NotNull
  private Optional<FileEditorProvider> getFileEditorProviders(@Nullable VirtualFile file) {
    if (file == null || file.isDirectory()) {
      return Optional.empty();
    }

    FileEditorProvider[] providers = FileEditorProviderManager.getInstance().getProviders(myProject, file);

    // skip 9 patch editor since nine patch information has been stripped out
    return Arrays.stream(providers).filter(
      fileEditorProvider -> !(fileEditorProvider instanceof NinePatchEditorProvider)).findFirst();
  }
}<|MERGE_RESOLUTION|>--- conflicted
+++ resolved
@@ -78,8 +78,6 @@
 
     mySplitter = new JBSplitter(true, "android.apk.viewer", 0.62f);
     mySplitter.setName("apkViwerContainer");
-<<<<<<< HEAD
-=======
 
     // The APK Analyzer uses a copy of the APK to open it as an Archive. It does so far two reasons:
     // 1. We don't want the editor holding a lock on an APK (applies only to Windows)
@@ -102,7 +100,6 @@
         }
       }
     });
->>>>>>> 1e5b25b8
 
     refreshApk(myBaseFile);
     mySplitter.setSecondComponent(new JPanel());
