/*
 * Copyright (C) 2017 The Android Open Source Project
 *
 * Licensed under the Apache License, Version 2.0 (the "License");
 * you may not use this file except in compliance with the License.
 * You may obtain a copy of the License at
 *
 *      http://www.apache.org/licenses/LICENSE-2.0
 *
 * Unless required by applicable law or agreed to in writing, software
 * distributed under the License is distributed on an "AS IS" BASIS,
 * WITHOUT WARRANTIES OR CONDITIONS OF ANY KIND, either express or implied.
 * See the License for the specific language governing permissions and
 * limitations under the License.
 */
package com.android.tools.idea.apk.debugging.editor;

import static com.intellij.codeInsight.navigation.NavigationUtil.openFileWithPsiElement;
import static com.intellij.openapi.util.io.FileUtil.isAncestor;
import static com.intellij.openapi.util.text.StringUtil.isNotEmpty;
import static com.intellij.openapi.vfs.VfsUtilCore.virtualToIoFile;

import com.android.tools.idea.apk.ApkFacet;
import com.android.tools.idea.apk.debugging.DexSourceFiles;
import com.android.tools.idea.smali.psi.SmaliFile;
import com.intellij.openapi.fileEditor.FileEditor;
import com.intellij.openapi.module.Module;
import com.intellij.openapi.project.Project;
import com.intellij.openapi.roots.ProjectFileIndex;
import com.intellij.openapi.util.Key;
import com.intellij.openapi.vfs.VirtualFile;
import com.intellij.psi.PsiClass;
import com.intellij.psi.PsiFile;
import com.intellij.psi.PsiManager;
import com.intellij.ui.EditorNotificationPanel;
import com.intellij.ui.EditorNotifications;
import java.io.File;
import org.jetbrains.annotations.NotNull;
import org.jetbrains.annotations.Nullable;

public final class SmaliFileNotificationProvider extends EditorNotifications.Provider<EditorNotificationPanel> {
  private static final Key<EditorNotificationPanel> KEY = Key.create("apk.smali.file");

<<<<<<< HEAD
  @NotNull private final Project myProject;
  @NotNull private final DexSourceFiles myDexSourceFiles;

  public SmaliFileNotificationProvider(@NotNull Project project) {
    myProject = project;
    myDexSourceFiles = DexSourceFiles.getInstance(project);
  }

=======
>>>>>>> 9b8a1066
  @Override
  @NotNull
  public Key<EditorNotificationPanel> getKey() {
    return KEY;
  }

  @Override
  @Nullable
  public EditorNotificationPanel createNotificationPanel(@NotNull VirtualFile file, @NotNull FileEditor fileEditor, @NotNull Project project) {
    Module module = ProjectFileIndex.getInstance(project).getModuleForFile(file);
    DexSourceFiles dexSourceFiles = DexSourceFiles.getInstance(project);
    if (module != null && ApkFacet.getInstance(module) != null && dexSourceFiles.isSmaliFile(file)) {
      File outputFolderPath = dexSourceFiles.getDefaultSmaliOutputFolderPath();
      File filePath = virtualToIoFile(file);
      if (isAncestor(outputFolderPath, filePath, false)) {
        // The smali file is inside the folder where baksmali generated the smali files by disassembling classes.dex.
        EditorNotificationPanel panel = new EditorNotificationPanel();
        panel.setText("Disassembled classes.dex file. To set up breakpoints for debugging, please attach Java source files.");

        PsiFile psiFile = PsiManager.getInstance(project).findFile(file);
        if (psiFile instanceof SmaliFile) {
          String classFqn = dexSourceFiles.findJavaClassName((SmaliFile)psiFile);
          if (isNotEmpty(classFqn)) {
            PsiClass javaPsiClass = dexSourceFiles.findJavaPsiClass(classFqn);
            if (javaPsiClass != null) {
              panel.createActionLabel("Open Java file", () -> openFileWithPsiElement(javaPsiClass, true, true));
            }
            else {
              panel.createActionLabel("Attach Java Sources...", new ChooseAndAttachJavaSourcesTask(classFqn, module, dexSourceFiles));
            }
          }
        }

        return panel;
      }
    }
    return null;
  }
}<|MERGE_RESOLUTION|>--- conflicted
+++ resolved
@@ -41,17 +41,6 @@
 public final class SmaliFileNotificationProvider extends EditorNotifications.Provider<EditorNotificationPanel> {
   private static final Key<EditorNotificationPanel> KEY = Key.create("apk.smali.file");
 
-<<<<<<< HEAD
-  @NotNull private final Project myProject;
-  @NotNull private final DexSourceFiles myDexSourceFiles;
-
-  public SmaliFileNotificationProvider(@NotNull Project project) {
-    myProject = project;
-    myDexSourceFiles = DexSourceFiles.getInstance(project);
-  }
-
-=======
->>>>>>> 9b8a1066
   @Override
   @NotNull
   public Key<EditorNotificationPanel> getKey() {
