--- conflicted
+++ resolved
@@ -15,40 +15,24 @@
  */
 package com.android.tools.idea.fd;
 
-<<<<<<< HEAD
-import com.android.tools.fd.client.InstantRunArtifact;
-import com.android.tools.fd.client.InstantRunBuildInfo;
-=======
 import com.android.annotations.VisibleForTesting;
 import com.android.tools.ir.client.InstantRunArtifact;
 import com.android.tools.ir.client.InstantRunBuildInfo;
->>>>>>> 1e5b25b8
 import com.android.tools.idea.diagnostics.crash.CrashReporter;
 import com.android.tools.idea.run.ApkInfo;
 import com.android.tools.idea.run.LaunchOptions;
 import com.android.tools.idea.run.tasks.*;
 import com.google.common.collect.ImmutableList;
 import com.intellij.execution.process.ProcessHandler;
-<<<<<<< HEAD
 import com.intellij.internal.statistic.utils.StatisticsUploadAssistant;
-import com.intellij.openapi.project.Project;
-import com.intellij.util.SmartList;
-=======
 import com.intellij.internal.statistic.StatisticsUploadAssistant;
 import com.intellij.openapi.project.Project;
->>>>>>> 1e5b25b8
+import org.jetbrains.android.util.AndroidBundle;
 import org.jetbrains.android.util.AndroidBundle;
 import org.jetbrains.annotations.NotNull;
 import org.jetbrains.annotations.Nullable;
 
-<<<<<<< HEAD
-import java.util.Collection;
-import java.util.HashMap;
-import java.util.List;
-import java.util.Map;
-=======
 import java.util.*;
->>>>>>> 1e5b25b8
 
 import static com.android.tools.ir.client.InstantRunArtifactType.*;
 
@@ -106,11 +90,7 @@
 
     BuildSelection buildSelection = myContext.getBuildSelection();
     assert buildSelection != null : "Build must have completed before results are analyzed";
-<<<<<<< HEAD
-    return buildSelection.getBuildMode() == BuildMode.HOT && (myBuildInfo.hasNoChanges() || myBuildInfo.canHotswap());
-=======
     return buildSelection.getBuildMode() == BuildMode.HOT && myBuildInfo.getBuildMode().equals("HOT_WARM");
->>>>>>> 1e5b25b8
   }
 
   /**
@@ -142,15 +122,6 @@
         return taskBuilder.add(updateStateTask).build();
       case SPLITAPK:
         return ImmutableList.of(new SplitApkDeployTask(myProject, myContext), updateStateTask);
-<<<<<<< HEAD
-      case DEX:
-        if (!canReuseProcessHandler()) {
-          throw new IllegalStateException(
-            "Cannot hotswap changes - the process has died since the build was started. Please Run or Debug again to recover from this issue.");
-        }
-        // fall through
-=======
->>>>>>> 1e5b25b8
       case FULLAPK:
       case LEGACY:
         return ImmutableList.of(new DeployApkTask(myProject, launchOptions, myApks, myContext));
@@ -161,7 +132,6 @@
           CrashReporter.getInstance().submit(getIrDebugSignals(deployType));
         }
         throw new IllegalStateException(AndroidBundle.message("instant.run.build.error"));
-<<<<<<< HEAD
     }
   }
 
@@ -177,8 +147,6 @@
     if (selection != null) {
       m.put("buildSelection.mode", selection.getBuildMode().toString());
       m.put("buildSelection.why", selection.why.toString());
-=======
->>>>>>> 1e5b25b8
     }
 
     InstantRunBuildInfo buildInfo = myContext.getInstantRunBuildInfo();
@@ -202,40 +170,6 @@
   }
 
   @NotNull
-  private Map<String, String> getIrDebugSignals(@NotNull DeployType deployType) {
-    Map<String, String> m = new HashMap<>();
-
-    m.put("deployType", deployType.toString());
-    m.put("canReuseProcessHandler", Boolean.toString(canReuseProcessHandler()));
-    m.put("androidGradlePluginVersion", myContext.getGradlePluginVersion().toString());
-
-    BuildSelection selection = myContext.getBuildSelection();
-    if (selection != null) {
-      m.put("buildSelection.mode", selection.getBuildMode().toString());
-      m.put("buildSelection.why", selection.why.toString());
-    }
-
-    InstantRunBuildInfo buildInfo = myContext.getInstantRunBuildInfo();
-    if (buildInfo != null) {
-      m.put("buildinfo.buildMode", buildInfo.getBuildMode());
-      m.put("buildinfo.verifierStatus", buildInfo.getVerifierStatus());
-      m.put("buildinfo.format", Integer.toString(buildInfo.getFormat()));
-
-      List<InstantRunArtifact> artifacts = buildInfo.getArtifacts();
-      m.put("buildinfo.nArtifacts", Integer.toString(artifacts.size()));
-      for (int i = 0; i < artifacts.size(); i++) {
-        InstantRunArtifact artifact = artifacts.get(i);
-        String prefix = "buildInfo.artifact[" + i + "]";
-
-        m.put(prefix + ".type", artifact.type.toString());
-        m.put(prefix + ".file", artifact.file.getName());
-      }
-    }
-
-    return m;
-  }
-
-  @NotNull
   public LaunchTask getNotificationTask() {
     DeployType deployType = getDeployType();
     BuildSelection buildSelection = myContext.getBuildSelection();
@@ -275,32 +209,4 @@
 
     return DeployType.FULLAPK;
   }
-<<<<<<< HEAD
-
-  private static Collection<ApkInfo> getApks(@NotNull InstantRunBuildInfo buildInfo, @NotNull InstantRunContext context)
-    throws ExecutionException {
-    List<ApkInfo> apks = new SmartList<>();
-
-    for (InstantRunArtifact artifact : buildInfo.getArtifacts()) {
-      if (artifact.type != MAIN) {
-        String msg = "Expected to only find apks, but got : " + artifact.type + "\n";
-        BuildSelection buildSelection = context.getBuildSelection();
-        assert buildSelection != null : "Build must have completed before apks are obtained";
-        if (buildSelection.getBuildMode() == BuildMode.HOT) {
-          msg += "Could not use hot-swap artifacts when there is no existing session.";
-        }
-        else {
-          msg += "Unexpected artifacts for build mode: " + buildSelection.getBuildMode();
-        }
-        InstantRunManager.LOG.error(msg);
-        throw new ExecutionException(msg);
-      }
-
-      apks.add(new ApkInfo(artifact.file, context.getApplicationId()));
-    }
-
-    return apks;
-  }
-=======
->>>>>>> 1e5b25b8
 }