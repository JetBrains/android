--- conflicted
+++ resolved
@@ -22,13 +22,9 @@
 import com.android.sdklib.AndroidVersion;
 import com.android.sdklib.repository.AndroidSdkHandler;
 import com.android.sdklib.repository.meta.DetailsTypes;
-<<<<<<< HEAD
-import com.android.tools.idea.run.AndroidSessionInfo;
-=======
 import com.android.tools.idea.fd.InstantRunSettings;
 import com.android.tools.idea.run.AndroidSessionInfo;
 import com.android.tools.idea.sdk.AndroidSdks;
->>>>>>> bda17b23
 import com.android.tools.idea.sdk.progress.StudioLoggerProgressIndicator;
 import com.google.common.collect.ImmutableMap;
 import com.google.common.collect.Maps;
@@ -45,7 +41,10 @@
 import com.intellij.psi.PsiManager;
 import com.intellij.xdebugger.XDebugSession;
 import com.intellij.xdebugger.XDebuggerManager;
+import com.sun.jdi.Field;
 import com.sun.jdi.Location;
+import com.sun.jdi.ReferenceType;
+import com.sun.jdi.Value;
 import org.jetbrains.android.facet.AndroidFacet;
 import org.jetbrains.annotations.NotNull;
 import org.jetbrains.annotations.Nullable;
@@ -59,6 +58,21 @@
 
   public InstantRunPositionManager(DebugProcessImpl debugProcess) {
     super(debugProcess);
+  }
+
+  @Override
+  protected ReferenceType mapClass(ReferenceType type) {
+    ReferenceType ret = type;
+    if (InstantRunSettings.isInstantRunEnabled()) {
+      Field change = type.fieldByName("$change");
+      if (change != null) {
+        Value value = type.getValue(change);
+        if (value != null && value.type() instanceof ReferenceType) {
+          ret = (ReferenceType)value.type();
+        }
+      }
+    }
+    return ret;
   }
 
   /**
