--- conflicted
+++ resolved
@@ -30,15 +30,8 @@
 @State(name = "DeviceMirroringSettingsV2", storages = [(Storage("device.mirroring.xml"))])
 class DeviceMirroringSettings : PersistentStateComponent<DeviceMirroringSettings> {
 
-<<<<<<< HEAD
-  var deviceMirroringEnabled: Boolean by ChangeNotifyingProperty(
-      StudioFlags.DEVICE_MIRRORING_ENABLED_BY_DEFAULT.get() || StudioFlags.DEVICE_MIRRORING_ADVANCED_TAB_CONTROL.get())
-  var activateOnConnection: Boolean by ChangeNotifyingProperty(false)
-  var activateOnAppLaunch: Boolean by ChangeNotifyingProperty(!StudioFlags.DEVICE_MIRRORING_ADVANCED_TAB_CONTROL.get())
-=======
   var activateOnConnection: Boolean by ChangeNotifyingProperty(false)
   var activateOnAppLaunch: Boolean by ChangeNotifyingProperty(false)
->>>>>>> 574fcae1
   var activateOnTestLaunch: Boolean by ChangeNotifyingProperty(false)
   var synchronizeClipboard: Boolean by ChangeNotifyingProperty(true)
   /** Max length of clipboard text to participate in clipboard synchronization. */
@@ -58,10 +51,6 @@
   override fun noStateLoaded() {
     // Migrate previous version of settings.
     val settingsV1 = ApplicationManager.getApplication().getService(SettingsV1::class.java)
-<<<<<<< HEAD
-    deviceMirroringEnabled = settingsV1.deviceMirroringEnabled || StudioFlags.DEVICE_MIRRORING_ADVANCED_TAB_CONTROL.get()
-=======
->>>>>>> 574fcae1
     activateOnConnection = settingsV1.activateOnConnection && settingsV1.deviceMirroringEnabled
     activateOnAppLaunch = settingsV1.activateOnAppLaunch && settingsV1.deviceMirroringEnabled
     activateOnTestLaunch = settingsV1.activateOnTestLaunch && settingsV1.deviceMirroringEnabled
@@ -74,9 +63,6 @@
 
   override fun loadState(state: DeviceMirroringSettings) {
     XmlSerializerUtil.copyBean(state, this)
-    if (StudioFlags.DEVICE_MIRRORING_ADVANCED_TAB_CONTROL.get()) {
-      deviceMirroringEnabled = true
-    }
   }
 
   override fun initializeComponent() {
@@ -114,11 +100,7 @@
   @State(name = "DeviceMirroringSettings", storages = [(Storage("device.mirroring.xml"))])
   class SettingsV1 : PersistentStateComponent<SettingsV1> {
 
-<<<<<<< HEAD
-    var deviceMirroringEnabled: Boolean = StudioFlags.DEVICE_MIRRORING_ENABLED_BY_DEFAULT.get()
-=======
     var deviceMirroringEnabled: Boolean = false
->>>>>>> 574fcae1
     var activateOnConnection: Boolean = false
     var activateOnAppLaunch: Boolean = true
     var activateOnTestLaunch: Boolean = false
