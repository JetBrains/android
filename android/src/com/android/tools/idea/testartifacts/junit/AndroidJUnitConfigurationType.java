--- conflicted
+++ resolved
@@ -80,14 +80,9 @@
   }
 
   @Override
-<<<<<<< HEAD
   public Icon getIcon() {
     // Uses the standard JUnit icon if in AndroidStudio and otherwise, another icon
     return IdeInfo.getInstance().isAndroidStudio() ? AllIcons.RunConfigurations.Junit : ANDROID_TEST_ICON.getValue();
-=======
-  public RunConfiguration createTemplateConfiguration(@NotNull Project project) {
-    return new AndroidJUnitConfiguration(project, this);
->>>>>>> c87324c1
   }
 
   @Override
