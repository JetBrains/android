--- conflicted
+++ resolved
@@ -164,11 +164,7 @@
     } else {
       "-t"
     }
-<<<<<<< HEAD
-    return DeployTask(project, packages, pmInstallOptions, false, false, installPathProvider)
-=======
-    return DeployTask(project, packages, pmInstallOptions, false, false, false)
->>>>>>> 009d25fa
+    return DeployTask(project, packages, pmInstallOptions, false, false, false, installPathProvider)
   }
 
 
