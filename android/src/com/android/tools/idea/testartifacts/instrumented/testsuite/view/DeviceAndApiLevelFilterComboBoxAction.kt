--- conflicted
+++ resolved
@@ -47,13 +47,10 @@
     get() = { myFilter(it) }
   var listener: DeviceAndApiLevelFilterComboBoxActionListener? = null
 
-<<<<<<< HEAD
-  override fun getActionUpdateThread(): ActionUpdateThread = ActionUpdateThread.EDT
-=======
   override fun getActionUpdateThread(): ActionUpdateThread = ActionUpdateThread.BGT
->>>>>>> 0d09370c
 
   override fun update(e: AnActionEvent) {
+    super.update(e)
     e.presentation.text = myText
     e.presentation.icon = myIcon
     e.presentation.isVisible = (myAvailableDevices.size > 1)
