--- conflicted
+++ resolved
@@ -174,11 +174,7 @@
     else if (TESTING_TYPE == TEST_METHOD) {
       return ProgramRunnerUtil.shortenName(METHOD_NAME, 2) + "()";
     }
-<<<<<<< HEAD
     return TestRunnerBundle.message("all.tests.scope.presentable.text");
-=======
-    return JUnitBundle.message("all.tests.scope.presentable.text");
->>>>>>> 640ce73c
   }
 
   @NotNull
@@ -628,18 +624,4 @@
       .map(testOptions -> testOptions.getExecution())
       .orElse(TestOptions.Execution.HOST);
   }
-
-  /**
-   * Returns a test execution option specified by the facet or HOST is returned by default.
-   *
-   * @param facet Android facet to retrieve test execution option
-   */
-  public TestOptions.Execution getTestExecution(@Nullable AndroidFacet facet) {
-    return Optional.ofNullable(facet)
-      .map(f -> AndroidModuleModel.get(f))
-      .map(model -> model.getArtifactForAndroidTest())
-      .map(testArtifact -> testArtifact.getTestOptions())
-      .map(testOptions -> testOptions.getExecution())
-      .orElse(TestOptions.Execution.HOST);
-  }
 }