--- conflicted
+++ resolved
@@ -23,13 +23,9 @@
 import com.android.ddmlib.IDevice;
 import com.android.ddmlib.testrunner.OnDeviceOrchestratorRemoteAndroidTestRunner;
 import com.android.ddmlib.testrunner.RemoteAndroidTestRunner;
-<<<<<<< HEAD
-=======
 import com.android.ide.common.gradle.model.IdeAndroidArtifact;
->>>>>>> 9e819fa1
 import com.android.tools.idea.gradle.project.GradleProjectInfo;
 import com.android.tools.idea.gradle.project.model.AndroidModuleModel;
-import com.android.tools.idea.gradle.project.model.ide.android.IdeAndroidArtifact;
 import com.android.tools.idea.run.*;
 import com.android.tools.idea.run.editor.AndroidRunConfigurationEditor;
 import com.android.tools.idea.run.editor.TestRunParameters;
@@ -71,11 +67,8 @@
 import java.util.*;
 
 import static com.intellij.openapi.util.text.StringUtil.getPackageName;
-<<<<<<< HEAD
 
 import static com.intellij.codeInsight.AnnotationUtil.CHECK_HIERARCHY;
-=======
->>>>>>> 9e819fa1
 
 public class AndroidTestRunConfiguration extends AndroidRunConfigurationBase implements RefactoringListenerProvider {
   private static final Logger LOG = Logger.getInstance(AndroidTestRunConfiguration.class);
@@ -482,8 +475,6 @@
     return null;
   }
 
-<<<<<<< HEAD
-=======
   @NotNull
   @Override
   protected LaunchOptions.Builder getLaunchOptions() {
@@ -491,7 +482,6 @@
     return super.getLaunchOptions().setForceStopRunningApp(false);
   }
 
->>>>>>> 9e819fa1
   @VisibleForTesting
   class MyApplicationLaunchTask implements LaunchTask {
     @Nullable private final String myInstrumentationTestRunner;
@@ -560,11 +550,7 @@
       // run in a separate thread as this will block until the tests complete
       ApplicationManager.getApplication().executeOnPooledThread(() -> {
         try {
-<<<<<<< HEAD
-          runner.run(new AndroidTestListener(launchStatus, printer));
-=======
           runner.run(new AndroidTestListener(launchStatus, printer), new UsageTrackerTestRunListener(myArtifact, device));
->>>>>>> 9e819fa1
         }
         catch (Exception e) {
           LOG.info(e);
