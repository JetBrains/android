/*
 * Copyright (C) 2020 The Android Open Source Project
 *
 * Licensed under the Apache License, Version 2.0 (the "License");
 * you may not use this file except in compliance with the License.
 * You may obtain a copy of the License at
 *
 *      http://www.apache.org/licenses/LICENSE-2.0
 *
 * Unless required by applicable law or agreed to in writing, software
 * distributed under the License is distributed on an "AS IS" BASIS,
 * WITHOUT WARRANTIES OR CONDITIONS OF ANY KIND, either express or implied.
 * See the License for the specific language governing permissions and
 * limitations under the License.
 */
package com.android.tools.idea.testartifacts.instrumented.testsuite.actions

import com.android.tools.idea.concurrency.coroutineScope
import com.android.tools.idea.projectsystem.getModuleSystem
import com.android.tools.idea.protobuf.InvalidProtocolBufferException
import com.android.tools.idea.testartifacts.instrumented.testsuite.adapter.UtpTestResultAdapter
import com.android.tools.idea.testartifacts.instrumented.testsuite.view.AndroidTestSuiteView
import com.android.tools.idea.util.toIoFile
import com.google.common.annotations.VisibleForTesting
import com.google.testing.platform.proto.api.core.TestSuiteResultProto
import com.intellij.execution.ui.RunContentManager
import com.intellij.notification.NotificationGroupManager
import com.intellij.notification.NotificationType
import com.intellij.openapi.Disposable
import com.intellij.openapi.actionSystem.ActionUpdateThread
import com.intellij.openapi.actionSystem.AnAction
import com.intellij.openapi.actionSystem.AnActionEvent
import com.intellij.openapi.components.ComponentManagerEx
import com.intellij.openapi.fileChooser.FileChooser.chooseFile
import com.intellij.openapi.fileChooser.FileChooserDescriptor
import com.intellij.openapi.module.ModuleManager
import com.intellij.openapi.project.Project
import com.intellij.openapi.roots.ModuleRootManager
import com.intellij.openapi.vfs.VirtualFile
import com.intellij.openapi.wm.RegisterToolWindowTask
import com.intellij.openapi.wm.ToolWindow
import com.intellij.openapi.wm.ToolWindowManager
import com.intellij.util.text.DateFormatUtil
import kotlinx.coroutines.launch
import java.io.File
import java.io.IOException
import java.util.Date
import javax.swing.Icon

/**
 * A file name which UTP outputs test results.
 */
private const val TEST_RESULT_PB_FILE_NAME = "test-result.pb"
/**
 * A file name which UTP outputs device info
 */
private const val DEVICE_INFO_PB_FILE_NAME = "device-info.pb"
/**
 * Top level "flavors" directory
 */
private const val FLAVOR_DIRECTORY_NAME = "flavors"

// Type of device that tests run on
enum class DeviceType(val deviceType: String) {
  CONNECTED("connected"),
  MANAGED("managed"),
  EMPTY("")
}

/**
 * An action to import Unified Test Platform (UTP) results, and display them in the test result panel.
 *
 * @param toolWindowDisplayName a name that is displayed as a tool-window title
 * @param importFile a UTP result protobuf file to open, or null to open file chooser dialog
 */
class ImportUtpResultAction(icon: Icon? = null,
                            text: String = "Import Android Test Results...",
                            val toolWindowDisplayName: String = "Imported Android Test Results",
                            val importFile: VirtualFile? = null) : AnAction(text, text, icon) {
  companion object {
    const val IMPORTED_TEST_WINDOW_ID = "Imported Tests"
    private val NOTIFICATION_GROUP = NotificationGroupManager.getInstance().getNotificationGroup("Import Android Test Results")
  }

  /**
   * Get the tool window to display the imported results.
   *
   * @param project an Android Studio project.
   * @return a tool window to display the results.
   */
  @VisibleForTesting
  fun getToolWindow(project: Project): ToolWindow {
    val toolWindowManager = ToolWindowManager.getInstance(project)
    val toolWindow = toolWindowManager.getToolWindow(IMPORTED_TEST_WINDOW_ID)
    if (toolWindow != null) {
      return toolWindow
    }
    return toolWindowManager.registerToolWindow(RegisterToolWindowTask(id = IMPORTED_TEST_WINDOW_ID))
  }

  /**
   * Import test results and display them in the test result panel.
   *
   * @param file contains a binary protobuf of the test suite result
   * @param project the Android Studio project.
   **/
  @VisibleForTesting
  fun parseResultsAndDisplay(file: File, disposable: Disposable, project: Project) {
    RunContentManager.getInstance(project)
    try {
      val testAdapter = UtpTestResultAdapter(file)
      val packageName = testAdapter.packageName
      val module = if (packageName != null) {
        ModuleManager.getInstance(project).modules.find {
          it.getModuleSystem().getPackageName() == packageName
        }
      } else {
        null
      }
      if (module == null) {
        NOTIFICATION_GROUP.createNotification("Cannot find corresponding module. Some features might not be available. Did you "
                                              + "import the test results from a different project?", NotificationType.WARNING)
          .notify(project)
      }
      val testSuiteView = AndroidTestSuiteView(disposable, project, module, IMPORTED_TEST_WINDOW_ID, myIsImportedResult = true)
      val toolWindow = getToolWindow(project)
      val contentManager = toolWindow.contentManager
      val content = contentManager.factory.createContent(testSuiteView.component, toolWindowDisplayName, true)
      contentManager.addContent(content)
      contentManager.setSelectedContent(content)

<<<<<<< HEAD
      (project as ComponentManagerEx).getCoroutineScope().launch {
=======
      project.coroutineScope().launch {
>>>>>>> 03a9668f
        testAdapter.forwardResults(testSuiteView)
      }
      toolWindow.activate(null)
    }
    catch (exception: InvalidProtocolBufferException) {
      NOTIFICATION_GROUP.createNotification("Failed to import protobuf with exception: $exception",
                                            NotificationType.ERROR)
        .notify(project)
      throw exception
    }
  }

  /**
   * The action. It will pop up a file select dialogue to select the test result protobuf.
   *
   * @param e an action event with environment settings.
   */
  override fun actionPerformed(e: AnActionEvent) {
    val project = e.project ?: return

    if (importFile != null) {
      parseResultsAndDisplay(importFile.toIoFile(), project, project)
      return
    }

    val defaultPath = getDefaultAndroidGradlePluginTestDirectory(project)?.let {
      findTestResultProto(it, DeviceType.EMPTY).firstOrNull()
    }
    chooseFile(
      FileChooserDescriptor(true, false, false, false, false, false)
        .withFileFilter { it.name == TEST_RESULT_PB_FILE_NAME },
      e.project,
      defaultPath
    ) { file: VirtualFile ->
      parseResultsAndDisplay(file.toIoFile(), project, project)
    }
  }

  /**
   * Check if this action is enabled.
   *
   * @param e an action event
   */
  override fun getActionUpdateThread(): ActionUpdateThread = ActionUpdateThread.BGT

  override fun update(e: AnActionEvent) {
    super.update(e)
    e.presentation.isEnabledAndVisible = (e.project != null)
  }
}

/**
 * A pair of timestamp and ImportUtpResultAction.
 *
 * @param timestamp a timestamp in millis when the test execution started
 * @param action an action to import the test
 */
data class ImportUtpResultActionFromFile(val timestamp: Long, val action: ImportUtpResultAction)

/**
 * Creates an ImportUtpResultAction from the default output directory of Android Gradle plugin.
 */
fun createImportUtpResultActionFromAndroidGradlePluginOutput(project: Project?): List<ImportUtpResultActionFromFile> {
  val testDirectory = getDefaultAndroidGradlePluginTestDirectory(project) ?: return listOf()
  return findTestResultProtoAndCreateImportActions(testDirectory, deviceType = DeviceType.CONNECTED)
}

fun createImportGradleManagedDeviceUtpResults(project: Project?): List<ImportUtpResultActionFromFile> {
  val deviceFolder = getDefaultAndroidGradlePluginDevicesTestDirectory(project) ?: return listOf()
  return findTestResultProtoAndCreateImportActions(deviceFolder, deviceType = DeviceType.MANAGED)
}

private fun VirtualFile.parent(level: Int): VirtualFile {
  var targetDir = this
  repeat(level) { targetDir = targetDir.parent ?: return targetDir }
  return targetDir
}

private fun findTestResultProtoAndCreateImportActions(dir: VirtualFile,
                                                      deviceType: DeviceType): List<ImportUtpResultActionFromFile> {
  return findTestResultProto(dir, deviceType)
    .map {
      val currentFlavor = getFlavorName(it, 3)
      createImportUtpResultsFromProto(it, currentFlavor, deviceType) }
    .filterNotNull().toList()
}

/**
 * Obtains flavor based on test-result.pb location, we either get its parent name or its skip parent name
 * flavors folder is structured as below
 * flavors
 *    |-> flavor1
 *           |-> test-result.pb
 *           |-> testDevice1
 *                  |-> test-result.pb
 */
private fun getFlavorName(dir: VirtualFile, layer: Int): String? {
  if (layer < 2) {
    return null
  }
  return if (dir.parent(layer).name == FLAVOR_DIRECTORY_NAME) {
    dir.parent(layer - 1).name
  } else {
    getFlavorName(dir, layer - 1)
  }
}

private fun findTestResultProto(dir: VirtualFile, deviceType: DeviceType): Sequence<VirtualFile> {
  val resultPbFile = dir.findChild(TEST_RESULT_PB_FILE_NAME)
  // TODO(b/294439844) We skip the aggregated test result file for GMDs until this issue is resolved
  if (resultPbFile != null &&
      (deviceType != DeviceType.MANAGED || dir.findChild(DEVICE_INFO_PB_FILE_NAME) != null)) {
    return sequenceOf(resultPbFile)
  }
  return dir.children.asSequence()
    .filter(VirtualFile::isDirectory)
    .flatMap { findTestResultProto(it, deviceType) }
}

private fun createImportUtpResultsFromProto(file: VirtualFile,
                                            flavorName: String?,
                                            deviceType: DeviceType): ImportUtpResultActionFromFile? {
  val resultProto = try {
    file.inputStream.use {
      TestSuiteResultProto.TestSuiteResult.parseFrom(it)
    }
  } catch (e: IOException) {
    null
  } ?: return null

  val (startTimeMillis, testName) = resultProto.testResultList.asSequence().map {
    val startTimeMillis = it.testCase.startTime.seconds * 1000 + it.testCase.startTime.nanos / 1000000
    Pair(startTimeMillis, it.testCase.testClass)
  }.filter {
    it.first > 0 && it.second.isNotBlank()
  }.firstOrNull() ?: return null

  val actionText = StringBuilder(testName).apply {
    flavorName?.let {
      append(" - $it")
    }
    append(" - ${deviceType.deviceType}")
    append(" (${DateFormatUtil.formatDateTime(Date(startTimeMillis))})")
  }.toString()
  return ImportUtpResultActionFromFile(
    startTimeMillis,
    ImportUtpResultAction(text = actionText, toolWindowDisplayName = actionText, importFile = file))
}

private fun getDefaultAndroidGradlePluginTestDirectory(project: Project?): VirtualFile? {
  return findFileByRelativePathToContentRoot(project, "build/outputs/androidTest-results/connected")
}

private fun getDefaultAndroidGradlePluginDevicesTestDirectory(project: Project?): VirtualFile? {
  return findFileByRelativePathToContentRoot(project, "build/outputs/androidTest-results/managedDevice")
}

private fun findFileByRelativePathToContentRoot(project: Project?, relativePath: String): VirtualFile? {
  if (project == null) {
    return null
  }
  return ModuleManager.getInstance(project).modules.asSequence().map { module ->
    ModuleRootManager.getInstance(module).contentRoots.asSequence().map {
      it.findFileByRelativePath(relativePath)
    }.filterNotNull().firstOrNull()
  }.filterNotNull().firstOrNull()
}<|MERGE_RESOLUTION|>--- conflicted
+++ resolved
@@ -30,7 +30,6 @@
 import com.intellij.openapi.actionSystem.ActionUpdateThread
 import com.intellij.openapi.actionSystem.AnAction
 import com.intellij.openapi.actionSystem.AnActionEvent
-import com.intellij.openapi.components.ComponentManagerEx
 import com.intellij.openapi.fileChooser.FileChooser.chooseFile
 import com.intellij.openapi.fileChooser.FileChooserDescriptor
 import com.intellij.openapi.module.ModuleManager
@@ -129,11 +128,7 @@
       contentManager.addContent(content)
       contentManager.setSelectedContent(content)
 
-<<<<<<< HEAD
-      (project as ComponentManagerEx).getCoroutineScope().launch {
-=======
       project.coroutineScope().launch {
->>>>>>> 03a9668f
         testAdapter.forwardResults(testSuiteView)
       }
       toolWindow.activate(null)
