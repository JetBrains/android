/*
 * Copyright (C) 2020 The Android Open Source Project
 *
 * Licensed under the Apache License, Version 2.0 (the "License");
 * you may not use this file except in compliance with the License.
 * You may obtain a copy of the License at
 *
 *      http://www.apache.org/licenses/LICENSE-2.0
 *
 * Unless required by applicable law or agreed to in writing, software
 * distributed under the License is distributed on an "AS IS" BASIS,
 * WITHOUT WARRANTIES OR CONDITIONS OF ANY KIND, either express or implied.
 * See the License for the specific language governing permissions and
 * limitations under the License.
 */
@file:Suppress("JAVA_MODULE_DOES_NOT_EXPORT_PACKAGE") // TODO: remove usage of sun.swing.DefaultLookup.
package com.android.tools.idea.testartifacts.instrumented.testsuite.view

import com.android.annotations.concurrency.UiThread
import com.android.tools.idea.projectsystem.TestArtifactSearchScopes
import com.android.tools.idea.testartifacts.instrumented.AndroidTestRunConfiguration
import com.android.tools.idea.testartifacts.instrumented.AndroidTestRunConfigurationType
import com.android.tools.idea.testartifacts.instrumented.testsuite.api.ActionPlaces
import com.android.tools.idea.testartifacts.instrumented.testsuite.api.AndroidTestResultStats
import com.android.tools.idea.testartifacts.instrumented.testsuite.api.AndroidTestResults
import com.android.tools.idea.testartifacts.instrumented.testsuite.api.AndroidTestResultsTreeNode
import com.android.tools.idea.testartifacts.instrumented.testsuite.api.getFullTestCaseName
import com.android.tools.idea.testartifacts.instrumented.testsuite.api.getFullTestClassName
import com.android.tools.idea.testartifacts.instrumented.testsuite.api.getRoundedTotalDuration
import com.android.tools.idea.testartifacts.instrumented.testsuite.api.getSummaryResult
import com.android.tools.idea.testartifacts.instrumented.testsuite.api.plus
import com.android.tools.idea.testartifacts.instrumented.testsuite.logging.AndroidTestSuiteLogger
import com.android.tools.idea.testartifacts.instrumented.testsuite.model.AndroidDevice
import com.android.tools.idea.testartifacts.instrumented.testsuite.model.AndroidTestCase
import com.android.tools.idea.testartifacts.instrumented.testsuite.model.AndroidTestCaseResult
import com.android.tools.idea.testartifacts.instrumented.testsuite.model.AndroidTestSuiteResult
import com.android.tools.idea.testartifacts.instrumented.testsuite.model.benchmark.BenchmarkOutput
import com.android.tools.idea.testartifacts.instrumented.testsuite.model.getName
import com.android.tools.idea.testartifacts.instrumented.testsuite.view.state.AndroidTestResultsUserPreferencesManager
import com.google.common.annotations.VisibleForTesting
import com.google.wireless.android.sdk.stats.ParallelAndroidTestReportUiEvent
import com.intellij.execution.ExecutionBundle
import com.intellij.execution.Location
import com.intellij.execution.PsiLocation
import com.intellij.execution.configurations.RunConfiguration
import com.intellij.execution.testframework.sm.runner.ui.SMPoolOfTestIcons
import com.intellij.icons.AllIcons
import com.intellij.ide.CommonActionsManager
import com.intellij.ide.DataManager
import com.intellij.ide.DefaultTreeExpander
import com.intellij.ide.OccurenceNavigator
import com.intellij.ide.actions.EditSourceAction
import com.intellij.openapi.actionSystem.AnAction
import com.intellij.openapi.actionSystem.AnActionEvent
import com.intellij.openapi.actionSystem.CommonDataKeys
import com.intellij.openapi.actionSystem.DataProvider
import com.intellij.openapi.actionSystem.IdeActions
import com.intellij.openapi.actionSystem.PlatformCoreDataKeys
import com.intellij.openapi.application.runInEdt
import com.intellij.openapi.module.Module
import com.intellij.openapi.progress.util.ColorProgressBar
import com.intellij.openapi.util.text.StringUtil
import com.intellij.pom.Navigatable
import com.intellij.psi.JavaPsiFacade
import com.intellij.psi.PsiElement
import com.intellij.ui.AnimatedIcon
import com.intellij.ui.ColoredTreeCellRenderer
import com.intellij.ui.Gray
import com.intellij.ui.JBColor
import com.intellij.ui.PopupHandler
import com.intellij.ui.RelativeFont
import com.intellij.ui.SimpleTextAttributes
import com.intellij.ui.components.JBScrollPane
import com.intellij.ui.dualView.TreeTableView
import com.intellij.ui.treeStructure.treetable.ListTreeTableModelOnColumns
import com.intellij.ui.treeStructure.treetable.TreeColumnInfo
import com.intellij.ui.treeStructure.treetable.TreeTableCellRenderer
import com.intellij.ui.treeStructure.treetable.TreeTableModel
import com.intellij.util.ui.ColumnInfo
import com.intellij.util.ui.JBUI
import com.intellij.util.ui.UIUtil
import com.intellij.util.ui.tree.TreeUtil
import sun.swing.DefaultLookup
import java.awt.Color
import java.awt.Component
import java.awt.EventQueue
import java.awt.KeyboardFocusManager
import java.awt.event.KeyEvent
import java.awt.event.MouseAdapter
import java.awt.event.MouseEvent
import java.io.File
import java.time.Duration
import java.util.Vector
import javax.swing.Icon
import javax.swing.JComponent
import javax.swing.JLabel
import javax.swing.JTable
import javax.swing.JTree
import javax.swing.ListSelectionModel
import javax.swing.SortOrder
import javax.swing.SwingConstants
import javax.swing.event.ListSelectionEvent
import javax.swing.event.TableModelEvent
import javax.swing.table.DefaultTableCellRenderer
import javax.swing.table.JTableHeader
import javax.swing.table.TableCellRenderer
import javax.swing.tree.DefaultMutableTreeNode
import javax.swing.tree.TreeNode
import javax.swing.tree.TreePath
import kotlin.math.max

/**
 * A table to display Android test results. Test results are grouped by device and test case. The column is a device name
 * and the row is a test case.
 */
class AndroidTestResultsTableView(listener: AndroidTestResultsTableListener,
                                  javaPsiFacade: JavaPsiFacade,
                                  module: Module?,
                                  scopes: TestArtifactSearchScopes?,
                                  logger: AndroidTestSuiteLogger,
                                  androidTestResultsUserPreferencesManager: AndroidTestResultsUserPreferencesManager?) {
  private val myModel = AndroidTestResultsTableModel()
  private val myTableView =
    AndroidTestResultsTableViewComponent(myModel, listener, javaPsiFacade, module, scopes, logger, androidTestResultsUserPreferencesManager)
  private val myTableViewContainer = JBScrollPane(myTableView)
  private val failedTestsNavigator = FailedTestsNavigator(myTableView)

  @get:UiThread
  val preferredTableWidth: Int
    get() = myTableView.preferredSize.width

  @get:UiThread
  val rootResultsNode: AndroidTestResultsTreeNode = myModel.myRootAggregationRow.toAndroidTestResultsTreeNode()

  /**
   * Adds a device to the table.
   *
   * @param device a new column will be added to the table for the given device
   */
  @UiThread
  fun addDevice(device: AndroidDevice) {
    myModel.addDeviceColumn(device)
    refreshTable()
  }

  @UiThread
  fun setTestSuiteResultForDevice(device: AndroidDevice, result: AndroidTestSuiteResult?) {
    myModel.myRootAggregationRow.setTestSuiteResultForDevice(device, result)
    refreshTable()
  }

  /**
   * Adds a test case to the table. If you change value of any properties of [testCase] later,
   * you need to call [refreshTable] to reflect changes to the table.
   *
   * @param device a device which the given [testCase] belongs to
   * @param testCase a test case to be displayed in the table
   * @return a sequence of AndroidTestResults which are added or updated
   */
  @UiThread
  fun addTestCase(device: AndroidDevice, testCase: AndroidTestCase): Sequence<AndroidTestResults> {
    val testRow = myModel.addTestResultsRow(device, testCase)
    refreshTable()
    myTableView.tree.expandPath(TreeUtil.getPath(myModel.myRootAggregationRow, testRow.parent))
    return sequence {
      yield(testRow)
      var parent = testRow.parent
      while (parent != null) {
        if (parent is AndroidTestResults) {
          yield(parent)
        }
        parent = parent.parent
      }
    }
  }

  /**
   * Sets a filter to hide specific rows from this table.
   *
   * @param filter a predicate which returns false for an item to be hidden
   */
  @UiThread
  fun setRowFilter(filter: (AndroidTestResults) -> Boolean) {
    myModel.setRowFilter(filter)
    refreshTable()
  }

  /**
   * Sets a filter to hide specific columns from this table.
   *
   * @param filter a predicate which returns false for an column to be hidden
   */
  @UiThread
  fun setColumnFilter(filter: (AndroidDevice) -> Boolean) {
    myModel.setColumnFilter(filter)
    refreshTable()
  }

  /**
   * Refreshes and redraws the table.
   */
  @UiThread
  fun refreshTable() {
    myTableView.refreshTable()
  }

  /**
   * Selects the root item.
   */
  @UiThread
  fun selectRootItem() {
    myTableView.setColumnSelectionInterval(0, 0)
    myTableView.setRowSelectionInterval(0, 0)
  }

  /**
   * Clears currently selected items in the table.
   */
  @UiThread
  fun clearSelection() {
    myTableView.clearSelection()
    myTableView.resetLastReportedValues()
  }

  @UiThread
  fun selectAndroidTestCase(testCase: AndroidTestCase) {
    myModel.getTestResultsRow(testCase)?.let { row ->
      myTableView.addSelection(row)
    }
  }

  /**
   * Returns a root component of the table view.
   */
  @UiThread
  fun getComponent(): JComponent = myTableViewContainer

  /**
   * Returns a component which should request a user focus.
   */
  @UiThread
  fun getPreferredFocusableComponent(): JComponent = myTableView

  /**
   * Creates an action which expands all items in the test results tree table.
   */
  @UiThread
  fun createExpandAllAction(): AnAction {
    val treeExpander = object: DefaultTreeExpander(myTableView.tree) {
      override fun canCollapse(): Boolean = true
      override fun canExpand(): Boolean = true
    }
    return CommonActionsManager.getInstance().createExpandAllAction(treeExpander, myTableView.tree)
  }

  /**
   * Creates an action which expands all items in the test results tree table.
   */
  @UiThread
  fun createCollapseAllAction(): AnAction {
    val treeExpander = object: DefaultTreeExpander(myTableView.tree) {
      override fun canCollapse(): Boolean = true
      override fun canExpand(): Boolean = true
      override fun collapseAll(tree: JTree, keepSelectionLevel: Int) {
        collapseAll(tree, false, keepSelectionLevel)
      }
    }
    return CommonActionsManager.getInstance().createCollapseAllAction(treeExpander, myTableView.tree)
  }

  @UiThread
  fun createNavigateToPreviousFailedTestAction(): AnAction {
    return CommonActionsManager.getInstance().createPrevOccurenceAction(failedTestsNavigator)
  }

  @UiThread
  fun createNavigateToNextFailedTestAction(): AnAction {
    return CommonActionsManager.getInstance().createNextOccurenceAction(failedTestsNavigator)
  }

  /**
   * Returns an internal model class for testing.
   */
  @VisibleForTesting
  fun getModelForTesting(): ListTreeTableModelOnColumns = myModel

  /**
   * Returns an internal view class for testing.
   */
  @VisibleForTesting
  fun getTableViewForTesting(): TreeTableView = myTableView
}

/**
 * A listener to receive events occurred in AndroidTestResultsTable.
 */
interface AndroidTestResultsTableListener {
  /**
   * Called when a user selects a test results row. This method is only invoked when
   * the selected item is changed. e.g. If a user clicks the same row twice, the callback
   * is invoked only for the first time.
   *
   * @param selectedResults results which a user selected
   * @param selectedDevice Android device which a user selected
   *   or null if a user clicks on non-device specific column
   */
  fun onAndroidTestResultsRowSelected(selectedResults: AndroidTestResults,
                                      selectedDevice: AndroidDevice?)
}

private class FailedTestsNavigator(private val treetableView: AndroidTestResultsTableViewComponent) : OccurenceNavigator {
  override fun getNextOccurenceActionName(): String = ExecutionBundle.message("next.faled.test.action.name")
  override fun getPreviousOccurenceActionName(): String = ExecutionBundle.message("prev.faled.test.action.name")

  override fun hasNextOccurence(): Boolean {
    return getNextFailedTestNode() != null
  }

  override fun goNextOccurence(): OccurenceNavigator.OccurenceInfo? {
    val nextNode = getNextFailedTestNode() ?: return null
    treetableView.tree.selectionPath = TreePath(nextNode.path)
    treetableView.addSelection(nextNode)
    return OccurenceNavigator.OccurenceInfo(treetableView.getPsiElement(nextNode) as? Navigatable, -1, -1)
  }

  override fun hasPreviousOccurence(): Boolean {
    return getPreviousFailedTestNode() != null
  }

  override fun goPreviousOccurence(): OccurenceNavigator.OccurenceInfo? {
    val prevNode = getPreviousFailedTestNode() ?: return null
    treetableView.addSelection(prevNode)
    return OccurenceNavigator.OccurenceInfo(treetableView.getPsiElement(prevNode) as? Navigatable, -1, -1)
  }

  private fun getNextFailedTestNode(): AndroidTestResultsRow? {
    return getFirstRowOrNull(DefaultMutableTreeNode::getNextNode)
  }

  private fun getPreviousFailedTestNode(): AndroidTestResultsRow? {
    return getFirstRowOrNull(DefaultMutableTreeNode::getPreviousNode)
  }

  private fun getFirstRowOrNull(next: DefaultMutableTreeNode.() -> DefaultMutableTreeNode?): AndroidTestResultsRow? {
    if(treetableView.isValidThread()) {
        if (treetableView.rowCount == 0) {
          return null
        }
        val selectedNode = (treetableView.selectedObject ?: treetableView.getValueAt(0, 0)) as? DefaultMutableTreeNode ?: return null
        var node = selectedNode.next()
        while (node != null) {
          if (node is AndroidTestResultsRow && node.getTestResultSummary() == AndroidTestCaseResult.FAILED) {
            return node
          }
          node = node.next()
        }
      return null
    }
    var node: AndroidTestResultsRow? = null

    runInEdt {
      if (treetableView.rowCount == 0) {
        return@runInEdt
      }

      val selectedNode = (treetableView.selectedObject ?: treetableView.getValueAt(0, 0)) as? DefaultMutableTreeNode ?: return@runInEdt
      node = generateSequence(selectedNode.next()) { it.next() }
        .filterIsInstance<AndroidTestResultsRow>()
        .filter { it.getTestResultSummary() == AndroidTestCaseResult.FAILED }
        .firstOrNull()

    }
    
    return node
  }
}

/**
 * Returns an icon which represents a given [androidTestResult].
 */
@JvmOverloads
fun getIconFor(androidTestResult: AndroidTestCaseResult?,
               animationEnabled: Boolean = true): Icon? {
  return when(androidTestResult) {
    AndroidTestCaseResult.PASSED -> AllIcons.RunConfigurations.TestPassed
    AndroidTestCaseResult.SKIPPED -> AllIcons.RunConfigurations.TestIgnored
    AndroidTestCaseResult.FAILED -> AllIcons.RunConfigurations.TestFailed
    AndroidTestCaseResult.IN_PROGRESS -> if (animationEnabled) {
      SMPoolOfTestIcons.RUNNING_ICON
    } else {
      AllIcons.Process.Step_1
    }
    AndroidTestCaseResult.CANCELLED -> SMPoolOfTestIcons.TERMINATED_ICON
    else -> null
  }
}

/**
 * Returns a color which represents a given [androidTestResult].
 */
fun getColorFor(androidTestResult: AndroidTestCaseResult?): Color? {
  return when(androidTestResult) {
    AndroidTestCaseResult.PASSED -> ColorProgressBar.GREEN
    AndroidTestCaseResult.FAILED -> ColorProgressBar.RED_TEXT
    AndroidTestCaseResult.SKIPPED -> SKIPPED_TEST_TEXT_COLOR
    AndroidTestCaseResult.CANCELLED -> ColorProgressBar.RED_TEXT
    else -> null
  }
}

private val SKIPPED_TEST_TEXT_COLOR = JBColor(Gray._130, Gray._200)

/**
 * An internal swing view component implementing AndroidTestResults table view.
 */
private class AndroidTestResultsTableViewComponent(private val model: AndroidTestResultsTableModel,
                                                   private val listener: AndroidTestResultsTableListener,
                                                   private val javaPsiFacade: JavaPsiFacade,
                                                   private val module: Module?,
                                                   private val scopes: TestArtifactSearchScopes?,
                                                   private val logger: AndroidTestSuiteLogger,
                                                   private val androidTestResultsUserPreferencesManager: AndroidTestResultsUserPreferencesManager?)
  : TreeTableView(model), DataProvider {

  private var myLastReportedResults: AndroidTestResults? = null
  private var myLastReportedDevice: AndroidDevice? = null

  private var mySortOrder: SortOrder = SortOrder.UNSORTED

  @Volatile
  private var background = getBackgroundThread()

  private fun getBackgroundThread(): Thread? {
    return if (EventQueue.isDispatchThread()) null else Thread.currentThread()
  }

  fun isValidThread(): Boolean {
    val thread = getBackgroundThread()
    if (thread == null) {
      background = null // the background thread is not allowed after the first access from the EDT
      return true // the EDT is always allowed
    }
    if (thread === background) {
      return true // the background thread is allowed only before the first access from the EDT
    }
    return false // a background thread is not allowed to handle Swing components
  }

  init {
    putClientProperty(AnimatedIcon.ANIMATION_IN_RENDERER_ALLOWED, true)
    selectionModel.selectionMode = ListSelectionModel.SINGLE_SELECTION
    autoResizeMode = AUTO_RESIZE_OFF
    tableHeader.resizingAllowed = true
    tableHeader.reorderingAllowed = false
    val originalDefaultHeaderRenderer = tableHeader.defaultRenderer
    tableHeader.defaultRenderer = object: TableCellRenderer {
      override fun getTableCellRendererComponent(table: JTable,
                                                 value: Any,
                                                 isSelected: Boolean,
                                                 hasFocus: Boolean,
                                                 row: Int,
                                                 column: Int): Component {
        val renderComponent = originalDefaultHeaderRenderer.getTableCellRendererComponent(
          table, value, isSelected, hasFocus, row, column)
        val label = renderComponent as? JLabel ?: return renderComponent
        if (column > 0) {
          label.horizontalAlignment = SwingConstants.CENTER
          label.border = JBUI.Borders.empty()
        }
        return renderComponent
      }
    }
    showHorizontalLines = false
    tree.isRootVisible = true
    tree.showsRootHandles = true
    tree.cellRenderer = object: ColoredTreeCellRenderer() {
      private val mySelectedTextAttributes =
        SimpleTextAttributes(SimpleTextAttributes.STYLE_PLAIN, UIUtil.getTreeSelectionForeground(true))
      override fun customizeCellRenderer(tree: JTree,
                                         value: Any?,
                                         selected: Boolean,
                                         expanded: Boolean,
                                         leaf: Boolean,
                                         row: Int,
                                         hasFocus: Boolean) {
        val results = value as? AndroidTestResults ?: return
        val text = when {
          results.methodName.isNotBlank() -> {
            results.methodName
          }
          results.className.isNotBlank() -> {
            results.className
          }
          else -> {
            "Test Results"
          }
        }
        // This cell renderer is used inside the TreeTableView, so we need
        // to check the TableView's focus.
        val reallyHasFocus = this@AndroidTestResultsTableViewComponent.hasFocus()
        val textAttributes = if(selected && reallyHasFocus) {
          mySelectedTextAttributes
        } else {
          SimpleTextAttributes.REGULAR_ATTRIBUTES
        }
        append(text, textAttributes)
        icon = getIconFor(results.getTestResultSummary())
      }
    }

    TreeUtil.installActions(tree)
    PopupHandler.installPopupMenu(this, IdeActions.GROUP_TESTTREE_POPUP, ActionPlaces.ANDROID_TEST_SUITE_TABLE)
    addMouseListener(object: MouseAdapter() {
      override fun mouseClicked(e: MouseEvent?) {
        logger.reportClickInteraction(ParallelAndroidTestReportUiEvent.UiElement.TEST_SUITE_VIEW_TABLE_ROW)
        when (e?.clickCount) {
          2 -> {
            EditSourceAction().actionPerformed(
              AnActionEvent.createFromInputEvent(
                e, ActionPlaces.ANDROID_TEST_SUITE_TABLE, null,
                DataManager.getInstance().getDataContext(this@AndroidTestResultsTableViewComponent)))
          }
        }
      }
    })
  }
  val selectedObject: AndroidTestResults?
    get() {
      if (isValidThread())
        return selection?.firstOrNull() as? AndroidTestResults

      var testResult: AndroidTestResults? = null
      runInEdt {
        testResult = selection?.firstOrNull() as? AndroidTestResults
      }
      return testResult
    }

  override fun valueChanged(event: ListSelectionEvent) {
    super.valueChanged(event)
    handleSelectionChanged(event)
  }

  override fun columnSelectionChanged(event: ListSelectionEvent) {
    super.columnSelectionChanged(event)
    handleSelectionChanged(event)
  }

  override fun getScrollableTracksViewportWidth(): Boolean {
    return preferredSize.width < parent.width
  }

  private fun handleSelectionChanged(event: ListSelectionEvent) {
    // Ignore intermediate values.
    if (event.valueIsAdjusting) {
      return
    }
    
    selectedObject?.let {
      notifyAndroidTestResultsRowSelectedIfValueChanged(
        it,
        (model.columnInfos.getOrNull(selectedColumn) as? AndroidTestResultsColumn)?.device)
    }
  }

  private fun notifyAndroidTestResultsRowSelectedIfValueChanged(results: AndroidTestResults,
                                                                device: AndroidDevice?) {
    if (myLastReportedResults == results && myLastReportedDevice == device) {
      return
    }
    myLastReportedResults = results
    myLastReportedDevice = device
    listener.onAndroidTestResultsRowSelected(results, device)
  }

  fun resetLastReportedValues() {
    myLastReportedResults = null
    myLastReportedDevice = null
  }

  override fun tableChanged(e: TableModelEvent?) {
    // JDK-4276786: JTable doesn't preserve the selection so we manually restore the previous selection.
    val prevSelectedObject = selectedObject
    super.tableChanged(e)
    prevSelectedObject?.let { addSelection(it) }
  }

  override fun getData(dataId: String): Any? {
    return when {
      PlatformCoreDataKeys.BGT_DATA_PROVIDER.`is`(dataId) -> selectedObject.let { selection ->
        DataProvider { slowId -> getSlowData(slowId, selection) }
      }
      CommonDataKeys.PROJECT.`is`(dataId) -> {
        javaPsiFacade.project
      }
      RunConfiguration.DATA_KEY.`is`(dataId) -> {
        return AndroidTestRunConfiguration(javaPsiFacade.project, AndroidTestRunConfigurationType.getInstance().factory)
      }

      else -> null
    }
  }

<<<<<<< HEAD
  private fun getSlowData(dataId: String, selection: AndroidTestResults?): Any? {
=======
   private fun getSlowData(dataId: String): Any? {
>>>>>>> 0d09370c
    return when {
      CommonDataKeys.PSI_ELEMENT.`is`(dataId) -> {
        val selectedTestResults = selection ?: return null
        getPsiElement(selectedTestResults)
      }

      Location.DATA_KEY.`is`(dataId) -> {
        val psiElement = getSlowData(CommonDataKeys.PSI_ELEMENT.name, selection) as? PsiElement ?: return null
        PsiLocation.fromPsiElement(psiElement, module)
      }

      else -> null
    }
  }

  private val myPsiElementCache: MutableMap<AndroidTestResults, Lazy<PsiElement?>> = mutableMapOf()
  private val myParameterizedTestMethodNameRegex: Regex = "\\[.*\\]$".toRegex()

  fun getPsiElement(androidTestResults: AndroidTestResults): PsiElement? {
    val androidTestSourceScope = scopes?.androidTestSourceScope ?: return null
    return myPsiElementCache.getOrPut(androidTestResults) {
      lazy<PsiElement?> {
        val testClasses = androidTestResults.getFullTestClassName().let {
          javaPsiFacade.findClasses(it, androidTestSourceScope)
        }
        testClasses.firstNotNullOfOrNull {
          it.findMethodsByName(androidTestResults.methodName, true).firstOrNull()
        }
        ?: testClasses.firstNotNullOfOrNull {
          it.findMethodsByName(androidTestResults.methodName.replace(myParameterizedTestMethodNameRegex, ""), true).firstOrNull()
        }
        ?: testClasses.firstOrNull()
      }
    }.value
  }

  override fun getCellRenderer(row: Int, column: Int): TableCellRenderer? {
    getColumnInfo(column).getRenderer(getRowElement(row))?.let { return it }
    getColumnModel().getColumn(column).cellRenderer?.let { return it }
    return getDefaultRenderer(getColumnClass(column))
  }

  override fun createTableRenderer(treeTableModel: TreeTableModel): TreeTableCellRenderer {
    return object: TreeTableCellRenderer(this, tree) {
      override fun getTableCellRendererComponent(table: JTable,
                                                 value: Any,
                                                 isSelected: Boolean,
                                                 hasFocus: Boolean,
                                                 row: Int,
                                                 column: Int): Component {
        return super.getTableCellRendererComponent(table, value, isSelected, hasFocus, row, column).also {
          tree.border = null
        }
      }
    }
  }

  override fun createDefaultTableHeader(): JTableHeader {
    return super.createDefaultTableHeader().apply {
      val originalHeaderCellRenderer = defaultRenderer
      defaultRenderer = object: TableCellRenderer {
        override fun getTableCellRendererComponent(table: JTable, value: Any?, isSelected: Boolean,
                                                   hasFocus: Boolean, row: Int, column: Int): Component {
          val component = originalHeaderCellRenderer.getTableCellRendererComponent(table, value, isSelected, hasFocus, row, column)
          if (component !is JLabel) {
            return component
          }
          component.icon = if (column == model.mySortKeyColumn) {
            when(mySortOrder) {
              SortOrder.ASCENDING -> DefaultLookup.getIcon(component, ui, "Table.ascendingSortIcon")
              SortOrder.DESCENDING -> DefaultLookup.getIcon(component, ui, "Table.descendingSortIcon")
              else -> DefaultLookup.getIcon(component, ui, "Table.naturalSortIcon")
            }
          } else {
            null
          }
          return component
        }
      }
      addMouseListener(object: MouseAdapter() {
        override fun mouseClicked(e: MouseEvent) {
          if (e.clickCount != 1) {
            return
          }
          val clickedColumnIndex = columnAtPoint(e.point)
          if (clickedColumnIndex < 0) {
            return
          }
          if (model.mySortKeyColumn == clickedColumnIndex) {
            mySortOrder = when(mySortOrder) {
              SortOrder.ASCENDING -> SortOrder.DESCENDING
              SortOrder.DESCENDING -> SortOrder.UNSORTED
              else -> SortOrder.ASCENDING
            }
          } else {
            model.mySortKeyColumn = clickedColumnIndex
            mySortOrder = SortOrder.ASCENDING
          }
          refreshTable()
        }
        override fun mouseReleased(e: MouseEvent) {
          if (androidTestResultsUserPreferencesManager != null) {
            for ((index, column) in columnModel.columns.iterator().withIndex()) {
              androidTestResultsUserPreferencesManager.setUserPreferredColumnWidth(model.columns[index].name, column.width)
            }
          }
        }
      })
    }
  }

  override fun processKeyEvent(e: KeyEvent) {
    // Moves the keyboard focus to the next component instead of the next row in the table.
    if (e.keyCode == KeyEvent.VK_TAB) {
      if (e.id == KeyEvent.KEY_PRESSED) {
        val keyboardFocusManager = KeyboardFocusManager.getCurrentKeyboardFocusManager()
        if (e.isShiftDown) {
          keyboardFocusManager.focusPreviousComponent(this)
        } else {
          keyboardFocusManager.focusNextComponent(this)
        }
      }
      e.consume()
      return
    }

    super.processKeyEvent(e)
  }

  fun refreshTable() {
    val prevSelectedObject = selectedObject
    val prevExpandedPaths = TreeUtil.collectExpandedPaths(tree)
    model.applyFilter()

    // TreeTableView doesn't support TableRowSorter so we sort items
    // directly in the model (IDEA-248054).
    val rowComparator = if (model.mySortKeyColumn >= 0 && model.mySortKeyColumn < getColumnModel().columnCount) {
      when(mySortOrder) {
        SortOrder.ASCENDING -> getColumnInfo(model.mySortKeyColumn).comparator
        SortOrder.DESCENDING -> getColumnInfo(model.mySortKeyColumn).comparator?.reversed()
        else -> null
      }
    } else {
      null
    } as? Comparator<AndroidTestResults> ?: model.insertionOrderComparator
    model.sort(rowComparator)

    model.reload()
    tableChanged(null)
    for ((index, column) in getColumnModel().columns.iterator().withIndex()) {
      column.resizable = true
      column.maxWidth = Int.MAX_VALUE / 2
      column.preferredWidth = androidTestResultsUserPreferencesManager?.getUserPreferredColumnWidth(model.columns[index].name, model.columns[index].getWidth(this))
                              ?: model.columns[index].getWidth(this)
      column.minWidth = column.preferredWidth
    }

    TreeUtil.restoreExpandedPaths(tree, prevExpandedPaths)
    prevSelectedObject?.let { addSelection(it) }
  }
}

/**
 * A view model class of [AndroidTestResultsTableViewComponent].
 */
private class AndroidTestResultsTableModel : ListTreeTableModelOnColumns(AggregationRow(), arrayOf()) {
  /**
   * A map of test results rows. The key is [AndroidTestCase.id] and the value is [AndroidTestResultsRow].
   * Note that [AndroidTestResultsRow] has test results for every device.
   */
  val myTestResultsRows = mutableMapOf<String, AndroidTestResultsRow>()
  val myTestClassAggregationRow = mutableMapOf<String, AggregationRow>()
  val myRootAggregationRow: AggregationRow = root as AggregationRow
  var mySortKeyColumn = -1

  private val myRowInsertionOrder: MutableMap<AndroidTestResults, Int> = mutableMapOf(myRootAggregationRow to 0)
  val insertionOrderComparator: Comparator<AndroidTestResults> = compareBy {
    myRowInsertionOrder.getOrDefault(it, Int.MAX_VALUE)
  }

  private val myDeviceColumns: MutableList<AndroidTestResultsColumn> = mutableListOf()
  private lateinit var myFilteredColumns: Array<ColumnInfo<Any, Any>>

  /**
   * A filter to show and hide columns.
   */
  private var myColumnFilter: ((AndroidDevice) -> Boolean)? = null

  /**
   * A filter to show and hide rows.
   */
  private var myRowFilter: ((Any) -> Boolean)? = null

  /**
   * Creates and adds a new column for a given device.
   */
  fun addDeviceColumn(device: AndroidDevice) {
    myDeviceColumns.add(AndroidTestResultsColumn(device))
    updateFilteredColumns()
  }

  /**
   * Creates and adds a new row for a pair of given [device] and [testCase]. If the row for the [testCase.id] has existed already,
   * it adds the [testCase] to that row.
   */
  fun addTestResultsRow(device: AndroidDevice, testCase: AndroidTestCase): AndroidTestResultsRow {
    val row = myTestResultsRows.getOrPut(testCase.id) {
      AndroidTestResultsRow(testCase.methodName, testCase.className, testCase.packageName).also { resultsRow ->
        val testClassAggRow = myTestClassAggregationRow.getOrPut(resultsRow.getFullTestClassName()) {
          AggregationRow(resultsRow.packageName, resultsRow.className).also {
            myRootAggregationRow.add(it)
            myRowInsertionOrder.putIfAbsent(it, myRowInsertionOrder.size)
          }
        }
        testClassAggRow.add(resultsRow)
        myRowInsertionOrder.putIfAbsent(resultsRow, myRowInsertionOrder.size)
      }
    }
    row.addTestCase(device, testCase)
    return row
  }

  /**
   * Returns [AndroidTestResultsRow] for a given test case if exists, otherwise null.
   */
  fun getTestResultsRow(testCase: AndroidTestCase): AndroidTestResultsRow? {
    return myTestResultsRows[testCase.id]
  }

  /**
   * Sets a visible condition.
   *
   * @param columnFilter a predicate which returns true for an column to be displayed
   */
  fun setColumnFilter(columnFilter: (AndroidDevice) -> Boolean) {
    myColumnFilter = columnFilter
    updateFilteredColumns()
  }

  override fun setColumns(columns: Array<out ColumnInfo<Any, Any>>): Boolean {
    val valueChanged = super.setColumns(columns)
    if (valueChanged) {
      updateFilteredColumns()
    }
    return valueChanged
  }

  override fun getColumns(): Array<ColumnInfo<Any, Any>> {
    if (!::myFilteredColumns.isInitialized) {
      updateFilteredColumns()
    }
    return myFilteredColumns
  }

  private fun updateFilteredColumns() {
    // Store current sortKeyColumn in case it gets filtered out
    val sortColumn = if (mySortKeyColumn != -1) { columns[mySortKeyColumn].name } else { null }

    // We always display test name and test duration columns.
    val filteredColumns = mutableListOf(
      TestNameColumn,
      TestDurationColumn as ColumnInfo<Any, Any>)

    // Show test status and device columns.
    // We should hide test status column if there is only one device
    // because the information displayed in test status and device column
    // would be the same and redundant.
    val filteredDeviceColumns = myDeviceColumns.filter {
      myColumnFilter?.invoke(it.device) ?: true
    }
    if (filteredDeviceColumns.size > 1) {
      val filteredDevices = filteredDeviceColumns.map {
        it.device
      }.toList()
      filteredColumns.add(TestStatusColumn(filteredDevices) as ColumnInfo<Any, Any>)
    }
    filteredColumns.addAll(filteredDeviceColumns as List<ColumnInfo<Any, Any>>)

    myFilteredColumns = filteredColumns.toTypedArray()

    // Update sortKeyColumn index after columns are filtered
    updateSortKeyColumnAfterFilter(sortColumn)
  }

  private fun updateSortKeyColumnAfterFilter(sortKeyColumn: String?) {
    // Do not need to update if no column is selected for sorting
    if (sortKeyColumn == null) {
      return
    }

    var sortKeyColumnRemainsAfterFilter = false
    for ((index, column) in columns.iterator().withIndex()) {
      if (column.name == sortKeyColumn) {
        sortKeyColumnRemainsAfterFilter = true
        mySortKeyColumn = index
        break
      }
    }
    if (!sortKeyColumnRemainsAfterFilter) {
      mySortKeyColumn = -1
    }
  }

  override fun getColumnClass(column: Int): Class<*> {
    return columns[column].columnClass
  }

  override fun getColumnName(column: Int): String {
    return columns[column].name
  }

  override fun getColumnCount(): Int {
    return columns.size
  }

  override fun getValueAt(value: Any?, column: Int): Any? {
    return columns[column].valueOf(value)
  }

  override fun isCellEditable(node: Any?, column: Int): Boolean {
    return columns[column].isCellEditable(node)
  }

  override fun getColumnInfos(): Array<ColumnInfo<Any, Any>> {
    return columns
  }

  /**
   * Sets a filter to hide specific rows from this table.
   *
   * @param filter a predicate which returns false for an item to be hidden
   */
  fun setRowFilter(filter: (AndroidTestResults) -> Boolean) {
    myRowFilter = {
      when(it) {
        is AndroidTestResultsRow -> filter(it)
        is AggregationRow -> it.childCount > 0
        else -> true
      }
    }
    applyFilter()
  }

  /**
   * Applies a filter to update rows and columns.
   */
  fun applyFilter() {
    updateFilteredColumns()
    myRowFilter?.let {
      myRootAggregationRow.applyFilter(it)
    }
  }

  fun sort(comparator: Comparator<AndroidTestResults>) {
    fun doSort(node: AggregationRow) {
      node.sort(comparator)
      node.children().asSequence().forEach {
        if (it is AggregationRow) {
          doSort(it)
        }
      }
    }
    doSort(myRootAggregationRow)
  }
}

/**
 * A column for displaying a test name.
 */
private object TestNameColumn : TreeColumnInfo("Tests") {
  private val myComparator = compareBy<AndroidTestResults> {
    it.methodName
  }.thenBy {
    it.className
  }.thenBy {
    it.getFullTestCaseName()
  }
  override fun getComparator(): Comparator<AndroidTestResults> = myComparator
  override fun getWidth(table: JTable?): Int = 360
}

/**
 * A column for displaying a test duration.
 */
private object TestDurationColumn : ColumnInfo<AndroidTestResults, AndroidTestResults>("Duration") {
  private val myComparator = compareBy<AndroidTestResults> {
    it.getTotalDuration()
  }
  override fun valueOf(item: AndroidTestResults): AndroidTestResults = item
  override fun getComparator(): Comparator<AndroidTestResults> = myComparator
  override fun getWidth(table: JTable?): Int = 90
  override fun getRenderer(item: AndroidTestResults?): TableCellRenderer = TestDurationColumnCellRenderer
  override fun getCustomizedRenderer(o: AndroidTestResults?, renderer: TableCellRenderer?): TableCellRenderer {
    return TestDurationColumnCellRenderer
  }
}

private object TestDurationColumnCellRenderer : DefaultTableCellRenderer() {
  override fun getTableCellRendererComponent(table: JTable,
                                             value: Any?,
                                             isSelected: Boolean,
                                             hasFocus: Boolean,
                                             row: Int,
                                             column: Int): Component {
    val results = value as? AndroidTestResults ?: return this
    val durationText = StringUtil.formatDuration(results.getRoundedTotalDuration().toMillis(), "\u2009")
    super.getTableCellRendererComponent(table, durationText, isSelected, hasFocus, row, column)
    icon = null
    horizontalTextPosition = CENTER
    horizontalAlignment = RIGHT
    foreground = if(isSelected && table.hasFocus()) {
      UIUtil.getTreeSelectionForeground(true)
    } else {
      SimpleTextAttributes.GRAYED_ATTRIBUTES.fgColor
    }
    font = RelativeFont.SMALL.derive(font)
    background = UIUtil.getTableBackground(isSelected, table.hasFocus())
    return this
  }
}

/**
 * A column for displaying an aggregated test result grouped by a test case ID.
 */
private class TestStatusColumn(val devices: List<AndroidDevice>) : ColumnInfo<AndroidTestResults, AndroidTestResults>("Status") {
  private val myComparator = Comparator<AndroidTestResults> { lhs, rhs ->
    compareValues(lhs.getTestResultSummary(devices), rhs.getTestResultSummary(devices))
  }
  private val renderer: TableCellRenderer = TestStatusColumnCellRenderer(devices)
  override fun valueOf(item: AndroidTestResults): AndroidTestResults = item
  override fun getComparator(): Comparator<AndroidTestResults> = myComparator
  override fun getWidth(table: JTable): Int = 80
  override fun getRenderer(item: AndroidTestResults?): TableCellRenderer = renderer
  override fun getCustomizedRenderer(o: AndroidTestResults?, renderer: TableCellRenderer?): TableCellRenderer {
    return this.renderer
  }
}

private class TestStatusColumnCellRenderer(val devices: List<AndroidDevice>) : DefaultTableCellRenderer() {
  override fun getTableCellRendererComponent(table: JTable,
                                             value: Any?,
                                             isSelected: Boolean,
                                             hasFocus: Boolean,
                                             row: Int,
                                             column: Int): Component {
    val results = value as? AndroidTestResults ?: return this
    super.getTableCellRendererComponent(table, results.getTestResultSummaryText(devices), isSelected, hasFocus, row, column)
    icon = null
    horizontalTextPosition = CENTER
    horizontalAlignment = CENTER
    foreground = if(isSelected && table.hasFocus()) {
      UIUtil.getTreeSelectionForeground(true)
    } else {
      getColorFor(results.getTestResultSummary(devices))
    }
    background = UIUtil.getTableBackground(isSelected, table.hasFocus())
    return this
  }
}

/**
 * A column for displaying an individual test case result on a given [device].
 *
 * @param device shows an individual test case result in this column for a given [device]
 */
private class AndroidTestResultsColumn(val device: AndroidDevice) :
  ColumnInfo<AndroidTestResults, AndroidTestResultStats>(device.getName()) {
  private val myComparator = Comparator<AndroidTestResults> { lhs, rhs ->
    compareValues(lhs.getTestCaseResult(device), rhs.getTestCaseResult(device))
  }
  override fun getName(): String = device.getName()
  override fun valueOf(item: AndroidTestResults): AndroidTestResultStats {
    return item.getResultStats(device)
  }
  override fun getComparator(): Comparator<AndroidTestResults> = myComparator
  override fun getWidth(table: JTable): Int = 120
  override fun getRenderer(item: AndroidTestResults?): TableCellRenderer {
    return if (item is AggregationRow) {
      AndroidTestAggregatedResultsColumnCellRenderer
    } else {
      AndroidTestResultsColumnCellRenderer
    }
  }
  override fun getCustomizedRenderer(o: AndroidTestResults?, renderer: TableCellRenderer?): TableCellRenderer {
    return if (o is AggregationRow) {
      AndroidTestAggregatedResultsColumnCellRenderer
    } else {
      AndroidTestResultsColumnCellRenderer
    }
  }
}

private object AndroidTestResultsColumnCellRenderer : DefaultTableCellRenderer() {
  override fun getTableCellRendererComponent(table: JTable,
                                             value: Any?,
                                             isSelected: Boolean,
                                             hasFocus: Boolean,
                                             row: Int,
                                             column: Int): Component {
    super.getTableCellRendererComponent(table, "", isSelected, hasFocus, row, column)
    val stats = value as? AndroidTestResultStats ?: return this
    horizontalAlignment = CENTER
    horizontalTextPosition = CENTER
    icon = getIconFor(stats.getSummaryResult())
    background = UIUtil.getTableBackground(isSelected, table.hasFocus())
    return this
  }
}

private object AndroidTestAggregatedResultsColumnCellRenderer : DefaultTableCellRenderer() {
  override fun getTableCellRendererComponent(table: JTable,
                                             value: Any?,
                                             isSelected: Boolean,
                                             hasFocus: Boolean,
                                             row: Int,
                                             column: Int): Component {
    super.getTableCellRendererComponent(table, "", isSelected, hasFocus, row, column)
    val stats = value as? AndroidTestResultStats ?: return this
    horizontalAlignment = CENTER
    horizontalTextPosition = CENTER
    icon = null
    foreground = if(isSelected && table.hasFocus()) {
      UIUtil.getTreeSelectionForeground(true)
    } else {
      getColorFor(stats.getSummaryResult())
    }
    background = UIUtil.getTableBackground(isSelected, table.hasFocus())
    setValue("${stats.passed}/${stats.total - stats.skipped}")
    return this
  }
}

/**
 * A row for displaying test results. Each row has test results for every device.
 */
private class AndroidTestResultsRow(override val methodName: String,
                                    override val className: String,
                                    override val packageName: String) : AndroidTestResults, DefaultMutableTreeNode() {
  private val myTestCases = mutableMapOf<String, AndroidTestCase>()

  /**
   * Adds test case to this row.
   *
   * @param device a device which the given [testCase] belongs to
   * @param testCase a test case to be added to this row
   */
  fun addTestCase(device: AndroidDevice, testCase: AndroidTestCase) {
    myTestCases[device.id] = testCase
  }

  /**
   * Returns a test case result for a given [device].
   */
  override fun getTestCaseResult(device: AndroidDevice): AndroidTestCaseResult? = myTestCases[device.id]?.result

  /**
   * Returns a logcat message for a given [device].
   */
  override fun getLogcat(device: AndroidDevice): String = myTestCases[device.id]?.logcat ?: ""

  /**
   * Returns the start time of the test on a given device.
   */
  override fun getStartTime(device: AndroidDevice): Long? = myTestCases[device.id]?.startTimestampMillis

  override fun getDuration(device: AndroidDevice): Duration? {
    val start = myTestCases[device.id]?.startTimestampMillis ?: return null
    val end = myTestCases[device.id]?.endTimestampMillis ?: System.currentTimeMillis()
    return Duration.ofMillis(max(end - start, 0))
  }

  override fun getTotalDuration(): Duration {
    return Duration.ofMillis(myTestCases.values.asSequence().map {
      val start = it.startTimestampMillis ?: return@map 0L
      val end = it.endTimestampMillis ?: System.currentTimeMillis()
      max(end - start, 0L)
    }.sum())
  }

  /**
   * Returns an error stack for a given [device].
   */
  override fun getErrorStackTrace(device: AndroidDevice): String = myTestCases[device.id]?.errorStackTrace ?: ""

  /**
   * Returns a benchmark result for a given [device].
   */
  override fun getBenchmark(device: AndroidDevice): BenchmarkOutput = BenchmarkOutput(myTestCases[device.id]?.benchmark ?: "")

  /**
   * Returns the retention info artifact from Android Test Retention if available.
   */
  override fun getRetentionInfo(device: AndroidDevice): File? = myTestCases[device.id]?.retentionInfo

  /**
   * Returns the snapshot artifact from Android Test Retention if available.
   */
  override fun getRetentionSnapshot(device: AndroidDevice): File? = myTestCases[device.id]?.retentionSnapshot

  /**
   * Returns an aggregated test result.
   */
  override fun getTestResultSummary(): AndroidTestCaseResult = getResultStats().getSummaryResult()

  /**
   * Returns an aggregated test result for the given devices.
   */
  override fun getTestResultSummary(devices: List<AndroidDevice>): AndroidTestCaseResult = getResultStats(devices).getSummaryResult()

  /**
   * Returns a one liner test result summary string for the given devices.
   */
  override fun getTestResultSummaryText(devices: List<AndroidDevice>): String {
    val stats = getResultStats(devices)
    return when {
      stats.failed == 1 -> "Fail"
      stats.failed > 0 -> "Fail (${stats.failed})"
      stats.cancelled > 0 -> "Cancelled"
      stats.running > 0 -> "Running"
      stats.passed > 0 -> "Pass"
      stats.skipped > 0 -> "Skip"
      else -> ""
    }
  }

  override fun getResultStats(): AndroidTestResultStats {
    return myTestCases.values.fold(AndroidTestResultStats()) { acc, androidTestCase ->
      acc.addTestCaseResult(androidTestCase.result)
    }
  }

  override fun getResultStats(device: AndroidDevice): AndroidTestResultStats {
    val stats = AndroidTestResultStats()
    return stats.addTestCaseResult(getTestCaseResult(device))
  }

  override fun getResultStats(devices: List<AndroidDevice>): AndroidTestResultStats {
    return devices.fold(AndroidTestResultStats()) { acc, device ->
      acc.addTestCaseResult(getTestCaseResult(device))
    }
  }
}

private open class FilterableTreeNode : DefaultMutableTreeNode() {
  private var invisibleNodes: List<TreeNode> = listOf()
  val allChildren: Sequence<TreeNode>
    get() = sequence {
      // In JDK 8 DefaultMutableTreeNode.children() returns a raw Vector but as of JDK 11 the generic type matches
      // and this assignment is no longer unchecked.
      @Suppress("UNCHECKED_CAST") // In JDK 11 the cast is no longer needed.
      children?.let { yieldAll(it as Vector<TreeNode>) }
      yieldAll(invisibleNodes)
    }

  /**
   * Applies a filter to show or hide rows.
   *
   * @param filter a predicate which returns false for an item to be hidden
   */
  fun applyFilter(filter: (Any) -> Boolean) {
    if (children == null) {
      return
    }
    children.addAll(invisibleNodes)
    children.forEach {
      if (it is FilterableTreeNode) {
        it.applyFilter(filter)
      }
    }
    // In JDK 8 DefaultMutableTreeNode.children() returns a raw Vector but as of JDK 11 the generic type matches
    // and this assignment is no longer unchecked.
    @Suppress("UNCHECKED_CAST") // In JDK 11 the cast is no longer needed.
    invisibleNodes = children.filterNot(filter) as List<TreeNode>
    children.retainAll(filter)
  }
}

/**
 * A row for displaying aggregated test results. Each row has test results for a device.
 */
private class AggregationRow(override val packageName: String = "",
                             override val className: String = "") : AndroidTestResults, FilterableTreeNode() {

  private val myTestSuiteResult: MutableMap<String, AndroidTestSuiteResult> = mutableMapOf()

  /**
   * Sets the test suite result of the given device.
   */
  fun setTestSuiteResultForDevice(device: AndroidDevice, result: AndroidTestSuiteResult?) {
    if (result != null) {
      myTestSuiteResult[device.id] = result
    } else {
      myTestSuiteResult.remove(device.id)
    }
  }

  override val methodName: String = ""

  override fun getTestCaseResult(device: AndroidDevice): AndroidTestCaseResult {
    val result = myTestSuiteResult[device.id]
    return if (result != null) {
      when (result) {
        AndroidTestSuiteResult.PASSED -> AndroidTestCaseResult.PASSED
        AndroidTestSuiteResult.FAILED -> AndroidTestCaseResult.FAILED
        AndroidTestSuiteResult.ABORTED,
        AndroidTestSuiteResult.CANCELLED -> AndroidTestCaseResult.CANCELLED
      }
    } else {
      getResultStats(device).getSummaryResult()
    }
  }

  override fun getTestResultSummary(): AndroidTestCaseResult {
    return when {
      myTestSuiteResult.values.any { it == AndroidTestSuiteResult.FAILED } -> {
        AndroidTestCaseResult.FAILED
      }
      myTestSuiteResult.values.any { it == AndroidTestSuiteResult.CANCELLED ||
                                     it == AndroidTestSuiteResult.ABORTED } -> {
        AndroidTestCaseResult.CANCELLED
      }
      else -> {
        getResultStats().getSummaryResult()
      }
    }
  }

  override fun getTestResultSummary(devices: List<AndroidDevice>): AndroidTestCaseResult {
    return when {
      myTestSuiteResult.values.any { it == AndroidTestSuiteResult.FAILED } -> {
        AndroidTestCaseResult.FAILED
      }
      myTestSuiteResult.values.any { it == AndroidTestSuiteResult.CANCELLED ||
                                     it == AndroidTestSuiteResult.ABORTED } -> {
        AndroidTestCaseResult.CANCELLED
      }
      else -> {
        getResultStats(devices).getSummaryResult()
      }
    }
  }

  override fun getTestResultSummaryText(devices: List<AndroidDevice>): String {
    val stats = getResultStats(devices)
    return "${stats.passed}/${stats.total - stats.skipped}"
  }

  override fun getResultStats(): AndroidTestResultStats {
    return allChildren.fold(AndroidTestResultStats()) { acc, result ->
      (result as? AndroidTestResults)?.getResultStats()?.plus(acc) ?: acc
    }
  }

  override fun getResultStats(device: AndroidDevice): AndroidTestResultStats {
    return allChildren.fold(AndroidTestResultStats()) { acc, result ->
      (result as? AndroidTestResults)?.getResultStats(device)?.plus(acc) ?: acc
    }
  }

  override fun getResultStats(devices: List<AndroidDevice>): AndroidTestResultStats {
    return allChildren.fold(AndroidTestResultStats()) { acc, result ->
      (result as? AndroidTestResults)?.getResultStats(devices)?.plus(acc) ?: acc
    }
  }

  override fun getLogcat(device: AndroidDevice): String {
    return ""
  }

  override fun getStartTime(device: AndroidDevice): Long? {
    return allChildren.fold(null as Long?) { acc, result ->
      (result as? AndroidTestResults)?.getStartTime(device).also {
        if (acc == null) {
          return@fold it
        }
        if (it != null && it != 0L) {
          return@fold minOf(it, acc)
        }
        return@fold acc
      }
    }
  }

  override fun getDuration(device: AndroidDevice): Duration? {
    return  allChildren.fold(null as Duration?) { acc, result ->
      val childDuration = (result as? AndroidTestResults)?.getDuration(device) ?: return@fold acc
      if (acc == null) {
        childDuration
      } else {
        acc + childDuration
      }
    }
  }

  override fun getTotalDuration(): Duration {
    return Duration.ofMillis(allChildren.map {
      (it as? AndroidTestResults)?.getTotalDuration()?.toMillis() ?: 0
    }.sum())
  }

  override fun getErrorStackTrace(device: AndroidDevice): String = ""

  override fun getBenchmark(device: AndroidDevice): BenchmarkOutput {
    return allChildren.fold(BenchmarkOutput.Empty) { acc, result ->
      val benchmark = (result as? AndroidTestResults)?.getBenchmark(device) ?: BenchmarkOutput.Empty
      if (benchmark == BenchmarkOutput.Empty) {
        acc
      } else if (acc == BenchmarkOutput.Empty) {
        benchmark
      } else {
        acc.fold(benchmark)
      }
    }
  }

  override fun getRetentionInfo(device: AndroidDevice): File? = null

  override fun getRetentionSnapshot(device: AndroidDevice): File? = null

  /**
   * Sorts children of this tree node by a given [comparator].
   */
  fun sort(comparator: Comparator<AndroidTestResults>) {
    (children as? Vector<AndroidTestResults>)?.sortWith(comparator)
  }
}

private fun AggregationRow.toAndroidTestResultsTreeNode(): AndroidTestResultsTreeNode {
  return AndroidTestResultsTreeNode(this, sequence {
    yieldAll(allChildren.mapNotNull {
      when(it) {
        is AndroidTestResultsRow -> AndroidTestResultsTreeNode(it, emptySequence())
        is AggregationRow -> it.toAndroidTestResultsTreeNode()
        else -> null
      }
    })
  })
}<|MERGE_RESOLUTION|>--- conflicted
+++ resolved
@@ -370,7 +370,7 @@
         .firstOrNull()
 
     }
-    
+
     return node
   }
 }
@@ -555,7 +555,7 @@
     if (event.valueIsAdjusting) {
       return
     }
-    
+
     selectedObject?.let {
       notifyAndroidTestResultsRowSelectedIfValueChanged(
         it,
@@ -587,8 +587,8 @@
 
   override fun getData(dataId: String): Any? {
     return when {
-      PlatformCoreDataKeys.BGT_DATA_PROVIDER.`is`(dataId) -> selectedObject.let { selection ->
-        DataProvider { slowId -> getSlowData(slowId, selection) }
+      PlatformCoreDataKeys.BGT_DATA_PROVIDER.`is`(dataId) -> {
+        DataProvider { slowId -> getSlowData(slowId) }
       }
       CommonDataKeys.PROJECT.`is`(dataId) -> {
         javaPsiFacade.project
@@ -601,19 +601,15 @@
     }
   }
 
-<<<<<<< HEAD
-  private fun getSlowData(dataId: String, selection: AndroidTestResults?): Any? {
-=======
    private fun getSlowData(dataId: String): Any? {
->>>>>>> 0d09370c
     return when {
       CommonDataKeys.PSI_ELEMENT.`is`(dataId) -> {
-        val selectedTestResults = selection ?: return null
+        val selectedTestResults = selectedObject ?: return null
         getPsiElement(selectedTestResults)
       }
 
       Location.DATA_KEY.`is`(dataId) -> {
-        val psiElement = getSlowData(CommonDataKeys.PSI_ELEMENT.name, selection) as? PsiElement ?: return null
+        val psiElement = getSlowData(CommonDataKeys.PSI_ELEMENT.name) as? PsiElement ?: return null
         PsiLocation.fromPsiElement(psiElement, module)
       }
 
