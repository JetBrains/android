--- conflicted
+++ resolved
@@ -15,11 +15,9 @@
  */
 package com.android.tools.idea.testartifacts.instrumented.testsuite.model.benchmark
 
-import com.android.tools.idea.perfetto.PerfettoTraceWebLoader
 import com.android.tools.idea.project.AndroidNotification
 import com.intellij.ide.browsers.BrowserLauncher
 import com.intellij.notification.NotificationType
-import com.intellij.openapi.application.ApplicationManager
 import com.intellij.openapi.fileEditor.FileEditorManager
 import com.intellij.openapi.fileEditor.OpenFileDescriptor
 import com.intellij.openapi.project.Project
@@ -43,24 +41,10 @@
         val fd = OpenFileDescriptor(project, virtualFileTrace)
         FileEditorManager.getInstance(project).openEditor(fd, true)
       }
-<<<<<<< HEAD
-      val virtualFileTrace = LocalFileSystem.getInstance().refreshAndFindFileByIoFile(localFile) ?: return
-
-      // (Experimental) code section that intercepts opening Perfetto traces and loads them in the Perfetto Web UI
-      if (Registry.`is`(PerfettoTraceWebLoader.FEATURE_REGISTRY_KEY, false)) {
-        PerfettoTraceWebLoader.loadTrace(virtualFileTrace.toNioPath().toFile())
-      } else {
-        val fd = OpenFileDescriptor(project, virtualFileTrace)
-        ApplicationManager.getApplication().invokeAndWait {
-          FileEditorManager.getInstance(project).openEditor(fd, true)
-        }
-      }
-=======
       link.startsWith("http://") || link.startsWith("https://") -> {
         BrowserLauncher.instance.browse(URI.create(link))
       }
       else -> { /* ignore unrecognized links */ }
->>>>>>> 009d25fa
     }
   }
 }