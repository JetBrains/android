--- conflicted
+++ resolved
@@ -35,17 +35,10 @@
 
 public final class AndroidTestRunConfigurationType implements ConfigurationType {
   private static final NotNullLazyValue<Icon> ANDROID_TEST_ICON = NotNullLazyValue.lazy(() -> {
-<<<<<<< HEAD
-      LayeredIcon icon = new LayeredIcon(2);
-      icon.setIcon(StudioIcons.Shell.Filetree.ANDROID_PROJECT, 0);
-      icon.setIcon(AllIcons.Nodes.JunitTestMark, 1);
-      return icon;
-=======
     LayeredIcon icon = new LayeredIcon(2);
     icon.setIcon(StudioIcons.Shell.Filetree.ANDROID_PROJECT, 0);
     icon.setIcon(AllIcons.Nodes.JunitTestMark, 1);
     return icon;
->>>>>>> 3a514de0
   });
 
   private final ConfigurationFactory myFactory = new AndroidRunConfigurationFactoryBase(this) {
