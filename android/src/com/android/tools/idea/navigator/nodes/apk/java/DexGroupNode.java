/*
 * Copyright (C) 2017 The Android Open Source Project
 *
 * Licensed under the Apache License, Version 2.0 (the "License");
 * you may not use this file except in compliance with the License.
 * You may obtain a copy of the License at
 *
 *      http://www.apache.org/licenses/LICENSE-2.0
 *
 * Unless required by applicable law or agreed to in writing, software
 * distributed under the License is distributed on an "AS IS" BASIS,
 * WITHOUT WARRANTIES OR CONDITIONS OF ANY KIND, either express or implied.
 * See the License for the specific language governing permissions and
 * limitations under the License.
 */
package com.android.tools.idea.navigator.nodes.apk.java;

import static com.intellij.icons.AllIcons.Modules.SourceRoot;
import static com.intellij.openapi.util.io.FileUtil.isAncestor;
import static com.intellij.openapi.vfs.VfsUtilCore.virtualToIoFile;
import static com.intellij.ui.SimpleTextAttributes.GRAY_ATTRIBUTES;
import static com.intellij.ui.SimpleTextAttributes.REGULAR_ATTRIBUTES;

import com.android.tools.idea.apk.debugging.ApkPackage;
import com.android.tools.idea.apk.debugging.DexSourceFiles;
import com.intellij.ide.projectView.PresentationData;
import com.intellij.ide.projectView.ProjectViewNode;
import com.intellij.ide.projectView.ViewSettings;
import com.intellij.ide.util.treeView.AbstractTreeNode;
import com.intellij.openapi.diagnostic.Logger;
import com.intellij.openapi.project.Project;
import com.intellij.openapi.ui.Queryable;
import com.intellij.openapi.vfs.VirtualFile;
<<<<<<< HEAD
import com.intellij.openapi.vfs.newvfs.impl.StubVirtualFile;
import org.jetbrains.android.facet.AndroidSourceType;
import org.jetbrains.annotations.NotNull;
import org.jetbrains.annotations.Nullable;

=======
>>>>>>> cdc83e4e
import java.io.File;
import java.util.ArrayList;
import java.util.Collection;
import java.util.Collections;
import java.util.List;
import java.util.concurrent.ExecutionException;
import java.util.stream.Collectors;
import org.jetbrains.android.facet.AndroidSourceType;
import org.jetbrains.annotations.NotNull;
import org.jetbrains.annotations.Nullable;

/**
 * A node in the file tree that represents the merged contents of one or more
 * dex files.
 */
public class DexGroupNode extends ProjectViewNode<DexGroupNode.DexGroupElement> {

  /**
   * A DexGroupNode may correspond to more than one classes.dex file, we use
   * this DexGroupElement object as the tree node type.
   */
  public static class DexGroupElement {
    // Empty.
  }

  @NotNull Project myProject;

<<<<<<< HEAD
public class DexGroupNode extends ProjectViewNode<VirtualFile> {
  private static final AndroidSourceType SOURCE_TYPE = AndroidSourceType.JAVA;

  private final @NotNull DexSourceFiles myDexSourceFiles;

  private final @Nullable DexFileStructure myDexFileStructure;
=======
  // All dex files represented by this node.
  @NotNull List<VirtualFile> myDexFiles;

  // Helper class for various dex/smali/java file operations.
  @NotNull private final DexSourceFiles myDexSourceFiles;

  // Represents the file hierarchy under this node.
  @NotNull private final DexFileStructure myDexFileStructure;
>>>>>>> cdc83e4e

  // All known Java/Kotlin packages inside this node, coming from all classes.dex files.
  // Use {@link getPackages} to populate its contents lazily.
  @Nullable private Collection<ApkPackage> myPackages;

  public DexGroupNode(
    @NotNull Project project,
    @NotNull ViewSettings settings,
    @NotNull List<VirtualFile> dexFiles) {
    this(project, settings, DexSourceFiles.getInstance(project), dexFiles);
  }
<<<<<<< HEAD

  private static final VirtualFile NULL_DEX = new StubVirtualFile();
=======
>>>>>>> cdc83e4e

  DexGroupNode(@NotNull Project project,
               @NotNull ViewSettings settings,
               @NotNull DexSourceFiles dexSourceFiles,
<<<<<<< HEAD
               @Nullable VirtualFile dexFile) {
    super(project, dexFile != null ? dexFile : NULL_DEX, settings);
    myDexSourceFiles = dexSourceFiles;
    myDexFileStructure = dexFile != null ? new DexFileStructure(dexFile) : null;
  }

  @Override
  public @NotNull Collection<? extends AbstractTreeNode<?>> getChildren() {
    if (myDexFileStructure != null) {
      try {
        myPackages = myDexFileStructure.getPackages();
        return getChildren(myPackages);
      }
      catch (Throwable e) {
        Logger.getInstance(getClass()).warn("Failed to parse dex file", e);
        // TODO: return an "error" node instead.
      }
=======
               @NotNull List<VirtualFile> dexFiles) {
    super(project, new DexGroupElement(), settings);
    myProject = project;
    myDexFiles = dexFiles;
    myDexSourceFiles = dexSourceFiles;
    myDexFileStructure = new DexFileStructure(dexFiles);
  }

  @Override
  @NotNull
  public Collection<? extends AbstractTreeNode<?>> getChildren() {
    try {
      return getChildren(getPackages());
    }
    catch (Throwable e) {
      Logger.getInstance(getClass()).warn("Failed to parse dex file", e);
      return Collections.emptyList();
>>>>>>> cdc83e4e
    }
  }

<<<<<<< HEAD
  private @NotNull Collection<? extends AbstractTreeNode<?>> getChildren(@NotNull Collection<ApkPackage> packages) {
    assert myProject != null;
=======
  @NotNull
  private Collection<? extends AbstractTreeNode<?>> getChildren(@NotNull Collection<ApkPackage> packages) {
>>>>>>> cdc83e4e
    List<AbstractTreeNode<?>> children = new ArrayList<>();
    ViewSettings settings = getSettings();
    if (settings.isFlattenPackages()) {
      // "Flat" package view.
      addPackagesAsFlatList(packages, children);
    }
    else {
      // "Hierarchical" package view.
      addPackagesAsTree(packages, children);
    }
    return children;
  }

  private void addPackagesAsFlatList(@NotNull Collection<ApkPackage> packages, @NotNull List<AbstractTreeNode<?>> children) {
    for (ApkPackage apkPackage : packages) {
      boolean hideEmptyMiddlePackages = getSettings().isHideEmptyMiddlePackages();
      if (!hideEmptyMiddlePackages || !apkPackage.getClasses().isEmpty()) {
        children.add(createNode(apkPackage));
      }
      addPackagesAsFlatList(apkPackage.getSubpackages(), children);
    }
  }

  private void addPackagesAsTree(@NotNull Collection<ApkPackage> packages, @NotNull List<AbstractTreeNode<?>> children) {
    if (getSettings().isHideEmptyMiddlePackages()) {
      for (ApkPackage apkPackage : packages) {
        if (!apkPackage.getClasses().isEmpty() || apkPackage.doSubpackagesHaveClasses()) {
          children.add(createNode(apkPackage));
        }
        else {
          addPackagesAsTree(apkPackage.getSubpackages(), children);
        }
      }
    }
    else {
      for (ApkPackage apkPackage : packages) {
        children.add(createNode(apkPackage));
      }
    }
  }

  @NotNull
  private PackageNode createNode(ApkPackage apkPackage) {
    return new PackageNode(myProject, apkPackage, getSettings(), myDexSourceFiles);
  }

  @Override
  public boolean contains(@NotNull VirtualFile file) {
    if (myDexSourceFiles.isJavaFile(file)) {
      String foundPackage = myDexSourceFiles.findJavaPackageNameIn(file);
      for (ApkPackage apkPackage : getPackages()) {
        if (foundPackage != null && foundPackage.contains(apkPackage.getFqn())) {
          return true;
        }
      }
    }
    else if (myDexSourceFiles.isSmaliFile(file)) {
      File filePath = virtualToIoFile(file);
      for (ApkPackage apkPackage : getPackages()) {
        File packageFilePath = myDexSourceFiles.findSmaliFilePathForPackage(apkPackage.getFqn());
        if (isAncestor(packageFilePath, filePath, false)) {
          return true;
        }
      }
    }
    return false;
  }

  @Override
  protected void update(@NotNull PresentationData presentation) {
    presentation.setIcon(SourceRoot);
<<<<<<< HEAD
    presentation.addText(SOURCE_TYPE.getName(), REGULAR_ATTRIBUTES);
    VirtualFile dexFile = getValue();
    if (!NULL_DEX.equals(dexFile)) {
      presentation.addText(" (" + dexFile.getName() + ")", GRAY_ATTRIBUTES);
=======
    presentation.addText(AndroidSourceType.JAVA.getName(), REGULAR_ATTRIBUTES);
    if (myDexFiles.size() == 1) {
      // Example: java (classes.dex)
      presentation.addText(" (" + myDexFiles.get(0).getName() + ")", GRAY_ATTRIBUTES);
    }
    else {
      // Example: java (3 dex files)
      presentation.addText(" (" + myDexFiles.size() + " dex files)", GRAY_ATTRIBUTES);
>>>>>>> cdc83e4e
    }
  }

  @Override
<<<<<<< HEAD
  public @Nullable Comparable<AndroidSourceType> getSortKey() {
=======
  @Nullable
  public Comparable<AndroidSourceType> getSortKey() {
>>>>>>> cdc83e4e
    return getTypeSortKey();
  }

  @Override
<<<<<<< HEAD
  public @Nullable Comparable<AndroidSourceType> getTypeSortKey() {
    return SOURCE_TYPE;
=======
  @Nullable
  public Comparable<AndroidSourceType> getTypeSortKey() {
    return getSourceType();
  }

  @NotNull
  private static AndroidSourceType getSourceType() {
    return AndroidSourceType.JAVA;
>>>>>>> cdc83e4e
  }

  @Override
  public boolean isAlwaysExpand() {
    return true;
  }

  @Override
  public boolean isAlwaysShowPlus() {
    return true;
  }

  @Override
<<<<<<< HEAD
  public @Nullable String toTestString(@Nullable Queryable.PrintInfo printInfo) {
    String text = SOURCE_TYPE.getName();
    VirtualFile dexFile = getValue();
    if (!NULL_DEX.equals(dexFile)) {
      text = text + " (" + dexFile.getName() + ")";
=======
  @Nullable
  public String toTestString(@Nullable Queryable.PrintInfo printInfo) {
    return getSourceType().getName() +
           " (" +
           myDexFiles.stream().map(VirtualFile::getName).collect(Collectors.joining(",")) +
           ")";
  }

  /**
   * Lazily populates and returns {@link myPackages}.
   */
  @NotNull
  private Collection<ApkPackage> getPackages() {
    if (myPackages == null) {
      try {
        myPackages = myDexFileStructure.getPackages();
      }
      catch (ExecutionException | InterruptedException e) {
        Logger.getInstance(getClass()).warn("Failed to parse dex file", e);
        myPackages = Collections.emptyList();
      }
>>>>>>> cdc83e4e
    }

    return myPackages;
  }
}<|MERGE_RESOLUTION|>--- conflicted
+++ resolved
@@ -31,14 +31,6 @@
 import com.intellij.openapi.project.Project;
 import com.intellij.openapi.ui.Queryable;
 import com.intellij.openapi.vfs.VirtualFile;
-<<<<<<< HEAD
-import com.intellij.openapi.vfs.newvfs.impl.StubVirtualFile;
-import org.jetbrains.android.facet.AndroidSourceType;
-import org.jetbrains.annotations.NotNull;
-import org.jetbrains.annotations.Nullable;
-
-=======
->>>>>>> cdc83e4e
 import java.io.File;
 import java.util.ArrayList;
 import java.util.Collection;
@@ -66,14 +58,6 @@
 
   @NotNull Project myProject;
 
-<<<<<<< HEAD
-public class DexGroupNode extends ProjectViewNode<VirtualFile> {
-  private static final AndroidSourceType SOURCE_TYPE = AndroidSourceType.JAVA;
-
-  private final @NotNull DexSourceFiles myDexSourceFiles;
-
-  private final @Nullable DexFileStructure myDexFileStructure;
-=======
   // All dex files represented by this node.
   @NotNull List<VirtualFile> myDexFiles;
 
@@ -82,7 +66,6 @@
 
   // Represents the file hierarchy under this node.
   @NotNull private final DexFileStructure myDexFileStructure;
->>>>>>> cdc83e4e
 
   // All known Java/Kotlin packages inside this node, coming from all classes.dex files.
   // Use {@link getPackages} to populate its contents lazily.
@@ -94,34 +77,10 @@
     @NotNull List<VirtualFile> dexFiles) {
     this(project, settings, DexSourceFiles.getInstance(project), dexFiles);
   }
-<<<<<<< HEAD
-
-  private static final VirtualFile NULL_DEX = new StubVirtualFile();
-=======
->>>>>>> cdc83e4e
 
   DexGroupNode(@NotNull Project project,
                @NotNull ViewSettings settings,
                @NotNull DexSourceFiles dexSourceFiles,
-<<<<<<< HEAD
-               @Nullable VirtualFile dexFile) {
-    super(project, dexFile != null ? dexFile : NULL_DEX, settings);
-    myDexSourceFiles = dexSourceFiles;
-    myDexFileStructure = dexFile != null ? new DexFileStructure(dexFile) : null;
-  }
-
-  @Override
-  public @NotNull Collection<? extends AbstractTreeNode<?>> getChildren() {
-    if (myDexFileStructure != null) {
-      try {
-        myPackages = myDexFileStructure.getPackages();
-        return getChildren(myPackages);
-      }
-      catch (Throwable e) {
-        Logger.getInstance(getClass()).warn("Failed to parse dex file", e);
-        // TODO: return an "error" node instead.
-      }
-=======
                @NotNull List<VirtualFile> dexFiles) {
     super(project, new DexGroupElement(), settings);
     myProject = project;
@@ -139,17 +98,11 @@
     catch (Throwable e) {
       Logger.getInstance(getClass()).warn("Failed to parse dex file", e);
       return Collections.emptyList();
->>>>>>> cdc83e4e
-    }
-  }
-
-<<<<<<< HEAD
-  private @NotNull Collection<? extends AbstractTreeNode<?>> getChildren(@NotNull Collection<ApkPackage> packages) {
-    assert myProject != null;
-=======
+    }
+  }
+
   @NotNull
   private Collection<? extends AbstractTreeNode<?>> getChildren(@NotNull Collection<ApkPackage> packages) {
->>>>>>> cdc83e4e
     List<AbstractTreeNode<?>> children = new ArrayList<>();
     ViewSettings settings = getSettings();
     if (settings.isFlattenPackages()) {
@@ -221,12 +174,6 @@
   @Override
   protected void update(@NotNull PresentationData presentation) {
     presentation.setIcon(SourceRoot);
-<<<<<<< HEAD
-    presentation.addText(SOURCE_TYPE.getName(), REGULAR_ATTRIBUTES);
-    VirtualFile dexFile = getValue();
-    if (!NULL_DEX.equals(dexFile)) {
-      presentation.addText(" (" + dexFile.getName() + ")", GRAY_ATTRIBUTES);
-=======
     presentation.addText(AndroidSourceType.JAVA.getName(), REGULAR_ATTRIBUTES);
     if (myDexFiles.size() == 1) {
       // Example: java (classes.dex)
@@ -235,25 +182,16 @@
     else {
       // Example: java (3 dex files)
       presentation.addText(" (" + myDexFiles.size() + " dex files)", GRAY_ATTRIBUTES);
->>>>>>> cdc83e4e
-    }
-  }
-
-  @Override
-<<<<<<< HEAD
-  public @Nullable Comparable<AndroidSourceType> getSortKey() {
-=======
+    }
+  }
+
+  @Override
   @Nullable
   public Comparable<AndroidSourceType> getSortKey() {
->>>>>>> cdc83e4e
     return getTypeSortKey();
   }
 
   @Override
-<<<<<<< HEAD
-  public @Nullable Comparable<AndroidSourceType> getTypeSortKey() {
-    return SOURCE_TYPE;
-=======
   @Nullable
   public Comparable<AndroidSourceType> getTypeSortKey() {
     return getSourceType();
@@ -262,7 +200,6 @@
   @NotNull
   private static AndroidSourceType getSourceType() {
     return AndroidSourceType.JAVA;
->>>>>>> cdc83e4e
   }
 
   @Override
@@ -276,13 +213,6 @@
   }
 
   @Override
-<<<<<<< HEAD
-  public @Nullable String toTestString(@Nullable Queryable.PrintInfo printInfo) {
-    String text = SOURCE_TYPE.getName();
-    VirtualFile dexFile = getValue();
-    if (!NULL_DEX.equals(dexFile)) {
-      text = text + " (" + dexFile.getName() + ")";
-=======
   @Nullable
   public String toTestString(@Nullable Queryable.PrintInfo printInfo) {
     return getSourceType().getName() +
@@ -304,7 +234,6 @@
         Logger.getInstance(getClass()).warn("Failed to parse dex file", e);
         myPackages = Collections.emptyList();
       }
->>>>>>> cdc83e4e
     }
 
     return myPackages;
