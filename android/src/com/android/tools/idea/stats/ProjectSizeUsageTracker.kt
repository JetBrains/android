/*
 * Copyright (C) 2018 The Android Open Source Project
 *
 * Licensed under the Apache License, Version 2.0 (the "License");
 * you may not use this file except in compliance with the License.
 * You may obtain a copy of the License at
 *
 *      http://www.apache.org/licenses/LICENSE-2.0
 *
 * Unless required by applicable law or agreed to in writing, software
 * distributed under the License is distributed on an "AS IS" BASIS,
 * WITHOUT WARRANTIES OR CONDITIONS OF ANY KIND, either express or implied.
 * See the License for the specific language governing permissions and
 * limitations under the License.
 */
package com.android.tools.idea.stats

import com.android.tools.analytics.AnalyticsSettings
import com.android.tools.analytics.UsageTracker
import com.android.tools.idea.projectsystem.ProjectSystemSyncManager.SyncResult
import com.android.tools.idea.projectsystem.ProjectSystemSyncManager.SyncResultListener
import com.android.tools.idea.serverflags.ServerFlagService
import com.google.wireless.android.sdk.stats.AndroidStudioEvent
import com.google.wireless.android.sdk.stats.IntellijProjectSizeStats
import com.intellij.ide.highlighter.JavaClassFileType
import com.intellij.ide.highlighter.JavaFileType
import com.intellij.ide.highlighter.XmlFileType
import com.intellij.openapi.application.ApplicationManager
import com.intellij.openapi.fileTypes.FileTypeRegistry
import com.intellij.openapi.fileTypes.PlainTextFileType
import com.intellij.openapi.project.DumbService
import com.intellij.openapi.project.Project
import com.intellij.openapi.util.Computable
import com.intellij.psi.search.FileTypeIndex
import com.intellij.psi.search.ProjectScope
import com.intellij.util.Processor

// Upper limit on the number of files we will count. Only 1% of projects have more files than this
private const val FILE_CAP = 60000

class ProjectSizeUsageTrackerListener(private val project: Project) : SyncResultListener {
  override fun syncEnded(result: SyncResult) {
    if (!result.isSuccessful && result != SyncResult.PARTIAL_SUCCESS) {
      return
    }
    if (AnalyticsSettings.optedIn) {
      ApplicationManager.getApplication().executeOnPooledThread(ReportProjectSizeTask(project))
    }
  }
}

class ReportProjectSizeTask(val project: Project) : Runnable {
  private enum class FileType(private val fileType: com.intellij.openapi.fileTypes.FileType,
                              private val statsFileType: IntellijProjectSizeStats.FileType) {
    JAVA(JavaFileType.INSTANCE, IntellijProjectSizeStats.FileType.JAVA),
    XML(XmlFileType.INSTANCE, IntellijProjectSizeStats.FileType.XML),
    JAVA_CLASS(JavaClassFileType.INSTANCE, IntellijProjectSizeStats.FileType.DOT_CLASS),
    KOTLIN(FileTypeRegistry.getInstance().findFileTypeByName("Kotlin") ?: PlainTextFileType.INSTANCE,
           IntellijProjectSizeStats.FileType.KOTLIN),
    NATIVE(FileTypeRegistry.getInstance().findFileTypeByName("ObjectiveC") ?: PlainTextFileType.INSTANCE,
           IntellijProjectSizeStats.FileType.NATIVE);

    fun languageFileType(): com.intellij.openapi.fileTypes.FileType {
      return fileType
    }

    fun statsFileType(): IntellijProjectSizeStats.FileType {
      return statsFileType
    }
  }

  override fun run() {
    val builder = AndroidStudioEvent
      .newBuilder()
      .setKind(AndroidStudioEvent.EventKind.INTELLIJ_PROJECT_SIZE_STATS)
      .withProjectId(project)
    for (fileType in FileType.values()) {
      val fileCount =
        try {
          fileCount(fileType)
        }
        catch (e: Exception) {
          // in the case of any exception (project disposed, or ProcessCanceledException, etc)
          // we just send an impossible value so that we can track how often such scenarios
          // occur in the backend
          -1
        }
      builder.addIntellijProjectSizeStats(IntellijProjectSizeStats
                                            .newBuilder()
                                            .setScope(IntellijProjectSizeStats.Scope.PROJECT)
                                            .setType(fileType.statsFileType())
                                            .setCount(fileCount))
    }

    UsageTracker.log(builder)
  }

  private fun fileCount(fileType: FileType): Int {
    if (fileType.languageFileType() is PlainTextFileType) {
      // If kotlin plugin is not enabled, we will get PlainTextFileType. In such case, we do not want to collect kotlin
      // file count since it will include so many unrelated plain text file
      return 0
    }
    else {
      val cap = ServerFlagService.instance.getInt("analytics/projectsize/filecap", FILE_CAP)
      // note that this pauses the current thread until smart mode is available
      return DumbService.getInstance(project).runReadActionInSmartMode(
        Computable {
          var numFiles = 0
<<<<<<< HEAD
          FileTypeIndex.processFiles(fileType.languageFileType(), Processor { numFiles++; true }, searchScope.globalSearchScope(project))
          numFiles
=======
          FileTypeIndex.processFiles(fileType.languageFileType(), Processor { numFiles++; numFiles < cap },
                                     ProjectScope.getProjectScope(project))
          numFiles;
>>>>>>> 13cf34d7
        })
    }
  }
}<|MERGE_RESOLUTION|>--- conflicted
+++ resolved
@@ -107,14 +107,9 @@
       return DumbService.getInstance(project).runReadActionInSmartMode(
         Computable {
           var numFiles = 0
-<<<<<<< HEAD
-          FileTypeIndex.processFiles(fileType.languageFileType(), Processor { numFiles++; true }, searchScope.globalSearchScope(project))
-          numFiles
-=======
           FileTypeIndex.processFiles(fileType.languageFileType(), Processor { numFiles++; numFiles < cap },
                                      ProjectScope.getProjectScope(project))
-          numFiles;
->>>>>>> 13cf34d7
+          numFiles
         })
     }
   }
