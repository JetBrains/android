/*
 * Copyright (C) 2018 The Android Open Source Project
 *
 * Licensed under the Apache License, Version 2.0 (the "License");
 * you may not use this file except in compliance with the License.
 * You may obtain a copy of the License at
 *
 *      http://www.apache.org/licenses/LICENSE-2.0
 *
 * Unless required by applicable law or agreed to in writing, software
 * distributed under the License is distributed on an "AS IS" BASIS,
 * WITHOUT WARRANTIES OR CONDITIONS OF ANY KIND, either express or implied.
 * See the License for the specific language governing permissions and
 * limitations under the License.
 */
package com.android.tools.idea.stats

import com.android.tools.analytics.AnalyticsSettings
import com.android.tools.analytics.UsageTracker
import com.android.tools.analytics.withProjectId
import com.android.tools.idea.concurrency.coroutineScope
import com.android.tools.idea.project.coroutines.runReadActionInSmartModeWithIndexes
import com.android.tools.idea.projectsystem.ProjectSystemSyncManager.SyncResult
import com.android.tools.idea.projectsystem.ProjectSystemSyncManager.SyncResultListener
import com.android.tools.idea.serverflags.ServerFlagService
import com.google.wireless.android.sdk.stats.AndroidStudioEvent
import com.google.wireless.android.sdk.stats.IntellijProjectSizeStats
import com.intellij.ide.highlighter.JavaClassFileType
import com.intellij.ide.highlighter.JavaFileType
import com.intellij.ide.highlighter.XmlFileType
import com.intellij.openapi.application.ApplicationManager
import com.intellij.openapi.fileTypes.FileTypeRegistry
import com.intellij.openapi.fileTypes.PlainTextFileType
import com.intellij.openapi.progress.ProgressManager
import com.intellij.openapi.project.Project
import com.intellij.openapi.vfs.VirtualFile
<<<<<<< HEAD
=======
import com.intellij.platform.backend.observation.Observation
>>>>>>> 8b7d83e8
import com.intellij.platform.ide.progress.withBackgroundProgress
import com.intellij.psi.search.FileTypeIndex
import com.intellij.psi.search.ProjectScope
import com.intellij.util.Processor
import kotlinx.coroutines.Job
import kotlinx.coroutines.launch
import org.jetbrains.annotations.VisibleForTesting

// Upper limit on the number of files we will count. Only 1% of projects have more files than this
private const val FILE_CAP = 60000

class ProjectSizeUsageTrackerListener(private val project: Project) : SyncResultListener {

  override fun syncEnded(result: SyncResult) {
    if (!result.isSuccessful) {
      return
    }
    if (AnalyticsSettings.optedIn) {
      project.getService(ReportProjectSizeTask::class.java).run()
    }
  }
}

class ReportProjectSizeTask(val project: Project) : Runnable {

  @VisibleForTesting
  val repostStatsJobs = mutableListOf<Job>()

  private enum class FileType(private val fileType: com.intellij.openapi.fileTypes.FileType,
                              private val statsFileType: IntellijProjectSizeStats.FileType) {
    JAVA(JavaFileType.INSTANCE, IntellijProjectSizeStats.FileType.JAVA),
    XML(XmlFileType.INSTANCE, IntellijProjectSizeStats.FileType.XML),
    JAVA_CLASS(JavaClassFileType.INSTANCE, IntellijProjectSizeStats.FileType.DOT_CLASS),
    KOTLIN(FileTypeRegistry.getInstance().findFileTypeByName("Kotlin") ?: PlainTextFileType.INSTANCE,
           IntellijProjectSizeStats.FileType.KOTLIN),
    NATIVE(FileTypeRegistry.getInstance().findFileTypeByName("ObjectiveC") ?: PlainTextFileType.INSTANCE,
           IntellijProjectSizeStats.FileType.NATIVE);

    fun languageFileType(): com.intellij.openapi.fileTypes.FileType {
      return fileType
    }

    fun statsFileType(): IntellijProjectSizeStats.FileType {
      return statsFileType
    }
  }

  override fun run() {
    project.coroutineScope.launch {
<<<<<<< HEAD
=======
      Observation.awaitConfiguration(project)
>>>>>>> 8b7d83e8
      withBackgroundProgress(project, "Computing project size", true) {
        val builder = AndroidStudioEvent
          .newBuilder()
          .setKind(AndroidStudioEvent.EventKind.INTELLIJ_PROJECT_SIZE_STATS)
          .withProjectId(project)

        FileType.entries.forEach { fileType ->
          project.runReadActionInSmartModeWithIndexes {
            builder.addIntellijProjectSizeStatsForFileType(fileType)
          }
        }

        UsageTracker.log(builder)
      }
    }.also {
      if (ApplicationManager.getApplication().isUnitTestMode) {
        repostStatsJobs.removeIf { it.isCompleted }
        repostStatsJobs.add(it)
      }
    }
  }

  private fun AndroidStudioEvent.Builder.addIntellijProjectSizeStatsForFileType(fileType: FileType) {
    addIntellijProjectSizeStats(
      IntellijProjectSizeStats
        .newBuilder()
        .setScope(IntellijProjectSizeStats.Scope.PROJECT)
        .setType(fileType.statsFileType())
        .setCount(fileCount(fileType))
    )
  }

  private fun fileCount(fileType: FileType): Int {
    if (fileType.languageFileType() is PlainTextFileType) {
      // If kotlin plugin is not enabled, we will get PlainTextFileType. In such case, we do not want to collect kotlin
      // file count since it will include so many unrelated plain text file
      return 0
    }
    else {
      val cap = ServerFlagService.instance.getInt("analytics/projectsize/filecap", FILE_CAP)
      var numFiles = 0
      FileTypeIndex.processFiles(fileType.languageFileType(), object : Processor<VirtualFile> {

        override fun process(t: VirtualFile?): Boolean {
          if (numFiles % 100 == 0) {
            // Make sure to check if cancelled to avoid UI freezes - see https://issuetracker.google.com/316496921
            ProgressManager.checkCanceled()
          }
          numFiles++
          return (numFiles < cap)
        }
      }, ProjectScope.getProjectScope(project))
      return numFiles;
    }
  }
}<|MERGE_RESOLUTION|>--- conflicted
+++ resolved
@@ -34,10 +34,7 @@
 import com.intellij.openapi.progress.ProgressManager
 import com.intellij.openapi.project.Project
 import com.intellij.openapi.vfs.VirtualFile
-<<<<<<< HEAD
-=======
 import com.intellij.platform.backend.observation.Observation
->>>>>>> 8b7d83e8
 import com.intellij.platform.ide.progress.withBackgroundProgress
 import com.intellij.psi.search.FileTypeIndex
 import com.intellij.psi.search.ProjectScope
@@ -87,10 +84,7 @@
 
   override fun run() {
     project.coroutineScope.launch {
-<<<<<<< HEAD
-=======
       Observation.awaitConfiguration(project)
->>>>>>> 8b7d83e8
       withBackgroundProgress(project, "Computing project size", true) {
         val builder = AndroidStudioEvent
           .newBuilder()
