--- conflicted
+++ resolved
@@ -36,8 +36,7 @@
 import com.intellij.psi.search.ProjectScope
 import com.intellij.util.Processor
 
-<<<<<<< HEAD
-class ProjectSizeUsageTracker(val project: Project) : ProjectComponent {
+class ProjectSizeUsageTracker(private val project: Project) : ProjectComponent {
   override fun projectOpened() {
     val connection = project.messageBus.connect(project)
     connection.subscribe<ProjectSystemSyncManager.SyncResultListener>(
@@ -57,9 +56,6 @@
 }
 
 class ReportProjectSizeTask(val project: Project) : Runnable {
-=======
-open class ProjectSizeUsageTracker(private val project: Project) : ProjectComponent {
->>>>>>> e549e917
   private enum class FileType(private val fileType: com.intellij.openapi.fileTypes.FileType,
                               private val statsFileType: IntellijProjectSizeStats.FileType) {
     JAVA(JavaFileType.INSTANCE, IntellijProjectSizeStats.FileType.JAVA),
@@ -93,7 +89,6 @@
     }
   }
 
-<<<<<<< HEAD
   override fun run() {
     val builder = AndroidStudioEvent
       .newBuilder()
@@ -104,31 +99,6 @@
         val fileCount =
           try {
             fileCount(fileType, searchScope)
-=======
-  private data class FileCountStats(val searchScope: SearchScope, val fileType: FileType, val count: Int)
-
-
-  override fun projectOpened() {
-    project.messageBus.connect(project).subscribe<ProjectSystemSyncManager.SyncResultListener>(
-      PROJECT_SYSTEM_SYNC_TOPIC,
-      object : ProjectSystemSyncManager.SyncResultListener {
-        override fun syncEnded(result: ProjectSystemSyncManager.SyncResult) {
-          if (result.isSuccessful || result === ProjectSystemSyncManager.SyncResult.PARTIAL_SUCCESS) {
-            val fileCountStats = ApplicationManager.getApplication().runReadAction(
-              Computable { collectStats() })
-            val builder = AndroidStudioEvent
-              .newBuilder()
-              .setKind(AndroidStudioEvent.EventKind.INTELLIJ_PROJECT_SIZE_STATS)
-              .withProjectId(project)
-            for (stats in fileCountStats) {
-              builder.addIntellijProjectSizeStats(
-                IntellijProjectSizeStats.newBuilder()
-                  .setScope(stats.searchScope.statsSearchScope())
-                  .setType(stats.fileType.statsFileType())
-                  .setCount(stats.count))
-            }
-            UsageTracker.log(builder)
->>>>>>> e549e917
           }
           catch (e: Exception) {
             // in the case of any exception (project disposed, or ProcessCanceledException, etc)
@@ -147,7 +117,6 @@
     UsageTracker.log(builder)
   }
 
-<<<<<<< HEAD
   private fun fileCount(fileType: FileType, searchScope: SearchScope): Int {
     if (fileType.languageFileType() is PlainTextFileType) {
       // If kotlin plugin is not enabled, we will get PlainTextFileType. In such case, we do not want to collect kotlin
@@ -162,19 +131,6 @@
           FileTypeIndex.processFiles(fileType.languageFileType(), Processor { numFiles++; true }, searchScope.globalSearchScope(project))
           numFiles;
         })
-=======
-  private fun collectStats(): Array<FileCountStats> {
-    val searchScopeSize = SearchScope.values().size
-    val fileTypeSize = FileType.values().size
-    return Array(searchScopeSize * fileTypeSize) { i ->
-      val globalSearchScope = SearchScope.values()[i / fileTypeSize]
-      val fileType = FileType.values()[i % fileTypeSize]
-      FileCountStats(globalSearchScope, fileType,
-                     if (fileType.languageFileType() !is PlainTextFileType) {
-                       FileTypeIndex.getFiles(fileType.languageFileType(), globalSearchScope.globalSearchScope(project)).size
-                     }
-                     else 0)
->>>>>>> e549e917
     }
   }
 }