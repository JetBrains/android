--- conflicted
+++ resolved
@@ -27,12 +27,7 @@
 import com.intellij.codeInsight.lookup.Lookup
 import com.intellij.codeInsight.lookup.LookupEvent
 import com.intellij.codeInsight.lookup.LookupListener
-<<<<<<< HEAD
-import com.intellij.codeInsight.lookup.LookupManager
-import com.intellij.openapi.application.ApplicationManager
-=======
 import com.intellij.codeInsight.lookup.LookupManagerListener
->>>>>>> 0d09370c
 import com.intellij.openapi.fileEditor.FileDocumentManager
 import kotlinx.coroutines.CompletableDeferred
 import kotlinx.coroutines.Deferred
@@ -115,28 +110,6 @@
     )
   }
 
-<<<<<<< HEAD
-  /** Registers lookup listeners. */
-  internal class MyStartupActivity : StartupActivity, DumbAware {
-    override fun runActivity(project: Project) {
-      ApplicationManager.getApplication().messageBus.connect(project)
-        .subscribe(CompletionPhaseListener.TOPIC, MyCompletionPhaseListener())
-
-      // For each new lookup window we get the current file type and register our LookupListener.
-      LookupManager.getInstance(project).addPropertyChangeListener { e ->
-        if (e.propertyName != LookupManager.PROP_ACTIVE_LOOKUP) {
-          return@addPropertyChangeListener
-        }
-        val lookup = e.newValue as? Lookup ?: return@addPropertyChangeListener
-        val file = FileDocumentManager.getInstance().getFile(lookup.editor.document)
-        activeFileType = when (file) {
-          null -> unknownFileType
-          else -> {
-            // Capture a local reference to the project in the current thread in case the reference changes by the time the below executes.
-            val project = lookup.editor.project
-            coroutineScope.async { getEditorFileTypeForAnalytics(file, project) }
-          }
-=======
   // For each new lookup window we get the current file type and register our LookupListener.
   class MyLookupManagerListener : LookupManagerListener {
     override fun activeLookupChanged(oldLookup: Lookup?, newLookup: Lookup?) {
@@ -150,7 +123,6 @@
           // Capture a local reference to the project in the current thread in case the reference changes by the time the below executes.
           val project = newLookup.editor.project
           coroutineScope.async { getEditorFileTypeForAnalytics(file, project) }
->>>>>>> 0d09370c
         }
       }
       newLookup.addLookupListener(MyLookupListener())
