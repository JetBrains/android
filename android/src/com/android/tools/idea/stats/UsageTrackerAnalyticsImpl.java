/*
 * Copyright (C) 2015 The Android Open Source Project
 *
 * Licensed under the Apache License, Version 2.0 (the "License");
 * you may not use this file except in compliance with the License.
 * You may obtain a copy of the License at
 *
 *      http://www.apache.org/licenses/LICENSE-2.0
 *
 * Unless required by applicable law or agreed to in writing, software
 * distributed under the License is distributed on an "AS IS" BASIS,
 * WITHOUT WARRANTIES OR CONDITIONS OF ANY KIND, either express or implied.
 * See the License for the specific language governing permissions and
 * limitations under the License.
 */
package com.android.tools.idea.stats;

import com.android.tools.analytics.Anonymizer;
import com.android.utils.ILogger;
import com.google.common.collect.ImmutableMap;
import com.google.common.collect.ImmutableMap.Builder;
<<<<<<< HEAD
import com.google.common.hash.Hashing;
=======
import com.intellij.openapi.diagnostic.Logger;
>>>>>>> a001a568
import com.intellij.openapi.extensions.ExtensionPointName;
import com.intellij.openapi.util.SystemInfo;
import com.intellij.util.containers.HashMap;
import org.jetbrains.annotations.NotNull;
import org.jetbrains.annotations.Nullable;

<<<<<<< HEAD
=======
import java.io.IOException;
>>>>>>> a001a568
import java.util.Map;

public class UsageTrackerAnalyticsImpl extends UsageTracker {
  private static final ExtensionPointName<UsageUploader> EP_NAME = ExtensionPointName.create("com.android.tools.idea.stats.tracker");

  private static final String GLOGS_CATEGORY_LIBCOUNT = "gradlelibs";
  private static final String GLOGS_CATEGORY_MODUDLE_COUNT = "gradlemodules";
  private static final String GLOGS_CATEGORY_ANDROID_MODUDLE = "gradleAndroidModule";
<<<<<<< HEAD
=======
  private static final String GLOGS_CATEGORY_NATIVE_BUILD_SYSTEM = "gradleNativeBuildSystem";
>>>>>>> a001a568
  private static final String GLOGS_CATEGORY_VERSIONS = "gradleVersions";
  private static final String GLOGS_CATEGORY_LEGACY_IDEA_ANDROID_PROJECT = "legacyIdeaAndroidProject";
  private static final String GLOGS_CATEGORY_INSTANT_RUN = "irstats2";
  private static final String GLOGS_CATEGORY_INSTANT_RUN_TIMINGS = "irtimings";
<<<<<<< HEAD
=======
  private static final String GLOGS_CATEGORY_SYSTEM_INFO = "systeminfo";
  private static final String GLOGS_CATEGORY_APK_ANALYZER = "apkAnalyzer";
  private static final String ANONYMIZATION_ISSUE = "*ANONYMIZATION_ISSUE*";
>>>>>>> a001a568

  private final UsageUploader myUploader;

  private static final Logger INTELLIJ_LOGGER =
    Logger.getInstance("#com.android.tools.idea.stats.UsageTrackerAnalyticsImpl.class");
  // Create logger & scheduler based on IntelliJ/ADT helpers.
  private static final ILogger LOGGER = new ILogger() {
    @Override
    public void error(@Nullable Throwable t, @com.android.annotations.Nullable String msgFormat, Object... args) {
      INTELLIJ_LOGGER.error(String.format(msgFormat, args), t);
    }

    @Override
    public void warning(@NotNull String msgFormat, Object... args) {
      INTELLIJ_LOGGER.warn(String.format(msgFormat, args));
    }

    @Override
    public void info(@NotNull String msgFormat, Object... args) {
      INTELLIJ_LOGGER.info(String.format(msgFormat, args));
    }

    @Override
    public void verbose(@NotNull String msgFormat, Object... args) {
      info(msgFormat, args);
    }
  };


  public UsageTrackerAnalyticsImpl() {
    UsageUploader[] uploaders = EP_NAME.getExtensions();
    myUploader = uploaders.length > 0 ? uploaders[0] : null;
  }

  private boolean trackingEnabled() {
    return myUploader != null && canTrack();
  }

  @Override
  public void trackEvent(@NotNull String eventCategory,
                         @NotNull String eventAction,
                         @Nullable String eventLabel,
                         @Nullable Integer eventValue) {
    if (!trackingEnabled()) {
      return;
    }

    myUploader.trackEvent(eventCategory, eventAction, eventLabel, eventValue);
  }

  @Override
  public void trackLibraryCount(@NotNull String applicationId, int jarDependencyCount, int aarDependencyCount) {
    if (!trackingEnabled()) {
      return;
    }

    // @formatter:off
    myUploader.trackEvent(GLOGS_CATEGORY_LIBCOUNT,
                          ImmutableMap.of(
                            "appId", anonymize(applicationId),
                            "jars", Integer.toString(jarDependencyCount),
                            "aars", Integer.toString(aarDependencyCount)));
    // @formatter:on
  }

  @Override
  public void trackModuleCount(@NotNull String applicationId, int total, int appModuleCount, int libModuleCount) {
    if (!trackingEnabled()) {
      return;
    }

    // @formatter:off
    myUploader.trackEvent(GLOGS_CATEGORY_MODUDLE_COUNT,
                          ImmutableMap.of(
                            "appId", anonymize(applicationId),
                            "total", String.valueOf(total),
                            "apps", String.valueOf(appModuleCount),
                            "libs", String.valueOf(libModuleCount)));
    // @formatter:on
  }

  @Override
  public void trackAndroidModule(@NotNull String applicationId,
                                 @NotNull String moduleName,
                                 boolean isLibrary,
                                 int signingConfigCount,
                                 int buildTypeCount,
                                 int flavorCount,
                                 int flavorDimension) {
    if (!trackingEnabled()) {
      return;
    }
    Builder<String, String> builder = ImmutableMap.builder();

    builder.put("appId", anonymize(applicationId));
    builder.put("moduleName", anonymize(moduleName));
    builder.put("isLibrary", String.valueOf(isLibrary));
    builder.put("buildTypeCount", String.valueOf(buildTypeCount));
    builder.put("flavorCount", String.valueOf(flavorCount));
    builder.put("flavorDimension", String.valueOf(flavorDimension));

    myUploader.trackEvent(GLOGS_CATEGORY_ANDROID_MODUDLE, builder.build());
  }

  @Override
<<<<<<< HEAD
=======
  public void trackNativeBuildSystem(@NotNull String applicationId, @NotNull String moduleName, @NotNull String buildSystem) {
    if (!trackingEnabled()) {
      return;
    }

    // @formatter:off
    myUploader.trackEvent(GLOGS_CATEGORY_NATIVE_BUILD_SYSTEM,
                          ImmutableMap.of(
                            "appId", anonymize(applicationId),
                            "moduleName", anonymize(moduleName),
                            "buildSystem", buildSystem));
    // @formatter:off
  }

  @Override
>>>>>>> a001a568
  public void trackGradleArtifactVersions(@NotNull String applicationId,
                                          @NotNull String androidPluginVersion,
                                          @NotNull String gradleVersion,
                                          @NotNull Map<String, String> instantRunSettings) {
    if (!trackingEnabled()) {
      return;
    }

    // @formatter:off
    ImmutableMap<String, String> params = ImmutableMap.<String,String>builder()
      .put("appId", anonymize(applicationId))
      .put("pluginVer", androidPluginVersion)
      .put("gradleVer", gradleVersion)
      .putAll(instantRunSettings)
      .build();
    myUploader.trackEvent(GLOGS_CATEGORY_VERSIONS, params);
    // @formatter:on
  }

  @Override
  public void trackLegacyIdeaAndroidProject(@NotNull String applicationId) {
    if (!trackingEnabled()) {
      return;
    }
    // @formatter:off
    myUploader.trackEvent(GLOGS_CATEGORY_LEGACY_IDEA_ANDROID_PROJECT,
                          ImmutableMap.of(
                            "appId", anonymize(applicationId)));
    // @formatter:on
  }

  @Override
  public void trackInstantRunStats(@NotNull Map<String, String> kv) {
    if (!trackingEnabled()) {
      return;
    }

    myUploader.trackEvent(GLOGS_CATEGORY_INSTANT_RUN, kv);
  }

  @Override
  public void trackInstantRunTimings(@NotNull Map<String, String> kv) {
    if (!trackingEnabled()) {
      return;
    }

    myUploader.trackEvent(GLOGS_CATEGORY_INSTANT_RUN_TIMINGS, kv);
<<<<<<< HEAD
=======
  }


  @Override
  public void trackSystemInfo(@Nullable String hyperVState, @Nullable String cpuInfoFlags) {
    if (!trackingEnabled()) {
      return;
    }

    HashMap<String, String> kv = new HashMap<String, String>();
    if (hyperVState != null) {
      kv.put("hvstate", hyperVState);
    }
    if (cpuInfoFlags != null) {
      kv.put("cpuflags", cpuInfoFlags);
    }
    kv.put("os", SystemInfo.OS_NAME);
    kv.put("bits", (SystemInfo.is64Bit || SystemInfo.OS_ARCH.contains("64")) ? "64" : "32");

    myUploader.trackEvent(GLOGS_CATEGORY_SYSTEM_INFO, kv);
  }

  @Override
  public void trackPSDEvent(@NotNull String applicationId, @NotNull String eventAction, @Nullable String eventLabel) {
    if (!trackingEnabled()) {
      return;
    }
    // @formatter:off
    Builder<String, String> builder = ImmutableMap.<String, String>builder()
      .put("appId", anonymize(applicationId))
      .put("eventAction", eventAction);

    if (eventLabel != null) {
      builder.put("eventLabel", eventLabel);
    }
    myUploader.trackEvent(CATEGORY_PROJECT_STRUCTURE_DIALOG, builder.build());
    // @formatter:on
  }

  @Override
  public void trackApkAnalyzerEvent(@NotNull String applicationId, long uncompressedSize, long compressedSize) {
    if (!trackingEnabled()) {
      return;
    }

    Map<String, String> params = ImmutableMap.of("appId", anonymize(applicationId),
                                                 "rawSize", Long.toString(uncompressedSize),
                                                 "zipSize", Long.toString(compressedSize));

    myUploader.trackEvent(GLOGS_CATEGORY_APK_ANALYZER, params);
>>>>>>> a001a568
  }

  @NotNull
  private static String anonymize(@NotNull String applicationId) {
    try {
      return Anonymizer.anonymizeUtf8(LOGGER, applicationId);
    }
    catch (IOException e) {
      LOGGER.error(e, "Unable to update anonymization salt.");
      return ANONYMIZATION_ISSUE;
    }
  }
}<|MERGE_RESOLUTION|>--- conflicted
+++ resolved
@@ -19,21 +19,14 @@
 import com.android.utils.ILogger;
 import com.google.common.collect.ImmutableMap;
 import com.google.common.collect.ImmutableMap.Builder;
-<<<<<<< HEAD
-import com.google.common.hash.Hashing;
-=======
 import com.intellij.openapi.diagnostic.Logger;
->>>>>>> a001a568
 import com.intellij.openapi.extensions.ExtensionPointName;
 import com.intellij.openapi.util.SystemInfo;
 import com.intellij.util.containers.HashMap;
 import org.jetbrains.annotations.NotNull;
 import org.jetbrains.annotations.Nullable;
 
-<<<<<<< HEAD
-=======
 import java.io.IOException;
->>>>>>> a001a568
 import java.util.Map;
 
 public class UsageTrackerAnalyticsImpl extends UsageTracker {
@@ -42,20 +35,14 @@
   private static final String GLOGS_CATEGORY_LIBCOUNT = "gradlelibs";
   private static final String GLOGS_CATEGORY_MODUDLE_COUNT = "gradlemodules";
   private static final String GLOGS_CATEGORY_ANDROID_MODUDLE = "gradleAndroidModule";
-<<<<<<< HEAD
-=======
   private static final String GLOGS_CATEGORY_NATIVE_BUILD_SYSTEM = "gradleNativeBuildSystem";
->>>>>>> a001a568
   private static final String GLOGS_CATEGORY_VERSIONS = "gradleVersions";
   private static final String GLOGS_CATEGORY_LEGACY_IDEA_ANDROID_PROJECT = "legacyIdeaAndroidProject";
   private static final String GLOGS_CATEGORY_INSTANT_RUN = "irstats2";
   private static final String GLOGS_CATEGORY_INSTANT_RUN_TIMINGS = "irtimings";
-<<<<<<< HEAD
-=======
   private static final String GLOGS_CATEGORY_SYSTEM_INFO = "systeminfo";
   private static final String GLOGS_CATEGORY_APK_ANALYZER = "apkAnalyzer";
   private static final String ANONYMIZATION_ISSUE = "*ANONYMIZATION_ISSUE*";
->>>>>>> a001a568
 
   private final UsageUploader myUploader;
 
@@ -161,8 +148,6 @@
   }
 
   @Override
-<<<<<<< HEAD
-=======
   public void trackNativeBuildSystem(@NotNull String applicationId, @NotNull String moduleName, @NotNull String buildSystem) {
     if (!trackingEnabled()) {
       return;
@@ -178,7 +163,6 @@
   }
 
   @Override
->>>>>>> a001a568
   public void trackGradleArtifactVersions(@NotNull String applicationId,
                                           @NotNull String androidPluginVersion,
                                           @NotNull String gradleVersion,
@@ -226,8 +210,6 @@
     }
 
     myUploader.trackEvent(GLOGS_CATEGORY_INSTANT_RUN_TIMINGS, kv);
-<<<<<<< HEAD
-=======
   }
 
 
@@ -278,7 +260,6 @@
                                                  "zipSize", Long.toString(compressedSize));
 
     myUploader.trackEvent(GLOGS_CATEGORY_APK_ANALYZER, params);
->>>>>>> a001a568
   }
 
   @NotNull
