/*
 * Copyright (C) 2013 The Android Open Source Project
 *
 * Licensed under the Apache License, Version 2.0 (the "License");
 * you may not use this file except in compliance with the License.
 * You may obtain a copy of the License at
 *
 *      http://www.apache.org/licenses/LICENSE-2.0
 *
 * Unless required by applicable law or agreed to in writing, software
 * distributed under the License is distributed on an "AS IS" BASIS,
 * WITHOUT WARRANTIES OR CONDITIONS OF ANY KIND, either express or implied.
 * See the License for the specific language governing permissions and
 * limitations under the License.
 */

package com.android.tools.idea.stats;

import com.android.annotations.NonNull;
import com.android.tools.idea.startup.AndroidStudioSpecificInitializer;
import com.intellij.ide.util.PropertiesComponent;
import com.intellij.internal.statistic.CollectUsagesException;
import com.intellij.internal.statistic.UsagesCollector;
import com.intellij.internal.statistic.beans.GroupDescriptor;
import com.intellij.internal.statistic.beans.UsageDescriptor;
import com.intellij.internal.statistic.connect.StatisticsConnectionService;
import com.intellij.internal.statistic.connect.StatisticsResult;
import com.intellij.internal.statistic.connect.StatisticsService;
import com.intellij.internal.statistic.persistence.ApplicationStatisticsPersistenceComponent;
import com.intellij.notification.Notification;
import com.intellij.notification.NotificationListener;
import com.intellij.notification.NotificationType;
import com.intellij.openapi.application.ApplicationInfo;
import com.intellij.openapi.application.ApplicationNamesInfo;
import com.intellij.openapi.diagnostic.Logger;
import com.intellij.openapi.extensions.Extensions;
import com.intellij.openapi.updateSettings.impl.UpdateChecker;
import com.intellij.util.net.HttpConfigurable;
import org.jetbrains.annotations.NotNull;
import org.jetbrains.annotations.Nullable;

import java.io.IOException;
import java.io.OutputStream;
import java.net.HttpURLConnection;
import java.util.*;

/**
 * Android Statistics Service.
 * Based on idea's RemotelyConfigurableStatisticsService.
 * Also sends a legacy ping using ADT's LegacySdkStatsService.
 */
@SuppressWarnings("MethodMayBeStatic")
public class AndroidStatisticsService implements StatisticsService {

  private static final Logger LOG = Logger.getInstance("#" + AndroidStatisticsService.class.getName());

  private static final String CONTENT_TYPE = "Content-Type";
  private static final String HTTP_POST = "POST";
  private static final int HTTP_STATUS_OK = 200;
  private static final String PROTOBUF_CONTENT = "application/x-protobuf";

  @NonNull
  @Override
  public Notification createNotification(@NotNull final String groupDisplayId,
                                         @Nullable NotificationListener listener) {
    final String fullProductName = ApplicationNamesInfo.getInstance().getFullProductName();
    final String companyName = ApplicationInfo.getInstance().getCompanyName();

    String text =
      "<html>Please click <a href='allow'>I agree</a> if you want to help make " + fullProductName +
      " better or <a href='decline'>I don't agree</a> otherwise. <a href='settings'>more...</a></html>";

    String title = "Help improve " + fullProductName + " by sending usage statistics to " + companyName;

    return new Notification(groupDisplayId, title,
                            text,
                            NotificationType.INFORMATION,
                            listener);
  }

  @Nullable
  @Override
  public Map<String, String> getStatisticsConfigurationLabels() {
    Map<String, String> labels = new HashMap<String, String>();

    final String fullProductName = ApplicationNamesInfo.getInstance().getFullProductName();
    final String companyName = ApplicationInfo.getInstance().getCompanyName();

    labels.put(StatisticsService.TITLE,
               "Help improve " +  fullProductName + " by sending usage statistics to " + companyName);
    labels.put(StatisticsService.ALLOW_CHECKBOX,
               "Send usage statistics to " + companyName);
    labels.put(StatisticsService.DETAILS,
               "<html>This allows " + companyName + " to collect usage information, such as data about your feature usage," +
               "<br>resource usage and plugin configuration.</html>");

    // Note: we inline the constants corresponding to the following keys since the corresponding change in IJ
    // may not be in upstream as yet.
    labels.put("linkUrl", "http://www.google.com/policies/privacy/");
    labels.put("linkBeforeText", "This data is collected in accordance with " + companyName + "'s ");
    labels.put("linkText", "privacy policy");
    labels.put("linkAfterText", ".");

    return labels;
  }

  @SuppressWarnings("ConstantConditions")
  @Override
  public StatisticsResult send() {
<<<<<<< HEAD
    synchronized (ApplicationStatisticsPersistenceComponent.class) {
=======
    if (!AndroidStudioSpecificInitializer.isAndroidStudio()) {
      return new StatisticsResult(StatisticsResult.ResultCode.SEND, "OK");
    }
>>>>>>> 6b2d25c8

      LegacySdkStatsService sdkstats = sendLegacyPing();

      StatisticsResult result = sendUsageStats(sdkstats);

      result = sendBuildStats(sdkstats);

      return result;
    }
  }

  /**
   * Checks whether the statistics service has a service URL and is authorized
   * to send statistics.
   *
   * @return A {@link StatisticsResult} with a
   * {@link com.intellij.internal.statistic.connect.StatisticsResult.ResultCode#SEND} result code
   * on success, otherwise one of the error result codes.
   */
  static StatisticsResult areStatisticsAuthorized() {
    // Get the redirected URL
    final StatisticsConnectionService service = new StatisticsConnectionService();
    final String serviceUrl = service.getServiceUrl();

    // Check server provided an URL and enabled sending stats.
    if (serviceUrl == null) {
      return new StatisticsResult(StatisticsResult.ResultCode.ERROR_IN_CONFIG, "ERROR");
    }
    if (!service.isTransmissionPermitted()) {
      return new StatisticsResult(StatisticsResult.ResultCode.NOT_PERMITTED_SERVER, "NOT_PERMITTED");
    }
    return new StatisticsResult(StatisticsResult.ResultCode.SEND, "OK");
  }

  /**
   * Sends one LogRequests with multiple build records.
   * Does nothing if there are no records pending.
   */
  private StatisticsResult sendBuildStats(LegacySdkStatsService sdkstats) {
    StatisticsResult code = areStatisticsAuthorized();
    if (code.getCode() != StatisticsResult.ResultCode.SEND) {
      return code;
    }

    StudioBuildStatsPersistenceComponent records = StudioBuildStatsPersistenceComponent.getInstance();
    if (records == null || !records.hasRecords()) {
      return new StatisticsResult(StatisticsResult.ResultCode.NOTHING_TO_SEND, "NOTHING_TO_SEND");
    }

    StatsProto.LogRequest data = getRecordData(sdkstats, records);

    String error = null;
    try {
      error = sendData(data);
    } catch (Exception e) {
      error = e.getClass().getSimpleName() + " " + (e.getMessage() != null ? e.getMessage() : e.toString());
    }

    if (error != null) {
      LOG.debug("[SendStats/AS-2] Error " + (error == null ? "None" : error));
    }
    if (error == null) {
      return new StatisticsResult(StatisticsResult.ResultCode.SEND, "OK");
    } else {
      return new StatisticsResult(StatisticsResult.ResultCode.SENT_WITH_ERRORS, error);
    }
  }

  /**
   * Send IJ-style "usage" stats using our format. The idea is to deactivate this eventually.
   */
  @Deprecated
  private StatisticsResult sendUsageStats(LegacySdkStatsService sdkstats) {
    StatisticsResult code = areStatisticsAuthorized();
    if (code.getCode() != StatisticsResult.ResultCode.SEND) {
      return code;
    }

    StatisticsConnectionService service = new StatisticsConnectionService();
    StatsProto.LogRequest data = getUsageData(sdkstats, service.getDisabledGroups());

    String error = null;
    try {
      error = sendData(data);
    } catch (Exception e) {
      error = e.getClass().getSimpleName() + " " + (e.getMessage() != null ? e.getMessage() : e.toString());
    }

    if (error != null) {
      LOG.debug("[SendStats/AS-1] Error " + (error == null ? "None" : error));
    }
    if (error == null) {
      return new StatisticsResult(StatisticsResult.ResultCode.SEND, "OK");
    } else {
      return new StatisticsResult(StatisticsResult.ResultCode.SENT_WITH_ERRORS, error);
    }
  }

  private LegacySdkStatsService sendLegacyPing() {
    // Legacy ADT-compatible stats service.
    LegacySdkStatsService sdkstats = new LegacySdkStatsService();
    sdkstats.ping("studio", ApplicationInfo.getInstance().getFullVersion());
    return sdkstats;
  }

  /**
   * Transforms one or more BuildRecords into as many LogRequest.LogEvents as needed, each with their
   * own timestamp. The wrapper LogRequest has a "now" timestamp.
   */
  private StatsProto.LogRequest getRecordData(@NotNull LegacySdkStatsService sdkstats,
                                              @NotNull StudioBuildStatsPersistenceComponent records) {
    StatsProto.LogRequest.Builder request = StatsProto.LogRequest.newBuilder();

    request.setLogSource(StatsProto.LogRequest.LogSource.ANDROID_STUDIO);
    request.setRequestTimeMs(System.currentTimeMillis());

    String uuid = UpdateChecker.getInstallationUID(PropertiesComponent.getInstance());
    String appVersion = ApplicationInfo.getInstance().getFullVersion();
    request.setClientInfo(createClientInfo(sdkstats, uuid, appVersion));

    while (records.hasRecords()) {
      BuildRecord record = records.getFirstRecord();
      if (record == null) {
        break;
      }
      StatsProto.LogEvent.Builder evtBuilder = StatsProto.LogEvent.newBuilder();
      evtBuilder.setEventTimeMs(record.getUtcTimestampMs());
      evtBuilder.setTag("build");

      for (KeyString value : record.getData()) {
        StatsProto.LogEventKeyValues.Builder kvBuilder = StatsProto.LogEventKeyValues.newBuilder();
        kvBuilder.setKey(value.getKey());
        kvBuilder.setValue(value.getValue());
        evtBuilder.addValue(kvBuilder);
      }

      request.addLogEvent(evtBuilder.build());
    }

    return request.build();
  }

  private StatsProto.LogRequest getUsageData(@NotNull LegacySdkStatsService sdkstats,
                                             @NotNull Set<String> disabledGroups) {
    Map<String, KeyString[]> usages = new LinkedHashMap<String, KeyString[]>();
    final Map<String, KeyString[]> allUsages = getAllUsages(disabledGroups);
    usages.putAll(allUsages);

    String uuid = UpdateChecker.getInstallationUID(PropertiesComponent.getInstance());
    String appVersion = ApplicationInfo.getInstance().getFullVersion();
    return createRequest(sdkstats, uuid, appVersion, usages);
  }

  @NotNull
  public Map<String, KeyString[]> getAllUsages(@NotNull Set<String> disabledGroups) {
    Map<String, KeyString[]> allUsages = new LinkedHashMap<String, KeyString[]>();

    for (UsagesCollector usagesCollector : Extensions.getExtensions(UsagesCollector.EP_NAME)) {
      final GroupDescriptor groupDescriptor = usagesCollector.getGroupId();
      final String groupId = groupDescriptor.getId();

      if (!disabledGroups.contains(groupId)) {
        try {
          final Set<UsageDescriptor> usages = usagesCollector.getUsages();
          final Set<Counter> counters = new TreeSet<Counter>();
          for (UsageDescriptor usage : usages) {
            Counter counter = new Counter(usage.getKey(), usage.getValue());
            counters.add(counter);
          }
          allUsages.put(groupId, counters.toArray(new Counter[counters.size()]));

        } catch (CollectUsagesException e) {
          LOG.info(e);
        }
      }
    }

    return allUsages;
  }

  /**
   * Sends data. Returns an error if something occurred.
   *
   * TODO: the server send a reply that tells us how long to wait before sending the next one.
   * Capture that and report it to the caller.
   */
  @Nullable
  public String sendData(@NotNull StatsProto.LogRequest request) throws IOException {
    if (request == null) {
      return "[SendStats] Invalid arguments";
    }

    String url = "https://play.google.com/log";
    byte[] data = request.toByteArray();

    HttpURLConnection connection = HttpConfigurable.getInstance().openHttpConnection(url);
    connection.setConnectTimeout(2000);
    connection.setReadTimeout(2000);
    connection.setDoOutput(true);
    connection.setRequestMethod(HTTP_POST);
    connection.setRequestProperty(CONTENT_TYPE, PROTOBUF_CONTENT);

    OutputStream os = connection.getOutputStream();
    try {
      os.write(data);
    } finally {
      os.close();
    }

    int code = connection.getResponseCode();

    if (code == HTTP_STATUS_OK) {
      return null; // no error
    }

    return "[SendStats] Error " + code;
  }

  public StatsProto.LogRequest createRequest(@NotNull LegacySdkStatsService sdkstats,
                                             @NotNull String uuid,
                                             @NotNull String appVersion,
                                             @NotNull Map<String, KeyString[]> usages) {
    StatsProto.LogRequest.Builder request = StatsProto.LogRequest.newBuilder();

    request.setLogSource(StatsProto.LogRequest.LogSource.ANDROID_STUDIO);
    request.setRequestTimeMs(System.currentTimeMillis());
    request.setClientInfo(createClientInfo(sdkstats, uuid, appVersion));

    for (Map.Entry<String, KeyString[]> entry : usages.entrySet()) {
      request.addLogEvent(createEvent(entry.getKey(), entry.getValue()));
    }

    request.addLogEvent(createEvent("jvm", new KeyString[] {
      new KeyString("jvm-info", sdkstats.getJvmInfo()),
      new KeyString("jvm-vers", sdkstats.getJvmVersion()),
      new KeyString("jvm-arch", sdkstats.getJvmArch())
    } ));

    return request.build();
  }

  private StatsProto.LogEvent createEvent(@NotNull String groupId,
                                          @NotNull KeyString[] values) {
    StatsProto.LogEvent.Builder evtBuilder = StatsProto.LogEvent.newBuilder();
    evtBuilder.setEventTimeMs(System.currentTimeMillis());
    evtBuilder.setTag(groupId);

    for (KeyString value : values) {
      StatsProto.LogEventKeyValues.Builder kvBuilder = StatsProto.LogEventKeyValues.newBuilder();
      kvBuilder.setKey(value.getKey());
      kvBuilder.setValue(value.getValue());
      evtBuilder.addValue(kvBuilder);
    }

    return evtBuilder.build();
  }

  private  StatsProto.ClientInfo createClientInfo(@NotNull LegacySdkStatsService sdkstats,
                                                  @NotNull String uuid,
                                                  @NotNull String appVersion) {
    StatsProto.DesktopClientInfo.Builder desktop = StatsProto.DesktopClientInfo.newBuilder();

    desktop.setClientId(uuid);
    OsInfo info = sdkstats.getOsName();
    desktop.setOs(info.getOsName());
    String os_vers = info.getOsVersion();
    if (os_vers != null) {
      desktop.setOsMajorVersion(os_vers);
    }
    desktop.setOsFullVersion(info.getOsFull());
    desktop.setApplicationBuild(appVersion);

    StatsProto.ClientInfo.Builder cinfo = StatsProto.ClientInfo.newBuilder();
    cinfo.setClientType(StatsProto.ClientInfo.ClientType.DESKTOP);
    cinfo.setDesktopClientInfo(desktop);
    return cinfo.build();
  }
}<|MERGE_RESOLUTION|>--- conflicted
+++ resolved
@@ -107,13 +107,11 @@
   @SuppressWarnings("ConstantConditions")
   @Override
   public StatisticsResult send() {
-<<<<<<< HEAD
-    synchronized (ApplicationStatisticsPersistenceComponent.class) {
-=======
     if (!AndroidStudioSpecificInitializer.isAndroidStudio()) {
       return new StatisticsResult(StatisticsResult.ResultCode.SEND, "OK");
     }
->>>>>>> 6b2d25c8
+
+    synchronized (ApplicationStatisticsPersistenceComponent.class) {
 
       LegacySdkStatsService sdkstats = sendLegacyPing();
 
