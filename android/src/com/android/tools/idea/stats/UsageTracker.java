/*
 * Copyright (C) 2015 The Android Open Source Project
 *
 * Licensed under the Apache License, Version 2.0 (the "License");
 * you may not use this file except in compliance with the License.
 * You may obtain a copy of the License at
 *
 *      http://www.apache.org/licenses/LICENSE-2.0
 *
 * Unless required by applicable law or agreed to in writing, software
 * distributed under the License is distributed on an "AS IS" BASIS,
 * WITHOUT WARRANTIES OR CONDITIONS OF ANY KIND, either express or implied.
 * See the License for the specific language governing permissions and
 * limitations under the License.
 */
package com.android.tools.idea.stats;

import com.android.ddmlib.IDevice;
import com.android.tools.idea.startup.AndroidStudioInitializer;
import com.intellij.ide.util.PropertiesComponent;
import com.intellij.internal.statistic.StatisticsUploadAssistant;
import com.intellij.openapi.components.ServiceManager;
import com.intellij.openapi.updateSettings.impl.UpdateChecker;
import org.jetbrains.annotations.NotNull;
import org.jetbrains.annotations.Nullable;

import java.util.Map;
<<<<<<< HEAD
=======
import java.util.UUID;
>>>>>>> 50d6ab60

/**
 * Android Studio Usage Tracker.
 */
public abstract class UsageTracker {
  /**
<<<<<<< HEAD
=======
   * A session id that is unique for every instance of Android Studio.
   * Note: if you need an id that is unique per installation, use {@link UpdateChecker#getInstallationUID(PropertiesComponent)}.
   */
  public static final String SESSION_ID = UUID.randomUUID().toString();

  /**
>>>>>>> 50d6ab60
   * Maximum length of the URL constructed when uploading data to tools.google.com. This is simply the max allowed HTTP URL length,
   * which depending on the source seems to be from 2k to 4k. We use a conservative value here.
   */
  public static final int MAX_URL_LENGTH = 2000;

  /**
   * GA only allows sending a single <category,action,value> tuple per event
   * However, we'd like to track different components of the avd such as its version, arch, etc
   * So this category will consist of info events, but note that the total event count is somewhat meaningless
   * Note: Custom dimensions could possibly alleviate this issue, and we should consider switching to
   * that when we have more info on the sorts of custom dimensions we'd need.
   */
  public static final String CATEGORY_AVDINFO = "avdInfo";
  public static final String ACTION_AVDINFO_ABI = "abi";
  public static final String ACTION_AVDINFO_TARGET_VERSION = "version";

  // Similar to CATEGORY_AVDINFO, this tracks info about the device during deployment
  public static final String CATEGORY_DEVICE_INFO = "deviceInfo";
  public static final String DEVICE_INFO_BUILD_TAGS = IDevice.PROP_BUILD_TAGS; // "unsigned,debug" or "dev-keys"
  public static final String DEVICE_INFO_BUILD_TYPE = IDevice.PROP_BUILD_TYPE; // "user" or "eng"
  public static final String DEVICE_INFO_BUILD_VERSION_RELEASE = IDevice.PROP_BUILD_VERSION; // "4.4.4"
  public static final String DEVICE_INFO_BUILD_API_LEVEL = IDevice.PROP_BUILD_API_LEVEL; // "22"
  public static final String DEVICE_INFO_MANUFACTURER = IDevice.PROP_DEVICE_MANUFACTURER;
  public static final String DEVICE_INFO_MODEL = IDevice.PROP_DEVICE_MODEL;
  public static final String DEVICE_INFO_MANUFACTURER_MODEL = "deviceModel";
  public static final String DEVICE_INFO_SERIAL_HASH = "ro.serialno.hashed";
  public static final String DEVICE_INFO_CPU_ABI = IDevice.PROP_DEVICE_CPU_ABI;

  public static final String CATEGORY_DEPLOYMENT = "deployment";
  public static final String ACTION_DEPLOYMENT_APK = "apkDeployed";
  public static final String ACTION_DEPLOYMENT_EMULATOR = "emulatorLaunch";

  public static final String CATEGORY_INSTANTRUN = "instantrun";
  public static final String ACTION_INSTANTRUN_FULLBUILD = "buildCause";

  public static final String CATEGORY_DEVELOPER_SERVICES = "devServices";
  public static final String ACTION_DEVELOPER_SERVICES_INSTALLED = "installed";
  public static final String ACTION_DEVELOPER_SERVICES_REMOVED = "removed";

  public static final String CATEGORY_GRADLE = "gradle";
  public static final String ACTION_GRADLE_SYNC_STARTED = "syncStarted";
  public static final String ACTION_GRADLE_SYNC_ENDED = "syncEnded";
  public static final String ACTION_GRADLE_SYNC_SKIPPED = "syncSkipped";
  public static final String ACTION_GRADLE_SYNC_FAILED = "syncFailed";
  public static final String ACTION_GRADLE_CPP_SYNC_COMPLETED = "cppSyncCompleted";
  public static final String ACTION_GRADLE_VERSION = "gradleVersion";

  public static final String CATEGORY_GRADLE_SYNC_FAILURE = "gradleSyncFailure";
  public static final String ACTION_GRADLE_SYNC_FAILURE_UNKNOWN = "syncFailedCauseUnknown";
  public static final String ACTION_GRADLE_SYNC_CONNECTION_DENIED = "syncFailedConnectionDenied";
  public static final String ACTION_GRADLE_SYNC_CLASS_NOT_FOUND = "syncFailedClassNotFound";
  public static final String ACTION_GRADLE_SYNC_DSL_METHOD_NOT_FOUND = "syncFailedDslMethodNotFound";
  public static final String ACTION_GRADLE_SYNC_FAILED_TO_PARSE_SDK = "syncFailedCannotParseSdk";
  public static final String ACTION_GRADLE_SYNC_METHOD_NOT_FOUND = "syncFailedMethodNotFound";
  public static final String ACTION_GRADLE_SYNC_MISSING_ANDROID_PLATFORM = "syncFailedMissingAndroidPlatform";
  public static final String ACTION_GRADLE_SYNC_MISSING_ANDROID_SUPPORT_REPO = "syncFailedMissingAndroidSupportRepo";
  public static final String ACTION_GRADLE_SYNC_MISSING_BUILD_TOOLS = "syncFailedMissingBuildTools";
  public static final String ACTION_GRADLE_SYNC_OUT_OF_MEMORY = "syncFailedOutOfMemory";
  public static final String ACTION_GRADLE_SYNC_SDK_NOT_FOUND = "syncFailedSdkNotFound";
  public static final String ACTION_GRADLE_SYNC_UNKNOWN_HOST = "syncFailedUnknownHost";
  public static final String ACTION_GRADLE_SYNC_UNSUPPORTED_ANDROID_MODEL_VERSION = "syncFailedUnsupportedAndroidModelVersion";
  public static final String ACTION_GRADLE_SYNC_UNSUPPORTED_GRADLE_VERSION = "syncFailedUnsupportedGradleVersion";

  public static final String CATEGORY_PROFILING = "profiling";
  public static final String ACTION_PROFILING_CAPTURE = "captureCreated";
  public static final String ACTION_PROFILING_OPEN = "captureOpened";
  public static final String ACTION_PROFILING_CONVERT_HPROF = "hprofConversion";
  public static final String ACTION_PROFILING_ANALYSIS_RUN = "analysisRan";

  public static final String CATEGORY_MONITOR = "monitors";
  public static final String ACTION_MONITOR_ACTIVATED = "activateMonitor";
  public static final String ACTION_MONITOR_RUNNING = "runningMonitor";

  public static final String CATEGORY_SDK_MANAGER = "sdkManager";
  public static final String ACTION_SDK_MANAGER_TOOLBAR_CLICKED = "toolbarButtonClicked";
  public static final String ACTION_SDK_MANAGER_STANDALONE_LAUNCHED = "standaloneLaunched";
  public static final String ACTION_SDK_MANAGER_LOADED = "sdkManagerLoaded";

  public static final String CATEGORY_PROJECT_STRUCTURE_DIALOG = "projectStructureDialog";
  public static final String ACTION_PROJECT_STRUCTURE_DIALOG_OPEN = "open";
  public static final String ACTION_PROJECT_STRUCTURE_DIALOG_SAVE = "save";
  public static final String ACTION_PROJECT_STRUCTURE_DIALOG_TOP_TAB_CLICK = "topTabClick";
  public static final String ACTION_PROJECT_STRUCTURE_DIALOG_TOP_TAB_SAVE = "topTabSave";
  public static final String ACTION_PROJECT_STRUCTURE_DIALOG_LEFT_NAV_CLICK = "leftNavClick";
  public static final String ACTION_PROJECT_STRUCTURE_DIALOG_LEFT_NAV_SAVE = "leftNavSave";

  /**
   * Tracking when a template.xml file is rendered (instantiated) into the project.
   */
  public static final String CATEGORY_TEMPLATE = "template";
  public static final String ACTION_TEMPLATE_RENDER = "render";

  /**
   * Tracking category for the Theme Editor
   */
  public static final String CATEGORY_THEME_EDITOR = "themeEditor";
  public static final String ACTION_THEME_EDITOR_OPEN = "themeEditorOpened";

  /**
   * Tracking category for the GPU Debugger
   */
  public static final String CATEGORY_GFX_TRACE = "gfxTrace";
  public static final String ACTION_GFX_TRACE_OPEN = "gfxTraceOpened";
  public static final String ACTION_GFX_TRACE_CLOSED = "gfxTraceClosed";
  public static final String ACTION_GFX_TRACE_STARTED = "gfxTraceStarted";
  public static final String ACTION_GFX_TRACE_STOPPED = "gfxTraceStopped";
  public static final String ACTION_GFX_TRACE_COMMAND_SELECTED = "gfxTraceCommandSelected";
  public static final String ACTION_GFX_TRACE_LINK_CLICKED = "gfxTraceLinkClicked";
  public static final String ACTION_GFX_TRACE_PARAMETER_EDITED = "gfxTraceParameterEdited";
  public static final String ACTION_GFX_TRACE_TEXTURE_VIEWED = "gfxTraceTextureViewed";
  public static final String ACTION_GFX_TRACE_MEMORY_VIEWED = "gfxTraceMemoryViewed";
  public static final String ACTION_GFX_TRACE_RPC = "gfxTraceRPC";

  /**
   * Tracking category for AppIndexing
   */
  public static final String CATEGORY_APP_INDEXING = "appIndexing";
  public static final String ACTION_APP_INDEXING_DEEP_LINK_CREATED = "deepLinkCreated";
  public static final String ACTION_APP_INDEXING_API_CODE_CREATED = "apiCodeCreated";
  public static final String ACTION_APP_INDEXING_DEEP_LINK_LAUNCHED = "deepLinkLaunched";
  public static final String ACTION_APP_INDEXING_TRIGGER_QUICKFIX = "triggerQuickfix";
  public static final String ACTION_APP_INDEXING_SHOW_FEAG_DIALOG = "showFeagDialog";
  public static final String ACTION_APP_INDEXING_START_FEAG_TASK = "startFeagTask";

  /**
   * Tracking category for LLDB native debugger
   */
  public static final String CATEGORY_LLDB = "lldb";
  public static final String ACTION_LLDB_DEVICE_MODEL = IDevice.PROP_DEVICE_MODEL;
  public static final String ACTION_LLDB_DEVICE_API_LEVEL = IDevice.PROP_BUILD_API_LEVEL;
  public static final String ACTION_LLDB_SESSION_STARTED = "sessionStarted";
  public static final String ACTION_LLDB_SESSION_FAILED = "sessionFailed";
  public static final String ACTION_LLDB_INSTALL_STARTED = "installStarted";
  public static final String ACTION_LLDB_INSTALL_FAILED = "installFailed";
  public static final String ACTION_LLDB_SESSION_USED_WATCHPOINTS = "sessionUsedWatchpoints";
<<<<<<< HEAD
=======
  public static final String ACTION_LLDB_FRONTEND_EXITED = "frontendExited";
>>>>>>> 50d6ab60

  @SuppressWarnings("unused") // literal value used in AnalyticsUploader.trackException (under tools/idea)
  public static final String CATEGORY_THROWABLE_DETAIL_MESSAGE = "Throwable.detailMessage";

  /**
   * When using the usage tracker, do NOT include any information that can identify the user
   */
  @NotNull
  public static UsageTracker getInstance() {
    return ServiceManager.getService(UsageTracker.class);
  }

  public boolean canTrack() {
    return AndroidStudioInitializer.isAndroidStudio() && StatisticsUploadAssistant.isSendAllowed();
  }

  /**
   * When tracking events, do NOT include any information that can identify the user
   */
  public abstract void trackEvent(@NotNull String eventCategory,
                                  @NotNull String eventAction,
                                  @Nullable String eventLabel,
                                  @Nullable Integer eventValue);

  /**
   * Track the count of external dependencies (# of jars and # of aars per project). The application Id will be anonymized before upload.
   */
  public abstract void trackLibraryCount(@NotNull String applicationId, int jarDependencyCount, int aarDependencyCount);

  public abstract void trackModuleCount(@NotNull String applicationId, int total, int appModuleCount, int libModuleCount);

  public abstract void trackAndroidModule(@NotNull String applicationId, @NotNull String moduleName, boolean isLibrary,
                                          int signingConfigCount, int buildTypeCount, int flavorCount, int flavorDimension);

<<<<<<< HEAD
=======
  public abstract void trackNativeBuildSystem(@NotNull String applicationId, @NotNull String moduleName, @NotNull String buildSystem);

>>>>>>> 50d6ab60
  public abstract void trackGradleArtifactVersions(@NotNull String applicationId,
                                                   @NotNull String androidPluginVersion,
                                                   @NotNull String gradleVersion,
                                                   @NotNull Map<String, String> instantRunSettings);

  public abstract void trackLegacyIdeaAndroidProject(@NotNull String applicationId);

  public abstract void trackInstantRunStats(@NotNull Map<String,String> kv);
  public abstract void trackInstantRunTimings(@NotNull Map<String, String> kv);
<<<<<<< HEAD
=======

  public abstract void trackSystemInfo(@Nullable String hyperVState, @Nullable String cpuInfoFlags);

  public abstract void trackPSDEvent(@NotNull String applicationId, @NotNull String eventAction, @Nullable String eventLabel);

  public abstract void trackApkAnalyzerEvent(@NotNull String applicationId, long uncompressedSize, long compressedSize);
>>>>>>> 50d6ab60
}<|MERGE_RESOLUTION|>--- conflicted
+++ resolved
@@ -25,25 +25,19 @@
 import org.jetbrains.annotations.Nullable;
 
 import java.util.Map;
-<<<<<<< HEAD
-=======
 import java.util.UUID;
->>>>>>> 50d6ab60
 
 /**
  * Android Studio Usage Tracker.
  */
 public abstract class UsageTracker {
   /**
-<<<<<<< HEAD
-=======
    * A session id that is unique for every instance of Android Studio.
    * Note: if you need an id that is unique per installation, use {@link UpdateChecker#getInstallationUID(PropertiesComponent)}.
    */
   public static final String SESSION_ID = UUID.randomUUID().toString();
 
   /**
->>>>>>> 50d6ab60
    * Maximum length of the URL constructed when uploading data to tools.google.com. This is simply the max allowed HTTP URL length,
    * which depending on the source seems to be from 2k to 4k. We use a conservative value here.
    */
@@ -179,10 +173,7 @@
   public static final String ACTION_LLDB_INSTALL_STARTED = "installStarted";
   public static final String ACTION_LLDB_INSTALL_FAILED = "installFailed";
   public static final String ACTION_LLDB_SESSION_USED_WATCHPOINTS = "sessionUsedWatchpoints";
-<<<<<<< HEAD
-=======
   public static final String ACTION_LLDB_FRONTEND_EXITED = "frontendExited";
->>>>>>> 50d6ab60
 
   @SuppressWarnings("unused") // literal value used in AnalyticsUploader.trackException (under tools/idea)
   public static final String CATEGORY_THROWABLE_DETAIL_MESSAGE = "Throwable.detailMessage";
@@ -217,11 +208,8 @@
   public abstract void trackAndroidModule(@NotNull String applicationId, @NotNull String moduleName, boolean isLibrary,
                                           int signingConfigCount, int buildTypeCount, int flavorCount, int flavorDimension);
 
-<<<<<<< HEAD
-=======
   public abstract void trackNativeBuildSystem(@NotNull String applicationId, @NotNull String moduleName, @NotNull String buildSystem);
 
->>>>>>> 50d6ab60
   public abstract void trackGradleArtifactVersions(@NotNull String applicationId,
                                                    @NotNull String androidPluginVersion,
                                                    @NotNull String gradleVersion,
@@ -231,13 +219,10 @@
 
   public abstract void trackInstantRunStats(@NotNull Map<String,String> kv);
   public abstract void trackInstantRunTimings(@NotNull Map<String, String> kv);
-<<<<<<< HEAD
-=======
 
   public abstract void trackSystemInfo(@Nullable String hyperVState, @Nullable String cpuInfoFlags);
 
   public abstract void trackPSDEvent(@NotNull String applicationId, @NotNull String eventAction, @Nullable String eventLabel);
 
   public abstract void trackApkAnalyzerEvent(@NotNull String applicationId, long uncompressedSize, long compressedSize);
->>>>>>> 50d6ab60
 }