/*
 * Copyright (C) 2015 The Android Open Source Project
 *
 * Licensed under the Apache License, Version 2.0 (the "License");
 * you may not use this file except in compliance with the License.
 * You may obtain a copy of the License at
 *
 *      http://www.apache.org/licenses/LICENSE-2.0
 *
 * Unless required by applicable law or agreed to in writing, software
 * distributed under the License is distributed on an "AS IS" BASIS,
 * WITHOUT WARRANTIES OR CONDITIONS OF ANY KIND, either express or implied.
 * See the License for the specific language governing permissions and
 * limitations under the License.
 */
package com.android.tools.idea.stats;

import com.android.ddmlib.IDevice;
<<<<<<< HEAD
import com.android.tools.idea.startup.AndroidStudioSpecificInitializer;
=======
import com.android.tools.idea.startup.AndroidStudioInitializer;
>>>>>>> 1e7fb416
import com.intellij.internal.statistic.StatisticsUploadAssistant;
import com.intellij.openapi.components.ServiceManager;
import org.jetbrains.annotations.NotNull;
import org.jetbrains.annotations.Nullable;

/**
 * Android Studio Usage Tracker.
 */
public abstract class UsageTracker {
  /**
   * GA only allows sending a single <category,action,value> tuple per event
   * However, we'd like to track different components of the avd such as its version, arch, etc
   * So this category will consist of info events, but note that the total event count is somewhat meaningless
   * Note: Custom dimensions could possibly alleviate this issue, and we should consider switching to
   * that when we have more info on the sorts of custom dimensions we'd need.
   */
  public static final String CATEGORY_AVDINFO = "avdInfo";
  public static final String ACTION_AVDINFO_ABI = "abi";
  public static final String ACTION_AVDINFO_TARGET_VERSION = "version";

  // Similar to CATEGORY_AVDINFO, this tracks info about the device during deployment
<<<<<<< HEAD
  public static final String CATEGORY_DEVICEINFO = "deviceInfo";

  public static final String ACTION_SYNC_STARTED = "syncStarted";
  public static final String ACTION_SYNC_ENDED = "syncEnded";
  public static final String ACTION_SYNC_SKIPPED = "syncSkipped";
  public static final String ACTION_SYNC_FAILED = "syncFailed";
  public static final String ACTION_CPP_SYNC_COMPLETED = "cppSyncCompleted";
=======
  public static final String CATEGORY_DEVICE_INFO = "deviceInfo";
  public static final String DEVICE_INFO_BUILD_TAGS = IDevice.PROP_BUILD_TAGS; // "unsigned,debug" or "dev-keys"
  public static final String DEVICE_INFO_BUILD_TYPE = IDevice.PROP_BUILD_TYPE; // "user" or "eng"
  public static final String DEVICE_INFO_BUILD_VERSION_RELEASE = IDevice.PROP_BUILD_VERSION; // "4.4.4"
  public static final String DEVICE_INFO_BUILD_API_LEVEL = IDevice.PROP_BUILD_API_LEVEL; // "22"
  public static final String DEVICE_INFO_MANUFACTURER = IDevice.PROP_DEVICE_MANUFACTURER;
  public static final String DEVICE_INFO_MODEL = IDevice.PROP_DEVICE_MODEL;
  public static final String DEVICE_INFO_SERIAL_HASH = "ro.serialno.hashed";
  public static final String DEVICE_INFO_CPU_ABI = IDevice.PROP_DEVICE_CPU_ABI;
>>>>>>> 1e7fb416

  public static final String CATEGORY_DEPLOYMENT = "deployment";
  public static final String ACTION_DEPLOYMENT_APK = "apkDeployed";
  public static final String ACTION_DEPLOYMENT_EMULATOR = "emulatorLaunch";

  public static final String CATEGORY_DEVELOPER_SERVICES = "devServices";
  public static final String ACTION_DEVELOPER_SERVICES_INSTALLED = "installed";
  public static final String ACTION_DEVELOPER_SERVICES_REMOVED = "removed";

  public static final String CATEGORY_GRADLE = "gradle";
  public static final String ACTION_GRADLE_SYNC_STARTED = "syncStarted";
  public static final String ACTION_GRADLE_SYNC_ENDED = "syncEnded";
  public static final String ACTION_GRADLE_SYNC_SKIPPED = "syncSkipped";
  public static final String ACTION_GRADLE_SYNC_FAILED = "syncFailed";
  public static final String ACTION_GRADLE_CPP_SYNC_COMPLETED = "cppSyncCompleted";
  public static final String ACTION_GRADLE_VERSION = "gradleVersion";

  public static final String CATEGORY_GRADLE_SYNC_FAILURE = "gradleSyncFailure";
  public static final String ACTION_GRADLE_SYNC_FAILURE_UNKNOWN = "syncFailedCauseUnknown";
  public static final String ACTION_GRADLE_SYNC_CONNECTION_DENIED = "syncFailedConnectionDenied";
  public static final String ACTION_GRADLE_SYNC_CLASS_NOT_FOUND = "syncFailedClassNotFound";
  public static final String ACTION_GRADLE_SYNC_DSL_METHOD_NOT_FOUND = "syncFailedDslMethodNotFound";
  public static final String ACTION_GRADLE_SYNC_FAILED_TO_PARSE_SDK = "syncFailedCannotParseSdk";
  public static final String ACTION_GRADLE_SYNC_METHOD_NOT_FOUND = "syncFailedMethodNotFound";
  public static final String ACTION_GRADLE_SYNC_MISSING_ANDROID_PLATFORM = "syncFailedMissingAndroidPlatform";
  public static final String ACTION_GRADLE_SYNC_MISSING_ANDROID_SUPPORT_REPO = "syncFailedMissingAndroidSupportRepo";
  public static final String ACTION_GRADLE_SYNC_MISSING_BUILD_TOOLS = "syncFailedMissingBuildTools";
  public static final String ACTION_GRADLE_SYNC_OUT_OF_MEMORY = "syncFailedOutOfMemory";
  public static final String ACTION_GRADLE_SYNC_SDK_NOT_FOUND = "syncFailedSdkNotFound";
  public static final String ACTION_GRADLE_SYNC_UNKNOWN_HOST = "syncFailedUnknownHost";
  public static final String ACTION_GRADLE_SYNC_UNSUPPORTED_ANDROID_MODEL_VERSION = "syncFailedUnsupportedAndroidModelVersion";
  public static final String ACTION_GRADLE_SYNC_UNSUPPORTED_GRADLE_VERSION = "syncFailedUnsupportedGradleVersion";

  public static final String CATEGORY_PROFILING = "profiling";
  public static final String ACTION_PROFILING_CAPTURE = "captureCreated";
  public static final String ACTION_PROFILING_OPEN = "captureOpened";

  public static final String CATEGORY_SDK_MANAGER = "sdkManager";
  public static final String ACTION_SDK_MANAGER_TOOLBAR_CLICKED = "toolbarButtonClicked";
  public static final String ACTION_SDK_MANAGER_STANDALONE_LAUNCHED = "standaloneLaunched";
  public static final String ACTION_SDK_MANAGER_LOADED = "sdkManagerLoaded";

  /**
   * Tracking when a template.xml file is rendered (instantiated) into the project.
   */
  public static final String CATEGORY_TEMPLATE = "template";
  public static final String ACTION_TEMPLATE_RENDER = "render";

  public static final String INFO_DEVICE_BUILD_TAGS = IDevice.PROP_BUILD_TAGS; // "unsigned,debug" or "dev-keys"
  public static final String INFO_DEVICE_BUILD_TYPE = IDevice.PROP_BUILD_TYPE; // "user" or "eng"
  public static final String INFO_DEVICE_BUILD_VERSION_RELEASE = IDevice.PROP_BUILD_VERSION; // "4.4.4"
  public static final String INFO_DEVICE_BUILD_API_LEVEL = IDevice.PROP_BUILD_API_LEVEL; // "22"
  public static final String INFO_DEVICE_MANUFACTURER = IDevice.PROP_DEVICE_MANUFACTURER;
  public static final String INFO_DEVICE_MODEL = IDevice.PROP_DEVICE_MODEL;
  public static final String INFO_DEVICE_SERIAL_HASH = "ro.serialno.hashed";
  public static final String INFO_DEVICE_CPU_ABI = IDevice.PROP_DEVICE_CPU_ABI;

  /**
   * When using the usage tracker, do NOT include any information that can identify the user
   */
  @NotNull
  public static UsageTracker getInstance() {
    return ServiceManager.getService(UsageTracker.class);
  }

  public boolean canTrack() {
    return AndroidStudioInitializer.isAndroidStudio() && StatisticsUploadAssistant.isSendAllowed();
  }

  /**
   * When tracking events, do NOT include any information that can identify the user
   */
  public abstract void trackEvent(@NotNull String eventCategory,
                                  @NotNull String eventAction,
                                  @Nullable String eventLabel,
                                  @Nullable Integer eventValue);

<<<<<<< HEAD
  public boolean canTrack() {
    return AndroidStudioSpecificInitializer.isAndroidStudio() && StatisticsUploadAssistant.isSendAllowed();
  }
=======
  /**
   * Track the count of external dependencies (# of jars and # of aars per project). The application Id will be anonymized before upload.
   */
  public abstract void trackLibraryCount(@NotNull String applicationId, int jarDependencyCount, int aarDependencyCount);
>>>>>>> 1e7fb416
}<|MERGE_RESOLUTION|>--- conflicted
+++ resolved
@@ -16,11 +16,7 @@
 package com.android.tools.idea.stats;
 
 import com.android.ddmlib.IDevice;
-<<<<<<< HEAD
-import com.android.tools.idea.startup.AndroidStudioSpecificInitializer;
-=======
 import com.android.tools.idea.startup.AndroidStudioInitializer;
->>>>>>> 1e7fb416
 import com.intellij.internal.statistic.StatisticsUploadAssistant;
 import com.intellij.openapi.components.ServiceManager;
 import org.jetbrains.annotations.NotNull;
@@ -42,15 +38,6 @@
   public static final String ACTION_AVDINFO_TARGET_VERSION = "version";
 
   // Similar to CATEGORY_AVDINFO, this tracks info about the device during deployment
-<<<<<<< HEAD
-  public static final String CATEGORY_DEVICEINFO = "deviceInfo";
-
-  public static final String ACTION_SYNC_STARTED = "syncStarted";
-  public static final String ACTION_SYNC_ENDED = "syncEnded";
-  public static final String ACTION_SYNC_SKIPPED = "syncSkipped";
-  public static final String ACTION_SYNC_FAILED = "syncFailed";
-  public static final String ACTION_CPP_SYNC_COMPLETED = "cppSyncCompleted";
-=======
   public static final String CATEGORY_DEVICE_INFO = "deviceInfo";
   public static final String DEVICE_INFO_BUILD_TAGS = IDevice.PROP_BUILD_TAGS; // "unsigned,debug" or "dev-keys"
   public static final String DEVICE_INFO_BUILD_TYPE = IDevice.PROP_BUILD_TYPE; // "user" or "eng"
@@ -60,7 +47,6 @@
   public static final String DEVICE_INFO_MODEL = IDevice.PROP_DEVICE_MODEL;
   public static final String DEVICE_INFO_SERIAL_HASH = "ro.serialno.hashed";
   public static final String DEVICE_INFO_CPU_ABI = IDevice.PROP_DEVICE_CPU_ABI;
->>>>>>> 1e7fb416
 
   public static final String CATEGORY_DEPLOYMENT = "deployment";
   public static final String ACTION_DEPLOYMENT_APK = "apkDeployed";
@@ -109,14 +95,6 @@
   public static final String CATEGORY_TEMPLATE = "template";
   public static final String ACTION_TEMPLATE_RENDER = "render";
 
-  public static final String INFO_DEVICE_BUILD_TAGS = IDevice.PROP_BUILD_TAGS; // "unsigned,debug" or "dev-keys"
-  public static final String INFO_DEVICE_BUILD_TYPE = IDevice.PROP_BUILD_TYPE; // "user" or "eng"
-  public static final String INFO_DEVICE_BUILD_VERSION_RELEASE = IDevice.PROP_BUILD_VERSION; // "4.4.4"
-  public static final String INFO_DEVICE_BUILD_API_LEVEL = IDevice.PROP_BUILD_API_LEVEL; // "22"
-  public static final String INFO_DEVICE_MANUFACTURER = IDevice.PROP_DEVICE_MANUFACTURER;
-  public static final String INFO_DEVICE_MODEL = IDevice.PROP_DEVICE_MODEL;
-  public static final String INFO_DEVICE_SERIAL_HASH = "ro.serialno.hashed";
-  public static final String INFO_DEVICE_CPU_ABI = IDevice.PROP_DEVICE_CPU_ABI;
 
   /**
    * When using the usage tracker, do NOT include any information that can identify the user
@@ -138,14 +116,8 @@
                                   @Nullable String eventLabel,
                                   @Nullable Integer eventValue);
 
-<<<<<<< HEAD
-  public boolean canTrack() {
-    return AndroidStudioSpecificInitializer.isAndroidStudio() && StatisticsUploadAssistant.isSendAllowed();
-  }
-=======
   /**
    * Track the count of external dependencies (# of jars and # of aars per project). The application Id will be anonymized before upload.
    */
   public abstract void trackLibraryCount(@NotNull String applicationId, int jarDependencyCount, int aarDependencyCount);
->>>>>>> 1e7fb416
 }