/*
 * Copyright (C) 2018 The Android Open Source Project
 *
 * Licensed under the Apache License, Version 2.0 (the "License");
 * you may not use this file except in compliance with the License.
 * You may obtain a copy of the License at
 *
 *      http://www.apache.org/licenses/LICENSE-2.0
 *
 * Unless required by applicable law or agreed to in writing, software
 * distributed under the License is distributed on an "AS IS" BASIS,
 * WITHOUT WARRANTIES OR CONDITIONS OF ANY KIND, either express or implied.
 * See the License for the specific language governing permissions and
 * limitations under the License.
 */
package com.android.tools.idea.stats

import com.android.ddmlib.IDevice
import com.android.tools.analytics.AnalyticsSettings
import com.android.tools.analytics.AnalyticsSettings.optedIn
import com.android.tools.analytics.CommonMetricsData
import com.android.tools.analytics.HostData
import com.android.tools.analytics.UsageTracker
import com.android.tools.idea.IdeInfo
import com.android.tools.idea.actions.FeatureSurveyNotificationAction
import com.android.tools.idea.concurrency.AndroidCoroutineScope
import com.android.tools.idea.diagnostics.report.DefaultMetricsLogFileProvider
import com.android.tools.idea.flags.StudioFlags
import com.android.tools.idea.mendel.MendelFlagsProvider
import com.android.tools.idea.sdk.IdeSdks
import com.android.tools.idea.serverflags.FOLLOWUP_SURVEY
import com.android.tools.idea.serverflags.SATISFACTION_SURVEY
import com.android.tools.idea.serverflags.ServerFlagService
import com.android.tools.idea.serverflags.protos.Survey
import com.android.tools.idea.stats.ConsentDialog.Companion.showConsentDialogIfNeeded
import com.google.common.annotations.VisibleForTesting
import com.google.common.base.Charsets
import com.google.common.base.Strings
import com.google.common.hash.Hashing
import com.google.wireless.android.sdk.stats.AndroidStudioEvent
import com.google.wireless.android.sdk.stats.AndroidStudioEvent.EventKind
import com.google.wireless.android.sdk.stats.DeviceInfo
import com.google.wireless.android.sdk.stats.DisplayDetails
import com.google.wireless.android.sdk.stats.IdePlugin
import com.google.wireless.android.sdk.stats.IdePluginInfo
import com.google.wireless.android.sdk.stats.IntelliJNewUIState
import com.google.wireless.android.sdk.stats.MachineDetails
import com.google.wireless.android.sdk.stats.ProductDetails
import com.google.wireless.android.sdk.stats.ProductDetails.SoftwareLifeCycleChannel
import com.google.wireless.android.sdk.stats.SafeModeStatsEvent
import com.intellij.ide.AppLifecycleListener
import com.intellij.ide.IdleTracker
import com.intellij.ide.plugins.PluginManagerCore
import com.intellij.ide.ui.LafManager
import com.intellij.notification.NotificationGroupManager
import com.intellij.notification.NotificationType
import com.intellij.notification.Notifications
import com.intellij.openapi.application.ApplicationInfo
import com.intellij.openapi.application.ApplicationManager
import com.intellij.openapi.application.EDT
import com.intellij.openapi.application.PathManager
import com.intellij.openapi.ui.DialogWrapper
import com.intellij.openapi.updateSettings.impl.ChannelStatus
import com.intellij.openapi.updateSettings.impl.UpdateSettings
import com.intellij.openapi.util.SystemInfo
<<<<<<< HEAD
import com.intellij.ui.NewUiValue
import com.intellij.ui.scale.JBUIScale
=======
import com.intellij.ui.NewUI
import com.intellij.ui.scale.JBUIScale
import kotlinx.coroutines.Dispatchers
import kotlinx.coroutines.FlowPreview
>>>>>>> 8b7d83e8
import kotlinx.coroutines.channels.BroadcastChannel
import kotlinx.coroutines.channels.Channel.Factory.BUFFERED
import kotlinx.coroutines.channels.consumeEach
import kotlinx.coroutines.flow.debounce
import kotlinx.coroutines.flow.first
import kotlinx.coroutines.launch
import org.jetbrains.android.AndroidPluginDisposable
import java.io.File
import java.time.ZoneOffset
import java.time.temporal.ChronoUnit
import java.util.Calendar
import java.util.Date
import java.util.GregorianCalendar
import java.util.Locale
import java.util.TimeZone
import java.util.concurrent.ScheduledExecutorService
import java.util.concurrent.TimeUnit
import kotlin.math.abs
import kotlin.time.Duration.Companion.milliseconds

/**
 * Tracks Android Studio specific metrics
 */
object AndroidStudioUsageTracker {
  private const val IDLE_TIME_BEFORE_SHOWING_DIALOG = 3 * 60 * 1000
  const val STUDIO_EXPERIMENTS_OVERRIDE = "studio.experiments.override"
  private const val DAYS_TO_WAIT_FOR_REQUESTING_SENTIMENT_AGAIN = 7
  private const val IDX_ENVIRONMENT_VARIABLE = "GOOGLE_CLOUD_WORKSTATIONS"

  // Broadcast channel for Android Studio events being logged
  val channel = BroadcastChannel<AndroidStudioEvent.Builder>(BUFFERED)

  @JvmStatic
  val productDetails: ProductDetails
    get() {
      val application = ApplicationInfo.getInstance()
      val productKind =
        if (IdeInfo.isGameTool()) {
          ProductDetails.ProductKind.GAME_TOOLS
        }
        else {
          ProductDetails.ProductKind.STUDIO
        }
      return ProductDetails.newBuilder().apply {
        product = productKind
        build = application.build.asString()
        version = application.strictVersion
        osArchitecture = CommonMetricsData.osArchitecture
        channel = lifecycleChannelFromUpdateSettings()
        theme = currentIdeTheme()
        serverFlagsChangelist = ServerFlagService.instance.configurationVersion
<<<<<<< HEAD
        addAllExperimentId(buildActiveExperimentList().union(ServerFlagService.instance.names))
        runningInsideIdx = (System.getenv(IDX_ENVIRONMENT_VARIABLE) == "true")
=======
        addAllExperimentId(buildActiveExperimentList().union(ServerFlagService.instance.flagAssignments.keys))
        runningInsideIdx = (System.getenv(IDX_ENVIRONMENT_VARIABLE) == "true")
        addAllActiveExperiments(buildActiveExperimentsFromServerFlags(ServerFlagService.instance.flagAssignments))
>>>>>>> 8b7d83e8
      }.build()
    }

  private fun buildActiveExperimentsFromServerFlags(map: Map<String, Int>) = map.map {
    ProductDetails.ActiveExperiment.newBuilder().apply {
      experimentId = it.key
      valueIndex = it.value
    }.build()
  }

  /** Gets list of active experiments. */
  @JvmStatic
  fun buildActiveExperimentList(): Collection<String> {
    val experimentOverridesProperty = System.getProperty(STUDIO_EXPERIMENTS_OVERRIDE)

    val experimentOverrides = if (experimentOverridesProperty.isNullOrEmpty()) {
      emptyList()
<<<<<<< HEAD
    } else {
      experimentOverridesProperty.split(',')
    }
=======
    }
    else {
      experimentOverridesProperty.split(',')
    }
>>>>>>> 8b7d83e8
    val activeMendelExperimentIds = MendelFlagsProvider.getActiveExperimentIds().map { it.toString() }
    return experimentOverrides + activeMendelExperimentIds
  }

  /** Gets information about all the displays connected to this machine.  */
  private val displayDetails: Iterable<DisplayDetails>
    get() {
      val displays = ArrayList<DisplayDetails>()

      val graphics = HostData.graphicsEnvironment!!
      if (!graphics.isHeadlessInstance) {
        for (device in graphics.screenDevices) {
          val defaultConfiguration = device.defaultConfiguration
          val bounds = defaultConfiguration.bounds
          displays.add(
            DisplayDetails.newBuilder()
              .setHeight(bounds.height.toLong())
              .setWidth(bounds.width.toLong())
              .setSystemScale(JBUIScale.sysScale(defaultConfiguration))
              .build())
        }
      }
      return displays
    }

  /**
   * Gets details about the machine this code is running on.
   *
   * @param homePath path to use to track total disk space.
   */
  @JvmStatic
  fun getMachineDetails(homePath: File): MachineDetails {
    val osBean = HostData.osBean!!

    return MachineDetails.newBuilder()
      .setAvailableProcessors(osBean.availableProcessors)
      .setTotalRam(osBean.totalPhysicalMemorySize)
      .setTotalDisk(homePath.totalSpace)
      .addAllDisplay(displayDetails)
      .build()
  }

  @JvmStatic
  fun setup(scheduler: ScheduledExecutorService) {
    scheduler.submit { runStartupReports() }
    // Send initial report immediately, daily from then on.
    scheduler.scheduleWithFixedDelay({ runDailyReports() }, 0, 1, TimeUnit.DAYS)
    // Send initial report immediately, hourly from then on.
    scheduler.scheduleWithFixedDelay({ runHourlyReports() }, 0, 1, TimeUnit.HOURS)
    TypingLatencyTracker.ensureSubscribed()
    setupMetricsListener()

    // Studio ping is called in the appStarted event below, then it is scheduled
    // daily moving forward.
    scheduler.scheduleWithFixedDelay({ studioPing() }, 1, 1, TimeUnit.DAYS)

    updateNewUISettings()
  }

  private fun runStartupReports() {
    reportEnabledPlugins()
    reportSafeModeStats()
  }

  private fun runShutdownReports() {
    CompletionStats.reportCompletionStats()
    ManifestMergerStatsTracker.reportMergerStats()
  }

  private fun reportEnabledPlugins() {
    val plugins = PluginManagerCore.loadedPlugins
    val pluginInfoProto = IdePluginInfo.newBuilder()

    for (plugin in plugins) {
      if (!plugin.isEnabled) continue
      val id = plugin.pluginId?.idString ?: continue

      val pluginProto = IdePlugin.newBuilder()
      pluginProto.id = id.take(256)
      plugin.version?.take(256)?.let { pluginProto.version = it }
      pluginProto.bundled = plugin.isBundled

      pluginInfoProto.addPlugins(pluginProto)
    }

    UsageTracker.log(
      AndroidStudioEvent.newBuilder()
        .setKind(EventKind.IDE_PLUGIN_INFO)
        .setIdePluginInfo(pluginInfoProto))
  }

  private fun reportSafeModeStats() {
    System.getProperty("studio.safe.mode") ?: return
    val safeModeStatsProto = SafeModeStatsEvent.newBuilder()

    if (SystemInfo.isWindows) {
      safeModeStatsProto.setOs(SafeModeStatsEvent.OS.WINDOWS)
    }
    else if (SystemInfo.isMac) {
      safeModeStatsProto.setOs(SafeModeStatsEvent.OS.MAC)
    }
    else if (SystemInfo.isUnix) {
      safeModeStatsProto.setOs(SafeModeStatsEvent.OS.LINUX)
    }
    else {
      safeModeStatsProto.setOs(SafeModeStatsEvent.OS.UNKNOWN_OS)
    }

    safeModeStatsProto.setEntryPoint(SafeModeStatsEvent.EntryPoint.SCRIPT)
    safeModeStatsProto.setTrigger(if (System.getProperty("studio.safe.mode") == null) SafeModeStatsEvent.Trigger.UNKNOWN_TRIGGER
                                  else SafeModeStatsEvent.Trigger.STARTUP_FAILED)
    safeModeStatsProto.setStartUpResult(SafeModeStatsEvent.StartUpResult.SAFE_MODE_SUCCESS)
    safeModeStatsProto.setStudioVersion(ApplicationInfo.getInstance().strictVersion)
    safeModeStatsProto.setJdkModified(IdeSdks.getInstance().getRunningVersionOrDefault().toString())

    val plugins = PluginManagerCore.loadedPlugins
    for (plugin in plugins) {
      if (!plugin.isEnabled) continue
      val id = plugin.pluginId.idString

      if (id == "org.jetbrains.kotlin") {
        safeModeStatsProto.setKotlinModified(plugin.version)
        break
      }
    }

    UsageTracker.log(
      AndroidStudioEvent.newBuilder()
        .setKind(EventKind.SAFE_MODE_STATS_EVENT)
        .setSafeModeStatsEvent(safeModeStatsProto))
  }

  private fun runDailyReports() {
    processUserSentiment()
    logNewUI()
  }

  private fun studioPing() {
    UsageTracker.log(
      AndroidStudioEvent.newBuilder()
        .setCategory(AndroidStudioEvent.EventCategory.PING)
        .setKind(EventKind.STUDIO_PING)
        .setProductDetails(productDetails)
        .setMachineDetails(getMachineDetails(File(PathManager.getHomePath())))
        .setJvmDetails(CommonMetricsData.jvmDetails))
  }

  private fun logNewUI() {
    val enabled =
      try {
        NewUiValue.isEnabled()
      }
      catch (_: Throwable) {
        // Don't send the message if the new UI check fails
        return
      }
    UsageTracker.log(
      AndroidStudioEvent.newBuilder().apply {
        kind = EventKind.INTELLIJ_NEW_UI_STATE_EVENT
        intellijNewUiStateEvent = IntelliJNewUIState.newBuilder().apply {
          isEnabled = enabled
        }.build()
      })
  }

  // Persist the initial new UI state for this session, so the
  // next session can detect whether this session has disabled it
  private fun updateNewUISettings() {
    val enabled =
      try {
        NewUiValue.isEnabled()
      }
      catch (_: Throwable) {
        return
      }

    val instance = ExperimentalUISettings.getInstance()

    // If the user disabled the new UI during the previous
    // session, display a survey asking them why
    if (StudioFlags.EXPERIMENTAL_UI_SURVEY_ENABLED.get() && !enabled && instance.enabled) {
      showNewUISurvey();
    }

    instance.enabled = enabled
  }

  private fun showNewUISurvey() {
    val notificationGroup =
      NotificationGroupManager.getInstance().getNotificationGroup("Feature Survey") ?: return

    val notification = notificationGroup.createNotification(
      "New UI Survey",
      "We noticed that you recently disabled the New UI. Please tell us why so we can improve the experience.",
      NotificationType.INFORMATION
    )

    notification.addAction(FeatureSurveyNotificationAction(EXPERIMENTAL_UI_INTERACTION_SURVEY))

    ApplicationManager.getApplication().invokeLater { Notifications.Bus.notify(notification) }
  }

  private fun processUserSentiment() {
    if (!shouldRequestUserSentiment()) {
      return
    }
    requestUserSentiment()
  }

  @VisibleForTesting
  fun shouldRequestUserSentiment(): Boolean {
    if (!optedIn) {
      return false
    }

    val lastSentimentAnswerDate = AnalyticsSettings.lastSentimentAnswerDate
    val lastSentimentQuestionDate = AnalyticsSettings.lastSentimentQuestionDate

    val now = AnalyticsSettings.dateProvider.now()

    if (!exceedRefreshDeadline(now, lastSentimentAnswerDate)) {
      return false
    }

    // If we should ask the question based on dates, and asked but not answered then we should always prompt, even if this is
    // not the magic date for that user.
    if (lastSentimentQuestionDate != null) {
      val startOfWaitForRequest =
        daysFromNow(now, -DAYS_TO_WAIT_FOR_REQUESTING_SENTIMENT_AGAIN)
      return !lastSentimentQuestionDate.after(startOfWaitForRequest)
    }

    val startOfYear = GregorianCalendar(now.year + 1900, 0, 1)
    startOfYear.timeZone = TimeZone.getTimeZone(ZoneOffset.UTC)

    // Otherwise, only request on the magic date for the user, to spread user sentiment data throughout the year.
    val daysSinceJanFirst = ChronoUnit.DAYS.between(startOfYear.toInstant(), now.toInstant())
    val offset =
      abs(
        Hashing.farmHashFingerprint64()
          .hashString(AnalyticsSettings.userId, Charsets.UTF_8)
          .asLong()
      ) % AnalyticsSettings.popSentimentQuestionFrequency
    return daysSinceJanFirst == offset
  }

  /**
   * returning UNKNOWN_SATISFACTION_LEVEL means that the user hit the Cancel button in the dialog.
   */
  @OptIn(FlowPreview::class)
  fun requestUserSentiment() {
    val scope = AndroidCoroutineScope(AndroidPluginDisposable.getApplicationInstance())
    scope.launch(Dispatchers.EDT) {
      IdleTracker.getInstance().events
        .debounce(timeout = IDLE_TIME_BEFORE_SHOWING_DIALOG.milliseconds)
        .first {
          val now = AnalyticsSettings.dateProvider.now()
          val survey = ServerFlagService.instance.getProtoOrNull(SATISFACTION_SURVEY, DEFAULT_SATISFACTION_SURVEY)
          val followupSurvey = ServerFlagService.instance.getProtoOrNull(FOLLOWUP_SURVEY, DEFAULT_SATISFACTION_SURVEY)

          val dialog = survey?.let { createDialog(it, followupSurvey = followupSurvey) }
                       ?: SingleChoiceDialog(DEFAULT_SATISFACTION_SURVEY, LegacyChoiceLogger, followupSurvey)

          dialog.show()

          AnalyticsSettings.lastSentimentQuestionDate = now
          AnalyticsSettings.lastSentimentAnswerDate = now
          AnalyticsSettings.saveSettings()
          true
        }
    }
  }

  private fun runHourlyReports() {
    UsageTracker.log(AndroidStudioEvent.newBuilder()
                       .setCategory(AndroidStudioEvent.EventCategory.SYSTEM)
                       .setKind(EventKind.STUDIO_PROCESS_STATS)
                       .setJavaProcessStats(CommonMetricsData.javaProcessStats))
    CompletionStats.reportCompletionStats()
    ManifestMergerStatsTracker.reportMergerStats()
  }


  /**
   * Retrieves the corresponding [ProductDetails.IdeTheme] based on current IDE's settings
   */
  private fun currentIdeTheme(): ProductDetails.IdeTheme {
    val theme = LafManager.getInstance().getCurrentUIThemeLookAndFeel()?.name?.lowercase(Locale.US)
                ?: return ProductDetails.IdeTheme.UNKNOWN_THEME
    val author = LafManager.getInstance().currentUIThemeLookAndFeel.author?.lowercase(Locale.US)
                 ?: return ProductDetails.IdeTheme.UNKNOWN_THEME
    return when {
      author == "jetbrains" ->
        when {
          theme == "darcula" -> ProductDetails.IdeTheme.DARCULA
          theme == "dark" -> ProductDetails.IdeTheme.DARK
          theme == "light" -> ProductDetails.IdeTheme.LIGHT
          theme == "light with light header" -> ProductDetails.IdeTheme.LIGHT_WITH_LIGHT_HEADER
          theme == "high contrast" -> ProductDetails.IdeTheme.HIGH_CONTRAST
          else -> ProductDetails.IdeTheme.UNKNOWN_THEME
        }

      else -> ProductDetails.IdeTheme.CUSTOM
    }
  }

  /**
   * Creates a [DeviceInfo] from a [IDevice] instance
   * containing api level only.
   */
  @JvmStatic
  fun deviceToDeviceInfoApiLevelOnly(device: IDevice): DeviceInfo {
    return DeviceInfo.newBuilder()
      .setBuildApiLevelFull(Strings.nullToEmpty(device.getProperty(IDevice.PROP_BUILD_API_LEVEL)))
      .build()
  }

  /**
   * Reads the channel selected by the user from UpdateSettings and converts it into a [SoftwareLifeCycleChannel] value.
   */
  private fun lifecycleChannelFromUpdateSettings(): SoftwareLifeCycleChannel {
    return when (UpdateSettings.getInstance().selectedChannelStatus) {
      ChannelStatus.EAP -> SoftwareLifeCycleChannel.CANARY
      ChannelStatus.MILESTONE -> SoftwareLifeCycleChannel.DEV
      ChannelStatus.BETA -> SoftwareLifeCycleChannel.BETA
      ChannelStatus.RELEASE -> SoftwareLifeCycleChannel.STABLE
      else -> SoftwareLifeCycleChannel.UNKNOWN_LIFE_CYCLE_CHANNEL
    }
  }

  private fun setupMetricsListener() {
    val scope = AndroidCoroutineScope(AndroidPluginDisposable.getApplicationInstance())
    UsageTracker.listener = { event ->
      scope.launch {
        channel.send(event)
      }
    }

    scope.launch {
      channel.openSubscription().consumeEach {
        FeatureSurveys.processEvent(it)
        DefaultMetricsLogFileProvider.processEvent(it)
      }
    }
  }

  private fun exceedRefreshDeadline(now: Date, date: Date?): Boolean {
    return !isBeforeDayCount(now, date, -AnalyticsSettings.popSentimentQuestionFrequency)
  }

  private fun isBeforeDayCount(now: Date, date: Date?, days: Int): Boolean {
    date ?: return false
    val newDate = daysFromNow(now, days)
    return date.after(newDate)
  }

  fun daysFromNow(now: Date, days: Int): Date {
    val calendar = Calendar.getInstance()
    calendar.time = now
    calendar.add(Calendar.DATE, days)
    return calendar.time
  }

  class UsageTrackerAppLifecycleListener : AppLifecycleListener {
    override fun appFrameCreated(commandLineArgs: MutableList<String>) {
      showConsentDialogIfNeeded()
    }

    override fun appStarted() {
      studioPing()
    }

    override fun appWillBeClosed(isRestart: Boolean) {
      runShutdownReports()
    }
  }
}<|MERGE_RESOLUTION|>--- conflicted
+++ resolved
@@ -63,15 +63,10 @@
 import com.intellij.openapi.updateSettings.impl.ChannelStatus
 import com.intellij.openapi.updateSettings.impl.UpdateSettings
 import com.intellij.openapi.util.SystemInfo
-<<<<<<< HEAD
-import com.intellij.ui.NewUiValue
-import com.intellij.ui.scale.JBUIScale
-=======
 import com.intellij.ui.NewUI
 import com.intellij.ui.scale.JBUIScale
 import kotlinx.coroutines.Dispatchers
 import kotlinx.coroutines.FlowPreview
->>>>>>> 8b7d83e8
 import kotlinx.coroutines.channels.BroadcastChannel
 import kotlinx.coroutines.channels.Channel.Factory.BUFFERED
 import kotlinx.coroutines.channels.consumeEach
@@ -123,14 +118,9 @@
         channel = lifecycleChannelFromUpdateSettings()
         theme = currentIdeTheme()
         serverFlagsChangelist = ServerFlagService.instance.configurationVersion
-<<<<<<< HEAD
-        addAllExperimentId(buildActiveExperimentList().union(ServerFlagService.instance.names))
-        runningInsideIdx = (System.getenv(IDX_ENVIRONMENT_VARIABLE) == "true")
-=======
         addAllExperimentId(buildActiveExperimentList().union(ServerFlagService.instance.flagAssignments.keys))
         runningInsideIdx = (System.getenv(IDX_ENVIRONMENT_VARIABLE) == "true")
         addAllActiveExperiments(buildActiveExperimentsFromServerFlags(ServerFlagService.instance.flagAssignments))
->>>>>>> 8b7d83e8
       }.build()
     }
 
@@ -148,16 +138,10 @@
 
     val experimentOverrides = if (experimentOverridesProperty.isNullOrEmpty()) {
       emptyList()
-<<<<<<< HEAD
-    } else {
-      experimentOverridesProperty.split(',')
-    }
-=======
     }
     else {
       experimentOverridesProperty.split(',')
     }
->>>>>>> 8b7d83e8
     val activeMendelExperimentIds = MendelFlagsProvider.getActiveExperimentIds().map { it.toString() }
     return experimentOverrides + activeMendelExperimentIds
   }
@@ -308,7 +292,7 @@
   private fun logNewUI() {
     val enabled =
       try {
-        NewUiValue.isEnabled()
+        NewUI.isEnabled()
       }
       catch (_: Throwable) {
         // Don't send the message if the new UI check fails
@@ -328,7 +312,7 @@
   private fun updateNewUISettings() {
     val enabled =
       try {
-        NewUiValue.isEnabled()
+        NewUI.isEnabled()
       }
       catch (_: Throwable) {
         return
