/*
 * Copyright (C) 2020 The Android Open Source Project
 *
 * Licensed under the Apache License, Version 2.0 (the "License");
 * you may not use this file except in compliance with the License.
 * You may obtain a copy of the License at
 *
 *      http://www.apache.org/licenses/LICENSE-2.0
 *
 * Unless required by applicable law or agreed to in writing, software
 * distributed under the License is distributed on an "AS IS" BASIS,
 * WITHOUT WARRANTIES OR CONDITIONS OF ANY KIND, either express or implied.
 * See the License for the specific language governing permissions and
 * limitations under the License.
 */
package com.android.tools.idea.stats

import com.android.tools.analytics.UsageTracker
import com.google.wireless.android.sdk.stats.AndroidStudioEvent
import com.google.wireless.android.sdk.stats.FileType
import com.google.wireless.android.sdk.stats.FileUsage
import com.google.wireless.android.sdk.stats.KotlinGradlePerformance
import com.google.wireless.android.sdk.stats.KotlinGradlePerformance.FirUsage
import com.google.wireless.android.sdk.stats.KotlinProjectConfiguration
import com.google.wireless.android.sdk.stats.RunFinishData
import com.google.wireless.android.sdk.stats.RunStartData
import com.google.wireless.android.sdk.stats.VfsRefresh
import com.intellij.internal.statistic.eventLog.EmptyEventLogFilesProvider
import com.intellij.internal.statistic.eventLog.EventLogConfiguration
import com.intellij.internal.statistic.eventLog.EventLogGroup
import com.intellij.internal.statistic.eventLog.StatisticsEventLogger
import com.intellij.openapi.project.ProjectManager
import com.intellij.openapi.project.getProjectCacheFileName
import org.jetbrains.kotlin.statistics.metrics.BooleanMetrics
import org.jetbrains.kotlin.statistics.metrics.StringMetrics
import java.util.Locale
import java.util.concurrent.CompletableFuture
import java.util.concurrent.Executor

object AndroidStudioEventLogger : StatisticsEventLogger {
  override fun cleanup() {}
  override fun getActiveLogFile(): Nothing? = null
  override fun getLogFilesProvider() = EmptyEventLogFilesProvider
  override fun logAsync(group: EventLogGroup, eventId: String, data: Map<String, Any>, isState: Boolean): CompletableFuture<Void> {
    when (group.id) {
      "file.types" -> logFileType(eventId, data)
      "file.types.usage" -> logFileTypeUsage(eventId, data)
      "kotlin.gradle.performance" -> logKotlinGradlePerformance(eventId, data)
      "kotlin.project.configuration" -> logKotlinProjectConfiguration(eventId, data)
      "run.configuration.exec" -> logRunConfigurationExec(eventId, data)
      "vfs" -> logVfsEvent(eventId, data)
    }
    return CompletableFuture.completedFuture(null)
  }

  override fun logAsync(group: EventLogGroup,
                        eventId: String,
                        dataProvider: () -> Map<String, Any>?,
                        isState: Boolean): CompletableFuture<Void> {
    val data = dataProvider() ?: return CompletableFuture.completedFuture(null)
    return logAsync(group, eventId, data, isState)
  }

<<<<<<< HEAD
  override fun computeAsync(computation: (backgroundThreadExecutor: Executor) -> Unit) {
  }

=======
>>>>>>> de127946
  override fun rollOver() {}

  private fun logFileType(eventId: String, data: Map<String, Any>) {
    // filter out events that Jetbrains does not require
    if (eventId != "file.in.project") {
      return
    }

    UsageTracker.log(AndroidStudioEvent.newBuilder().apply {
      kind = AndroidStudioEvent.EventKind.FILE_TYPE
      fileType = FileType.newBuilder().apply {
        (data["file_type"] as? String)?.let { fileType = it }
        (data["plugin_type"] as? String)?.let { pluginType = it }
        (data["count"] as? String)?.toIntOrNull()?.let { numberOfFiles = it }
      }.build()
    }.withProjectId(data))
  }

  private fun logFileTypeUsage(eventId: String, data: Map<String, Any>) {
    // filter out events that Jetbrains does not require
    if (eventId == "registered") {
      return
    }

    UsageTracker.log(AndroidStudioEvent.newBuilder().apply {
      kind = AndroidStudioEvent.EventKind.FILE_USAGE
      fileUsage = FileUsage.newBuilder().apply {
        (data["file_path"] as? String)?.let { filePath = it }
        (data["file_type"] as? String)?.let { fileType = it }
        (data["plugin_type"] as? String)?.let { pluginType = it }
        (data["plugin_version"] as? String)?.let { pluginVersion = it }
        eventType = when (eventId) {
          "select" -> FileUsage.EventType.SELECT
          "edit" -> FileUsage.EventType.EDIT
          "open" -> FileUsage.EventType.OPEN
          "close" -> FileUsage.EventType.CLOSE
          else -> FileUsage.EventType.UNKNOWN_TYPE
        }
      }.build()
    }.withProjectId(data))
  }

  private fun logKotlinGradlePerformance(eventId: String, data: Map<String, Any>) {
    if (eventId != "All") {
      return
    }

    UsageTracker.log(AndroidStudioEvent.newBuilder().apply {
      kind = AndroidStudioEvent.EventKind.KOTLIN_GRADLE_PERFORMANCE_EVENT
      kotlinGradlePerformanceEvent = KotlinGradlePerformance.newBuilder().apply {
        data.getString(StringMetrics.USE_FIR)?.let { useFir = firUsage(it) }
        data.getString(StringMetrics.KOTLIN_API_VERSION)?.let { kotlinApiVersion = it }
        data.getString(StringMetrics.KOTLIN_COMPILER_VERSION)?.let { kotlinCompilerVersion = it }
        data.getString(StringMetrics.KOTLIN_LANGUAGE_VERSION)?.let { kotlinLanguageVersion = it }
        data.getString(StringMetrics.KOTLIN_STDLIB_VERSION)?.let { kotlinStdlibVersion = it }
        (data["plugin_version"] as? String)?.let { pluginVersion = it }
        data.getBoolean(BooleanMetrics.ENABLED_COMPILER_PLUGIN_ALL_OPEN)?.let { enabledCompilerPluginAllOpen = it }
        data.getBoolean(BooleanMetrics.ENABLED_COMPILER_PLUGIN_ATOMICFU)?.let { enabledCompilerPluginAtomicfu = it }
        (data["enabled_compiler_plugin_jpasupport"] as? Boolean)?.let { enabledCompilerPluginJpaSupport = it }
        data.getBoolean(BooleanMetrics.ENABLED_COMPILER_PLUGIN_LOMBOK)?.let { enabledCompilerPluginLombok = it }
        data.getBoolean(BooleanMetrics.ENABLED_COMPILER_PLUGIN_NO_ARG)?.let { enabledCompilerPluginNoArg = it }
        data.getBoolean(BooleanMetrics.ENABLED_COMPILER_PLUGIN_PARSELIZE)?.let { enabledCompilerPluginParcelize = it }
        data.getBoolean(BooleanMetrics.ENABLED_COMPILER_PLUGIN_SAM_WITH_RECEIVER)?.let { enabledCompilerPluginSamWithReceiver = it }
        data.getBoolean(BooleanMetrics.KOTLIN_KTS_USED)?.let { ktsUsed = it }
      }.build()
    }.withProjectId(data))
  }

  private fun Map<String, Any>.getBoolean(metric: BooleanMetrics): Boolean? {
    return this[metric.toString().lowercase(Locale.getDefault())] as? Boolean
  }

  private fun Map<String, Any>.getString(metric: StringMetrics): String? {
    return this[metric.toString().lowercase(Locale.getDefault())] as? String
  }

  private fun firUsage(s: String): FirUsage {
    val tokens = s.split(';')
    val hasTrue = tokens.contains("true")
    val hasFalse = tokens.contains("false")

    return when {
      hasTrue && !hasFalse -> FirUsage.TOTAL
      hasFalse && !hasTrue -> FirUsage.NONE
      hasTrue && hasFalse -> FirUsage.PARTIAL
      else -> FirUsage.UNSPECIFIED
    }
  }

  private fun logKotlinProjectConfiguration(eventId: String, data: Map<String, Any>) {
    // filter out events that Jetbrains does not require
    if (eventId == "invoked") {
      return
    }

    UsageTracker.log(AndroidStudioEvent.newBuilder().apply {
      kind = AndroidStudioEvent.EventKind.KOTLIN_PROJECT_CONFIGURATION
      kotlinProjectConfiguration = KotlinProjectConfiguration.newBuilder().apply {
        (data["system"] as? String?)?.let { system = it }
        (data["plugin_version"] as? String?)?.let { pluginVersion = it }
        (data["plugin"] as? String?)?.let { plugin = it }
        (data["plugin_type"] as? String?)?.let { pluginType = it }
        (data["platform"] as? String?)?.let { platform = it }
        (data["isMPP"] as? String?)?.toBoolean()?.let { isMultiplatform = it }
        (data["eventFlags"] as? Long?)?.let { eventFlags = it }
        eventType = when (eventId) {
          "Build" -> KotlinProjectConfiguration.EventType.BUILD
          else -> KotlinProjectConfiguration.EventType.TYPE_UNKNOWN
        }
      }.build()
    }.withProjectId(data))
  }

  private fun logRunConfigurationExec(eventId: String, data: Map<String, Any>) {
    val builder = when (eventId) {
      "started" -> AndroidStudioEvent.newBuilder().apply {
        kind = AndroidStudioEvent.EventKind.RUN_START_DATA
        runStartData = RunStartData.newBuilder().apply {
          (data["ide_activity_id"] as? Int?)?.let { ideActivityId = it }
          (data["executor"] as? String?)?.let { executor = it }
          (data["id"] as? String?)?.let { runConfiguration = it }
        }.build()
      }

      "finished" -> AndroidStudioEvent.newBuilder().apply {
        kind = AndroidStudioEvent.EventKind.RUN_FINISH_DATA
        runFinishData = RunFinishData.newBuilder().apply {
          (data["duration_ms"] as? String?)?.toLongOrNull()?.let { durationMs = it }
          (data["ide_activity_id"] as? String?)?.toIntOrNull()?.let { ideActivity = it }
        }.build()
      }

      else -> return
    }

    UsageTracker.log(builder.withProjectId(data))
  }

  private fun logVfsEvent(eventId: String, data: Map<String, Any>) {
    if (!eventId.equals("refreshed")) { // eventId as declared in com.intellij.openapi.vfs.newvfs.RefreshProgress
      return
    }

    (data["duration_ms"] as? Long)?.let { durationMs ->
      UsageTracker.log(AndroidStudioEvent.newBuilder()
                         .setKind(AndroidStudioEvent.EventKind.VFS_REFRESH)
                         .setVfsRefresh(VfsRefresh.newBuilder().setDurationMs(durationMs)))
    }
  }

  /**
   * Adds the associated project from the IntelliJ anonymization project id to the builder
   */
  private fun AndroidStudioEvent.Builder.withProjectId(data: Map<String, Any>): AndroidStudioEvent.Builder {
    val id = data["project"] as? String? ?: return this
    val eventLogConfiguration = EventLogConfiguration.getInstance().getOrCreate("FUS")
    val project = ProjectManager.getInstance().openProjects
      .firstOrNull { eventLogConfiguration.anonymize(it.getProjectCacheFileName()) == id }
    return this.withProjectId(project)
  }
}<|MERGE_RESOLUTION|>--- conflicted
+++ resolved
@@ -61,12 +61,9 @@
     return logAsync(group, eventId, data, isState)
   }
 
-<<<<<<< HEAD
   override fun computeAsync(computation: (backgroundThreadExecutor: Executor) -> Unit) {
   }
 
-=======
->>>>>>> de127946
   override fun rollOver() {}
 
   private fun logFileType(eventId: String, data: Map<String, Any>) {
