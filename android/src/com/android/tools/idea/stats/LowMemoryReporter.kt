/*
 * Copyright (C) 2018 The Android Open Source Project
 *
 * Licensed under the Apache License, Version 2.0 (the "License");
 * you may not use this file except in compliance with the License.
 * You may obtain a copy of the License at
 *
 *      http://www.apache.org/licenses/LICENSE-2.0
 *
 * Unless required by applicable law or agreed to in writing, software
 * distributed under the License is distributed on an "AS IS" BASIS,
 * WITHOUT WARRANTIES OR CONDITIONS OF ANY KIND, either express or implied.
 * See the License for the specific language governing permissions and
 * limitations under the License.
 */
package com.android.tools.idea.stats

import com.android.tools.analytics.CommonMetricsData
import com.android.tools.analytics.UsageTracker
import com.android.tools.idea.diagnostics.AndroidStudioSystemHealthMonitor
import com.android.tools.idea.diagnostics.report.MemoryReportReason
import com.google.wireless.android.sdk.stats.AndroidStudioEvent
<<<<<<< HEAD
import com.intellij.openapi.Disposable
import com.intellij.openapi.util.LowMemoryWatcher
import java.util.concurrent.TimeUnit

internal class LowMemoryReporter : Disposable {
=======
import com.intellij.ide.ApplicationInitializedListener
import com.intellij.openapi.Disposable
import com.intellij.openapi.application.ApplicationManager
import com.intellij.openapi.components.Service
import com.intellij.openapi.util.LowMemoryWatcher
import java.util.concurrent.TimeUnit

@Service
class LowMemoryReporter : Disposable {
>>>>>>> de127946
  private var lowMemoryWatcherAll: LowMemoryWatcher? = null
  private var lowMemoryWatcherAfterGc: LowMemoryWatcher? = null

  private val limiter = EventsLimiter(3, TimeUnit.MINUTES.toMillis(1), manualReset = true)

<<<<<<< HEAD
=======
  companion object {
    fun getInstance() : LowMemoryReporter {
      return ApplicationManager.getApplication().getService(LowMemoryReporter::class.java);
    }
  }

>>>>>>> de127946
  init {
    lowMemoryWatcherAll = LowMemoryWatcher.register {
      // According to https://docs.oracle.com/javase/7/docs/api/java/lang/management/MemoryNotificationInfo.html#MEMORY_THRESHOLD_EXCEEDED,
      // the notification is emitted once when the threshold is exceeded, and is not emitted again until the VM goes below the threshold.
      // So we don't have to explicitly rate limit our reports.
      UsageTracker.log(AndroidStudioEvent.newBuilder()
                         .setKind(AndroidStudioEvent.EventKind.STUDIO_LOW_MEMORY_EVENT)
                         .setJavaProcessStats(CommonMetricsData.javaProcessStats))
      if (limiter.tryAcquire()) {
        try {
          AndroidStudioSystemHealthMonitor.getInstance().lowMemoryDetected(MemoryReportReason.FrequentLowMemoryNotification)
        } finally {
          limiter.reset()
        }
      }
    }
    lowMemoryWatcherAfterGc = LowMemoryWatcher.register(
      {
        if (limiter.disable()) {
          // Already disabled, one of previous calls called lowMemoryDetected and is responsible for resetting the limiter.
          return@register
        }
        try {
          AndroidStudioSystemHealthMonitor.getInstance().lowMemoryDetected(MemoryReportReason.LowMemory)
        } finally {
          limiter.reset()
        }
      }, LowMemoryWatcher.LowMemoryWatcherType.ONLY_AFTER_GC)
  }

  override fun dispose() {
    lowMemoryWatcherAll?.stop()
    lowMemoryWatcherAll = null
    lowMemoryWatcherAfterGc?.stop()
    lowMemoryWatcherAfterGc = null
  }

  private class OnStartup : ApplicationInitializedListener {
    override fun componentsInitialized() {
      getInstance();
    }
  }
}<|MERGE_RESOLUTION|>--- conflicted
+++ resolved
@@ -20,13 +20,6 @@
 import com.android.tools.idea.diagnostics.AndroidStudioSystemHealthMonitor
 import com.android.tools.idea.diagnostics.report.MemoryReportReason
 import com.google.wireless.android.sdk.stats.AndroidStudioEvent
-<<<<<<< HEAD
-import com.intellij.openapi.Disposable
-import com.intellij.openapi.util.LowMemoryWatcher
-import java.util.concurrent.TimeUnit
-
-internal class LowMemoryReporter : Disposable {
-=======
 import com.intellij.ide.ApplicationInitializedListener
 import com.intellij.openapi.Disposable
 import com.intellij.openapi.application.ApplicationManager
@@ -36,21 +29,17 @@
 
 @Service
 class LowMemoryReporter : Disposable {
->>>>>>> de127946
   private var lowMemoryWatcherAll: LowMemoryWatcher? = null
   private var lowMemoryWatcherAfterGc: LowMemoryWatcher? = null
 
   private val limiter = EventsLimiter(3, TimeUnit.MINUTES.toMillis(1), manualReset = true)
 
-<<<<<<< HEAD
-=======
   companion object {
     fun getInstance() : LowMemoryReporter {
       return ApplicationManager.getApplication().getService(LowMemoryReporter::class.java);
     }
   }
 
->>>>>>> de127946
   init {
     lowMemoryWatcherAll = LowMemoryWatcher.register {
       // According to https://docs.oracle.com/javase/7/docs/api/java/lang/management/MemoryNotificationInfo.html#MEMORY_THRESHOLD_EXCEEDED,
@@ -61,7 +50,7 @@
                          .setJavaProcessStats(CommonMetricsData.javaProcessStats))
       if (limiter.tryAcquire()) {
         try {
-          AndroidStudioSystemHealthMonitor.getInstance().lowMemoryDetected(MemoryReportReason.FrequentLowMemoryNotification)
+          AndroidStudioSystemHealthMonitor.getInstance()?.lowMemoryDetected(MemoryReportReason.FrequentLowMemoryNotification)
         } finally {
           limiter.reset()
         }
@@ -74,7 +63,7 @@
           return@register
         }
         try {
-          AndroidStudioSystemHealthMonitor.getInstance().lowMemoryDetected(MemoryReportReason.LowMemory)
+          AndroidStudioSystemHealthMonitor.getInstance()?.lowMemoryDetected(MemoryReportReason.LowMemory)
         } finally {
           limiter.reset()
         }
