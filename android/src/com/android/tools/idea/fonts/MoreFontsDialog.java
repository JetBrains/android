/*
 * Copyright (C) 2017 The Android Open Source Project
 *
 * Licensed under the Apache License, Version 2.0 (the "License");
 * you may not use this file except in compliance with the License.
 * You may obtain a copy of the License at
 *
 *      http://www.apache.org/licenses/LICENSE-2.0
 *
 * Unless required by applicable law or agreed to in writing, software
 * distributed under the License is distributed on an "AS IS" BASIS,
 * WITHOUT WARRANTIES OR CONDITIONS OF ANY KIND, either express or implied.
 * See the License for the specific language governing permissions and
 * limitations under the License.
 */
package com.android.tools.idea.fonts;

import com.android.ide.common.fonts.FontDetail;
import com.android.ide.common.fonts.FontFamily;
import com.android.ide.common.fonts.FontProvider;
import com.android.ide.common.fonts.FontSource;
import com.android.ide.common.resources.ResourceResolver;
import com.android.resources.ResourceType;
import com.android.tools.adtui.validation.Validator.Result;
import com.android.tools.adtui.validation.Validator.Severity;
import com.android.tools.adtui.validation.ValidatorPanel;
import com.android.tools.idea.observable.BindingsManager;
import com.android.tools.idea.observable.core.StringProperty;
import com.android.tools.idea.observable.core.StringValueProperty;
import com.android.tools.idea.observable.ui.SelectedListValueProperty;
import com.android.tools.idea.observable.ui.TextProperty;
import com.google.common.cache.Cache;
import com.google.common.cache.CacheBuilder;
import com.intellij.icons.AllIcons;
import com.intellij.openapi.application.ApplicationManager;
import com.intellij.openapi.diagnostic.Logger;
import com.intellij.openapi.ui.DialogWrapper;
import com.intellij.openapi.ui.Messages;
import com.intellij.openapi.util.SystemInfo;
import com.intellij.ui.*;
import com.intellij.ui.components.JBLabel;
import com.intellij.ui.components.JBList;
import com.intellij.ui.components.JBScrollPane;
import com.intellij.util.NotNullProducer;
import com.intellij.util.ui.JBInsets;
import com.intellij.util.ui.JBUI;
import com.intellij.util.ui.UIUtil;
import icons.AndroidArtworkIcons;
import icons.AndroidIcons;
import icons.StudioIcons;
import org.jetbrains.android.facet.AndroidFacet;
import org.jetbrains.annotations.NotNull;
import org.jetbrains.annotations.Nullable;

import javax.swing.*;
import javax.swing.event.DocumentEvent;
import java.awt.*;
import java.awt.event.ComponentAdapter;
import java.awt.event.ComponentEvent;
import java.awt.font.FontRenderContext;
<<<<<<< HEAD
import java.io.IOException;
=======
import java.util.*;
>>>>>>> 2660b5e5
import java.util.List;
import java.util.*;
import java.util.concurrent.ForkJoinPool;

import static com.android.ide.common.fonts.FontFamilyKt.FILE_PROTOCOL_START;
import static com.android.ide.common.fonts.FontFamilyKt.HTTPS_PROTOCOL_START;

/**
 * Font selection dialog, which displays and causes the font cache to be populated.
 */
public class MoreFontsDialog extends DialogWrapper {
  private static final float FONT_SIZE_IN_LIST = 16f;
  private static final int VERTICAL_SCROLLING_UNIT_INCREMENT = 5;
  private static final int VERTICAL_SCROLLING_BLOCK_INCREMENT = 10;
  private static final int DEFAULT_HEIGHT = JBUI.scale(400);
  private static final int DEFAULT_WIDTH = JBUI.scale(600);
  private static final int MIN_FONT_LIST_HEIGHT = JBUI.scale(200);
  private static final int MIN_FONT_LIST_WIDTH = JBUI.scale(250);
  private static final int MIN_FONT_PREVIEW_HEIGHT = JBUI.scale(200);
  private static final int MIN_FONT_PREVIEW_WIDTH = JBUI.scale(150);
  private static final int DESCENDER_SPACE = JBUI.scale(4);

  private final FontListModel myModel;
  private final DefaultListModel<FontDetail> myDetailModel;
  private final FontFamilyCreator myFontCreator;
  private final ResourceResolver myResolver;
  private final StringProperty myNewFontName;
  private final SelectedListValueProperty<FontFamily> mySelectedFontFamily;
  private SearchTextField mySearchField;
  private JBList<FontFamily> myFontList;
  private JComboBox<String> myProvider;
  private JPanel myContentPanel;
  private JBScrollPane myFontListScrollPane;
  private JBList<FontDetail> myFontDetailList;
  private JBLabel myFontLabel;
  private JPanel myPreviewPanel;
  private JPanel myFontListPanel;
  private JPanel myCreateParams;
  private JTextField myFontNameEditor;
  private JBLabel myFontName;
  private JPanel myDownloadable;
  private JRadioButton myMakeDownloadable;
  private ValidatorPanel myValidatorPanel;
  private HyperlinkLabel myLicenseLabel;
  private FontFamily myLastSelectedFont;
  private String myResultingFont;

  private void createUIComponents() {
    myContentPanel = new JPanel();
    mySearchField = new SearchTextField(false);
    myValidatorPanel = new ValidatorPanel(myDisposable, new JPanel());
  }

  public MoreFontsDialog(@NotNull AndroidFacet facet, @NotNull ResourceResolver resolver, @Nullable String currentValue) {
    super(facet.getModule().getProject());
    setTitle("Resources");
    myResolver = resolver;
    myContentPanel.setPreferredSize(new Dimension(DEFAULT_WIDTH, DEFAULT_HEIGHT));
    myFontList.setMinimumSize(new Dimension(MIN_FONT_LIST_WIDTH, MIN_FONT_LIST_HEIGHT));
    myFontList.setSelectionMode(ListSelectionModel.SINGLE_SELECTION);
    myFontDetailList.setMinimumSize(new Dimension(MIN_FONT_PREVIEW_WIDTH, MIN_FONT_PREVIEW_HEIGHT));
    myFontDetailList.setSelectionMode(ListSelectionModel.SINGLE_SELECTION);
    myModel = new FontListModel(resolver);
    myModel.setRepopulateListener(this::repopulated);
    myDetailModel = new DefaultListModel<>();
    myCreateParams.setLayout(createGroupLayoutForCreateParams());
    myFontNameEditor.setVisible(false);
    myDownloadable.setVisible(false);
    myFontList.setCellRenderer(new FontFamilyRenderer());
    // We want to set fixed cell height and width. This makes the list render much faster.
    myFontList.setFixedCellHeight(computeFontHeightInFontList(myFontList));
    myFontList.setFixedCellWidth(MIN_FONT_LIST_WIDTH + JBUI.scale(DESCENDER_SPACE));
    //noinspection unchecked
    myFontList.setModel(myModel);
    myFontListScrollPane.setVerticalScrollBarPolicy(ScrollPaneConstants.VERTICAL_SCROLLBAR_ALWAYS);
    JScrollBar scrollBar = myFontListScrollPane.getVerticalScrollBar();
    scrollBar.setUnitIncrement(VERTICAL_SCROLLING_UNIT_INCREMENT);
    scrollBar.setBlockIncrement(VERTICAL_SCROLLING_BLOCK_INCREMENT);
    myFontDetailList.setCellRenderer(new FontDetailRenderer());
    myFontDetailList.setModel(myDetailModel);

    mySearchField.addDocumentListener(new DocumentAdapter() {
      @Override
      protected void textChanged(@NotNull DocumentEvent event) {
        myModel.setFilter(mySearchField.getText().trim());
      }
    });
    myFontList.addListSelectionListener(event -> fontListSelectionChanged());
    myFontDetailList.addListSelectionListener(event -> fontDetailSelectionChanged());
    myFontCreator = new FontFamilyCreator(facet);
    myContentPanel.addComponentListener(new ComponentAdapter() {
      @Override
      public void componentResized(@NotNull ComponentEvent event) {
        Insets fontListInsets = myFontListPanel.getBorder().getBorderInsets(myFontListPanel);
        int width = (myContentPanel.getWidth() - myFontLabel.getWidth()) / 2 - fontListInsets.left - fontListInsets.right;
        myFontList.setFixedCellWidth(Math.min(MIN_FONT_LIST_WIDTH, width));
        myPreviewPanel.setPreferredSize(new Dimension(width, MIN_FONT_PREVIEW_HEIGHT));
      }
    });
    myProvider.addItem("Google Fonts");
    myProvider.setSelectedIndex(0);
    myNewFontName = new StringValueProperty();
    mySelectedFontFamily = new SelectedListValueProperty<>(myFontList);
    bindComponents();
    addValidators();
    if (currentValue != null) {
      myFontList.setSelectedValue(myModel.getFont(currentValue), true);
    }
    myLicenseLabel.setHyperlinkText("These fonts are available under the ", "Apache License Version 2.0 or Open Font License", "");
    myLicenseLabel.setHyperlinkTarget("https://fonts.google.com");

    init();
  }

  @Nullable
  public String getResultingFont() {
    return myResultingFont;
  }

  @Override
  public void show() {
    if (myModel.getSize() == 0) {
      Messages.showErrorDialog("Please setup your SDK first. Make sure the folder is writable. Then try again.", "Font Cache Missing");
      return;
    }
    super.show();
  }

  @Override
  protected void doOKAction() {
    FontFamily family = myFontList.getSelectedValue();
    if (family == null) {
      Messages.showErrorDialog(myContentPanel, "Please select a font family on the left");
      return;
    }
    FontDetail detail = myFontDetailList.getSelectedValue();
    if (detail == null) {
      Messages.showErrorDialog(myContentPanel, "Please select a specific font among the previewed fonts on the right");
      return;
    }
    try {
      switch (family.getFontSource()) {
        case SYSTEM:
          myResultingFont = family.getName();
          break;
        case PROJECT:
          myResultingFont = "@font/" + family.getName();
          break;
        case DOWNLOADABLE:
          myResultingFont = myFontCreator.createFontFamily(detail, myFontNameEditor.getText(), myMakeDownloadable.isSelected());
          break;
        default:
          throw new RuntimeException("Unexpected font source " + family.getFontSource());
      }
    }
    catch (Exception ex) {
      Logger.getInstance(MoreFontsDialog.class).warn("Could not create font resource file", ex);
      Messages.showErrorDialog(myContentPanel, "Could not create font resource file");
      return;
    }
    super.doOKAction();  // close dialog
  }

  @Override
  @NotNull
  protected String getDimensionServiceKey() {
    return "Downloadable.Font.Dialog.Size";
  }

  @Override
  @Nullable
  protected JComponent createCenterPanel() {
    return myContentPanel;
  }

  @Override
  @NotNull
  protected Action[] createActions() {
    return new Action[]{getOKAction(), getCancelAction()};
  }

  private static int computeFontHeightInFontList(@NotNull JComponent component) {
    return component.getFontMetrics(component.getFont().deriveFont(FONT_SIZE_IN_LIST)).getHeight();
  }

  private LayoutManager createGroupLayoutForCreateParams() {
    GroupLayout layout = new GroupLayout(myCreateParams);
    layout.setAutoCreateGaps(true);
    layout.setHorizontalGroup(
      layout.createSequentialGroup()
        .addComponent(myFontName)
        .addGroup(layout.createParallelGroup(GroupLayout.Alignment.LEADING)
                    .addComponent(myFontNameEditor)
                    .addComponent(myDownloadable))
    );
    layout.setVerticalGroup(
      layout.createSequentialGroup()
        .addGroup(layout.createParallelGroup(GroupLayout.Alignment.BASELINE)
                    .addComponent(myFontName)
                    .addComponent(myFontNameEditor))
        .addComponent(myDownloadable)
    );
    return layout;
  }

  private void bindComponents() {
    BindingsManager bindings = new BindingsManager();
    bindings.bindTwoWay(new TextProperty(myFontNameEditor), myNewFontName);
  }

  private void addValidators() {
    myValidatorPanel.registerValidator(myNewFontName, this::checkFontName);
    myValidatorPanel.registerValidator(mySelectedFontFamily, this::checkSelectedFontFamily);
    myValidatorPanel.registerValidator(myValidatorPanel.hasErrors(), this::updateOkButton);
  }

  @NotNull
  private Result checkFontName(@NotNull String fontName) {
    if (!myFontNameEditor.isVisible()) {
      return Result.OK;
    }
    if (myResolver.getProjectResource(ResourceType.FONT, fontName) != null) {
      return new Result(Severity.ERROR, "A font named: \"" + fontName + "\" already exists");
    }
    if (fontName.isEmpty()) {
      return new Result(Severity.ERROR, "A font name must be specified");
    }
    return Result.OK;
  }

  @SuppressWarnings("OptionalUsedAsFieldOrParameterType")
  @NotNull
  private Result checkSelectedFontFamily(@NotNull Optional<FontFamily> font) {
    return Result.fromNullableMessage(myModel.getErrorMessage(font.orElse(null)));
  }

  @NotNull
  private Result updateOkButton(@NotNull Boolean hasErrors) {
    setOKActionEnabled(!hasErrors.booleanValue());
    return Result.OK;
  }

  private void fontListSelectionChanged() {
    FontFamily family = myFontList.getSelectedValue();
    if (Objects.equals(family, myLastSelectedFont)) {
      // Often we get multiple selection notifications. Avoid multiple downloads of the same files:
      return;
    }
    if (family == null || family.getFontSource() == FontSource.HEADER) {
      myLicenseLabel.setVisible(false);
      myFontName.setText("");
      myFontNameEditor.setVisible(false);
      myDownloadable.setVisible(false);
      myDetailModel.clear();
      setOKActionEnabled(false);
    }
    else {
      myLicenseLabel.setVisible(family.getFontSource() == FontSource.DOWNLOADABLE);
      Runnable downloaded = () -> selectedFontLoaded(family);
      FontDownloadService.download(Collections.singletonList(family), false, downloaded, downloaded);
      setOKActionEnabled(!myValidatorPanel.hasErrors().get());
    }
    myLastSelectedFont = family;
  }

  private void selectedFontLoaded(@NotNull FontFamily familyLoaded) {
    UIUtil.invokeLaterIfNeeded(() -> selectedFontLoadedEDT(familyLoaded));
  }

  private void selectedFontLoadedEDT(@NotNull FontFamily familyLoaded) {
    if (!familyLoaded.equals(myLastSelectedFont)) {
      return;
    }
    switch (familyLoaded.getFontSource()) {
      case SYSTEM:
      case PROJECT:
        myFontName.setText("Font Name: " + familyLoaded.getName());
        myFontNameEditor.setVisible(false);
        myFontNameEditor.setText("");
        myDownloadable.setVisible(false);
        break;
      case DOWNLOADABLE:
        myFontName.setText("Font Name:");
        myFontNameEditor.setText("");
        myFontNameEditor.setVisible(true);
        myDownloadable.setVisible(true);
        break;
      default:
        throw new RuntimeException("Unexpected font source " + familyLoaded.getFontSource());
    }
    myDetailModel.clear();
    for (FontDetail detail : familyLoaded.getFonts()) {
      myDetailModel.addElement(detail);
    }
    if (!familyLoaded.getFonts().isEmpty()) {
      myFontDetailList.setSelectedIndex(0);
    }
  }

  private void fontDetailSelectionChanged() {
    if (!myFontNameEditor.isVisible()) {
      return;
    }
    FontFamily family = myFontList.getSelectedValue();
    FontDetail detail = myFontDetailList.getSelectedValue();
    if (family != null && detail != null) {
      myFontNameEditor.setText(FontFamilyCreator.getFontName(detail));
    }
  }

  private void repopulated() {
    myFontList.setSelectedIndex(myModel.getElementIndex(myLastSelectedFont));
  }

  private static String findDisplayableTextForFont(@NotNull Font font, @NotNull String text) {
    if (font.canDisplayUpTo(text) < 0) {
      return text;
    }
    StringBuilder builder = new StringBuilder();
    for (int i = 200; i < 0xFFFF; i++) {
      if (font.canDisplay((char)i)) {
        builder.append((char)i);
        if (builder.length() > 14) {
          break;
        }
      }
    }
    return builder.toString();
  }

  private static class FontFamilyRenderer extends ColoredListCellRenderer<FontFamily> {
    private static final int FONT_CACHE_LOAD_BATCH_SIZE = 15;

    private final DownloadableFontCacheService myFontService;
    private final JLabel myTitle;
    private final Cache<FontFamily, Font> myMenuFontCache = CacheBuilder.newBuilder()
      .softValues()
      .build();


    private FontFamilyRenderer() {
      myFontService = DownloadableFontCacheService.getInstance();
      myTitle = new HeaderLabel();
      myTitle.setBorder(JBUI.Borders.empty(0, 35, 0, 5));

      warmUpCache();
    }

    /**
     * Iterates over all the available families and pre-populates the cache.
     */
    private void warmUpCache() {
      List<FontFamily> families = myFontService.getFontFamilies();
      int familyCount = families.size();

      if (familyCount == 0) {
        return;
      }

      int batches = (familyCount / FONT_CACHE_LOAD_BATCH_SIZE) + 1;
      for (int i = 0; i < batches; i ++) {
        final int batchStart = i * FONT_CACHE_LOAD_BATCH_SIZE;
        final int batchEnd = Math.min((i + 1) * FONT_CACHE_LOAD_BATCH_SIZE, familyCount);
        ForkJoinPool.commonPool().submit(() -> {
          for (int j = batchStart; j < batchEnd; j++) {
            FontFamily family = families.get(j);
            Font addedFont = getMenuFontFromFamily(family);

            if (addedFont == null) {
               continue;
            }

            // This is just to warm-up the font measuring call. Subsequent calls will be faster.
            FontRenderContext fontRenderContext = getFontMetrics(addedFont).getFontRenderContext();
            addedFont.getStringBounds(family.getMenuName(), fontRenderContext);
          }
        });
      }
    }

    @Nullable
    private Font getMenuFontFromFamily(@NotNull FontFamily fontFamily) {
      Font font = myMenuFontCache.getIfPresent(fontFamily);
      if (font == null) {
        font = myFontService.loadMenuFont(fontFamily);
        String text = fontFamily.getMenuName();
        if (font != null && font.canDisplayUpTo(text) < 0) {
          font = font.deriveFont(FONT_SIZE_IN_LIST);
          myMenuFontCache.put(fontFamily, font);
        }
      }

      return font;
    }

    @Override
    public Component getListCellRendererComponent(@NotNull JList<? extends FontFamily> list,
                                                  @NotNull FontFamily fontFamily, int index, boolean selected, boolean hasFocus) {
      if (fontFamily.getFontSource() == FontSource.HEADER) {
        myTitle.setText(fontFamily.getName());
        return myTitle;
      }
      else {
        return super.getListCellRendererComponent(list, fontFamily, index, selected, hasFocus);
      }
    }

    @Override
    protected void customizeCellRenderer(@NotNull JList<? extends FontFamily> list,
                                         @NotNull FontFamily fontFamily, int index, boolean selected, boolean hasFocus) {
      Font font = getMenuFontFromFamily(fontFamily);
      if (font != null) {
        setFont(font);
      }
      append(fontFamily.getMenuName());
      setIconTextGap(JBUI.scale(4));

      switch (fontFamily.getFontSource()) {
        case SYSTEM:
          setIcon(AndroidArtworkIcons.Icons.Android);
          break;
        case DOWNLOADABLE:
          setIcon(StudioIcons.Common.LINK);
          break;
        case PROJECT:
          if (fontFamily.getMenu().startsWith(FILE_PROTOCOL_START)) {
            setIcon(AndroidIcons.FontFile);
          }
          else if (fontFamily.getMenu().startsWith(HTTPS_PROTOCOL_START)) {
            setIcon(StudioIcons.Common.LINK);
          }
          else {
            setIcon(AllIcons.General.BalloonError);
          }
          break;
        default:
          break;
      }
    }
  }

  private static class FontDetailRenderer extends ColoredListCellRenderer<FontDetail> {
    private final DownloadableFontCacheService myFontService;

    private FontDetailRenderer() {
      myFontService = DownloadableFontCacheService.getInstance();
    }

    @Override
    protected void customizeCellRenderer(@NotNull JList<? extends FontDetail> list,
                                         @NotNull FontDetail fontDetail, int index, boolean selected, boolean hasFocus) {
      String text = fontDetail.getStyleName();
      Font font = myFontService.loadDetailFont(fontDetail);
      if (font != null) {
        setFont(font.deriveFont(FONT_SIZE_IN_LIST));
        text = findDisplayableTextForFont(font, text);
      }
      mySelectionForeground = myForeground;
      setBackground(null);
      append(text);
      if (selected) {
        setIcon(AllIcons.Actions.Checked);
        setBorderInsets(new JBInsets(0, 0, 0, 0));
      }
      else {
        //noinspection UseDPIAwareInsets
        setBorderInsets(new Insets(0, AllIcons.Actions.Checked.getIconWidth() + getIconTextGap(), 0, 0));
      }
    }
  }

  private static class FontListModel extends DefaultListModel<FontFamily> {
    private static final int DOWNLOAD_SIZE = 25;

    private final DownloadableFontCacheService myFontService;
    private final ProjectFonts myProjectFonts;
    private final SpeedSearchComparator myComparator;
    private final List<FontFamily> myFilteredList;
    private Runnable myRepopulateListener;
    private String myFilter;
    private int myFirstLoadedFontIndex;
    private int myLoadedFontIndex;

    private FontListModel(@NotNull ResourceResolver resolver) {
      myFontService = DownloadableFontCacheService.getInstance();
      myProjectFonts = new ProjectFonts(resolver);
      myComparator = new SpeedSearchComparator();
      myFilteredList = new ArrayList<>();
      myFilter = "";
      populateModel();
      myLoadedFontIndex = -1;
      myFirstLoadedFontIndex = -1;
      myFontService.refresh(this::repopulateModel, null);
    }

    public void setRepopulateListener(@NotNull Runnable listener) {
      myRepopulateListener = listener;
    }

    public void setFilter(@NotNull String filter) {
      myFilter = filter;
      redoFiltering();
    }

    @Override
    public int getSize() {
      return myFilter.isEmpty() ? super.getSize() : myFilteredList.size();
    }

    @Override
    public FontFamily getElementAt(int index) {
      return myFilter.isEmpty() ? super.get(index) : myFilteredList.get(index);
    }

    public int getElementIndex(@Nullable FontFamily family) {
      if (family == null) {
        return -1;
      }
      return myFilter.isEmpty() ? super.indexOf(family) : myFilteredList.indexOf(family);
    }

    private void redoFiltering() {
      myFilteredList.clear();
      if (!myFilter.isEmpty()) {
        int size = super.getSize();
        for (int index = 0; index < size; index++) {
          FontFamily family = super.get(index);
          if (family.getFontSource() != FontSource.HEADER && myComparator.matchingFragments(myFilter, family.getName()) != null) {
            myFilteredList.add(family);
          }
        }
      }
      if (myRepopulateListener != null) {
        fireContentsChanged(this, 0, getSize() - 1);
        myRepopulateListener.run();
      }
    }

    private void repopulateModel() {
      UIUtil.invokeLaterIfNeeded(this::repopulateModelEDT);
    }

    private void repopulateModelEDT() {
      ApplicationManager.getApplication().assertIsDispatchThread();
      boolean startLoad;
      startLoad = myLoadedFontIndex < 0;
      populateModel();
      if (startLoad) {
        myLoadedFontIndex = 0;
        loadRemainingFonts();
      }
    }

    private void populateModel() {
      clear();
      addFamilies("Project", myProjectFonts.getFonts());
      addFamilies("Android", myFontService.getSystemFontFamilies());
      addFamilies("Downloadable", myFontService.getFontFamilies());
      redoFiltering();
    }

    private void addFamilies(@NotNull String sectionName, @NotNull Collection<FontFamily> families) {
      if (families.isEmpty()) {
        return;
      }
      addElement(new FontFamily(FontProvider.EMPTY_PROVIDER, FontSource.HEADER, sectionName, "", "", Collections.emptyList()));
      for (FontFamily fontFamily : families) {
        addElement(fontFamily);
      }
    }

    @Nullable
    public FontFamily getFont(@NotNull String name) {
      return myProjectFonts.getFont(name);
    }

    @Nullable
    public String getErrorMessage(@Nullable FontFamily family) {
      return myProjectFonts.getErrorMessage(family);
    }

    private void loadRemainingFonts() {
      ApplicationManager.getApplication().assertIsDispatchThread();
      List<FontFamily> fontsToDownload;
      int size = super.getSize();
      if (myLoadedFontIndex >= size) {
        myLoadedFontIndex = -1;
        myFirstLoadedFontIndex = -1;
        return; // Stop loading
      }
      fontsToDownload = new ArrayList<>();
      myFirstLoadedFontIndex = myLoadedFontIndex;
      while (myLoadedFontIndex < size && fontsToDownload.size() < DOWNLOAD_SIZE) {
        FontFamily family = super.get(myLoadedFontIndex++);
        if (family.getFontSource() == FontSource.DOWNLOADABLE) {
          fontsToDownload.add(family);
        }
      }
      FontDownloadService.download(fontsToDownload, true, this::loadDone, this::loadDone);
    }

    private void loadDone() {
      UIUtil.invokeLaterIfNeeded(this::loadDoneEDT);
    }

    private void loadDoneEDT() {
      ApplicationManager.getApplication().assertIsDispatchThread();
      fireContentsChanged(this, myFirstLoadedFontIndex, myLoadedFontIndex);
      loadRemainingFonts();
    }
  }

  private static class HeaderLabel extends JBLabel {
    private static final Color CONTRAST_BORDER_COLOR = new JBColor(new NotNullProducer<Color>() {
      final Color color = new JBColor(0x9b9b9b, 0x4b4b4b);
      @NotNull
      @Override
      public Color produce() {
        if (SystemInfo.isMac && UIManager.getLookAndFeel().getName().contains("IntelliJ")) {
          return Gray.xC9;
        }
        return color;
      }
    });

    @Override
    protected void paintComponent(@NotNull Graphics graphics) {
      super.paintComponent(graphics);
      int width = getWidth();
      int height = getHeight() / 2;
      int textWidth = (int)getFontMetrics(getFont()).getStringBounds(getText(), graphics).getWidth();
      graphics.setColor(CONTRAST_BORDER_COLOR);
      graphics.drawLine(JBUI.scale(5), height, JBUI.scale(30), height);
      graphics.drawLine(textWidth + JBUI.scale(40), height, width - JBUI.scale(5), height);
    }
  }
}<|MERGE_RESOLUTION|>--- conflicted
+++ resolved
@@ -45,7 +45,6 @@
 import com.intellij.util.ui.JBInsets;
 import com.intellij.util.ui.JBUI;
 import com.intellij.util.ui.UIUtil;
-import icons.AndroidArtworkIcons;
 import icons.AndroidIcons;
 import icons.StudioIcons;
 import org.jetbrains.android.facet.AndroidFacet;
@@ -58,13 +57,8 @@
 import java.awt.event.ComponentAdapter;
 import java.awt.event.ComponentEvent;
 import java.awt.font.FontRenderContext;
-<<<<<<< HEAD
-import java.io.IOException;
-=======
 import java.util.*;
->>>>>>> 2660b5e5
 import java.util.List;
-import java.util.*;
 import java.util.concurrent.ForkJoinPool;
 
 import static com.android.ide.common.fonts.FontFamilyKt.FILE_PROTOCOL_START;
@@ -482,7 +476,7 @@
 
       switch (fontFamily.getFontSource()) {
         case SYSTEM:
-          setIcon(AndroidArtworkIcons.Icons.Android);
+          setIcon(AndroidIcons.Android);
           break;
         case DOWNLOADABLE:
           setIcon(StudioIcons.Common.LINK);
