/*
 * Copyright (C) 2017 The Android Open Source Project
 *
 * Licensed under the Apache License, Version 2.0 (the "License");
 * you may not use this file except in compliance with the License.
 * You may obtain a copy of the License at
 *
 *      http://www.apache.org/licenses/LICENSE-2.0
 *
 * Unless required by applicable law or agreed to in writing, software
 * distributed under the License is distributed on an "AS IS" BASIS,
 * WITHOUT WARRANTIES OR CONDITIONS OF ANY KIND, either express or implied.
 * See the License for the specific language governing permissions and
 * limitations under the License.
 */
package com.android.tools.idea.fonts;

import com.android.ide.common.fonts.FontDetail;
import com.android.ide.common.fonts.FontFamily;
import com.android.ide.common.fonts.FontProvider;
import com.android.ide.common.fonts.FontSource;
import com.android.ide.common.rendering.api.ResourceNamespace;
import com.android.resources.ResourceType;
import com.android.tools.adtui.validation.Validator.Result;
import com.android.tools.adtui.validation.Validator.Severity;
import com.android.tools.adtui.validation.ValidatorPanel;
import com.android.tools.fonts.DownloadableFontCacheService;
import com.android.tools.fonts.ProjectFonts;
import com.android.tools.idea.observable.BindingsManager;
import com.android.tools.idea.observable.core.StringProperty;
import com.android.tools.idea.observable.core.StringValueProperty;
import com.android.tools.idea.observable.ui.SelectedListValueProperty;
import com.android.tools.idea.observable.ui.TextProperty;
import com.android.tools.idea.res.StudioResourceRepositoryManager;
import com.google.common.cache.Cache;
import com.google.common.cache.CacheBuilder;
import com.intellij.icons.AllIcons;
import com.intellij.openapi.diagnostic.Logger;
import com.intellij.openapi.ui.DialogWrapper;
import com.intellij.openapi.ui.Messages;
import com.intellij.openapi.util.SystemInfo;
import com.intellij.ui.*;
import com.intellij.ui.components.JBLabel;
import com.intellij.ui.components.JBList;
import com.intellij.ui.components.JBScrollPane;
import com.intellij.util.concurrency.ThreadingAssertions;
import com.intellij.util.ui.JBInsets;
import com.intellij.util.ui.JBUI;
import com.intellij.util.ui.LafIconLookup;
import com.intellij.util.ui.UIUtil;
import icons.StudioIcons;
import org.jetbrains.android.facet.AndroidFacet;
import org.jetbrains.annotations.NotNull;
import org.jetbrains.annotations.Nullable;

import javax.swing.*;
import javax.swing.event.DocumentEvent;
import java.awt.*;
import java.awt.event.ComponentAdapter;
import java.awt.event.ComponentEvent;
import java.awt.font.FontRenderContext;
import java.util.*;
import java.util.List;
import java.util.concurrent.ForkJoinPool;
import java.util.function.Supplier;

import static com.android.ide.common.fonts.FontFamilyKt.FILE_PROTOCOL_START;
import static com.android.ide.common.fonts.FontFamilyKt.HTTPS_PROTOCOL_START;

/**
 * Font selection dialog, which displays and causes the font cache to be populated.
 */
public class MoreFontsDialog extends DialogWrapper {
  public static final String ACTION_NAME = "More Fonts...";

  private static final float FONT_SIZE_IN_LIST = 16f;
  private static final int VERTICAL_SCROLLING_UNIT_INCREMENT = 5;
  private static final int VERTICAL_SCROLLING_BLOCK_INCREMENT = 10;
  private static final int DEFAULT_HEIGHT = JBUI.scale(400);
  private static final int DEFAULT_WIDTH = JBUI.scale(600);
  private static final int MIN_FONT_LIST_HEIGHT = JBUI.scale(200);
  private static final int MIN_FONT_LIST_WIDTH = JBUI.scale(250);
  private static final int MIN_FONT_PREVIEW_HEIGHT = JBUI.scale(200);
  private static final int MIN_FONT_PREVIEW_WIDTH = JBUI.scale(150);
  private static final int DESCENDER_SPACE = JBUI.scale(4);

  private final FontListModel myModel;
  private final DefaultListModel<FontDetail> myDetailModel;
  private final FontFamilyCreator myFontCreator;
  private final StudioResourceRepositoryManager myResourceRepository;
  private final StringProperty myNewFontName;
  private final SelectedListValueProperty<FontFamily> mySelectedFontFamily;
  private SearchTextField mySearchField;
  private JBList<FontFamily> myFontList;
  private JComboBox<String> myProvider;
  private JPanel myContentPanel;
  private JBScrollPane myFontListScrollPane;
  private JBList<FontDetail> myFontDetailList;
  private JBLabel myFontLabel;
  private JPanel myPreviewPanel;
  private JPanel myFontListPanel;
  private JPanel myCreateParams;
  private JTextField myFontNameEditor;
  private JBLabel myFontName;
  private JPanel myDownloadable;
  private JRadioButton myMakeDownloadable;
  private ValidatorPanel myValidatorPanel;
  private HyperlinkLabel myLicenseLabel;
  private FontFamily myLastSelectedFont;
  private String myResultingFont;

  private void createUIComponents() {
    myContentPanel = new JPanel();
    mySearchField = new SearchTextField(false);
    myValidatorPanel = new ValidatorPanel(myDisposable, new JPanel());
  }

  public MoreFontsDialog(@NotNull AndroidFacet facet, @Nullable String currentValue, @NotNull Boolean showExistingFonts) {
    super(facet.getModule().getProject());
    setTitle("Resources");
    myResourceRepository = StudioResourceRepositoryManager.getInstance(facet);
    myContentPanel.setPreferredSize(new Dimension(DEFAULT_WIDTH, DEFAULT_HEIGHT));
    myFontList.setMinimumSize(new Dimension(MIN_FONT_LIST_WIDTH, MIN_FONT_LIST_HEIGHT));
    myFontList.setSelectionMode(ListSelectionModel.SINGLE_SELECTION);
    myFontList.setName("Font list");
    myFontDetailList.setMinimumSize(new Dimension(MIN_FONT_PREVIEW_WIDTH, MIN_FONT_PREVIEW_HEIGHT));
    myFontDetailList.setSelectionMode(ListSelectionModel.SINGLE_SELECTION);
<<<<<<< HEAD
    ProjectFonts projectFonts = showExistingFonts ? new ProjectFonts(myResourceRepository) : null;
=======
    ProjectFonts projectFonts = showExistingFonts ? new ProjectFonts(StudioDownloadableFontCacheService.getInstance(), myResourceRepository) : null;
>>>>>>> 0d09370c
    myModel = new FontListModel(projectFonts, showExistingFonts);
    myModel.setRepopulateListener(this::repopulated);
    myDetailModel = new DefaultListModel<>();
    myCreateParams.setLayout(createGroupLayoutForCreateParams());
    myFontNameEditor.setVisible(false);
    myDownloadable.setVisible(false);
    myFontList.setCellRenderer(new FontFamilyRenderer());
    // We want to set fixed cell height and width. This makes the list render much faster.
    myFontList.setFixedCellHeight(computeFontHeightInFontList(myFontList));
    myFontList.setFixedCellWidth(MIN_FONT_LIST_WIDTH + JBUI.scale(DESCENDER_SPACE));
    myFontList.setModel(myModel);
    myFontListScrollPane.setVerticalScrollBarPolicy(ScrollPaneConstants.VERTICAL_SCROLLBAR_ALWAYS);
    JScrollBar scrollBar = myFontListScrollPane.getVerticalScrollBar();
    scrollBar.setUnitIncrement(VERTICAL_SCROLLING_UNIT_INCREMENT);
    scrollBar.setBlockIncrement(VERTICAL_SCROLLING_BLOCK_INCREMENT);
    myFontDetailList.setCellRenderer(new FontDetailRenderer());
    myFontDetailList.setModel(myDetailModel);

    mySearchField.addDocumentListener(new DocumentAdapter() {
      @Override
      protected void textChanged(@NotNull DocumentEvent event) {
        myModel.setFilter(mySearchField.getText().trim());
      }
    });
    myFontList.addListSelectionListener(event -> fontListSelectionChanged());
    myFontDetailList.addListSelectionListener(event -> fontDetailSelectionChanged());
    myFontCreator = new FontFamilyCreator(facet);
    myContentPanel.addComponentListener(new ComponentAdapter() {
      @Override
      public void componentResized(@NotNull ComponentEvent event) {
        Insets fontListInsets = myFontListPanel.getBorder().getBorderInsets(myFontListPanel);
        int width = (myContentPanel.getWidth() - myFontLabel.getWidth()) / 2 - fontListInsets.left - fontListInsets.right;
        myFontList.setFixedCellWidth(Math.min(MIN_FONT_LIST_WIDTH, width));
        myPreviewPanel.setPreferredSize(new Dimension(width, MIN_FONT_PREVIEW_HEIGHT));
      }
    });
    myProvider.addItem("Google Fonts");
    myProvider.setSelectedIndex(0);
    myNewFontName = new StringValueProperty();
    mySelectedFontFamily = new SelectedListValueProperty<>(myFontList);
    bindComponents();
    addValidators();
    if (currentValue != null) {
      myFontList.setSelectedValue(myModel.getFont(currentValue), true);
    }
    myLicenseLabel.setHyperlinkText("These fonts are available under the ", "Apache License Version 2.0 or Open Font License", "");
    myLicenseLabel.setHyperlinkTarget("https://fonts.google.com");

    init();
  }

  @Nullable
  public String getResultingFont() {
    return myResultingFont;
  }

  @Override
  public void show() {
    if (myModel.getSize() == 0) {
      Messages.showErrorDialog("Please setup your SDK first. Make sure the folder is writable. Then try again.", "Font Cache Missing");
      return;
    }
    super.show();
  }

  @Override
  protected void doOKAction() {
    FontFamily family = myFontList.getSelectedValue();
    if (family == null) {
      Messages.showErrorDialog(myContentPanel, "Please select a font family on the left");
      return;
    }
    FontDetail detail = myFontDetailList.getSelectedValue();
    if (detail == null) {
      Messages.showErrorDialog(myContentPanel, "Please select a specific font among the previewed fonts on the right");
      return;
    }
    try {
      switch (family.getFontSource()) {
        case SYSTEM:
          myResultingFont = family.getName();
          break;
        case PROJECT:
          myResultingFont = "@font/" + family.getName();
          break;
        case DOWNLOADABLE:
          myResultingFont = myFontCreator.createFontFamily(detail, myFontNameEditor.getText(), myMakeDownloadable.isSelected());
          break;
        default:
          throw new RuntimeException("Unexpected font source " + family.getFontSource());
      }
    }
    catch (Exception ex) {
      Logger.getInstance(MoreFontsDialog.class).warn("Could not create font resource file", ex);
      Messages.showErrorDialog(myContentPanel, ex instanceof FontFamilyCreator.UpdateManifestFileException
                                               ? ex.getMessage()
                                               : "Could not create font resource file");
      return;
    }
    super.doOKAction();  // close dialog
  }

  @Override
  @NotNull
  protected String getDimensionServiceKey() {
    return "Downloadable.Font.Dialog.Size";
  }

  @Override
  @Nullable
  protected JComponent createCenterPanel() {
    return myContentPanel;
  }

  @Override
  @NotNull
  protected Action[] createActions() {
    return new Action[]{getOKAction(), getCancelAction()};
  }

  private static int computeFontHeightInFontList(@NotNull JComponent component) {
    return component.getFontMetrics(component.getFont().deriveFont(FONT_SIZE_IN_LIST)).getHeight();
  }

  private LayoutManager createGroupLayoutForCreateParams() {
    GroupLayout layout = new GroupLayout(myCreateParams);
    layout.setAutoCreateGaps(true);
    layout.setHorizontalGroup(
      layout.createSequentialGroup()
        .addComponent(myFontName)
        .addGroup(layout.createParallelGroup(GroupLayout.Alignment.LEADING)
                    .addComponent(myFontNameEditor)
                    .addComponent(myDownloadable))
    );
    layout.setVerticalGroup(
      layout.createSequentialGroup()
        .addGroup(layout.createParallelGroup(GroupLayout.Alignment.BASELINE)
                    .addComponent(myFontName)
                    .addComponent(myFontNameEditor))
        .addComponent(myDownloadable)
    );
    return layout;
  }

  private void bindComponents() {
    BindingsManager bindings = new BindingsManager();
    bindings.bindTwoWay(new TextProperty(myFontNameEditor), myNewFontName);
  }

  private void addValidators() {
    myValidatorPanel.registerValidator(myNewFontName, this::checkFontName);
    myValidatorPanel.registerValidator(mySelectedFontFamily, this::checkSelectedFontFamily);
    myValidatorPanel.registerValidator(myValidatorPanel.hasErrors(), this::updateOkButton);
  }

  @NotNull
  private Result checkFontName(@NotNull String fontName) {
    if (!myFontNameEditor.isVisible()) {
      return Result.OK;
    }
    if (myResourceRepository.getProjectResources().getResources(ResourceNamespace.TODO(), ResourceType.FONT).containsKey(fontName)) {
      return new Result(Severity.ERROR, "A font named: \"" + fontName + "\" already exists");
    }
    if (fontName.isEmpty()) {
      return new Result(Severity.ERROR, "A font name must be specified");
    }
    return Result.OK;
  }

  @SuppressWarnings("OptionalUsedAsFieldOrParameterType")
  @NotNull
  private Result checkSelectedFontFamily(@NotNull Optional<FontFamily> font) {
    return Result.fromNullableMessage(myModel.getErrorMessage(font.orElse(null)));
  }

  @NotNull
  private Result updateOkButton(@NotNull Boolean hasErrors) {
    setOKActionEnabled(!hasErrors.booleanValue());
    return Result.OK;
  }

  private void fontListSelectionChanged() {
    FontFamily family = myFontList.getSelectedValue();
    if (Objects.equals(family, myLastSelectedFont)) {
      // Often we get multiple selection notifications. Avoid multiple downloads of the same files:
      return;
    }
    if (family == null || family.getFontSource() == FontSource.HEADER) {
      myLicenseLabel.setVisible(false);
      myFontName.setText("");
      myFontNameEditor.setVisible(false);
      myDownloadable.setVisible(false);
      myDetailModel.clear();
      setOKActionEnabled(false);
    }
    else {
      myLicenseLabel.setVisible(family.getFontSource() == FontSource.DOWNLOADABLE);
      Runnable downloaded = () -> selectedFontLoaded(family);
      FontDownloadService.download(Collections.singletonList(family), false, downloaded, downloaded);
      setOKActionEnabled(!myValidatorPanel.hasErrors().get());
    }
    myLastSelectedFont = family;
  }

  private void selectedFontLoaded(@NotNull FontFamily familyLoaded) {
    UIUtil.invokeLaterIfNeeded(() -> selectedFontLoadedEDT(familyLoaded));
  }

  private void selectedFontLoadedEDT(@NotNull FontFamily familyLoaded) {
    if (!familyLoaded.equals(myLastSelectedFont)) {
      return;
    }
    switch (familyLoaded.getFontSource()) {
      case SYSTEM:
      case PROJECT:
        myFontName.setText("Font Name: " + familyLoaded.getName());
        myFontNameEditor.setVisible(false);
        myFontNameEditor.setText("");
        myDownloadable.setVisible(false);
        break;
      case DOWNLOADABLE:
        myFontName.setText("Font Name:");
        myFontNameEditor.setText("");
        myFontNameEditor.setVisible(true);
        myDownloadable.setVisible(true);
        break;
      default:
        throw new RuntimeException("Unexpected font source " + familyLoaded.getFontSource());
    }
    myDetailModel.clear();
    for (FontDetail detail : familyLoaded.getFonts()) {
      myDetailModel.addElement(detail);
    }
    if (!familyLoaded.getFonts().isEmpty()) {
      myFontDetailList.setSelectedIndex(0);
    }
  }

  private void fontDetailSelectionChanged() {
    if (!myFontNameEditor.isVisible()) {
      return;
    }
    FontFamily family = myFontList.getSelectedValue();
    FontDetail detail = myFontDetailList.getSelectedValue();
    if (family != null && detail != null) {
      myFontNameEditor.setText(FontFamilyCreator.getFontName(detail));
    }
  }

  private void repopulated() {
    myFontList.setSelectedIndex(myModel.getElementIndex(myLastSelectedFont));
  }

  private static String findDisplayableTextForFont(@NotNull Font font, @NotNull String text) {
    if (font.canDisplayUpTo(text) < 0) {
      return text;
    }
    StringBuilder builder = new StringBuilder();
    for (int i = 200; i < 0xFFFF; i++) {
      if (font.canDisplay((char)i)) {
        builder.append((char)i);
        if (builder.length() > 14) {
          break;
        }
      }
    }
    return builder.toString();
  }

  private static class FontFamilyRenderer extends ColoredListCellRenderer<FontFamily> {
    private static final int FONT_CACHE_LOAD_BATCH_SIZE = 15;

    private final DownloadableFontCacheService myFontService;
    private final JLabel myTitle;
    private final Cache<FontFamily, Font> myMenuFontCache = CacheBuilder.newBuilder()
      .softValues()
      .build();


    private FontFamilyRenderer() {
      myFontService = StudioDownloadableFontCacheService.getInstance();
      myTitle = new HeaderLabel();
      myTitle.setBorder(JBUI.Borders.empty(0, 35, 0, 5));

      warmUpCache();
    }

    /**
     * Iterates over all the available families and pre-populates the cache.
     */
    private void warmUpCache() {
      List<FontFamily> families = myFontService.getFontFamilies();
      int familyCount = families.size();

      if (familyCount == 0) {
        return;
      }

      int batches = (familyCount / FONT_CACHE_LOAD_BATCH_SIZE) + 1;
      for (int i = 0; i < batches; i ++) {
        final int batchStart = i * FONT_CACHE_LOAD_BATCH_SIZE;
        final int batchEnd = Math.min((i + 1) * FONT_CACHE_LOAD_BATCH_SIZE, familyCount);
        ForkJoinPool.commonPool().execute(() -> {
          for (int j = batchStart; j < batchEnd; j++) {
            FontFamily family = families.get(j);
            Font addedFont = getMenuFontFromFamily(family);

            if (addedFont == null) {
               continue;
            }

            // This is just to warm-up the font measuring call. Subsequent calls will be faster.
            FontRenderContext fontRenderContext = getFontMetrics(addedFont).getFontRenderContext();
            addedFont.getStringBounds(family.getMenuName(), fontRenderContext);
          }
        });
      }
    }

    @Nullable
    private Font getMenuFontFromFamily(@NotNull FontFamily fontFamily) {
      Font font = myMenuFontCache.getIfPresent(fontFamily);
      if (font == null) {
        font = myFontService.loadMenuFont(fontFamily);
        String text = fontFamily.getMenuName();
        if (font != null && font.canDisplayUpTo(text) < 0) {
          font = font.deriveFont(FONT_SIZE_IN_LIST);
          myMenuFontCache.put(fontFamily, font);
        }
      }

      return font;
    }

    @Override
    public Component getListCellRendererComponent(@NotNull JList<? extends FontFamily> list,
                                                  @NotNull FontFamily fontFamily, int index, boolean selected, boolean hasFocus) {
      if (fontFamily.getFontSource() == FontSource.HEADER) {
        myTitle.setText(fontFamily.getName());
        return myTitle;
      }
      else {
        return super.getListCellRendererComponent(list, fontFamily, index, selected, hasFocus);
      }
    }

    @Override
    protected void customizeCellRenderer(@NotNull JList<? extends FontFamily> list,
                                         @NotNull FontFamily fontFamily, int index, boolean selected, boolean hasFocus) {
      Font font = getMenuFontFromFamily(fontFamily);
      if (font != null) {
        setFont(font);
      }
      append(fontFamily.getMenuName());
      setIconTextGap(JBUI.scale(4));

      switch (fontFamily.getFontSource()) {
        case SYSTEM:
          setIcon(StudioIcons.Shell.Filetree.ANDROID_PROJECT);
          break;
        case DOWNLOADABLE:
          setIcon(StudioIcons.Common.LINK);
          break;
        case PROJECT:
          if (fontFamily.getMenu().startsWith(FILE_PROTOCOL_START)) {
            setIcon(StudioIcons.Shell.Filetree.FONT_FILE);
          }
          else if (fontFamily.getMenu().startsWith(HTTPS_PROTOCOL_START)) {
            setIcon(StudioIcons.Common.LINK);
          }
          else {
            setIcon(AllIcons.General.BalloonError);
          }
          break;
        default:
          break;
      }
    }
  }

  private static class FontDetailRenderer extends ColoredListCellRenderer<FontDetail> {
    private final DownloadableFontCacheService myFontService;

    private FontDetailRenderer() {
      myFontService = StudioDownloadableFontCacheService.getInstance();
    }

    @Override
    protected void customizeCellRenderer(@NotNull JList<? extends FontDetail> list,
                                         @NotNull FontDetail fontDetail, int index, boolean selected, boolean hasFocus) {
      String text = fontDetail.getStyleName();
      Font font = myFontService.loadDetailFont(fontDetail);
      if (font != null) {
        setFont(font.deriveFont(FONT_SIZE_IN_LIST));
        text = findDisplayableTextForFont(font, text);
      }
      mySelectionForeground = myForeground;
      setBackground(null);
      append(text);
      if (selected) {
        setIcon(LafIconLookup.getIcon("checkmark"));
        setBorderInsets(new JBInsets(0, 0, 0, 0));
      }
      else {
        //noinspection UseDPIAwareInsets
        setBorderInsets(new Insets(0, AllIcons.Actions.Checked.getIconWidth() + getIconTextGap(), 0, 0));
      }
    }
  }

  private static class FontListModel extends DefaultListModel<FontFamily> {
    private static final int DOWNLOAD_SIZE = 25;

    private final DownloadableFontCacheService myFontService;
    @Nullable private final ProjectFonts myProjectFonts;
    private final SpeedSearchComparator myComparator;
    private final List<FontFamily> myFilteredList;
    private Runnable myRepopulateListener;
    private String myFilter;
    private int myFirstLoadedFontIndex;
    private int myLoadedFontIndex;
    private boolean myShowFrameworkFonts;

    private FontListModel(@Nullable ProjectFonts projectFonts, @NotNull Boolean showFrameworkFonts) {
      myFontService = StudioDownloadableFontCacheService.getInstance();
      myProjectFonts = projectFonts;
      myComparator = new SpeedSearchComparator();
      myFilteredList = new ArrayList<>();
      myFilter = "";
      populateModel();
      myLoadedFontIndex = -1;
      myFirstLoadedFontIndex = -1;
      myShowFrameworkFonts = showFrameworkFonts;
      myFontService.refresh(this::repopulateModel, null);
    }

    public void setRepopulateListener(@NotNull Runnable listener) {
      myRepopulateListener = listener;
    }

    public void setFilter(@NotNull String filter) {
      myFilter = filter;
      redoFiltering();
    }

    @Override
    public int getSize() {
      return myFilter.isEmpty() ? super.getSize() : myFilteredList.size();
    }

    @Override
    public FontFamily getElementAt(int index) {
      return myFilter.isEmpty() ? super.get(index) : myFilteredList.get(index);
    }

    public int getElementIndex(@Nullable FontFamily family) {
      if (family == null) {
        return -1;
      }
      return myFilter.isEmpty() ? super.indexOf(family) : myFilteredList.indexOf(family);
    }

    private void redoFiltering() {
      myFilteredList.clear();
      if (!myFilter.isEmpty()) {
        int size = super.getSize();
        for (int index = 0; index < size; index++) {
          FontFamily family = super.get(index);
          if (family.getFontSource() != FontSource.HEADER && myComparator.matchingFragments(myFilter, family.getName()) != null) {
            myFilteredList.add(family);
          }
        }
      }
      if (myRepopulateListener != null) {
        fireContentsChanged(this, 0, getSize() - 1);
        myRepopulateListener.run();
      }
    }

    private void repopulateModel() {
      UIUtil.invokeLaterIfNeeded(this::repopulateModelEDT);
    }

    private void repopulateModelEDT() {
      ThreadingAssertions.assertEventDispatchThread();
      boolean startLoad;
      startLoad = myLoadedFontIndex < 0;
      populateModel();
      if (startLoad) {
        myLoadedFontIndex = 0;
        loadRemainingFonts();
      }
    }

    private void populateModel() {
      clear();
      if (myProjectFonts != null) {
        addFamilies("Project", myProjectFonts.getFonts());
      }
      if (myShowFrameworkFonts) {
        addFamilies("Android", myFontService.getSystemFontFamilies());
      }
      addFamilies("Downloadable", myFontService.getFontFamilies());
      redoFiltering();
    }

    private void addFamilies(@NotNull String sectionName, @NotNull Collection<FontFamily> families) {
      if (families.isEmpty()) {
        return;
      }
      addElement(new FontFamily(FontProvider.EMPTY_PROVIDER, FontSource.HEADER, sectionName, "", "", Collections.emptyList()));
      for (FontFamily fontFamily : families) {
        addElement(fontFamily);
      }
    }

    @Nullable
    public FontFamily getFont(@NotNull String name) {
      return (myProjectFonts != null)? myProjectFonts.getFont(name) : null;
    }

    @Nullable
    public String getErrorMessage(@Nullable FontFamily family) {
      return (myProjectFonts != null)? myProjectFonts.getErrorMessage(family) : null;
    }

    private void loadRemainingFonts() {
      ThreadingAssertions.assertEventDispatchThread();
      List<FontFamily> fontsToDownload;
      int size = super.getSize();
      if (myLoadedFontIndex >= size) {
        myLoadedFontIndex = -1;
        myFirstLoadedFontIndex = -1;
        return; // Stop loading
      }
      fontsToDownload = new ArrayList<>();
      myFirstLoadedFontIndex = myLoadedFontIndex;
      while (myLoadedFontIndex < size && fontsToDownload.size() < DOWNLOAD_SIZE) {
        FontFamily family = super.get(myLoadedFontIndex++);
        if (family.getFontSource() == FontSource.DOWNLOADABLE) {
          fontsToDownload.add(family);
        }
      }
      FontDownloadService.download(fontsToDownload, true, this::loadDone, this::loadDone);
    }

    private void loadDone() {
      UIUtil.invokeLaterIfNeeded(this::loadDoneEDT);
    }

    private void loadDoneEDT() {
      ThreadingAssertions.assertEventDispatchThread();
      fireContentsChanged(this, myFirstLoadedFontIndex, myLoadedFontIndex);
      loadRemainingFonts();
    }
  }

  private static class HeaderLabel extends JBLabel {
    private static final Color CONTRAST_BORDER_COLOR = JBColor.lazy(new Supplier<Color>() {
      final Color color = new JBColor(0x9b9b9b, 0x4b4b4b);
      @NotNull
      @Override
      public Color get() {
        if (SystemInfo.isMac && UIManager.getLookAndFeel().getName().contains("IntelliJ")) {
          return Gray.xC9;
        }
        return color;
      }
    });

    @Override
    protected void paintComponent(@NotNull Graphics graphics) {
      super.paintComponent(graphics);
      int width = getWidth();
      int height = getHeight() / 2;
      int textWidth = (int)getFontMetrics(getFont()).getStringBounds(getText(), graphics).getWidth();
      graphics.setColor(CONTRAST_BORDER_COLOR);
      graphics.drawLine(JBUI.scale(5), height, JBUI.scale(30), height);
      graphics.drawLine(textWidth + JBUI.scale(40), height, width - JBUI.scale(5), height);
    }
  }
}<|MERGE_RESOLUTION|>--- conflicted
+++ resolved
@@ -125,11 +125,7 @@
     myFontList.setName("Font list");
     myFontDetailList.setMinimumSize(new Dimension(MIN_FONT_PREVIEW_WIDTH, MIN_FONT_PREVIEW_HEIGHT));
     myFontDetailList.setSelectionMode(ListSelectionModel.SINGLE_SELECTION);
-<<<<<<< HEAD
-    ProjectFonts projectFonts = showExistingFonts ? new ProjectFonts(myResourceRepository) : null;
-=======
     ProjectFonts projectFonts = showExistingFonts ? new ProjectFonts(StudioDownloadableFontCacheService.getInstance(), myResourceRepository) : null;
->>>>>>> 0d09370c
     myModel = new FontListModel(projectFonts, showExistingFonts);
     myModel.setRepopulateListener(this::repopulated);
     myDetailModel = new DefaultListModel<>();
