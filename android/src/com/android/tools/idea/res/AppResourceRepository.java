/*
 * Copyright (C) 2016 The Android Open Source Project
 *
 * Licensed under the Apache License, Version 2.0 (the "License");
 * you may not use this file except in compliance with the License.
 * You may obtain a copy of the License at
 *
 *      http://www.apache.org/licenses/LICENSE-2.0
 *
 * Unless required by applicable law or agreed to in writing, software
 * distributed under the License is distributed on an "AS IS" BASIS,
 * WITHOUT WARRANTIES OR CONDITIONS OF ANY KIND, either express or implied.
 * See the License for the specific language governing permissions and
 * limitations under the License.
 */
package com.android.tools.idea.res;

import com.android.annotations.VisibleForTesting;
import com.android.builder.model.AndroidLibrary;
import com.android.builder.model.AndroidProject;
import com.android.builder.model.Variant;
import com.android.ide.common.rendering.api.AttrResourceValue;
import com.android.ide.common.repository.GradleVersion;
import com.android.ide.common.repository.ResourceVisibilityLookup;
import com.android.ide.common.resources.IntArrayWrapper;
import com.android.resources.ResourceType;
import com.android.tools.idea.gradle.project.model.AndroidModuleModel;
import com.android.util.Pair;
import com.google.common.collect.Lists;
import com.google.common.collect.Sets;
import com.intellij.openapi.diagnostic.Logger;
import com.intellij.openapi.module.Module;
import gnu.trove.TIntObjectHashMap;
import gnu.trove.TObjectIntHashMap;
import org.gradle.tooling.model.UnsupportedMethodException;
import org.jetbrains.android.facet.AndroidFacet;
import org.jetbrains.android.uipreview.ModuleClassLoader;
import org.jetbrains.android.util.AndroidUtils;
import org.jetbrains.annotations.Contract;
import org.jetbrains.annotations.NotNull;
import org.jetbrains.annotations.Nullable;

import java.io.File;
import java.util.*;

import static com.android.SdkConstants.DOT_AAR;
import static com.android.SdkConstants.FD_RES;
<<<<<<< HEAD
=======
import static com.android.tools.idea.LogAnonymizerUtil.anonymizeClassName;
>>>>>>> bda17b23
import static org.jetbrains.android.facet.ResourceFolderManager.addAarsFromModuleLibraries;

/**
 * Resource repository which merges in resources from the libraries and modules which are
 * transitive dependencies of the given AndroidFacet / module.
 */
public class AppResourceRepository extends MultiResourceRepository {
  private static final Logger LOG = Logger.getInstance(AppResourceRepository.class);

  private final AndroidFacet myFacet;
  private List<FileResourceRepository> myLibraries;
  private long myIdsModificationCount;

  /**
   * List of libraries that contain an R.txt file.
   *
   * The order of these libraries may not match the order of {@link #myLibraries}. It's intended to be used
   * only to get the R.txt files for declare styleables.
   */
  private final LinkedList<FileResourceRepository> myAarLibraries = Lists.newLinkedList();
  private Set<String> myIds;

  protected AppResourceRepository(@NotNull AndroidFacet facet,
                                  @NotNull List<? extends LocalResourceRepository> delegates,
                                  @NotNull List<FileResourceRepository> libraries) {
    super(facet.getModule().getName() + " with modules and libraries", delegates);
    myFacet = facet;
    myLibraries = libraries;
    for (FileResourceRepository library : libraries) {
      if (library.getResourceTextFile() != null) {
        myAarLibraries.add(library);
      }
    }
  }

  /**
   * Returns the Android merge resource repository for the resources in this module, any other modules in this project,
   * and any libraries this project depends on.
   *
   * @param module            the module to look up resources for
   * @param createIfNecessary if true, create the app resources if necessary, otherwise only return if already computed
   * @return the resource repository
   */
  @Nullable
  public static AppResourceRepository getAppResources(@NotNull Module module, boolean createIfNecessary) {
    AndroidFacet facet = AndroidFacet.getInstance(module);
    if (facet != null) {
      return facet.getAppResources(createIfNecessary);
    }

    return null;
  }

  /**
   * Returns the Android merge resource repository for the resources in this module, any other modules in this project,
   * and any libraries this project depends on.
   *
   * @param facet             the module facet to look up resources for
   * @param createIfNecessary if true, create the app resources if necessary, otherwise only return if already computed
   * @return the resource repository
   */
  @Contract("!null, true -> !null")
  @Nullable
  public static AppResourceRepository getAppResources(@NotNull AndroidFacet facet, boolean createIfNecessary) {
    return facet.getAppResources(createIfNecessary);
  }

  @NotNull
  public static AppResourceRepository create(@NotNull AndroidFacet facet) {
    List<FileResourceRepository> libraries = computeLibraries(facet);
    List<LocalResourceRepository> delegates = computeRepositories(facet, libraries);
    AppResourceRepository repository = new AppResourceRepository(facet, delegates, libraries);

    ProjectResourceRepositoryRootListener.ensureSubscribed(facet.getModule().getProject());

    return repository;
  }

  private static List<LocalResourceRepository> computeRepositories(@NotNull final AndroidFacet facet,
                                                                 List<FileResourceRepository> libraries) {
    List<LocalResourceRepository> repositories = Lists.newArrayListWithExpectedSize(10);
    LocalResourceRepository resources = ProjectResourceRepository.getProjectResources(facet, true);
    repositories.addAll(libraries);
    repositories.add(resources);
    return repositories;
  }

  private static List<FileResourceRepository> computeLibraries(@NotNull final AndroidFacet facet) {
    if (LOG.isDebugEnabled()) {
      LOG.debug("computeLibraries");
    }

    List<AndroidFacet> dependentFacets = AndroidUtils.getAllAndroidDependencies(facet.getModule(), true);
    Map<File, String> aarDirs = findAarLibraries(facet, dependentFacets);

    if (aarDirs.isEmpty()) {
      if (LOG.isDebugEnabled()) {
        LOG.debug("  No AARs");
      }

      return Collections.emptyList();
    }

    List<File> dirs = Lists.newArrayList(aarDirs.keySet());

    // Sort alphabetically to ensure that we keep a consistent order of these libraries;
    // otherwise when we jump from libraries initialized from IntelliJ library binary paths
    // to gradle project state, the order difference will cause the merged project resource
    // maps to have to be recomputed
    Collections.sort(dirs);

    if (LOG.isDebugEnabled()) {
      for (File root : dirs) {
        LOG.debug("  Dependency: " + anonymizeClassName(aarDirs.get(root)));
      }
    }

    List<FileResourceRepository> resources = Lists.newArrayListWithExpectedSize(aarDirs.size());
    for (File root : dirs) {
      resources.add(FileResourceRepository.get(root, aarDirs.get(root)));
    }
    return resources;
  }

  @NotNull
  private static Map<File, String> findAarLibraries(@NotNull AndroidFacet facet, @NotNull List<AndroidFacet> dependentFacets) {
    // Use the gradle model if available, but if not, fall back to using plain IntelliJ library dependencies
    // which have been persisted since the most recent sync
    AndroidModuleModel androidModuleModel = AndroidModuleModel.get(facet);
    if (androidModuleModel != null) {
      List<AndroidLibrary> libraries = Lists.newArrayList();
      addGradleLibraries(libraries, androidModuleModel);
      for (AndroidFacet dependentFacet : dependentFacets) {
        AndroidModuleModel dependentGradleModel = AndroidModuleModel.get(dependentFacet);
        if (dependentGradleModel != null) {
          addGradleLibraries(libraries, dependentGradleModel);
        }
      }
<<<<<<< HEAD
      return findAarLibrariesFromGradle(androidGradleModel.getModelVersion(), dependentFacets, libraries);
=======
      return findAarLibrariesFromGradle(androidModuleModel.getModelVersion(), dependentFacets, libraries);
>>>>>>> bda17b23
    }
    return findAarLibrariesFromIntelliJ(facet, dependentFacets);
  }

  @NotNull
  public static Collection<AndroidLibrary> findAarLibraries(@NotNull AndroidFacet facet) {
    List<AndroidLibrary> libraries = Lists.newArrayList();
    if (facet.requiresAndroidModel()) {
      AndroidModuleModel androidModel = AndroidModuleModel.get(facet);
      if (androidModel != null) {
        List<AndroidFacet> dependentFacets = AndroidUtils.getAllAndroidDependencies(facet.getModule(), true);
        addGradleLibraries(libraries, androidModel);
        for (AndroidFacet dependentFacet : dependentFacets) {
          AndroidModuleModel dependentGradleModel = AndroidModuleModel.get(dependentFacet);
          if (dependentGradleModel != null) {
            addGradleLibraries(libraries, dependentGradleModel);
          }
        }
      }
    }
    return libraries;
  }

  /**
   * Reads IntelliJ library definitions ({@link com.intellij.openapi.roots.LibraryOrSdkOrderEntry}) and if possible, finds a corresponding
   * {@code .aar} resource library to include. This works before the Gradle project has been initialized.
   */
  private static Map<File, String> findAarLibrariesFromIntelliJ(AndroidFacet facet, List<AndroidFacet> dependentFacets) {
    // Find .aar libraries from old IntelliJ library definitions
    Map<File, String> dirs = new HashMap<>();
    addAarsFromModuleLibraries(facet, dirs);
    for (AndroidFacet f : dependentFacets) {
      addAarsFromModuleLibraries(f, dirs);
    }
    return dirs;
  }

  /**
   * Looks up the library dependencies from the Gradle tools model and returns the corresponding {@code .aar}
   * resource directories.
   */
  @NotNull
  private static Map<File, String> findAarLibrariesFromGradle(@NotNull GradleVersion modelVersion,
                                                              List<AndroidFacet> dependentFacets,
                                                              List<AndroidLibrary> libraries) {
    // Pull out the unique directories, in case multiple modules point to the same .aar folder
    Map<File, String> files = new HashMap<>(libraries.size());

    Set<String> moduleNames = Sets.newHashSet();
    for (AndroidFacet f : dependentFacets) {
      moduleNames.add(f.getModule().getName());
    }
    try {
      for (AndroidLibrary library : libraries) {
        // We should only add .aar dependencies if they aren't already provided as modules.
        // For now, the way we associate them with each other is via the library name;
        // in the future the model will provide this for us
        String libraryName = null;
        String projectName = library.getProject();
        if (projectName != null && !projectName.isEmpty()) {
          libraryName = projectName.substring(projectName.lastIndexOf(':') + 1);
          // Since this library has project!=null, it exists in module form; don't
          // add it here.
          moduleNames.add(libraryName);
          continue;
        }
        else {
          File folder = library.getFolder();
          String name = folder.getName();
          if (modelVersion.getMajor() > 2 || modelVersion.getMajor() == 2 && modelVersion.getMinor() >= 2) {
            // Library.getName() was added in 2.2
            libraryName = library.getName();
          }
          else if (name.endsWith(DOT_AAR)) {
            libraryName = name.substring(0, name.length() - DOT_AAR.length());
          }
          else if (folder.getPath().contains(AndroidModuleModel.EXPLODED_AAR)) {
            libraryName = folder.getParentFile().getName();
          }
        }
        if (libraryName != null && !moduleNames.contains(libraryName)) {
          File resFolder = library.getResFolder();
          if (resFolder.exists()) {
<<<<<<< HEAD
            String name = libraryName;
            if (modelVersion.getMajor() > 2 || modelVersion.getMajor() == 2 && modelVersion.getMinor() >= 2) {
              // Library.getName() was added in 2.2
              name = library.getName();
            }
            files.put(resFolder, name);
=======
            files.put(resFolder, libraryName);
>>>>>>> bda17b23

            // Don't add it again!
            moduleNames.add(libraryName);
          }
        }
      }
    }
    catch (UnsupportedMethodException e) {
      // This happens when there is an incompatibility between the builder-model interfaces embedded in Android Studio and the
      // cached model.
      // If we got here is because this code got invoked before project sync happened (e.g. when reopening a project with open editors).
      // Project sync now is smart enough to handle this case and will trigger a full sync.
      LOG.warn("Incompatibility found between the IDE's builder-model and the cached Gradle model", e);
    }
    return files;
  }

  // TODO: b/23032391
  private static void addGradleLibraries(List<AndroidLibrary> list, AndroidModuleModel androidModuleModel) {
    Collection<AndroidLibrary> libraries = androidModuleModel.getSelectedMainCompileDependencies().getLibraries();
    Set<File> unique = Sets.newHashSet();
    for (AndroidLibrary library : libraries) {
      addGradleLibrary(list, library, unique);
    }
  }

  private static void addGradleLibrary(List<AndroidLibrary> list, AndroidLibrary library, Set<File> unique) {
    File folder = library.getFolder();
    if (!unique.add(folder)) {
      return;
    }
    list.add(library);
    for (AndroidLibrary dependency : library.getLibraryDependencies()) {
      addGradleLibrary(list, dependency, unique);
    }
  }

  /** Returns the libraries among the app resources, if any */
  @NotNull
  public List<FileResourceRepository> getLibraries() {
    return myLibraries;
  }

  @NotNull
  private Set<String> getAllIds() {
    long currentModCount = getModificationCount();
    if (myIdsModificationCount < currentModCount) {
      myIdsModificationCount = currentModCount;
      if (myIds == null) {
        int size = 0;
        for (FileResourceRepository library : myLibraries) {
          if (library.getAllDeclaredIds() != null) {
            size += library.getAllDeclaredIds().size();
          }
        }
        myIds = Sets.newHashSetWithExpectedSize(size);
      }
      else {
        myIds.clear();
      }
      for (FileResourceRepository library : myLibraries) {
        if (library.getAllDeclaredIds() != null) {
          myIds.addAll(library.getAllDeclaredIds());
        }
      }
      // Also add all ids from resource types, just in case it contains things that are not in the libraries.
      myIds.addAll(super.getItemsOfType(ResourceType.ID));
    }
    return myIds;
  }

  @Override
  @NotNull
  public Collection<String> getItemsOfType(@NotNull ResourceType type) {
    synchronized (ITEM_MAP_LOCK) {
      return type == ResourceType.ID ? getAllIds() : super.getItemsOfType(type);
    }
  }

  void updateRoots() {
    List<FileResourceRepository> libraries = computeLibraries(myFacet);
    List<LocalResourceRepository> repositories = computeRepositories(myFacet, libraries);
    updateRoots(repositories, libraries);
  }

  @VisibleForTesting
  void updateRoots(List<LocalResourceRepository> resources, List<FileResourceRepository> libraries) {
    myResourceVisibility = null;
    myResourceVisibilityProvider = null;
    invalidateResourceDirs();

    if (resources.equals(myChildren)) {
      // Nothing changed (including order); nothing to do
      return;
    }

    myResourceVisibility = null;
    myLibraries = libraries;
    myAarLibraries.clear();
    for (FileResourceRepository library : myLibraries) {
      if (library.getResourceTextFile() != null) {
        myAarLibraries.add(library);
      }
    }
    setChildren(resources);

    // Clear the fake R class cache and the ModuleClassLoader cache.
    resetDynamicIds(true);
    ModuleClassLoader.clearCache(myFacet.getModule());
  }

  @VisibleForTesting
  @NotNull
  static AppResourceRepository createForTest(@NotNull AndroidFacet facet,
                                             @NotNull List<LocalResourceRepository> modules,
                                             @NotNull List<FileResourceRepository> libraries) {
    assert modules.containsAll(libraries);
    assert modules.size() == libraries.size() + 1; // should only combine with the module set repository
    return new AppResourceRepository(facet, modules, libraries);
  }

  @Nullable
  public FileResourceRepository findRepositoryFor(@NotNull File aarDirectory) {
    String aarPath = aarDirectory.getPath();
    for (LocalResourceRepository r : myLibraries) {
      if (r instanceof FileResourceRepository) {
        FileResourceRepository repository = (FileResourceRepository)r;
        if (repository.getResourceDirectory().getPath().startsWith(aarPath)) {
          return repository;
        }
      }
      else {
        assert false : r.getClass();
      }
    }

    // If we're looking for an AAR archive and didn't find it above, also
    // attempt searching by suffix alone. This is helpful scenarios like
    // http://b.android.com/210062 where we can end up in a scenario where
    // we're rendering in a library module, and Gradle sync has mapped an
    // AAR library to an existing library definition in the main module. In
    // that case we need to find the corresponding resources there.
<<<<<<< HEAD
    int exploded = aarPath.indexOf(AndroidGradleModel.EXPLODED_AAR);
=======
    int exploded = aarPath.indexOf(AndroidModuleModel.EXPLODED_AAR);
>>>>>>> bda17b23
    if (exploded != -1) {
      String suffix = aarPath.substring(exploded) + File.separator + FD_RES;
      for (LocalResourceRepository r : myLibraries) {
        if (r instanceof FileResourceRepository) {
          FileResourceRepository repository = (FileResourceRepository)r;
          String path = repository.getResourceDirectory().getPath();
          if (path.endsWith(suffix)) {
            return repository;
          }
        }
        else {
          assert false : r.getClass();
        }
      }
    }

    return null;
  }

  private ResourceVisibilityLookup myResourceVisibility;
  private ResourceVisibilityLookup.Provider myResourceVisibilityProvider;

  @Nullable
  public ResourceVisibilityLookup.Provider getResourceVisibilityProvider() {
    if (myResourceVisibilityProvider == null) {
      if (!myFacet.requiresAndroidModel() || myFacet.getAndroidModel() == null) {
        return null;
      }
      myResourceVisibilityProvider = new ResourceVisibilityLookup.Provider();
    }

    return myResourceVisibilityProvider;
  }

  @NotNull
  public ResourceVisibilityLookup getResourceVisibility(@NotNull AndroidFacet facet) {
    // TODO: b/23032391
    AndroidModuleModel androidModel = AndroidModuleModel.get(facet);
    if (androidModel != null) {
      ResourceVisibilityLookup.Provider provider = getResourceVisibilityProvider();
      if (provider != null) {
        AndroidProject androidProject = androidModel.getAndroidProject();
        Variant variant = androidModel.getSelectedVariant();
        return provider.get(androidProject, variant);
      }
    }

    return ResourceVisibilityLookup.NONE;
  }

  /**
   * Returns true if the given resource is private
   *
   * @param type the type of the resource
   * @param name the name of the resource
   * @return true if the given resource is private
   */
  public boolean isPrivate(@NotNull ResourceType type, @NotNull String name) {
    if (myResourceVisibility == null) {
      ResourceVisibilityLookup.Provider provider = getResourceVisibilityProvider();
      if (provider == null) {
        return false;
      }
      // TODO: b/23032391
      AndroidModuleModel androidModel = AndroidModuleModel.get(myFacet);
      if (androidModel == null) {
        // normally doesn't happen since we check in getResourceVisibility,
        // but can be triggered during a sync (b/22523040)
        return false;
      }
      myResourceVisibility = provider.get(androidModel.getAndroidProject(), androidModel.getSelectedVariant());
    }

    return myResourceVisibility.isPrivate(type, name);
  }

  // For LayoutlibCallback

  // Project resource ints are defined as 0x7FXX#### where XX is the resource type (layout, drawable,
  // etc...). Using FF as the type allows for 255 resource types before we get a collision
  // which should be fine.
  private static final int DYNAMIC_ID_SEED_START = 0x7fff0000;

  /** Map of (name, id) for resources of type {@link ResourceType#ID} coming from R.java */
  private Map<ResourceType, TObjectIntHashMap<String>> myResourceValueMap;
  /** Map of (id, [name, resType]) for all resources coming from R.java */
  @SuppressWarnings("deprecation")  // For Pair
  private TIntObjectHashMap<Pair<ResourceType, String>> myResIdValueToNameMap;
  /** Map of (int[], name) for styleable resources coming from R.java */
  private Map<IntArrayWrapper, String> myStyleableValueToNameMap;

  private final TObjectIntHashMap<TypedResourceName> myName2DynamicIdMap = new TObjectIntHashMap<TypedResourceName>();
  private final TIntObjectHashMap<TypedResourceName> myDynamicId2ResourceMap = new TIntObjectHashMap<TypedResourceName>();
  private int myDynamicSeed = DYNAMIC_ID_SEED_START;
  private final IntArrayWrapper myWrapper = new IntArrayWrapper(null);


  @Nullable
  @SuppressWarnings("deprecation")  // For Pair
  public Pair<ResourceType, String> resolveResourceId(int id) {
    Pair<ResourceType, String> result = null;
    if (myResIdValueToNameMap != null) {
      result = myResIdValueToNameMap.get(id);
    }

    if (result == null) {
      final TypedResourceName pair = myDynamicId2ResourceMap.get(id);
      if (pair != null) {
        result = pair.toPair();
      }
    }

    return result;
  }

  @Nullable
  public String resolveStyleable(int[] id) {
    if (myStyleableValueToNameMap != null) {
      myWrapper.set(id);
      // A normal map lookup on int[] would only consider object identity, but the IntArrayWrapper
      // will check all the individual elements for equality. We reuse an instance for all the lookups
      // since we don't need a new one each time.
      return myStyleableValueToNameMap.get(myWrapper);
    }

    return null;
  }

  @NotNull
  public Integer getResourceId(ResourceType type, String name) {
    final TObjectIntHashMap<String> map = myResourceValueMap != null ? myResourceValueMap.get(type) : null;

    if (map == null || !map.containsKey(name)) {
      return getDynamicId(type, name);
    }
    return map.get(name);
  }

  @Nullable
  Integer[] getDeclaredArrayValues(List<AttrResourceValue> attrs, String styleableName) {
    ListIterator<FileResourceRepository> iter = myAarLibraries.listIterator();
    while (iter.hasNext()) {
      FileResourceRepository repo = iter.next();
      File resourceTextFile = repo.getResourceTextFile();
      if (resourceTextFile == null) {
        continue;
      }
      Integer[] in = RDotTxtParser.getDeclareStyleableArray(resourceTextFile, attrs, styleableName);
      if (in != null) {
        // Reorder the list to place this library first. It's likely that there will be more calls to the same library.
        iter.remove();
        myAarLibraries.addFirst(repo);
        return in;
      }
    }
    return null;
  }

  private int getDynamicId(ResourceType type, String name) {
    TypedResourceName key = new TypedResourceName(type, name);
    synchronized (myName2DynamicIdMap) {
      if (myName2DynamicIdMap.containsKey(key)) {
        return myName2DynamicIdMap.get(key);
      }
      final int value = ++myDynamicSeed;
      myName2DynamicIdMap.put(key, value);
      myDynamicId2ResourceMap.put(value, key);
      return value;
    }
  }

  public void setCompiledResources(@SuppressWarnings("deprecation") TIntObjectHashMap<Pair<ResourceType, String>> id2res,
                                   Map<IntArrayWrapper, String> styleableId2name,
                                   Map<ResourceType, TObjectIntHashMap<String>> res2id) {
    myResourceValueMap = res2id;
    myResIdValueToNameMap = id2res;
    myStyleableValueToNameMap = styleableId2name;
  }

  public void resetDynamicIds(boolean clearResourceRegistry) {
    // The dynamic ids are referenced by the generated R classes. Ensure that the R classes cache is also cleared
    // if the dynamic ids are reset.
    if (clearResourceRegistry) {
      ResourceClassRegistry.get(myFacet.getModule().getProject()).clearCache(this);
    }
    synchronized (myName2DynamicIdMap) {
      myDynamicSeed = DYNAMIC_ID_SEED_START;
      myName2DynamicIdMap.clear();
      myDynamicId2ResourceMap.clear();
    }
  }

  private static final class TypedResourceName {
    @Nullable
    final ResourceType myType;
    @NotNull
    final String myName;
    @SuppressWarnings("deprecation") Pair<ResourceType, String> myPair;

    public TypedResourceName(@Nullable ResourceType type, @NotNull String name) {
      myType = type;
      myName = name;
    }

    @SuppressWarnings("deprecation")
    public Pair<ResourceType, String> toPair() {
      if (myPair == null) {
        myPair = Pair.of(myType, myName);
      }
      return myPair;
    }

    @Override
    public boolean equals(Object o) {
      if (this == o) return true;
      if (o == null || getClass() != o.getClass()) return false;

      TypedResourceName that = (TypedResourceName)o;

      if (myType != that.myType) return false;
      if (!myName.equals(that.myName)) return false;

      return true;
    }

    @Override
    public int hashCode() {
      int result = myType != null ? myType.hashCode() : 0;
      result = 31 * result + (myName.hashCode());
      return result;
    }

    @Override
    public String toString() {
      return String.format("Type=%1$s, value=%2$s", myType, myName);
    }
  }
}<|MERGE_RESOLUTION|>--- conflicted
+++ resolved
@@ -45,10 +45,7 @@
 
 import static com.android.SdkConstants.DOT_AAR;
 import static com.android.SdkConstants.FD_RES;
-<<<<<<< HEAD
-=======
 import static com.android.tools.idea.LogAnonymizerUtil.anonymizeClassName;
->>>>>>> bda17b23
 import static org.jetbrains.android.facet.ResourceFolderManager.addAarsFromModuleLibraries;
 
 /**
@@ -187,11 +184,7 @@
           addGradleLibraries(libraries, dependentGradleModel);
         }
       }
-<<<<<<< HEAD
-      return findAarLibrariesFromGradle(androidGradleModel.getModelVersion(), dependentFacets, libraries);
-=======
       return findAarLibrariesFromGradle(androidModuleModel.getModelVersion(), dependentFacets, libraries);
->>>>>>> bda17b23
     }
     return findAarLibrariesFromIntelliJ(facet, dependentFacets);
   }
@@ -275,16 +268,7 @@
         if (libraryName != null && !moduleNames.contains(libraryName)) {
           File resFolder = library.getResFolder();
           if (resFolder.exists()) {
-<<<<<<< HEAD
-            String name = libraryName;
-            if (modelVersion.getMajor() > 2 || modelVersion.getMajor() == 2 && modelVersion.getMinor() >= 2) {
-              // Library.getName() was added in 2.2
-              name = library.getName();
-            }
-            files.put(resFolder, name);
-=======
             files.put(resFolder, libraryName);
->>>>>>> bda17b23
 
             // Don't add it again!
             moduleNames.add(libraryName);
@@ -427,11 +411,7 @@
     // we're rendering in a library module, and Gradle sync has mapped an
     // AAR library to an existing library definition in the main module. In
     // that case we need to find the corresponding resources there.
-<<<<<<< HEAD
-    int exploded = aarPath.indexOf(AndroidGradleModel.EXPLODED_AAR);
-=======
     int exploded = aarPath.indexOf(AndroidModuleModel.EXPLODED_AAR);
->>>>>>> bda17b23
     if (exploded != -1) {
       String suffix = aarPath.substring(exploded) + File.separator + FD_RES;
       for (LocalResourceRepository r : myLibraries) {
