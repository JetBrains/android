--- conflicted
+++ resolved
@@ -87,11 +87,7 @@
   public static void logDirect(@NotNull Supplier<?> lazyRecord) {
     if (enabled) {
       String message = lazyRecord.get().toString();
-<<<<<<< HEAD
-      FlightRecorder.log(() -> TraceUtils.currentTime() + ' ' + message);
-=======
       FlightRecorder.log(() -> TraceUtils.getCurrentTime() + ' ' + message);
->>>>>>> 0d09370c
       LOG.info(message);
     }
   }
