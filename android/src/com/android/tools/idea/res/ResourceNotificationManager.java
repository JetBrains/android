--- conflicted
+++ resolved
@@ -25,11 +25,6 @@
 import com.android.tools.configurations.Configuration;
 import com.android.tools.configurations.ConfigurationListener;
 import com.android.tools.idea.AndroidPsiUtils;
-<<<<<<< HEAD
-=======
-import com.android.tools.configurations.Configuration;
-import com.android.tools.configurations.ConfigurationListener;
->>>>>>> 0d09370c
 import com.android.tools.idea.model.AndroidModel;
 import com.android.tools.idea.projectsystem.ProjectSystemBuildManager;
 import com.android.tools.res.CacheableResourceRepository;
@@ -167,11 +162,7 @@
 
   public @NotNull ResourceVersion getCurrentVersion(@NotNull AndroidFacet facet, @Nullable PsiFile file,
                                                     @Nullable Configuration configuration) {
-<<<<<<< HEAD
-    ModificationTracker repository = StudioResourceRepositoryManager.getAppResources(facet);
-=======
     CacheableResourceRepository repository = StudioResourceRepositoryManager.getAppResources(facet);
->>>>>>> 0d09370c
     if (file != null) {
       long fileStamp = file.getModificationStamp();
       if (configuration != null) {
@@ -470,11 +461,7 @@
     }
 
     private long getAppResourcesModificationCount() {
-<<<<<<< HEAD
-      ModificationTracker appResources = StudioResourceRepositoryManager.getInstance(myFacet).getCachedAppResources();
-=======
       CacheableResourceRepository appResources = StudioResourceRepositoryManager.getInstance(myFacet).getCachedAppResources();
->>>>>>> 0d09370c
       return appResources == null ? 0 : appResources.getModificationCount();
     }
 
