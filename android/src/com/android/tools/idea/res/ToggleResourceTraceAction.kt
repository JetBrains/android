/*
 * Copyright (C) 2021 The Android Open Source Project
 *
 * Licensed under the Apache License, Version 2.0 (the "License");
 * you may not use this file except in compliance with the License.
 * You may obtain a copy of the License at
 *
 *      http://www.apache.org/licenses/LICENSE-2.0
 *
 * Unless required by applicable law or agreed to in writing, software
 * distributed under the License is distributed on an "AS IS" BASIS,
 * WITHOUT WARRANTIES OR CONDITIONS OF ANY KIND, either express or implied.
 * See the License for the specific language governing permissions and
 * limitations under the License.
 */
package com.android.tools.idea.res

<<<<<<< HEAD
import com.android.tools.idea.IdeInfo
=======
>>>>>>> 574fcae1
import com.intellij.openapi.actionSystem.ActionUpdateThread
import com.intellij.openapi.actionSystem.AnActionEvent
import com.intellij.openapi.actionSystem.ToggleAction
import com.intellij.openapi.application.ApplicationInfo
import com.intellij.openapi.project.DumbAware
import org.jetbrains.android.util.AndroidUtils

<<<<<<< HEAD
/**
 * Enables/disables resource update trace.
 */
class ToggleResourceTraceAction : ToggleAction(), DumbAware {

  override fun getActionUpdateThread() = ActionUpdateThread.BGT
=======
/** Enables/disables resource update trace. */
class ToggleResourceTraceAction : ToggleAction("Trace Resource Updates"), DumbAware {
>>>>>>> 574fcae1

  override fun isSelected(event: AnActionEvent): Boolean = ResourceUpdateTracer.isTracingActive()

  override fun setSelected(event: AnActionEvent, state: Boolean) {
    if (state) {
      ResourceUpdateTracer.startTracing()
    } else {
      ResourceUpdateTracer.stopTracing()
    }
    ResourceUpdateTraceSettings.getInstance().enabled = state
  }

  override fun getActionUpdateThread(): ActionUpdateThread {
    return ActionUpdateThread.BGT
  }

  override fun update(event: AnActionEvent) {
    super.update(event)
    val project = event.project
    event.presentation.isVisible = ApplicationInfo.getInstance().isEAP && project != null
                                   && (IdeInfo.getInstance().isAndroidStudio || AndroidUtils.hasAndroidFacets(project))
  }
}<|MERGE_RESOLUTION|>--- conflicted
+++ resolved
@@ -15,28 +15,14 @@
  */
 package com.android.tools.idea.res
 
-<<<<<<< HEAD
-import com.android.tools.idea.IdeInfo
-=======
->>>>>>> 574fcae1
 import com.intellij.openapi.actionSystem.ActionUpdateThread
 import com.intellij.openapi.actionSystem.AnActionEvent
 import com.intellij.openapi.actionSystem.ToggleAction
 import com.intellij.openapi.application.ApplicationInfo
 import com.intellij.openapi.project.DumbAware
-import org.jetbrains.android.util.AndroidUtils
 
-<<<<<<< HEAD
-/**
- * Enables/disables resource update trace.
- */
-class ToggleResourceTraceAction : ToggleAction(), DumbAware {
-
-  override fun getActionUpdateThread() = ActionUpdateThread.BGT
-=======
 /** Enables/disables resource update trace. */
 class ToggleResourceTraceAction : ToggleAction("Trace Resource Updates"), DumbAware {
->>>>>>> 574fcae1
 
   override fun isSelected(event: AnActionEvent): Boolean = ResourceUpdateTracer.isTracingActive()
 
@@ -55,8 +41,6 @@
 
   override fun update(event: AnActionEvent) {
     super.update(event)
-    val project = event.project
-    event.presentation.isVisible = ApplicationInfo.getInstance().isEAP && project != null
-                                   && (IdeInfo.getInstance().isAndroidStudio || AndroidUtils.hasAndroidFacets(project))
+    event.presentation.isVisible = ApplicationInfo.getInstance().isEAP
   }
 }