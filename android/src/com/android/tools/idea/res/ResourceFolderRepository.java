/*
 * Copyright (C) 2016 The Android Open Source Project
 *
 * Licensed under the Apache License, Version 2.0 (the "License");
 * you may not use this file except in compliance with the License.
 * You may obtain a copy of the License at
 *
 *      http://www.apache.org/licenses/LICENSE-2.0
 *
 * Unless required by applicable law or agreed to in writing, software
 * distributed under the License is distributed on an "AS IS" BASIS,
 * WITHOUT WARRANTIES OR CONDITIONS OF ANY KIND, either express or implied.
 * See the License for the specific language governing permissions and
 * limitations under the License.
 */
package com.android.tools.idea.res;

import com.android.annotations.NonNull;
import com.android.annotations.VisibleForTesting;
import com.android.ide.common.rendering.api.ResourceValue;
import com.android.ide.common.res2.*;
import com.android.ide.common.resources.configuration.FolderConfiguration;
import com.android.resources.FolderTypeRelationship;
import com.android.resources.ResourceFolderType;
import com.android.resources.ResourceType;
import com.android.sdklib.IAndroidTarget;
import com.android.tools.idea.configurations.ConfigurationManager;
import com.android.tools.idea.databinding.DataBindingUtil;
import com.android.tools.idea.model.MergedManifest;
<<<<<<< HEAD
import com.android.tools.log.LogWrapper;
=======
import com.android.tools.idea.log.LogWrapper;
>>>>>>> abbea60e
import com.android.tools.lint.detector.api.LintUtils;
import com.android.utils.ILogger;
import com.google.common.collect.*;
import com.intellij.openapi.application.Application;
import com.intellij.openapi.application.ApplicationManager;
import com.intellij.openapi.diagnostic.Logger;
import com.intellij.openapi.fileTypes.FileType;
import com.intellij.openapi.fileTypes.FileTypeManager;
import com.intellij.openapi.fileTypes.StdFileTypes;
import com.intellij.openapi.module.Module;
import com.intellij.openapi.project.Project;
import com.intellij.openapi.util.io.FileUtil;
import com.intellij.openapi.util.text.StringUtil;
import com.intellij.openapi.vfs.VfsUtil;
import com.intellij.openapi.vfs.VfsUtilCore;
import com.intellij.openapi.vfs.VirtualFile;
import com.intellij.psi.*;
import com.intellij.psi.impl.PsiTreeChangeEventImpl;
import com.intellij.psi.util.PsiTreeUtil;
import com.intellij.psi.xml.*;
import com.intellij.util.ArrayUtil;
import com.intellij.util.containers.ContainerUtil;
import org.jetbrains.android.facet.AndroidFacet;
import org.jetbrains.android.resourceManagers.ModuleResourceManagers;
import org.jetbrains.android.sdk.AndroidTargetData;
import org.jetbrains.android.util.AndroidResourceUtil;
import org.jetbrains.annotations.Contract;
import org.jetbrains.annotations.NotNull;
import org.jetbrains.annotations.Nullable;

import java.io.File;
import java.io.IOException;
import java.util.*;
import java.util.stream.Collectors;

import static com.android.SdkConstants.*;
import static com.android.resources.ResourceFolderType.*;
import static com.android.tools.lint.detector.api.LintUtils.stripIdPrefix;
import static org.jetbrains.android.util.AndroidResourceUtil.XML_FILE_RESOURCE_TYPES;

/**
 * The {@link ResourceFolderRepository} is leaf in the repository tree, and is used for user editable resources (e.g. the resources in the
 * project, typically the res/main source set.) Each ResourceFolderRepository contains the resources provided by a single res folder. This
 * repository is built on top of IntelliJ’s PSI infrastructure. This allows it (along with PSI listeners) to be updated incrementally; for
 * example, when it notices that the user is editing the value inside a <string> element in a value folder XML file, it will directly update
 * the resource value for the given resource item, and so on.
 *
 * <p>For efficiency, the ResourceFolderRepository is initialized via the same parsers as the FileResourceRepository and then lazily
 * switches to PSI parsers after edits. See also {@code README.md} in this package.
 *
 * <p>Remaining work:
 * <ul>
 * <li>Find some way to have event updates in this resource folder directly update parent repositories
 * (typically {@link ModuleResourceRepository}</li>
 * <li>Add defensive checks for non-read permission reads of resource values</li>
 * <li>Idea: For {@link #rescan}; compare the removed items from the added items, and if they're the same, avoid
 * creating a new generation.</li>
 * <li>Register the psi project listener as a project service instead</li>
 * </ul>
 */
public final class ResourceFolderRepository extends LocalResourceRepository {
  private static final Logger LOG = Logger.getInstance(ResourceFolderRepository.class);

  private static final ImmutableSet<ResourceFolderType> XML_RESOURCE_FOLDERS = ImmutableSet.copyOf(XML_FILE_RESOURCE_TYPES.values());

  private final Module myModule;
  private final AndroidFacet myFacet;
  private final PsiListener myListener;
  private final VirtualFile myResourceDir;
  private final String myNamespace;
  private final ResourceTable myFullTable = new ResourceTable();
  private final Map<VirtualFile, ResourceFile> myResourceFiles = Maps.newHashMap();
  // qualifiedName -> PsiResourceFile
  private Map<String, DataBindingInfo> myDataBindingResourceFiles = Maps.newHashMap();
  private long myDataBindingResourceFilesModificationCount = Long.MIN_VALUE;
  private final Object SCAN_LOCK = new Object();
  private Set<PsiFile> myPendingScans;
  private InitialScanState myInitialScanState;

  @VisibleForTesting
  static int ourFullRescans;

  private ResourceFolderRepository(@NotNull AndroidFacet facet, @NotNull VirtualFile resourceDir, @Nullable String namespace) {
    super(resourceDir.getName());
    myFacet = facet;
    myModule = facet.getModule();
    myListener = new PsiListener();
    myResourceDir = resourceDir;
    myNamespace = namespace;

    ResourceMerger merger = loadPreviousStateIfExists();
    myInitialScanState = new InitialScanState(merger, VfsUtilCore.virtualToIoFile(myResourceDir));
    scanRemainingFiles();
    Application app = ApplicationManager.getApplication();
    // For now, automatically save the state. We may want to move this out to a separate task.
    if (!hasFreshFileCache() && !app.isUnitTestMode()) {
      saveStateToFile();
    }
    // Clear some unneeded state (myInitialScanState's resource merger holds a second map of items).
    // Skip for unit tests, which may need to test saving separately (saving is normally skipped for unit tests).
    if (!app.isUnitTestMode()) {
      myInitialScanState = null;
    }
  }

  @NotNull
  AndroidFacet getFacet() {
    return myFacet;
  }

  @NotNull
  public VirtualFile getResourceDir() {
    return myResourceDir;
  }

  @Override
  @Nullable
  public String getLibraryName() {
    return null;
  }

  /** NOTE: You should normally use {@link ResourceFolderRegistry#get} rather than this method. */
  @NotNull
  // TODO: namespaces
  static ResourceFolderRepository create(@NotNull final AndroidFacet facet, @NotNull VirtualFile dir, @Nullable String namespace) {
    return new ResourceFolderRepository(facet, dir, namespace);
  }

  /**
   * Saves the non-Psi XML state as a single blob for faster loading the second time
   * by {@link #loadPreviousStateIfExists}.
   */
  void saveStateToFile() {
    File blobRoot = ResourceFolderRepositoryFileCacheService.get().getResourceDir(myModule.getProject(), myResourceDir);
    if (blobRoot == null) {
      // The cache is invalid, do nothing
      return;
    }

    try {
      ResourcePreprocessor preprocessor = NoOpResourcePreprocessor.INSTANCE;
      File tempDirectory = FileUtil.createTempDirectory("resource", "tmp", false);
      try {
        MergeConsumer<ResourceItem> consumer = MergedResourceWriter.createWriterWithoutPngCruncher(
          blobRoot, null, null, preprocessor, tempDirectory);
        myInitialScanState.myResourceMerger.writeBlobToWithTimestamps(blobRoot, consumer);
      } finally {
        FileUtil.delete(tempDirectory);
      }
    }
    catch (MergingException|IOException e) {
      LOG.error("Failed to saveStateToFile", e);
      // Delete the blob root just in case it's in an inconsistent state.
      FileUtil.delete(blobRoot);
    }
  }

  /**
   * Reloads ResourceFile and ResourceItems which have not changed since the last {@link #saveStateToFile}.
   * Some Resource file and items may not be covered, so {@link #scanRemainingFiles} should be run
   * to load the rest of the items.
   *
   * @return the loaded ResourceMerger -- this can be used to save state again, if the cache isn't fresh
   */
  private ResourceMerger loadPreviousStateIfExists() {
    File blobRoot = ResourceFolderRepositoryFileCacheService.get().getResourceDir(
      myModule.getProject(), myResourceDir);
    if (blobRoot == null || !blobRoot.exists()) {
      return createFreshResourceMerger();
    }
    ResourceMerger merger = new ResourceMerger(0 /* minSdk */);
    // This load may fail if the data is in an inconsistent state or the xml contains illegal
    // resource names, which the Psi parser would otherwise allow, so load failures are not
    // strictly an error.
    // loadFromBlob will check timestamps for stale data and skip.
    try {
      if (!merger.loadFromBlob(blobRoot, false)) {
        LOG.warn("failed to loadPreviousStateIfExists " + blobRoot);
        return createFreshResourceMerger();
      }
    }
    catch (MergingException e) {
      LOG.warn("failed to loadPreviousStateIfExists " + blobRoot, e);
      return createFreshResourceMerger();
    }
    // This temp resourceFiles set is just to avoid calling VfsUtil#findFileByIoFile a ton.
    Set<ResourceFile> resourceFiles = Sets.newHashSet();
    List<ResourceSet> resourceSets = merger.getDataSets();
    if (resourceSets.size() != 1) {
      LOG.error("Expecting exactly one resource set, but found " + resourceSets.size());
      return createFreshResourceMerger();
    }
    ResourceSet dataSet = resourceSets.get(0);
    List<File> sourceFiles = dataSet.getSourceFiles();
    if (sourceFiles.size() != 1) {
      LOG.error("Expecting exactly source files (res/ directories), but found " + sourceFiles.size());
      return createFreshResourceMerger();
    }
    File myResourceDirFile = VfsUtilCore.virtualToIoFile(myResourceDir);
    // Check that the dataSet we're loading actually corresponds to this resource directory.
    // This could happen if there's a hash collision in naming the cache directory.
    if (!FileUtil.filesEqual(sourceFiles.get(0), myResourceDirFile)) {
      LOG.warn(String.format("source file %1$s, does not match resource dir %2$s",
                             sourceFiles.get(0), myResourceDirFile));
      return createFreshResourceMerger();
    }
    for (Map.Entry<String, ResourceItem> entry : dataSet.getDataMap().entries()) {
      ResourceItem item = entry.getValue();
      ResourceFile file = item.getSource();
      if (file != null) {
        if (!resourceFiles.contains(file)) {
          VirtualFile vFile = VfsUtil.findFileByIoFile(file.getFile(), false);
          if (vFile == null) {
            // Cannot handle this item, mark it ignored to that it doesn't persist.
            item.setIgnoredFromDiskMerge(true);
            continue;
          }
          resourceFiles.add(file);
          myResourceFiles.put(vFile, file);
        }
        ListMultimap<String, ResourceItem> map = getMap(myNamespace, item.getType(), true);
        map.put(item.getName(), item);
      } else {
        // Cannot handle this item, mark it ignored to that it doesn't persist.
        item.setIgnoredFromDiskMerge(true);
      }
    }
    return merger;
  }

  private ResourceMerger createFreshResourceMerger() {
    ResourceMerger merger = new ResourceMerger(0 /* minSdk */);
    ResourceSet myData = new ResourceSet(myResourceDir.getName(), myNamespace, getLibraryName(), false /* validateEnabled */);
    File resourceDir = VfsUtilCore.virtualToIoFile(myResourceDir);
    myData.addSource(resourceDir);
    merger.addDataSet(myData);
    return merger;
  }

  /**
   * Determine if it's unnecessary to write or update the file-backed cache.
   * If only a few items are reparsed, then the cache is fresh enough.
   *
   * @return true if this repo is backed by a fresh file cache
   */
  boolean hasFreshFileCache() {
    return myInitialScanState.numXmlReparsed * 4 <= myInitialScanState.numXml;
  }

  @VisibleForTesting
  InitialScanState getInitialScanState() { return myInitialScanState; }

  /**
   * Tracks state used by the initial scan, which may be used to save the state to a cache.
   *
   * This also tracks how fresh the repo file-cache is by tracking how many xml file were reparsed during scan.
   * The file cache omits non-XML single-file items, since those are easily derived from the file path.
   */
  static class InitialScanState {
    int numXml; // Doesn't count files that are explicitly skipped
    int numXmlReparsed;

    final ResourceMerger myResourceMerger;
    final ResourceSet myResourceSet;
    final ILogger myILogger;
    final File myResourceDir;
    final Collection<PsiFileResourceQueueEntry> myPsiFileResourceQueue = new ArrayList<>();
    final Collection<PsiValueResourceQueueEntry> myPsiValueResourceQueue = new ArrayList<>();

    public InitialScanState(ResourceMerger merger, File resourceDir) {
      myResourceMerger = merger;
      assert myResourceMerger.getDataSets().size() == 1;
      myResourceSet = myResourceMerger.getDataSets().get(0);
      myResourceSet.setShouldParseResourceIds(true);
      myResourceSet.setDontNormalizeQualifiers(true);
      myResourceSet.setTrackSourcePositions(false);
      myILogger = new LogWrapper(LOG).alwaysLogAsDebug(true).allowVerbose(false);
      myResourceDir = resourceDir;
    }

    public void countCacheHit() {
      ++numXml;
    }

    public void countCacheMiss() {
      ++numXml;
      ++numXmlReparsed;
    }

    /**
     * Load a ResourceFile into the resource merger's resource set and return it.
     *
     * @param file a resource XML file to load and parse
     * @return the resulting ResourceFile, if there is no parse error.
     * @throws MergingException
     */
    @Nullable
    ResourceFile loadFile(File file) throws MergingException {
      return myResourceSet.loadFile(myResourceDir, file, myILogger);
    }

    public void queuePsiFileResourceScan(PsiFileResourceQueueEntry data) {
      myPsiFileResourceQueue.add(data);
    }

    public void queuePsiValueResourceScan(PsiValueResourceQueueEntry data) {
      myPsiValueResourceQueue.add(data);
    }
  }

  /**
   * Tracks file-based resources where init via VirtualFile failed. We retry init via PSI for these files.
   */
  private static class PsiFileResourceQueueEntry {
    public final VirtualFile file;
    public final String qualifiers;
    public final ResourceFolderType folderType;
    public final FolderConfiguration folderConfiguration;

    public PsiFileResourceQueueEntry(VirtualFile file, String qualifiers,
                                     ResourceFolderType folderType, FolderConfiguration folderConfiguration) {
      this.file = file;
      this.qualifiers = qualifiers;
      this.folderType = folderType;
      this.folderConfiguration = folderConfiguration;
    }
  }

  /**
   * Tracks value resources where init via VirtualFile failed. We retry init via PSI for these files.
   */
  private static class PsiValueResourceQueueEntry {
    public final VirtualFile file;
    public final String qualifiers;
    public final FolderConfiguration folderConfiguration;

    public PsiValueResourceQueueEntry(VirtualFile file, String qualifiers, FolderConfiguration folderConfiguration) {
      this.file = file;
      this.qualifiers = qualifiers;
      this.folderConfiguration = folderConfiguration;
    }
  }

  private void scanRemainingFiles() {
    if (!myResourceDir.isValid()) {
      return;
    }
    ApplicationManager.getApplication().runReadAction(() -> getPsiDirsForListener(myResourceDir));
    scanResFolder(myResourceDir);
    ApplicationManager.getApplication().runReadAction(this::scanQueuedPsiResources);
  }

  /**
   * Currently, {@link com.intellij.psi.impl.file.impl.PsiVFSListener} requires that at least the parent directory of each file has been
   * accessed as PSI before bothering to notify any listener of events. So, make a quick pass to grab the necessary PsiDirectories.
   *
   * @param resourceDir the root resource directory.
   */
  private void getPsiDirsForListener(VirtualFile resourceDir) {
    PsiManager manager = PsiManager.getInstance(myModule.getProject());
    PsiDirectory resourceDirPsi = manager.findDirectory(resourceDir);
    if (resourceDirPsi != null) {
      resourceDirPsi.getSubdirectories();
    }
  }

  /**
   * For resource files that failed when scanning with a VirtualFile, retry with PsiFile.
   */
  private void scanQueuedPsiResources() {
    PsiManager psiManager = PsiManager.getInstance(myModule.getProject());
    for (PsiValueResourceQueueEntry valueResource : myInitialScanState.myPsiValueResourceQueue) {
      PsiFile file = psiManager.findFile(valueResource.file);
      if (file != null) {
        scanValueFileAsPsi(valueResource.qualifiers, file, valueResource.folderConfiguration);
      }
    }
    for (PsiFileResourceQueueEntry fileResource : myInitialScanState.myPsiFileResourceQueue) {
      PsiFile file = psiManager.findFile(fileResource.file);
      if (file != null) {
        List<ResourceType> resourceTypes = FolderTypeRelationship.getRelatedResourceTypes(fileResource.folderType);
        assert resourceTypes.size() >= 1 : fileResource.folderType;
        ResourceType type = resourceTypes.get(0);
        ListMultimap<String, ResourceItem> map = getMap(myNamespace, type, true);
        scanFileResourceFileAsPsi(fileResource.qualifiers, fileResource.folderType, fileResource.folderConfiguration,
                                  type, true, map, file);
      }
    }
  }

  @Nullable
  private PsiFile ensureValid(@NotNull PsiFile psiFile) {
    if (psiFile.isValid()) {
      return psiFile;
    } else {
      VirtualFile virtualFile = psiFile.getVirtualFile();
      if (virtualFile != null && virtualFile.exists()) {
        Project project = myModule.getProject();
        if (!project.isDisposed()) {
          return PsiManager.getInstance(project).findFile(virtualFile);
        }
      }
    }

    return null;
  }

  private void scanResFolder(@NotNull VirtualFile resDir) {
    for (VirtualFile subDir : resDir.getChildren()) {
      if (subDir.isValid() && subDir.isDirectory()) {
        String name = subDir.getName();
        ResourceFolderType folderType = getFolderType(name);
        if (folderType != null) {
          FolderConfiguration folderConfiguration = FolderConfiguration.getConfigForFolder(name);
          if (folderConfiguration == null) {
            continue;
          }
          String qualifiers = getQualifiers(name);
          if (folderType == VALUES) {
            scanValueResFolder(subDir, qualifiers, folderConfiguration);
          }
          else {
            scanFileResourceFolder(subDir, folderType, qualifiers, folderConfiguration);
          }
        }
      }
    }
  }

  private static String getQualifiers(String dirName) {
    int index = dirName.indexOf('-');
    return index != -1 ? dirName.substring(index + 1) : "";
  }

  private void scanFileResourceFolder(@NotNull VirtualFile directory,
                                      ResourceFolderType folderType, String qualifiers,
                                      FolderConfiguration folderConfiguration) {
    List<ResourceType> resourceTypes = FolderTypeRelationship.getRelatedResourceTypes(folderType);
    assert resourceTypes.size() >= 1 : folderType;
    ResourceType type = resourceTypes.get(0);

    boolean idGeneratingFolder = FolderTypeRelationship.isIdGeneratingFolderType(folderType);

    ListMultimap<String, ResourceItem> map = getMap(myNamespace, type, true);

    for (VirtualFile file : directory.getChildren()) {
      if (file.isValid() && !file.isDirectory()) {
        FileType fileType = file.getFileType();
        boolean idGeneratingFile = idGeneratingFolder && fileType == StdFileTypes.XML;
        if (PsiProjectListener.isRelevantFileType(fileType) || folderType == RAW) {
          scanFileResourceFile(qualifiers, folderType, folderConfiguration, type, idGeneratingFile, map, file);
        } // TODO: Else warn about files that aren't expected to be found here?
      }
    }
  }

  private void scanFileResourceFileAsPsi(String qualifiers,
                                         ResourceFolderType folderType,
                                         FolderConfiguration folderConfiguration,
                                         ResourceType type,
                                         boolean idGenerating,
                                         ListMultimap<String, ResourceItem> map,
                                         PsiFile file) {
    // XML or Image
    String name = ResourceHelper.getResourceName(file);
    ResourceItem item = new PsiResourceItem(name, type, myNamespace, null, file);

    if (idGenerating) {
      List<ResourceItem> items = Lists.newArrayList();
      items.add(item);
      map.put(name, item);
      addIds(items, file);

      PsiResourceFile resourceFile = new PsiResourceFile(file, items, qualifiers, folderType, folderConfiguration);
      scanDataBinding(resourceFile, getModificationCount());
      myResourceFiles.put(file.getVirtualFile(), resourceFile);
    } else {
      PsiResourceFile resourceFile = new PsiResourceFile(file, item, qualifiers, folderType, folderConfiguration);
      myResourceFiles.put(file.getVirtualFile(), resourceFile);
      map.put(name, item);
    }
  }

  private void scanFileResourceFile(String qualifiers,
                                    ResourceFolderType folderType,
                                    FolderConfiguration folderConfiguration,
                                    ResourceType type,
                                    boolean idGenerating,
                                    ListMultimap<String, ResourceItem> map,
                                    VirtualFile file) {
    ResourceFile resourceFile;
    if (idGenerating) {
      if (myResourceFiles.containsKey(file)) {
        myInitialScanState.countCacheHit();
        return;
      }
      try {
        resourceFile = myInitialScanState.loadFile(VfsUtilCore.virtualToIoFile(file));
        if (resourceFile == null) {
          // The file-based parser failed for some reason. Fall back to Psi in case it is more lax.
          // Don't count Psi items in myInitialScanState.numXml, because they are never cached.
          myInitialScanState.queuePsiFileResourceScan(
            new PsiFileResourceQueueEntry(file, qualifiers, folderType, folderConfiguration));
          return;
        }
        ListMultimap<String, ResourceItem> idMap = getMap(myNamespace, ResourceType.ID, true);
        boolean isDensityBasedResource = folderType == DRAWABLE || folderType == MIPMAP;
        // We skip caching density-based resources, so don't count those against cache statistics.
        if (!isDensityBasedResource) {
          myInitialScanState.countCacheMiss();
        }
        for (ResourceItem item : resourceFile.getItems()) {
          ListMultimap<String, ResourceItem> itemMap;
          if (item.getType() == ResourceType.ID) {
            itemMap = idMap;
          } else {
            assert item.getType() == type;
            itemMap = map;
          }
          itemMap.put(item.getName(), item);
          // It's not yet safe to serialize density-based resources items to blob files.
          // The ResourceValue should be an instance of DensityBasedResourceValue, but no flags are
          // serialized to the blob to indicate that.
          if (isDensityBasedResource) {
            item.setIgnoredFromDiskMerge(true);
          }
        }
      }
      catch (MergingException e) {
        // The file-based parser may not be able handle the file if it is a data-binding file.
        myInitialScanState.queuePsiFileResourceScan(
          new PsiFileResourceQueueEntry(file, qualifiers, folderType, folderConfiguration));
        return;
      }
    }
    else {
      // We create the items without adding it to the resource set / resource merger.
      // No need to write these out to blob files, as the item is easily reconstructed from the filename.
      String name = ResourceHelper.getResourceName(file);
      ResourceItem item = new ResourceItem(name, myNamespace, type, null, getLibraryName());
      map.put(name, item);
      resourceFile = new ResourceFile(VfsUtilCore.virtualToIoFile(file), item, qualifiers, folderConfiguration);
      item.setIgnoredFromDiskMerge(true);
    }
    myResourceFiles.put(file, resourceFile);
  }

  @Nullable
  @Override
  public DataBindingInfo getDataBindingInfoForLayout(String layoutName) {
    List<ResourceItem> resourceItems = getResourceItem(ResourceType.LAYOUT, layoutName);
    if (resourceItems == null) {
      return null;
    }
    for (ResourceItem item : resourceItems) {
      ResourceFile source = item.getSource();
      if (source instanceof PsiResourceFile && ((PsiResourceFile) source).getDataBindingInfo() != null) {
        return ((PsiResourceFile) source).getDataBindingInfo();
      }
    }
    return null;
  }

  @NotNull
  @Override
  public Map<String, DataBindingInfo> getDataBindingResourceFiles() {
    long modificationCount = getModificationCount();
    if (myDataBindingResourceFilesModificationCount == modificationCount) {
      return myDataBindingResourceFiles;
    }
    myDataBindingResourceFilesModificationCount = modificationCount;
    Map<String, List<LayoutDataBindingInfo>> infoFilesByConfiguration = myResourceFiles.values().stream()
      .map(resourceFile -> resourceFile instanceof PsiResourceFile ? (((PsiResourceFile)resourceFile).getDataBindingInfo()) : null)
      .filter(Objects::nonNull)
      .collect(Collectors.groupingBy(LayoutDataBindingInfo::getFileName));

    Map<String, DataBindingInfo> selected = infoFilesByConfiguration.entrySet().stream().flatMap(entry -> {
      if (entry.getValue().size() == 1) {
        LayoutDataBindingInfo info = entry.getValue().get(0);
        info.setMergedInfo(null);
        return entry.getValue().stream();
      } else {
        MergedDataBindingInfo mergedDataBindingInfo = new MergedDataBindingInfo(entry.getValue());
        entry.getValue().forEach(info -> info.setMergedInfo(mergedDataBindingInfo));
        ArrayList<DataBindingInfo> list = Lists.newArrayList(mergedDataBindingInfo);
        list.addAll(entry.getValue());
        return list.stream();
      }
    }).collect(Collectors.toMap(
      DataBindingInfo::getQualifiedName,
      (DataBindingInfo kls) -> kls
    ));
    myDataBindingResourceFiles = Collections.unmodifiableMap(selected);
    return myDataBindingResourceFiles;
  }

  @Nullable
  private static XmlTag getLayoutTag(PsiElement element) {
    if (!(element instanceof XmlFile)) {
      return null;
    }
    XmlTag rootTag = ((XmlFile) element).getRootTag();
    if (rootTag != null && TAG_LAYOUT.equals(rootTag.getName())) {
      return rootTag;
    }
    return null;
  }

  @Nullable
  private static XmlTag getDataTag(XmlTag layoutTag) {
    return layoutTag.findFirstSubTag(TAG_DATA);
  }

  private static void scanDataBindingDataTag(PsiResourceFile resourceFile, @Nullable XmlTag dataTag, long modificationCount) {
    LayoutDataBindingInfo info = resourceFile.getDataBindingInfo();
    assert info != null;
    List<PsiDataBindingResourceItem> items = Lists.newArrayList();
    if (dataTag == null) {
      info.replaceItems(items, modificationCount);
      return;
    }
    Set<String> usedNames = Sets.newHashSet();
    for (XmlTag tag : dataTag.findSubTags(TAG_VARIABLE)) {
      String nameValue = tag.getAttributeValue(ATTR_NAME);
      if (nameValue == null) {
        continue;
      }
      String name = StringUtil.unescapeXml(nameValue);
      if (StringUtil.isNotEmpty(name)) {
        if (usedNames.add(name)) {
          PsiDataBindingResourceItem item = new PsiDataBindingResourceItem(name, DataBindingResourceType.VARIABLE, tag);
          item.setSource(resourceFile);
          items.add(item);
        }
      }
    }
    Set<String> usedAliases = Sets.newHashSet();
    for (XmlTag tag : dataTag.findSubTags(TAG_IMPORT)) {
      String nameValue = tag.getAttributeValue(ATTR_TYPE);
      if (nameValue == null) {
        continue;
      }
      String name = StringUtil.unescapeXml(nameValue);
      String aliasValue = tag.getAttributeValue(ATTR_ALIAS);
      String alias = null;
      if (aliasValue != null) {
        alias = StringUtil.unescapeXml(aliasValue);
      }
      if (alias == null) {
        int lastIndexOfDot = name.lastIndexOf('.');
        if (lastIndexOfDot >= 0) {
          alias = name.substring(lastIndexOfDot + 1);
        }
      }
      if (StringUtil.isNotEmpty(alias)) {
        if (usedAliases.add(name)) {
          PsiDataBindingResourceItem item = new PsiDataBindingResourceItem(name, DataBindingResourceType.IMPORT, tag);
          item.setSource(resourceFile);
          items.add(item);
        }
      }
    }

    info.replaceItems(items, modificationCount);
  }

  private void scanDataBinding(PsiResourceFile resourceFile, long modificationCount) {
    if (resourceFile.getFolderType() != LAYOUT) {
      resourceFile.setDataBindingInfo(null);
      return;
    }
    XmlTag layout = getLayoutTag(resourceFile.getPsiFile());
    if (layout == null) {
      resourceFile.setDataBindingInfo(null);
      return;
    }
    XmlTag dataTag = getDataTag(layout);
    String className;
    String classPackage;
    String modulePackage = MergedManifest.get(myFacet).getPackage();
    String classAttrValue = null;
    if (dataTag != null) {
      classAttrValue = dataTag.getAttributeValue(ATTR_CLASS);
      if (classAttrValue != null) {
        classAttrValue = StringUtil.unescapeXml(classAttrValue);
      }
    }
    boolean hasClassNameAttr;
    if (StringUtil.isEmpty(classAttrValue)) {
      className = DataBindingUtil.convertToJavaClassName(resourceFile.getName()) + "Binding";
      classPackage = modulePackage + ".databinding";
      hasClassNameAttr = false;
    } else {
      hasClassNameAttr = true;
      int firstDotIndex = classAttrValue.indexOf('.');

      if (firstDotIndex < 0) {
        classPackage = modulePackage + ".databinding";
        className = classAttrValue;
      } else {
        int lastDotIndex = classAttrValue.lastIndexOf('.');
        if (firstDotIndex == 0) {
          classPackage = modulePackage + classAttrValue.substring(0, lastDotIndex);
        } else {
          classPackage = classAttrValue.substring(0, lastDotIndex);
        }
        className = classAttrValue.substring(lastDotIndex + 1);
      }
    }
    if (resourceFile.getDataBindingInfo() == null) {
      resourceFile.setDataBindingInfo(new LayoutDataBindingInfo(myFacet, resourceFile, className, classPackage, hasClassNameAttr));
    } else {
      resourceFile.getDataBindingInfo().update(className, classPackage, hasClassNameAttr, modificationCount);
    }
    scanDataBindingDataTag(resourceFile, dataTag, modificationCount);
  }

  @NonNull
  @Override
  protected ResourceTable getFullTable() {
    return myFullTable;
  }

  @Nullable
  @Override
  @Contract("_, _, true -> !null")
  protected ListMultimap<String, ResourceItem> getMap(@Nullable String namespace, @NotNull ResourceType type, boolean create) {
    ListMultimap<String, ResourceItem> multimap = myFullTable.get(namespace, type);
    if (multimap == null && create) {
      multimap = LinkedListMultimap.create(); // use LinkedListMultimap to preserve ordering for editors that show original order.
      myFullTable.put(namespace, type, multimap);
    }
    return multimap;
  }

  @Override
  @NotNull
  public Set<String> getNamespaces() {
    return Collections.singleton(myNamespace);
  }

  private void addIds(List<ResourceItem> items, PsiFile file) {
    addIds(items, file, file);
  }

  private void addIds(List<ResourceItem> items, PsiElement element, PsiFile file) {
    // "@+id/" names found before processing the view tag corresponding to the id.
    Map<String, XmlTag> pendingResourceIds = Maps.newHashMap();
    Collection<XmlTag> xmlTags = PsiTreeUtil.findChildrenOfType(element, XmlTag.class);
    if (element instanceof XmlTag) {
      addId(items, file, (XmlTag)element, pendingResourceIds);
    }
    if (!xmlTags.isEmpty()) {
      for (XmlTag tag : xmlTags) {
        addId(items, file, tag, pendingResourceIds);
      }
    }
    // Add any remaining ids.
    if (!pendingResourceIds.isEmpty()) {
      ListMultimap<String, ResourceItem> map = getMap(myNamespace, ResourceType.ID, true);
      for (Map.Entry<String, XmlTag> entry : pendingResourceIds.entrySet()) {
        String id = entry.getKey();
        PsiResourceItem remainderItem = new PsiResourceItem(id, ResourceType.ID, myNamespace, entry.getValue(), file);
        items.add(remainderItem);
        map.put(id, remainderItem);
      }
    }
  }

  private void addId(List<ResourceItem> items, PsiFile file, XmlTag tag, Map<String, XmlTag> pendingResourceIds) {
    assert tag.isValid();
    for (XmlAttribute attribute : tag.getAttributes()) {
      if (ANDROID_URI.equals(attribute.getNamespace())) {
        // For all attributes in the android namespace, check if something has a value of the form "@+id/"
        // If the attribute is not android:id, and an item for it hasn't been created yet, add it to
        // the list of pending ids.
        String value = attribute.getValue();
        if (value != null && value.startsWith(NEW_ID_PREFIX) && !ATTR_ID.equals(attribute.getLocalName())) {
          ListMultimap<String, ResourceItem> map = myFullTable.get(myNamespace, ResourceType.ID);
          String id = value.substring(NEW_ID_PREFIX.length());
          if (map != null && !map.containsKey(id) && !pendingResourceIds.containsKey(id)) {
            pendingResourceIds.put(id, tag);
          }
        }
      }
    }
    // Now process the android:id attribute.
    String id = tag.getAttributeValue(ATTR_ID, ANDROID_URI);
    if (id != null) {
      if (id.startsWith(ID_PREFIX)) {
        // If the id is not "@+id/", it may still have been declared as "@+id/" in a preceding view (eg. layout_above).
        // So, we test if this is such a pending id.
        id = id.substring(ID_PREFIX.length());
        if (!pendingResourceIds.containsKey(id)) {
          return;
        }
      } else if (id.startsWith(NEW_ID_PREFIX)) {
        id = id.substring(NEW_ID_PREFIX.length());
      } else {
        return;
      }

      if (StringUtil.isEmpty(id)) {
        return;
      }

      pendingResourceIds.remove(id);
      PsiResourceItem item = new PsiResourceItem(id, ResourceType.ID, myNamespace, tag, file);
      items.add(item);

      getMap(myNamespace, ResourceType.ID).put(id, item);
    }
  }

  private void scanValueResFolder(@NotNull VirtualFile directory, String qualifiers, FolderConfiguration folderConfiguration) {
    //noinspection ConstantConditions
    assert directory.getName().startsWith(FD_RES_VALUES);

    for (VirtualFile file : directory.getChildren()) {
      if (file.isValid() && !file.isDirectory()) {
        scanValueFile(qualifiers, file, folderConfiguration);
      }
    }
  }

  private boolean scanValueFileAsPsi(String qualifiers, PsiFile file, FolderConfiguration folderConfiguration) {
    boolean added = false;
    FileType fileType = file.getFileType();
    if (fileType == StdFileTypes.XML) {
      XmlFile xmlFile = (XmlFile)file;
      assert xmlFile.isValid();
      XmlDocument document = xmlFile.getDocument();
      if (document != null) {
        XmlTag root = document.getRootTag();
        if (root == null) {
          return false;
        }
        if (!root.getName().equals(TAG_RESOURCES)) {
          return false;
        }
        XmlTag[] subTags = root.getSubTags(); // Not recursive, right?
        List<ResourceItem> items = Lists.newArrayListWithExpectedSize(subTags.length);
        for (XmlTag tag : subTags) {
          String name = tag.getAttributeValue(ATTR_NAME);
          if (!StringUtil.isEmpty(name)) {
            ResourceType type = AndroidResourceUtil.getType(tag);
            if (type != null) {
              ListMultimap<String, ResourceItem> map = getMap(myNamespace, type, true);
              ResourceItem item = new PsiResourceItem(name, type, myNamespace, tag, file);
              map.put(name, item);
              items.add(item);
              added = true;

              if (type == ResourceType.DECLARE_STYLEABLE) {
                // for declare styleables we also need to create attr items for its children
                XmlTag[] attrs = tag.getSubTags();
                if (attrs.length > 0) {
                  map = getMap(myNamespace, ResourceType.ATTR, true);

                  for (XmlTag child : attrs) {
                    String attrName = child.getAttributeValue(ATTR_NAME);
                    if (!StringUtil.isEmpty(attrName) && !attrName.startsWith(ANDROID_NS_NAME_PREFIX)
                        // Only add attr nodes for elements that specify a format or have flag/enum children; otherwise
                        // it's just a reference to an existing attr
                        && (child.getAttribute(ATTR_FORMAT) != null || child.getSubTags().length > 0)) {
                      ResourceItem attrItem = new PsiResourceItem(attrName, ResourceType.ATTR, myNamespace, child, file);
                      items.add(attrItem);
                      map.put(attrName, attrItem);
                    }
                  }
                }
              }
            }
          }
        }

        PsiResourceFile resourceFile = new PsiResourceFile(file, items, qualifiers, VALUES, folderConfiguration);
        myResourceFiles.put(file.getVirtualFile(), resourceFile);
      }
    }

    return added;
  }

  private void scanValueFile(String qualifiers, VirtualFile virtualFile, FolderConfiguration folderConfiguration) {
    FileType fileType = virtualFile.getFileType();
    if (fileType == StdFileTypes.XML) {
      if (myResourceFiles.containsKey(virtualFile)) {
        myInitialScanState.countCacheHit();
        return;
      }
      File file = VfsUtilCore.virtualToIoFile(virtualFile);
      try {
        ResourceFile resourceFile = myInitialScanState.loadFile(file);
        if (resourceFile == null) {
          // The file-based parser failed for some reason. Fall back to Psi in case it is more lax.
          myInitialScanState.queuePsiValueResourceScan(new PsiValueResourceQueueEntry(virtualFile, qualifiers, folderConfiguration));
          return;
        }
        for (ResourceItem item : resourceFile.getItems()) {
          ListMultimap<String, ResourceItem> map = getMap(myNamespace, item.getType(), true);
          map.put(item.getName(), item);
        }
        myInitialScanState.countCacheMiss();
        myResourceFiles.put(virtualFile, resourceFile);
      }
      catch (MergingException e) {
        // The file-based parser failed for some reason. Fall back to Psi in case it is more lax.
        myInitialScanState.queuePsiValueResourceScan(new PsiValueResourceQueueEntry(virtualFile, qualifiers, folderConfiguration));
      }
    }
  }

  // Schedule a rescan to convert any map ResourceItems to Psi if needed, and return true if conversion
  // is needed (incremental updates which rely on Psi are not possible).
  private boolean convertToPsiIfNeeded(@NotNull PsiFile psiFile, ResourceFolderType folderType) {
    ResourceFile resFile = myResourceFiles.get(psiFile.getVirtualFile());
    if (resFile instanceof PsiResourceFile) {
      return false;
    }
    // This schedules a rescan, and when the actual rescanImmediately happens it will purge non-Psi
    // items as needed, populate psi items, and add to myFileTypes once done.
    rescan(psiFile, folderType);
    return true;
  }

  private boolean isResourceFolder(@Nullable PsiElement parent) {
    // Returns true if the given element represents a resource folder (e.g. res/values-en-rUS or layout-land, *not* the root res/ folder)
    if (parent instanceof PsiDirectory) {
      PsiDirectory directory = (PsiDirectory)parent;
      PsiDirectory parentDirectory = directory.getParentDirectory();
      if (parentDirectory != null) {
        VirtualFile dir = parentDirectory.getVirtualFile();
        return dir.equals(myResourceDir);
      }
    }
    return false;
  }

  private boolean isResourceFile(PsiFile psiFile) {
    return isResourceFolder(psiFile.getParent());
  }

  @Override
  public boolean isScanPending(@NonNull PsiFile psiFile) {
    synchronized (SCAN_LOCK) {
      return myPendingScans != null && myPendingScans.contains(psiFile);
    }
  }

  @VisibleForTesting
  void rescan(@NonNull PsiFile psiFile, @NonNull ResourceFolderType folderType) {
    synchronized(SCAN_LOCK) {
      if (isScanPending(psiFile)) {
        return;
      }

      if (myPendingScans == null) {
        myPendingScans = Sets.newHashSet();
      }
      myPendingScans.add(psiFile);
    }
    ApplicationManager.getApplication().invokeLater(() -> {
<<<<<<< HEAD
      if (!psiFile.isValid()) {
        return;
      }
=======
      if (!psiFile.isValid()) return;
>>>>>>> abbea60e

      ApplicationManager.getApplication().runWriteAction(() -> {
        boolean rescan;
        synchronized (SCAN_LOCK) {
          // Handled by {@link #sync()} after the {@link #rescan} call and before invokeLater ?
          rescan = myPendingScans != null && myPendingScans.contains(psiFile);
        }
        if (rescan) {
          rescanImmediately(psiFile, folderType);
          synchronized (SCAN_LOCK) {
            // myPendingScans can't be null here because the only method which clears it
            // is sync() which also requires a write lock, and we've held the write lock
            // since null checking it above
            myPendingScans.remove(psiFile);
            if (myPendingScans.isEmpty()) {
              myPendingScans = null;
            }
          }
        }
      });
    });
  }

  @Override
  public void sync() {
    super.sync();

    List<PsiFile> files;
    synchronized(SCAN_LOCK) {
      if (myPendingScans == null || myPendingScans.isEmpty()) {
        return;
      }
      files = new ArrayList<>(myPendingScans);
    }

    ApplicationManager.getApplication().runWriteAction(() -> {
      for (PsiFile file : files) {
        if (file.isValid()) {
          ResourceFolderType folderType = ResourceHelper.getFolderType(file);
          if (folderType != null) {
            rescanImmediately(file, folderType);
          }
        }
      }
    });

    synchronized(SCAN_LOCK) {
      myPendingScans = null;
    }
  }

  private void rescanImmediately(@NonNull PsiFile psiFile, @NonNull ResourceFolderType folderType) {
    if (!ApplicationManager.getApplication().isReadAccessAllowed()) {
      ApplicationManager.getApplication().runReadAction(() -> rescanImmediately(psiFile, folderType));
      return;
    }

    PsiFile file = psiFile;
    if (folderType == VALUES) {
      // For unit test tracking purposes only
      //noinspection AssignmentToStaticFieldFromInstanceMethod
      ourFullRescans++;

      // First delete out the previous items
      ResourceFile resourceFile = myResourceFiles.get(file.getVirtualFile());
      boolean removed = false;
      if (resourceFile != null) {
        for (ResourceItem item : resourceFile.getItems()) {
          removed |= removeItems(resourceFile, item.getType(), item.getName(), false);  // Will throw away file
        }

        myResourceFiles.remove(file.getVirtualFile());
      }

      file = ensureValid(file);
      boolean added = false;
      if (file != null) {
        // Add items for this file
        PsiDirectory parent = file.getParent();
        assert parent != null; // since we have a folder type
        String dirName = parent.getName();
        PsiDirectory fileParent = psiFile.getParent();
        if (fileParent != null) {
          FolderConfiguration folderConfiguration = FolderConfiguration.getConfigForFolder(fileParent.getName());
          if (folderConfiguration != null) {
            added = scanValueFileAsPsi(getQualifiers(dirName), file, folderConfiguration);
          }
        }
      }

      if (added || removed) {
        // TODO: Consider doing a deeper diff of the changes to the resource items
        // to determine if the removed and added items actually differ
        setModificationCount(ourModificationCounter.incrementAndGet());
        invalidateParentCaches();
      }
    } else {
      ResourceFile resFile = myResourceFiles.get(file.getVirtualFile());
      // If the old file was a PsiResourceFile, we could try to update ID ResourceItems in place.
      if (resFile != null && resFile instanceof PsiResourceFile) {
        PsiResourceFile resourceFile = (PsiResourceFile)resFile;
        // Already seen this file; no need to do anything unless it's an XML file with generated ids;
        // in that case we may need to update the id's
        if (FolderTypeRelationship.isIdGeneratingFolderType(folderType) &&
            file.getFileType() == StdFileTypes.XML) {
          // For unit test tracking purposes only
          //noinspection AssignmentToStaticFieldFromInstanceMethod
          ourFullRescans++;

          // We've already seen this resource, so no change in the ResourceItem for the
          // file itself (e.g. @layout/foo from layout-land/foo.xml). However, we may have
          // to update the id's:
          Set<String> idsBefore = Sets.newHashSet();
          Set<String> idsAfter = Sets.newHashSet();
          ListMultimap<String, ResourceItem> map = myFullTable.get(myNamespace, ResourceType.ID);
          if (map != null) {
            List<ResourceItem> idItems = Lists.newArrayList();
            for (ResourceItem item : resourceFile) {
              if (item.getType() == ResourceType.ID) {
                idsBefore.add(item.getName());
                idItems.add(item);
              }
            }
            for (String id : idsBefore) {
              // Note that ResourceFile has a flat map (not a multimap) so it doesn't
              // record all items (unlike the myItems map) so we need to remove the map
              // items manually, can't just do map.remove(item.getName(), item)
              List<ResourceItem> mapItems = map.get(id);
              if (mapItems != null && !mapItems.isEmpty()) {
                List<ResourceItem> toDelete = Lists.newArrayListWithExpectedSize(mapItems.size());
                for (ResourceItem mapItem : mapItems) {
                  if (mapItem.getSource() == resourceFile) {
                    toDelete.add(mapItem);
                  }
                }
                for (ResourceItem delete : toDelete) {
                  map.remove(delete.getName(), delete);
                }
              }
            }
            resourceFile.removeItems(idItems);
          }

          // Add items for this file
          List<ResourceItem> idItems = Lists.newArrayList();
          file = ensureValid(file);
          if (file != null) {
            addIds(idItems, file);
          }
          if (!idItems.isEmpty()) {
            resourceFile.addItems(idItems);
            for (ResourceItem item : idItems) {
              idsAfter.add(item.getName());
            }
          }

          if (!idsBefore.equals(idsAfter)) {
            setModificationCount(ourModificationCounter.incrementAndGet());
          }
          scanDataBinding(resourceFile, getModificationCount());
          // Identities may have changed even if the ids are the same, so update maps
          invalidateParentCaches(myNamespace, ResourceType.ID);
        }
      } else {
        // Remove old items first, if switching to Psi. Rescan below to add back, but with a possibly different multimap list order.
        boolean switchingToPsi = resFile != null && !(resFile instanceof PsiResourceFile);
        if (switchingToPsi) {
          removeItemsFromFile(resFile);
        }
        // For unit test tracking purposes only
        //noinspection AssignmentToStaticFieldFromInstanceMethod
        ourFullRescans++;

        PsiDirectory parent = file.getParent();
        assert parent != null; // since we have a folder type
        String dirName = parent.getName();

        List<ResourceType> resourceTypes = FolderTypeRelationship.getRelatedResourceTypes(folderType);
        assert resourceTypes.size() >= 1 : folderType;
        ResourceType type = resourceTypes.get(0);

        boolean idGeneratingFolder = FolderTypeRelationship.isIdGeneratingFolderType(folderType);

        ListMultimap<String, ResourceItem> map = getMap(myNamespace, type, true);

        file = ensureValid(file);
        if (file != null) {
          PsiDirectory fileParent = psiFile.getParent();
          if (fileParent != null) {
            FolderConfiguration folderConfiguration = FolderConfiguration.getConfigForFolder(fileParent.getName());
            if (folderConfiguration != null) {
              boolean idGeneratingFile = idGeneratingFolder && file.getFileType() == StdFileTypes.XML;
              scanFileResourceFileAsPsi(getQualifiers(dirName), folderType, folderConfiguration, type, idGeneratingFile, map, file);
            }
          }
          setModificationCount(ourModificationCounter.incrementAndGet());
          invalidateParentCaches();
        }
      }
    }
  }

  private boolean removeItems(ResourceFile resourceFile, ResourceType type, String name, boolean removeFromFile) {
    boolean removed = false;

    // Remove the item of the given name and type from the given resource file.
    // We CAN'T just remove items found in ResourceFile.getItems() because that map
    // flattens everything down to a single item for a given name (it's using a flat
    // map rather than a multimap) so instead we have to look up from the map instead
    ListMultimap<String, ResourceItem> map = myFullTable.get(myNamespace, type);
    if (map != null) {
      List<ResourceItem> mapItems = map.get(name);
      if (mapItems != null) {
        ListIterator<ResourceItem> iterator = mapItems.listIterator();
        while (iterator.hasNext()) {
          ResourceItem next = iterator.next();
          if (next.getSource() == resourceFile) {
            iterator.remove();
            if (removeFromFile) {
              resourceFile.removeItem(next);
            }
            removed = true;
          }
        }
      }
    }

    return removed;
  }

  /**
   * Called when a bitmap has been changed/deleted. In that case we need to clear out any caches for that
   * image held by layout lib.
   */
  private void bitmapUpdated() {
    Module module = myFacet.getModule();
    ConfigurationManager configurationManager = ConfigurationManager.findExistingInstance(module);
    if (configurationManager != null) {
      IAndroidTarget target = configurationManager.getTarget();
      if (target != null) {
        AndroidTargetData targetData = AndroidTargetData.getTargetData(target, module);
        if (targetData != null) {
          targetData.clearLayoutBitmapCache(module);
        }
      }
    }
  }

  @NotNull
  public PsiTreeChangeListener getPsiListener() {
    return myListener;
  }

  /** PSI listener which keeps the repository up to date */
  private final class PsiListener extends PsiTreeChangeAdapter {
    private boolean myIgnoreChildrenChanged;

    @Override
    public void childAdded(@NotNull PsiTreeChangeEvent event) {
      PsiFile psiFile = event.getFile();
      if (psiFile == null) {
        // Called when you've added a file
        PsiElement child = event.getChild();
        if (child instanceof PsiFile) {
          psiFile = (PsiFile)child;
          if (PsiProjectListener.isRelevantFile(psiFile)) {
            addFile(psiFile);
          }
        } else if (child instanceof PsiDirectory) {
          PsiDirectory directory = (PsiDirectory)child;
          if (isResourceFolder(directory)) {
            for (PsiFile file : directory.getFiles()) {
              if (PsiProjectListener.isRelevantFile(file)) {
                addFile(file);
              }
            }
          }
        }
      } else if (PsiProjectListener.isRelevantFile(psiFile)) {
        if (isScanPending(psiFile)) {
          return;
        }
        // Some child was added within a file
        ResourceFolderType folderType = ResourceHelper.getFolderType(psiFile);
        if (folderType != null && isResourceFile(psiFile)) {
          PsiElement child = event.getChild();
          PsiElement parent = event.getParent();
          if (folderType == VALUES) {
            if (child instanceof XmlTag) {
              XmlTag tag = (XmlTag)child;

              if (isItemElement(tag)) {
                if (convertToPsiIfNeeded(psiFile, folderType)) {
                  return;
                }
                ResourceFile resFile = myResourceFiles.get(psiFile.getVirtualFile());
                if (resFile != null) {
                  assert resFile instanceof PsiResourceFile;
                  PsiResourceFile resourceFile = (PsiResourceFile)resFile;
                  String name = tag.getAttributeValue(ATTR_NAME);
                  if (!StringUtil.isEmpty(name)) {
                    ResourceType type = AndroidResourceUtil.getType(tag);
                    if (type == ResourceType.DECLARE_STYLEABLE) {
                      // Can't handle declare styleable additions incrementally yet; need to update paired attr items
                      rescan(psiFile, folderType);
                      return;
                    }
                    if (type != null) {
                      ListMultimap<String, ResourceItem> map = getMap(myNamespace, type, true);
                      ResourceItem item = new PsiResourceItem(name, type, myNamespace, tag, psiFile);
                      map.put(name, item);
                      resourceFile.addItems(Collections.singletonList(item));
                      setModificationCount(ourModificationCounter.incrementAndGet());
                      invalidateParentCaches(myNamespace, type);
                      return;
                    }
                  }
                }
              }

              // See if you just added a new item inside a <style> or <array> or <declare-styleable> etc
              XmlTag parentTag = tag.getParentTag();
              if (parentTag != null && ResourceType.getEnum(parentTag.getName()) != null) {
                if (convertToPsiIfNeeded(psiFile, folderType)) {
                  return;
                }
                // Yes just invalidate the corresponding cached value
                ResourceItem parentItem = findValueResourceItem(parentTag, psiFile);
                if (parentItem instanceof PsiResourceItem) {
                  if (((PsiResourceItem)parentItem).recomputeValue()) {
                    setModificationCount(ourModificationCounter.incrementAndGet());
                  }
                  return;
                }
              }

              rescan(psiFile, folderType);
              // Else: fall through and do full file rescan
            } else if (parent instanceof XmlText) {
              // If the edit is within an item tag
              XmlText text = (XmlText)parent;
              handleValueXmlTextEdit(text.getParentTag(), psiFile);
              return;
            } else if (child instanceof XmlText) {
              // If the edit is within an item tag
              handleValueXmlTextEdit(parent, psiFile);
              return;
            } else if (parent instanceof XmlComment || child instanceof XmlComment) {
              // Can ignore comment edits or new comments
              return;
            }
            rescan(psiFile, folderType);
          } else if (FolderTypeRelationship.isIdGeneratingFolderType(folderType) &&
                     psiFile.getFileType() == StdFileTypes.XML) {
            if (parent instanceof XmlComment || child instanceof XmlComment) {
              return;
            }
            if (parent instanceof XmlText ||
                (child instanceof XmlText && child.getText().trim().isEmpty())) {
              return;
            }

            if (parent instanceof XmlElement && child instanceof XmlElement) {
              if (child instanceof XmlTag) {
                if (convertToPsiIfNeeded(psiFile, folderType)) {
                  return;
                }
                List<ResourceItem> ids = Lists.newArrayList();
                addIds(ids, child, psiFile);
                if (!ids.isEmpty()) {
                  ResourceFile resFile = myResourceFiles.get(psiFile.getVirtualFile());
                  if (resFile != null) {
                    assert resFile instanceof PsiResourceFile;
                    PsiResourceFile resourceFile = (PsiResourceFile)resFile;
                    resourceFile.addItems(ids);
                    setModificationCount(ourModificationCounter.incrementAndGet());
                    invalidateParentCaches(myNamespace, ResourceType.ID);
                  }
                }
                return;
              } else if (child instanceof XmlAttributeValue) {
                assert parent instanceof XmlAttribute : parent;
                @SuppressWarnings("CastConflictsWithInstanceof") // IDE bug? Cast is valid.
                XmlAttribute attribute = (XmlAttribute)parent;
                // warning for separate if branches suppressed because to do.
                //noinspection IfStatementWithIdenticalBranches
                if (ATTR_ID.equals(attribute.getLocalName()) &&
                    ANDROID_URI.equals(attribute.getNamespace())) {
                  // TODO: Update it incrementally
                  rescan(psiFile, folderType);
                } else if (ArrayUtil.contains(attribute.getLocalName(), ATTRS_DATA_BINDING)
                           && ArrayUtil.contains(attribute.getParent().getLocalName(), TAGS_DATA_BINDING)) {
                  rescan(psiFile, folderType);
                }
              }
            }
          }
        }
      }

      myIgnoreChildrenChanged = true;
    }

    @Override
    public void childRemoved(@NotNull PsiTreeChangeEvent event) {
      PsiFile psiFile = event.getFile();
      if (psiFile == null) {
        // Called when you've removed a file
        PsiElement child = event.getChild();
        if (child instanceof PsiFile) {
          psiFile = (PsiFile)child;
          if (PsiProjectListener.isRelevantFile(psiFile)) {
            removeFile(psiFile);
          }
        } else if (child instanceof PsiDirectory) {
          // We can't iterate the children here because the dir is already empty.
          // Instead, try to locate the files
          String dirName = ((PsiDirectory)child).getName();
          ResourceFolderType folderType = getFolderType(dirName);

          if (folderType != null) {
            // Make sure it's really a resource folder. We can't look at the directory
            // itself since the file no longer exists, but make sure the parent directory is
            // a resource directory root
            PsiDirectory parentDirectory = ((PsiDirectory)child).getParent();
            if (parentDirectory != null) {
              VirtualFile dir = parentDirectory.getVirtualFile();
              if  (!ModuleResourceManagers.getInstance(myFacet).getLocalResourceManager().isResourceDir(dir)) {
                return;
              }
            } else {
              return;
            }
            int index = dirName.indexOf('-');
            String qualifiers;
            if (index == -1) {
              qualifiers = "";
            } else {
              qualifiers = dirName.substring(index + 1);
            }

            // Copy file map so we can delete while iterating
            Collection<ResourceFile> resourceFiles = new ArrayList<>(myResourceFiles.values());
            for (ResourceFile file : resourceFiles) {
              ResourceFolderType resFolderType = ResourceHelper.getFolderType(file);
              if (folderType == resFolderType && qualifiers.equals(file.getQualifiers())) {
                removeFile(file);
              }
            }
          }
        }
      } else if (PsiProjectListener.isRelevantFile(psiFile)) {
        if (isScanPending(psiFile)) {
          return;
        }
        // Some child was removed within a file
        ResourceFolderType folderType = ResourceHelper.getFolderType(psiFile);
        if (folderType != null && isResourceFile(psiFile)) {
          PsiElement child = event.getChild();
          PsiElement parent = event.getParent();

          if (folderType == VALUES) {
            if (child instanceof XmlTag) {
              XmlTag tag = (XmlTag)child;

              // See if you just removed an item inside a <style> or <array> or <declare-styleable> etc
              if (parent instanceof XmlTag) {
                XmlTag parentTag = (XmlTag)parent;
                if (ResourceType.getEnum(parentTag.getName()) != null) {
                  if (convertToPsiIfNeeded(psiFile, folderType)) {
                    return;
                  }
                  // Yes just invalidate the corresponding cached value
                  ResourceItem resourceItem = findValueResourceItem(parentTag, psiFile);
                  if (resourceItem instanceof PsiResourceItem) {
                    if (((PsiResourceItem)resourceItem).recomputeValue()) {
                      setModificationCount(ourModificationCounter.incrementAndGet());
                    }

                    if (resourceItem.getType() == ResourceType.ATTR) {
                      parentTag = parentTag.getParentTag();
                      if (parentTag != null && parentTag.getName().equals(ResourceType.DECLARE_STYLEABLE.getName())) {
                        ResourceItem declareStyleable = findValueResourceItem(parentTag, psiFile);
                        if (declareStyleable instanceof PsiResourceItem) {
                          if (((PsiResourceItem)declareStyleable).recomputeValue()) {
                            setModificationCount(ourModificationCounter.incrementAndGet());
                          }
                        }
                      }
                    }
                    return;
                  }
                }
              }

              if (isItemElement(tag)) {
                if (convertToPsiIfNeeded(psiFile, folderType)) {
                  return;
                }
                ResourceFile resFile = myResourceFiles.get(psiFile.getVirtualFile());
                if (resFile != null) {
                  PsiResourceFile resourceFile = (PsiResourceFile)resFile;
                  String name;
                  if (!tag.isValid()) {
                    ResourceItem item = findValueResourceItem(tag, psiFile);
                    if (item != null) {
                      name = item.getName();
                    } else {
                      // Can't find the name of the deleted tag; just do a full rescan
                      rescan(psiFile, folderType);
                      return;
                    }
                  } else {
                    name = tag.getAttributeValue(ATTR_NAME);
                  }
                  if (name != null) {
                    ResourceType type = AndroidResourceUtil.getType(tag);
                    if (type != null) {
                      ListMultimap<String, ResourceItem> map = myFullTable.get(myNamespace, type);
                      if (map == null) {
                        return;
                      }
                      if (removeItems(resourceFile, type, name, true)) {
                        setModificationCount(ourModificationCounter.incrementAndGet());
                        invalidateParentCaches(myNamespace, type);
                      }
                    }
                  }

                  return;
                }
              }

              rescan(psiFile, folderType);
            } else if (parent instanceof XmlText) {
              // If the edit is within an item tag
              XmlText text = (XmlText)parent;
              handleValueXmlTextEdit(text.getParentTag(), psiFile);
            } else if (child instanceof XmlText) {
              handleValueXmlTextEdit(parent, psiFile);
            } else if (parent instanceof XmlComment || child instanceof XmlComment) {
              // Can ignore comment edits or removed comments
              return;
            } else {
              // Some other change: do full file rescan
              rescan(psiFile, folderType);
            }
          } else if (FolderTypeRelationship.isIdGeneratingFolderType(folderType) &&
                     psiFile.getFileType() == StdFileTypes.XML) {
            // TODO: Handle removals of id's (values an attributes) incrementally
            rescan(psiFile, folderType);
          }
        }
      }

      myIgnoreChildrenChanged = true;
    }

    private void removeFile(@Nullable ResourceFile resourceFile) {
      if (resourceFile == null) {
        // No resources for this file
        return;
      }
      // Do an exhaustive search, because the resourceFile's underlying VirtualFile is already deleted.
      for (Map.Entry<VirtualFile, ResourceFile> entry : myResourceFiles.entrySet()) {
        ResourceFile file = entry.getValue();
        if (resourceFile == file) {
          VirtualFile keyFile = entry.getKey();
          myResourceFiles.remove(keyFile);
          break;
        }
      }

      setModificationCount(ourModificationCounter.incrementAndGet());
      invalidateParentCaches();

      ResourceFolderType folderType = ResourceHelper.getFolderType(resourceFile);
      // Check if there may be multiple items to remove.
      if (folderType == VALUES || FolderTypeRelationship.isIdGeneratingFolderType(folderType)) {
        removeItemsFromFile(resourceFile);
      } else if (folderType != null) {
        // Simpler: remove the file item
        List<ResourceType> resourceTypes = FolderTypeRelationship.getRelatedResourceTypes(folderType);
        for (ResourceType type : resourceTypes) {
          if (type != ResourceType.ID) {
            String name = LintUtils.getBaseName(resourceFile.getFile().getName());
            removeItems(resourceFile, type, name, false);  // no need since we're discarding the file
          }
        }
      } // else: not a resource folder
    }

    private void removeFile(@NotNull PsiFile psiFile) {
      assert !psiFile.isValid() || PsiProjectListener.isRelevantFile(psiFile);

      ResourceFile resourceFile = myResourceFiles.get(psiFile.getVirtualFile());
      if (resourceFile == null) {
        // No resources for this file
        return;
      }
      myResourceFiles.remove(psiFile.getVirtualFile());
      setModificationCount(ourModificationCounter.incrementAndGet());
      invalidateParentCaches();

      ResourceFolderType folderType = ResourceHelper.getFolderType(psiFile);
      // Check if there may be multiple items to remove.
      if (folderType == VALUES ||
          (FolderTypeRelationship.isIdGeneratingFolderType(folderType) && psiFile.getFileType() == StdFileTypes.XML)) {
        removeItemsFromFile(resourceFile);
      } else if (folderType != null) {
        // Simpler: remove the file item
        if (folderType == DRAWABLE) {
          FileType fileType = psiFile.getFileType();
          if (fileType.isBinary() && fileType == FileTypeManager.getInstance().getFileTypeByExtension(EXT_PNG)) {
            bitmapUpdated();
          }
        }

        List<ResourceType> resourceTypes = FolderTypeRelationship.getRelatedResourceTypes(folderType);
        for (ResourceType type : resourceTypes) {
          if (type != ResourceType.ID) {
            String name = ResourceHelper.getResourceName(psiFile);
            removeItems(resourceFile, type, name, false);  // no need since we're discarding the file
          }
        }
      } // else: not a resource folder
    }

    private void addFile(PsiFile psiFile) {
      assert PsiProjectListener.isRelevantFile(psiFile);

      // Same handling as rescan, where the initial deletion is a no-op
      ResourceFolderType folderType = ResourceHelper.getFolderType(psiFile);
      if (folderType != null && isResourceFile(psiFile)) {
        rescanImmediately(psiFile, folderType);
      }
    }

    @Override
    public void childReplaced(@NotNull PsiTreeChangeEvent event) {
      PsiFile psiFile = event.getFile();
      if (psiFile != null) {
        if (isScanPending(psiFile)) {
          return;
        }
        // This method is called when you edit within a file
        if (PsiProjectListener.isRelevantFile(psiFile)) {
          // First determine if the edit is non-consequential.
          // That's the case if the XML edited is not a resource file (e.g. the manifest file),
          // or if it's within a file that is not a value file or an id-generating file (layouts and menus),
          // such as editing the content of a drawable XML file.
          ResourceFolderType folderType = ResourceHelper.getFolderType(psiFile);
          if (folderType != null && FolderTypeRelationship.isIdGeneratingFolderType(folderType) &&
              psiFile.getFileType() == StdFileTypes.XML) {
            // The only way the edit affected the set of resources was if the user added or removed an
            // id attribute. Since these can be added redundantly we can't automatically remove the old
            // value if you renamed one, so we'll need a full file scan.
            // However, we only need to do this scan if the change appears to be related to ids; this can
            // only happen if the attribute value is changed.
            PsiElement parent = event.getParent();
            PsiElement child = event.getChild();
            if (parent instanceof XmlText || child instanceof XmlText ||
              parent instanceof XmlComment || child instanceof XmlComment) {
              return;
            }
            if (parent instanceof XmlElement && child instanceof XmlElement) {
              if (event.getOldChild() == event.getNewChild()) {
                // We're not getting accurate PSI information: we have to do a full file scan
                rescan(psiFile, folderType);
                return;
              }
              if (child instanceof XmlAttributeValue) {
                assert parent instanceof XmlAttribute : parent;
                @SuppressWarnings("CastConflictsWithInstanceof") // IDE bug? Cast is valid.
                XmlAttribute attribute = (XmlAttribute)parent;
                if (ATTR_ID.equals(attribute.getLocalName()) &&
                    ANDROID_URI.equals(attribute.getNamespace())) {
                  // for each id attribute!
                  ResourceFile resFile = myResourceFiles.get(psiFile.getVirtualFile());
                  if (resFile != null) {
                    XmlTag xmlTag = attribute.getParent();
                    PsiElement oldChild = event.getOldChild();
                    PsiElement newChild = event.getNewChild();
                    if (oldChild instanceof XmlAttributeValue && newChild instanceof XmlAttributeValue) {
                      XmlAttributeValue oldValue = (XmlAttributeValue)oldChild;
                      XmlAttributeValue newValue = (XmlAttributeValue)newChild;
                      String oldName = stripIdPrefix(oldValue.getValue());
                      String newName = stripIdPrefix(newValue.getValue());
                      if (oldName.equals(newName)) {
                        // Can happen when there are error nodes (e.g. attribute value not yet closed during typing etc)
                        return;
                      }
                      if (resFile instanceof PsiResourceFile) {
                        PsiResourceFile resourceFile = (PsiResourceFile)resFile;
                        ResourceItem item = findResourceItem(ResourceType.ID, psiFile, oldName, xmlTag);
                        if (item != null) {
                          ListMultimap<String, ResourceItem> map = myFullTable.get(myNamespace, item.getType());
                          if (map != null) {
                            // Found the relevant item: delete it and create a new one in a new location
                            map.remove(oldName, item);
                            resourceFile.removeItem(item);
                            if (!StringUtil.isEmpty(newName)) {
                              ResourceItem newItem = new PsiResourceItem(newName, ResourceType.ID, myNamespace, xmlTag, psiFile);
                              map.put(newName, newItem);
                              resourceFile.addItem(newItem);
                            }
                            setModificationCount(ourModificationCounter.incrementAndGet());
                            invalidateParentCaches(myNamespace, ResourceType.ID);
                            return;
                          }
                        }
                      }
                    }
                  }

                  rescan(psiFile, folderType);
                }
              } else if (parent instanceof XmlAttributeValue) {
                PsiElement grandParent = parent.getParent();
                if (grandParent instanceof XmlProcessingInstruction) {
                  // Don't care about edits in the processing instructions, e.g. editing the encoding attribute in
                  // <?xml version="1.0" encoding="utf-8"?>
                  return;
                }
                assert grandParent instanceof XmlAttribute : parent;
                XmlAttribute attribute = (XmlAttribute)grandParent;
                if (ATTR_ID.equals(attribute.getLocalName()) &&
                    ANDROID_URI.equals(attribute.getNamespace())) {
                  // for each id attribute!
                  ResourceFile resFile = myResourceFiles.get(psiFile.getVirtualFile());
                  if (resFile != null) {
                    XmlTag xmlTag = attribute.getParent();
                    PsiElement oldChild = event.getOldChild();
                    PsiElement newChild = event.getNewChild();
                    String oldName = stripIdPrefix(oldChild.getText());
                    String newName = stripIdPrefix(newChild.getText());
                    if (oldName.equals(newName)) {
                      // Can happen when there are error nodes (e.g. attribute value not yet closed during typing etc)
                      return;
                    }
                    if (resFile instanceof PsiResourceFile) {
                      PsiResourceFile resourceFile = (PsiResourceFile)resFile;
                      ResourceItem item = findResourceItem(ResourceType.ID, psiFile, oldName, xmlTag);
                      if (item != null) {
                        ListMultimap<String, ResourceItem> map = myFullTable.get(myNamespace, item.getType());
                        if (map != null) {
                          // Found the relevant item: delete it and create a new one in a new location
                          map.remove(oldName, item);
                          resourceFile.removeItem(item);
                          if (!StringUtil.isEmpty(newName)) {
                            ResourceItem newItem = new PsiResourceItem(newName, ResourceType.ID, myNamespace, xmlTag, psiFile);
                            map.put(newName, newItem);
                            resourceFile.addItem(newItem);
                          }
                          setModificationCount(ourModificationCounter.incrementAndGet());
                          invalidateParentCaches(myNamespace, ResourceType.ID);
                          return;
                        }
                      }
                    }
                  }

                  rescan(psiFile, folderType);
                } else if (ArrayUtil.contains(attribute.getLocalName(), ATTRS_DATA_BINDING)
                           && ArrayUtil.contains(attribute.getParent().getLocalName(), TAGS_DATA_BINDING)) {
                  ResourceFile resFile = myResourceFiles.get(psiFile.getVirtualFile());
                  if (resFile != null) {
                    // Data-binding files are always scanned as PsiResourceFiles.
                    PsiResourceFile resourceFile = (PsiResourceFile)resFile;
                    setModificationCount(ourModificationCounter.incrementAndGet());
                    scanDataBinding(resourceFile, getModificationCount());
                  }
                } else if (XML_RESOURCE_FOLDERS.contains(folderType)) {
                  // This is an XML change within an ID generating folder to something that it's not an ID. While we do not need
                  // to generate the ID, we need to notify that something relevant has changed.
                  // One example of this change would be an edit to a drawable.
                  setModificationCount(ourModificationCounter.incrementAndGet());
                }
              }

              return;
            }

            // TODO: Handle adding/removing elements in layouts incrementally

            rescan(psiFile, folderType);
          } else if (folderType == VALUES) {
            // This is a folder that *may* contain XML files. Check if this is a relevant XML edit.
            PsiElement parent = event.getParent();
            if (parent instanceof XmlElement) {
              // Editing within an XML file
              // An edit in a comment can be ignored
              // An edit in a text inside an element can be used to invalidate the ResourceValue of an element
              //    (need to search upwards since strings can have HTML content)
              // An edit between elements can be ignored
              // An edit to an attribute name (not the attribute value for the attribute named "name"...) can
              //     sometimes be ignored (if you edit type or name, consider what to do)
              // An edit of an attribute value can affect the name of type so update item
              // An edit of other parts; for example typing in a new <string> item character by character.
              // etc.

              if (parent instanceof XmlComment) {
                // Nothing to do
                return;
              }

              // See if you just removed an item inside a <style> or <array> or <declare-styleable> etc
              if (parent instanceof XmlTag) {
                XmlTag parentTag = (XmlTag)parent;
                if (ResourceType.getEnum(parentTag.getName()) != null) {
                  if (convertToPsiIfNeeded(psiFile, folderType)) {
                    return;
                  }
                  // Yes just invalidate the corresponding cached value
                  ResourceItem resourceItem = findValueResourceItem(parentTag, psiFile);
                  if (resourceItem instanceof PsiResourceItem) {
                    if (((PsiResourceItem)resourceItem).recomputeValue()) {
                      setModificationCount(ourModificationCounter.incrementAndGet());
                    }
                    return;
                  }
                }

                if (parentTag.getName().equals(TAG_RESOURCES)
                    && event.getOldChild() instanceof XmlText
                    && event.getNewChild() instanceof XmlText) {
                  return;
                }
              }

              if (parent instanceof XmlText) {
                XmlText text = (XmlText)parent;
                handleValueXmlTextEdit(text.getParentTag(), psiFile);
                return;
              }

              if (parent instanceof XmlAttributeValue) {
                PsiElement attribute = parent.getParent();
                if (attribute instanceof XmlProcessingInstruction) {
                  // Don't care about edits in the processing instructions, e.g. editing the encoding attribute in
                  // <?xml version="1.0" encoding="utf-8"?>
                  return;
                }
                PsiElement tag = attribute.getParent();
                assert attribute instanceof XmlAttribute : attribute;
                XmlAttribute xmlAttribute = (XmlAttribute)attribute;
                assert tag instanceof XmlTag : tag;
                XmlTag xmlTag = (XmlTag)tag;
                String attributeName = xmlAttribute.getName();
                // We could also special case handling of editing the type attribute, and the parent attribute,
                // but editing these is rare enough that we can just stick with the fallback full file scan for those
                // scenarios.
                if (isItemElement(xmlTag) && attributeName.equals(ATTR_NAME)) {
                  // Edited the name of the item: replace it
                  ResourceType type = AndroidResourceUtil.getType(xmlTag);
                  if (type != null) {
                    String oldName = event.getOldChild().getText();
                    String newName = event.getNewChild().getText();
                    if (oldName.equals(newName)) {
                      // Can happen when there are error nodes (e.g. attribute value not yet closed during typing etc)
                      return;
                    }
                    // findResourceItem depends on Psi in some cases, so we need to bail and rescan if not Psi.
                    if (convertToPsiIfNeeded(psiFile, folderType)) {
                      return;
                    }
                    ResourceItem item = findResourceItem(type, psiFile, oldName, xmlTag);
                    if (item != null) {
                      ListMultimap<String, ResourceItem> map = myFullTable.get(myNamespace, item.getType());
                      if (map != null) {
                        // Found the relevant item: delete it and create a new one in a new location
                        map.remove(oldName, item);
                        if (!StringUtil.isEmpty(newName)) {
                          ResourceItem newItem = new PsiResourceItem(newName, type, myNamespace, xmlTag, psiFile);
                          map.put(newName, newItem);
                          ResourceFile resFile = myResourceFiles.get(psiFile.getVirtualFile());
                          if (resFile != null) {
                            PsiResourceFile resourceFile = (PsiResourceFile)resFile;
                            resourceFile.replace(item, newItem);
                          }
                          else {
                            assert false : item;
                          }
                        }
                        setModificationCount(ourModificationCounter.incrementAndGet());
                        invalidateParentCaches(myNamespace, type);

                        // Invalidate surrounding declare styleable if any
                        if (type == ResourceType.ATTR) {
                          XmlTag parentTag = xmlTag.getParentTag();
                          if (parentTag != null && parentTag.getName().equals(ResourceType.DECLARE_STYLEABLE.getName())) {
                            ResourceItem style = findValueResourceItem(parentTag, psiFile);
                            if (style instanceof PsiResourceItem) {
                              ((PsiResourceItem)style).recomputeValue();
                            }
                          }
                        }

                        return;
                      }
                    }
                  } else {
                    XmlTag parentTag = xmlTag.getParentTag();
                    if (parentTag != null && ResourceType.getEnum(parentTag.getName()) != null) {
                      // <style>, or <plurals>, or <array>, or <string-array>, ...
                      // Edited the attribute value of an item that is wrapped in a <style> tag: invalidate parent cached value
                      if (convertToPsiIfNeeded(psiFile, folderType)) {
                        return;
                      }
                      ResourceItem resourceItem = findValueResourceItem(parentTag, psiFile);
                      if (resourceItem instanceof PsiResourceItem) {
                        if (((PsiResourceItem)resourceItem).recomputeValue()) {
                          setModificationCount(ourModificationCounter.incrementAndGet());
                        }
                        return;
                      }
                    }
                  }
                }
              }
            }

            // Fall through: We were not able to directly manipulate the repository to accommodate
            // the edit, so re-scan the whole value file instead
            rescan(psiFile, folderType);

          } else if (folderType == COLOR) {
            PsiElement parent = event.getParent();
            if (parent instanceof XmlElement) {
              if (parent instanceof XmlComment) {
                // Nothing to do
                return;
              }

              if (parent instanceof XmlAttributeValue) {
                PsiElement attribute = parent.getParent();
                if (attribute instanceof XmlProcessingInstruction) {
                  // Don't care about edits in the processing instructions, e.g. editing the encoding attribute in
                  // <?xml version="1.0" encoding="utf-8"?>
                  return;
                }
              }

              setModificationCount(ourModificationCounter.incrementAndGet());
              return;
            }
          } else if (XML_RESOURCE_FOLDERS.contains(folderType)) {
            PsiElement parent = event.getParent();

            if (parent instanceof XmlElement) {
              if (parent instanceof XmlComment) {
                // Nothing to do
                return;
              }

              // A change to an XML file that does not require adding/removing resources. This could be a change to the contents of an XML
              // file in the raw folder.
              setModificationCount(ourModificationCounter.incrementAndGet());
            }
          } // else: can ignore this edit
        }
      } else {
        PsiElement parent = event.getParent();
        if (isResourceFolder(parent)) {
          PsiElement oldChild = event.getOldChild();
          PsiElement newChild = event.getNewChild();
          if (oldChild instanceof PsiFile) {
            PsiFile oldFile = (PsiFile)oldChild;
            if (PsiProjectListener.isRelevantFile(oldFile)) {
              removeFile(oldFile);
            }
          }
          if (newChild instanceof PsiFile) {
            PsiFile newFile = (PsiFile)newChild;
            if (PsiProjectListener.isRelevantFile(newFile)) {
              addFile(newFile);
            }
          }
        }
      }

      myIgnoreChildrenChanged = true;
    }

    private void handleValueXmlTextEdit(@Nullable PsiElement parent, @NotNull PsiFile psiFile) {
      if (!(parent instanceof XmlTag)) {
        // Edited text outside the root element
        return;
      }
      XmlTag parentTag = (XmlTag)parent;
      String parentTagName = parentTag.getName();
      if (parentTagName.equals(TAG_RESOURCES)) {
        // Editing whitespace between top level elements; ignore
        return;
      }

      if (parentTagName.equals(TAG_ITEM)) {
        XmlTag style = parentTag.getParentTag();
        if (style != null && ResourceType.getEnum(style.getName()) != null) {
          ResourceFolderType folderType = ResourceHelper.getFolderType(psiFile);
          if (convertToPsiIfNeeded(psiFile, folderType)) {
            return;
          }
          // <style>, or <plurals>, or <array>, or <string-array>, ...
          // Edited the text value of an item that is wrapped in a <style> tag: invalidate
          ResourceItem item = findValueResourceItem(style, psiFile);
          if (item instanceof PsiResourceItem) {
            boolean cleared = ((PsiResourceItem)item).recomputeValue();
            if (cleared) { // Only bump revision if this is a value which has already been observed!
              setModificationCount(ourModificationCounter.incrementAndGet());
            }
          }
          return;
        }
      }

      // Find surrounding item
      while (parentTag != null) {
        if (isItemElement(parentTag)) {
          ResourceFolderType folderType = ResourceHelper.getFolderType(psiFile);
          if (convertToPsiIfNeeded(psiFile, folderType)) {
            return;
          }
          ResourceItem item = findValueResourceItem(parentTag, psiFile);
          if (item instanceof PsiResourceItem) {
            // Edited XML value
            boolean cleared = ((PsiResourceItem)item).recomputeValue();
            if (cleared) { // Only bump revision if this is a value which has already been observed!
              setModificationCount(ourModificationCounter.incrementAndGet());
            }
          }
          break;
        }
        parentTag = parentTag.getParentTag();
      }

      // Fully handled; other whitespace changes do not affect resources
    }

    @Override
    public void childMoved(@NotNull PsiTreeChangeEvent event) {
      PsiElement child = event.getChild();
      PsiFile psiFile = event.getFile();
      //noinspection StatementWithEmptyBody
      if (psiFile == null) {
        // This is called when you move a file from one folder to another
        if (child instanceof PsiFile) {
          psiFile = (PsiFile)child;
          if (!PsiProjectListener.isRelevantFile(psiFile)) {
            return;
          }

          // If you are renaming files, determine whether we can do a simple replacement
          // (e.g. swap out ResourceFile instances), or whether it changes the type
          // (e.g. moving foo.xml from layout/ to animator/), or whether it adds or removes
          // the type (e.g. moving from invalid to valid resource directories), or whether
          // it just affects the qualifiers (special case of swapping resource file instances).
          String name = psiFile.getName();

          PsiElement oldParent = event.getOldParent();
          PsiDirectory oldParentDir;
          if (oldParent instanceof PsiDirectory) {
            oldParentDir = (PsiDirectory)oldParent;
          } else {
            // Can't find old location: treat this as a file add
            addFile(psiFile);
            return;
          }

          String oldDirName = oldParentDir.getName();
          ResourceFolderType oldFolderType = getFolderType(oldDirName);
          ResourceFolderType newFolderType = ResourceHelper.getFolderType(psiFile);

          boolean wasResourceFolder = oldFolderType != null && isResourceFolder(oldParentDir);
          boolean isResourceFolder = newFolderType != null && isResourceFile(psiFile);

          if (wasResourceFolder == isResourceFolder) {
            if (!isResourceFolder) {
              // Moved a non-resource file around: nothing to do
              return;
            }

            // Moved a resource file from one resource folder to another: we need to update
            // the ResourceFile entries for this file. We may also need to update the types.
            ResourceFile resourceFile = findResourceFile(oldDirName, name);
            if (resourceFile != null) {
              if (oldFolderType != newFolderType) {
                // In some cases we can do this cheaply, e.g. if you move from layout to menu
                // we can just look up and change @layout/foo to @menu/foo, but if you move
                // to or from values folder it gets trickier, so for now just treat this as a delete
                // followed by an add
                removeFile(resourceFile);
                addFile(psiFile);
              } else {
                VirtualFile vFile = VfsUtil.findFileByIoFile(resourceFile.getFile(), false);
                if (!(resourceFile instanceof PsiResourceFile) || vFile == null) {
                  // We can't do the simple Psi-based surgery below, so removeFile and addFile to rescan.
                  removeFile(resourceFile);
                  addFile(psiFile);
                  return;
                }
                myResourceFiles.remove(vFile);
                myResourceFiles.put(psiFile.getVirtualFile(), resourceFile);
                PsiResourceFile psiResourceFile = (PsiResourceFile)resourceFile;
                PsiDirectory newParent = psiFile.getParent();
                assert newParent != null; // Since newFolderType != null
                String newDirName = newParent.getName();
                psiResourceFile.setPsiFile(psiFile, getQualifiers(newDirName));
                setModificationCount(ourModificationCounter.incrementAndGet()); // qualifiers may have changed: can affect configuration matching
                // We need to recompute resource values too, since some of these can point to
                // the old file (e.g. a drawable resource could have a DensityBasedResourceValue
                // pointing to the old file
                for (ResourceItem item : psiResourceFile) { // usually just 1
                  if (item instanceof PsiResourceItem) {
                    ((PsiResourceItem)item).recomputeValue();
                  }
                }
                invalidateParentCaches();
              }
            } else {
              // Couldn't find previous file; just add new file
              addFile(psiFile);
            }
          } else if (isResourceFolder) {
            // Moved file into resource folder: treat it as a file add
            addFile(psiFile);
          } else {
            //noinspection ConstantConditions
            assert wasResourceFolder;

            // Moved file out of resource folders: treat it as a file deletion.
            // The only trick here is that we don't actually have the PsiFile anymore.
            // Work around this by searching our PsiFile to ResourceFile map for a match.
            String dirName = oldParentDir.getName();
            ResourceFile resourceFile = findResourceFile(dirName, name);
            if (resourceFile != null) {
              removeFile(resourceFile);
            }
          }
        }
      } else {
        // Change inside a file
        // Ignore: moving elements around doesn't affect the resources
      }

      myIgnoreChildrenChanged = true;
    }

    @Override
    public final void beforeChildrenChange(@NotNull PsiTreeChangeEvent event) {
      myIgnoreChildrenChanged = false;
    }

    @Override
    public void childrenChanged(@NotNull PsiTreeChangeEvent event) {
      PsiElement parent = event.getParent();
      // Called after children have changed. There are typically individual childMoved, childAdded etc
      // calls that we hook into for more specific details. However, there are some events we don't
      // catch using those methods, and for that we have the below handling.
      if (myIgnoreChildrenChanged) {
        // We've already processed this change as one or more individual childMoved, childAdded, childRemoved etc calls
        // However, we sometimes get some surprising (=bogus) events where the parent and the child
        // are the same, and in those cases there may be other child events we need to process
        // so fall through and process the whole file
        if (parent != event.getChild()) {
          return;
        }
      }
      else if (event instanceof PsiTreeChangeEventImpl && (((PsiTreeChangeEventImpl)event).isGenericChange())) {
          return;
      }

      if (parent != null && parent.getChildren().length == 1 && parent.getChildren()[0] instanceof PsiWhiteSpace) {
        // This event is just adding white spaces
        return;
      }

      PsiFile psiFile = event.getFile();
      if (psiFile != null && PsiProjectListener.isRelevantFile(psiFile)) {
        VirtualFile file = psiFile.getVirtualFile();
        if (file != null) {
          ResourceFolderType folderType = ResourceHelper.getFolderType(psiFile);
          if (folderType != null && isResourceFile(psiFile)) {
            // TODO: If I get an XmlText change and the parent is the resources tag or it's a layout, nothing to do.
            rescan(psiFile, folderType);
          }
        }
      } else {
        Throwable throwable = new Throwable();
        throwable.fillInStackTrace();
        LOG.debug("Received unexpected childrenChanged event for inter-file operations", throwable);
      }
    }

    // There are cases where a file is renamed, and I don't get a pre-notification. Use this flag
    // to detect those scenarios, and in that case, do proper cleanup.
    // (Note: There are also cases where *only* beforePropertyChange is called, not propertyChange.
    // One example is the unit test for the raw folder, where we're renaming a file, and we get
    // the beforePropertyChange notification, followed by childReplaced on the PsiDirectory, and
    // nothing else.
    private boolean mySeenPrePropertyChange;

    @Override
    public final void beforePropertyChange(@NotNull PsiTreeChangeEvent event) {
      if (PsiTreeChangeEvent.PROP_FILE_NAME == event.getPropertyName()) {
        // This is called when you rename a file (before the file has been renamed)
        PsiElement child = event.getChild();
        if (child instanceof PsiFile) {
          PsiFile psiFile = (PsiFile)child;
          if (PsiProjectListener.isRelevantFile(psiFile) && isResourceFolder(event.getParent())) {
            removeFile(psiFile);
          }
        }
        // The new name will be added in the post hook (propertyChanged rather than beforePropertyChange)
      }

      mySeenPrePropertyChange = true;
    }

    @Override
    public void propertyChanged(@NotNull PsiTreeChangeEvent event) {
      if (PsiTreeChangeEvent.PROP_FILE_NAME == event.getPropertyName() && isResourceFolder(event.getParent())) {
        // This is called when you rename a file (after the file has been renamed)
        PsiElement child = event.getElement();
        if (child instanceof PsiFile) {
          PsiFile psiFile = (PsiFile)child;
          if (PsiProjectListener.isRelevantFile(psiFile) && isResourceFolder(event.getParent())) {
            if (!mySeenPrePropertyChange) {
              Object oldValue = event.getOldValue();
              if (oldValue instanceof String) {
                PsiDirectory parent = psiFile.getParent();
                String oldName = (String)oldValue;
                if (parent != null && parent.findFile(oldName) == null) {
                  removeFile(findResourceFile(parent.getName(), oldName));
                }
              }
            }

            addFile(psiFile);
          }
        }
      }

      // TODO: Do we need to handle PROP_DIRECTORY_NAME for users renaming any of the resource folders?
      // and what about PROP_FILE_TYPES -- can users change the type of an XML File to something else?

      mySeenPrePropertyChange = false;
    }
  }

  @Nullable
  private ResourceFile findResourceFile(String dirName, String fileName) {
    int index = dirName.indexOf('-');
    String qualifiers;
    String folderTypeName;
    if (index == -1) {
      qualifiers = "";
      folderTypeName = dirName;
    } else {
      qualifiers = dirName.substring(index + 1);
      folderTypeName = dirName.substring(0, index);
    }
    ResourceFolderType folderType = getTypeByName(folderTypeName);

    for (ResourceFile resourceFile : myResourceFiles.values()) {
      String name = resourceFile.getFile().getName();
      ResourceFolderType resFolderType = ResourceHelper.getFolderType(resourceFile);
      if (folderType == resFolderType && fileName.equals(name) && qualifiers.equals(resourceFile.getQualifiers())) {
        return resourceFile;
      }
    }

    return null;
  }

  private void removeItemsFromFile(ResourceFile resourceFile) {
    for (ResourceItem item : resourceFile.getItems()) {
      removeItems(resourceFile, item.getType(), item.getName(), false);  // no need since we're discarding the file
    }
  }

  private static boolean isItemElement(XmlTag xmlTag) {
    String tag = xmlTag.getName();
    if (tag.equals(TAG_RESOURCES)) {
      return false;
    }
    return tag.equals(TAG_ITEM) || ResourceType.getEnum(tag) != null;
  }

  @Nullable
  private ResourceItem findValueResourceItem(XmlTag tag, @NotNull PsiFile file) {
    if (!tag.isValid()) {
      // This function should only be used if we know file's items are PsiResourceItems.
      ResourceFile resFile = myResourceFiles.get(file.getVirtualFile());
      if (resFile != null) {
        assert resFile instanceof PsiResourceFile;
        PsiResourceFile resourceFile = (PsiResourceFile)resFile;
        for (ResourceItem item : resourceFile) {
          PsiResourceItem pri = (PsiResourceItem)item;
          XmlTag xmlTag = pri.getTag();
          if (xmlTag == tag) {
            return item;
          }
        }
      }
      return null;
    }
    String name = tag.getAttributeValue(ATTR_NAME);
    return name != null ? findValueResourceItem(tag, file, name) : null;
  }

  @Nullable
  private ResourceItem findValueResourceItem(XmlTag tag, @NotNull PsiFile file, String name) {
    ResourceType type = AndroidResourceUtil.getType(tag);
    return findResourceItem(type, file, name, tag);
  }

  @Nullable
  private ResourceItem findResourceItem(@Nullable ResourceType type, @NotNull PsiFile file, @Nullable String name, @Nullable XmlTag tag) {
    if (type != null && name != null) {
      ListMultimap<String, ResourceItem> map = myFullTable.get(myNamespace, type);
      if (map != null) {
        List<ResourceItem> items = map.get(name);
        assert items != null;
        File ioFile = VfsUtilCore.virtualToIoFile(file.getVirtualFile());
        if (tag != null) {
          for (ResourceItem item : items) {
            ResourceFile resourceFile = item.getSource();
            if (resourceFile != null && FileUtil.filesEqual(resourceFile.getFile(), ioFile)) {
              assert item instanceof PsiResourceItem;
              PsiResourceItem psiItem = (PsiResourceItem)item;
              if (psiItem.getTag() == tag) {
                return item;
              }
            }
          }
          return null;
        }

        for (ResourceItem item : items) {
          ResourceFile resourceFile = item.getSource();
          if (resourceFile != null && FileUtil.filesEqual(resourceFile.getFile(), ioFile)) {
            return item;
          }
        }
      }
    }

    return null;
  }

  // For debugging only
  @Override
  public String toString() {
    return getClass().getSimpleName() + " for " + myResourceDir + ": @" + Integer.toHexString(System.identityHashCode(this));
  }

  @NotNull
  @Override
  protected Set<VirtualFile> computeResourceDirs() {
    return Sets.newHashSet(myResourceDir);
  }

  // Not a super-robust comparator. Compares a subset of the repo state for testing.
  // Returns false if a difference is found.
  // Returns true if the repositories are roughly equivalent.
  @VisibleForTesting
  boolean equalFilesItems(ResourceFolderRepository other) {
    File myResourceDirFile = VfsUtilCore.virtualToIoFile(myResourceDir);
    File otherResourceDir = VfsUtilCore.virtualToIoFile(other.myResourceDir);
    if (!FileUtil.filesEqual(myResourceDirFile, otherResourceDir)) {
      return false;
    }

    if (myResourceFiles.size() != other.myResourceFiles.size()) {
      return false;
    }
    for (Map.Entry<VirtualFile, ResourceFile> fileEntry : myResourceFiles.entrySet()) {
      ResourceFile otherResFile = other.myResourceFiles.get(fileEntry.getKey());
      if (otherResFile == null) {
        return false;
      }
      if (!FileUtil.filesEqual(fileEntry.getValue().getFile(), otherResFile.getFile())) {
        return false;
      }
    }

    ResourceTable otherResourceTable = other.getItems();
    if (myFullTable.size() != otherResourceTable.size()) {
      return false;
    }

    for (Table.Cell<String, ResourceType, ListMultimap<String, ResourceItem>> cell : myFullTable.cellSet()) {
      assert cell.getColumnKey() != null; // We don't store null as the ResourceType.

      ListMultimap<String, ResourceItem> ownEntries = cell.getValue();
      ListMultimap<String, ResourceItem> otherEntries = otherResourceTable.get(cell.getRowKey(), cell.getColumnKey());

      if ((otherEntries == null) != (ownEntries == null)) {
        return false;
      }

      if (ownEntries == null) {
        // This means they're both null.
        continue;
      }

      if (otherEntries.size() != ownEntries.size()) {
        return false;
      }

      for (Map.Entry<String, ResourceItem> itemEntry : ownEntries.entries()) {
        List<ResourceItem> otherItemsList = otherEntries.get(itemEntry.getKey());
        if (otherItemsList == null) {
          return false;
        }
        ResourceItem item = itemEntry.getValue();
        if (!ContainerUtil.exists(otherItemsList, resourceItem -> {
          // Use #compareTo instead of #equals because #equals compares pointers of mSource.
          if (resourceItem.compareTo(item) != 0) {
            return false;
          }
          // #compareTo doesn't check the ResourceValue. At least check that getValue is equivalent (getRawXmlText may be different).
          // Skip ID type resources, where the ResourceValues are not important and where blob writing doesn't preserve the value.
          if (item.getType() != ResourceType.ID) {
            ResourceValue resValue = item.getResourceValue(false);
            ResourceValue otherResValue = resourceItem.getResourceValue(false);
            if (resValue == null || otherResValue == null) {
              if (resValue != otherResValue) {
                return false;
              }
            }
            else {
              String resValueStr = resValue.getValue();
              String otherResValueStr = otherResValue.getValue();
              if (resValueStr == null || otherResValueStr == null) {
                if (resValueStr != otherResValueStr) {
                  return false;
                }
              }
              else {
                if (!resValueStr.equals(otherResValueStr)) {
                  return false;
                }
              }
            }
          }
          // We can only compareValueWith (compare equivalence of XML nodes) for VALUE items.
          // For others, the XML node may be different before and after serialization.
          ResourceFile source = item.getSource();
          ResourceFile otherSource = resourceItem.getSource();
          if (source != null && otherSource != null) {
            ResourceFolderType ownFolderType = ResourceHelper.getFolderType(source);
            ResourceFolderType otherFolderType = ResourceHelper.getFolderType(otherSource);
            if (otherFolderType != ownFolderType) {
              return false;
            }
            if (otherFolderType == VALUES) {
              return resourceItem.compareValueWith(item);
            }
          }
          return true;
        })) {
          return false;
        }
      }
    }

    // Only compare the keys.
    return myDataBindingResourceFiles.keySet().equals(other.myDataBindingResourceFiles.keySet());
  }
}<|MERGE_RESOLUTION|>--- conflicted
+++ resolved
@@ -27,11 +27,7 @@
 import com.android.tools.idea.configurations.ConfigurationManager;
 import com.android.tools.idea.databinding.DataBindingUtil;
 import com.android.tools.idea.model.MergedManifest;
-<<<<<<< HEAD
-import com.android.tools.log.LogWrapper;
-=======
 import com.android.tools.idea.log.LogWrapper;
->>>>>>> abbea60e
 import com.android.tools.lint.detector.api.LintUtils;
 import com.android.utils.ILogger;
 import com.google.common.collect.*;
@@ -995,13 +991,7 @@
       myPendingScans.add(psiFile);
     }
     ApplicationManager.getApplication().invokeLater(() -> {
-<<<<<<< HEAD
-      if (!psiFile.isValid()) {
-        return;
-      }
-=======
       if (!psiFile.isValid()) return;
->>>>>>> abbea60e
 
       ApplicationManager.getApplication().runWriteAction(() -> {
         boolean rescan;
