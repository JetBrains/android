--- conflicted
+++ resolved
@@ -18,6 +18,7 @@
 import com.android.annotations.concurrency.GuardedBy;
 import com.android.annotations.concurrency.Slow;
 import com.android.ide.common.rendering.api.ResourceNamespace;
+import com.android.ide.common.resources.Locale;
 import com.android.ide.common.resources.ResourceRepository;
 import com.android.ide.common.resources.ResourceRepositoryUtil;
 import com.android.ide.common.resources.configuration.LocaleQualifier;
@@ -26,15 +27,8 @@
 import com.android.tools.idea.AndroidProjectModelUtils;
 import com.android.tools.idea.concurrency.AndroidIoManager;
 import com.android.tools.idea.configurations.ConfigurationManager;
-<<<<<<< HEAD
-import com.android.tools.idea.gradle.project.model.AndroidModuleModel;
-import com.android.tools.idea.model.Namespacing;
-import com.android.tools.idea.rendering.Locale;
-=======
 import com.android.tools.idea.model.Namespacing;
 import com.android.tools.idea.projectsystem.ProjectSystemUtil;
-import com.android.ide.common.resources.Locale;
->>>>>>> b5f40ffd
 import com.android.tools.idea.res.LocalResourceRepository.EmptyRepository;
 import com.android.tools.idea.res.SampleDataResourceRepository.SampleDataRepositoryManager;
 import com.google.common.base.Throwables;
@@ -481,13 +475,6 @@
 
   @NotNull
   private LocalResourceRepository computeTestAppResources() {
-<<<<<<< HEAD
-    // For disposal, the newly created test module repository ends up owned by the repository manager
-    // if returned from this method or the TestAppResourceRepository if passed to it. This is slightly
-    // different to the main module repository, which is always owned by the manager and stored in
-    // myModuleResources.
-=======
->>>>>>> b5f40ffd
     LocalResourceRepository moduleTestResources = getTestModuleResources();
     return TestAppResourceRepository.create(myFacet, moduleTestResources);
   }
@@ -649,16 +636,11 @@
         appResources.updateRoots(getLibraryResources());
       }
 
-<<<<<<< HEAD
-      if (oldLibraryResourceMap != null) {
-        oldLibraryResourceMap.size(); // Access oldLibraryResourceMap to make sure that it is still in scope at this point.
-=======
       // Access oldLibraryResourceMap to make sure that it is still in scope at this point.
       // This condition should never be true, but exists to prevent the compiler from optimizing
       // away oldLibraryResourceMap.
       if (oldLibraryResourceMap != null && oldLibraryResourceMap.size() == Integer.MAX_VALUE) {
         throw new AssertionError();
->>>>>>> b5f40ffd
       }
     }
     catch (IllegalStateException e) {
