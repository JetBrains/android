--- conflicted
+++ resolved
@@ -29,10 +29,6 @@
 import org.jetbrains.android.AndroidResolveScopeEnlarger.Companion.TRANSITIVITY_KEY
 import org.jetbrains.android.augment.AndroidLightField
 import org.jetbrains.android.facet.AndroidFacet
-<<<<<<< HEAD
-import org.jetbrains.android.dom.manifest.getPackageName as getPackageNameFromManifest
-=======
->>>>>>> b5f40ffd
 
 class ModuleRClass(
   val facet: AndroidFacet,
@@ -86,10 +82,6 @@
       return ResourceRepositoryManager.getInstance(facet)
     }
 
-    override fun getResourceRepositoryManager(): ResourceRepositoryManager {
-      return ResourceRepositoryManager.getInstance(facet)
-    }
-
     override fun getResourceRepository(): LocalResourceRepository {
       val repoManager = ResourceRepositoryManager.getInstance(facet)
       return when (sourceSet) {
