--- conflicted
+++ resolved
@@ -37,28 +37,16 @@
   psiManager: PsiManager,
   private val sourceSet: SourceSet,
   transitivity: Transitivity,
-<<<<<<< HEAD
-  fieldModifier: AndroidLightField.FieldModifier
-) :
-  ResourceRepositoryRClass(
-    psiManager,
-    ModuleResourcesSource(facet, sourceSet, transitivity, fieldModifier)
-=======
   fieldModifier: AndroidLightField.FieldModifier,
 ) :
   ResourceRepositoryRClass(
     psiManager,
     ModuleResourcesSource(facet, sourceSet, transitivity, fieldModifier),
->>>>>>> 0d09370c
   ) {
 
   enum class SourceSet {
     MAIN,
-<<<<<<< HEAD
-    TEST
-=======
     TEST,
->>>>>>> 0d09370c
   }
 
   init {
@@ -84,11 +72,7 @@
     }
     lightVirtualFile.putUserData(
       MODULE_POINTER_KEY,
-<<<<<<< HEAD
-      ModulePointerManager.getInstance(project).create(facet.module)
-=======
       ModulePointerManager.getInstance(project).create(facet.module),
->>>>>>> 0d09370c
     )
     lightVirtualFile.putUserData(LIGHT_CLASS_KEY, ModuleRClass::class.java)
     lightVirtualFile.putUserData(TRANSITIVITY_KEY, transitivity)
