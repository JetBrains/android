/*
 * Copyright (C) 2016 The Android Open Source Project
 *
 * Licensed under the Apache License, Version 2.0 (the "License");
 * you may not use this file except in compliance with the License.
 * You may obtain a copy of the License at
 *
 *      http://www.apache.org/licenses/LICENSE-2.0
 *
 * Unless required by applicable law or agreed to in writing, software
 * distributed under the License is distributed on an "AS IS" BASIS,
 * WITHOUT WARRANTIES OR CONDITIONS OF ANY KIND, either express or implied.
 * See the License for the specific language governing permissions and
 * limitations under the License.
 */
package com.android.tools.idea.res;

import static com.android.tools.idea.projectsystem.ProjectSystemUtil.getModuleSystem;

import com.android.ide.common.rendering.api.AssetRepository;
import com.android.ide.common.util.PathString;
import com.android.projectmodel.ExternalAndroidLibrary;
import com.android.sdklib.IAndroidTarget;
import com.android.tools.idea.configurations.ConfigurationManager;
import com.android.tools.idea.flags.StudioFlags;
import com.android.tools.idea.fonts.DownloadableFontCacheService;
import com.android.tools.idea.model.AndroidModel;
import com.android.tools.idea.projectsystem.AndroidModuleSystem;
import com.android.tools.idea.projectsystem.DependencyScopeType;
import com.android.tools.idea.projectsystem.IdeaSourceProvider;
import com.android.tools.idea.sampledata.datasource.ResourceContent;
import com.google.common.collect.Streams;
import com.intellij.openapi.vfs.VfsUtilCore;
import com.intellij.openapi.vfs.VirtualFile;
import com.intellij.openapi.vfs.VirtualFileManager;
import java.io.ByteArrayInputStream;
import java.io.File;
import java.io.IOException;
import java.io.InputStream;
import java.nio.file.Path;
<<<<<<< HEAD
=======
import java.nio.file.Paths;
>>>>>>> b5f40ffd
import java.util.ArrayList;
import java.util.Collection;
import java.util.List;
import java.util.Objects;
import java.util.function.Function;
import java.util.stream.Stream;
import org.jetbrains.android.facet.AndroidFacet;
import org.jetbrains.android.facet.SourceProviderManager;
import org.jetbrains.android.sdk.CompatibilityRenderTarget;
import org.jetbrains.android.sdk.StudioEmbeddedRenderTarget;
import org.jetbrains.annotations.NotNull;
import org.jetbrains.annotations.Nullable;

/**
 * Finds an asset in all the asset directories and returns the input stream.
 */
public class AssetRepositoryImpl extends AssetRepository {
  private static Path myFrameworkResDirOrJar;
  private AndroidFacet myFacet;

  public AssetRepositoryImpl(@NotNull AndroidFacet facet) {
    myFacet = facet;
  }

  @Override
  public boolean isSupported() {
    return true;
  }

  /**
   * @param mode one of ACCESS_UNKNOWN, ACCESS_STREAMING, ACCESS_RANDOM or ACCESS_BUFFER (int values 0-3).
   */
  @Override
  @Nullable
  public InputStream openAsset(@NotNull String path, int mode) throws IOException {
    assert myFacet != null;

    return getDirectories(myFacet, IdeaSourceProvider::getAssetsDirectories, ExternalAndroidLibrary::getAssetsFolder)
      .map(assetDir -> assetDir.findFileByRelativePath(path))
      .map(assetDir -> {
        if (assetDir == null) {
          return null;
        }

        try {
          return assetDir.getInputStream();
        }
        catch (IOException e) {
          return null;
        }
      })
      .filter(Objects::nonNull)
      .findAny()
      .orElse(null);
  }

  /**
   * Returns whether the given file is contained within the downloadable fonts cache
   */
  private static boolean isCachedFontFile(@NotNull VirtualFile file) {
    File fontCachePathFile = DownloadableFontCacheService.getInstance().getFontPath();
    if (fontCachePathFile == null) {
      return false;
    }

    VirtualFile fontCachePath = VirtualFileManager.getInstance().findFileByNioPath(fontCachePathFile.toPath());
    if (fontCachePath == null) {
      return false;
    }
    return VfsUtilCore.isAncestor(fontCachePath, file, true);
  }

  /**
   * It takes an absolute path that does not point to an asset and opens the file. Currently the access
   * is restricted to files under the resources directories and the downloadable font cache directory.
   *
   * @param cookie ignored
   * @param path the path pointing to a file on disk, or to a ZIP file entry. In the latter case the path
   *     has the following format: "apk:<i>path_to_zip_file</i>!/<i>path_to_zip_entry</i>
   * @param mode ignored
   */
  @Override
  @Nullable
  public InputStream openNonAsset(int cookie, @NotNull String path, int mode) throws IOException {
    assert myFacet != null;

    if (path.startsWith("apk:") || path.startsWith("jar:")) {
      return new ByteArrayInputStream(FileResourceReader.readBytes(path));
    }

    String url;
    if (path.startsWith("file://")) {
      url = path;
    } else {
      if (path.startsWith("file:")) {
        path = path.substring("file:".length());
      }
      url = "file://" + path;
    }

    VirtualFile file = VirtualFileManager.getInstance().findFileByUrl(url);
    if (file == null) {
      return null;
    }

    return getDirectories(myFacet,
                          IdeaSourceProvider::getResDirectories,
                          it -> it.getResFolder() != null ? it.getResFolder().getRoot() : null)
      .filter(resDir -> VfsUtilCore.isAncestor(resDir, file, true))
      .map(resDir -> {
        try {
          return file.getInputStream();
        }
        catch (IOException e) {
          return null;
        }
      })
      .findAny()
      .orElseGet(() -> {
        if (isCachedFontFile(file)) {
          try {
            return file.getInputStream();
          }
          catch (IOException ignore) {
          }
        }
        return null;
      });
  }

  /**
   * Checks if the given path points to a file resource.
   */
  @Override
  public boolean isFileResource(@NotNull String path) {
    return IdeResourcesUtil.isFileResource(path);
  }

  /**
   * Returns a specific set of directories for source providers and aars. The method receives the facet and two methods.
   * One method to extract the directories from the {@link IdeaSourceProvider} and one to extract them from the
   * {@link ExternalAndroidLibrary}. For example, to extract the assets directories, you would need to pass
   * {@link IdeaSourceProvider::getAssetsDirectories} and {@link ExternalAndroidLibrary::getAssetsFolder}.
   */
  @NotNull
  private static Stream<VirtualFile> getDirectories(@NotNull AndroidFacet facet,
                                                    @NotNull Function<IdeaSourceProvider, Iterable<VirtualFile>> sourceMapper,
                                                    @NotNull Function<ExternalAndroidLibrary, PathString> aarMapper) {
    Stream<VirtualFile> dirsFromSources =
      Stream.concat(Stream.of(facet), AndroidDependenciesCache.getAllAndroidDependencies(facet.getModule(), true).stream())
        .flatMap(f -> SourceProviderManager.getInstance(f).getCurrentAndSomeFrequentlyUsedInactiveSourceProviders().stream())
        .distinct()
        .map(sourceMapper)
        .flatMap(Streams::stream);

    VirtualFileManager manager = VirtualFileManager.getInstance();

    // TODO(b/178424022) Library dependencies from project system should be sufficient for asset folder dependencies.
    //  This should be removed once the bug is resolved.
    Stream<VirtualFile> dirsFromAars = findAarLibraries(facet).stream()
      .map(aarMapper)
      .filter(Objects::nonNull)
      .map(path -> manager.findFileByUrl("file://" + path.getPortablePath()))
      .filter(Objects::nonNull);

    Stream<VirtualFile> libraryDepAars = Stream.empty();
    if (StudioFlags.NELE_ASSET_REPOSITORY_INCLUDE_AARS_THROUGH_PROJECT_SYSTEM.get()) {
<<<<<<< HEAD
      libraryDepAars = getModuleSystem(facet.getModule()).getAndroidLibraryDependencies().stream()
=======
      libraryDepAars = getModuleSystem(facet.getModule()).getAndroidLibraryDependencies(DependencyScopeType.MAIN).stream()
>>>>>>> b5f40ffd
        .map(ExternalAndroidLibrary::getLocation)
        .filter((location) -> location != null && location.getFileName().endsWith(".aar"))
        .map(path -> manager.findFileByUrl("file://" + path.getPortablePath()))
        .filter(Objects::nonNull);
    }

    Stream<VirtualFile> frameworkDirs = Stream.of(getSdkResDirOrJar(facet))
      .filter(Objects::nonNull)
      .map(path -> manager.findFileByUrl("file://" + path))
      .filter(Objects::nonNull);

    AndroidFacet holderFacet = AndroidFacet.getInstance(facet.getHolderModule());
    Stream<VirtualFile> sampleDataDirs = Stream.of(
      ResourceContent.getSampleDataBaseDir(),
      ResourceContent.getSampleDataUserDir(facet),
      (holderFacet == null) ? null : ResourceContent.getSampleDataUserDir(holderFacet)
    )
      .filter(Objects::nonNull)
      .distinct()
<<<<<<< HEAD
      .map(dir -> manager.findFileByUrl("file://" + dir.getAbsolutePath()))
=======
      .map(dir -> manager.findFileByUrl("file://" + dir.toAbsolutePath()))
>>>>>>> b5f40ffd
      .filter(Objects::nonNull);

    return Stream.of(dirsFromSources, dirsFromAars, frameworkDirs, sampleDataDirs, libraryDepAars)
      .flatMap(stream -> stream);
  }

  @Nullable
  private static Path getSdkResDirOrJar(@NotNull AndroidFacet facet) {
    if (myFrameworkResDirOrJar == null) {
      ConfigurationManager manager = ConfigurationManager.getOrCreateInstance(facet);
      IAndroidTarget target = manager.getHighestApiTarget();
      if (target == null) {
        return null;
      }
      CompatibilityRenderTarget compatibilityTarget = StudioEmbeddedRenderTarget.getCompatibilityTarget(target);
      myFrameworkResDirOrJar = compatibilityTarget.getPath(IAndroidTarget.RESOURCES);
    }
    return myFrameworkResDirOrJar;
  }

  @NotNull
  public static Collection<ExternalAndroidLibrary> findAarLibraries(@NotNull AndroidFacet facet) {
    List<ExternalAndroidLibrary> libraries = new ArrayList<>();
    if (AndroidModel.isRequired(facet)) {
      AndroidModuleSystem androidModuleSystem = getModuleSystem(facet);
      List<AndroidFacet> dependentFacets = AndroidDependenciesCache.getAllAndroidDependencies(facet.getModule(), true);
      addLibraries(libraries, androidModuleSystem);
      for (AndroidFacet dependentFacet : dependentFacets) {
        AndroidModuleSystem dependentModuleSystem = getModuleSystem(dependentFacet);
        addLibraries(libraries, dependentModuleSystem);
      }
    }
    return libraries;
  }

  private static void addLibraries(@NotNull List<ExternalAndroidLibrary> list, @NotNull AndroidModuleSystem androidModuleSystem) {
    list.addAll(androidModuleSystem.getAndroidLibraryDependencies(DependencyScopeType.MAIN));
  }
}<|MERGE_RESOLUTION|>--- conflicted
+++ resolved
@@ -38,10 +38,6 @@
 import java.io.IOException;
 import java.io.InputStream;
 import java.nio.file.Path;
-<<<<<<< HEAD
-=======
-import java.nio.file.Paths;
->>>>>>> b5f40ffd
 import java.util.ArrayList;
 import java.util.Collection;
 import java.util.List;
@@ -209,11 +205,7 @@
 
     Stream<VirtualFile> libraryDepAars = Stream.empty();
     if (StudioFlags.NELE_ASSET_REPOSITORY_INCLUDE_AARS_THROUGH_PROJECT_SYSTEM.get()) {
-<<<<<<< HEAD
-      libraryDepAars = getModuleSystem(facet.getModule()).getAndroidLibraryDependencies().stream()
-=======
       libraryDepAars = getModuleSystem(facet.getModule()).getAndroidLibraryDependencies(DependencyScopeType.MAIN).stream()
->>>>>>> b5f40ffd
         .map(ExternalAndroidLibrary::getLocation)
         .filter((location) -> location != null && location.getFileName().endsWith(".aar"))
         .map(path -> manager.findFileByUrl("file://" + path.getPortablePath()))
@@ -233,11 +225,7 @@
     )
       .filter(Objects::nonNull)
       .distinct()
-<<<<<<< HEAD
-      .map(dir -> manager.findFileByUrl("file://" + dir.getAbsolutePath()))
-=======
       .map(dir -> manager.findFileByUrl("file://" + dir.toAbsolutePath()))
->>>>>>> b5f40ffd
       .filter(Objects::nonNull);
 
     return Stream.of(dirsFromSources, dirsFromAars, frameworkDirs, sampleDataDirs, libraryDepAars)
