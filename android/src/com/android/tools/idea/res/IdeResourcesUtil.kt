/*
 * Copyright (C) 2019 The Android Open Source Project
 *
 * Licensed under the Apache License, Version 2.0 (the "License");
 * you may not use this file except in compliance with the License.
 * You may obtain a copy of the License at
 *
 *      http://www.apache.org/licenses/LICENSE-2.0
 *
 * Unless required by applicable law or agreed to in writing, software
 * distributed under the License is distributed on an "AS IS" BASIS,
 * WITHOUT WARRANTIES OR CONDITIONS OF ANY KIND, either express or implied.
 * See the License for the specific language governing permissions and
 * limitations under the License.
 */

/**
 * Utilities related to Android resources that are specific to IntelliJ APIs.
 *
 * See also `ResourcesUtil` in sdk-common.
 */
@file:JvmName("IdeResourcesUtil")

package com.android.tools.idea.res

import com.android.AndroidXConstants.PreferenceAndroidX.CLASS_PREFERENCE_ANDROIDX
import com.android.SdkConstants
import com.android.SdkConstants.ANDROID_APP_PKG
import com.android.SdkConstants.ANDROID_PKG_PREFIX
import com.android.SdkConstants.ANDROID_STYLE_RESOURCE_PREFIX
import com.android.SdkConstants.ANDROID_VIEW_PKG
import com.android.SdkConstants.ANDROID_WEBKIT_PKG
import com.android.SdkConstants.ANDROID_WIDGET_PREFIX
import com.android.SdkConstants.ATTR_COLOR
import com.android.SdkConstants.ATTR_DRAWABLE
import com.android.SdkConstants.ATTR_ID
import com.android.SdkConstants.CLASS_VIEW
import com.android.SdkConstants.CLASS_VIEWGROUP
import com.android.SdkConstants.DOT_XML
import com.android.SdkConstants.FD_RES_LAYOUT
import com.android.SdkConstants.PREFIX_RESOURCE_REF
import com.android.SdkConstants.PreferenceClasses.CLASS_PREFERENCE
import com.android.SdkConstants.STYLE_RESOURCE_PREFIX
import com.android.SdkConstants.TAG_ITEM
import com.android.SdkConstants.TAG_SELECTOR
import com.android.annotations.concurrency.Slow
import com.android.ide.common.rendering.api.RenderResources
import com.android.ide.common.rendering.api.ResourceNamespace
import com.android.ide.common.rendering.api.ResourceReference
import com.android.ide.common.rendering.api.ResourceValue
import com.android.ide.common.rendering.api.ResourceValueImpl
import com.android.ide.common.resources.ResourceFile
import com.android.ide.common.resources.ResourceItem
import com.android.ide.common.resources.ResourceItem.ATTR_EXAMPLE
import com.android.ide.common.resources.ResourceItem.XLIFF_G_TAG
import com.android.ide.common.resources.ResourceItem.XLIFF_NAMESPACE_PREFIX
import com.android.ide.common.resources.ResourceItemWithVisibility
import com.android.ide.common.resources.ResourceRepository
import com.android.ide.common.resources.ResourceResolver.MAX_RESOURCE_INDIRECTION
import com.android.ide.common.resources.configuration.FolderConfiguration
import com.android.ide.common.resources.configuration.LocaleQualifier
import com.android.ide.common.resources.escape.string.StringResourceEscaper
<<<<<<< HEAD
=======
import com.android.ide.common.resources.getLocales
>>>>>>> 0d09370c
import com.android.ide.common.resources.parseColor
import com.android.ide.common.resources.toFileResourcePathString
import com.android.ide.common.util.PathString
import com.android.resources.FolderTypeRelationship
import com.android.resources.ResourceFolderType
import com.android.resources.ResourceType
import com.android.resources.ResourceUrl
import com.android.resources.ResourceVisibility
import com.android.tools.idea.AndroidPsiUtils
import com.android.tools.idea.apk.viewer.ApkFileSystem
import com.android.tools.idea.databinding.util.DataBindingUtil
import com.android.tools.idea.kotlin.getPreviousInQualifiedChain
import com.android.tools.idea.model.AndroidModel
import com.android.tools.idea.projectsystem.CommonTestType
import com.android.tools.idea.projectsystem.SourceProviders
import com.android.tools.idea.projectsystem.getProjectSystem
import com.android.tools.idea.projectsystem.isAndroidTestModule
import com.android.tools.idea.projectsystem.isLinkedAndroidModule
import com.android.tools.idea.rendering.GutterIconCache
import com.android.tools.idea.res.psi.ResourceReferencePsiElement
import com.android.tools.idea.ui.MaterialColorUtils
import com.android.tools.idea.util.toVirtualFile
import com.android.tools.lint.detector.api.computeResourceName
import com.android.tools.lint.detector.api.stripIdPrefix
import com.android.tools.res.ResourceNamespacing
import com.android.utils.SdkUtils
import com.android.utils.isBindingExpression
import com.google.common.base.CharMatcher
import com.google.common.base.Joiner
import com.google.common.base.Preconditions
import com.google.common.collect.Lists
import com.intellij.ide.actions.CreateElementActionBase
import com.intellij.ide.fileTemplates.FileTemplateManager
import com.intellij.ide.fileTemplates.FileTemplateUtil
import com.intellij.lang.xml.XMLLanguage
import com.intellij.openapi.application.ApplicationManager
import com.intellij.openapi.application.ReadAction
import com.intellij.openapi.application.WriteAction
import com.intellij.openapi.application.runReadAction
import com.intellij.openapi.command.CommandProcessor
import com.intellij.openapi.command.WriteCommandAction.writeCommandAction
import com.intellij.openapi.diagnostic.Logger
import com.intellij.openapi.fileEditor.FileEditorManager
import com.intellij.openapi.module.Module
import com.intellij.openapi.module.ModuleUtilCore
import com.intellij.openapi.progress.ProgressManager
import com.intellij.openapi.project.Project
import com.intellij.openapi.roots.JdkOrderEntry
import com.intellij.openapi.roots.LibraryOrderEntry
import com.intellij.openapi.roots.ProjectFileIndex
import com.intellij.openapi.util.io.FileUtilRt
import com.intellij.openapi.util.text.StringUtil
import com.intellij.openapi.vfs.JarFileSystem
import com.intellij.openapi.vfs.ReadonlyStatusHandler
import com.intellij.openapi.vfs.VirtualFile
import com.intellij.psi.PsiClass
import com.intellij.psi.PsiDirectory
import com.intellij.psi.PsiElement
import com.intellij.psi.PsiExpression
import com.intellij.psi.PsiField
import com.intellij.psi.PsiFile
import com.intellij.psi.PsiManager
import com.intellij.psi.PsiRecursiveElementVisitor
import com.intellij.psi.PsiReferenceExpression
import com.intellij.psi.SyntaxTraverser
import com.intellij.psi.XmlElementFactory
import com.intellij.psi.util.InheritanceUtil
import com.intellij.psi.util.PsiTreeUtil
import com.intellij.psi.xml.XmlAttribute
import com.intellij.psi.xml.XmlAttributeValue
import com.intellij.psi.xml.XmlElement
import com.intellij.psi.xml.XmlElementType
import com.intellij.psi.xml.XmlFile
import com.intellij.psi.xml.XmlTag
import com.intellij.psi.xml.XmlText
import com.intellij.psi.xml.XmlTokenType
import com.intellij.ui.ColorUtil
import com.intellij.ui.scale.JBUIScale
import com.intellij.util.Processor
import com.intellij.util.text.nullize
import com.intellij.util.ui.ColorIcon
import com.intellij.util.ui.ColorsIcon
import com.intellij.util.xml.DomManager
import java.awt.Color
import java.io.File
import java.io.IOException
import java.util.EnumSet
import java.util.Properties
import javax.swing.Icon
import org.jetbrains.android.AndroidAnnotatorUtil
import org.jetbrains.android.AndroidFileTemplateProvider
import org.jetbrains.android.actions.CreateTypedResourceFileAction
import org.jetbrains.android.augment.ManifestClass
import org.jetbrains.android.augment.StyleableAttrLightField
import org.jetbrains.android.dom.converters.ResourceReferenceConverter
import org.jetbrains.android.dom.manifest.Manifest
import org.jetbrains.android.dom.resources.ResourceElement
import org.jetbrains.android.dom.resources.Resources
import org.jetbrains.android.facet.AndroidFacet
import org.jetbrains.android.facet.AndroidRootUtil
import org.jetbrains.android.facet.ResourceFolderManager
import org.jetbrains.android.resourceManagers.ModuleResourceManagers
import org.jetbrains.android.sdk.getInstance
import org.jetbrains.android.util.AndroidBundle
import org.jetbrains.android.util.AndroidUtils
import org.jetbrains.annotations.Contract
import org.jetbrains.kotlin.idea.references.mainReference
import org.jetbrains.kotlin.psi.KtSimpleNameExpression
import org.jetbrains.kotlin.util.capitalizeDecapitalize.toLowerCaseAsciiOnly
import org.jetbrains.kotlin.util.collectionUtils.filterIsInstanceAnd

private const val RESOURCE_CLASS_SUFFIX = "." + AndroidUtils.R_CLASS_NAME
private const val ROOT_TAG_PROPERTY = "ROOT_TAG"
private const val LAYOUT_WIDTH_PROPERTY = "LAYOUT_WIDTH"
private const val LAYOUT_HEIGHT_PROPERTY = "LAYOUT_HEIGHT"
private val LOG: Logger = Logger.getInstance("IdeResourcesUtil.kt")
const val RESOURCE_ICON_SIZE = 16
const val ALPHA_FLOATING_ERROR_FORMAT =
  "The alpha attribute in %1\$s/%2\$s does not resolve to a floating point number"
const val DEFAULT_STRING_RESOURCE_FILE_NAME = "strings.xml"

/** Matches characters that are not allowed in a resource name. */
private val RESOURCE_NAME_DISALLOWED_CHARS =
  CharMatcher.inRange('a', 'z')
    .or(CharMatcher.inRange('A', 'Z'))
    .or(CharMatcher.inRange('0', '9'))
    .negate()

@JvmField
val VALUE_RESOURCE_TYPES: EnumSet<ResourceType> =
  EnumSet.of(
    ResourceType.DRAWABLE,
    ResourceType.COLOR,
    ResourceType.DIMEN,
    ResourceType.STRING,
    ResourceType.STYLE,
    ResourceType.ARRAY,
    ResourceType.PLURALS,
    ResourceType.ID,
    ResourceType.BOOL,
    ResourceType.INTEGER,
    ResourceType.FRACTION,
<<<<<<< HEAD
    ResourceType.LAYOUT
=======
    ResourceType.LAYOUT,
>>>>>>> 0d09370c
  )

@JvmField
val ALL_VALUE_RESOURCE_TYPES: EnumSet<ResourceType> =
  EnumSet.copyOf(VALUE_RESOURCE_TYPES).apply {
    add(ResourceType.ATTR)
    add(ResourceType.STYLEABLE)
  }

/**
 * Returns the theme name to be shown for theme styles, e.g. for "@style/Theme" it returns "Theme".
 *
 * @param style a theme style string
 * @return the user visible theme name
 */
fun styleToTheme(style: String): String {
  return when {
    style.startsWith(STYLE_RESOURCE_PREFIX) -> style.substring(STYLE_RESOURCE_PREFIX.length)
    style.startsWith(ANDROID_STYLE_RESOURCE_PREFIX) ->
      style.substring(ANDROID_STYLE_RESOURCE_PREFIX.length)
    style.startsWith(PREFIX_RESOURCE_REF) -> {
      // @package:style/foo
      val index = style.indexOf('/')
      if (index != -1) style.substring(index + 1) else style
    }
    else -> style
  }
}

/**
 * Checks if this is a resource that can be defined in any file within the "values" folder.
 *
 * Some resource types can be defined **both** as a separate XML file as well as defined within a
 * value XML file. This method will return true for these types as well. In other words, a
 * ResourceType can return true for both [ResourceType.isValueBased] and [ResourceType.isFileBased].
 *
 * @return true if the given resource type can be represented as a value under the values/ folder
 */
fun ResourceType.isValueBased(): Boolean {
  return FolderTypeRelationship.getRelatedFolders(this).contains(ResourceFolderType.VALUES)
}

fun getFolderType(file: PsiFile?): ResourceFolderType? {
  return when {
    file == null -> null
    !ApplicationManager.getApplication().isReadAccessAllowed ->
      runReadAction { getFolderType(file) }
    !file.isValid -> getFolderType(file.virtualFile)
    else -> {
      var folderType = file.parent?.let { ResourceFolderType.getFolderType(it.name) }
      if (folderType == null) {
        folderType = file.virtualFile?.let { getFolderType(it) }
      }

      return folderType
    }
  }
}

fun getFolderType(file: ResourceFile): ResourceFolderType? =
  file.file.parentFile?.let { ResourceFolderType.getFolderType(it.name) }

fun getFolderConfiguration(file: PsiFile?): FolderConfiguration? {
  return when {
    file == null -> null
    !ApplicationManager.getApplication().isReadAccessAllowed ->
      runReadAction { getFolderConfiguration(file) }
    !file.isValid -> getFolderConfiguration(file.virtualFile)
    else -> file.parent?.let { FolderConfiguration.getConfigForFolder(it.name) }
  }
}

fun getFolderConfiguration(file: VirtualFile?): FolderConfiguration? =
  file?.parent?.let { FolderConfiguration.getConfigForFolder(it.name) }

/**
 * Returns all resource variations for the given file
 *
 * @param file resource file, which should be an XML file in one of the various resource folders,
 *   e.g. res/layout, res/values-xlarge, etc.
 * @param includeSelf if true, include the file itself in the list, otherwise exclude it
 * @return a list of all the resource variations
 */
fun getResourceVariations(file: VirtualFile?, includeSelf: Boolean): List<VirtualFile> {
  if (file == null) {
    return emptyList()
  }

  // Compute the set of layout files defining this layout resource
  val variations = ArrayList<VirtualFile>()
  val name = file.name
  val resFolder = file.parent?.parent ?: return variations
  var parentName = file.parent.name
  var prefix = parentName
  val qualifiers = prefix.indexOf('-')

  if (qualifiers != -1) {
    parentName = prefix.substring(0, qualifiers)
    prefix = prefix.substring(0, qualifiers + 1)
  } else {
    prefix += '-'
  }
  for (resource in resFolder.children) {
    val n = resource.name
    if ((n.startsWith(prefix) || n == parentName) && resource.isDirectory) {
      val variation = resource.findChild(name)
      if (variation != null) {
        if (!includeSelf && file == variation) {
          continue
        }
        variations.add(variation)
      }
    }
  }

  return variations
}

/**
 * Returns the [VirtualFile] representing the source of the given resource item, or null if the
 * source of the resource item is unknown or there is no VirtualFile for it.
 */
fun ResourceItem.getSourceAsVirtualFile(): VirtualFile? = runReadAction {
  if (this is PsiResourceItem) psiFile?.virtualFile else originalSource?.toVirtualFile()
}

/** Package prefixes used in [isViewPackageNeeded] */
val NO_PREFIX_PACKAGES_FOR_VIEW =
  arrayOf(ANDROID_WIDGET_PREFIX, ANDROID_VIEW_PKG, ANDROID_WEBKIT_PKG)

/**
 * Returns true if views with the given fully qualified class name need to include their package in
 * the layout XML tag. Package prefixes that allow class name to be unqualified are specified in
 * [.NO_PREFIX_PACKAGES] and should reflect a list of prefixes from framework's LayoutInflater and
 * PhoneLayoutInflater.
 *
 * @param qualifiedName the fully qualified class name, such as android.widget.Button
 * @param apiLevel The API level for the calling context. This is the max of the project's
 *   minSdkVersion and the layout file's version qualifier, if any. You can pass -1 if this is not
 *   known, which will force fully qualified names on some packages which recently no longer require
 *   it.
 * @return true if the full package path should be included in the layout XML element tag
 */
fun isViewPackageNeeded(qualifiedName: String, apiLevel: Int): Boolean {
  for (noPrefixPackage in NO_PREFIX_PACKAGES_FOR_VIEW) {
    // We need to check not only if prefix is in an allowed package, but if the class
    // is stored in that package directly, as opposed to be stored in a subpackage.
    // For example, view with FQCN android.view.MyView can be abbreviated to "MyView",
    // but android.view.custom.MyView can not.
    if (isDirectlyInPackage(qualifiedName, noPrefixPackage)) {
      return false
    }
  }

  return if (apiLevel >= 20) {
    // Special case: starting from API level 20, classes from "android.app" also inflated
    // without fully qualified names
    !isDirectlyInPackage(qualifiedName, ANDROID_APP_PKG)
  } else {
    true
  }
}

/**
 * XML tags associated with classes usually can come either with fully-qualified names, which can be
 * shortened in case of common packages, which is handled by various inflaters in Android framework.
 * This method checks whether a class with given qualified name can be shortened to a simple name,
 * or is required to have a package qualifier.
 *
 * Accesses JavaPsiFacade, and thus should be run inside read action.
 *
 * @param parentClassQualifiedName Optional. Optimisation that can be used if you already know what
 *   the baseclass inherits from. If matching qualified name is found, then inheritance check is
 *   avoided.
 * @see [isViewPackageNeeded]
 */
fun isClassPackageNeeded(
  qualifiedName: String,
  baseClass: PsiClass,
  apiLevel: Int,
<<<<<<< HEAD
  parentClassQualifiedName: String?
=======
  parentClassQualifiedName: String?,
>>>>>>> 0d09370c
): Boolean {
  return when {
    parentClassQualifiedName == CLASS_VIEW -> isViewPackageNeeded(qualifiedName, apiLevel)
    parentClassQualifiedName == CLASS_VIEWGROUP -> isViewPackageNeeded(qualifiedName, apiLevel)
    parentClassQualifiedName == CLASS_PREFERENCE ->
      !isDirectlyInPackage(qualifiedName, "android.preference")
    parentClassQualifiedName == CLASS_PREFERENCE_ANDROIDX.newName() ->
      !isDirectlyInPackage(qualifiedName, "androidx.preference")
    parentClassQualifiedName == CLASS_PREFERENCE_ANDROIDX.oldName() ->
      !isDirectlyInPackage(qualifiedName, "android.support.v7.preference") &&
        !isDirectlyInPackage(qualifiedName, "android.support.v14.preference")
    InheritanceUtil.isInheritor(baseClass, CLASS_VIEW) ->
      isViewPackageNeeded(qualifiedName, apiLevel)
    InheritanceUtil.isInheritor(baseClass, CLASS_PREFERENCE) ->
      !isDirectlyInPackage(qualifiedName, "android.preference")
    InheritanceUtil.isInheritor(baseClass, CLASS_PREFERENCE_ANDROIDX.newName()) ->
      !isDirectlyInPackage(qualifiedName, "androidx.preference")
    InheritanceUtil.isInheritor(baseClass, CLASS_PREFERENCE_ANDROIDX.oldName()) ->
      !isDirectlyInPackage(qualifiedName, "android.support.v7.preference") &&
        !isDirectlyInPackage(qualifiedName, "android.support.v14.preference")
    else -> // TODO: removing that makes some of unit tests fail, but leaving it as it is can
      // introduce buggy XML validation
      // Issue with further information: http://b.android.com/186559
      !qualifiedName.startsWith(ANDROID_PKG_PREFIX)
  }
}

/**
 * Returns whether a class with given qualified name resides directly in a package with given prefix
 * (as opposed to reside in a subpackage).
 *
 * For example:
 * * isDirectlyInPackage("android.view.View", "android.view.") -> true
 * * isDirectlyInPackage("android.view.internal.View", "android.view.") -> false
 */
fun isDirectlyInPackage(qualifiedName: String, packagePrefix: String): Boolean {
  return qualifiedName.startsWith(packagePrefix) &&
    qualifiedName.indexOf('.', packagePrefix.length + 1) == -1
}

/**
 * Tries to resolve the given resource value to an actual RGB color. For state lists it will pick
 * the simplest/fallback color.
 *
 * @param colorValue the color to resolve
 * @param project the current project
 * @return the corresponding [Color] color, or null
 */
// TODO(namespaces): require more information here as context for namespaced lookup
fun RenderResources.resolveColor(colorValue: ResourceValue?, project: Project): Color? {
  return resolveColor(colorValue, project, 0)
}

// TODO(namespaces): require more information here as context for namespaced lookup
private fun RenderResources.resolveColor(
  colorValue: ResourceValue?,
  project: Project,
<<<<<<< HEAD
  depth: Int
=======
  depth: Int,
>>>>>>> 0d09370c
): Color? {
  if (depth >= MAX_RESOURCE_INDIRECTION) {
    LOG.warn("too deep $colorValue")
    return null
  }
  val result = resolveNullableResValue(colorValue) ?: return null

  val stateList = resolveStateList(result, project) ?: return parseColor(result.value)
  val states = stateList.states

  if (states.isEmpty()) {
    // In the case of an empty selector, we don't want to crash.
    return null
  }

  // Getting the last color of the state list, because it's supposed to be the simplest / fallback
  // one
  val state = states[states.size - 1]

  val stateColor =
    parseColor(state.value)
      ?: resolveColor(findResValue(state.value, false), project, depth + 1)
      ?: return null
  return try {
    makeColorWithAlpha(stateColor, state.alpha)
  } catch (e: NumberFormatException) {
    // If the alpha value is not valid, Android uses 1.0
    LOG.warn(
      String.format(
        "The alpha attribute in %s/%s does not resolve to a floating point number",
        stateList.dirName,
<<<<<<< HEAD
        stateList.fileName
=======
        stateList.fileName,
>>>>>>> 0d09370c
      )
    )
    stateColor
  }
}

/**
 * Tries to resolve colors from given resource value. When state list is encountered all
 * possibilities are explored.
 */
fun RenderResources.resolveMultipleColors(value: ResourceValue?, project: Project): List<Color> {
  return resolveMultipleColors(value, project, 0)
}

/**
 * Tries to resolve a given resource value as a square Icon of max 16x16 (scaled size).
 * <ul>
 * <li> A single color is represented as a [ColorIcon] </li>
 * <li> A color state list is represented as a [ColorsIcon] with 2 of the possible colors in the
 *   list </li>
 * <li> A drawable is shown as a scaled image if reasonable small version of the drawable exists
 *   </li>
 * <li> Otherwise a null is returned. </li>
 * </ul>
 */
fun RenderResources.resolveAsIcon(value: ResourceValue?, facet: AndroidFacet): Icon? =
  resolveAsColorIcon(value, RESOURCE_ICON_SIZE, facet.module.project)
    ?: resolveAsDrawable(value, facet)

private fun RenderResources.resolveAsColorIcon(
  value: ResourceValue?,
  size: Int,
<<<<<<< HEAD
  project: Project
=======
  project: Project,
>>>>>>> 0d09370c
): Icon? {
  val colors = resolveMultipleColors(value, project)
  return when (colors.size) {
    0 -> null
    1 -> JBUIScale.scaleIcon(ColorIcon(size, colors.first(), false))
    else ->
      JBUIScale.scaleIcon(
        ColorsIcon(size, colors.last(), findContrastingOtherColor(colors, colors.last()))
      )
  }
}

private fun findContrastingOtherColor(colors: List<Color>, color: Color): Color {
  return colors.maxByOrNull { MaterialColorUtils.colorDistance(it, color) } ?: colors.first()
}

private fun RenderResources.resolveAsDrawable(value: ResourceValue?, facet: AndroidFacet): Icon? {
  val project = facet.module.project
  val bitmap =
    AndroidAnnotatorUtil.pickSmallestDpiFile(resolveDrawable(value, project)) ?: return null
  return GutterIconCache.getInstance(project).getIcon(bitmap, this, facet)
}

/**
 * Tries to resolve colors from given resource value. When state list is encountered all
 * possibilities are explored.
 */
// TODO(namespaces): require more information here as context for namespaced lookup
private fun RenderResources.resolveMultipleColors(
  value: ResourceValue?,
  project: Project,
<<<<<<< HEAD
  depth: Int
=======
  depth: Int,
>>>>>>> 0d09370c
): List<Color> {
  if (depth >= MAX_RESOURCE_INDIRECTION) {
    LOG.warn("too deep $value")
    return emptyList()
  }

  val resolvedValue = resolveNullableResValue(value) ?: return emptyList()

  val result = ArrayList<Color>()

  val stateList = resolveStateList(resolvedValue, project)
  if (stateList != null) {
    for (state in stateList.states) {
      val stateColors: List<Color>
      val resolvedStateResource = findResValue(state.value, false)
      stateColors =
        if (resolvedStateResource != null) {
          resolveMultipleColors(resolvedStateResource, project, depth + 1)
        } else {
          listOfNotNull(parseColor(state.value))
        }
      for (color in stateColors) {
        try {
          result.add(makeColorWithAlpha(color, state.alpha))
        } catch (e: NumberFormatException) {
          // If the alpha value is not valid, Android uses 1.0 so nothing more needs to be done, we
          // simply take color as it is
          result.add(color)
          LOG.warn(
            String.format(ALPHA_FLOATING_ERROR_FORMAT, stateList.dirName, stateList.fileName)
          )
        }
      }
    }
  } else {
    val color = parseColor(resolvedValue.value)
    if (color != null) {
      result.add(color)
    }
  }
  return result
}

// TODO(namespaces): require more information here as context for namespaced lookup
fun RenderResources.resolveStringValue(value: String): String {
  val resValue = findResValue(value, false) ?: return value
  return resolveNullableResValue(resValue)?.value ?: value
}

/**
 * When annotating Java files, we need to find an associated layout file to pick the resource
 * resolver from (e.g. to for example have a theme association which will drive how colors are
 * resolved). This picks one of the open layout files, and if not found, the first layout file found
 * in the resources (if any).
 */
fun pickAnyLayoutFile(facet: AndroidFacet): VirtualFile? {
  val openFiles = FileEditorManager.getInstance(facet.module.project).openFiles
  for (file in openFiles) {
    if (
      file.name.endsWith(DOT_XML) &&
        file.parent != null &&
        file.parent.name.startsWith(FD_RES_LAYOUT)
    ) {
      return file
    }
  }

  // Pick among actual files in the project
  for (resourceDir in ResourceFolderManager.getInstance(facet).folders) {
    for (folder in resourceDir.children) {
      if (folder.name.startsWith(FD_RES_LAYOUT) && folder.isDirectory) {
        for (file in folder.children) {
          if (
            file.name.endsWith(DOT_XML) &&
              file.parent != null &&
              file.parent.name.startsWith(FD_RES_LAYOUT)
          ) {
            return file
          }
        }
      }
    }
  }

  return null
}

/**
 * Returns the {@link ResourceNamespace} for the given PSI element (including elements from the SDK
 * or AARs), or null if the project is misconfigured.
 *
 * Has to be called inside a read action.
 */
val PsiElement.resourceNamespace: ResourceNamespace?
  get() {
    val projectFileIndex = ProjectFileIndex.getInstance(project)

    // There may be no virtual file for light R and Manifest classes.
    val vFile: VirtualFile? = containingFile.originalFile.virtualFile

    // First, we need to figure out if this file belongs to the project. For PsiFile,
    // ModuleUtil.findModuleForPsiElement will "find" modules
    // that use a given SDK file, which is not what we need. On the other hand, isInSource if false
    // for the manifest (at least in the
    // standard AGP structure) because it doesn't live under src/main/java nor src/main/res, but
    // `getModuleForFile` finds the module by
    // walking up the file system.
    return if (
      getUserData(ModuleUtilCore.KEY_MODULE) != null ||
        (vFile != null &&
          (projectFileIndex.isInSource(vFile) || projectFileIndex.getModuleForFile(vFile) != null))
    ) {
      AndroidFacet.getInstance(this)
        ?.let { StudioResourceRepositoryManager.getInstance(it) }
        ?.namespace
    } else {
      val orderEntries = projectFileIndex.getOrderEntriesForFile(vFile ?: return null)
      when {
        orderEntries.any { it is JdkOrderEntry } -> ResourceNamespace.ANDROID
        // TODO(b/110082720): Handle sources for namespaced libraries and return the correct
        // namespace here.
        orderEntries.any { it is LibraryOrderEntry } -> ResourceNamespace.RES_AUTO
        else -> null
      }
    }
  }

/**
 * A pair of the current ("context") [ResourceNamespace] and a [ResourceNamespace.Resolver] for
 * dealing with prefixes.
 */
data class ResourceNamespaceContext(
  val currentNs: ResourceNamespace,
<<<<<<< HEAD
  val resolver: ResourceNamespace.Resolver
=======
  val resolver: ResourceNamespace.Resolver,
>>>>>>> 0d09370c
)

/** Constructs the right [ResourceNamespaceContext] for a given [XmlElement]. */
fun getNamespacesContext(element: XmlElement): ResourceNamespaceContext? {
  return ResourceNamespaceContext(
    element.resourceNamespace ?: return null,
<<<<<<< HEAD
    getNamespaceResolver(element)
=======
    getNamespaceResolver(element),
>>>>>>> 0d09370c
  )
}

/** Resolves a given [ResourceUrl] in the context of the given [XmlElement]. */
fun RenderResources.resolve(resourceUrl: ResourceUrl, element: XmlElement): ResourceValue? {
  val (namespace, namespaceResolver) = getNamespacesContext(element) ?: return null
  val resourceReference = resourceUrl.resolve(namespace, namespaceResolver) ?: return null
  return getUnresolvedResource(resourceReference)
}

/** Resolves a given namespace prefix in the context of the [XmlElement]. */
fun XmlElement.resolveResourceNamespace(prefix: String?): ResourceNamespace? {
  val (namespace, namespaceResolver) = getNamespacesContext(this) ?: return null
  return ResourceNamespace.fromNamespacePrefix(prefix, namespace, namespaceResolver)
}

/** Resolves the given [ResourceUrl] in the context of the [XmlElement]. */
fun ResourceUrl.resolve(element: XmlElement): ResourceReference? {
  val (namespace, namespaceResolver) = getNamespacesContext(element) ?: return null
  return resolve(namespace, namespaceResolver)
}

@Throws(NumberFormatException::class)
private fun RenderResources.makeColorWithAlpha(color: Color, alphaValue: String?): Color {
  val alpha = if (alphaValue != null) resolveStringValue(alphaValue).toFloat() else 1.0f
  val combinedAlpha = (color.alpha * alpha).toInt()
  return ColorUtil.toAlpha(color, clamp(combinedAlpha, 0, 255))
}

/**
 * Returns a [StateList] description of the state list value, or null if value is not a state list.
 */
fun RenderResources.resolveStateList(value: ResourceValue, project: Project): StateList? =
  resolveStateList(value, project, 0)

// TODO(namespaces): require more information here as context for namespaced lookup
private fun RenderResources.resolveStateList(
  resourceValue: ResourceValue,
  project: Project,
<<<<<<< HEAD
  depth: Int
=======
  depth: Int,
>>>>>>> 0d09370c
): StateList? {
  if (depth >= MAX_RESOURCE_INDIRECTION) {
    LOG.warn("too deep $resourceValue")
    return null
  }

  // Not all ResourceValue instances have values (e.g. StyleResourceValue)
  val value = resourceValue.value ?: return null

  if (value.startsWith(PREFIX_RESOURCE_REF)) {
    val resValue = findResValue(value, resourceValue.isFramework) ?: return null
    return resolveStateList(resValue, project, depth + 1)
  } else {
    val virtualFile = toFileResourcePathString(value)?.toVirtualFile() ?: return null
    val psiFile =
      (AndroidPsiUtils.getPsiFileSafely(project, virtualFile) as? XmlFile) ?: return null
    return runReadAction {
      val rootTag = psiFile.rootTag
      if (TAG_SELECTOR == rootTag?.name) {
        val stateList = StateList(psiFile.name, psiFile.containingDirectory.name)
        for (subTag in rootTag.findSubTags(TAG_ITEM)) {
          createStateListState(subTag, resourceValue.isFramework)?.let { stateListState ->
            stateList.addState(stateListState)
          }
        }
        stateList
      } else null
    }
  }
}

/**
 * Try to parse a state in the "item" tag. Only handles those items that have either "android:color"
 * or "android:drawable" attributes in "item" tag.
 *
 * @return [StateListState] representing the state in tag, null if parse is unsuccessful
 */
private fun createStateListState(tag: XmlTag, isFramework: Boolean): StateListState? {
  var stateValue: String? = null
  var alphaValue: String? = null
  val stateAttributes = HashMap<String, Boolean>()
  val attributes = tag.attributes
  for (attr in attributes) {
    val name = attr.localName
    val value = attr.value ?: continue
    when {
      ATTR_COLOR == name || ATTR_DRAWABLE == name -> {
        val url = ResourceUrl.parse(value, isFramework)
        stateValue = url?.toString() ?: value
      }
      "alpha" == name -> {
        val url = ResourceUrl.parse(value, isFramework)
        alphaValue = url?.toString() ?: value
      }
      name.startsWith(STATE_NAME_PREFIX) -> stateAttributes[name] = value.toBoolean()
    }
  }
  return stateValue?.let { StateListState(stateValue, stateAttributes, alphaValue) }
}

/**
 * Tries to resolve the given resource value to an actual drawable bitmap file. For state lists it
 * will pick the simplest/fallback drawable.
 *
 * @param drawable the drawable to resolve
 * @param project the current project
 * @return the corresponding [VirtualFile], or null
 */
fun RenderResources.resolveDrawable(drawable: ResourceValue?, project: Project): VirtualFile? {
  val resolvedDrawable = resolveNullableResValue(drawable) ?: return null

  var result = resolvedDrawable.value

  // For a StateListDrawable, look up the last state, which is typically the default.
  val stateList = resolveStateList(resolvedDrawable, project)
  if (stateList != null) {
    val states = stateList.states
    if (states.isNotEmpty()) {
      val state = states[states.size - 1]
      // If the state refers to another drawable with a ResourceUrl, we need to resolve it first to
      // a file resource path.
      val resourceValue = ResourceValueImpl(resolvedDrawable.asReference(), state.value)
      result = resolveResValue(resourceValue)?.value
    }
  }

  if (result == null) {
    return null
  }

  return toFileResourcePathString(result)?.toVirtualFile()
}

/**
 * Tries to resolve the given resource value to an actual layout file.
 *
 * @param layout the layout to resolve
 * @return the corresponding [PathString], or null
 */
// TODO(namespaces): require more information here as context for namespaced lookup
fun RenderResources.resolveLayout(layout: ResourceValue?): VirtualFile? {
  var resolvedLayout = resolveNullableResValue(layout) ?: return null
  var value = resolvedLayout.value

  var depth = 0
  while (value != null && depth < MAX_RESOURCE_INDIRECTION) {
    if (isBindingExpression(value)) {
      value = DataBindingUtil.getBindingExprDefault(value) ?: return null
    }
    if (value.startsWith(PREFIX_RESOURCE_REF)) {
      resolvedLayout = findResValue(value, resolvedLayout.isFramework) ?: break
      value = resolvedLayout.value
    } else {
      return toFileResourcePathString(value)?.toVirtualFile()
    }

    depth++
  }

  return null
}

/**
 * Returns the given resource name, and possibly prepends a project-configured prefix to the name if
 * set on the Gradle module (but only if it does not already start with the prefix).
 *
 * @param module the corresponding module
 * @param name the resource name
 * @return the resource name, possibly with a new prefix at the beginning of it
 */
@Contract("_, !null, _ -> !null")
fun prependResourcePrefix(
  module: Module?,
  name: String?,
<<<<<<< HEAD
  folderType: ResourceFolderType?
=======
  folderType: ResourceFolderType?,
>>>>>>> 0d09370c
): String? {
  if (module == null) {
    return name
  }
  val facet = AndroidFacet.getInstance(module) ?: return name
  val androidModel = AndroidModel.get(facet) ?: return name
  val resourcePrefix = androidModel.resourcePrefix ?: return name
  return if (name != null) {
    if (name.startsWith(resourcePrefix)) name
    else computeResourceName(resourcePrefix, name, folderType)
  } else {
    resourcePrefix
  }
}

fun clamp(i: Int, min: Int, max: Int): Int {
  return i.coerceIn(min, max)
}

/** Return all ID URLs in an XML file. */
fun findIdUrlsInFile(file: PsiFile): Set<ResourceUrl> {
  val ids = HashSet<ResourceUrl>()
  file.accept(
    object : PsiRecursiveElementVisitor() {
      override fun visitElement(element: PsiElement) {
        super.visitElement(element)
        if (element is XmlTag) {
          val attrValue = element.getAttributeValue(ATTR_ID, SdkConstants.ANDROID_URI) ?: return
          val url = ResourceUrl.parse(attrValue) ?: return
          if (url.hasValidName()) {
            ids.add((url))
          }
        }
      }
    }
  )
  return ids
}

/** Returns a [ResourceNamespace.Resolver] for the specified tag. */
fun getNamespaceResolver(element: XmlElement): ResourceNamespace.Resolver {
  fun withTag(compute: (XmlTag) -> String?): String? {
    return ReadAction.compute<String, RuntimeException> {
      if (!element.isValid) {
        null
      } else {
        val tag = PsiTreeUtil.getParentOfType(element, XmlTag::class.java, false)
        tag?.let(compute).let(StringUtil::nullize)
      }
    }
  }

  val repositoryManager =
    StudioResourceRepositoryManager.getInstance(element)
      ?: return ResourceNamespace.Resolver.EMPTY_RESOLVER

  return if (repositoryManager.namespacing == ResourceNamespacing.DISABLED) {
    // In non-namespaced projects, framework is the only namespace, but the resource merger messes
    // with namespaces at build time, so you
    // have to use "android" as the prefix, which is equivalent not to defining a prefix at all
    // (since "android" is the package name of the
    // framework). We also need to keep in mind we recognize "tools" even without the xmlns
    // definition in non-namespaced projects.
    ResourceNamespace.Resolver.TOOLS_ONLY
  } else {
    // TODO(b/72688160, namespaces): precompute this to avoid the read lock.
    object : ResourceNamespace.Resolver {
      override fun uriToPrefix(namespaceUri: String): String? = withTag { tag ->
        tag.getPrefixByNamespace(namespaceUri)
      }

      override fun prefixToUri(namespacePrefix: String): String? = withTag { tag ->
        tag.getNamespaceByPrefix(namespacePrefix).nullize()
      }
    }
  }
}

/** Returns the text content of a given tag */
fun getTextContent(tag: XmlTag): String {
  // We can't just use tag.getValue().getTrimmedText() here because we need to remove
  // intermediate elements such as <xliff> text:
  // TODO: Make sure I correct handle HTML content for XML items in <string> nodes!
  // For example, for the following string we want to compute "Share with %s":
  // <string name="share">Share with <xliff:g id="application_name"
  // example="Bluetooth">%s</xliff:g></string>
  val subTags = tag.subTags
  val textElements = tag.value.textElements
  if (subTags.isEmpty()) {
    if (textElements.size == 1) {
      return getXmlTextValue(textElements[0])
    } else if (textElements.isEmpty()) {
      return ""
    }
  }
  val sb = StringBuilder(40)
  appendText(sb, tag)
  return sb.toString()
}

private fun getXmlTextValue(element: XmlText): String {
  var current = element.firstChild ?: return element.text
  if (current.nextSibling != null) {
    val sb = StringBuilder()
    while (true) {
      val type = current.node.elementType
      if (type === XmlElementType.XML_CDATA) {
        val children = current.children
        if (children.size == 3) { // XML_CDATA_START, XML_DATA_CHARACTERS, XML_CDATA_END
          assert(children[1].node.elementType === XmlTokenType.XML_DATA_CHARACTERS)
          sb.append(children[1].text)
        }
        current = current.nextSibling ?: break
        continue
      }
      sb.append(current.text)
      current = current.nextSibling ?: break
    }
    return sb.toString()
  } else if (current.node.elementType === XmlElementType.XML_CDATA) {
    val children = current.children
    if (children.size == 3) { // XML_CDATA_START, XML_DATA_CHARACTERS, XML_CDATA_END
      assert(children[1].node.elementType === XmlTokenType.XML_DATA_CHARACTERS)
      return children[1].text
    }
  }

  return element.text
}

private fun appendText(sb: StringBuilder, tag: XmlTag) {
  val children = tag.children
  for (child in children) {
    if (child is XmlText) {
      sb.append(getXmlTextValue(child))
    } else if (child is XmlTag) {
      // xliff support
      if (XLIFF_G_TAG == child.localName && child.namespace.startsWith(XLIFF_NAMESPACE_PREFIX)) {
        val example = child.getAttributeValue(ATTR_EXAMPLE)
        if (example != null) {
          // <xliff:g id="number" example="7">%d</xliff:g> minutes => "(7) minutes"
          sb.append('(').append(example).append(')')
          continue
        } else {
          val id = child.getAttributeValue(ATTR_ID)
          if (id != null) {
            // Step <xliff:g id="step_number">%1$d</xliff:g> => Step ${step_number}
            sb.append('$').append('{').append(id).append('}')
            continue
          }
        }
      }
      appendText(sb, child)
    }
  }
}

@Contract("null -> null")
private fun RenderResources.resolveNullableResValue(res: ResourceValue?): ResourceValue? {
  if (res == null) {
    return null
  }
  return resolveResValue(res)
}

/**
 * Returns the names of [ResourceItem]s with the given namespace, type and visibility in the
 * repository.
 *
 * Intended for code completion.
 */
fun ResourceRepository.getResourceItems(
  namespace: ResourceNamespace,
  type: ResourceType,
  minVisibility: ResourceVisibility,
): Collection<String> {
  Preconditions.checkArgument(minVisibility != ResourceVisibility.UNDEFINED)

  val items =
    getResources(namespace, type) { item ->
      when {
        minVisibility == ResourceVisibility.values()[0] -> true
        item is ResourceItemWithVisibility && item.visibility != ResourceVisibility.UNDEFINED ->
          item.visibility >= minVisibility
        // Only project resources may not implement ResourceItemWithVisibility.
        else ->
          true // TODO(b/74324283): Distinguish between PRIVATE and PRIVATE_XML_ONLY for project
      // resources.
      }
    }
  return items.mapTo(HashSet(items.size), ResourceItem::getName)
}

/**
 * Checks if the given [ResourceValue] is available in XML resources in the given [AndroidFacet].
 */
fun ResourceValue.isAccessibleInXml(facet: AndroidFacet): Boolean {
  return isAccessible(namespace, resourceType, name, facet)
}

/**
 * Temporary implementation of the accessibility checks, which ignores the "call site" and assumes
 * that only public resources can be accessed.
 */
// TODO(b/74324283): Build the concept of visibility level and scope (private to a given
// library/module)
//                   into repositories, items and values.
fun isAccessible(
  namespace: ResourceNamespace,
  type: ResourceType,
  name: String,
<<<<<<< HEAD
  facet: AndroidFacet
=======
  facet: AndroidFacet,
>>>>>>> 0d09370c
): Boolean {
  val repositoryManager = StudioResourceRepositoryManager.getInstance(facet)
  val repository = repositoryManager.getResourcesForNamespace(namespace)
  // For some unclear reason nonexistent resources in the application workspace are treated
  // differently from the framework ones.
  // This non-intuitive behavior is required for the DerivedStyleFinderTest to pass.
  val resource =
    repository?.getResources(namespace, type, name)?.firstOrNull()
      ?: return namespace == repositoryManager.namespace
  if (namespace == repositoryManager.namespace && resource.libraryName == null) {
    return true // Project resource.
  }
  if (resource is ResourceItemWithVisibility) {
    return resource.visibility == ResourceVisibility.PUBLIC
  }
  throw AssertionError(
    "Library resource $type/$name of type ${resource.javaClass}" +
      " doesn't implement ResourceItemWithVisibility"
  )
}

/**
 * Checks if this [ResourceItem] came from an inline id declaration (`@+id`) in an "id generating"
 * file.
 */
fun ResourceItem.isInlineIdDeclaration(): Boolean {
  if (type != ResourceType.ID) return false
  val parentFolderName = source?.parentFileName ?: return false
  return when (val resourceFolderType = ResourceFolderType.getFolderType(parentFolderName)) {
    null,
    ResourceFolderType.VALUES -> false
    else -> FolderTypeRelationship.isIdGeneratingFolderType(resourceFolderType)
  }
}

/** Ensures that the given namespace is imported in the given XML document. */
fun ensureNamespaceImported(
  file: XmlFile,
  namespaceUri: String,
<<<<<<< HEAD
  suggestedPrefix: String? = null
=======
  suggestedPrefix: String? = null,
>>>>>>> 0d09370c
): String {
  val rootTag = file.rootTag!!
  val elementFactory = XmlElementFactory.getInstance(file.project)
  if (StringUtil.isEmpty(namespaceUri)) { // The style attribute has an empty namespaceUri:
    return ""
  }
  var prefix = rootTag.getPrefixByNamespace(namespaceUri)
  if (prefix != null) {
    return prefix
  }

<<<<<<< HEAD
  ApplicationManager.getApplication().assertWriteAccessAllowed()

=======
>>>>>>> 0d09370c
  prefix =
    suggestedPrefix
      ?: when (namespaceUri) {
        SdkConstants.TOOLS_URI -> SdkConstants.TOOLS_PREFIX
        SdkConstants.ANDROID_URI -> SdkConstants.ANDROID_NS_NAME
        SdkConstants.AAPT_URI -> SdkConstants.AAPT_PREFIX
        else -> SdkConstants.APP_PREFIX
      }

  if (rootTag.getAttribute(SdkConstants.XMLNS_PREFIX + prefix) != null) {
    val base: String = prefix
    var i = 2
    while (true) {
      prefix = base + i.toString()
      if (rootTag.getAttribute(SdkConstants.XMLNS_PREFIX + prefix) == null) {
        break
      }
      i++
    }
  }
  val name = SdkConstants.XMLNS_PREFIX + prefix
  val xmlnsAttr = elementFactory.createXmlAttribute(name, namespaceUri)
  val attributes = rootTag.attributes
  var next = if (attributes.isNotEmpty()) attributes[0] else null
  for (attribute in attributes) {
    val attributeName = attribute.name
    if (!attributeName.startsWith(SdkConstants.XMLNS_PREFIX) || attributeName > name) {
      next = attribute
      break
    }
  }
  if (next != null) {
    rootTag.addBefore(xmlnsAttr, next)
  } else {
    rootTag.add(xmlnsAttr)
  }
  return prefix!!
}

fun requiresDynamicFeatureModuleResources(context: PsiElement): Boolean {
  if (context.language !== XMLLanguage.INSTANCE) {
    return false
  }
  val attribute = PsiTreeUtil.getParentOfType(context, XmlAttribute::class.java) ?: return false
  val domElement =
    DomManager.getDomManager(context.project).getDomElement(attribute) ?: return false
  val domElementConverter = domElement.converter
  return if (domElementConverter !is ResourceReferenceConverter) {
    false
  } else domElementConverter.includeDynamicFeatures
}

fun normalizeXmlResourceValue(value: String): String {
  return StringResourceEscaper.escape(value, false)
}

fun packageToRClass(packageName: String): String {
  return packageName + RESOURCE_CLASS_SUFFIX
}

fun findResourceFields(
  facet: AndroidFacet,
  resClassName: String,
<<<<<<< HEAD
  resourceName: String
=======
  resourceName: String,
>>>>>>> 0d09370c
): Array<PsiField> {
  return findResourceFields(facet, resClassName, setOf(resourceName))
}

/** Like [.findResourceFields] but can match than more than a single field name */
fun findResourceFields(
  facet: AndroidFacet,
  resClassName: String,
<<<<<<< HEAD
  resourceNames: Collection<String>
=======
  resourceNames: Collection<String>,
>>>>>>> 0d09370c
): Array<PsiField> {
  val result: MutableList<PsiField> = ArrayList()
  for (rClass in findRJavaClasses(facet)) {
    findResourceFieldsFromClass(rClass, resClassName, resourceNames, result)
  }
  return result.toTypedArray()
}

fun findStyleableAttrFieldsForAttr(facet: AndroidFacet, attrName: String): Array<PsiField> {
  val result: MutableList<PsiField> = ArrayList()
  for (rClass in findRJavaClasses(facet)) {
    val styleableClass =
      rClass.findInnerClassByName(ResourceType.STYLEABLE.getName(), false) ?: continue
    for (field in styleableClass.fields) {
      if (field is StyleableAttrLightField) {
        if (field.styleableAttrFieldUrl.attr.name == attrName) {
          result.add(field)
        }
      }
    }
  }
  return result.toTypedArray()
}

fun findStyleableAttrFieldsForStyleable(
  facet: AndroidFacet,
<<<<<<< HEAD
  styleableName: String
=======
  styleableName: String,
>>>>>>> 0d09370c
): Array<PsiField> {
  val result: MutableList<PsiField> = ArrayList()
  for (rClass in findRJavaClasses(facet)) {
    val styleableClass =
      rClass.findInnerClassByName(ResourceType.STYLEABLE.getName(), false) ?: continue
    for (field in styleableClass.fields) {
      if (field is StyleableAttrLightField) {
        if (field.styleableAttrFieldUrl.styleable.name == styleableName) {
          result.add(field)
        }
      }
    }
  }
  return result.toTypedArray()
}

/**
 * Clears the reference resolution cache and triggers the highlighting in the project.
 *
 * This is necessary after a complex Android Resource refactor where the ResourceFolderRepository
 * needs to rescan files to stay up to date. This must be called after the ResourceFolderRepository
 * has scheduled the scan (at the end of the refactor) so that the caches are dropped after the
 * repository is updated.
 */
fun scheduleNewResolutionAndHighlighting(psiManager: PsiManager) {
  ApplicationManager.getApplication().invokeLater({
    psiManager.dropResolveCaches()
    psiManager.dropPsiCaches()
  }, psiManager.project.disposed)
}

private fun findResourceFieldsFromClass(
  rClass: PsiClass,
  resClassName: String,
  resourceNames: Collection<String>,
<<<<<<< HEAD
  result: MutableList<PsiField>
=======
  result: MutableList<PsiField>,
>>>>>>> 0d09370c
) {
  val resourceTypeClass = rClass.findInnerClassByName(resClassName, false)
  if (resourceTypeClass != null) {
    for (resourceName in resourceNames) {
      val fieldName = getRJavaFieldName(resourceName)
      val field = resourceTypeClass.findFieldByName(fieldName, false)
      if (field != null) {
        result.add(field)
      }
    }
  }
}

/**
 * Finds all R classes that contain fields for resources from the given module.
 *
 * @param facet [AndroidFacet] of the module to find classes for
 */
private fun findRJavaClasses(facet: AndroidFacet): Collection<PsiClass> {
  val module = facet.module
  if (Manifest.getMainManifest(facet) == null) {
    return emptySet()
  }
  val resourceClassService = facet.module.project.getProjectSystem().getLightResourceClassService()
  return resourceClassService.getLightRClassesContainingModuleResources(module)
}

fun findResourceFieldsForFileResource(file: PsiFile, onlyInOwnPackages: Boolean): Array<PsiField> {
  val facet = AndroidFacet.getInstance(file) ?: return PsiField.EMPTY_ARRAY
  val resourceType =
    ModuleResourceManagers.getInstance(facet).localResourceManager.getFileResourceType(file)
      ?: return PsiField.EMPTY_ARRAY
  val resourceName = SdkUtils.fileNameToResourceName(file.name)
  return findResourceFields(facet, resourceType, resourceName)
}

fun findResourceFieldsForValueResource(tag: XmlTag, onlyInOwnPackages: Boolean): Array<PsiField> {
  val facet = AndroidFacet.getInstance(tag) ?: return PsiField.EMPTY_ARRAY
  val fileResType = getFolderType(tag.containingFile)
  val resourceType =
    (if (fileResType == ResourceFolderType.VALUES) getResourceTypeForResourceTag(tag) else null)
      ?: return PsiField.EMPTY_ARRAY
  val name = tag.getAttributeValue(SdkConstants.ATTR_NAME) ?: return PsiField.EMPTY_ARRAY
  return findResourceFields(facet, resourceType.getName(), name)
}

fun getRJavaFieldName(resourceName: String): String {
  if (resourceName.indexOf('.') == -1) {
    return resourceName
  }
  val identifiers = resourceName.split("\\.").toTypedArray()
  val result = StringBuilder(resourceName.length)
  var i = 0
  val n = identifiers.size
  while (i < n) {
    result.append(identifiers[i])
    if (i < n - 1) {
      result.append('_')
    }
    i++
  }
  return result.toString()
}

fun isCorrectAndroidResourceName(resourceName: String): Boolean {
  // TODO: No, we need to check per resource folder type here. There is a validator for this!
  if (resourceName.isEmpty()) {
    return false
  }
  if (resourceName.startsWith(".") || resourceName.endsWith(".")) {
    return false
  }
  val identifiers = resourceName.split("\\.").toTypedArray()
  for (identifier in identifiers) {
    if (!StringUtil.isJavaIdentifier(identifier)) {
      return false
    }
  }
  return true
}

fun getResourceTypeForResourceTag(tag: XmlTag): ResourceType? {
  return ResourceType.fromXmlTag(
    tag,
    { obj: XmlTag -> obj.name },
<<<<<<< HEAD
    { obj: XmlTag, qname: String? -> obj.getAttributeValue(qname) }
=======
    { obj: XmlTag, qname: String? -> obj.getAttributeValue(qname) },
>>>>>>> 0d09370c
  )
}

/**
 * Distinguishes whether a reference to a resource in an XML file is a resource declaration or a
 * usage.
 */
fun isResourceDeclaration(
  resourceElement: PsiElement,
<<<<<<< HEAD
  targetElement: ResourceReferencePsiElement
=======
  targetElement: ResourceReferencePsiElement,
>>>>>>> 0d09370c
): Boolean {
  return when (resourceElement) {
    is XmlFile -> targetElement.isEquivalentTo(resourceElement)
    is XmlAttributeValue -> isResourceDeclaration(resourceElement, targetElement)
    else -> false
  }
}

fun isResourceDeclaration(
  resourceElement: XmlAttributeValue,
<<<<<<< HEAD
  targetElement: ResourceReferencePsiElement
=======
  targetElement: ResourceReferencePsiElement,
>>>>>>> 0d09370c
): Boolean {
  if (
    isIdDeclaration(resourceElement)
  ) { // Layout and Navigation graph files can do inline id declaration.
    return true
  }
  if (ResourceFolderType.VALUES == getFolderType(resourceElement.containingFile)) {
    val attribute = PsiTreeUtil.getParentOfType(resourceElement, XmlAttribute::class.java)
    if (attribute == null || attribute.nameElement.text != SdkConstants.ATTR_NAME) {
      return false
    }
    val tag = PsiTreeUtil.getParentOfType(resourceElement, XmlTag::class.java) ?: return false
    return when (getResourceTypeForResourceTag(tag)) {
      null -> false // Null means no resource type, so this is not a resource declaration.
      ResourceType.ATTR -> tag.getAttribute(SdkConstants.ATTR_FORMAT) != null
      // Styles may have references to other styles in their name, this checks that the full name is
      // the reference we're looking for.
      ResourceType.STYLE -> targetElement.isEquivalentTo(resourceElement)
      else -> true // For all other resource types, this is a declaration.
    }
  }
  return false
}

fun isResourceField(field: PsiField): Boolean {
  var rClass: PsiClass? = field.containingClass ?: return false
  rClass = rClass?.containingClass ?: return false
  if (AndroidUtils.R_CLASS_NAME == rClass.name) {
    val facet = AndroidFacet.getInstance(field)
    if (facet != null) {
      if (isRJavaClass(rClass)) {
        return true
      }
    }
  }
  return false
}

fun isStringResource(tag: XmlTag): Boolean {
  return tag.name == SdkConstants.TAG_STRING && tag.getAttribute(SdkConstants.ATTR_NAME) != null
}

fun isIdDeclaration(attrValue: String?): Boolean {
  return attrValue != null && attrValue.startsWith(SdkConstants.NEW_ID_PREFIX)
}

fun isIdReference(attrValue: String?): Boolean {
  return attrValue != null && attrValue.startsWith(SdkConstants.ID_PREFIX)
}

fun isIdDeclaration(value: XmlAttributeValue): Boolean {
  return isIdDeclaration(value.value)
}

fun getResourceNameByReferenceText(text: String): String? {
  val i = text.indexOf('/')
  return if (i < text.length - 1) {
    text.substring(i + 1)
  } else null
}

fun addValueResource(resType: ResourceType, resources: Resources, value: String?): ResourceElement {
  return when (resType) {
    ResourceType.STRING -> resources.addString()
    ResourceType.PLURALS -> resources.addPlurals()
    ResourceType.DIMEN -> {
      if (
        value != null && value.trim { it <= ' ' }.endsWith("%")
      ) { // Deals with dimension values in the form of percentages, e.g. "65%"
        val item = resources.addItem()
        item.type.stringValue = ResourceType.DIMEN.getName()
        return item
      }
      if (value != null && value.matches(Regex("[-+]?(\\d+\\.\\d*|\\d*\\.\\d+)"))) {
        // Dimension value is in the form of floating-point number, e.g. "0.24".
        val item = resources.addItem()
        item.type.stringValue = ResourceType.DIMEN.getName()
        item.format.stringValue = "float"
        return item
      }
      resources.addDimen()
    }
    ResourceType.COLOR -> resources.addColor()
    ResourceType.DRAWABLE -> resources.addDrawable()
    ResourceType.STYLE -> resources.addStyle()
    ResourceType.ARRAY -> // todo: choose among string-array, integer-array and array
    resources.addStringArray()
    ResourceType.INTEGER -> resources.addInteger()
    ResourceType.FRACTION -> resources.addFraction()
    ResourceType.BOOL -> resources.addBool()
    ResourceType.ID -> {
      val item = resources.addItem()
      item.type.value = ResourceType.ID.getName()
      item
    }
    ResourceType.STYLEABLE -> resources.addDeclareStyleable()
    else -> throw IllegalArgumentException("Incorrect resource type")
  }
}

fun getResourceSubdirs(
  resourceType: ResourceFolderType,
<<<<<<< HEAD
  resourceDirs: Iterable<VirtualFile?>
=======
  resourceDirs: Iterable<VirtualFile?>,
>>>>>>> 0d09370c
): List<VirtualFile> {
  val dirs: MutableList<VirtualFile> = ArrayList()
  for (resourcesDir in resourceDirs) {
    if (resourcesDir == null || !resourcesDir.isValid) {
      continue
    }
    for (child in resourcesDir.children) {
      val type = ResourceFolderType.getFolderType(child.name)
      if (resourceType == type) dirs.add(child)
    }
  }
  return dirs
}

fun getDefaultResourceFileName(type: ResourceType): String? {
  return when (type) {
    ResourceType.STRING,
    ResourceType.PLURALS -> DEFAULT_STRING_RESOURCE_FILE_NAME
    ResourceType.ATTR,
    ResourceType.STYLEABLE -> "attrs.xml"
    // Lots of unit tests assume drawable aliases are written in "drawables.xml" but going
    // forward let's combine both layouts and drawables in refs.xml as is done in the templates:
    ResourceType.LAYOUT,
    ResourceType.DRAWABLE ->
      if (ApplicationManager.getApplication().isUnitTestMode) (type.getName() + "s.xml")
      else "refs.xml"
    in VALUE_RESOURCE_TYPES -> type.getName() + "s.xml"
    else -> null
  }
}

fun getValueResourcesFromElement(
  resourceType: ResourceType,
<<<<<<< HEAD
  resources: Resources
=======
  resources: Resources,
>>>>>>> 0d09370c
): List<ResourceElement> {
  val result: MutableList<ResourceElement> = ArrayList()
  when (resourceType) {
    ResourceType.STRING -> result.addAll(resources.strings)
    ResourceType.PLURALS -> result.addAll(resources.pluralses)
    ResourceType.DRAWABLE -> result.addAll(resources.drawables)
    ResourceType.COLOR -> result.addAll(resources.colors)
    ResourceType.DIMEN -> result.addAll(resources.dimens)
    ResourceType.STYLE -> result.addAll(resources.styles)
    ResourceType.ARRAY -> {
      result.addAll(resources.stringArrays)
      result.addAll(resources.integerArrays)
      result.addAll(resources.arrays)
    }
    ResourceType.INTEGER -> result.addAll(resources.integers)
    ResourceType.FRACTION -> result.addAll(resources.fractions)
    ResourceType.BOOL -> result.addAll(resources.bools)
    else -> {}
  }
  for (item in resources.items) {
    val type = item.type.value
    if (resourceType.getName() == type) {
      result.add(item)
    }
  }
  return result
}

private fun isLocalResourceDirectoryInAnyVariant(dir: PsiDirectory): Boolean {
  val vf = dir.virtualFile
  val module = ModuleUtilCore.findModuleForFile(vf, dir.project) ?: return false
  val facet = AndroidFacet.getInstance(module) ?: return false

  val sourceProviders = SourceProviders.getInstance(facet)
  val namedIdeaSourceProviders =
    if (module.isLinkedAndroidModule() && module.isAndroidTestModule())
<<<<<<< HEAD
      sourceProviders.currentAndroidTestSourceProviders
    else sourceProviders.currentAndSomeFrequentlyUsedInactiveSourceProviders

  return namedIdeaSourceProviders.any { it.resDirectories.contains(vf) } ||
=======
      sourceProviders.currentDeviceTestSourceProviders[CommonTestType.ANDROID_TEST]
    else sourceProviders.currentAndSomeFrequentlyUsedInactiveSourceProviders

  return namedIdeaSourceProviders?.any { it.resDirectories.contains(vf) } == true ||
>>>>>>> 0d09370c
    AndroidRootUtil.getResourceOverlayDirs(facet).contains(vf)
}

fun isInResourceSubdirectoryInAnyVariant(file: PsiFile, resourceType: String? = null): Boolean {
  val dir = file.originalFile.containingDirectory ?: return false
  return isResourceSubdirectory(dir, resourceType, searchInAllVariants = true)
}

fun isInResourceSubdirectory(file: PsiFile, resourceType: String? = null): Boolean {
  val dir = file.originalFile.containingDirectory ?: return false
  return isResourceSubdirectory(dir, resourceType, searchInAllVariants = false)
}

fun isResourceSubdirectory(
  directory: PsiDirectory,
  resourceType: String? = null,
<<<<<<< HEAD
  searchInAllVariants: Boolean = false
=======
  searchInAllVariants: Boolean = false,
>>>>>>> 0d09370c
): Boolean {
  var dir: PsiDirectory? = directory
  val dirName = dir!!.name
  if (resourceType != null) {
    val typeLength = resourceType.length
    val dirLength = dirName.length
    if (
      dirLength < typeLength ||
        !dirName.startsWith(resourceType) ||
        dirLength > typeLength && dirName[typeLength] != '-'
    ) {
      return false
    }
  }
  dir = dir.parent
  if (dir == null) {
    return false
  }
  if ("default" == dir.name) {
    dir = dir.parentDirectory
  }
  return dir != null && isResourceDirectory(dir, searchInAllVariants)
}

fun isLocalResourceDirectory(dir: VirtualFile, project: Project): Boolean {
  val module = ModuleUtilCore.findModuleForFile(dir, project)
  if (module != null) {
    val facet = AndroidFacet.getInstance(module)
    return facet != null &&
      ModuleResourceManagers.getInstance(facet).localResourceManager.isResourceDir(dir)
  }
  return false
}

fun isResourceFile(file: VirtualFile, facet: AndroidFacet): Boolean {
  val parent = file.parent
  val resDir = parent?.parent
  return resDir != null &&
    ModuleResourceManagers.getInstance(facet).localResourceManager.isResourceDir(resDir)
}

fun isResourceDirectory(directory: PsiDirectory, searchInAllVariants: Boolean = false): Boolean {
  var dir: PsiDirectory? = directory
  // check facet settings
  val vf = dir!!.virtualFile
  if (searchInAllVariants && isLocalResourceDirectoryInAnyVariant(directory)) {
    return true
  }
  if (!searchInAllVariants && isLocalResourceDirectory(vf, dir.project)) {
    return true
  }
  if (SdkConstants.FD_RES != dir.name) return false
  dir = dir.parent
  if (dir != null) {
    val protocol = vf.fileSystem.protocol
    // TODO: Figure out a better way to check if a directory belongs to proto AAR resources.
    if (protocol == JarFileSystem.PROTOCOL || protocol == ApkFileSystem.PROTOCOL) {
      return true // The file belongs either to res.apk or a source attachment JAR of a library.
    }
    if (dir.findFile(SdkConstants.FN_ANDROID_MANIFEST_XML) != null) {
      return true
    }
    // The method can be invoked for a framework resource directory, so we should check it.
    dir = dir.parent
    if (dir != null) {
      if (containsAndroidJar(dir)) return true
      dir = dir.parent
      if (dir != null) {
        return containsAndroidJar(dir)
      }
    }
  }
  return false
}

private fun containsAndroidJar(psiDirectory: PsiDirectory): Boolean {
  return psiDirectory.findFile(SdkConstants.FN_FRAMEWORK_LIBRARY) != null
}

fun isRJavaClass(psiClass: PsiClass): Boolean {
  return psiClass is AndroidRClassBase
}

fun isManifestClass(psiClass: PsiClass): Boolean {
  return psiClass is ManifestClass
}

fun createValueResource(
  project: Project,
  resDir: VirtualFile,
  resourceName: String,
  resourceValue: String?,
  resourceType: ResourceType,
  fileName: String,
  dirNames: List<String>,
  afterAddedProcessor: Processor<ResourceElement>,
): Boolean {
  return try {
    addValueResource(
      project,
      resDir,
      resourceName,
      resourceType,
      fileName,
      dirNames,
      resourceValue,
      afterAddedProcessor,
    )
  } catch (e: Exception) {
    val message = CreateElementActionBase.filterMessage(e.message)
    if (message == null || message.isEmpty()) {
      LOG.error(e)
    } else {
      LOG.info(e)
      AndroidUtils.reportError(project, message)
    }
    false
  }
}

@JvmOverloads
fun createValueResource(
  project: Project,
  resDir: VirtualFile,
  resourceName: String,
  resourceType: ResourceType,
  fileName: String,
  dirNames: List<String>,
  value: String,
  outTags: MutableList<ResourceElement?>? = null,
): Boolean {
  return createValueResource(
    project,
    resDir,
    resourceName,
    value,
    resourceType,
    fileName,
<<<<<<< HEAD
    dirNames
=======
    dirNames,
>>>>>>> 0d09370c
  ) { element: ResourceElement ->
    if (value.isNotEmpty()) {
      val s = if (resourceType == ResourceType.STRING) normalizeXmlResourceValue(value) else value
      element.stringValue = s
    } else if (resourceType == ResourceType.STYLEABLE || resourceType == ResourceType.STYLE) {
      element.stringValue = "value"
      element.xmlTag!!.value.text = ""
    }
    outTags?.add(element)
    true
  }
}

private fun addValueResource(
  project: Project,
  resDir: VirtualFile,
  resourceName: String,
  resourceType: ResourceType,
  fileName: String,
  dirNames: List<String>,
  resourceValue: String?,
  afterAddedProcessor: Processor<ResourceElement>,
): Boolean {
  if (dirNames.isEmpty()) {
    return false
  }
  val resFiles = arrayOfNulls<VirtualFile>(dirNames.size)
  run {
    var i = 0
    val n = dirNames.size
    while (i < n) {
      val dirName = dirNames[i]
      resFiles[i] =
        WriteAction.compute<VirtualFile?, Exception> {
          findOrCreateResourceFile(project, resDir, fileName, dirName)
        }
      if (resFiles[i] == null) {
        return false
      }
      i++
    }
  }
  if (!ReadonlyStatusHandler.ensureFilesWritable(project, *resFiles)) {
    return false
  }
  val resourcesElements = arrayOfNulls<Resources>(resFiles.size)
  for (i in resFiles.indices) {
    val resources: Resources? =
      AndroidUtils.loadDomElement(project, resFiles[i]!!, Resources::class.java)
    if (resources == null) {
      AndroidUtils.reportError(project, AndroidBundle.message("not.resource.file.error", fileName))
      return false
    }
    resourcesElements[i] = resources
  }
  val psiFiles: MutableList<PsiFile> = Lists.newArrayListWithExpectedSize(resFiles.size)
  val manager = PsiManager.getInstance(project)
  for (file in resFiles) {
    val psiFile = manager.findFile(file!!)
    if (psiFile != null) {
      psiFiles.add(psiFile)
    }
  }
  writeCommandAction(project, *psiFiles.toTypedArray()).withName("Add Resource").run<
    RuntimeException
  > {
    for (resources in resourcesElements) {
      if (resourceType == ResourceType.ATTR) {
        resources!!
          .addAttr()
          .name
          .setValue(ResourceReference.attr(ResourceNamespace.TODO(), resourceName))
      } else {
        val element = addValueResource(resourceType, resources!!, resourceValue)
        element.name.value = resourceName
        afterAddedProcessor.process(element)
      }
    }
  }
  return true
}

/**
 * Sets a new value for a resource.
 *
 * @param project the project containing the resource
 * @param resDir the res/ directory containing the resource
 * @param name the name of the resource to be modified
 * @param newValue the new resource value
 * @param fileName the resource values file name
 * @param dirNames list of values directories where the resource should be changed
 * @param useGlobalCommand if true, the undo operation will be registered globally. This allows the
 *   command to be undone from anywhere in the IDE and not only the XML editor
 * @return true if the resource value was changed
 */
fun changeValueResource(
  project: Project,
  resDir: VirtualFile,
  name: String,
  resourceType: ResourceType,
  newValue: String,
  fileName: String,
  dirNames: List<String>,
  useGlobalCommand: Boolean,
): Boolean {
  if (dirNames.isEmpty()) {
    return false
  }
  val resFiles = Lists.newArrayListWithExpectedSize<VirtualFile>(dirNames.size)
  for (dirName in dirNames) {
    val resFile = findResourceFile(resDir, fileName, dirName)
    if (resFile != null) {
      resFiles.add(resFile)
    }
  }
  if (!ensureFilesWritable(project, resFiles)) {
    return false
  }
  val resourcesElements = arrayOfNulls<Resources>(resFiles.size)
  for (i in resFiles.indices) {
    val resources = AndroidUtils.loadDomElement(project, resFiles[i], Resources::class.java)
    if (resources == null) {
      AndroidUtils.reportError(project, AndroidBundle.message("not.resource.file.error", fileName))
      return false
    }
    resourcesElements[i] = resources
  }
  val psiFiles: MutableList<PsiFile> = Lists.newArrayListWithExpectedSize(resFiles.size)
  val manager = PsiManager.getInstance(project)
  for (file in resFiles) {
    val psiFile = manager.findFile(file!!)
    if (psiFile != null) {
      psiFiles.add(psiFile)
    }
  }

  return writeCommandAction(project, *psiFiles.toTypedArray())
    .withName("Change " + resourceType.getName() + " Resource")
    .compute<Boolean, Exception> {
      if (useGlobalCommand) {
        CommandProcessor.getInstance().markCurrentCommandAsGlobal(project)
      }
      var result = false
      for (resources in resourcesElements) {
        for (element in getValueResourcesFromElement(resourceType, resources!!)) {
          val value = element.name.stringValue
          if (name == value) {
            element.stringValue = newValue
            result = true
          }
        }
      }
      result
    }
}

private fun findResourceFile(resDir: VirtualFile, fileName: String, dirName: String): VirtualFile? =
  resDir.findChild(dirName)?.findChild(fileName)

private fun findOrCreateResourceFile(
  project: Project,
  resDir: VirtualFile,
  fileName: String,
  dirName: String,
): VirtualFile? {
  val dir = AndroidUtils.createChildDirectoryIfNotExist(project, resDir, dirName)
  val dirPath = FileUtilRt.toSystemDependentName(resDir.path + '/' + dirName)
  if (dir == null) {
    AndroidUtils.reportError(
      project,
<<<<<<< HEAD
      AndroidBundle.message("android.cannot.create.dir.error", dirPath)
=======
      AndroidBundle.message("android.cannot.create.dir.error", dirPath),
>>>>>>> 0d09370c
    )
    return null
  }
  val file = dir.findChild(fileName)
  if (file != null) {
    return file
  }
  AndroidFileTemplateProvider.createFromTemplate(
    project,
    dir,
    AndroidFileTemplateProvider.VALUE_RESOURCE_FILE_TEMPLATE,
<<<<<<< HEAD
    fileName
=======
    fileName,
>>>>>>> 0d09370c
  )
  val result = dir.findChild(fileName)
  if (result == null) {
    AndroidUtils.reportError(
      project,
      AndroidBundle.message(
        "android.cannot.create.file.error",
<<<<<<< HEAD
        dirPath + File.separatorChar + fileName
      )
=======
        dirPath + File.separatorChar + fileName,
      ),
>>>>>>> 0d09370c
    )
  }
  return result
}

fun getReferredResourceOrManifestField(
  facet: AndroidFacet,
  exp: KtSimpleNameExpression,
  className: String?,
  localOnly: Boolean,
): ReferredResourceFieldInfo? {
  val resFieldName = exp.getReferencedName()
  if (resFieldName.isEmpty()) {
    return null
  }
  val resClassReference =
    exp.getPreviousInQualifiedChain() as? KtSimpleNameExpression ?: return null
  val resClassName = resClassReference.getReferencedName()
  if (resClassName.isEmpty() || className != null && className != resClassName) {
    return null
  }
  val rClassReference =
    resClassReference.getPreviousInQualifiedChain() as? KtSimpleNameExpression ?: return null
  val resolvedElement: PsiElement =
    rClassReference.mainReference.resolve() as? PsiClass ?: return null
  val aClass = resolvedElement as PsiClass
  val classShortName = aClass.name!!
  val fromManifest = AndroidUtils.MANIFEST_CLASS_NAME == classShortName
  if (!fromManifest && !isRJavaClass(aClass)) {
    return null
  }
  val qName = aClass.qualifiedName ?: return null
  val resolvedModule = ModuleUtilCore.findModuleForPsiElement(resolvedElement)
  if (!localOnly) {
    if (
      SdkConstants.CLASS_R == qName || AndroidInternalRClassFinder.INTERNAL_R_CLASS_QNAME == qName
    ) {
      return ReferredResourceFieldInfo(
        resClassName,
        resFieldName,
        resolvedModule,
        ResourceNamespace.ANDROID,
<<<<<<< HEAD
        false
=======
        false,
>>>>>>> 0d09370c
      )
    }
  }
  return if (if (fromManifest) !isManifestClass(aClass) else !isRJavaClass(aClass)) {
    null
  } else {
    ReferredResourceFieldInfo(
      resClassName,
      resFieldName,
      resolvedModule,
      getRClassNamespace(facet, qName),
      fromManifest,
    )
  }
}

@JvmOverloads
fun getReferredResourceOrManifestField(
  facet: AndroidFacet,
  exp: PsiReferenceExpression,
  className: String? = null,
  localOnly: Boolean,
): ReferredResourceFieldInfo? {
  val resFieldName = exp.referenceName
  if (resFieldName.isNullOrEmpty()) {
    return null
  }
  var qExp: PsiExpression = exp.qualifierExpression as? PsiReferenceExpression ?: return null
  val resClassReference = qExp as PsiReferenceExpression
  val resClassName = resClassReference.referenceName
  if (resClassName.isNullOrEmpty() || className != null && className != resClassName) {
    return null
  }
  qExp = resClassReference.qualifierExpression ?: return null
  if (qExp !is PsiReferenceExpression) {
    return null
  }
  val psiClass = qExp.resolve() as? PsiClass ?: return null
  val resolvedModule = ModuleUtilCore.findModuleForPsiElement(psiClass)
  val classShortName = psiClass.name!!
  val fromManifest = AndroidUtils.MANIFEST_CLASS_NAME == classShortName
  if (!fromManifest && AndroidUtils.R_CLASS_NAME != classShortName) {
    return null
  }
  val qName = psiClass.qualifiedName ?: return null
  if (!localOnly) {
    if (
      SdkConstants.CLASS_R == qName || AndroidInternalRClassFinder.INTERNAL_R_CLASS_QNAME == qName
    ) {
      return ReferredResourceFieldInfo(
        resClassName,
        resFieldName,
        resolvedModule,
        ResourceNamespace.ANDROID,
<<<<<<< HEAD
        false
=======
        false,
>>>>>>> 0d09370c
      )
    }
  }
  return if (if (fromManifest) !isManifestClass(psiClass) else !isRJavaClass(psiClass)) {
    null
  } else
    ReferredResourceFieldInfo(
      resClassName,
      resFieldName,
      resolvedModule,
      getRClassNamespace(facet, qName),
<<<<<<< HEAD
      fromManifest
=======
      fromManifest,
>>>>>>> 0d09370c
    )
}

fun getRClassNamespace(facet: AndroidFacet, qName: String?): ResourceNamespace {
  return if (
    StudioResourceRepositoryManager.getInstance(facet).namespacing == ResourceNamespacing.DISABLED
  ) {
    ResourceNamespace.RES_AUTO
  } else {
    ResourceNamespace.fromPackageName(StringUtil.getPackageName(qName!!))
  }
}

fun ensureFilesWritable(project: Project, files: Collection<VirtualFile>): Boolean {
  return !ReadonlyStatusHandler.getInstance(project).ensureFilesWritable(files).hasReadonlyFiles()
}

/**
 * Grabs resource directories from the given facets and pairs the directory with an arbitrary
 * AndroidFacet which happens to depend on the directory.
 *
 * @param facets set of facets which may have resource directories
 */
fun getResourceDirectoriesForFacets(facets: List<AndroidFacet>): Map<VirtualFile, AndroidFacet> {
  val resDirectories = HashMap<VirtualFile, AndroidFacet>()
  for (facet in facets) {
    for (resourceDir in ResourceFolderManager.getInstance(facet).folders) {
      if (!resDirectories.containsKey(resourceDir)) {
        resDirectories[resourceDir] = facet
      }
    }
  }
  return resDirectories
}

/** Returns the [PsiFile] corresponding to the source of the given resource item, if possible. */
fun getItemPsiFile(project: Project, item: ResourceItem): PsiFile? {
  if (project.isDisposed) {
    return null
  }
  if (item is PsiResourceItem) {
    return item.psiFile
  }
  val virtualFile = item.getSourceAsVirtualFile()
  if (virtualFile != null) {
    val psiManager = PsiManager.getInstance(project)
    return psiManager.findFile(virtualFile)
  }
  return null
}

/**
 * Returns the XML attribute containing declaration of the given ID resource.
 *
 * @param project the project containing the resource
 * @param idResource the ID resource
 * @return
 */
fun getIdDeclarationAttribute(project: Project, idResource: ResourceItem): XmlAttribute? {
  assert(idResource.type == ResourceType.ID)
  val resourceName = idResource.name
  val predicate = { attribute: XmlAttribute ->
    val attrValue = attribute.value
    isIdDeclaration(attrValue) && ResourceUrl.parse(attrValue!!)?.name == resourceName
  }
  // TODO: Consider storing XmlAttribute instead of XmlTag in PsiResourceItem.
  val scope = (idResource as? PsiResourceItem)?.tag ?: getItemPsiFile(project, idResource)
  val attributes: Collection<XmlAttribute> =
    SyntaxTraverser.psiTraverser(scope).traverse().filterIsInstanceAnd(predicate)
  return attributes.firstOrNull { it.name == "android:id" } ?: attributes.firstOrNull()
}

/** Checks if the ID resource is a definition of that ID. */
fun ResourceItem.isIdDefinition(project: Project): Boolean {
  assert(type == ResourceType.ID)
  return !isInlineIdDeclaration() || getIdDeclarationAttribute(project, this)?.name == "android:id"
}

/**
 * Returns the [XmlAttributeValue] defining the given resource item. This is only defined for
 * resource items which are not file based.
 *
 * @see ResourceItem.isFileBased
 */
fun getDeclaringAttributeValue(project: Project, item: ResourceItem): XmlAttributeValue? {
  if (item.isFileBased) {
    return null
  }
  val attribute: XmlAttribute? =
    if (item.isInlineIdDeclaration()) {
      getIdDeclarationAttribute(project, item)
    } else {
      val tag = getItemTag(project, item)
      tag?.getAttribute(SdkConstants.ATTR_NAME)
    }
  return attribute?.valueElement
}

/**
 * Returns the [XmlTag] corresponding to the given resource item. This is only defined for resource
 * items in value files.
 *
 * @see .getDeclaringAttributeValue
 */
fun getItemTag(project: Project, item: ResourceItem): XmlTag? {
  ApplicationManager.getApplication().assertReadAccessAllowed()
  if (item.isFileBased) {
    return null
  }
  if (item is PsiResourceItem) {
    return item.tag
  }
  val psiFile = getItemPsiFile(project, item) as? XmlFile ?: return null
  val rootTag = psiFile.rootTag
  if (rootTag == null || !rootTag.isValid || rootTag.name != SdkConstants.TAG_RESOURCES) {
    return null
  }
  for (tag in rootTag.subTags) {
    ProgressManager.checkCanceled()
    if (!tag.isValid) {
      continue
    }
    val tagResourceType = getResourceTypeForResourceTag(tag)
    if (
      item.type == tagResourceType && item.name == tag.getAttributeValue(SdkConstants.ATTR_NAME)
    ) {
      return tag
    }
    // Consider children of declare-styleable.
    if (item.type == ResourceType.ATTR && tagResourceType == ResourceType.STYLEABLE) {
      val attrs = tag.subTags
      for (attr in attrs) {
        if (!attr.isValid) {
          continue
        }
        if (
          item.name == attr.getAttributeValue(SdkConstants.ATTR_NAME) &&
            (attr.getAttribute(SdkConstants.ATTR_FORMAT) != null || attr.subTags.isNotEmpty())
        ) {
          return attr
        }
      }
    }
  }
  return null
}

fun getResourceElementFromSurroundingValuesTag(element: PsiElement): ResourceReferencePsiElement? {
  val file = element.containingFile
  if (
    file != null &&
      isInResourceSubdirectory(file, ResourceFolderType.VALUES.getName()) &&
      (element.text == null || ResourceUrl.parse(element.text) == null)
  ) {
    val valuesResource = PsiTreeUtil.getParentOfType(element, XmlTag::class.java)
    if (
      valuesResource != null &&
        VALUE_RESOURCE_TYPES.contains(getResourceTypeForResourceTag(valuesResource))
    ) {
      val attribute = valuesResource.getAttribute(SdkConstants.ATTR_NAME) ?: return null
      val valueElement = attribute.valueElement ?: return null
      val elementReference = valueElement.reference ?: return null
      val resolvedElement = elementReference.resolve()
      return if (resolvedElement is ResourceReferencePsiElement) resolvedElement else null
    }
  }
  return null
}

fun getViewTag(item: ResourceItem): String? {
  if (item is PsiResourceItem) {
    val tag = item.tag
    val id = item.getName()
    if (
      tag != null &&
        tag.isValid // Make sure that the id attribute we're searching for is actually
        // defined for this tag, not just referenced from this tag.
        // For example, we could have
        //    <Button a:alignLeft="@+id/target" a:id="@+id/something ...>
        // and this should *not* return "Button" as the view tag for
        // @+id/target!
        &&
        id == stripIdPrefix(tag.getAttributeValue(ATTR_ID, SdkConstants.ANDROID_URI))
    ) {
      return tag.name
    }
    val file = item.psiFile
    if (file is XmlFile && file.isValid()) {
      val rootTag = file.rootTag
      if (rootTag != null && rootTag.isValid) {
        return findViewTag(rootTag, id)
      }
    }
  }
  return null
}

private fun findViewTag(tag: XmlTag, target: String): String? {
  val id = tag.getAttributeValue(ATTR_ID, SdkConstants.ANDROID_URI)
  if (id != null && id.endsWith(target) && target == stripIdPrefix(id)) {
    return tag.name
  }
  for (sub in tag.subTags) {
    if (sub.isValid) {
      val found = findViewTag(sub, target)
      if (found != null) {
        return found
      }
    }
  }
  return null
}

fun createFileResource(
  fileName: String,
  resSubdir: PsiDirectory,
  rootTagName: String,
  resourceType: String,
  valuesResourceFile: Boolean,
): XmlFile {
  val manager = FileTemplateManager.getInstance(resSubdir.project)
  val templateName = getTemplateName(resourceType, valuesResourceFile, rootTagName)
  val template = manager.getJ2eeTemplate(templateName)
  val properties = Properties()
  if (!valuesResourceFile) {
    properties.setProperty(ROOT_TAG_PROPERTY, rootTagName)
  }
  if (ResourceType.LAYOUT.getName() == resourceType) {
    val module = ModuleUtilCore.findModuleForPsiElement(resSubdir)
    val platform = if (module != null) getInstance(module) else null
    val apiLevel = platform?.apiLevel ?: -1
    val value = if (apiLevel == -1 || apiLevel >= 8) "match_parent" else "fill_parent"
    properties.setProperty(LAYOUT_WIDTH_PROPERTY, value)
    properties.setProperty(LAYOUT_HEIGHT_PROPERTY, value)
  }
  val createdElement =
    FileTemplateUtil.createFromTemplate(template, fileName, properties, resSubdir)
  assert(createdElement is XmlFile)
  return createdElement as XmlFile
}

private fun getTemplateName(
  resourceType: String,
  valuesResourceFile: Boolean,
<<<<<<< HEAD
  rootTagName: String
=======
  rootTagName: String,
>>>>>>> 0d09370c
): String {
  if (valuesResourceFile) {
    return AndroidFileTemplateProvider.VALUE_RESOURCE_FILE_TEMPLATE
  }
  if (
    ResourceType.LAYOUT.getName() == resourceType &&
      SdkConstants.TAG_LAYOUT != rootTagName &&
      SdkConstants.VIEW_MERGE != rootTagName
  ) {
    return if (AndroidUtils.TAG_LINEAR_LAYOUT == rootTagName)
      AndroidFileTemplateProvider.LAYOUT_RESOURCE_VERTICAL_FILE_TEMPLATE
    else AndroidFileTemplateProvider.LAYOUT_RESOURCE_FILE_TEMPLATE
  }
  return if (ResourceType.NAVIGATION.getName() == resourceType) {
    AndroidFileTemplateProvider.NAVIGATION_RESOURCE_FILE_TEMPLATE
  } else AndroidFileTemplateProvider.RESOURCE_FILE_TEMPLATE
}

/**
 * Finds and returns the resource files named stateListName in the directories listed in dirNames.
 * If some directories do not contain a file with that name, creates such a resource file.
 *
 * @param module the module
 * @param resDir the res/ dir containing the directories under investigation
 * @param folderType Type of the directories under investigation
 * @param resourceType Type of the resource file to create if necessary
 * @param stateListName Name of the resource files to be returned
 * @param dirNames List of directory names to look into
 * @return List of found and created files
 */
fun findOrCreateStateListFiles(
  module: Module,
  resDir: VirtualFile,
  folderType: ResourceFolderType,
  resourceType: ResourceType,
  stateListName: String,
  dirNames: List<String>,
): List<VirtualFile>? {
  val project = module.project
  val manager = PsiManager.getInstance(project)
  val files: MutableList<VirtualFile> = Lists.newArrayListWithCapacity(dirNames.size)
  val foundFiles =
    writeCommandAction(project).withName("Find statelists files").compute<Boolean, Exception> {
      try {
        var fileName = stateListName
        if (!stateListName.endsWith(DOT_XML)) {
          fileName += DOT_XML
        }
        for (dirName in dirNames) {
<<<<<<< HEAD
          val dirPath = FileUtilRt.toSystemDependentName(resDir.path + '/' + dirName)
=======
          val dirPath = FileUtil.toSystemDependentName(resDir.path + '/' + dirName)
>>>>>>> 0d09370c
          val dir: VirtualFile =
            AndroidUtils.createChildDirectoryIfNotExist(project, resDir, dirName)
              ?: throw IOException("cannot make " + resDir + File.separatorChar + dirName)
          var file = dir.findChild(fileName)
          if (file != null) {
            files.add(file)
            continue
          }
          val directory =
            manager.findDirectory(dir)
              ?: throw IOException("cannot find " + resDir + File.separatorChar + dirName)
          createFileResource(
            fileName,
            directory,
            CreateTypedResourceFileAction.getDefaultRootTagByResourceType(module, folderType),
            resourceType.getName(),
<<<<<<< HEAD
            false
=======
            false,
>>>>>>> 0d09370c
          )
          file = dir.findChild(fileName)
          if (file == null) {
            throw IOException(
              "cannot find " + Joiner.on(File.separatorChar).join(resDir, dirPath, fileName)
            )
          }
          files.add(file)
        }
        true
      } catch (e: Exception) {
        LOG.error(e.message)
        false
      }
    }

  return if (foundFiles) files else null
}

fun buildResourceNameFromStringValue(resourceValue: String): String? {
  val result =
    RESOURCE_NAME_DISALLOWED_CHARS.trimAndCollapseFrom(resourceValue, '_').toLowerCaseAsciiOnly()

  if (result.isEmpty()) return null
  if (CharMatcher.inRange('0', '9').matches(result[0])) return "_$result"
  return result
}

/** Data gathered from a reference to field of an aapt-generated class: R or Manifest. */
data class ReferredResourceFieldInfo(
  val className: String,
  val fieldName: String,
  val resolvedModule: Module?,
  val namespace: ResourceNamespace,
  val isFromManifest: Boolean,
)

@Slow
fun getLocaleConfig(facet: AndroidFacet): Set<LocaleQualifier> {
  val locales = mutableSetOf<LocaleQualifier>()
  val resourceRepository = StudioResourceRepositoryManager.getAppResources(facet)
  return resourceRepository.leafResourceRepositories
    .filterIsInstance<ResourceFolderRepository>()
    .flatMapTo(locales) { it.getLocales() }
}<|MERGE_RESOLUTION|>--- conflicted
+++ resolved
@@ -60,10 +60,7 @@
 import com.android.ide.common.resources.configuration.FolderConfiguration
 import com.android.ide.common.resources.configuration.LocaleQualifier
 import com.android.ide.common.resources.escape.string.StringResourceEscaper
-<<<<<<< HEAD
-=======
 import com.android.ide.common.resources.getLocales
->>>>>>> 0d09370c
 import com.android.ide.common.resources.parseColor
 import com.android.ide.common.resources.toFileResourcePathString
 import com.android.ide.common.util.PathString
@@ -147,12 +144,6 @@
 import com.intellij.util.ui.ColorIcon
 import com.intellij.util.ui.ColorsIcon
 import com.intellij.util.xml.DomManager
-import java.awt.Color
-import java.io.File
-import java.io.IOException
-import java.util.EnumSet
-import java.util.Properties
-import javax.swing.Icon
 import org.jetbrains.android.AndroidAnnotatorUtil
 import org.jetbrains.android.AndroidFileTemplateProvider
 import org.jetbrains.android.actions.CreateTypedResourceFileAction
@@ -174,6 +165,12 @@
 import org.jetbrains.kotlin.psi.KtSimpleNameExpression
 import org.jetbrains.kotlin.util.capitalizeDecapitalize.toLowerCaseAsciiOnly
 import org.jetbrains.kotlin.util.collectionUtils.filterIsInstanceAnd
+import java.awt.Color
+import java.io.File
+import java.io.IOException
+import java.util.EnumSet
+import java.util.Properties
+import javax.swing.Icon
 
 private const val RESOURCE_CLASS_SUFFIX = "." + AndroidUtils.R_CLASS_NAME
 private const val ROOT_TAG_PROPERTY = "ROOT_TAG"
@@ -206,11 +203,7 @@
     ResourceType.BOOL,
     ResourceType.INTEGER,
     ResourceType.FRACTION,
-<<<<<<< HEAD
-    ResourceType.LAYOUT
-=======
     ResourceType.LAYOUT,
->>>>>>> 0d09370c
   )
 
 @JvmField
@@ -391,11 +384,7 @@
   qualifiedName: String,
   baseClass: PsiClass,
   apiLevel: Int,
-<<<<<<< HEAD
-  parentClassQualifiedName: String?
-=======
   parentClassQualifiedName: String?,
->>>>>>> 0d09370c
 ): Boolean {
   return when {
     parentClassQualifiedName == CLASS_VIEW -> isViewPackageNeeded(qualifiedName, apiLevel)
@@ -453,11 +442,7 @@
 private fun RenderResources.resolveColor(
   colorValue: ResourceValue?,
   project: Project,
-<<<<<<< HEAD
-  depth: Int
-=======
   depth: Int,
->>>>>>> 0d09370c
 ): Color? {
   if (depth >= MAX_RESOURCE_INDIRECTION) {
     LOG.warn("too deep $colorValue")
@@ -489,11 +474,7 @@
       String.format(
         "The alpha attribute in %s/%s does not resolve to a floating point number",
         stateList.dirName,
-<<<<<<< HEAD
-        stateList.fileName
-=======
         stateList.fileName,
->>>>>>> 0d09370c
       )
     )
     stateColor
@@ -526,11 +507,7 @@
 private fun RenderResources.resolveAsColorIcon(
   value: ResourceValue?,
   size: Int,
-<<<<<<< HEAD
-  project: Project
-=======
   project: Project,
->>>>>>> 0d09370c
 ): Icon? {
   val colors = resolveMultipleColors(value, project)
   return when (colors.size) {
@@ -562,11 +539,7 @@
 private fun RenderResources.resolveMultipleColors(
   value: ResourceValue?,
   project: Project,
-<<<<<<< HEAD
-  depth: Int
-=======
   depth: Int,
->>>>>>> 0d09370c
 ): List<Color> {
   if (depth >= MAX_RESOURCE_INDIRECTION) {
     LOG.warn("too deep $value")
@@ -700,22 +673,14 @@
  */
 data class ResourceNamespaceContext(
   val currentNs: ResourceNamespace,
-<<<<<<< HEAD
-  val resolver: ResourceNamespace.Resolver
-=======
   val resolver: ResourceNamespace.Resolver,
->>>>>>> 0d09370c
 )
 
 /** Constructs the right [ResourceNamespaceContext] for a given [XmlElement]. */
 fun getNamespacesContext(element: XmlElement): ResourceNamespaceContext? {
   return ResourceNamespaceContext(
     element.resourceNamespace ?: return null,
-<<<<<<< HEAD
-    getNamespaceResolver(element)
-=======
     getNamespaceResolver(element),
->>>>>>> 0d09370c
   )
 }
 
@@ -755,11 +720,7 @@
 private fun RenderResources.resolveStateList(
   resourceValue: ResourceValue,
   project: Project,
-<<<<<<< HEAD
-  depth: Int
-=======
   depth: Int,
->>>>>>> 0d09370c
 ): StateList? {
   if (depth >= MAX_RESOURCE_INDIRECTION) {
     LOG.warn("too deep $resourceValue")
@@ -894,11 +855,7 @@
 fun prependResourcePrefix(
   module: Module?,
   name: String?,
-<<<<<<< HEAD
-  folderType: ResourceFolderType?
-=======
   folderType: ResourceFolderType?,
->>>>>>> 0d09370c
 ): String? {
   if (module == null) {
     return name
@@ -1110,11 +1067,7 @@
   namespace: ResourceNamespace,
   type: ResourceType,
   name: String,
-<<<<<<< HEAD
-  facet: AndroidFacet
-=======
   facet: AndroidFacet,
->>>>>>> 0d09370c
 ): Boolean {
   val repositoryManager = StudioResourceRepositoryManager.getInstance(facet)
   val repository = repositoryManager.getResourcesForNamespace(namespace)
@@ -1154,11 +1107,7 @@
 fun ensureNamespaceImported(
   file: XmlFile,
   namespaceUri: String,
-<<<<<<< HEAD
-  suggestedPrefix: String? = null
-=======
   suggestedPrefix: String? = null,
->>>>>>> 0d09370c
 ): String {
   val rootTag = file.rootTag!!
   val elementFactory = XmlElementFactory.getInstance(file.project)
@@ -1170,11 +1119,6 @@
     return prefix
   }
 
-<<<<<<< HEAD
-  ApplicationManager.getApplication().assertWriteAccessAllowed()
-
-=======
->>>>>>> 0d09370c
   prefix =
     suggestedPrefix
       ?: when (namespaceUri) {
@@ -1238,11 +1182,7 @@
 fun findResourceFields(
   facet: AndroidFacet,
   resClassName: String,
-<<<<<<< HEAD
-  resourceName: String
-=======
   resourceName: String,
->>>>>>> 0d09370c
 ): Array<PsiField> {
   return findResourceFields(facet, resClassName, setOf(resourceName))
 }
@@ -1251,11 +1191,7 @@
 fun findResourceFields(
   facet: AndroidFacet,
   resClassName: String,
-<<<<<<< HEAD
-  resourceNames: Collection<String>
-=======
   resourceNames: Collection<String>,
->>>>>>> 0d09370c
 ): Array<PsiField> {
   val result: MutableList<PsiField> = ArrayList()
   for (rClass in findRJavaClasses(facet)) {
@@ -1282,11 +1218,7 @@
 
 fun findStyleableAttrFieldsForStyleable(
   facet: AndroidFacet,
-<<<<<<< HEAD
-  styleableName: String
-=======
   styleableName: String,
->>>>>>> 0d09370c
 ): Array<PsiField> {
   val result: MutableList<PsiField> = ArrayList()
   for (rClass in findRJavaClasses(facet)) {
@@ -1322,11 +1254,7 @@
   rClass: PsiClass,
   resClassName: String,
   resourceNames: Collection<String>,
-<<<<<<< HEAD
-  result: MutableList<PsiField>
-=======
   result: MutableList<PsiField>,
->>>>>>> 0d09370c
 ) {
   val resourceTypeClass = rClass.findInnerClassByName(resClassName, false)
   if (resourceTypeClass != null) {
@@ -1412,11 +1340,7 @@
   return ResourceType.fromXmlTag(
     tag,
     { obj: XmlTag -> obj.name },
-<<<<<<< HEAD
-    { obj: XmlTag, qname: String? -> obj.getAttributeValue(qname) }
-=======
     { obj: XmlTag, qname: String? -> obj.getAttributeValue(qname) },
->>>>>>> 0d09370c
   )
 }
 
@@ -1426,11 +1350,7 @@
  */
 fun isResourceDeclaration(
   resourceElement: PsiElement,
-<<<<<<< HEAD
-  targetElement: ResourceReferencePsiElement
-=======
   targetElement: ResourceReferencePsiElement,
->>>>>>> 0d09370c
 ): Boolean {
   return when (resourceElement) {
     is XmlFile -> targetElement.isEquivalentTo(resourceElement)
@@ -1441,11 +1361,7 @@
 
 fun isResourceDeclaration(
   resourceElement: XmlAttributeValue,
-<<<<<<< HEAD
-  targetElement: ResourceReferencePsiElement
-=======
   targetElement: ResourceReferencePsiElement,
->>>>>>> 0d09370c
 ): Boolean {
   if (
     isIdDeclaration(resourceElement)
@@ -1548,11 +1464,7 @@
 
 fun getResourceSubdirs(
   resourceType: ResourceFolderType,
-<<<<<<< HEAD
-  resourceDirs: Iterable<VirtualFile?>
-=======
   resourceDirs: Iterable<VirtualFile?>,
->>>>>>> 0d09370c
 ): List<VirtualFile> {
   val dirs: MutableList<VirtualFile> = ArrayList()
   for (resourcesDir in resourceDirs) {
@@ -1586,11 +1498,7 @@
 
 fun getValueResourcesFromElement(
   resourceType: ResourceType,
-<<<<<<< HEAD
-  resources: Resources
-=======
   resources: Resources,
->>>>>>> 0d09370c
 ): List<ResourceElement> {
   val result: MutableList<ResourceElement> = ArrayList()
   when (resourceType) {
@@ -1627,17 +1535,10 @@
   val sourceProviders = SourceProviders.getInstance(facet)
   val namedIdeaSourceProviders =
     if (module.isLinkedAndroidModule() && module.isAndroidTestModule())
-<<<<<<< HEAD
-      sourceProviders.currentAndroidTestSourceProviders
-    else sourceProviders.currentAndSomeFrequentlyUsedInactiveSourceProviders
-
-  return namedIdeaSourceProviders.any { it.resDirectories.contains(vf) } ||
-=======
       sourceProviders.currentDeviceTestSourceProviders[CommonTestType.ANDROID_TEST]
     else sourceProviders.currentAndSomeFrequentlyUsedInactiveSourceProviders
 
   return namedIdeaSourceProviders?.any { it.resDirectories.contains(vf) } == true ||
->>>>>>> 0d09370c
     AndroidRootUtil.getResourceOverlayDirs(facet).contains(vf)
 }
 
@@ -1654,11 +1555,7 @@
 fun isResourceSubdirectory(
   directory: PsiDirectory,
   resourceType: String? = null,
-<<<<<<< HEAD
-  searchInAllVariants: Boolean = false
-=======
   searchInAllVariants: Boolean = false,
->>>>>>> 0d09370c
 ): Boolean {
   var dir: PsiDirectory? = directory
   val dirName = dir!!.name
@@ -1797,11 +1694,7 @@
     value,
     resourceType,
     fileName,
-<<<<<<< HEAD
-    dirNames
-=======
     dirNames,
->>>>>>> 0d09370c
   ) { element: ResourceElement ->
     if (value.isNotEmpty()) {
       val s = if (resourceType == ResourceType.STRING) normalizeXmlResourceValue(value) else value
@@ -1972,11 +1865,7 @@
   if (dir == null) {
     AndroidUtils.reportError(
       project,
-<<<<<<< HEAD
-      AndroidBundle.message("android.cannot.create.dir.error", dirPath)
-=======
       AndroidBundle.message("android.cannot.create.dir.error", dirPath),
->>>>>>> 0d09370c
     )
     return null
   }
@@ -1988,11 +1877,7 @@
     project,
     dir,
     AndroidFileTemplateProvider.VALUE_RESOURCE_FILE_TEMPLATE,
-<<<<<<< HEAD
-    fileName
-=======
     fileName,
->>>>>>> 0d09370c
   )
   val result = dir.findChild(fileName)
   if (result == null) {
@@ -2000,13 +1885,8 @@
       project,
       AndroidBundle.message(
         "android.cannot.create.file.error",
-<<<<<<< HEAD
-        dirPath + File.separatorChar + fileName
-      )
-=======
         dirPath + File.separatorChar + fileName,
       ),
->>>>>>> 0d09370c
     )
   }
   return result
@@ -2049,11 +1929,7 @@
         resFieldName,
         resolvedModule,
         ResourceNamespace.ANDROID,
-<<<<<<< HEAD
-        false
-=======
         false,
->>>>>>> 0d09370c
       )
     }
   }
@@ -2108,11 +1984,7 @@
         resFieldName,
         resolvedModule,
         ResourceNamespace.ANDROID,
-<<<<<<< HEAD
-        false
-=======
         false,
->>>>>>> 0d09370c
       )
     }
   }
@@ -2124,11 +1996,7 @@
       resFieldName,
       resolvedModule,
       getRClassNamespace(facet, qName),
-<<<<<<< HEAD
-      fromManifest
-=======
       fromManifest,
->>>>>>> 0d09370c
     )
 }
 
@@ -2373,11 +2241,7 @@
 private fun getTemplateName(
   resourceType: String,
   valuesResourceFile: Boolean,
-<<<<<<< HEAD
-  rootTagName: String
-=======
   rootTagName: String,
->>>>>>> 0d09370c
 ): String {
   if (valuesResourceFile) {
     return AndroidFileTemplateProvider.VALUE_RESOURCE_FILE_TEMPLATE
@@ -2427,11 +2291,7 @@
           fileName += DOT_XML
         }
         for (dirName in dirNames) {
-<<<<<<< HEAD
           val dirPath = FileUtilRt.toSystemDependentName(resDir.path + '/' + dirName)
-=======
-          val dirPath = FileUtil.toSystemDependentName(resDir.path + '/' + dirName)
->>>>>>> 0d09370c
           val dir: VirtualFile =
             AndroidUtils.createChildDirectoryIfNotExist(project, resDir, dirName)
               ?: throw IOException("cannot make " + resDir + File.separatorChar + dirName)
@@ -2448,11 +2308,7 @@
             directory,
             CreateTypedResourceFileAction.getDefaultRootTagByResourceType(module, folderType),
             resourceType.getName(),
-<<<<<<< HEAD
-            false
-=======
             false,
->>>>>>> 0d09370c
           )
           file = dir.findChild(fileName)
           if (file == null) {
