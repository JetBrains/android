--- conflicted
+++ resolved
@@ -23,6 +23,7 @@
 
 package com.android.tools.idea.res
 
+import com.android.AndroidXConstants.PreferenceAndroidX.CLASS_PREFERENCE_ANDROIDX
 import com.android.SdkConstants
 import com.android.SdkConstants.ANDROID_APP_PKG
 import com.android.SdkConstants.ANDROID_PKG_PREFIX
@@ -38,7 +39,6 @@
 import com.android.SdkConstants.DOT_XML
 import com.android.SdkConstants.FD_RES_LAYOUT
 import com.android.SdkConstants.PREFIX_RESOURCE_REF
-import com.android.AndroidXConstants.PreferenceAndroidX.CLASS_PREFERENCE_ANDROIDX
 import com.android.SdkConstants.PreferenceClasses.CLASS_PREFERENCE
 import com.android.SdkConstants.STYLE_RESOURCE_PREFIX
 import com.android.SdkConstants.TAG_ITEM
@@ -75,10 +75,6 @@
 import com.android.tools.idea.projectsystem.getProjectSystem
 import com.android.tools.idea.rendering.GutterIconCache
 import com.android.tools.idea.res.psi.ResourceReferencePsiElement
-<<<<<<< HEAD
-import com.android.tools.idea.res.psi.ResourceReferencePsiElement.Companion.create
-=======
->>>>>>> b5f40ffd
 import com.android.tools.idea.ui.MaterialColorUtils
 import com.android.tools.idea.util.toVirtualFile
 import com.android.tools.lint.detector.api.computeResourceName
@@ -887,31 +883,18 @@
 }
 
 /**
-<<<<<<< HEAD
- * Return all the IDs in an XML file.
- */
-fun findIdsInFile(file: PsiFile): Set<String> {
-  val ids = HashSet<String>()
-=======
  * Return all ID URLs in an XML file.
  */
 fun findIdUrlsInFile(file: PsiFile): Set<ResourceUrl> {
   val ids = HashSet<ResourceUrl>()
->>>>>>> b5f40ffd
   file.accept(object : PsiRecursiveElementVisitor() {
     override fun visitElement(element: PsiElement) {
       super.visitElement(element)
       if (element is XmlTag) {
-<<<<<<< HEAD
-        val id = stripIdPrefix(element.getAttributeValue(ATTR_ID, SdkConstants.ANDROID_URI))
-        if (id.isNotEmpty()) {
-          ids.add(id)
-=======
         val attrValue = element.getAttributeValue(ATTR_ID, SdkConstants.ANDROID_URI) ?: return
         val url = ResourceUrl.parse(attrValue) ?: return
         if (url.hasValidName()) {
           ids.add((url))
->>>>>>> b5f40ffd
         }
       }
     }
@@ -1266,11 +1249,7 @@
   ApplicationManager.getApplication().invokeLater({
     psiManager.dropResolveCaches()
     psiManager.dropPsiCaches()
-<<<<<<< HEAD
   }, psiManager.project.disposed)
-=======
-  }
->>>>>>> b5f40ffd
 }
 
 private fun findResourceFieldsFromClass(
@@ -1376,46 +1355,8 @@
  */
 fun isResourceDeclaration(resourceElement: PsiElement, targetElement: ResourceReferencePsiElement): Boolean {
   return when (resourceElement) {
-<<<<<<< HEAD
-    is XmlFile -> { // If the ReferencePsiElement created from the resourceElement matches the targetElement, then it must be a declaration of the
-      // targetElement.
-      val referencePsiElement = create(resourceElement)
-      referencePsiElement != null && referencePsiElement == targetElement
-    }
-    is XmlAttributeValue -> {
-      if (isIdDeclaration(
-          resourceElement)) { // Layout and Navigation graph files can do inline id declaration.
-        return true
-      }
-      if (ResourceFolderType.VALUES == getFolderType(resourceElement.getContainingFile())) {
-        val attribute = PsiTreeUtil.getParentOfType(resourceElement,
-                                                    XmlAttribute::class.java)
-        if (attribute == null || attribute.nameElement.text != SdkConstants.ATTR_NAME) {
-          return false
-        }
-        val tag = PsiTreeUtil.getParentOfType(resourceElement, XmlTag::class.java) ?: return false
-        return when (getResourceTypeForResourceTag(tag)) {
-          null -> {
-            // Null means no resource type so this is not a resource declaration
-            false
-          }
-          ResourceType.ATTR -> tag.getAttribute(SdkConstants.ATTR_FORMAT) != null
-          ResourceType.STYLE -> {
-            // Styles can have references to other styles in their name, this checks that the full name is the reference we're looking for.
-            targetElement == create(resourceElement)
-          }
-          else -> {
-            // For all other ResourceType, this is a declaration
-            true
-          }
-        }
-      }
-      false
-    }
-=======
     is XmlFile -> targetElement.isEquivalentTo(resourceElement)
     is XmlAttributeValue -> isResourceDeclaration(resourceElement, targetElement)
->>>>>>> b5f40ffd
     else -> false
   }
 }
@@ -1505,11 +1446,7 @@
         item.type.stringValue = ResourceType.DIMEN.getName()
         return item
       }
-<<<<<<< HEAD
-      if (value != null && value.matches(Regex("[-+]?([0-9]+\\.[0-9]*|[0-9]*\\.[0-9]+)"))) {
-=======
       if (value != null && value.matches(Regex("[-+]?(\\d+\\.\\d*|\\d*\\.\\d+)"))) {
->>>>>>> b5f40ffd
         // Dimension value is in the form of floating-point number, e.g. "0.24".
         val item = resources.addItem()
         item.type.stringValue = ResourceType.DIMEN.getName()
@@ -1764,19 +1701,11 @@
     if (value.isNotEmpty()) {
       val s = if (resourceType == ResourceType.STRING) normalizeXmlResourceValue(value) else value
       element.stringValue = s
-<<<<<<< HEAD
     }
     else if (resourceType == ResourceType.STYLEABLE || resourceType == ResourceType.STYLE) {
       element.stringValue = "value"
       element.xmlTag!!.value.text = ""
     }
-=======
-    }
-    else if (resourceType == ResourceType.STYLEABLE || resourceType == ResourceType.STYLE) {
-      element.stringValue = "value"
-      element.xmlTag!!.value.text = ""
-    }
->>>>>>> b5f40ffd
     outTags?.add(element)
     true
   }
@@ -2345,11 +2274,7 @@
 
 /**
  * Finds and returns the resource files named stateListName in the directories listed in dirNames.
-<<<<<<< HEAD
- * If some of the directories do not contain a file with that name, creates such a resource file.
-=======
  * If some directories do not contain a file with that name, creates such a resource file.
->>>>>>> b5f40ffd
  *
  * @param project the project
  * @param resDir the res/ dir containing the directories under investigation
