--- conflicted
+++ resolved
@@ -267,64 +267,4 @@
       }
     }
   }
-<<<<<<< HEAD
-
-  override fun getIcon(open: Boolean): Icon = RESOURCE_ICON
-
-  override fun getPresentableText(): String = resourceReference.resourceUrl.toString()
-
-  override fun getManager(): PsiManager = psiManager
-
-  override fun getProject() = psiManager.project
-
-  override fun getParent(): PsiElement? = null
-
-  override fun isValid() = true
-
-  override fun isWritable(): Boolean {
-    return writable
-  }
-
-  override fun getContainingFile(): PsiFile? = null
-
-  override fun getName() = resourceReference.name
-
-  override fun isEquivalentTo(element: PsiElement) = create(element) == this
-
-  /**
-   * Element description for Android resources.
-   */
-  class ResourceReferencePsiElementDescriptorProvider : ElementDescriptionProvider {
-    override fun getElementDescription(element: PsiElement, location: ElementDescriptionLocation): String? {
-      val resourceReference = (element as? ResourceReferencePsiElement)?.resourceReference ?: return null
-      return when (location) {
-        is UsageViewTypeLocation -> "${resourceReference.resourceType.displayName} Resource"
-        is UsageViewLongNameLocation -> element.presentableText
-        else -> resourceReference.name
-      }
-    }
-  }
-
-  override fun equals(other: Any?): Boolean {
-    return (other as? ResourceReferencePsiElement)?.resourceReference == this.resourceReference
-  }
-
-  fun toWritableResourceReferencePsiElement() : ResourceReferencePsiElement? {
-    // Framework resources are not writable.
-    if (this.resourceReference.namespace != ResourceNamespace.ANDROID) {
-      val writableElement = ResourceReferencePsiElement(this.resourceReference, this.psiManager, true)
-      copyCopyableDataTo(writableElement)
-      return writableElement
-    }
-    return null
-  }
-
-  override fun hashCode(): Int {
-    var result = resourceReference.hashCode()
-    result = 31 * result + psiManager.hashCode()
-    result = 31 * result + writable.hashCode()
-    return result
-  }
-=======
->>>>>>> b5f40ffd
 }