--- conflicted
+++ resolved
@@ -17,7 +17,6 @@
 
 import static com.android.SdkConstants.EXT_CSV;
 import static com.android.SdkConstants.EXT_JSON;
-import static java.nio.charset.StandardCharsets.UTF_8;
 
 import com.android.ide.common.rendering.api.ResourceNamespace;
 import com.android.ide.common.rendering.api.ResourceReference;
@@ -31,14 +30,13 @@
 import com.android.ide.common.util.PathString;
 import com.android.resources.ResourceType;
 import com.android.tools.idea.sampledata.datasource.HardcodedContent;
+import com.google.common.base.Charsets;
 import com.google.common.base.Joiner;
 import com.google.common.cache.Cache;
 import com.google.common.cache.CacheBuilder;
 import com.google.common.collect.ImmutableList;
 import com.intellij.openapi.diagnostic.Logger;
-import com.intellij.openapi.vfs.VfsUtilCore;
 import com.intellij.openapi.vfs.VirtualFile;
-<<<<<<< HEAD
 import com.intellij.psi.PsiDirectory;
 import com.intellij.psi.PsiElement;
 import com.intellij.psi.PsiFileSystemItem;
@@ -53,20 +51,12 @@
 import java.io.OutputStream;
 import java.io.PrintStream;
 import java.io.StringReader;
+import java.nio.charset.StandardCharsets;
 import java.util.Arrays;
 import java.util.Collections;
 import java.util.Comparator;
 import java.util.List;
 import java.util.Set;
-=======
-import com.intellij.psi.*;
-import org.jetbrains.annotations.NotNull;
-import org.jetbrains.annotations.Nullable;
-
-import java.io.*;
-import java.nio.charset.StandardCharsets;
-import java.util.*;
->>>>>>> e549e917
 import java.util.concurrent.TimeUnit;
 import java.util.function.Function;
 import java.util.function.Supplier;
@@ -161,7 +151,7 @@
       }
 
       try {
-        output.write(sourceElement.getText().getBytes(UTF_8));
+        output.write(sourceElement.getText().getBytes(StandardCharsets.UTF_8));
       }
       catch (IOException e) {
         LOG.warn("Unable to load content from plain file " + fileName, e);
@@ -213,12 +203,8 @@
       }
 
       try {
-<<<<<<< HEAD
-        InputStreamReader input = new InputStreamReader(new ByteArrayInputStream(source.getText().getBytes(UTF_8)));
-=======
         InputStreamReader input = new InputStreamReader(new ByteArrayInputStream(source.getText().getBytes(Charsets.UTF_8)),
                                                         StandardCharsets.UTF_8);
->>>>>>> e549e917
         SampleDataJsonParser parser = SampleDataJsonParser.parse(input);
         if (parser != null) {
           output.write(parser.getContentFromPath(contentPath));
@@ -332,7 +318,7 @@
   @Nullable
   public String getValueText() {
     byte[] content = getContent(null);
-    return content != null ? new String(content, UTF_8) : null;
+    return content != null ? new String(content, StandardCharsets.UTF_8) : null;
   }
 
   @Override
