/*
 * Copyright (C) 2018 The Android Open Source Project
 *
 * Licensed under the Apache License, Version 2.0 (the "License");
 * you may not use this file except in compliance with the License.
 * You may obtain a copy of the License at
 *
 *      http://www.apache.org/licenses/LICENSE-2.0
 *
 * Unless required by applicable law or agreed to in writing, software
 * distributed under the License is distributed on an "AS IS" BASIS,
 * WITHOUT WARRANTIES OR CONDITIONS OF ANY KIND, either express or implied.
 * See the License for the specific language governing permissions and
 * limitations under the License.
 */
package com.android.tools.idea.res

import com.android.annotations.concurrency.Slow
import com.android.resources.aar.AarResourceRepository
import com.android.tools.idea.projectsystem.DependencyScopeType
<<<<<<< HEAD
import com.android.tools.idea.projectsystem.getHolderModule
import com.android.tools.idea.projectsystem.getMainModule
=======
>>>>>>> 8b7d83e8
import com.android.tools.idea.projectsystem.getModuleSystem
import com.android.tools.idea.projectsystem.getProductionAndroidModule
import com.android.tools.idea.util.androidFacet
import com.android.tools.res.LocalResourceRepository
import com.intellij.openapi.Disposable
import com.intellij.openapi.vfs.VirtualFile
import org.jetbrains.android.facet.AndroidFacet

class TestAppResourceRepository
private constructor(private val facet: AndroidFacet, parentDisposable: Disposable) :
  MemoryTrackingMultiResourceRepository(parentDisposable, facet.module.name) {

  init {
    setChildren(computeLocalRepositories(facet), computeLibraryRepositories(facet), emptyList())
  }

  override fun refreshChildren() {
    invalidateResourceDirs()
    setChildren(computeLocalRepositories(facet), computeLibraryRepositories(facet), emptyList())
  }

  companion object {
    @JvmStatic
    @Slow
    fun create(facet: AndroidFacet, parentDisposable: Disposable) =
      TestAppResourceRepository(facet, parentDisposable)

    private fun computeLocalRepositories(
      facet: AndroidFacet
    ): List<LocalResourceRepository<VirtualFile>> {
      val moduleTestResources =
        StudioResourceRepositoryManager.getInstance(facet).testModuleResources
      val localRepositories = mutableListOf(moduleTestResources)
      val androidModuleSystem = facet.getModuleSystem()
<<<<<<< HEAD
      val holderModule = androidModuleSystem.module.getHolderModule()
      localRepositories.addAll(
        androidModuleSystem
          .getAndroidTestDirectResourceModuleDependencies()
          .filter { it.getHolderModule() != holderModule }
=======
      val holderModule = androidModuleSystem.getHolderModule()
      localRepositories.addAll(
        androidModuleSystem
          .getAndroidTestDirectResourceModuleDependencies()
          .filter { it.getModuleSystem().getHolderModule() != holderModule }
>>>>>>> 8b7d83e8
          .mapNotNull { it.androidFacet }
          .map { StudioResourceRepositoryManager.getModuleResources(it) }
      )

      if (facet.configuration.isLibraryProject) {
        // In library projects, there's only one APK when testing and the test R class contains all
        // resources.
<<<<<<< HEAD
        facet.module.getMainModule().androidFacet?.let {
=======
        facet.getProductionAndroidModule().androidFacet?.let {
>>>>>>> 8b7d83e8
          localRepositories += StudioResourceRepositoryManager.getAppResources(it)
        }
      }

      return localRepositories
    }

    private fun computeLibraryRepositories(facet: AndroidFacet): List<AarResourceRepository> {
      val androidModuleSystem = facet.getModuleSystem()
      val aarCache = AarResourceRepositoryCache.instance

      return androidModuleSystem
        .getAndroidLibraryDependencies(DependencyScopeType.ANDROID_TEST)
        .map { aarCache.getSourceRepository(it) }
    }
  }
}<|MERGE_RESOLUTION|>--- conflicted
+++ resolved
@@ -18,11 +18,6 @@
 import com.android.annotations.concurrency.Slow
 import com.android.resources.aar.AarResourceRepository
 import com.android.tools.idea.projectsystem.DependencyScopeType
-<<<<<<< HEAD
-import com.android.tools.idea.projectsystem.getHolderModule
-import com.android.tools.idea.projectsystem.getMainModule
-=======
->>>>>>> 8b7d83e8
 import com.android.tools.idea.projectsystem.getModuleSystem
 import com.android.tools.idea.projectsystem.getProductionAndroidModule
 import com.android.tools.idea.util.androidFacet
@@ -57,19 +52,11 @@
         StudioResourceRepositoryManager.getInstance(facet).testModuleResources
       val localRepositories = mutableListOf(moduleTestResources)
       val androidModuleSystem = facet.getModuleSystem()
-<<<<<<< HEAD
-      val holderModule = androidModuleSystem.module.getHolderModule()
-      localRepositories.addAll(
-        androidModuleSystem
-          .getAndroidTestDirectResourceModuleDependencies()
-          .filter { it.getHolderModule() != holderModule }
-=======
       val holderModule = androidModuleSystem.getHolderModule()
       localRepositories.addAll(
         androidModuleSystem
           .getAndroidTestDirectResourceModuleDependencies()
           .filter { it.getModuleSystem().getHolderModule() != holderModule }
->>>>>>> 8b7d83e8
           .mapNotNull { it.androidFacet }
           .map { StudioResourceRepositoryManager.getModuleResources(it) }
       )
@@ -77,11 +64,7 @@
       if (facet.configuration.isLibraryProject) {
         // In library projects, there's only one APK when testing and the test R class contains all
         // resources.
-<<<<<<< HEAD
-        facet.module.getMainModule().androidFacet?.let {
-=======
         facet.getProductionAndroidModule().androidFacet?.let {
->>>>>>> 8b7d83e8
           localRepositories += StudioResourceRepositoryManager.getAppResources(it)
         }
       }
