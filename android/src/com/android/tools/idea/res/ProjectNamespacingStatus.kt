--- conflicted
+++ resolved
@@ -44,11 +44,7 @@
           override fun syncEnded(result: ProjectSystemSyncManager.SyncResult) {
             namespacesUsed = checkNamespacesUsed()
           }
-<<<<<<< HEAD
-        }
-=======
         },
->>>>>>> 0d09370c
       )
   }
 
