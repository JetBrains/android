/*
 * Copyright (C) 2018 The Android Open Source Project
 *
 * Licensed under the Apache License, Version 2.0 (the "License");
 * you may not use this file except in compliance with the License.
 * You may obtain a copy of the License at
 *
 *      http://www.apache.org/licenses/LICENSE-2.0
 *
 * Unless required by applicable law or agreed to in writing, software
 * distributed under the License is distributed on an "AS IS" BASIS,
 * WITHOUT WARRANTIES OR CONDITIONS OF ANY KIND, either express or implied.
 * See the License for the specific language governing permissions and
 * limitations under the License.
 */
package com.android.tools.idea.res

import com.android.builder.model.AaptOptions.Namespacing
import com.android.ide.common.rendering.api.ResourceNamespace
import com.android.ide.common.resources.AndroidManifestPackageNameUtils
import com.android.projectmodel.ExternalLibrary
import com.android.tools.idea.findAllLibrariesWithResources
import com.android.tools.idea.findDependenciesWithResources
import com.android.tools.idea.projectsystem.LightResourceClassService
import com.android.tools.idea.projectsystem.PROJECT_SYSTEM_SYNC_TOPIC
import com.android.tools.idea.projectsystem.ProjectSystemSyncManager
import com.android.tools.idea.projectsystem.getModuleSystem
import com.android.tools.idea.res.ModuleRClass.SourceSet
import com.android.tools.idea.res.ModuleRClass.Transitivity
import com.android.tools.idea.util.androidFacet
import com.android.utils.concurrency.getAndUnwrap
import com.android.utils.concurrency.retainAll
import com.google.common.cache.Cache
import com.google.common.cache.CacheBuilder
import com.google.common.collect.Multimap
import com.google.common.collect.Multimaps
import com.intellij.facet.ProjectFacetManager
import com.intellij.openapi.application.invokeAndWaitIfNeeded
import com.intellij.openapi.components.ServiceManager
import com.intellij.openapi.components.service
import com.intellij.openapi.module.Module
import com.intellij.openapi.module.ModuleUtilCore
import com.intellij.openapi.project.Project
import com.intellij.openapi.roots.ProjectRootManager
import com.intellij.openapi.roots.libraries.Library
import com.intellij.openapi.roots.libraries.LibraryTable
import com.intellij.openapi.roots.libraries.LibraryTablesRegistrar
import com.intellij.psi.PsiClass
import com.intellij.psi.PsiManager
import com.intellij.psi.PsiPackage
import com.intellij.psi.search.GlobalSearchScope
import com.intellij.psi.search.PsiSearchScopeUtil
import com.intellij.psi.util.CachedValue
import com.intellij.psi.util.CachedValueProvider
import com.intellij.psi.util.CachedValuesManager
import org.jetbrains.android.augment.AndroidLightField.FieldModifier
import org.jetbrains.android.dom.manifest.getPackageName
import org.jetbrains.android.dom.manifest.getTestPackageName
import org.jetbrains.android.facet.AndroidFacet
import org.jetbrains.android.util.AndroidUtils
import java.io.IOException

private data class ResourceClasses(
  val namespaced: PsiClass?,
  val nonNamespaced: PsiClass?,
  val testNamespaced: PsiClass?,
  val testNonNamespaced: PsiClass?
) {
  companion object {
    val Empty = ResourceClasses(null, null, null, null)
  }

  val all = sequenceOf(namespaced, nonNamespaced, testNamespaced, testNonNamespaced)

  fun pickRelevant(namespacing: Namespacing, includeTestClasses: Boolean): Set<PsiClass?> {
    return when (namespacing) {
      Namespacing.REQUIRED -> {
        if (includeTestClasses) setOf(namespaced, testNamespaced) else setOf(namespaced)
      }
      Namespacing.DISABLED -> {
        if (includeTestClasses) setOf(nonNamespaced, testNonNamespaced) else setOf(nonNamespaced)
      }
    }
  }
}

/**
 * A [LightResourceClassService] that provides R classes for local modules by finding manifests of all Android modules in the project.
 */
class ProjectLightResourceClassService(private val project: Project) : LightResourceClassService {
  companion object {
    @JvmStatic
    fun getInstance(project: Project) = ServiceManager.getService(project, ProjectLightResourceClassService::class.java)!!
  }

  /** Cache of AAR package names. */
  private val aarPackageNamesCache: Cache<ExternalLibrary, String> = CacheBuilder.newBuilder().build()

  /** Cache of created classes for a given AAR. */
  private val aarClassesCache: Cache<ExternalLibrary, ResourceClasses> = CacheBuilder.newBuilder().build()

  /** Cache of created classes for a given AAR. */
  private val moduleClassesCache: Cache<AndroidFacet, ResourceClasses> = CacheBuilder.newBuilder().build()

  /**
   * [Multimap] of all [ExternalLibrary] dependencies in the project, indexed by their package name (read from Manifest).
   */
  private var aarsByPackage: CachedValue<Multimap<String, ExternalLibrary>>

  init {
    val connection = project.messageBus.connect()

    // Sync can remove facets or change configuration of modules in a way that affects R classes, e.g. make them non-transitive.
    connection.subscribe(PROJECT_SYSTEM_SYNC_TOPIC, object : ProjectSystemSyncManager.SyncResultListener {
      override fun syncEnded(result: ProjectSystemSyncManager.SyncResult) {
        moduleClassesCache.invalidateAll()
        invokeAndWaitIfNeeded { PsiManager.getInstance(project).dropPsiCaches() }
      }
    })

    aarsByPackage = CachedValuesManager.getManager(project).createCachedValue({
      val libsWithResources = findAllLibrariesWithResources(project).values
      aarPackageNamesCache.retainAll(libsWithResources) // remove old items that are not needed anymore
      CachedValueProvider.Result<Multimap<String, ExternalLibrary>>(
        Multimaps.index(libsWithResources) { getAarPackageName(it!!) },
        ProjectRootManager.getInstance(project)
      )
    }, false)

<<<<<<< HEAD
=======
    // Currently findAllLibrariesWithResources creates new (equal) instances of ExternalLibrary every time it's called, so we have to keep
    // hard references to ExternalLibrary keys, otherwise the entries will be collected.
    connection.subscribe(ProjectTopics.PROJECT_ROOTS, object: ModuleRootListener {
      override fun rootsChanged(event: ModuleRootEvent) {
        val aars = aarsByPackage.value.values()
        aarPackageNamesCache.retainAll(aars)
      }
    })
>>>>>>> e624679c

    // Light classes for AARs store a reference to the Library in UserData. These Library instances can become stale during sync, which
    // confuses Kotlin (consumer of the information in UserData). Invalidate the AAR R classes cache when the library table changes.
    LibraryTablesRegistrar.getInstance().getLibraryTable(project).addListener(object : LibraryTable.Listener {
<<<<<<< HEAD
      override fun afterLibraryAdded(newLibrary: Library) = aarClassesCache.invalidateAll()
      override fun afterLibraryRenamed(library: Library, oldName: String?) = aarClassesCache.invalidateAll()
      override fun afterLibraryRemoved(library: Library) = aarClassesCache.invalidateAll()
=======
      override fun afterLibraryAdded(newLibrary: Library) = dropAarClassesCache()
      override fun afterLibraryRenamed(library: Library) = dropAarClassesCache()
      override fun afterLibraryRemoved(library: Library) = dropAarClassesCache()

      private fun dropAarClassesCache() {
        aarClassesCache.invalidateAll()
        PsiManager.getInstance(project).dropPsiCaches()
      }
>>>>>>> e624679c
    })
  }

  override fun getLightRClasses(qualifiedName: String, scope: GlobalSearchScope): List<PsiClass> {
    val packageName = qualifiedName.dropLast(2)
    return (getModuleRClasses(packageName) + getAarRClasses(packageName))
      .flatMap { classes -> classes.all }
      .filterNotNull()
      .filter { it.qualifiedName == qualifiedName && PsiSearchScopeUtil.isInScope(scope, it) }
      .toList()
  }

  override fun getLightRClassesAccessibleFromModule(module: Module, includeTestClasses: Boolean): Collection<PsiClass> {
    val namespacing = ResourceRepositoryManager.getInstance(module)?.namespacing ?: return emptySet()
    val androidFacet = module.androidFacet ?: return emptySet()

    val result = mutableListOf<ResourceClasses>()

    result.add(getModuleRClasses(androidFacet))

    for (dependency in AndroidUtils.getAllAndroidDependencies(module, false)) {
      result.add(getModuleRClasses(dependency))
    }

    for (aarLibrary in findDependenciesWithResources(module).values) {
      result.add(getAarRClasses(aarLibrary))
    }

    return result.flatMap { it.pickRelevant(namespacing, includeTestClasses) }.filterNotNull()
  }

  override fun getLightRClassesDefinedByModule(module: Module, includeTestClasses: Boolean): Collection<PsiClass> {
    val facet = module.androidFacet ?: return emptySet()
    val moduleRClasses = getModuleRClasses(facet)
    val relevant = if (ProjectNamespacingStatusService.getInstance(module.project).namespacesUsed) {
      moduleRClasses.pickRelevant(Namespacing.DISABLED, includeTestClasses) +
      moduleRClasses.pickRelevant(Namespacing.REQUIRED, includeTestClasses)
    } else {
      moduleRClasses.pickRelevant(Namespacing.DISABLED, includeTestClasses)
    }

    return relevant.filterNotNull()
  }

  override fun getLightRClassesContainingModuleResources(module: Module): Collection<PsiClass> {
    val facet = module.androidFacet ?: return emptySet()
    val result = mutableSetOf<PsiClass>()

    if (ProjectNamespacingStatusService.getInstance(module.project).namespacesUsed) {
      // The namespaced class of the module itself:
      getModuleRClasses(facet).namespaced?.let(result::add)
    }

    // Non-namespaced classes of this module and all that depend on it:
    val modules = HashSet<Module>().also { ModuleUtilCore.collectModulesDependsOn(module, it) }
    modules.asSequence()
      .mapNotNull { it.androidFacet }
      .mapNotNull { getModuleRClasses(it).nonNamespaced }
      .forEach { result += it }

    return result
  }

  private fun getModuleRClasses(packageName: String): Sequence<ResourceClasses> {
    return findAndroidFacetsWithPackageName(packageName).asSequence().map(::getModuleRClasses)
  }

  private fun getModuleRClasses(facet: AndroidFacet): ResourceClasses {
    return moduleClassesCache.getAndUnwrap(facet) {
      val psiManager = PsiManager.getInstance(project)
      // TODO: get this from the model
      val modifier = if (facet.configuration.isLibraryProject) FieldModifier.NON_FINAL else FieldModifier.FINAL
      val transitivity = if (facet.module.getModuleSystem().isRClassTransitive) Transitivity.TRANSITIVE else Transitivity.NON_TRANSITIVE

      ResourceClasses(
        nonNamespaced = ModuleRClass(facet, psiManager, SourceSet.MAIN, transitivity, modifier),
        testNonNamespaced = ModuleRClass(facet, psiManager, SourceSet.TEST, transitivity, modifier),
        namespaced = ModuleRClass(facet, psiManager, SourceSet.MAIN, Transitivity.NON_TRANSITIVE, modifier),
        testNamespaced = ModuleRClass(facet, psiManager, SourceSet.TEST, Transitivity.NON_TRANSITIVE, modifier)
      )
    }
  }

  private fun getAarRClasses(packageName: String): Sequence<ResourceClasses> {
    return aarsByPackage.value.get(packageName).asSequence().map { aarLibrary -> getAarRClasses(aarLibrary, packageName) }
  }

  private fun getAarRClasses(aarLibrary: ExternalLibrary, packageName: String = getAarPackageName(aarLibrary)): ResourceClasses {
    val ideaLibrary = findIdeaLibrary(aarLibrary) ?: return ResourceClasses.Empty

    // Build the classes from what is currently on disk. They may be null if the necessary files are not there, e.g. the res.apk file
    // is required to build the namespaced class.
    return aarClassesCache.getAndUnwrap(aarLibrary) {
      val psiManager = PsiManager.getInstance(project)
<<<<<<< HEAD
=======

>>>>>>> e624679c
      ResourceClasses(
        namespaced = aarLibrary.resApkFile?.toFile()?.takeIf { it.exists() }?.let { resApk ->
          SmallAarRClass(
            psiManager,
            ideaLibrary,
            packageName,
            AarResourceRepositoryCache.instance.getProtoRepository(aarLibrary),
<<<<<<< HEAD
            ResourceNamespace.fromPackageName(packageName)
=======
            ResourceNamespace.fromPackageName(packageName),
            aarLibrary.address
>>>>>>> e624679c
          )
        },
        nonNamespaced = aarLibrary.symbolFile?.toFile()?.takeIf { it.exists() }?.let { symbolFile ->
          TransitiveAarRClass(psiManager, ideaLibrary, packageName, symbolFile, aarLibrary.address)
        },
        testNamespaced = null,
        testNonNamespaced = null
      )
    }
  }

  private fun findIdeaLibrary(modelLibrary: ExternalLibrary): Library? {
    // TODO(b/118485835): Store this mapping at sync time and use it here.
    return LibraryTablesRegistrar.getInstance()
      .getLibraryTable(project)
      .libraries
      .firstOrNull { it.name?.endsWith(modelLibrary.address) == true }
  }

  override fun findRClassPackage(packageName: String): PsiPackage? {
    return if (aarsByPackage.value.containsKey(packageName) || findAndroidFacetsWithPackageName(packageName).isNotEmpty()) {
<<<<<<< HEAD
      project.service<AndroidLightPackage.InstanceCache>().get(packageName)
=======
      AndroidLightPackage.withName(packageName, project)
>>>>>>> e624679c
    }
    else {
      null
    }
  }

  override fun getAllLightRClasses(): Collection<PsiClass> {
    val projectFacetManager = ProjectFacetManager.getInstance(project)
    val libraryClasses = findAllLibrariesWithResources(project).values.asSequence().map { getAarRClasses(it) }
    val moduleClasses = ProjectFacetManager.getInstance(project).getFacets(AndroidFacet.ID).asSequence().map { getModuleRClasses(it) }

    return (libraryClasses + moduleClasses)
      .flatMap { it.all }
      .filterNotNull()
      .toList()
  }

  private fun findAndroidFacetsWithPackageName(packageName: String): List<AndroidFacet> {
    // TODO(b/110188226): cache this and figure out how to invalidate that cache.
    return ProjectFacetManager.getInstance(project).getFacets(AndroidFacet.ID).filter {
      getPackageName(it) == packageName || getTestPackageName(it) == packageName
    }
  }

  private fun getAarPackageName(aarLibrary: ExternalLibrary): String {
    val packageName = aarLibrary.packageName
    if (packageName != null) {
      return packageName
    }
    return aarPackageNamesCache.getAndUnwrap(aarLibrary) {
      val fromManifest = try {
        aarLibrary.manifestFile?.let(AndroidManifestPackageNameUtils::getPackageNameFromManifestFile) ?: ""
      }
      catch (e: IOException) {
        null
      }
      fromManifest ?: ""
    }
  }
}<|MERGE_RESOLUTION|>--- conflicted
+++ resolved
@@ -24,7 +24,6 @@
 import com.android.tools.idea.projectsystem.LightResourceClassService
 import com.android.tools.idea.projectsystem.PROJECT_SYSTEM_SYNC_TOPIC
 import com.android.tools.idea.projectsystem.ProjectSystemSyncManager
-import com.android.tools.idea.projectsystem.getModuleSystem
 import com.android.tools.idea.res.ModuleRClass.SourceSet
 import com.android.tools.idea.res.ModuleRClass.Transitivity
 import com.android.tools.idea.util.androidFacet
@@ -127,26 +126,10 @@
       )
     }, false)
 
-<<<<<<< HEAD
-=======
-    // Currently findAllLibrariesWithResources creates new (equal) instances of ExternalLibrary every time it's called, so we have to keep
-    // hard references to ExternalLibrary keys, otherwise the entries will be collected.
-    connection.subscribe(ProjectTopics.PROJECT_ROOTS, object: ModuleRootListener {
-      override fun rootsChanged(event: ModuleRootEvent) {
-        val aars = aarsByPackage.value.values()
-        aarPackageNamesCache.retainAll(aars)
-      }
-    })
->>>>>>> e624679c
 
     // Light classes for AARs store a reference to the Library in UserData. These Library instances can become stale during sync, which
     // confuses Kotlin (consumer of the information in UserData). Invalidate the AAR R classes cache when the library table changes.
     LibraryTablesRegistrar.getInstance().getLibraryTable(project).addListener(object : LibraryTable.Listener {
-<<<<<<< HEAD
-      override fun afterLibraryAdded(newLibrary: Library) = aarClassesCache.invalidateAll()
-      override fun afterLibraryRenamed(library: Library, oldName: String?) = aarClassesCache.invalidateAll()
-      override fun afterLibraryRemoved(library: Library) = aarClassesCache.invalidateAll()
-=======
       override fun afterLibraryAdded(newLibrary: Library) = dropAarClassesCache()
       override fun afterLibraryRenamed(library: Library) = dropAarClassesCache()
       override fun afterLibraryRemoved(library: Library) = dropAarClassesCache()
@@ -155,7 +138,6 @@
         aarClassesCache.invalidateAll()
         PsiManager.getInstance(project).dropPsiCaches()
       }
->>>>>>> e624679c
     })
   }
 
@@ -250,10 +232,7 @@
     // is required to build the namespaced class.
     return aarClassesCache.getAndUnwrap(aarLibrary) {
       val psiManager = PsiManager.getInstance(project)
-<<<<<<< HEAD
-=======
-
->>>>>>> e624679c
+
       ResourceClasses(
         namespaced = aarLibrary.resApkFile?.toFile()?.takeIf { it.exists() }?.let { resApk ->
           SmallAarRClass(
@@ -261,12 +240,8 @@
             ideaLibrary,
             packageName,
             AarResourceRepositoryCache.instance.getProtoRepository(aarLibrary),
-<<<<<<< HEAD
-            ResourceNamespace.fromPackageName(packageName)
-=======
             ResourceNamespace.fromPackageName(packageName),
             aarLibrary.address
->>>>>>> e624679c
           )
         },
         nonNamespaced = aarLibrary.symbolFile?.toFile()?.takeIf { it.exists() }?.let { symbolFile ->
@@ -288,11 +263,7 @@
 
   override fun findRClassPackage(packageName: String): PsiPackage? {
     return if (aarsByPackage.value.containsKey(packageName) || findAndroidFacetsWithPackageName(packageName).isNotEmpty()) {
-<<<<<<< HEAD
       project.service<AndroidLightPackage.InstanceCache>().get(packageName)
-=======
-      AndroidLightPackage.withName(packageName, project)
->>>>>>> e624679c
     }
     else {
       null
