--- conflicted
+++ resolved
@@ -20,16 +20,11 @@
 import com.android.tools.idea.assistant.view.UIUtils;
 import com.android.tools.idea.gradle.project.GradleProjectInfo;
 import com.android.tools.idea.structure.services.DeveloperService;
-<<<<<<< HEAD
-import com.intellij.openapi.extensions.ExtensionPointName;
-import com.intellij.openapi.project.Project;
-=======
 import com.intellij.icons.AllIcons;
 import com.intellij.openapi.extensions.ExtensionPointName;
 import com.intellij.openapi.module.Module;
 import com.intellij.openapi.project.Project;
 import com.intellij.util.messages.MessageBus;
->>>>>>> b13afab4
 import org.jetbrains.annotations.NotNull;
 import org.jetbrains.annotations.Nullable;
 
@@ -43,13 +38,8 @@
  * project scoped service but this is generally discouraged. Please reach out to the Android Studio team about adding capabilities before
  * directly accessing the Project object.
  */
-<<<<<<< HEAD
-public interface AssistActionStateManager {
-  ExtensionPointName<AssistActionStateManager> EP_NAME =
-=======
 public abstract class AssistActionStateManager {
   public static ExtensionPointName<AssistActionStateManager> EP_NAME =
->>>>>>> b13afab4
     ExtensionPointName.create("com.android.tools.idea.assistant.actionStateManager");
 
   /**
@@ -62,21 +52,13 @@
   /**
    * Allows you to initialize your instance of your manager if necessary.
    */
-<<<<<<< HEAD
-  void init(@NotNull Project project, @NotNull ActionData actionData);
-=======
   public abstract void init(@NotNull Project project, @NotNull ActionData actionData);
->>>>>>> b13afab4
 
   /**
    * Returns the current state of the action and any presentation data.
    */
-<<<<<<< HEAD
-  ActionState getState(@NotNull Project project, @NotNull ActionData actionData);
-=======
   @NotNull
   public abstract AssistActionState getState(@NotNull Project project, @NotNull ActionData actionData);
->>>>>>> b13afab4
 
   /**
    * Gets the display for a given action button when the action may not be completed. For example, if the action adds a dependency, this
@@ -85,19 +67,6 @@
    * When null and isCompletable returns false, defaults to disabling the button.
    */
   @Nullable
-<<<<<<< HEAD
-  StatefulButtonMessage getStateDisplay(@NotNull Project project,
-                                        @NotNull ActionData actionData,
-                                        @Nullable/*ignored if null*/ String message);
-
-  enum ActionState {
-    INCOMPLETE, // Action is not complete.
-    COMPLETE, // Action is complete and may not be run again.
-    PARTIALLY_COMPLETE, // Action is complete for a subset of cases and may still be run again.
-    IN_PROGRESS,// TODO: Use this to disable the button and indicate the state is being determined.
-    ERROR, // There is a pre-existing error condition that prevents completion.
-    NOT_APPLICABLE // [stub-used in future] Similar to INCOMPLETE but action completion doesn't make sense. e.g. Trigger debug event.
-=======
   public abstract StatefulButtonMessage getStateDisplay(@NotNull Project project,
                                         @NotNull ActionData actionData,
                                         @Nullable/*ignored if null*/ String message);
@@ -114,6 +83,5 @@
         publisher.stateUpdated();
       }
     }
->>>>>>> b13afab4
   }
 }