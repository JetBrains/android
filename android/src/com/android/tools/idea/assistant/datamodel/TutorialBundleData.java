--- conflicted
+++ resolved
@@ -66,8 +66,6 @@
    */
   @NotNull
   String getWelcome();
-<<<<<<< HEAD
-=======
 
   /**
    * If true, all tutorials should be rendered single step at a time with a
@@ -76,5 +74,4 @@
    */
   @Nullable
   boolean isStepByStep();
->>>>>>> 1e5b25b8
 }