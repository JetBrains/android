--- conflicted
+++ resolved
@@ -25,11 +25,6 @@
 /**
  * Displays a message in lieu of a button when an action may not be completed. Note, this is not an extension of JBLabel as it will display
  * other elements such as an edit link and potentially support progress indication.
-<<<<<<< HEAD
- *
- * TODO: Add support for an edit action (not yet spec'd out).
-=======
->>>>>>> bda17b23
  */
 public class StatefulButtonMessage extends JPanel {
   public ActionState myState;
@@ -52,10 +47,7 @@
         messageDisplay.setIcon(AllIcons.RunConfigurations.TestFailed);
         messageDisplay.setForeground(UIUtils.getFailureColor());
         break;
-<<<<<<< HEAD
-=======
       case NOT_APPLICABLE:
->>>>>>> bda17b23
       default:
         messageDisplay.setIcon(null);
         messageDisplay.setForeground(new JBLabel("").getForeground());
