--- conflicted
+++ resolved
@@ -15,11 +15,6 @@
  */
 package com.android.tools.idea.assistant;
 
-<<<<<<< HEAD
-import com.android.tools.idea.gradle.util.Projects;
-import com.android.tools.idea.structure.services.DeveloperServiceMap;
-=======
->>>>>>> 02229574
 import com.intellij.openapi.actionSystem.ActionManager;
 import com.intellij.openapi.actionSystem.AnAction;
 import com.intellij.openapi.actionSystem.AnActionEvent;
@@ -28,14 +23,7 @@
 import com.intellij.openapi.wm.ToolWindow;
 import com.intellij.openapi.wm.ToolWindowAnchor;
 import com.intellij.openapi.wm.ToolWindowManager;
-import com.intellij.util.containers.HashSet;
 import icons.AndroidIcons;
-<<<<<<< HEAD
-import org.jetbrains.android.facet.AndroidFacet;
-
-import java.util.Set;
-=======
->>>>>>> 02229574
 
 /**
  * Triggers the creation of the Developer Services side panel.
@@ -49,30 +37,7 @@
     final Project thisProject = event.getProject();
     final String actionId = ActionManager.getInstance().getId(this);
 
-<<<<<<< HEAD
-    ApplicationManager.getApplication().invokeLater(new Runnable() {
-      @Override
-      public void run() {
-        ModuleManager moduleManager = ModuleManager.getInstance(thisProject);
-        Module[] modules = moduleManager.getModules();
-
-        Set<Module> moduleList = new HashSet<Module>();
-        if (Projects.isBuildWithGradle(thisProject)) {
-          for (Module module : modules) {
-            // Filter to Android modules
-            if (AndroidFacet.getInstance(module) != null) {
-              moduleList.add(module);
-            }
-          }
-        }
-
-        // TODO: Subscribe to changes on the editor and notify the assist panel when the focused file's project or module changes. Send down
-        // the new service map when this occurs. The plugin will be responsible for updating state (buttons generally) as necessary.
-        // subscription.
-        DeveloperServiceMap serviceMap = new DeveloperServiceMap(moduleList);
-=======
     ApplicationManager.getApplication().invokeLater(() -> {
->>>>>>> 02229574
 
       AssistToolWindowFactory factory = new AssistToolWindowFactory(actionId);
       ToolWindowManager toolWindowManager = ToolWindowManager.getInstance(thisProject);
@@ -97,8 +62,5 @@
    */
   public void onActionPerformed(AnActionEvent event) {
   }
-<<<<<<< HEAD
-=======
 
->>>>>>> 02229574
 }