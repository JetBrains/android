--- conflicted
+++ resolved
@@ -54,10 +54,6 @@
 import com.intellij.ui.components.JBLabel;
 import com.intellij.ui.components.JBScrollPane;
 import com.intellij.ui.components.panels.HorizontalLayout;
-<<<<<<< HEAD
-=======
-import com.intellij.util.ui.JBUI;
->>>>>>> b5f40ffd
 import com.intellij.util.ui.StartupUiUtil;
 import com.intellij.util.ui.UIUtil;
 import java.awt.BorderLayout;
@@ -389,7 +385,7 @@
     @SuppressWarnings("unchecked")
     Class<T> enumClass = (Class<T>)flag.get().getClass();
 
-    return new FlagEditor<>() {
+    return new FlagEditor<T>() {
       FlagProperty<T> myFlagProperty = new FlagProperty<>(flag);
 
       @NotNull
