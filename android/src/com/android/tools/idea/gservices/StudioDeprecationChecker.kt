--- conflicted
+++ resolved
@@ -110,24 +110,13 @@
           // Shows the update action as a button.
           isSuggestionType = true
 
-<<<<<<< HEAD
           addAction(
             NotificationAction.createSimpleExpiring("Update Android Studio") {
               userClickedUpdateAction = true
-              UpdateChecker.updateAndShowResult(null)
+              service<UpdateCheckerFacade>().updateAndShowResult(null)
               trackEvent(deprecationData.status, updateClicked = true)
             }
           )
-=======
-    if (deprecationData.showUpdateAction) {
-      // Shows the update action as a button.
-      notification.isSuggestionType = true
-
-      notification.addAction(
-        NotificationAction.createSimpleExpiring("Update Android Studio") {
-          service<UpdateCheckerFacade>().updateAndShowResult(project)
-          trackEvent(deprecationData.status, updateClicked = true)
->>>>>>> fedb26e2
         }
 
         if (deprecationData.moreInfoUrl.isNotEmpty()) {
