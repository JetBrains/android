/*
 * Copyright (C) 2014 The Android Open Source Project
 *
 * Licensed under the Apache License, Version 2.0 (the "License");
 * you may not use this file except in compliance with the License.
 * You may obtain a copy of the License at
 *
 *      http://www.apache.org/licenses/LICENSE-2.0
 *
 * Unless required by applicable law or agreed to in writing, software
 * distributed under the License is distributed on an "AS IS" BASIS,
 * WITHOUT WARRANTIES OR CONDITIONS OF ANY KIND, either express or implied.
 * See the License for the specific language governing permissions and
 * limitations under the License.
 */
package com.android.tools.idea.wizard;

import com.google.common.collect.Lists;
import com.google.common.collect.Maps;
import com.intellij.ide.wizard.Step;
import com.intellij.openapi.Disposable;
import com.intellij.openapi.application.Application;
import com.intellij.openapi.application.ApplicationManager;
import com.intellij.openapi.command.UndoConfirmationPolicy;
import com.intellij.openapi.diagnostic.Logger;
import com.intellij.openapi.module.Module;
import com.intellij.openapi.progress.ProgressManager;
import com.intellij.openapi.project.Project;
import com.intellij.openapi.wm.IdeFocusManager;
import com.intellij.util.ui.update.MergingUpdateQueue;
import com.intellij.util.ui.update.Update;
import icons.AndroidIcons;
import org.jetbrains.annotations.NotNull;
import org.jetbrains.annotations.Nullable;

import javax.swing.*;
import java.awt.*;
import java.io.IOException;
import java.util.ArrayList;
import java.util.Map;
import java.util.Set;

import static com.android.tools.idea.wizard.ScopedStateStore.Key;

/**
 * DynamicWizard is an evolution of {@link TemplateWizard} that seeks to provide a flexible base for
 * implemented GUI wizards that may involve multiple steps and branches.
 *
 * A DynamicWizard contains a series of {@link DynamicWizardPath}s, in the order that the user is expected
 * to traverse through the wizard. Paths may declare themselves to be visible or invisible (in which case they
 * will be skipped by the wizard), depending on the
 * state of the wizard. Each path contains a series of {@link DynamicWizardStep}s, which also may be visible or invisible, depending
 * on the state of the wizard. The DynamicWizard class is responsible for providing the GUI frame for the wizard and
 * maintaining the state of the wizard buttons. Each path and step is responsible for its own validation and visibility. Each step must
 * provide a {@link JComponent} that serves as the user interface for that step. Each step also provides a title string and optionally
 * provides an {@link Icon} to be displayed on the left hand side of the wizard pane.
 *
 *
 */
public abstract class DynamicWizard implements ScopedStateStore.ScopedStoreListener {
  // 42 is an arbitrary number. This constant is for the number of update cycles before
  // we decide there's circular dependency and we cannot settle down the model state.
  public static final int MAX_UPDATE_ATTEMPTS = 42;
  Logger LOG = Logger.getInstance(DynamicWizard.class);

  // A queue of updates used to throttle the update() function.
  private final MergingUpdateQueue myUpdateQueue;
  // Used by update() to ensure that multiple updates are not invoked simultaneously.
  private boolean myUpdateInProgress;
  // A reference to the project context in which this wizard was invoked.
  @Nullable private Project myProject;
  // A reference to the module context in which this wizard was invoked.
  @Nullable private Module myModule;

  // Wizard "chrome"
  @NotNull protected final DynamicWizardHost myHost;
  // The name of this wizard for display to the user
  protected String myName;
  // List of the paths that this wizard contains. Paths can be optional or required.
  protected ArrayList<AndroidStudioWizardPath> myPaths = Lists.newArrayList();
  // The current path
  protected AndroidStudioWizardPath myCurrentPath;
  // An iterator to keep track of the user's progress through the paths.
  protected PathIterator myPathListIterator = new PathIterator(myPaths);
  private boolean myIsInitialized = false;
  protected ScopedStateStore myState;
  private JPanel myContentPanel = new JPanel(new CardLayout());
  private Map<JComponent, String> myComponentToIdMap = Maps.newHashMap();

  public DynamicWizard(@Nullable Project project, @Nullable Module module, @NotNull String name) {
    this(project, module, name, new DialogWrapperHost(project));
  }

  public DynamicWizard(@Nullable Project project, @Nullable Module module, @NotNull String name, @NotNull DynamicWizardHost host) {
    myHost = host;
    myProject = project;
    myModule = module;
    myName = name;
    myHost.setTitle(name);
<<<<<<< HEAD
    if (ApplicationManager.getApplication().isUnitTestMode()) {
=======
    Application application = ApplicationManager.getApplication();
    if (application == null || application.isUnitTestMode()) {
>>>>>>> 603529f2
      myUpdateQueue = null;
    } else {
      myUpdateQueue = new MergingUpdateQueue("wizard", 100, true, MergingUpdateQueue.ANY_COMPONENT, myHost.getDisposable(), null, true);
    }
    myState = new ScopedStateStore(ScopedStateStore.Scope.WIZARD, null, this);
  }

  public void init() {
    myHost.init(this);
    myIsInitialized = true;

    if (myUpdateQueue != null) {
      int guard = 0;
      // Keep processing updates until model state settles down.
      // In some cases, circular dependencies may turn this into endless loop. This is coding
      // error so we need to detect it and report to developer.
      while (!myUpdateQueue.isEmpty()) {
        myUpdateQueue.flush();
        guard++;
        if (guard >= MAX_UPDATE_ATTEMPTS) {
          throw new IllegalStateException("Circular dependencies detected. Model state cannot be settled down.");
        }
      }
    }
    Step step = showNextStep(null);
    assert step != null;
  }

  /**
   * @return update queue that other components may use to submit their updates.
   */
  @Nullable
  public final MergingUpdateQueue getUpdateQueue() {
    return myUpdateQueue;
  }

  /**
   * Call update with rate throttling
   */
  @Override
  public <T> void invokeUpdate(@Nullable Key<T> changedKey) {
    if (myUpdateQueue != null) {
      myUpdateQueue.queue(new WizardUpdate());
    }
    else {
      // If we're not running in a context, just update immediately
      update();
    }
  }

  /**
   * Updating: Whenever a path's update method is called with a WIZARD scope,
   * it will invoke the parent Wizard's update method. This update method is rate throttled.
   */

  /**
   * Call the update steps in order. Will not fire if an update is already in progress.
   */
  private void update() {
    if (!myUpdateInProgress) {
      myUpdateInProgress = true;
      deriveValues(myState.getRecentUpdates());
      myUpdateInProgress = false;
    }
  }

  /**
   * Takes the list of changed variables and uses them to recalculate any variables
   * which may depend on those changed values.
   * @param modified map of the keys of the changed objects in the state store to their scopes.
   */
  public void deriveValues(Set<Key> modified) {

  }

  /**
   * Declare any finishing actions that will take place at the completion of the wizard. This will
   * be executed by a worker thread, under progress.
   */
  public abstract void performFinishingActions();

  /**
   * Get the project context which this wizard is operating under.
   * If the this wizard is a global one, the function returns null.
   */
  @Nullable
  protected Project getProject() {
    return myProject;
  }

  /**
   * Get the module context which this wizard is operating under.
   * If the this wizard is a global one or project-scoped, the function returns null.
   */
  @Nullable
  protected final Module getModule() {
    return myModule;
  }

  /**
   * Converts the given text to an HTML message if necessary, and then displays it to the user.
   * @param errorMessage the message to display
   */
  public final void setErrorHtml(String errorMessage) {
    if (myCurrentPath != null) {
      myCurrentPath.setErrorHtml(errorMessage);
    }
  }

  /**
   * Update the buttons for the wizard
   * @param canGoPrev whether the previous button is enabled
   * @param canGoNext whether the next button is enabled
   * @param canCancelCurrentPath whether the cancel button is enabled
   * @param canFinishCurrentPath if this is set to true and the current path is the last non-optional path, the canFinish
   */
  public final void updateButtons(boolean canGoPrev, boolean canGoNext, boolean canCancelCurrentPath, boolean canFinishCurrentPath) {
    if (!myIsInitialized) {
      // Buttons were not yet created
      return;
    }
    myHost.updateButtons(canGoPrev && hasPrevious(), canGoNext && hasNext(),
                         canCancelCurrentPath && canCancel(), canFinishCurrentPath && canFinish());
  }

  /**
   * Add the given path to the end of this wizard.
   */
  protected final void addPath(@NotNull AndroidStudioWizardPath path) {
    myPaths.add(path);
    path.attachToWizard(this);
    // Rebuild the iterator to avoid concurrent modification exceptions
    myPathListIterator = new PathIterator(myPaths);
  }

  /**
   * @return the total number of visible steps in this wizard.
   */
  public final int getVisibleStepCount() {
    int sum = 0;
    for (AndroidStudioWizardPath path : myPaths) {
      sum += path.getVisibleStepCount();
    }
    return sum;
  }

  private void showStep(@NotNull Step step) {
    JComponent component = step.getComponent();
    addStepIfNecessary(step);
    Icon icon = step.getIcon();
    myHost.setIcon(icon);
    ((CardLayout)myContentPanel.getLayout()).show(myContentPanel, myComponentToIdMap.get(component));

    JComponent focusedComponent = step.getPreferredFocusedComponent();
    if (focusedComponent != null) {
      IdeFocusManager.findInstanceByComponent(focusedComponent).requestFocus(focusedComponent, false);
    }
  }

  /**
   * @return true if the wizard can advance to the next step. Returns false if there is an error
   * on the current step or if there are no more steps. Subclasses should rarely need to override
   * this method.
   */
  protected boolean canGoNext() {
    return myCurrentPath != null && myCurrentPath.canGoNext();
  }

  /**
   * @return true if the wizard can go back to the previous step. Returns false if there is an error
   * on the current step or if there are no more steps prior to the current one.
   * Subclasses should rarely need to override this method.
   */
  protected boolean canGoPrevious() {
    return myCurrentPath != null && myCurrentPath.canGoPrevious();
  }

  /**
   * @return true if the wizard has additional visible steps. Subclasses should rarely need to override
   * this method.
   */
  protected boolean hasNext() {
    return myCurrentPath != null && myCurrentPath.hasNext() || myPathListIterator.hasNext();
  }

  /**
   * @return true if the wizard has previous visible steps
   * Subclasses should rarely need to override this method.
   */
  protected boolean hasPrevious() {
    return myCurrentPath != null && myCurrentPath.hasPrevious() || myPathListIterator.hasPrevious();
  }

  /**
   * @return true if the wizard is in a state in which it can finish. This is defined as being done with the current
   * path and having no required paths remaining. Subclasses should rarely need to override
   * this method.
   */
  protected boolean canFinish() {
    if (!myPathListIterator.hasNext() && (myCurrentPath == null || !myCurrentPath.hasNext())) {
      return true;
    } else if (myCurrentPath != null && myCurrentPath.hasNext()) {
      return false;
    }

    boolean canFinish = true;
    PathIterator remainingPaths = myPathListIterator.getFreshCopy();
    while(canFinish && remainingPaths.hasNext()) {
      canFinish = !remainingPaths.next().isPathRequired();
    }
    return canFinish;
  }

  /**
   * @return true iff the current step is the last one in the wizard (required or optional)
   */
  protected final boolean isLastStep() {
    if (myCurrentPath != null) {
      return !myPathListIterator.hasNext() && !myCurrentPath.hasNext();
    } else {
      return !myPathListIterator.hasNext();
    }
  }

  /**
   * Commit the current step and move to the next step. Subclasses should rarely need to override
   * this method.
   */
  public final void doNextAction() {
    if (!canAdvance()) {
      myHost.shakeWindow();
      return;
    }
    Step newStep = showNextStep(myCurrentPath);
    if (newStep == null) {
      doFinishAction();
    }
  }

  @Nullable
  private Step showNextStep(@Nullable AndroidStudioWizardPath path) {
    Step newStep;
    if (path != null && path.hasNext()) {
      newStep = path.next();
    }
    else {
      newStep = null;
      while (myPathListIterator.hasNext() && newStep == null) {
        myCurrentPath = myPathListIterator.next();
        assert myCurrentPath != null;
        myCurrentPath.onPathStarted(true /* fromBeginning */);
        newStep = myCurrentPath.getCurrentStep();
      }
    }
    if (newStep != null) {
      showStep(newStep);
    }
    return newStep;
  }

  /**
   * Test if current step and/or path are ok with moving to a next step or completing the wizard.
   */
  private boolean canAdvance() {
    if (myCurrentPath == null) {
      return true;
    }
    else if (myCurrentPath.canGoNext()) {
      return myCurrentPath.hasNext() || myCurrentPath.readyToLeavePath();
    }
    else {
      return false;
    }
  }

  /**
   * Find and go to the previous step. Subclasses should rarely need to override
   * this method.
   */
  public final void doPreviousAction() {
    assert myCurrentPath != null;
    if (!myCurrentPath.canGoPrevious()) {
      myHost.shakeWindow();
      return;
    }

    Step newStep;
    if (myCurrentPath == null || !myCurrentPath.hasPrevious()) {
      newStep = null;
      while (myPathListIterator.hasPrevious() && newStep == null) {
        myCurrentPath = myPathListIterator.previous();
        assert myCurrentPath != null;
        myCurrentPath.onPathStarted(false /* fromBeginning */);
        newStep = myCurrentPath.getCurrentStep();
      }
    }
    else if (myCurrentPath.hasPrevious()) {
      newStep = myCurrentPath.previous();
    }
    else {
      myHost.close(DynamicWizardHost.CloseAction.CANCEL);
      return;
    }
    if (newStep != null) {
      showStep(newStep);
    }
    else {
      LOG.error("Stepped into Path " + myCurrentPath + " which returned a null step");
    }
  }

  /**
   * Complete the wizard, doing any finishing actions that have been queued up during the wizard flow,
   * with a progress indicator. Subclasses should rarely need to override this method.
   */
  public void doFinishAction() {
    if (myCurrentPath != null && !myCurrentPath.readyToLeavePath()) {
      myHost.shakeWindow();
      return;
    }
    myHost.close(DynamicWizardHost.CloseAction.FINISH);

    ProgressManager.getInstance().runProcessWithProgressSynchronously(new Runnable() {
      @Override
      public void run() {
        try {
          ProgressManager.getInstance().getProgressIndicator().setIndeterminate(true);
          doFinish();
        }
        catch (IOException e) {
          e.printStackTrace();
        }
      }

    }, getProgressTitle(), false, getProject(), getProgressParentComponent());
  }

  /**
   * The component that should be the parent of the progress window created on wizard
   * completion. Null by default: the main window will be used.
   * Subclasses should override this if the wizard is kicked off from a window other than the main
   * Studio window; otherwise the progress bar will be beneath that window.
   */
  @Nullable
  public JComponent getProgressParentComponent() {
    return null;
  }

  @NotNull
  protected abstract String getProgressTitle();

  /**
   * Cancel the wizard
   */
  public void doCancelAction() {
    myHost.close(DynamicWizardHost.CloseAction.CANCEL);
  }

  protected UndoConfirmationPolicy getUndoConfirmationPolicy() {
    return UndoConfirmationPolicy.DEFAULT;
  }

  @Nullable
  public final JComponent getPreferredFocusedComponent() {
    Step currentStep = myCurrentPath.getCurrentStep();
    if (currentStep != null) {
      return currentStep.getPreferredFocusedComponent();
    }
    else {
      return null;
    }
  }

  protected abstract String getWizardActionDescription();

  /**
   * @return the scoped state store associate with this wizard as a whole
   */
  public final ScopedStateStore getState() {
    return myState;
  }

  private void prepareForShow() {
    // All steps must be included so the window can be sized correctly
    for (AndroidStudioWizardPath path : myPaths) {
      for (Step step : path.getAllSteps()) {
        addStepIfNecessary(step);
      }
    }

    SwingUtilities.getWindowAncestor(myContentPanel).pack();
  }

  private void addStepIfNecessary(Step step) {
    JComponent component = step.getComponent();
    String id = myComponentToIdMap.get(component);
    if (id == null) {
      id = String.valueOf(myComponentToIdMap.size());
      myComponentToIdMap.put(component, id);
      myContentPanel.add(component, id);
    }
  }

  public final void show() {
    prepareForShow();
    myHost.show();
  }

  @NotNull
  public Disposable getDisposable() {
    return myHost.getDisposable();
  }

  public boolean showAndGet() {
    prepareForShow();
    return myHost.showAndGet();
  }

  public final Component getContentPane() {
    return myContentPanel;
  }

  @Nullable
  public String getHelpId() {
    return null;
  }

  public void setTitle(String title) {
    myHost.setTitle(title);
  }

  /**
   * Returns true if a step with the given name exists in this wizard's current configuration.
   * If visibleOnly is set to true, only visible steps (that are part of visible paths) will
   * be considered.
   */
  public boolean containsStep(@NotNull String stepName, boolean visibleOnly) {
    for (AndroidStudioWizardPath path : myPaths) {
      if (visibleOnly && !path.isPathVisible()) {
        continue;
      }
      if (path.containsStep(stepName, visibleOnly)) {
        return true;
      }
    }
    return false;
  }

  /**
   * Navigates this wizard to the step with the given name if it exists. If not, this function
   * is a no-op. If the requireVisible parameter is set to true, then only currently visible steps (which
   * are part of currently visible paths) will be considered.
   */
  public void navigateToNamedStep(@NotNull String stepName, boolean requireVisible) {
    for (AndroidStudioWizardPath path : myPaths) {
      if ((!requireVisible || path.isPathVisible()) && path.containsStep(stepName, requireVisible)) {
        myCurrentPath = path;
        myPathListIterator.myCurrentIndex = myPathListIterator.myList.indexOf(myCurrentPath);
        myCurrentPath.navigateToNamedStep(stepName, requireVisible);
        showStep(myCurrentPath.getCurrentStep());
        return;
      }
    }
  }

  public boolean canCancel() {
    return true;
  }

  @Nullable
  public Icon getIcon() {
    return AndroidIcons.Wizards.NewProjectMascotGreen;
  }

  protected static class PathIterator {

    private int myCurrentIndex;
    private ArrayList<AndroidStudioWizardPath> myList;

    public PathIterator(ArrayList<AndroidStudioWizardPath> list) {
      myList = list;
      myCurrentIndex = -1;
    }

    /**
     * @return a copy of this iterator
     */
    public PathIterator getFreshCopy() {
      PathIterator toReturn = new PathIterator(myList);
      toReturn.myCurrentIndex = myCurrentIndex;
      return toReturn;
    }

    /**
     * @return true iff there are more visible paths with steps following the current location
     */
    public boolean hasNext() {
      if (myCurrentIndex >= myList.size() - 1) {
        return false;
      }
      for (int i = myCurrentIndex + 1; i < myList.size(); i++) {
        AndroidStudioWizardPath path = myList.get(i);
        if (path.isPathVisible() && path.getVisibleStepCount() > 0) {
          return true;
        }
      }
      return false;
    }

    /**
     * @return true iff this path has more visible steps previous to its current step
     */
    public boolean hasPrevious() {
      if (myCurrentIndex <= 0) {
        return false;
      }
      for (int i = myCurrentIndex - 1; i >= 0; i--) {
        if (myList.get(i).isPathVisible()) {
          return true;
        }
      }
      return false;
    }

    /**
     * Advance to the next visible path and return it, or null if there are no following visible paths
     * @return the next path
     */
    @Nullable
    public AndroidStudioWizardPath next() {
      while (myCurrentIndex < (myList.size() - 1)) {
        AndroidStudioWizardPath next = myList.get(++myCurrentIndex);
        if (next.isPathVisible()) {
          return next;
        }
      }
      return null;
    }

    /**
     * Go back to the last visible path and return it, or null if there are no previous visible paths
     */
    @Nullable
    public AndroidStudioWizardPath previous() {
      do {
        myCurrentIndex--;
      } while(myCurrentIndex >= 0 && !myList.get(myCurrentIndex).isPathVisible());
      if (myCurrentIndex >= 0) {
        return myList.get(myCurrentIndex);
      } else {
        return null;
      }
    }
  }

  protected void doFinish() throws IOException {
    for (AndroidStudioWizardPath path : myPaths) {
      if (path.isPathVisible()) {
        path.performFinishingActions();
      }
    }
    performFinishingActions();
  }

  private class WizardUpdate extends Update {
    public WizardUpdate() {
      super("Wizard Update");
    }

    @NotNull
    @Override
    public Object[] getEqualityObjects() {
      return new Object[]{DynamicWizard.this};
    }

    @Override
    public void run() {
      update();
    }
  }
}<|MERGE_RESOLUTION|>--- conflicted
+++ resolved
@@ -97,12 +97,8 @@
     myModule = module;
     myName = name;
     myHost.setTitle(name);
-<<<<<<< HEAD
-    if (ApplicationManager.getApplication().isUnitTestMode()) {
-=======
     Application application = ApplicationManager.getApplication();
     if (application == null || application.isUnitTestMode()) {
->>>>>>> 603529f2
       myUpdateQueue = null;
     } else {
       myUpdateQueue = new MergingUpdateQueue("wizard", 100, true, MergingUpdateQueue.ANY_COMPONENT, myHost.getDisposable(), null, true);
