--- conflicted
+++ resolved
@@ -15,14 +15,7 @@
  */
 package com.android.tools.idea.wizard;
 
-<<<<<<< HEAD
-import com.android.sdklib.repository.legacy.descriptors.IPkgDesc;
 import com.android.tools.idea.ui.wizard.deprecated.StudioWizardLayout;
-import com.google.common.collect.ImmutableSet;
-import com.google.common.collect.SetMultimap;
-=======
-import com.android.tools.idea.ui.wizard.deprecated.StudioWizardLayout;
->>>>>>> abbea60e
 import com.intellij.ui.JBColor;
 import com.intellij.util.ui.JBUI;
 
@@ -71,68 +64,11 @@
 
   // State Store Keys
   // TODO After the wizard migration delete as many of these keys as possible
-<<<<<<< HEAD
-  public static final Key<String> APPLICATION_NAME_KEY = createKey(ATTR_APP_TITLE, WIZARD, String.class);
-  public static final Key<String> BUILD_TOOLS_VERSION_KEY = createKey(ATTR_BUILD_TOOLS_VERSION, WIZARD, String.class);
-  public static final Key<String> COMPANY_DOMAIN_KEY = createKey(ATTR_COMPANY_DOMAIN, WIZARD, String.class);
-  public static final Key<String> DEBUG_KEYSTORE_SHA_1_KEY = createKey(ATTR_DEBUG_KEYSTORE_SHA1, WIZARD, String.class);
-  @SuppressWarnings("unchecked") public static final Key<SetMultimap<String, String>> DEPENDENCIES_KEY =
-    createKey(ATTR_DEPENDENCIES_MULTIMAP, WIZARD, (Class<SetMultimap<String, String>>)(Class)SetMultimap.class);
-  public static final Key<String> GRADLE_PLUGIN_VERSION_KEY = createKey(ATTR_GRADLE_PLUGIN_VERSION, WIZARD, String.class);
-  public static final Key<String> GRADLE_VERSION_KEY = createKey(ATTR_GRADLE_VERSION, WIZARD, String.class);
-  @SuppressWarnings("unchecked") public static final Key<List<String>> INSTALL_REQUESTS_KEY =
-    createKey("packagesToInstall", WIZARD, (Class<List<String>>)(Class)List.class);
-  public static final Key<Boolean> IS_GRADLE_PROJECT_KEY = createKey(ATTR_IS_GRADLE, WIZARD, Boolean.class);
-  public static final Key<Boolean> IS_NEW_PROJECT_KEY = createKey(ATTR_IS_NEW_PROJECT, WIZARD, Boolean.class);
-  public static final Key<Boolean> THEME_EXISTS_KEY = createKey(ATTR_THEME_EXISTS, WIZARD, Boolean.class);
-  public static final Key<String> KEY_SDK_INSTALL_LOCATION = createKey("download.sdk.location", WIZARD, String.class);
-  public static final Key<String> PACKAGE_NAME_KEY = createKey(ATTR_PACKAGE_NAME, WIZARD, String.class);
-  public static final Key<String> PROJECT_LOCATION_KEY = createKey(ATTR_TOP_OUT, WIZARD, String.class);
-  public static final Key<String> SDK_DIR_KEY = createKey(ATTR_SDK_DIR, WIZARD, String.class);
-  public static final Key<String> ESPRESSO_VERSION_KEY = createKey(ATTR_ESPRESSO_VERSION, WIZARD, String.class);
-  @SuppressWarnings("unchecked") public static final Key<List<IPkgDesc>> SKIPPED_INSTALL_REQUESTS_KEY =
-    createKey("packagesSkipped", WIZARD, (Class<List<IPkgDesc>>)(Class)List.class);
-  // TODO: change this an IntProperty, see com.android.tools.idea.sdk.wizard.InstallSelectedPackagesStep#checkForUpgrades
-  public static final Key<Integer> NEWLY_INSTALLED_API_KEY = createKey("newly.installed.api.level", WIZARD, Integer.class);
-  public static final Key<Boolean> IS_LIBRARY_KEY = createKey(ATTR_IS_LIBRARY_MODULE, WIZARD, Boolean.class);
-  public static final Key<Boolean> IS_LOW_MEMORY_KEY = createKey(ATTR_IS_LOW_MEMORY, WIZARD, Boolean.class);
-
-  // Instant module step keys
-  public static final Key<String> INSTANT_APP_PACKAGE_NAME_KEY = createKey(ATTR_INSTANT_APP_PACKAGE_NAME, WIZARD, String.class);
-  public static final Key<Boolean> IS_INSTANT_APP_KEY = createKey(ATTR_IS_INSTANT_APP, WIZARD, Boolean.class);
-
-  // Native support configuration in new project wizard, see ConfigureCppSupportStep for usages
-  public static final Key<Boolean> INCLUDE_CPP_SUPPORT_KEY = createKey(ATTR_CPP_SUPPORT, WIZARD, Boolean.class);
-  public static final Key<String> CPP_FLAGS_KEY = createKey(ATTR_CPP_FLAGS, WIZARD, String.class);
-
-  /**
-   * Files to open in the editor window after the Wizard is finished.
-   */
-  @SuppressWarnings("unchecked") public static final Key<List<File>> FILES_TO_OPEN_KEY =
-    createKey("files.to.open", WIZARD, (Class<List<File>>)(Class)List.class);
-
-  @SuppressWarnings("unchecked") public static final Key<Collection<File>> TARGET_FILES_KEY =
-    createKey("target.files", WIZARD, (Class<Collection<File>>)(Object)Collection.class);
-
-  // Patterns
-  /**
-   * @deprecated This field should not be publicly accessed. Use provided path validation methods instead.
-   */
-  public static final String INVALID_FILENAME_CHARS = "[/\\\\?%*:|\"<>!;]";
-  /**
-   * @deprecated This field should not be publicly accessed. Use provided path validation methods instead.
-   */
-  public static final Set<String> INVALID_WINDOWS_FILENAMES = ImmutableSet
-    .of("con", "prn", "aux", "clock$", "nul", "com1", "com2", "com3", "com4", "com5", "com6", "com7", "com8", "com9", "lpt1", "lpt2",
-        "lpt3", "lpt4", "lpt5", "lpt6", "lpt7", "lpt8", "lpt9", "$mft", "$mftmirr", "$logfile", "$volume", "$attrdef", "$bitmap", "$boot",
-        "$badclus", "$secure", "$upcase", "$extend", "$quota", "$objid", "$reparse");
-=======
   @SuppressWarnings("unchecked") public static final Key<List<String>> INSTALL_REQUESTS_KEY =
     createKey("packagesToInstall", WIZARD, (Class<List<String>>)(Class)List.class);
   public static final Key<String> KEY_SDK_INSTALL_LOCATION = createKey("download.sdk.location", WIZARD, String.class);
   // TODO: change this an IntProperty, see com.android.tools.idea.sdk.wizard.InstallSelectedPackagesStep#checkForUpgrades
   public static final Key<Integer> NEWLY_INSTALLED_API_KEY = createKey("newly.installed.api.level", WIZARD, Integer.class);
->>>>>>> abbea60e
 
   public static final String MODULE_TEMPLATE_NAME = "NewAndroidModule";
   public static final String PROJECT_TEMPLATE_NAME = "NewAndroidProject";
