--- conflicted
+++ resolved
@@ -84,11 +84,7 @@
   private static final String DOWNLOAD_PROGRESS_CARD = "progress";
 
   public ConfigureFormFactorStep(@NotNull Disposable disposable) {
-<<<<<<< HEAD
-    super("Select the form factors your app will run on", "Different platforms require separate SDKs", disposable);
-=======
     super("Select the form factors your app will run on", "Different platforms may require separate SDKs", disposable);
->>>>>>> 603529f2
     myDisposable = disposable;
     Disposer.register(disposable, myChooseApiLevelDialog.getDisposable());
     setBodyComponent(myPanel);
@@ -139,21 +135,7 @@
         if (selectedItem != null && selectedItem.target != null) {
           name = selectedItem.target.getVersion().getApiString();
         }
-<<<<<<< HEAD
-        Integer selectedApi = selectedItem.apiLevel;
-        float percentage = (float)(DistributionService.getInstance().getSupportedDistributionForApiLevel(selectedApi) * 100);
-        return String.format(Locale.getDefault(), "<html>Lower API levels target more devices, but have fewer features available. " +
-                                                  "By targeting API %1$d and later, your app will run on " +
-                                                  // escape the %'s such that the outer String.format does not attempt to format them
-                                                  (percentage < 1
-                                                   ? "&lt; 1%%"
-                                                   : String.format(Locale.getDefault(), "approximately <b>%.1f%%%%</b>", percentage)) +
-                                                  " of the devices that are active on the Google Play Store. " +
-                                                  "<span color=\"#%2$s\">Help me choose.</span></html>", selectedApi,
-                             Integer.toHexString(JBColor.blue.getRGB()).substring(2));
-=======
         return getApiHelpText(selectedItem == null ? 0 : selectedItem.apiLevel, name);
->>>>>>> 603529f2
       }
     });
 
