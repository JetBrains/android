--- conflicted
+++ resolved
@@ -183,10 +183,6 @@
    */
   @Override
   public void updateButtons(boolean canGoPrev, boolean canGoNext, boolean canCancel, boolean canFinish) {
-<<<<<<< HEAD
-    getPreviousButton().setEnabled(canGoPrev);
-    getNextButton().setEnabled(canGoNext);
-=======
     JButton prev = getPreviousButton();
     if (prev != null) {
       prev.setEnabled(canGoPrev);
@@ -195,7 +191,6 @@
     if (next != null) {
       next.setEnabled(canGoNext);
     }
->>>>>>> 5176f940
 
     getFinishButton().setEnabled(canFinish);
     if (!ApplicationManager.getApplication().isUnitTestMode()) {
