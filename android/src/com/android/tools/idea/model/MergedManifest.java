/*
 * Copyright (C) 2016 The Android Open Source Project
 *
 * Licensed under the Apache License, Version 2.0 (the "License");
 * you may not use this file except in compliance with the License.
 * You may obtain a copy of the License at
 *
 *      http://www.apache.org/licenses/LICENSE-2.0
 *
 * Unless required by applicable law or agreed to in writing, software
 * distributed under the License is distributed on an "AS IS" BASIS,
 * WITHOUT WARRANTIES OR CONDITIONS OF ANY KIND, either express or implied.
 * See the License for the specific language governing permissions and
 * limitations under the License.
 */
package com.android.tools.idea.model;

import com.android.annotations.VisibleForTesting;
import com.android.ide.common.rendering.HardwareConfigHelper;
import com.android.manifmerger.Actions;
import com.android.manifmerger.MergingReport;
import com.android.manifmerger.XmlNode;
import com.android.resources.ScreenSize;
import com.android.sdklib.AndroidVersion;
import com.android.sdklib.IAndroidTarget;
import com.android.sdklib.SdkVersionInfo;
import com.android.sdklib.devices.Device;
import com.android.tools.idea.rendering.multi.CompatibilityRenderTarget;
import com.android.tools.idea.run.activity.ActivityLocatorUtils;
import com.android.tools.lint.checks.PermissionHolder;
import com.google.common.base.Strings;
import com.google.common.collect.ImmutableList;
import com.google.common.collect.ImmutableSet;
import com.google.common.collect.Lists;
import com.google.common.collect.Sets;
import com.intellij.openapi.application.ApplicationManager;
import com.intellij.openapi.diagnostic.Logger;
import com.intellij.openapi.module.Module;
import com.intellij.openapi.progress.ProcessCanceledException;
import com.intellij.openapi.vfs.VirtualFile;
import org.jetbrains.android.dom.manifest.Manifest;
import org.jetbrains.android.facet.AndroidFacet;
import org.jetbrains.annotations.NotNull;
import org.jetbrains.annotations.Nullable;
import org.w3c.dom.Document;
import org.w3c.dom.Element;
import org.w3c.dom.Node;

import java.util.*;

import static com.android.SdkConstants.*;
import static com.android.tools.lint.checks.PermissionRequirement.ATTR_PROTECTION_LEVEL;
import static com.android.tools.lint.checks.PermissionRequirement.VALUE_DANGEROUS;
import static com.android.xml.AndroidManifest.*;

/**
 * To get a {@linkplain MergedManifest} use {@link MergedManifest#get(AndroidFacet)} or {@link MergedManifest#get(Module)}
 */
public class MergedManifest {

  private final Module myModule;
  private String myPackage;
  private String myApplicationId;
  private Integer myVersionCode;
  private String myManifestTheme;
  private Map<String, ActivityAttributes> myActivityAttributesMap;
  private ManifestInfo.ManifestFile myManifestFile;
  private long myLastChecked;
  private AndroidVersion myMinSdk;
  private AndroidVersion myTargetSdk;
  private String myApplicationIcon;
  private String myApplicationLabel;
  private boolean myApplicationSupportsRtl;
  private Boolean myApplicationDebuggable;
  private @Nullable Map<String, XmlNode.NodeKey> myNodeKeys;
  private Document myDocument;
  private List<VirtualFile> myManifestFiles;
  private ModulePermissions myPermissionHolder;
  private boolean myApplicationHasCode = true;

  /**
   * Constructs a new MergedManifest
   * @param module the module containing the manifest
   */
  MergedManifest(@NotNull Module module) {
    myModule = module;
  }

  /**
   * Returns the {@link MergedManifest} for the given {@link Module}.
   *
   * @param module the android module
   * @return a {@link MergedManifest} for the given module, never null
   */
  @NotNull
  public static MergedManifest get(@NotNull Module module) {
    if (module.isDisposed()) {
      return new MergedManifest(module) {
        @Override
        protected void syncWithReadPermission() {
        }
      };
    }
    MergedManifest manifest = module.getComponent(MergedManifest.class);
    assert manifest != null;
    return manifest;
  }

  /**
   * Returns the {@link MergedManifest} for the given {@link AndroidFacet}.
   *
   * @param facet the Android facet associated with a module.
   * @return a {@link MergedManifest} for the given module
   */
  @NotNull
  public static MergedManifest get(@NotNull AndroidFacet facet) {
    return get(facet.getModule());
  }

  @Nullable
  public Document getDocument() {
    sync();
    return myDocument;
  }

  /**
   * Returns the manifest files relevant to this merge
   *
   * @return the list of files that participated in the merge
   */
  @Nullable
  public List<VirtualFile> getManifestFiles() {
    return myManifestFiles;
  }

  /**
   * Clears the cached manifest information. The next get call on one of the
   * properties will cause the information to be refreshed.
   */
  @VisibleForTesting
  public void clear() {
    myLastChecked = 0;
  }

  /**
   * Returns the default package registered in the Android manifest
   *
   * @return the default package registered in the manifest
   */
  @Nullable
  public String getPackage() {
    sync();
    return myPackage;
  }

  /**
   * Gets the merged manifest application ID.
   */
  @Nullable
  public String getApplicationId() {
    sync();
    return myApplicationId;
  }

  @Nullable
  public Integer getVersionCode() {
    sync();
    return myVersionCode;
  }

  /**
   * Returns a map from activity full class names to the corresponding {@link ActivityAttributes}
   *
   * @return a map from activity fqcn to ActivityAttributes
   */
  @NotNull
  public Map<String, ActivityAttributes> getActivityAttributesMap() {
    sync();
    if (myActivityAttributesMap == null) {
      return Collections.emptyMap();
    }
    return myActivityAttributesMap;
  }

  /**
   * Returns the attributes of an activity.
   */
  @Nullable
  public ActivityAttributes getActivityAttributes(@NotNull String activity) {
    int index = activity.indexOf('.');
    if (index <= 0 && myApplicationId != null && !myApplicationId.isEmpty()) {
      activity = myApplicationId + (index == -1 ? "." : "") + activity;
    }
    return getActivityAttributesMap().get(activity);
  }

  /**
   * Returns the manifest theme registered on the application, if any
   *
   * @return a manifest theme, or null if none was registered
   */
  @Nullable
  public String getManifestTheme() {
    sync();
    return myManifestTheme;
  }

  /**
   * Returns the default theme for this project, by looking at the manifest default
   * theme registration, target SDK, rendering target, etc.
   *
   * @param renderingTarget the rendering target use to render the theme, or null
   * @param screenSize      the screen size to obtain a default theme for, or null if unknown
   * @param device          the device to obtain a default theme for, or null if unknown
   * @return the theme to use for this project, never null
   */
  @NotNull
  public String getDefaultTheme(@Nullable IAndroidTarget renderingTarget, @Nullable ScreenSize screenSize, @Nullable Device device) {
    sync();

    if (myManifestTheme != null) {
      return myManifestTheme;
    }

    // For Android Wear and Android TV, the defaults differ
    if (device != null) {
      if (HardwareConfigHelper.isWear(device)) {
        return "@android:style/Theme.DeviceDefault.Light";
      } else if (HardwareConfigHelper.isTv(device)) {
        //noinspection SpellCheckingInspection
        return "@style/Theme.Leanback";
      }
    }

    // From manifest theme documentation:
    // "If that attribute is also not set, the default system theme is used."
    int targetSdk;
    AndroidFacet facet = AndroidFacet.getInstance(myModule);
<<<<<<< HEAD
    assert facet != null;
=======
    if (facet == null) {
      // Should not happen, but has been observed to happen in rare scenarios
      // (such as 73332530), probably related to race condition between
      // Gradle sync and layout rendering
      return ANDROID_STYLE_RESOURCE_PREFIX + "Theme.Material.Light";
    }

>>>>>>> 9e819fa1
    AndroidModuleInfo info = AndroidModuleInfo.getInstance(facet);
    targetSdk = info.getTargetSdkVersion().getApiLevel();

    int renderingTargetSdk = targetSdk;
    if (renderingTarget instanceof CompatibilityRenderTarget) {
      renderingTargetSdk = renderingTarget.getVersion().getApiLevel();
      //targetSdk = SdkVersionInfo.HIGHEST_KNOWN_API
    } else if (renderingTarget != null) {
      renderingTargetSdk = renderingTarget.getVersion().getApiLevel();
    }

    int apiLevel = Math.min(targetSdk, renderingTargetSdk);
    if (apiLevel >= 21) {
      return ANDROID_STYLE_RESOURCE_PREFIX + "Theme.Material.Light"; //$NON-NLS-1$
    } else if (apiLevel >= 14 || apiLevel >= 11 && screenSize == ScreenSize.XLARGE) {
      return ANDROID_STYLE_RESOURCE_PREFIX + "Theme.Holo"; //$NON-NLS-1$
    } else {
      return ANDROID_STYLE_RESOURCE_PREFIX + "Theme"; //$NON-NLS-1$
    }
  }

  /**
   * Returns the application icon, or null
   *
   * @return the application icon, or null
   */
  @Nullable
  public String getApplicationIcon() {
    sync();
    return myApplicationIcon;
  }

  /**
   * Returns the application label, or null
   *
   * @return the application label, or null
   */
  @Nullable
  public String getApplicationLabel() {
    sync();
    return myApplicationLabel;
  }

  /**
   * Returns true if the application has RTL support.
   *
   * @return true if the application has RTL support.
   */
  public boolean isRtlSupported() {
    sync();
    return myApplicationSupportsRtl;
  }

  /**
   * Returns the value for the debuggable flag set in the manifest. Returns null if not set.
   */
  @Nullable
  public Boolean getApplicationDebuggable() {
    sync();
    return myApplicationDebuggable;
  }

  /**
   * Returns the value for the hasCode flag set in the manifest. Returns true if not set
   */
  public boolean getApplicationHasCode() {
    sync();
    return myApplicationHasCode;
  }

  /**
   * Returns the target SDK version
   *
   * @return the target SDK version
   */
  @NotNull
  public AndroidVersion getTargetSdkVersion() {
    sync();
    return myTargetSdk != null ? myTargetSdk : getMinSdkVersion();
  }

  /**
   * Returns the minimum SDK version
   *
   * @return the minimum SDK version
   */
  @NotNull
  public AndroidVersion getMinSdkVersion() {
    sync();
    return myMinSdk != null ? myMinSdk : AndroidVersion.DEFAULT;
  }

  /**
   * @return instance of {@link PermissionHolder}
   */
  @NotNull
  public PermissionHolder getPermissionHolder() {
    sync();
    if (myPermissionHolder == null) {
      return new ModulePermissions(Collections.emptySet(), Collections.emptySet());
    }
    return myPermissionHolder;
  }

  /**
   * Ensure that the package, theme and activity maps are initialized and up to date
   * with respect to the manifest file
   */
  private void sync() {
    // Since each of the accessors call sync(), allow a bunch of immediate
    // accessors to all bypass the file stat() below
    long now = System.currentTimeMillis();
    if (now - myLastChecked < 50 && myManifestFile != null) {
      return;
    }
    myLastChecked = now;

    // TODO remove this time based checking

    ApplicationManager.getApplication().runReadAction(this::syncWithReadPermission);
  }

  static String getAttributeValue(@NotNull Element element,
                                  @Nullable String namespace,
                                  @NotNull String localName) {
    return Strings.emptyToNull(element.getAttributeNS(namespace, localName));
  }

  /**
   * This method is synchronized to ensure that two simultaneous sync requests from different threads don't interfere with each other.
   */
  protected synchronized void syncWithReadPermission() {
    AndroidFacet facet = AndroidFacet.getInstance(myModule);
    assert facet != null : "Attempt to obtain manifest info from a non Android module: " + myModule.getName();

    if (myManifestFile == null) {
      myManifestFile = ManifestInfo.ManifestFile.create(facet);
    }

    // Check to see if our data is up to date
    boolean refresh = myManifestFile.refresh();
    if (!refresh) {
      // Already have up to date data
      return;
    }

    myActivityAttributesMap = new HashMap<>();
    myManifestTheme = null;
    myTargetSdk = AndroidVersion.DEFAULT;
    myMinSdk = AndroidVersion.DEFAULT;
    myPackage = ""; //$NON-NLS-1$
    myApplicationId = ""; //$NON-NLS-1$
    myVersionCode = null;
    myApplicationIcon = null;
    myApplicationLabel = null;
    myApplicationSupportsRtl = false;
    myNodeKeys = null;
    myActivities = Lists.newArrayList();
    myActivityAliases = Lists.newArrayListWithExpectedSize(4);
    myServices = Lists.newArrayListWithExpectedSize(4);
    Set<String> permissions = Sets.newHashSetWithExpectedSize(30);
    Set<String> revocable = Sets.newHashSetWithExpectedSize(2);

    try {
      Document document = myManifestFile.getXmlDocument();
      if (document == null) {
        return;
      }
      myDocument = document;
      myManifestFiles = myManifestFile.getManifestFiles();

      Element root = document.getDocumentElement();
      if (root == null) {
        return;
      }

      myApplicationId = getAttributeValue(root, null, ATTRIBUTE_PACKAGE);

      // The package comes from the main manifest, NOT from the merged manifest.
      Manifest manifest = facet.getManifest();
      myPackage = manifest == null ? myApplicationId : manifest.getPackage().getValue();

      String versionCode = getAttributeValue(root, ANDROID_URI, ATTR_VERSION_CODE);
      try {
        myVersionCode = Integer.valueOf(versionCode);
      }
      catch (NumberFormatException ignored) {}

      Node node = root.getFirstChild();
      while (node != null) {
        if (node.getNodeType() == Node.ELEMENT_NODE) {
          String nodeName = node.getNodeName();
          if (NODE_APPLICATION.equals(nodeName)) {
            Element application = (Element) node;
            myApplicationIcon = getAttributeValue(application, ANDROID_URI, ATTRIBUTE_ICON);
            myApplicationLabel = getAttributeValue(application, ANDROID_URI, ATTRIBUTE_LABEL);
            myManifestTheme = getAttributeValue(application, ANDROID_URI, ATTRIBUTE_THEME);
            myApplicationSupportsRtl = VALUE_TRUE.equals(getAttributeValue(application, ANDROID_URI, ATTRIBUTE_SUPPORTS_RTL));

            String debuggable = getAttributeValue(application, ANDROID_URI, ATTRIBUTE_DEBUGGABLE);
            myApplicationDebuggable = debuggable == null ? null : VALUE_TRUE.equals(debuggable);

            String hasCode = getAttributeValue(application, ANDROID_URI, ATTRIBUTE_HASCODE);
            myApplicationHasCode = hasCode == null ? true : VALUE_TRUE.equals(hasCode);

            Node child = node.getFirstChild();
            while (child != null) {
              if (child.getNodeType() == Node.ELEMENT_NODE) {
                String childNodeName = child.getNodeName();
                if (NODE_ACTIVITY.equals(childNodeName)) {
                  Element element = (Element)child;
                  ActivityAttributes attributes = new ActivityAttributes(element, myApplicationId);
                  myActivityAttributesMap.put(attributes.getName(), attributes);
                  myActivities.add(element);
                } else if (NODE_ACTIVITY_ALIAS.equals(childNodeName)) {
                  myActivityAliases.add((Element) child);
                } else if (NODE_SERVICE.equals(childNodeName)) {
                  myServices.add((Element) child);
                }
              }
              child = child.getNextSibling();
            }
          } else if (NODE_USES_SDK.equals(nodeName)) {
            // Look up target SDK
            Element usesSdk = (Element) node;
            myMinSdk = getApiVersion(usesSdk, ATTRIBUTE_MIN_SDK_VERSION, AndroidVersion.DEFAULT);
            myTargetSdk = getApiVersion(usesSdk, ATTRIBUTE_TARGET_SDK_VERSION, myMinSdk);
          } else if (TAG_USES_PERMISSION.equals(nodeName)
                     || TAG_USES_PERMISSION_SDK_23.equals(nodeName)
                     || TAG_USES_PERMISSION_SDK_M.equals(nodeName)) {
            Element element = (Element) node;
            String name = element.getAttributeNS(ANDROID_URI, ATTR_NAME);
            if (!name.isEmpty()) {
              permissions.add(name);
            }
          } else if (nodeName.equals(TAG_PERMISSION)) {
            Element element = (Element) node;
            String protectionLevel = element.getAttributeNS(ANDROID_URI,
                                                            ATTR_PROTECTION_LEVEL);
            if (VALUE_DANGEROUS.equals(protectionLevel)) {
              String name = element.getAttributeNS(ANDROID_URI, ATTR_NAME);
              if (!name.isEmpty()) {
                revocable.add(name);
              }
            }
          }
        }

        node = node.getNextSibling();
      }
      myPermissionHolder = new ModulePermissions(ImmutableSet.copyOf(permissions), ImmutableSet.copyOf(revocable));
    }
    catch (ProcessCanceledException e) {
      myManifestFile = null; // clear the file, to make sure we reload everything on next call to this method
      myDocument = null;
      throw e;
    }
    catch (Exception e) {
      Logger.getInstance(MergedManifest.class).warn("Could not read Manifest data", e);
    }
  }

  private static AndroidVersion getApiVersion(Element usesSdk, String attribute, AndroidVersion defaultApiLevel) {
    String valueString = getAttributeValue(usesSdk, ANDROID_URI, attribute);
    if (valueString != null) {
      // TODO: Pass in platforms if we have them
      AndroidVersion version = SdkVersionInfo.getVersion(valueString, null);
      if (version != null) {
        return version;
      }
    }
    return defaultApiLevel;
  }

  @NotNull
  public List<Element> getActivities() {
    sync();
    return myActivities;
  }

  private List<Element> myActivities = Collections.emptyList();
  private List<Element> myActivityAliases = Collections.emptyList();
  private List<Element> myServices = Collections.emptyList();

  /**
   * @return the list of activity aliases defined in the manifest.
   */
  @NotNull
  public List<Element> getActivityAliases() {
    sync();
    return myActivityAliases;
  }

  /**
   * @return the list of services defined in the manifest.
   */
  @NotNull
  public List<Element> getServices() {
    return myServices;
  }

  @Nullable
  public Element findUsedFeature(@NotNull String name) {
    sync();
    if (myDocument == null) {
      return null;
    }
    Node node = myDocument.getDocumentElement().getFirstChild();
    while (node != null) {
      if (node.getNodeType() == Node.ELEMENT_NODE && NODE_USES_FEATURE.equals(node.getNodeName())) {
        Element element = (Element)node;
        if (name.equals(element.getAttributeNS(ANDROID_URI, ATTR_NAME))) {
          return element;
        }
      }
      node = node.getNextSibling();
    }

    return null;
  }

  @NotNull
  public ImmutableList<MergingReport.Record> getLoggingRecords() {
    sync();
    return myManifestFile == null ? ImmutableList.of() : myManifestFile.getLoggingRecords();
  }

  @Nullable
  public Actions getActions() {
    sync();
    return myManifestFile == null ? null : myManifestFile.getActions();
  }

  @Nullable
  public XmlNode.NodeKey getNodeKey(String name) {
    sync();
    if (myNodeKeys == null) {
      HashMap<String, XmlNode.NodeKey> nodeKeys = new HashMap<>();
      Actions actions = getActions();
      if (actions != null) {
        Set<XmlNode.NodeKey> keys = actions.getNodeKeys();
        for (XmlNode.NodeKey key : keys) {
          nodeKeys.put(key.toString(), key);
        }
      }
      myNodeKeys = nodeKeys;
    }
    return myNodeKeys.get(name);
  }

  @Nullable
  public Element findActivity(@Nullable String qualifiedName) {
    sync();
    if (qualifiedName == null || myActivities == null) {
      return null;
    }
    return getActivityOrAliasByName(qualifiedName, myActivities);
  }

  @Nullable
  public Element findActivityAlias(@Nullable String qualifiedName) {
    sync();
    if (qualifiedName == null || myActivityAliases == null) {
      return null;
    }
    return getActivityOrAliasByName(qualifiedName, myActivityAliases);
  }

  @Nullable
  private static Element getActivityOrAliasByName(@NotNull String qualifiedName, @NotNull List<Element> activityOrAliasElements) {
    for (Element activity : activityOrAliasElements) {
      if (qualifiedName.equals(ActivityLocatorUtils.getQualifiedName(activity))) {
        return activity;
      }
    }

    return null;
  }

  @NotNull
  public Module getModule() {
    return myModule;
  }

  public static class ActivityAttributes {
    @NotNull private final Element myElement;
    @Nullable private final String myIcon;
    @Nullable private final String myLabel;
    @NotNull private final String myName;
    @Nullable private final String myParentActivity;
    @Nullable private final String myTheme;
    @Nullable private final String myUiOptions;

    public ActivityAttributes(@NotNull Element activity, @Nullable String packageName) {
      myElement = activity;

      // Get activity name.
      String name = getAttributeValue(activity, ANDROID_URI, ATTRIBUTE_NAME);
      if (name == null || name.isEmpty()) {
        throw new RuntimeException("Activity name cannot be empty.");
      }
      int index = name.indexOf('.');
      if (index <= 0 && packageName != null && !packageName.isEmpty()) {
        name = packageName + (index == -1 ? "." : "") + name;
      }
      myName = name;

      // Get activity icon.
      String value = getAttributeValue(activity, ANDROID_URI, ATTRIBUTE_ICON);
      if (value != null && !value.isEmpty()) {
        myIcon = value;
      }
      else {
        myIcon = null;
      }

      // Get activity label.
      value = getAttributeValue(activity, ANDROID_URI, ATTRIBUTE_LABEL);
      if (value != null && !value.isEmpty()) {
        myLabel = value;
      }
      else {
        myLabel = null;
      }

      // Get activity parent. Also search the meta-data for parent info.
      value = getAttributeValue(activity, ANDROID_URI, ATTRIBUTE_PARENT_ACTIVITY_NAME);
      if (value == null || value.isEmpty()) {
        Node child = activity.getFirstChild();
        // TODO: Not sure if meta data can be used for API Level > 16
        while (child != null) {
          if (child.getNodeType() == Node.ELEMENT_NODE && child.getNodeName().equals(NODE_METADATA)) {
            String metaDataName = getAttributeValue((Element)child, ANDROID_URI, ATTRIBUTE_NAME);
            if (VALUE_PARENT_ACTIVITY.equals(metaDataName)) {
              value = getAttributeValue(activity, ANDROID_URI, ATTRIBUTE_VALUE);
              if (value != null) {
                index = value.indexOf('.');
                if (index <= 0 && packageName != null && !packageName.isEmpty()) {
                  value = packageName + (index == -1 ? "." : "") + value;
                  break;
                }
              }
            }

          }
          child = child.getNextSibling();
        }
      }
      if (value != null && !value.isEmpty()) {
        myParentActivity = value;
      }
      else {
        myParentActivity = null;
      }

      // Get activity theme.
      value = getAttributeValue(activity, ANDROID_URI, ATTRIBUTE_THEME);
      if (value != null && !value.isEmpty()) {
        myTheme = value;
      }
      else {
        myTheme = null;
      }

      // Get UI options.
      value = getAttributeValue(activity, ANDROID_URI, ATTRIBUTE_UI_OPTIONS);
      if (value != null && !value.isEmpty()) {
        myUiOptions = value;
      }
      else {
        myUiOptions = null;
      }
    }

    @NotNull
    public Element getElement() {
      return myElement;
    }

    @Nullable
    public String getIcon() {
      return myIcon;
    }

    @Nullable
    public String getLabel() {
      return myLabel;
    }

    @NotNull
    public String getName() {
      return myName;
    }

    @Nullable
    public String getParentActivity() {
      return myParentActivity;
    }

    @Nullable
    public String getTheme() {
      return myTheme;
    }

    @Nullable
    public String getUiOptions() {
      return myUiOptions;
    }
  }

  private class ModulePermissions implements PermissionHolder {

    @NotNull private final Set<String> myPermissions;
    @NotNull private final Set<String> myRevocable;

    private ModulePermissions(@NotNull Set<String> permissions, @NotNull Set<String> revocable) {
      myPermissions = permissions;
      myRevocable = revocable;
    }

    @Override
    public boolean hasPermission(@NotNull String permission) {
      return myPermissions.contains(permission);
    }

    @Override
    public boolean isRevocable(@NotNull String permission) {
      return myRevocable.contains(permission);
    }

    @NotNull
    @Override
    public AndroidVersion getMinSdkVersion() {
      AndroidModuleInfo androidModuleInfo = AndroidModuleInfo.getInstance(myModule);
      return androidModuleInfo != null ?
             androidModuleInfo.getMinSdkVersion() : MergedManifest.this.getMinSdkVersion();
    }

    @NotNull
    @Override
    public AndroidVersion getTargetSdkVersion() {
      AndroidModuleInfo androidModuleInfo = AndroidModuleInfo.getInstance(myModule);
      return androidModuleInfo != null ?
             androidModuleInfo.getTargetSdkVersion() : MergedManifest.this.getTargetSdkVersion();
    }
  }
}<|MERGE_RESOLUTION|>--- conflicted
+++ resolved
@@ -236,9 +236,6 @@
     // "If that attribute is also not set, the default system theme is used."
     int targetSdk;
     AndroidFacet facet = AndroidFacet.getInstance(myModule);
-<<<<<<< HEAD
-    assert facet != null;
-=======
     if (facet == null) {
       // Should not happen, but has been observed to happen in rare scenarios
       // (such as 73332530), probably related to race condition between
@@ -246,7 +243,6 @@
       return ANDROID_STYLE_RESOURCE_PREFIX + "Theme.Material.Light";
     }
 
->>>>>>> 9e819fa1
     AndroidModuleInfo info = AndroidModuleInfo.getInstance(facet);
     targetSdk = info.getTargetSdkVersion().getApiLevel();
 
