/*
 * Copyright (C) 2019 The Android Open Source Project
 *
 * Licensed under the Apache License, Version 2.0 (the "License");
 * you may not use this file except in compliance with the License.
 * You may obtain a copy of the License at
 *
 *      http://www.apache.org/licenses/LICENSE-2.0
 *
 * Unless required by applicable law or agreed to in writing, software
 * distributed under the License is distributed on an "AS IS" BASIS,
 * WITHOUT WARRANTIES OR CONDITIONS OF ANY KIND, either express or implied.
 * See the License for the specific language governing permissions and
 * limitations under the License.
 */
package com.android.tools.idea.model

import com.android.SdkConstants.ANDROID_URI
import com.android.SdkConstants.ATTR_DEBUGGABLE
import com.android.SdkConstants.ATTR_ENABLED
import com.android.SdkConstants.ATTR_EXPORTED
import com.android.SdkConstants.ATTR_MIN_SDK_VERSION
import com.android.SdkConstants.ATTR_NAME
import com.android.SdkConstants.ATTR_PACKAGE
import com.android.SdkConstants.ATTR_REQUIRED
import com.android.SdkConstants.ATTR_TARGET_ACTIVITY
import com.android.SdkConstants.ATTR_TARGET_SDK_VERSION
import com.android.SdkConstants.ATTR_THEME
import com.android.SdkConstants.FN_ANDROID_MANIFEST_XML
import com.android.SdkConstants.TAG_ACTION
import com.android.SdkConstants.TAG_ACTIVITY
import com.android.SdkConstants.TAG_ACTIVITY_ALIAS
import com.android.SdkConstants.TAG_APPLICATION
import com.android.SdkConstants.TAG_CATEGORY
import com.android.SdkConstants.TAG_INTENT_FILTER
import com.android.SdkConstants.TAG_MANIFEST
import com.android.SdkConstants.TAG_PERMISSION
import com.android.SdkConstants.TAG_PERMISSION_GROUP
import com.android.SdkConstants.TAG_USES_FEATURE
import com.android.SdkConstants.TAG_USES_PERMISSION
import com.android.SdkConstants.TAG_USES_PERMISSION_SDK_23
import com.android.SdkConstants.TAG_USES_PERMISSION_SDK_M
import com.android.SdkConstants.TAG_USES_SDK
import com.android.tools.apk.analyzer.BinaryXmlParser
import com.android.tools.idea.flags.StudioFlags
import com.android.tools.idea.projectsystem.getModuleSystem
import com.android.tools.idea.util.androidFacet
import com.android.utils.reflection.qualifiedName
import com.google.common.primitives.Shorts
import com.google.devrel.gmscore.tools.apk.arsc.Chunk
import com.intellij.openapi.application.ApplicationManager
import com.intellij.openapi.diagnostic.Logger
import com.intellij.openapi.fileTypes.StdFileTypes
import com.intellij.openapi.progress.ProcessCanceledException
import com.intellij.openapi.project.DumbService
import com.intellij.openapi.project.Project
import com.intellij.openapi.roots.ProjectFileIndex
import com.intellij.openapi.util.io.DataInputOutputUtilRt.readSeq
import com.intellij.openapi.util.io.DataInputOutputUtilRt.writeSeq
import com.intellij.openapi.util.text.StringUtil
import com.intellij.openapi.vfs.VirtualFile
import com.intellij.psi.search.GlobalSearchScope
import com.intellij.util.indexing.DataIndexer
import com.intellij.util.indexing.DefaultFileTypeSpecificInputFilter
import com.intellij.util.indexing.FileBasedIndex
import com.intellij.util.indexing.FileBasedIndexExtension
import com.intellij.util.indexing.FileContent
import com.intellij.util.indexing.ID
import com.intellij.util.io.DataExternalizer
import com.intellij.util.io.DataInputOutputUtil.readNullable
import com.intellij.util.io.DataInputOutputUtil.writeNullable
import com.intellij.util.io.EnumeratorStringDescriptor
import com.intellij.util.io.IOUtil.readUTF
import com.intellij.util.io.IOUtil.writeUTF
import com.intellij.util.io.KeyDescriptor
import com.intellij.util.text.CharArrayUtil
import org.jetbrains.android.facet.AndroidFacet
import org.kxml2.io.KXmlParser
import org.xmlpull.v1.XmlPullParser
import org.xmlpull.v1.XmlPullParser.END_DOCUMENT
import org.xmlpull.v1.XmlPullParser.END_TAG
import org.xmlpull.v1.XmlPullParser.START_TAG
import org.xmlpull.v1.XmlPullParserException
import java.io.ByteArrayInputStream
import java.io.DataInput
import java.io.DataOutput
import java.io.InputStreamReader
import java.io.Reader
import java.util.Objects
import java.util.stream.Stream

private val LOG = Logger.getInstance(AndroidManifestIndex::class.java)

/**
 * A file-based index which maps each AndroidManifest.xml to a single entry, <key: package name, value: structured
 * representation of the manifest's raw text (as an [AndroidManifestRawText])>.
 *
 * Callers that need to consume only a subset of a merged manifest's attributes can use
 * this index to avoid blocking on computing the entire manifest by applying this pattern:
 *
 *   1. Use [AndroidManifestIndex.getDataForMergedManifestContributors] to obtain the pre-parsed
 *      [AndroidManifestRawText] for each of the module's merged manifest contributors.
 *   2. Extract the desired attribute(s) from each pre-parsed [AndroidManifestRawText]
 *   3. Apply any relevant overrides and placeholder substitutions to the attributes' raw text (as determined by
 *      [com.android.tools.idea.projectsystem.AndroidModuleSystem.getManifestOverrides])
 *   4. Manually merge the attributes to obtain the final attribute(s) which would be present in the merged manifest
 */
class AndroidManifestIndex : FileBasedIndexExtension<String, AndroidManifestRawText>() {
  companion object {
    @JvmField
    val NAME: ID<String, AndroidManifestRawText> = ID.create(::NAME.qualifiedName)

    @JvmStatic
    fun indexEnabled() = ApplicationManager.getApplication().isUnitTestMode || StudioFlags.ANDROID_MANIFEST_INDEX_ENABLED.get()

    /**
     * Returns corresponding [AndroidFacet]s by given key(package name)
     * NOTE: This function must be called from a smart read action.
     *
     * This may not be useful for non-Gradle build systems, as they may allow for package name overrides.
     * Most callers should use the build system-dependent AndroidProjectSystem.findAndroidFacetsWithPackageName.
     *
     * @see DumbService.runReadActionInSmartMode
     */
    @JvmStatic
    fun queryByPackageName(project: Project, packageName: String, scope: GlobalSearchScope): List<AndroidFacet> {
      if (!checkIndexAccessibleFor(project)) {
        return emptyList()
      }

      val facets = mutableSetOf<AndroidFacet>()
      val fileBasedIndex = FileBasedIndex.getInstance()
      fileBasedIndex.processFilesContainingAllKeys(NAME, listOf(packageName), scope, null, { relevantFile ->
        val module = ProjectFileIndex.getInstance(project).getModuleForFile(relevantFile)
        module?.androidFacet?.let { facets.add(it) }
        true
      })

      return facets.toList()
    }

    /**
     * Returns the [AndroidManifestRawText] for the given [manifestFile], or null
     * if the file isn't recognized by the index (e.g. because it's malformed).
     * NOTE: This function must be called from a smart read action.
     * @see MergedManifestContributors
     * @see DumbService.runReadActionInSmartMode
     */
    @JvmStatic
    fun getDataForManifestFile(project: Project, manifestFile: VirtualFile): AndroidManifestRawText? {
      return if (checkIndexAccessibleFor(project)) {
        doGetDataForManifestFile(project, manifestFile)
      }
      else {
        null
      }
    }

    /**
     * Returns the [AndroidManifestRawText] for each of the given [facet]'s [MergedManifestContributors]
     * recognized by the index.
     * NOTE: This function must be called from a smart read action.
     * @see MergedManifestContributors
     * @see DumbService.runReadActionInSmartMode
     */
    @JvmStatic
    fun getDataForMergedManifestContributors(facet: AndroidFacet): Stream<AndroidManifestRawText> {
      val project = facet.module.project
      return if (checkIndexAccessibleFor(project)) {
        facet
          .getModuleSystem()
          .getMergedManifestContributors()
          .allFiles
          .stream()
          .map { doGetDataForManifestFile(project, it) }
          .filter(Objects::nonNull)
          .map { it as AndroidManifestRawText }
      }
      else {
        Stream.empty()
      }
    }

    @JvmStatic
    private fun checkIndexAccessibleFor(project: Project): Boolean {
      return when {
        !indexEnabled() -> {
          LOG.error("Manifest index was queried even though it's disabled.")
          false
        }
        !ApplicationManager.getApplication().isReadAccessAllowed -> {
          LOG.error("Manifest index queried outside of a read action.")
          false
        }
        DumbService.isDumb(project) -> {
          // When we call runReadActionInSmartMode, if it's already called with read access allowed, we don't wait for
          // smart mode to begin, and fails with IndexNotReadyException thrown. So we need to call with try-catch block
          // and try to recover if IndexNotReadyException.
          LOG.info("Manifest index queried outside of a smart mode.")
          true
        }
        else -> true
      }
    }

    /**
     * Returns the [AndroidManifestRawText] for the given [manifestFile], or null
     * if the file isn't recognized by the index (e.g. because it's malformed).
     */
    @JvmStatic
    private fun doGetDataForManifestFile(project: Project, manifestFile: VirtualFile): AndroidManifestRawText? {
      val index = FileBasedIndex.getInstance()
      val scope = GlobalSearchScope.fileScope(project, manifestFile)
      val values = mutableListOf<AndroidManifestRawText>()

      // TODO (b/166625311) use FileBasedIndex#getFileData
      for (key in index.getAllKeys(NAME, project)) {
        index.processValues(NAME, key, manifestFile, { _, value ->
          values.add(value)
          true
        }, scope)
      }
      // It's guaranteed that there's at most one entry: <package name, android manifest raw text>.
      check(values.size <= 1)
      return values.firstOrNull()
    }
  }

  override fun getValueExternalizer() = AndroidManifestRawText.Externalizer
  override fun getName() = NAME
<<<<<<< HEAD
  override fun getVersion() = 4
=======
  override fun getVersion() = 10
>>>>>>> e624679c
  override fun getIndexer() = Indexer
  override fun getInputFilter() = InputFilter

  object InputFilter : DefaultFileTypeSpecificInputFilter(StdFileTypes.XML) {
    override fun acceptInput(file: VirtualFile) = indexEnabled() && file.name == FN_ANDROID_MANIFEST_XML
  }

  object Indexer : DataIndexer<String, AndroidManifestRawText, FileContent> {
    override fun map(inputData: FileContent): Map<String, AndroidManifestRawText?> {
      val manifestRawText = computeValue(inputData) ?: return emptyMap()
      return mapOf(StringUtil.notNullize(manifestRawText.packageName) to manifestRawText)
    }

    private fun computeValue(inputData: FileContent): AndroidManifestRawText? {
      // TODO: rather than throw errors when the manifest is malformed,
      //  we should do our best to extract as much as we can from the document.
      val parser = KXmlParser()
      parser.setFeature(XmlPullParser.FEATURE_PROCESS_NAMESPACES, true)
      parser.setInput(inputData.toManifestReader())
      try {
        while (parser.eventType != END_DOCUMENT) {
          when {
            parser.eventType != START_TAG -> parser.next()
            parser.name == TAG_MANIFEST -> return parser.parseManifestTag()
            else -> parser.skipSubTreeWithExceptionCaught()
          }
        }
      }
      catch (e: XmlPullParserException) {
        LOG.warn(e)
      }
      // This is unfortunate. Ideally, we'd just be catching XmlPullParserExceptions from KXmlParser
      // and the IllegalStateExceptions from our utility methods, but KXmlParser throws simple
      // RuntimeExceptions in some cases when the input file is malformed (e.g. if an attribute uses
      // an undefined namespace).
      catch (e: RuntimeException) {
        if (e is ProcessCanceledException) {
          throw e
        }
        LOG.warn(e)
      }
      return null
    }

    private fun FileContent.toManifestReader(): Reader {
      val inBinaryManifestFormat = content.size >= 2 && Shorts.fromBytes(content[1], content[0]) == Chunk.Type.XML.code()
      return if (inBinaryManifestFormat) {
        // There's an upstream IntelliJ issue where files in binary manifest format are
        // mistyped as regular XML files instead of binary files. This causes other indices
        // like DomFileIndex to access the file content in an unsupported way (i.e. using
        // FileContentImpl#getContentAsText), which corrupts the bytes returned by
        // FileContentImpl#getContent. As a workaround, we'll get the uncorrupted content
        // through the VirtualFile. This may result in staleness issues, but it's better
        // than nothing and we've only ever seen files in this format coming from compressed
        // archives that don't change frequently.
        // TODO(b/143528395): Go back to using FileContentImpl#getContent once the upstream issue has been resolved.
        val decoded = BinaryXmlParser.decodeXml(fileName, file.contentsToByteArray())
        InputStreamReader(ByteArrayInputStream(decoded))
      }
      else {
        CharArrayUtil.readerFromCharSequence(contentAsText)
      }
    }

    /**
     * This is a copy of the KXmlPullParser implementation, except that it catches pull parser exceptions and returns
     * them as an invalid status code so that we can retain whatever information we've already computed.
     */
    private fun KXmlParser.skipSubTreeWithExceptionCaught() {
      require(START_TAG, null, null)
      var level = 1
      var eventType = START_TAG

      while (level > 0 && eventType != END_DOCUMENT) {
        eventType = nextWithExceptionCaught()
        if (eventType == END_TAG) {
          --level
        }
        else if (eventType == START_TAG) {
          ++level
        }
      }
    }

    private fun KXmlParser.parseManifestTag(): AndroidManifestRawText {
      require(START_TAG, null, TAG_MANIFEST)
      val activities = hashSetOf<ActivityRawText>()
      val activityAliases = hashSetOf<ActivityAliasRawText>()
      val customPermissionGroupNames = hashSetOf<String>()
      val customPermissionNames = hashSetOf<String>()
      val enabled = getAttributeValue(ANDROID_URI, ATTR_ENABLED)
      var minSdkLevel: String? = null
      val packageName = getAttributeValue(null, ATTR_PACKAGE)
      val usedPermissionNames = hashSetOf<String>()
      val usedFeatures = hashSetOf<UsedFeatureRawText>()
      var debuggable: String? = null
      var targetSdkLevel: String? = null
      var theme: String? = null

      processChildTags {
        when (name) {
          TAG_APPLICATION -> {
            theme = getAttributeValue(ANDROID_URI, ATTR_THEME)
            debuggable = getAttributeValue(ANDROID_URI, ATTR_DEBUGGABLE)
            processChildTags {
              when (name) {
                TAG_ACTIVITY -> activities.add(parseActivityTag())
                TAG_ACTIVITY_ALIAS -> activityAliases.add(parseActivityAliasTag())
                else -> skipSubTreeWithExceptionCaught()
              }
            }
          }
          TAG_PERMISSION -> {
            androidName?.let(customPermissionNames::add)
            skipSubTreeWithExceptionCaught()
          }
          TAG_PERMISSION_GROUP -> {
            androidName?.let(customPermissionGroupNames::add)
            skipSubTreeWithExceptionCaught()
          }
          TAG_USES_PERMISSION, TAG_USES_PERMISSION_SDK_23, TAG_USES_PERMISSION_SDK_M -> {
            androidName?.let(usedPermissionNames::add)
            skipSubTreeWithExceptionCaught()
<<<<<<< HEAD
=======
          }
          TAG_USES_FEATURE -> {
            val required = getAttributeValue(ANDROID_URI, ATTR_REQUIRED)
            usedFeatures.add(UsedFeatureRawText(androidName, required))
            skipSubTreeWithExceptionCaught()
>>>>>>> e624679c
          }
          TAG_USES_SDK -> {
            minSdkLevel = getAttributeValue(ANDROID_URI, ATTR_MIN_SDK_VERSION)
            targetSdkLevel = getAttributeValue(ANDROID_URI, ATTR_TARGET_SDK_VERSION)
            skipSubTreeWithExceptionCaught()
          }
          else -> skipSubTreeWithExceptionCaught()
        }
      }

      return AndroidManifestRawText(
        activities = activities.toSet(),
        activityAliases = activityAliases.toSet(),
        customPermissionGroupNames = customPermissionGroupNames.toSet(),
        customPermissionNames = customPermissionNames.toSet(),
        debuggable = debuggable,
        enabled = enabled,
        minSdkLevel = minSdkLevel,
        packageName = packageName,
        usedPermissionNames = usedPermissionNames.toSet(),
        usedFeatures = usedFeatures.toSet(),
        targetSdkLevel = targetSdkLevel,
        theme = theme
      )
    }

    private fun KXmlParser.parseActivityTag(): ActivityRawText {
      require(START_TAG, null, TAG_ACTIVITY)
      val activityName: String? = androidName
      val enabled: String? = getAttributeValue(ANDROID_URI, ATTR_ENABLED)
      val exported: String? = getAttributeValue(ANDROID_URI, ATTR_EXPORTED)
      val theme: String? = getAttributeValue(ANDROID_URI, ATTR_THEME)
      val intentFilters = hashSetOf<IntentFilterRawText>()
      processChildTags {
        if (name == TAG_INTENT_FILTER) {
          intentFilters.add(parseIntentFilterTag())
        }
        else {
          skipSubTreeWithExceptionCaught()
        }
      }
      return ActivityRawText(
        name = activityName,
        enabled = enabled,
        exported = exported,
        theme = theme,
        intentFilters = intentFilters.toSet()
      )
    }

    private fun KXmlParser.parseActivityAliasTag(): ActivityAliasRawText {
      require(START_TAG, null, TAG_ACTIVITY_ALIAS)
      val aliasName = androidName
      val targetActivity = getAttributeValue(ANDROID_URI, ATTR_TARGET_ACTIVITY)
      val enabled = getAttributeValue(ANDROID_URI, ATTR_ENABLED)
      val exported: String? = getAttributeValue(ANDROID_URI, ATTR_EXPORTED)
      val intentFilters = hashSetOf<IntentFilterRawText>()
      processChildTags {
        if (name == TAG_INTENT_FILTER) {
          intentFilters.add(parseIntentFilterTag())
        }
        else {
          skipSubTreeWithExceptionCaught()
        }
      }
      return ActivityAliasRawText(
        name = aliasName,
        targetActivity = targetActivity,
        enabled = enabled,
        exported = exported,
        intentFilters = intentFilters.toSet()
      )
    }

    private fun KXmlParser.parseIntentFilterTag(): IntentFilterRawText {
      require(START_TAG, null, TAG_INTENT_FILTER)
      val actionNames = hashSetOf<String>()
      val categoryNames = hashSetOf<String>()
      processChildTags {
        when (name) {
          TAG_ACTION -> androidName?.let(actionNames::add)
          TAG_CATEGORY -> androidName?.let(categoryNames::add)
        }
        skipSubTreeWithExceptionCaught()
      }
      return IntentFilterRawText(
        actionNames = actionNames.toSet(),
        categoryNames = categoryNames.toSet()
      )
    }
  }

  override fun dependsOnFileContent() = true

  override fun getKeyDescriptor(): KeyDescriptor<String> {
    return EnumeratorStringDescriptor.INSTANCE
  }
}

/**
 * Invokes [processChildTag] for each start tag in the subtree of the current tag.
 * After this function is called, the parser will have moved to the current tag's end tag.
 *
 * [processChildTag] must also consume each child tag for which it is called,
 * moving the parser to the child's end tag. In order to make this actually
 * process just the children of the current tag, [processChildTag] should consume
 * the subtree of each child (e.g. by calling [KXmlParser.skipSubTreeWithExceptionCaught]
 * or recursively calling [processChildTags]).
 */
private inline fun KXmlParser.processChildTags(crossinline processChildTag: KXmlParser.() -> Unit) {
  require(START_TAG, null, null)
  val parentName = name
  val parentDepth = depth
  var eventType = nextWithExceptionCaught()
  while (eventType != END_DOCUMENT) {
    when (eventType) {
      START_TAG -> {
        if (parentDepth + 1 != depth) {
          LOG.warn("Child start tag depth mismatch: expected ${parentDepth + 1}, got $depth for tag \"$name\" (child of \"$parentName\").")
          return
        }
        processChildTag()
      }
      END_TAG -> {
        if (parentDepth != depth) {
          LOG.warn("Parent end tag depth mismatch: expected $parentDepth, got $depth for tag \"$name\".")
        }
        return
      }
    }
    eventType = nextWithExceptionCaught()
  }
}

private val ERROR_TAG get() = -1

private fun KXmlParser.nextWithExceptionCaught(): Int {
  try {
    return next()
  }
  catch (e: XmlPullParserException) {
    LOG.warn(e.message)

    if (this.eventType == END_TAG) {
      return END_TAG
    }

    return ERROR_TAG
  }
}

private val KXmlParser.androidName get() = getAttributeValue(ANDROID_URI, ATTR_NAME)

/**
 * Structured pieces of raw text from an AndroidManifest.xml file corresponding to a subset of a manifest tag's
 * attributes and sub-tags.
 *
 * The raw text may include placeholders and resource references. This is by design, since indices are project-independent
 * (whereas placeholder values are project/variant-specific) and we aren't capable of resolving resource references at
 * this abstraction level. For performance reasons, [AndroidManifestRawText] only contains the subset of text that the IDE needs.
 * When updating the struct to include any additional information, one must also update the schema used by
 * [AndroidManifestRawText.Externalizer] and increment [AndroidManifestIndex.getVersion].
 */
data class AndroidManifestRawText(
  val activities: Set<ActivityRawText>,
  val activityAliases: Set<ActivityAliasRawText>,
  val customPermissionGroupNames: Set<String>,
  val customPermissionNames: Set<String>,
  val debuggable: String?,
  val enabled: String?,
  val minSdkLevel: String?,
  val packageName: String?,
  val usedPermissionNames: Set<String>,
  val usedFeatures: Set<UsedFeatureRawText>,
  val targetSdkLevel: String?,
  val theme: String?
) {
  /**
   * Singleton responsible for serializing/de-serializing [AndroidManifestRawText]s to/from disk.
   *
   * [AndroidManifestIndex] uses this externalizer to keep its cache within its memory limit
   * and also to persist indexed data between IDE sessions. Any structural change to [AndroidManifestRawText]
   * requires an update to the schema used here, and any update to the schema requires us to increment
   * [AndroidManifestIndex.getVersion].
   */
  object Externalizer : DataExternalizer<AndroidManifestRawText> {
    override fun save(out: DataOutput, value: AndroidManifestRawText) {
      value.apply {
        writeSeq(out, activities) { ActivityRawText.Externalizer.save(out, it) }
        writeSeq(out, activityAliases) { ActivityAliasRawText.Externalizer.save(out, it) }
        writeSeq(out, customPermissionNames) { writeUTF(out, it) }
        writeSeq(out, customPermissionGroupNames) { writeUTF(out, it) }
        writeNullable(out, debuggable) { writeUTF(out, it) }
        writeNullable(out, enabled) { writeUTF(out, it) }
        writeNullable(out, minSdkLevel) { writeUTF(out, it) }
        writeNullable(out, packageName) { writeUTF(out, it) }
        writeSeq(out, usedPermissionNames) { writeUTF(out, it) }
        writeSeq(out, usedFeatures) { UsedFeatureRawText.Externalizer.save(out, it) }
        writeNullable(out, targetSdkLevel) { writeUTF(out, it) }
        writeNullable(out, theme) { writeUTF(out, it) }
      }
    }

    override fun read(`in`: DataInput) = AndroidManifestRawText(
      activities = readSeq(`in`) { ActivityRawText.Externalizer.read(`in`) }.toSet(),
      activityAliases = readSeq(`in`) { ActivityAliasRawText.Externalizer.read(`in`) }.toSet(),
      customPermissionNames = readSeq(`in`) { readUTF(`in`) }.toSet(),
      customPermissionGroupNames = readSeq(`in`) { readUTF(`in`) }.toSet(),
      debuggable = readNullable(`in`) { readUTF(`in`) },
      enabled = readNullable(`in`) { readUTF(`in`) },
      minSdkLevel = readNullable(`in`) { readUTF(`in`) },
      packageName = readNullable(`in`) { readUTF(`in`) },
      usedPermissionNames = readSeq(`in`) { readUTF(`in`) }.toSet(),
      usedFeatures = readSeq(`in`) { UsedFeatureRawText.Externalizer.read(`in`) }.toSet(),
      targetSdkLevel = readNullable(`in`) { readUTF(`in`) },
      theme = readNullable(`in`) { readUTF(`in`) }
    )
  }
}

/**
 * Structured pieces of raw text from an AndroidManifest.xml file corresponding to a subset of an
 * activity tag's attributes and sub-tags.
 *
 * @see AndroidManifestRawText
 */
data class ActivityRawText(
  val name: String?,
  val enabled: String?,
  val exported: String?,
  val theme: String?,
  val intentFilters: Set<IntentFilterRawText>
) {
  /**
   * Singleton responsible for serializing/de-serializing [ActivityRawText]s to/from disk.
   *
   * [AndroidManifestIndex] uses this externalizer to keep its cache within its memory limit
   * and also to persist indexed data between IDE sessions. Any structural change to [ActivityRawText]
   * requires an update to the schema used here, and any update to the schema requires us to increment
   * [AndroidManifestIndex.getVersion].
   */
  object Externalizer : DataExternalizer<ActivityRawText> {
    override fun save(out: DataOutput, value: ActivityRawText) {
      value.apply {
        writeNullable(out, name) { writeUTF(out, it) }
        writeNullable(out, enabled) { writeUTF(out, it) }
        writeNullable(out, exported) { writeUTF(out, it) }
        writeNullable(out, theme) { writeUTF(out, it) }
        writeSeq(out, intentFilters) { IntentFilterRawText.Externalizer.save(out, it) }
      }
    }

    override fun read(`in`: DataInput) = ActivityRawText(
      name = readNullable(`in`) { readUTF(`in`) },
      enabled = readNullable(`in`) { readUTF(`in`) },
      exported = readNullable(`in`) { readUTF(`in`) },
      theme = readNullable(`in`) { readUTF(`in`) },
      intentFilters = readSeq(`in`) { IntentFilterRawText.Externalizer.read(`in`) }.toSet()
    )
  }
}

/**
 * Structured pieces of raw text from an AndroidManifest.xml file corresponding to a subset of an
 * activity alias tag's attributes and sub-tags.
 *
 * @see AndroidManifestRawText
 */
data class ActivityAliasRawText(
  val name: String?,
  val targetActivity: String?,
  val enabled: String?,
  val exported: String?,
  val intentFilters: Set<IntentFilterRawText>
) {
  /**
   * Singleton responsible for serializing/de-serializing [ActivityAliasRawText]s to/from disk.
   *
   * [AndroidManifestIndex] uses this externalizer to keep its cache within its memory limit
   * and also to persist indexed data between IDE sessions. Any structural change to [ActivityAliasRawText]
   * requires an update to the schema used here, and any update to the schema requires us to increment
   * [AndroidManifestIndex.getVersion].
   */
  object Externalizer : DataExternalizer<ActivityAliasRawText> {
    override fun save(out: DataOutput, value: ActivityAliasRawText) {
      value.apply {
        writeNullable(out, name) { writeUTF(out, it) }
        writeNullable(out, targetActivity) { writeUTF(out, it) }
        writeNullable(out, enabled) { writeUTF(out, it) }
        writeNullable(out, exported) { writeUTF(out, it) }
        writeSeq(out, intentFilters) { IntentFilterRawText.Externalizer.save(out, it) }
      }
    }

    override fun read(`in`: DataInput) = ActivityAliasRawText(
      name = readNullable(`in`) { readUTF(`in`) },
      targetActivity = readNullable(`in`) { readUTF(`in`) },
      enabled = readNullable(`in`) { readUTF(`in`) },
      exported = readNullable(`in`) { readUTF(`in`) },
      intentFilters = readSeq(`in`) { IntentFilterRawText.Externalizer.read(`in`) }.toSet()
    )
  }
}

/**
 * Structured pieces of raw text from an AndroidManifest.xml file corresponding to a subset of an
 * intent filter tag's attributes and sub-tags.
 *
 * @see AndroidManifestRawText
 */
data class IntentFilterRawText(val actionNames: Set<String>, val categoryNames: Set<String>) {
  /**
   * Singleton responsible for serializing/de-serializing [IntentFilterRawText]s to/from disk.
   *
   * [AndroidManifestIndex] uses this externalizer to keep its cache within its memory limit
   * and also to persist indexed data between IDE sessions. Any structural change to [IntentFilterRawText]
   * requires an update to the schema used here, and any update to the schema requires us to increment
   * [AndroidManifestIndex.getVersion].
   */
  object Externalizer : DataExternalizer<IntentFilterRawText> {
    override fun save(out: DataOutput, value: IntentFilterRawText) {
      value.apply {
        writeSeq(out, actionNames) { writeUTF(out, it) }
        writeSeq(out, categoryNames) { writeUTF(out, it) }
      }
    }

    override fun read(`in`: DataInput) = IntentFilterRawText(
      actionNames = readSeq(`in`) { readUTF(`in`) }.toSet(),
      categoryNames = readSeq(`in`) { readUTF(`in`) }.toSet()
    )
  }
}

/**
 * Structured pieces of raw text from an AndroidManifest.xml file corresponding to a subset of uses-feature tag's
 * attributes.
 *
 * @see AndroidManifestRawText
 */
data class UsedFeatureRawText(val name: String?, val required: String?) {
  /**
   * Singleton responsible for serializing/de-serializing [UsedFeatureRawText]s to/from disk.
   *
   * [AndroidManifestIndex] uses this externalizer to keep its cache within its memory limit
   * and also to persist indexed data between IDE sessions. Any structural change to [UsedFeatureRawText]
   * requires an update to the schema used here, and any update to the schema requires us to increment
   * [AndroidManifestIndex.getVersion].
   */
  object Externalizer : DataExternalizer<UsedFeatureRawText> {
    override fun save(out: DataOutput, value: UsedFeatureRawText) {
      value.apply {
        writeNullable(out, name) { writeUTF(out, it) }
        writeNullable(out, required) { writeUTF(out, it) }
      }
    }

    override fun read(`in`: DataInput) = UsedFeatureRawText(
      name = readNullable(`in`) { readUTF(`in`) },
      required = readNullable(`in`) { readUTF(`in`) }
    )
  }
}<|MERGE_RESOLUTION|>--- conflicted
+++ resolved
@@ -228,11 +228,7 @@
 
   override fun getValueExternalizer() = AndroidManifestRawText.Externalizer
   override fun getName() = NAME
-<<<<<<< HEAD
-  override fun getVersion() = 4
-=======
   override fun getVersion() = 10
->>>>>>> e624679c
   override fun getIndexer() = Indexer
   override fun getInputFilter() = InputFilter
 
@@ -356,14 +352,11 @@
           TAG_USES_PERMISSION, TAG_USES_PERMISSION_SDK_23, TAG_USES_PERMISSION_SDK_M -> {
             androidName?.let(usedPermissionNames::add)
             skipSubTreeWithExceptionCaught()
-<<<<<<< HEAD
-=======
           }
           TAG_USES_FEATURE -> {
             val required = getAttributeValue(ANDROID_URI, ATTR_REQUIRED)
             usedFeatures.add(UsedFeatureRawText(androidName, required))
             skipSubTreeWithExceptionCaught()
->>>>>>> e624679c
           }
           TAG_USES_SDK -> {
             minSdkLevel = getAttributeValue(ANDROID_URI, ATTR_MIN_SDK_VERSION)
