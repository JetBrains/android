--- conflicted
+++ resolved
@@ -107,11 +107,7 @@
 class AndroidManifestIndex : FileBasedIndexExtension<String, AndroidManifestRawText>() {
   companion object {
     @JvmField
-<<<<<<< HEAD
-    val NAME: ID<String, AndroidManifestRawText> = ID.create("com.android.tools.idea.model.AndroidManifestIndex")
-=======
     val NAME: ID<String, AndroidManifestRawText> = ID.create(::NAME.qualifiedName<AndroidManifestIndex>())
->>>>>>> 574fcae1
 
     /**
      * Returns corresponding [AndroidFacet]s by given key(package name)
