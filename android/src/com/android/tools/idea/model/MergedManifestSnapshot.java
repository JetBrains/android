/*
 * Copyright (C) 2019 The Android Open Source Project
 *
 * Licensed under the Apache License, Version 2.0 (the "License");
 * you may not use this file except in compliance with the License.
 * You may obtain a copy of the License at
 *
 *      http://www.apache.org/licenses/LICENSE-2.0
 *
 * Unless required by applicable law or agreed to in writing, software
 * distributed under the License is distributed on an "AS IS" BASIS,
 * WITHOUT WARRANTIES OR CONDITIONS OF ANY KIND, either express or implied.
 * See the License for the specific language governing permissions and
 * limitations under the License.
 */
package com.android.tools.idea.model;

import static com.android.SdkConstants.ANDROID_STYLE_RESOURCE_PREFIX;
import static com.android.SdkConstants.ANDROID_URI;
import static com.android.SdkConstants.ATTR_NAME;
import static com.android.xml.AndroidManifest.NODE_USES_FEATURE;

import com.android.ide.common.rendering.HardwareConfigHelper;
import com.android.ide.common.rendering.api.ResourceValue;
import com.android.manifmerger.Actions;
import com.android.manifmerger.MergingReport;
import com.android.manifmerger.XmlNode;
import com.android.resources.ScreenSize;
import com.android.sdklib.AndroidVersion;
import com.android.sdklib.IAndroidTarget;
import com.android.sdklib.devices.Device;
import com.android.tools.idea.rendering.multi.CompatibilityRenderTarget;
import com.android.tools.idea.run.activity.ActivityLocatorUtils;
import com.google.common.collect.ImmutableList;
import com.google.common.collect.ImmutableMap;
import com.intellij.openapi.module.Module;
import com.intellij.openapi.util.Clock;
import com.intellij.openapi.vfs.VirtualFile;
import java.util.List;
import java.util.Map;
import java.util.Set;
import org.jetbrains.android.facet.AndroidFacet;
import org.jetbrains.annotations.NotNull;
import org.jetbrains.annotations.Nullable;
import org.w3c.dom.Document;
import org.w3c.dom.Element;
import org.w3c.dom.Node;

/**
 * An immutable snapshot of the merged manifests at a point in time.
 */
public class MergedManifestSnapshot {
  private final long myCreationTimeMs = Clock.getTime();
  private final Module myModule;
  @Nullable private final String myPackageName;
  @Nullable private final String myApplicationId;
  @Nullable private final Integer myVersionCode;
  @Nullable private final Actions myActions;
  @NotNull private final ImmutableList<MergingReport.Record> myLoggingRecords;
  @Nullable private String myManifestTheme;
  @NotNull private final ImmutableMap<String, ActivityAttributesSnapshot> myAttributes;
  @Nullable private final MergedManifestInfo myMergedManifestInfo;
  @NotNull private final AndroidVersion myMinSdk;
  @NotNull private final AndroidVersion myTargetSdk;
  @Nullable private final ResourceValue myAppIcon;
  @Nullable private final ResourceValue myAppLabel;
  private final boolean mySupportsRtl;
  @Nullable private final Boolean myIsDebuggable;
  @NotNull private final ImmutableMap<String, XmlNode.NodeKey> myNodeKeys;
  @Nullable private final Document myDocument;
  @NotNull private final ImmutableList<VirtualFile> myFiles;
  @NotNull private final ImmutablePermissionHolder myPermissions;
  private final boolean myAppHasCode;
  private final ImmutableList<Element> myActivities;
  private final ImmutableList<Element> myActivityAliases;
  private final ImmutableList<Element> myServices;
  private final boolean myIsValid;


  MergedManifestSnapshot(@NotNull Module module,
                         @Nullable String packageName,
                         @Nullable String applicationId,
                         @Nullable Integer versionCode,
                         @Nullable String manifestTheme,
                         @NotNull ImmutableMap<String, ActivityAttributesSnapshot> activityAttributes,
                         @Nullable MergedManifestInfo mergedManifestInfo,
                         @NotNull AndroidVersion minSdk,
                         @NotNull AndroidVersion targetSdk,
                         @Nullable ResourceValue appIcon,
                         @Nullable ResourceValue appLabel,
                         boolean supportsRtl,
                         @Nullable Boolean isDebuggable,
                         @Nullable Document document,
                         @Nullable ImmutableList<VirtualFile> manifestFiles,
                         @NotNull ImmutablePermissionHolder permissions,
                         boolean appHasCode,
                         @NotNull ImmutableList<Element> activities,
                         @NotNull ImmutableList<Element> activityAliases,
                         @NotNull ImmutableList<Element> services,
                         @Nullable Actions actions,
                         @NotNull ImmutableList<MergingReport.Record> loggingRecords,
                         boolean isValid) {
    myModule = module;
    myPackageName = packageName;
    myApplicationId = applicationId;
    myVersionCode = versionCode;
    myManifestTheme = manifestTheme;
    myAttributes = activityAttributes;
    myMergedManifestInfo = mergedManifestInfo;
    myMinSdk = minSdk;
    myTargetSdk = targetSdk;
    myAppIcon = appIcon;
    myAppLabel = appLabel;
    mySupportsRtl = supportsRtl;
    myIsDebuggable = isDebuggable;
    myDocument = document;
    myFiles = manifestFiles != null ? manifestFiles : ImmutableList.of();
    myPermissions = permissions;
    myAppHasCode = appHasCode;
    myActivities = activities;
    myActivityAliases = activityAliases;
    myServices = services;
    myLoggingRecords = loggingRecords;
    myActions = actions;
    myIsValid = isValid;

    if (actions != null) {
      ImmutableMap.Builder<String, XmlNode.NodeKey> nodeKeysBuilder = ImmutableMap.builder();
      Set<XmlNode.NodeKey> keys = myActions.getNodeKeys();
      for (XmlNode.NodeKey key : keys) {
        nodeKeysBuilder.put(key.toString(), key);
      }
      myNodeKeys = nodeKeysBuilder.build();
    }
    else {
      myNodeKeys = ImmutableMap.of();
    }
  }

  /**
   * Returns false if the manifest merger encountered any errors when computing this snapshot,
   * indicating that this snapshot contains dummy values that may not represent the merged
   * manifest accurately.
   */
  public boolean isValid() {
    return myIsValid;
  }

  long getCreationTimestamp() {
    return myCreationTimeMs;
  }

  @Nullable
  MergedManifestInfo getMergedManifestInfo() {
    return myMergedManifestInfo;
  }

  @Nullable
  public Document getDocument() {
    return myDocument;
  }

  @NotNull
  public List<VirtualFile> getManifestFiles() {
    return myFiles;
  }

  @Nullable
  public String getPackage() {
    return myPackageName;
  }

  @Nullable
  public String getApplicationId() {
    return myApplicationId;
  }

  @Nullable
  public Integer getVersionCode() {
    return myVersionCode;
  }

  @NotNull
  public Map<String, ActivityAttributesSnapshot> getActivityAttributesMap() {
    return myAttributes;
  }

  @Nullable
  public ActivityAttributesSnapshot getActivityAttributes(@NotNull String activity) {
    int index = activity.indexOf('.');
    if (index <= 0 && myApplicationId != null && !myApplicationId.isEmpty()) {
      activity = myApplicationId + (index == -1 ? "." : "") + activity;
    }
    return getActivityAttributesMap().get(activity);
  }

  @Nullable
  public String getManifestTheme() {
    return myManifestTheme;
  }

  @NotNull
  public String getDefaultTheme(@Nullable IAndroidTarget renderingTarget, @Nullable ScreenSize screenSize, @Nullable Device device) {
    if (myManifestTheme != null) {
      return myManifestTheme;
    }

    // For Android Wear and Android TV, the defaults differ
    if (device != null) {
      if (HardwareConfigHelper.isWear(device)) {
        return "@android:style/Theme.DeviceDefault.Light";
      }
      else if (HardwareConfigHelper.isTv(device)) {
        return "@style/Theme.Leanback";
      }
    }


    AndroidFacet facet = AndroidFacet.getInstance(myModule);
    if (facet == null) {
      // Should not happen, but has been observed to happen in rare scenarios
      // (such as 73332530), probably related to race condition between
      // Gradle sync and layout rendering
      return ANDROID_STYLE_RESOURCE_PREFIX + "Theme.Material.Light";
    }

    // From manifest theme documentation:
    // "If that attribute is also not set, the default system theme is used."
    int targetSdk = getTargetSdkVersion().getApiLevel();
<<<<<<< HEAD
    AndroidModel androidModel = facet.getModel();
=======
    AndroidModel androidModel = AndroidModel.get(facet);
>>>>>>> bd07c1f4
    if (androidModel != null) {
      AndroidVersion targetSdkVersion = androidModel.getTargetSdkVersion();
      if (targetSdkVersion != null) {
        targetSdk = targetSdkVersion.getApiLevel();
      }
    }

    int renderingTargetSdk = targetSdk;
    if (renderingTarget instanceof CompatibilityRenderTarget) {
      renderingTargetSdk = renderingTarget.getVersion().getApiLevel();
      //targetSdk = SdkVersionInfo.HIGHEST_KNOWN_API
    }
    else if (renderingTarget != null) {
      renderingTargetSdk = renderingTarget.getVersion().getApiLevel();
    }

    int apiLevel = Math.min(targetSdk, renderingTargetSdk);
    if (apiLevel >= 21) {
      return ANDROID_STYLE_RESOURCE_PREFIX + "Theme.Material.Light"; //$NON-NLS-1$
    }
    else if (apiLevel >= 14 || apiLevel >= 11 && screenSize == ScreenSize.XLARGE) {
      return ANDROID_STYLE_RESOURCE_PREFIX + "Theme.Holo"; //$NON-NLS-1$
    }
    else {
      return ANDROID_STYLE_RESOURCE_PREFIX + "Theme"; //$NON-NLS-1$
    }
  }

  @Nullable
  public ResourceValue getApplicationIcon() {
    return myAppIcon;
  }

  @Nullable
  public ResourceValue getApplicationLabel() {
    return myAppLabel;
  }

  public boolean isRtlSupported() {
    return mySupportsRtl;
  }

  @Nullable
  public Boolean getApplicationDebuggable() {
    return myIsDebuggable;
  }

  public boolean getApplicationHasCode() {
    return myAppHasCode;
  }

  @NotNull
  public AndroidVersion getTargetSdkVersion() {
    return myTargetSdk;
  }

  @NotNull
  public AndroidVersion getMinSdkVersion() {
    return myMinSdk;
  }

  @NotNull
  public ImmutablePermissionHolder getPermissionHolder() {
    return myPermissions;
  }

  @NotNull
  public List<Element> getActivities() {
    return myActivities;
  }

  @NotNull
  public List<Element> getActivityAliases() {
    return myActivityAliases;
  }

  @NotNull
  public List<Element> getServices() {
    return myServices;
  }

  @Nullable
  public Element findUsedFeature(@NotNull String name) {
    if (myDocument == null) {
      return null;
    }

    Node node = myDocument.getDocumentElement().getFirstChild();
    while (node != null) {
      if (node.getNodeType() == Node.ELEMENT_NODE && NODE_USES_FEATURE.equals(node.getNodeName())) {
        Element element = (Element)node;
        if (name.equals(element.getAttributeNS(ANDROID_URI, ATTR_NAME))) {
          return element;
        }
      }
      node = node.getNextSibling();
    }

    return null;
  }

  @NotNull
  public ImmutableList<MergingReport.Record> getLoggingRecords() {
    return myMergedManifestInfo != null ? myMergedManifestInfo.getLoggingRecords() : ImmutableList.of();
  }

  @Nullable
  public Actions getActions() {
    return myActions;
  }

  @Nullable
  public XmlNode.NodeKey getNodeKey(String name) {
    return myNodeKeys.get(name);
  }

  @Nullable
  public Element findActivity(@Nullable String qualifiedName) {
    if (qualifiedName == null || myActivities == null) {
      return null;
    }
    return getActivityOrAliasByName(qualifiedName, myActivities);
  }

  @Nullable
  public Element findActivityAlias(@Nullable String qualifiedName) {
    if (qualifiedName == null || myActivityAliases == null) {
      return null;
    }
    return getActivityOrAliasByName(qualifiedName, myActivityAliases);
  }

  @Nullable
  private static Element getActivityOrAliasByName(@NotNull String qualifiedName, @NotNull List<Element> activityOrAliasElements) {
    for (Element activity : activityOrAliasElements) {
      if (qualifiedName.equals(ActivityLocatorUtils.getQualifiedName(activity))) {
        return activity;
      }
    }

    return null;
  }

  @NotNull
  public Module getModule() {
    return myModule;
  }
}<|MERGE_RESOLUTION|>--- conflicted
+++ resolved
@@ -227,11 +227,7 @@
     // From manifest theme documentation:
     // "If that attribute is also not set, the default system theme is used."
     int targetSdk = getTargetSdkVersion().getApiLevel();
-<<<<<<< HEAD
-    AndroidModel androidModel = facet.getModel();
-=======
     AndroidModel androidModel = AndroidModel.get(facet);
->>>>>>> bd07c1f4
     if (androidModel != null) {
       AndroidVersion targetSdkVersion = androidModel.getTargetSdkVersion();
       if (targetSdkVersion != null) {
