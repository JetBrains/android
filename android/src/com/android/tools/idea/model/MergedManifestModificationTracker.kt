/*
 * Copyright (C) 2019 The Android Open Source Project
 *
 * Licensed under the Apache License, Version 2.0 (the "License");
 * you may not use this file except in compliance with the License.
 * You may obtain a copy of the License at
 *
 *      http://www.apache.org/licenses/LICENSE-2.0
 *
 * Unless required by applicable law or agreed to in writing, software
 * distributed under the License is distributed on an "AS IS" BASIS,
 * WITHOUT WARRANTIES OR CONDITIONS OF ANY KIND, either express or implied.
 * See the License for the specific language governing permissions and
 * limitations under the License.
 */
package com.android.tools.idea.model

import com.android.tools.idea.projectsystem.ProjectSyncModificationTracker
import com.intellij.openapi.diagnostic.Logger
import com.intellij.openapi.diagnostic.debug
import com.intellij.openapi.module.Module
import com.intellij.openapi.startup.StartupManager
import com.intellij.openapi.util.ModificationTracker
import com.intellij.openapi.util.SimpleModificationTracker

/**
 * A module-wide modification tracker whose modification count is a value
 * incremented by any modifications of corresponding android manifest files .
 * Also, it can be incremented after any project syncs.
 */
class MergedManifestModificationTracker(val module: Module) : ModificationTracker {
  private val manifestContributorTracker = SimpleModificationTracker()
<<<<<<< HEAD
  private val LOG: Logger get() = Logger.getInstance(MergedManifestModificationTracker::class.java)
=======
  private val LOG: Logger get() = Logger.getInstance("MergedManifestModificationTracker.kt")
>>>>>>> cdc83e4e

  init {
    // If query happens before indexing when project just starts up, invalid queried results are cached.
    // So we need to explicitly update tracker to ensure another index query, instead of providing stale cached results.
    StartupManager.getInstance(module.project).runAfterOpened {
      manifestChanged()
    }
  }

  companion object {
    @JvmStatic
    fun getInstance(module: Module): MergedManifestModificationTracker = module.getService(MergedManifestModificationTracker::class.java)
  }

  /**
   * Returns count from merged manifest contributors change + project sync count
   */
  override fun getModificationCount(): Long {
    return manifestContributorTracker.modificationCount + ProjectSyncModificationTracker.getInstance(module.project).modificationCount
  }

  /**
   * This is invoked when MergedManifestRefreshListener detects
   * a manifest contributor has been changed for this module
   * or one of its transitive dependencies
   */
  fun manifestChanged() {
    manifestContributorTracker.incModificationCount()
    LOG.debug { "MergedManifest Modification Tracker of $module is updated to $modificationCount" }
  }
}<|MERGE_RESOLUTION|>--- conflicted
+++ resolved
@@ -30,11 +30,7 @@
  */
 class MergedManifestModificationTracker(val module: Module) : ModificationTracker {
   private val manifestContributorTracker = SimpleModificationTracker()
-<<<<<<< HEAD
-  private val LOG: Logger get() = Logger.getInstance(MergedManifestModificationTracker::class.java)
-=======
   private val LOG: Logger get() = Logger.getInstance("MergedManifestModificationTracker.kt")
->>>>>>> cdc83e4e
 
   init {
     // If query happens before indexing when project just starts up, invalid queried results are cached.
