/*
 * Copyright (C) 2013 The Android Open Source Project
 *
 * Licensed under the Apache License, Version 2.0 (the "License");
 * you may not use this file except in compliance with the License.
 * You may obtain a copy of the License at
 *
 *      http://www.apache.org/licenses/LICENSE-2.0
 *
 * Unless required by applicable law or agreed to in writing, software
 * distributed under the License is distributed on an "AS IS" BASIS,
 * WITHOUT WARRANTIES OR CONDITIONS OF ANY KIND, either express or implied.
 * See the License for the specific language governing permissions and
 * limitations under the License.
 */
package com.android.tools.idea.model;

import static java.nio.charset.StandardCharsets.UTF_8;

import com.android.annotations.concurrency.Immutable;
import com.android.annotations.concurrency.Slow;
import com.android.ide.common.repository.GradleVersion;
import com.android.manifmerger.Actions;
import com.android.manifmerger.ManifestMerger2;
import com.android.manifmerger.MergingReport;
import com.android.manifmerger.XmlDocument;
import com.android.tools.idea.gradle.plugin.AndroidPluginInfo;
import com.android.tools.idea.project.SyncTimestampUtil;
import com.android.tools.idea.projectsystem.AndroidModuleSystem;
import com.android.tools.idea.projectsystem.ManifestOverrides;
import com.android.tools.idea.projectsystem.MergedManifestContributors;
import com.android.tools.idea.projectsystem.ModuleSystemUtil;
import com.android.tools.idea.projectsystem.ProjectSystemUtil;
import com.android.tools.idea.projectsystem.SourceProviders;
import com.android.utils.ILogger;
import com.android.utils.NullLogger;
import com.android.utils.Pair;
import com.android.utils.XmlUtils;
import com.google.common.collect.ImmutableList;
import com.google.common.collect.Iterables;
import com.intellij.openapi.application.ApplicationManager;
import com.intellij.openapi.diagnostic.Logger;
import com.intellij.openapi.fileEditor.FileDocumentManager;
import com.intellij.openapi.module.Module;
<<<<<<< HEAD
=======
import com.intellij.openapi.module.ModuleUtilCore;
>>>>>>> b5f40ffd
import com.intellij.openapi.progress.ProcessCanceledException;
import com.intellij.openapi.progress.ProgressManager;
import com.intellij.openapi.project.Project;
import com.intellij.openapi.vfs.VfsUtil;
import com.intellij.openapi.vfs.VfsUtilCore;
import com.intellij.openapi.vfs.VirtualFile;
import com.intellij.psi.PsiFile;
import com.intellij.psi.PsiManager;
import gnu.trove.TObjectLongHashMap;
import java.io.ByteArrayInputStream;
import java.io.File;
import java.io.IOException;
import java.io.InputStream;
import java.util.ArrayList;
import java.util.List;
import java.util.Objects;
import org.apache.commons.io.input.CharSequenceInputStream;
import org.jetbrains.android.facet.AndroidFacet;
import org.jetbrains.annotations.NotNull;
import org.jetbrains.annotations.Nullable;
import org.w3c.dom.Document;

/**
 * Immutable data object encapsulating the result of merging all of the manifest files related to a particular
 * Android module, including the merged manifest itself, a record of the actions the merger took, and logs related
 * to the merge that the user might find useful.
 *
 * A MergedManifestInfo is also capable of detecting when the merged manifest needs to be updated, as reported by
 * the {@link #isUpToDate} method.
 */
@Immutable
final class MergedManifestInfo {
  private static final Logger LOG = Logger.getInstance(MergedManifestInfo.class);

  @NotNull private final AndroidFacet myFacet;
  /**
   * The Java DOM document corresponding to the merged manifest (not an IntelliJ {@link com.intellij.openapi.editor.Document}).
   * If the merge failed, then this may reference the module's primary manifest instead. If the merge fails and we couldn't
   * find or parse the primary manifest, then myDomDocument will be null.
   */
  @Nullable private final Document myDomDocument;
  @NotNull private final ModificationStamps myModificationStamps;
  private final long mySyncTimestamp;
  @Nullable private final ImmutableList<MergingReport.Record> myLoggingRecords;
  @Nullable private final Actions myActions;

  /**
   * Relevant information extracted from the result of running the manifest merger,
   * including a DOM representation of the merged manifest, the actions taken by the
   * merger to produce the manifest, and any logs related to the merge that the user
   * might find useful.
   *
   * A null document indicates that the merge was unsuccessful.
   */
  private static class ParsedMergeResult {
    @Nullable final Document document;
    @NotNull final ImmutableList<MergingReport.Record> loggingRecords;
    @NotNull final Actions actions;

    ParsedMergeResult(@Nullable Document document,
                      @NotNull ImmutableList<MergingReport.Record> loggingRecords,
                      @NotNull Actions actions) {
      this.document = document;
      this.loggingRecords = loggingRecords;
      this.actions = actions;
    }
  }

  /** A record of the VFS and PSI modification stamps of a set of files at a given point in time. */
  private static class ModificationStamps {
    @NotNull private final ImmutableList<VirtualFile> files;
    /**
     * A mapping from PsiFile (or VirtualFile if the corresponding PsiFile is unavailable) to its modification stamp at this point in time.
     */
    @NotNull private final TObjectLongHashMap<Object> modificationStamps;

    private ModificationStamps(@NotNull ImmutableList<VirtualFile> files, @NotNull TObjectLongHashMap<Object> modificationStamps) {
      this.files = files;
      this.modificationStamps = modificationStamps;
    }

    @NotNull
    public static ModificationStamps forFiles(@NotNull Project project, @NotNull List<VirtualFile> files) {
      ImmutableList.Builder<VirtualFile> fileListBuilder = ImmutableList.builder();
      TObjectLongHashMap<Object> modificationStamps = new TObjectLongHashMap<>();
      PsiManager psiManager = PsiManager.getInstance(project);
      for (VirtualFile file : files) {
        fileListBuilder.add(file);
        PsiFile psiFile = psiManager.findFile(file);
        if (psiFile == null) {
          // No PSI has been created for the file yet.
          modificationStamps.put(file, file.getModificationStamp());
        } else {
          modificationStamps.put(psiFile, psiFile.getModificationStamp());
        }
      }
      return new ModificationStamps(fileListBuilder.build(), modificationStamps);
    }

    public boolean isCurrent(@NotNull Project project, @NotNull List<VirtualFile> files) {
      if (!files.equals(this.files)) {
        return false;
      }
      PsiManager psiManager = PsiManager.getInstance(project);
      for (VirtualFile file : files) {
        PsiFile psiFile = psiManager.findFile(file);
        if (psiFile == null) {
          // No PSI has been created for the file yet.
          if (file.getModificationStamp() != modificationStamps.get(file)) {
            return false;
          }
        } else {
          if (psiFile.getModificationStamp() != modificationStamps.get(psiFile)) {
            return false;
          }
        }
      }
      return true;
    }

    @NotNull
    public ImmutableList<VirtualFile> getFiles() {
      return files;
    }

    @Override
    public boolean equals(Object other) {
      if (!(other instanceof ModificationStamps)) {
        return false;
      }
      return modificationStamps.equals(((ModificationStamps)other).modificationStamps);
    }

    @Override
    public int hashCode() {
      return modificationStamps.hashCode();
    }
  }

  private MergedManifestInfo(@NotNull AndroidFacet facet,
                             @Nullable Document domDocument,
                             @NotNull ModificationStamps modificationStamps,
                             long syncTimestamp,
                             @Nullable ImmutableList<MergingReport.Record> loggingRecords,
                             @Nullable Actions actions) {
    myFacet = facet;
    myDomDocument = domDocument;
    myModificationStamps = modificationStamps;
    mySyncTimestamp = syncTimestamp;
    myLoggingRecords = loggingRecords;
    myActions = actions;
  }

  /**
   * Must be called from within a read action.
   */
  @Slow
  @NotNull
  public static MergedManifestInfo create(@NotNull AndroidFacet facet) {
    Project project = facet.getModule().getProject();
    long syncTimestamp = SyncTimestampUtil.getLastSyncTimestamp(project);

    MergedManifestContributors contributors = ProjectSystemUtil.getModuleSystem(facet).getMergedManifestContributors();
    ModificationStamps modificationStamps = ModificationStamps.forFiles(project, contributors.allFiles);

    Document document = null;
    ImmutableList<MergingReport.Record> loggingRecords = null;
    Actions actions = null;

    ParsedMergeResult result = mergeManifests(facet, contributors);
    if (result != null) {
      document = result.document;
      loggingRecords = result.loggingRecords;
      actions = result.actions;
    }

    return new MergedManifestInfo(facet, document, modificationStamps, syncTimestamp, loggingRecords, actions);
  }

  @Slow
  @Nullable
  private static ParsedMergeResult mergeManifests(@NotNull AndroidFacet facet, @NotNull MergedManifestContributors manifests) {
    ApplicationManager.getApplication().assertReadAccessAllowed();

    if (manifests.primaryManifest == null) {
      return null;
    }

    try {
      MergingReport mergingReport = getMergedManifest(facet,
                                                      manifests.primaryManifest,
                                                      manifests.flavorAndBuildTypeManifests,
                                                      manifests.libraryManifests,
                                                      manifests.navigationFiles);
      XmlDocument doc = mergingReport.getMergedXmlDocument(MergingReport.MergedManifestKind.MERGED);
      if (doc != null) {
        return new ParsedMergeResult(doc.getXml(), mergingReport.getLoggingRecords(), mergingReport.getActions());
      }
      else {
        LOG.warn("getMergedManifestSupplier failed " + mergingReport.getReportString());
        return new ParsedMergeResult(null, mergingReport.getLoggingRecords(), mergingReport.getActions());
      }
    }
    catch (ManifestMerger2.MergeFailureException e) {
      if (e.getCause() instanceof ProcessCanceledException) {
        throw (ProcessCanceledException) e.getCause();
      }
      throw new MergedManifestException.MergingError(facet.getModule(), e);
    }
  }

  /**
   * Must be called from within a read action.
   *
   * @return false if the merged manifest needs to be re-computed due to changes to the set of relevant manifests
   */
  public boolean isUpToDate() {
    ApplicationManager.getApplication().assertReadAccessAllowed();
    if (myFacet.isDisposed()) {
      return true;
    }
    MergedManifestContributors manifests = ProjectSystemUtil.getModuleSystem(myFacet).getMergedManifestContributors();

    if (manifests.primaryManifest == null) {
      return true;
    }
    long lastSyncTimestamp = SyncTimestampUtil.getLastSyncTimestamp(myFacet.getModule().getProject());
    if (myDomDocument == null || mySyncTimestamp != lastSyncTimestamp) {
      return false;
    }
    return myModificationStamps.isCurrent(myFacet.getModule().getProject(), manifests.allFiles);
  }

  public boolean hasSevereError() {
    return myLoggingRecords != null
           && myLoggingRecords.stream().anyMatch(record -> record.getSeverity() == MergingReport.Record.Severity.ERROR);
  }

  /**
   * Returns the merged manifest as a Java DOM document if available, the primary manifest if the merge was unsuccessful,
   * or null if the merge failed and we were also unable to parse the primary manifest.
   */
  @Nullable
  public Document getXmlDocument() {
    return myDomDocument;
  }

  @NotNull
  public AndroidFacet getFacet() {
    return myFacet;
  }

  @NotNull
  public ImmutableList<VirtualFile> getFiles() {
    return myModificationStamps.getFiles();
  }

  @NotNull
  public ImmutableList<MergingReport.Record> getLoggingRecords() {
    return myLoggingRecords == null ? ImmutableList.of() : myLoggingRecords;
  }

  @Nullable
  public Actions getActions() {
    return myActions;
  }

  @Slow
  @NotNull
  static MergingReport getMergedManifest(@NotNull AndroidFacet facet,
                                         @NotNull VirtualFile primaryManifestFile,
                                         @NotNull List<VirtualFile> flavorAndBuildTypeManifests,
                                         @NotNull List<VirtualFile> libManifests,
                                         @NotNull List<VirtualFile> navigationFiles) throws ManifestMerger2.MergeFailureException {
    ApplicationManager.getApplication().assertReadAccessAllowed();


    File mainManifestFile = VfsUtilCore.virtualToIoFile(primaryManifestFile);

    ILogger logger = NullLogger.getLogger();
    ManifestMerger2.MergeType mergeType =
      facet.getConfiguration().isAppOrFeature() ? ManifestMerger2.MergeType.APPLICATION : ManifestMerger2.MergeType.LIBRARY;

    ManifestMerger2.Invoker manifestMergerInvoker = ManifestMerger2.newMerger(mainManifestFile, logger, mergeType);
    manifestMergerInvoker.withFeatures(ManifestMerger2.Invoker.Feature.SKIP_BLAME, ManifestMerger2.Invoker.Feature.SKIP_XML_STRING);
    if(!isVersionAtLeast7_4_0(facet.getModule().getProject()))
      manifestMergerInvoker.withFeatures(ManifestMerger2.Invoker.Feature.DISABLE_STRIP_LIBRARY_TARGET_SDK);

    manifestMergerInvoker.addFlavorAndBuildTypeManifests(VfsUtilCore.virtualToIoFiles(flavorAndBuildTypeManifests).toArray(new File[0]));
    manifestMergerInvoker.addNavigationFiles(VfsUtilCore.virtualToIoFiles(navigationFiles));

    List<Pair<String, File>> libraryManifests = new ArrayList<>();
    for (VirtualFile file : libManifests) {
      libraryManifests.add(Pair.of(file.getName(), VfsUtilCore.virtualToIoFile(file)));
    }
    manifestMergerInvoker.addBundleManifests(libraryManifests);

<<<<<<< HEAD
    ManifestOverrides overrides = ProjectSystemUtil.getModuleSystem(facet.getModule()).getManifestOverrides();
=======
    AndroidModuleSystem androidModuleSystem = ProjectSystemUtil.getModuleSystem(facet.getModule());
    String packageName = androidModuleSystem.getPackageName();
    if (packageName != null) {
      manifestMergerInvoker.setNamespace(packageName);
    }
    ManifestOverrides overrides = androidModuleSystem.getManifestOverrides();
>>>>>>> b5f40ffd
    overrides.getPlaceholders().forEach(manifestMergerInvoker::setPlaceHolderValue);
    overrides.getDirectOverrides().forEach(manifestMergerInvoker::setOverride);

    if (mergeType == ManifestMerger2.MergeType.APPLICATION) {
      manifestMergerInvoker.withFeatures(ManifestMerger2.Invoker.Feature.REMOVE_TOOLS_DECLARATIONS);
    }

    Module module = facet.getModule();
    Project project = module.getProject();
    FileDocumentManager fileDocumentManager = FileDocumentManager.getInstance();

    manifestMergerInvoker.withFileStreamProvider(new ManifestMerger2.FileStreamProvider() {
      @Override
      protected InputStream getInputStream(@NotNull File file) throws IOException {
        ProgressManager.checkCanceled();
        VirtualFile vFile;
        if (file == mainManifestFile) {
          // Some tests use VirtualFile files (e.g. temp:///src/AndroidManifest.xml) for the main manifest
          vFile = primaryManifestFile;
        }
        else {
          vFile = VfsUtil.findFileByIoFile(file, false);
        }
        if (vFile == null) {
          // Gracefully handle case where file doesn't exist; this can happen for example
          // when a Gradle sync is needed after version control etc (see issue 65541477)
          //noinspection ZeroLengthArrayAllocation
          return new ByteArrayInputStream("<manifest/>".getBytes(UTF_8));
        }

        // We do not want to do this check if we have no library manifests.
        // findModuleForFile does not work for other build systems (e.g. bazel)
        if (!libManifests.isEmpty()) {
          Module moduleContainingManifest = getAndroidModuleForFileIfManifest(vFile);
          if (moduleContainingManifest != null && !module.equals(moduleContainingManifest)) {
            MergedManifestSnapshot manifest = MergedManifestManager.getFreshSnapshotInCallingThread(moduleContainingManifest);

            Document document = manifest.getDocument();
            if (document != null) { // normally the case, but can fail on merge fail
              // This is not very efficient. Consider enhancing the manifest merger API
              // such that I can pass back a fully merged DOM document instead of
              // an XML string since it will need to turn around and parse it anyway.
              String text = XmlUtils.toXml(document);
              return new ByteArrayInputStream(text.getBytes(UTF_8));
            }
          }
        }

        // If it exists, read from the in-memory document for this file.
        // This ensures that we pick up any unsaved edits.
        com.intellij.openapi.editor.Document document = fileDocumentManager.getCachedDocument(vFile);
        if (document != null) {
          return new CharSequenceInputStream(document.getCharsSequence(), UTF_8);
        }

        // Read from the VirtualFile (instead of the java.io.File) because the VFS
        // caches file contents on disk. This could matter if the original file resides
        // on a network file system, for example.
        return vFile.getInputStream();
      }

      @Nullable
<<<<<<< HEAD
      private Module getAndroidModuleForManifest(@NotNull VirtualFile vFile) {
        // See https://code.google.com/p/android/issues/detail?id=219141
        // Earlier, we used to get the module containing a manifest by doing: ModuleUtilCore.findModuleForFile(vFile, project)
        // This method of getting the module simply returns the module that contains this file. However, if the manifest sources are
        // remapped, this could be incorrect. i.e. for a project with the following structure:
        //     root
        //       |--- modules/a
        //       |       |------- build.gradle
        //       |--- external/a
        //               |------- AndroidManifest.xml
        // where the build.gradle remaps the sources to point to $root/external/a/AndroidManifest.xml, obtaining the module containing the
        // file will return root where it should have been "a". So the correct scheme is to actually iterate through all the modules in the
        // project and look at their source providers
        return ProjectSystemUtil.getAndroidFacets(project).stream()
          .filter(androidFacet -> getManifestFiles(androidFacet).contains(vFile))
          .findFirst()
          .map(androidFacet -> ModuleSystemUtil.getMainModule(androidFacet.getModule()))
          .orElse(null);
=======
      private Module getAndroidModuleForFileIfManifest(@NotNull VirtualFile vFile) {
        Module module = ModuleUtilCore.findModuleForFile(vFile, project);
        if (module == null) {
          return null;
        }
        AndroidFacet androidFacet = AndroidFacet.getInstance(module);
        if (androidFacet == null) {
          return null;
        }
        SourceProviders sourceProviders = SourceProviders.getInstance(androidFacet);
        if (Iterables.tryFind(sourceProviders.getSources().getManifestFiles(), it -> Objects.equals(it, vFile)).isPresent()) {
          return androidFacet.getMainModule();
        }
        return null;
>>>>>>> b5f40ffd
      }
    });

    return manifestMergerInvoker.merge();
  }

  private static boolean isVersionAtLeast7_4_0(Project project) {
    AndroidPluginInfo androidPluginInfo = AndroidPluginInfo.findFromModel(project);
    return androidPluginInfo != null &&
           androidPluginInfo.getPluginVersion() != null &&
           androidPluginInfo.getPluginVersion().isAtLeast(7, 4, 0);
  }
}<|MERGE_RESOLUTION|>--- conflicted
+++ resolved
@@ -19,7 +19,6 @@
 
 import com.android.annotations.concurrency.Immutable;
 import com.android.annotations.concurrency.Slow;
-import com.android.ide.common.repository.GradleVersion;
 import com.android.manifmerger.Actions;
 import com.android.manifmerger.ManifestMerger2;
 import com.android.manifmerger.MergingReport;
@@ -29,7 +28,6 @@
 import com.android.tools.idea.projectsystem.AndroidModuleSystem;
 import com.android.tools.idea.projectsystem.ManifestOverrides;
 import com.android.tools.idea.projectsystem.MergedManifestContributors;
-import com.android.tools.idea.projectsystem.ModuleSystemUtil;
 import com.android.tools.idea.projectsystem.ProjectSystemUtil;
 import com.android.tools.idea.projectsystem.SourceProviders;
 import com.android.utils.ILogger;
@@ -42,10 +40,7 @@
 import com.intellij.openapi.diagnostic.Logger;
 import com.intellij.openapi.fileEditor.FileDocumentManager;
 import com.intellij.openapi.module.Module;
-<<<<<<< HEAD
-=======
 import com.intellij.openapi.module.ModuleUtilCore;
->>>>>>> b5f40ffd
 import com.intellij.openapi.progress.ProcessCanceledException;
 import com.intellij.openapi.progress.ProgressManager;
 import com.intellij.openapi.project.Project;
@@ -343,16 +338,12 @@
     }
     manifestMergerInvoker.addBundleManifests(libraryManifests);
 
-<<<<<<< HEAD
-    ManifestOverrides overrides = ProjectSystemUtil.getModuleSystem(facet.getModule()).getManifestOverrides();
-=======
     AndroidModuleSystem androidModuleSystem = ProjectSystemUtil.getModuleSystem(facet.getModule());
     String packageName = androidModuleSystem.getPackageName();
     if (packageName != null) {
       manifestMergerInvoker.setNamespace(packageName);
     }
     ManifestOverrides overrides = androidModuleSystem.getManifestOverrides();
->>>>>>> b5f40ffd
     overrides.getPlaceholders().forEach(manifestMergerInvoker::setPlaceHolderValue);
     overrides.getDirectOverrides().forEach(manifestMergerInvoker::setOverride);
 
@@ -415,26 +406,6 @@
       }
 
       @Nullable
-<<<<<<< HEAD
-      private Module getAndroidModuleForManifest(@NotNull VirtualFile vFile) {
-        // See https://code.google.com/p/android/issues/detail?id=219141
-        // Earlier, we used to get the module containing a manifest by doing: ModuleUtilCore.findModuleForFile(vFile, project)
-        // This method of getting the module simply returns the module that contains this file. However, if the manifest sources are
-        // remapped, this could be incorrect. i.e. for a project with the following structure:
-        //     root
-        //       |--- modules/a
-        //       |       |------- build.gradle
-        //       |--- external/a
-        //               |------- AndroidManifest.xml
-        // where the build.gradle remaps the sources to point to $root/external/a/AndroidManifest.xml, obtaining the module containing the
-        // file will return root where it should have been "a". So the correct scheme is to actually iterate through all the modules in the
-        // project and look at their source providers
-        return ProjectSystemUtil.getAndroidFacets(project).stream()
-          .filter(androidFacet -> getManifestFiles(androidFacet).contains(vFile))
-          .findFirst()
-          .map(androidFacet -> ModuleSystemUtil.getMainModule(androidFacet.getModule()))
-          .orElse(null);
-=======
       private Module getAndroidModuleForFileIfManifest(@NotNull VirtualFile vFile) {
         Module module = ModuleUtilCore.findModuleForFile(vFile, project);
         if (module == null) {
@@ -449,7 +420,6 @@
           return androidFacet.getMainModule();
         }
         return null;
->>>>>>> b5f40ffd
       }
     });
 
