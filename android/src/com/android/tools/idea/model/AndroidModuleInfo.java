/*
 * Copyright (C) 2013 The Android Open Source Project
 *
 * Licensed under the Apache License, Version 2.0 (the "License");
 * you may not use this file except in compliance with the License.
 * You may obtain a copy of the License at
 *
 *      http://www.apache.org/licenses/LICENSE-2.0
 *
 * Unless required by applicable law or agreed to in writing, software
 * distributed under the License is distributed on an "AS IS" BASIS,
 * WITHOUT WARRANTIES OR CONDITIONS OF ANY KIND, either express or implied.
 * See the License for the specific language governing permissions and
 * limitations under the License.
 */
package com.android.tools.idea.model;

import static com.android.AndroidProjectTypes.PROJECT_TYPE_INSTANTAPP;
import static com.android.tools.idea.instantapp.InstantApps.findBaseFeature;
import static com.android.tools.idea.model.AndroidManifestIndexQueryUtils.queryMinSdkAndTargetSdkFromManifestIndex;

import com.android.sdklib.AndroidVersion;
import com.android.tools.idea.projectsystem.ProjectSystemUtil;
import com.android.utils.concurrency.AsyncSupplier;
import com.google.common.annotations.VisibleForTesting;
import com.google.common.base.Function;
import com.google.common.util.concurrent.Futures;
import com.google.common.util.concurrent.ListenableFuture;
import com.intellij.openapi.diagnostic.Logger;
import com.intellij.openapi.module.Module;
import com.intellij.openapi.project.DumbService;
import com.intellij.openapi.project.IndexNotReadyException;
import com.intellij.openapi.project.Project;
import com.intellij.openapi.util.Key;
import com.intellij.openapi.util.ThrowableComputable;
import com.intellij.util.SlowOperations;
import com.intellij.util.concurrency.SameThreadExecutor;
import org.jetbrains.android.facet.AndroidFacet;
import org.jetbrains.android.facet.AndroidFacetScopedService;
import org.jetbrains.android.sdk.AndroidPlatform;
import org.jetbrains.annotations.NotNull;
import org.jetbrains.annotations.Nullable;
import org.jetbrains.annotations.TestOnly;

/**
 * Android information about a module, such as its application package, its minSdkVersion, and so on. This
 * is derived by querying the gradle model, or the manifest file if the model doesn't exist (not constructed, or
 * not a Gradle project).
 * <p>
 * Note that in some cases you may need to obtain information from the merged manifest file. In such a case,
 * either obtain it from {@link AndroidModuleInfo} if the information is also available in the gradle model
 * (e.g. minSdk, targetSdk, packageName, etc), or use {@link MergedManifestManager#getSnapshot(Module)}.
 */
public class AndroidModuleInfo extends AndroidFacetScopedService {
  private static final Logger LOG = Logger.getInstance(AndroidModuleInfo.class);
  @VisibleForTesting
  static final Key<AndroidModuleInfo> KEY = Key.create(AndroidModuleInfo.class.getName());

  @NotNull
  public static AndroidModuleInfo getInstance(@NotNull AndroidFacet facet) {
    AndroidModuleInfo androidModuleInfo = facet.getUserData(KEY);
    if (androidModuleInfo == null) {
      if (facet.getConfiguration().getProjectType() == PROJECT_TYPE_INSTANTAPP) {
        // If this is an AIA app module the info about the app module is actually held in the base split module. Try to set up a
        // redirection to the AndroidModuleInfo of the base split.
        Module baseFeature = findBaseFeature(facet);
        if (baseFeature != null) {
          androidModuleInfo = getInstance(baseFeature);
        }
      }

      if (androidModuleInfo == null) {
        androidModuleInfo = new AndroidModuleInfo(facet);
      }
      facet.putUserData(KEY, androidModuleInfo);
    }
    return androidModuleInfo;
  }

  @Nullable
  public static AndroidModuleInfo getInstance(@NotNull Module module) {
    AndroidFacet facet = AndroidFacet.getInstance(module);
    return facet != null ? getInstance(facet) : null;
  }

  @TestOnly
  public static void setInstanceForTest(@NotNull AndroidFacet facet, @Nullable AndroidModuleInfo androidModuleInfo) {
    facet.putUserData(KEY, androidModuleInfo);
  }

  private AndroidModuleInfo(@NotNull AndroidFacet facet) {
    super(facet);
  }

  /**
   * @return the minimum SDK version for current Android module.
   */
  public int getModuleMinApi() {
    return getMinSdkVersion().getApiLevel();
  }

  /**
   * Obtains the applicationId name for the current variant, or if not initialized, from the primary manifest.
   * This method will return the applicationId from gradle, even if the manifest merger fails.
   */
  @Nullable
  public String getPackage() {
    AndroidFacet facet = getFacet();
    AndroidModel androidModel = AndroidModel.get(facet);
    if (androidModel != null) {
      String applicationId = androidModel.getApplicationId();
      if (!AndroidModel.UNINITIALIZED_APPLICATION_ID.equals(applicationId)) {
        return applicationId;
      }
    }

    // Read from the manifest: Not overridden in the configuration
    return ProjectSystemUtil.getModuleSystem(facet).getPackageName();
  }

  @NotNull
  private static <T> ListenableFuture<T> getFromMergedManifest(@NotNull AndroidFacet facet,
                                                               @NotNull Function<MergedManifestSnapshot, T> getter) {
    AsyncSupplier<MergedManifestSnapshot> manifestSupplier = MergedManifestManager.getMergedManifestSupplier(facet.getModule());
    MergedManifestSnapshot cachedManifest = manifestSupplier.getNow();
    if (cachedManifest != null) {
      return Futures.immediateFuture(getter.apply(cachedManifest));
    }
    return Futures.transform(manifestSupplier.get(), getter, SameThreadExecutor.INSTANCE);
  }

  /**
   * Returns the minSdkVersion that we pass to the runtime. This is normally the same as
   * {@link #getMinSdkVersion()}, but with preview platforms the minSdkVersion, targetSdkVersion
   * and compileSdkVersion are all coerced to the same preview platform value. This method
   * should be used by launch code for example or packaging code.
   */
  @NotNull
  public ListenableFuture<AndroidVersion> getRuntimeMinSdkVersion() {
    AndroidFacet facet = getFacet();
    AndroidModel androidModel = AndroidModel.get(facet);
    if (androidModel != null) {
      return Futures.immediateFuture(androidModel.getRuntimeMinSdkVersion());
    }

    Project project = facet.getModule().getProject();
    if (!DumbService.isDumb(project)) {
      AndroidVersion minSdkVersion = DumbService.getInstance(project)
        .runReadActionInSmartMode(() -> queryMinSdkAndTargetSdkFromManifestIndex(facet).getMinSdk());
      return Futures.immediateFuture(minSdkVersion);
    }

    return getFromMergedManifest(facet, MergedManifestSnapshot::getMinSdkVersion);
  }

  @NotNull
  public AndroidVersion getMinSdkVersion() {
    AndroidFacet facet = getFacet();
    AndroidModel androidModel = AndroidModel.get(facet);
    if (androidModel != null) {
      return androidModel.getMinSdkVersion();
    }

    try {
      return DumbService.getInstance(facet.getModule().getProject())
        .runReadActionInSmartMode(() -> queryMinSdkAndTargetSdkFromManifestIndex(facet).getMinSdk());
    }
    catch (IndexNotReadyException e) {
      // TODO(147116755): runReadActionInSmartMode doesn't work if we already have read access.
      //  We need to refactor the callers of this to require a *smart*
      //  read action, at which point we can remove this try-catch.
      AndroidManifestIndexQueryUtils.logManifestIndexQueryError(e);
    }

    return MergedManifestManager.getSnapshot(facet).getMinSdkVersion();
  }

  @NotNull
  public AndroidVersion getTargetSdkVersion() {
    AndroidFacet facet = getFacet();
    AndroidModel androidModel = AndroidModel.get(facet);
    if (androidModel != null) {
      AndroidVersion targetSdkVersion = androidModel.getTargetSdkVersion();
      if (targetSdkVersion != null) {
        return targetSdkVersion;
      }

      // Else: not specified in gradle files; fall back to manifest
    }

    try {
      return DumbService.getInstance(facet.getModule().getProject())
        .runReadActionInSmartMode(() -> queryMinSdkAndTargetSdkFromManifestIndex(facet).getTargetSdk());
    }
    catch (IndexNotReadyException e) {
      // TODO(147116755): runReadActionInSmartMode doesn't work if we already have read access.
      //  We need to refactor the callers of this to require a *smart*
      //  read action, at which point we can remove this try-catch.
      AndroidManifestIndexQueryUtils.logManifestIndexQueryError(e);
    }

    return MergedManifestManager.getSnapshot(facet).getTargetSdkVersion();
  }

  @Nullable
  public AndroidVersion getBuildSdkVersion() {
    // TODO: Get this from the model! For now, we take advantage of the fact that
    // the model should have synced the right type of Android SDK to the IntelliJ facet.
    AndroidPlatform platform = AndroidPlatform.getInstance(getModule());
    if (platform != null) {
      return platform.getApiVersion();
    }

    return null;
  }

<<<<<<< HEAD
  /**
   * Returns whether the application is debuggable. For Gradle projects, this is a boolean value.
   * For non Gradle projects, this returns a boolean value if the flag is set, or null if the flag unspecified in the manifest.
   */
  @Nullable
  public Boolean isDebuggable() {
    AndroidFacet facet = getFacet();
    AndroidModel androidModel = AndroidModel.get(facet);
    if (androidModel != null) {
      Boolean debuggable = androidModel.isDebuggable();
      if (debuggable != null) {
        return debuggable;
      }
    }

    try {
      return DumbService.getInstance(facet.getModule().getProject())
        .runReadActionInSmartMode(() -> {
          ThrowableComputable<Boolean, IndexNotReadyException> queryIndex = () -> queryApplicationDebuggableFromManifestIndex(facet);
          // Here we temporarily allow slow operation as index query is considered as a fallback when the above
          // android model is not available. More, b/203708907 is filed, as in the long run, it's worth we
          // refactoring the callers.
          return SlowOperations.allowSlowOperations(queryIndex);
        });
    }
    catch (IndexNotReadyException e) {
      // TODO(147116755): runReadActionInSmartMode doesn't work if we already have read access.
      //  We need to refactor the callers of this to require a *smart*
      //  read action, at which point we can remove this try-catch.
      AndroidManifestIndexQueryUtils.logManifestIndexQueryError(e);
    }

    return MergedManifestManager.getSnapshot(facet).getApplicationDebuggable();
  }

=======
>>>>>>> b5f40ffd
  @Override
  protected void onServiceDisposal(@NotNull AndroidFacet facet) {
    facet.putUserData(KEY, null);
  }
}<|MERGE_RESOLUTION|>--- conflicted
+++ resolved
@@ -32,8 +32,6 @@
 import com.intellij.openapi.project.IndexNotReadyException;
 import com.intellij.openapi.project.Project;
 import com.intellij.openapi.util.Key;
-import com.intellij.openapi.util.ThrowableComputable;
-import com.intellij.util.SlowOperations;
 import com.intellij.util.concurrency.SameThreadExecutor;
 import org.jetbrains.android.facet.AndroidFacet;
 import org.jetbrains.android.facet.AndroidFacetScopedService;
@@ -214,44 +212,6 @@
     return null;
   }
 
-<<<<<<< HEAD
-  /**
-   * Returns whether the application is debuggable. For Gradle projects, this is a boolean value.
-   * For non Gradle projects, this returns a boolean value if the flag is set, or null if the flag unspecified in the manifest.
-   */
-  @Nullable
-  public Boolean isDebuggable() {
-    AndroidFacet facet = getFacet();
-    AndroidModel androidModel = AndroidModel.get(facet);
-    if (androidModel != null) {
-      Boolean debuggable = androidModel.isDebuggable();
-      if (debuggable != null) {
-        return debuggable;
-      }
-    }
-
-    try {
-      return DumbService.getInstance(facet.getModule().getProject())
-        .runReadActionInSmartMode(() -> {
-          ThrowableComputable<Boolean, IndexNotReadyException> queryIndex = () -> queryApplicationDebuggableFromManifestIndex(facet);
-          // Here we temporarily allow slow operation as index query is considered as a fallback when the above
-          // android model is not available. More, b/203708907 is filed, as in the long run, it's worth we
-          // refactoring the callers.
-          return SlowOperations.allowSlowOperations(queryIndex);
-        });
-    }
-    catch (IndexNotReadyException e) {
-      // TODO(147116755): runReadActionInSmartMode doesn't work if we already have read access.
-      //  We need to refactor the callers of this to require a *smart*
-      //  read action, at which point we can remove this try-catch.
-      AndroidManifestIndexQueryUtils.logManifestIndexQueryError(e);
-    }
-
-    return MergedManifestManager.getSnapshot(facet).getApplicationDebuggable();
-  }
-
-=======
->>>>>>> b5f40ffd
   @Override
   protected void onServiceDisposal(@NotNull AndroidFacet facet) {
     facet.putUserData(KEY, null);
