--- conflicted
+++ resolved
@@ -475,16 +475,12 @@
     connection.subscribe(AppLifecycleListener.TOPIC, new AppLifecycleListener.Adapter() {
       @Override
       public void appClosing() {
-<<<<<<< HEAD
-        GradleUtil.stopAllGradleDaemons();
-=======
         try {
           GradleUtil.stopAllGradleDaemons(false);
         }
         catch (IOException e) {
           LOG.info("Failed to stop Gradle daemons", e);
         }
->>>>>>> 57bfbcab
       }
     });
   }
