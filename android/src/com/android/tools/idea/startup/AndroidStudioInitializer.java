/*
 * Copyright (C) 2015 The Android Open Source Project
 *
 * Licensed under the Apache License, Version 2.0 (the "License");
 * you may not use this file except in compliance with the License.
 * You may obtain a copy of the License at
 *
 *      http://www.apache.org/licenses/LICENSE-2.0
 *
 * Unless required by applicable law or agreed to in writing, software
 * distributed under the License is distributed on an "AS IS" BASIS,
 * WITHOUT WARRANTIES OR CONDITIONS OF ANY KIND, either express or implied.
 * See the License for the specific language governing permissions and
 * limitations under the License.
 */
package com.android.tools.idea.startup;

import com.android.tools.idea.actions.MakeIdeaModuleAction;
import com.android.tools.idea.stats.AndroidStudioUsageTracker;
import com.google.common.annotations.VisibleForTesting;
import com.google.common.collect.Lists;
<<<<<<< HEAD
=======
import com.intellij.androidstudio.actions.CreateClassAction;
import com.intellij.concurrency.JobScheduler;
>>>>>>> 50d6ab60
import com.intellij.lang.injection.MultiHostInjector;
import com.intellij.openapi.application.PathManager;
import com.intellij.openapi.application.ex.ApplicationManagerEx;
import com.intellij.openapi.diagnostic.Logger;
import com.intellij.openapi.editor.HighlighterColors;
import com.intellij.openapi.editor.XmlHighlighterColors;
import com.intellij.openapi.editor.colors.EditorColorsManager;
import com.intellij.openapi.editor.colors.EditorColorsScheme;
import com.intellij.openapi.editor.markup.TextAttributes;
import com.intellij.openapi.extensions.ExtensionPoint;
import com.intellij.openapi.extensions.Extensions;
import com.intellij.openapi.options.Configurable;
import com.intellij.openapi.options.ConfigurableEP;
import com.intellij.openapi.project.Project;
import com.intellij.openapi.project.ProjectManager;
import com.intellij.openapi.project.ProjectManagerAdapter;
<<<<<<< HEAD
import com.intellij.openapi.ui.Messages;
import com.intellij.util.SystemProperties;
import org.intellij.plugins.intelliLang.inject.groovy.GrConcatenationInjector;
=======
import com.intellij.openapi.roots.OrderEnumerationHandler;
import com.intellij.openapi.ui.Messages;
import com.intellij.util.SystemProperties;
import org.intellij.plugins.intelliLang.inject.groovy.GrConcatenationInjector;
import org.jetbrains.annotations.NonNls;
>>>>>>> 50d6ab60
import org.jetbrains.annotations.NotNull;
import org.jetbrains.plugins.gradle.execution.GradleOrderEnumeratorHandler;

import java.io.File;
import java.util.List;
import java.util.concurrent.ScheduledExecutorService;
import java.util.concurrent.TimeUnit;

import static com.android.SdkConstants.EXT_JAR;
import static com.android.tools.idea.gradle.util.GradleUtil.cleanUpPreferences;
import static com.android.tools.idea.startup.Actions.hideAction;
import static com.android.tools.idea.startup.Actions.replaceAction;
import static com.intellij.openapi.actionSystem.IdeActions.*;
import static com.intellij.openapi.options.Configurable.APPLICATION_CONFIGURABLE;
import static com.intellij.openapi.util.io.FileUtil.*;
import static com.intellij.openapi.util.io.FileUtilRt.getExtension;
import static com.intellij.openapi.util.text.StringUtil.isEmpty;
import static com.intellij.util.PlatformUtils.getPlatformPrefix;

/**
 * Performs Android Studio specific initialization tasks that are build-system-independent.
 * <p>
 * <strong>Note:</strong> Do not add any additional tasks unless it is proven that the tasks are common to all IDEs. Use
 * {@link GradleSpecificInitializer} instead.
 * </p>
 */
public class AndroidStudioInitializer implements Runnable {

  private static final Logger LOG = Logger.getInstance(AndroidStudioInitializer.class);

  private static final List<String> IDE_SETTINGS_TO_REMOVE = Lists.newArrayList("org.jetbrains.plugins.javaFX.JavaFxSettingsConfigurable",
                                                                                "org.intellij.plugins.xpathView.XPathConfigurable",
                                                                                "org.intellij.lang.xpath.xslt.impl.XsltConfigImpl$UIImpl");

  public static boolean isAndroidStudio() {
    return "AndroidStudio".equals(getPlatformPrefix());
  }

  public static boolean isAndroidSdkManagerEnabled() {
    boolean sdkManagerDisabled = SystemProperties.getBooleanProperty("android.studio.sdk.manager.disabled", false);
    return !sdkManagerDisabled;
  }

  @Override
  public void run() {
    checkInstallation();
    removeIdeSettings();
    setUpNewFilePopupActions();
    setUpMakeActions();
    disableGroovyLanguageInjection();
<<<<<<< HEAD
=======
    setUpNewProjectActions();
    setUpExperimentalFeatures();
    setupAnalytics();
    disableGradleOrderEnumeratorHandler();
>>>>>>> 50d6ab60

    // Modify built-in "Default" color scheme to remove background from XML tags.
    // "Darcula" and user schemes will not be touched.
    EditorColorsScheme colorsScheme = EditorColorsManager.getInstance().getScheme(EditorColorsScheme.DEFAULT_SCHEME_NAME);
    TextAttributes textAttributes = colorsScheme.getAttributes(HighlighterColors.TEXT);
    TextAttributes xmlTagAttributes = colorsScheme.getAttributes(XmlHighlighterColors.XML_TAG);
    xmlTagAttributes.setBackgroundColor(textAttributes.getBackgroundColor());

    /* Causes IDE startup failure (from the command line)
          Caused by: java.lang.IllegalAccessError: tried to access class com.intellij.ui.tabs.FileColorConfiguration from class com.intellij.ui.tabs.FileColorConfigurationUtil
          at com.intellij.ui.tabs.FileColorConfigurationUtil.createFileColorConfigurationIfNotExist(FileColorConfigurationUtil.java:37)
          at com.intellij.ui.tabs.FileColorConfigurationUtil.createAndroidTestFileColorConfigurationIfNotExist(FileColorConfigurationUtil.java:28)
          at com.android.tools.idea.startup.AndroidStudioInitializer.run(AndroidStudioInitializer.java:90)
    FileColorConfigurationUtil.createAndroidTestFileColorConfigurationIfNotExist(ProjectManager.getInstance().getDefaultProject());
     */
<<<<<<< HEAD
=======
  }

  /*
   * sets up collection of Android Studio specific analytics.
   * Delayed by 1 minute, not to add to load time of Android Studio.
   */
  private static void setupAnalytics() {
    ScheduledExecutorService scheduler = JobScheduler.getScheduler();
    scheduler.schedule(() -> AndroidStudioUsageTracker.setup(scheduler), 1, TimeUnit.MINUTES);
  }

  private static void setUpExperimentalFeatures() {
>>>>>>> 50d6ab60
  }

  private static void checkInstallation() {
    String studioHome = PathManager.getHomePath();
    if (isEmpty(studioHome)) {
      LOG.info("Unable to find Studio home directory");
      return;
    }
    File studioHomePath = new File(toSystemDependentName(studioHome));
    if (!studioHomePath.isDirectory()) {
      LOG.info(String.format("The path '%1$s' does not belong to an existing directory", studioHomePath.getPath()));
      return;
    }
    File androidPluginLibFolderPath = new File(studioHomePath, join("plugins", "android", "lib"));
    if (!androidPluginLibFolderPath.isDirectory()) {
      LOG.info(String.format("The path '%1$s' does not belong to an existing directory", androidPluginLibFolderPath.getPath()));
      return;
    }

    // Look for signs that the installation is corrupt due to improper updates (typically unzipping on top of previous install)
    // which doesn't delete files that have been removed or renamed
    String cause = null;
    File[] children = notNullize(androidPluginLibFolderPath.listFiles());
    if (hasMoreThanOneBuilderModelFile(children)) {
      cause = "(Found multiple versions of builder-model-*.jar in plugins/android/lib.)";
    }
    else if (new File(studioHomePath, join("plugins", "android-designer")).exists()) {
      cause = "(Found plugins/android-designer which should not be present.)";
    }
    if (cause != null) {
      String msg = "Your Android Studio installation is corrupt and will not work properly.\n" +
                   cause + "\n" +
                   "This usually happens if Android Studio is extracted into an existing older version.\n\n" +
                   "Please reinstall (and make sure the new installation directory is empty first.)";
      String title = "Corrupt Installation";
      int option = Messages.showDialog(msg, title, new String[]{"Quit", "Proceed Anyway"}, 0, Messages.getErrorIcon());
      if (option == 0) {
        ApplicationManagerEx.getApplicationEx().exit();
      }
    }
  }

  @VisibleForTesting
  static boolean hasMoreThanOneBuilderModelFile(@NotNull File[] libraryFiles) {
    int builderModelFileCount = 0;

    for (File file : libraryFiles) {
      String fileName = file.getName();
      if (fileName.startsWith("builder-model-") && EXT_JAR.equals(getExtension(fileName))) {
        if (++builderModelFileCount > 1) {
          return true;
        }
      }
    }

    return false;
  }

  private static void removeIdeSettings() {
    try {
      ExtensionPoint<ConfigurableEP<Configurable>> ideConfigurable = Extensions.getRootArea().getExtensionPoint(APPLICATION_CONFIGURABLE);
      cleanUpPreferences(ideConfigurable, IDE_SETTINGS_TO_REMOVE);
    }
    catch (Throwable e) {
      LOG.info("Failed to clean up IDE preferences", e);
    }
  }

  // Remove popup actions that we don't use
  private static void setUpNewFilePopupActions() {
    hideAction("NewHtmlFile");
    hideAction("NewPackageInfo");

    // Hide designer actions
    hideAction("NewForm");
    hideAction("NewDialog");
    hideAction("NewFormSnapshot");

    // Hide individual actions that aren't part of a group
    hideAction("Groovy.NewClass");
    hideAction("Groovy.NewScript");
  }

  // The original actions will be visible only on plain IDEA projects.
  private static void setUpMakeActions() {
    // 'Build' > 'Make Project' action
    hideAction("CompileDirty");

    // 'Build' > 'Make Modules' action
    // We cannot simply hide this action, because of a NPE.
    replaceAction(ACTION_MAKE_MODULE, new MakeIdeaModuleAction());

    // 'Build' > 'Rebuild' action
    hideAction(ACTION_COMPILE_PROJECT);

    // 'Build' > 'Compile Modules' action
    hideAction(ACTION_COMPILE);
  }

  // Fix https://code.google.com/p/android/issues/detail?id=201624
  private static void disableGroovyLanguageInjection() {
    ProjectManager.getInstance().addProjectManagerListener(new ProjectManagerAdapter() {
      @Override
      public void projectOpened(@NotNull Project project) {
<<<<<<< HEAD
        ExtensionPoint<MultiHostInjector> extensionPoint = Extensions.getArea(project).getExtensionPoint(MultiHostInjector.MULTIHOST_INJECTOR_EP_NAME);
=======
        ExtensionPoint<MultiHostInjector> extensionPoint =
          Extensions.getArea(project).getExtensionPoint(MultiHostInjector.MULTIHOST_INJECTOR_EP_NAME);
>>>>>>> 50d6ab60

        for (MultiHostInjector injector : extensionPoint.getExtensions()) {
          if (injector instanceof GrConcatenationInjector) {
            extensionPoint.unregisterExtension(injector);
            return;
          }
        }

        LOG.info("Failed to disable 'org.intellij.plugins.intelliLang.inject.groovy.GrConcatenationInjector'");
      }
<<<<<<< HEAD
    });
  }
=======

    });
  }

  // GradleOrderEnumeratorHandler turns off the "exported" dependency mechanism in IDE for Gradle projects.
  private static void disableGradleOrderEnumeratorHandler() {
    ExtensionPoint<OrderEnumerationHandler.Factory> extensionPoint =
      Extensions.getRootArea().getExtensionPoint(OrderEnumerationHandler.EP_NAME);
    for (OrderEnumerationHandler.Factory factory : extensionPoint.getExtensions()) {
      if (factory instanceof GradleOrderEnumeratorHandler.FactoryImpl) {
        extensionPoint.unregisterExtension(factory);
        return;
      }
    }
  }

  private static void setUpNewProjectActions() {
    replaceAction("NewClass", new CreateClassAction());
  }
>>>>>>> 50d6ab60
}<|MERGE_RESOLUTION|>--- conflicted
+++ resolved
@@ -19,11 +19,8 @@
 import com.android.tools.idea.stats.AndroidStudioUsageTracker;
 import com.google.common.annotations.VisibleForTesting;
 import com.google.common.collect.Lists;
-<<<<<<< HEAD
-=======
 import com.intellij.androidstudio.actions.CreateClassAction;
 import com.intellij.concurrency.JobScheduler;
->>>>>>> 50d6ab60
 import com.intellij.lang.injection.MultiHostInjector;
 import com.intellij.openapi.application.PathManager;
 import com.intellij.openapi.application.ex.ApplicationManagerEx;
@@ -40,17 +37,11 @@
 import com.intellij.openapi.project.Project;
 import com.intellij.openapi.project.ProjectManager;
 import com.intellij.openapi.project.ProjectManagerAdapter;
-<<<<<<< HEAD
-import com.intellij.openapi.ui.Messages;
-import com.intellij.util.SystemProperties;
-import org.intellij.plugins.intelliLang.inject.groovy.GrConcatenationInjector;
-=======
 import com.intellij.openapi.roots.OrderEnumerationHandler;
 import com.intellij.openapi.ui.Messages;
 import com.intellij.util.SystemProperties;
 import org.intellij.plugins.intelliLang.inject.groovy.GrConcatenationInjector;
 import org.jetbrains.annotations.NonNls;
->>>>>>> 50d6ab60
 import org.jetbrains.annotations.NotNull;
 import org.jetbrains.plugins.gradle.execution.GradleOrderEnumeratorHandler;
 
@@ -101,13 +92,10 @@
     setUpNewFilePopupActions();
     setUpMakeActions();
     disableGroovyLanguageInjection();
-<<<<<<< HEAD
-=======
     setUpNewProjectActions();
     setUpExperimentalFeatures();
     setupAnalytics();
     disableGradleOrderEnumeratorHandler();
->>>>>>> 50d6ab60
 
     // Modify built-in "Default" color scheme to remove background from XML tags.
     // "Darcula" and user schemes will not be touched.
@@ -123,8 +111,6 @@
           at com.android.tools.idea.startup.AndroidStudioInitializer.run(AndroidStudioInitializer.java:90)
     FileColorConfigurationUtil.createAndroidTestFileColorConfigurationIfNotExist(ProjectManager.getInstance().getDefaultProject());
      */
-<<<<<<< HEAD
-=======
   }
 
   /*
@@ -137,7 +123,6 @@
   }
 
   private static void setUpExperimentalFeatures() {
->>>>>>> 50d6ab60
   }
 
   private static void checkInstallation() {
@@ -242,12 +227,8 @@
     ProjectManager.getInstance().addProjectManagerListener(new ProjectManagerAdapter() {
       @Override
       public void projectOpened(@NotNull Project project) {
-<<<<<<< HEAD
-        ExtensionPoint<MultiHostInjector> extensionPoint = Extensions.getArea(project).getExtensionPoint(MultiHostInjector.MULTIHOST_INJECTOR_EP_NAME);
-=======
         ExtensionPoint<MultiHostInjector> extensionPoint =
           Extensions.getArea(project).getExtensionPoint(MultiHostInjector.MULTIHOST_INJECTOR_EP_NAME);
->>>>>>> 50d6ab60
 
         for (MultiHostInjector injector : extensionPoint.getExtensions()) {
           if (injector instanceof GrConcatenationInjector) {
@@ -258,10 +239,6 @@
 
         LOG.info("Failed to disable 'org.intellij.plugins.intelliLang.inject.groovy.GrConcatenationInjector'");
       }
-<<<<<<< HEAD
-    });
-  }
-=======
 
     });
   }
@@ -281,5 +258,4 @@
   private static void setUpNewProjectActions() {
     replaceAction("NewClass", new CreateClassAction());
   }
->>>>>>> 50d6ab60
 }