--- conflicted
+++ resolved
@@ -17,10 +17,6 @@
 
 import static com.android.tools.idea.io.FilePaths.toSystemDependentPath;
 import static com.android.tools.idea.npw.PathValidationResult.validateLocation;
-<<<<<<< HEAD
-=======
-import static com.android.tools.idea.sdk.VersionCheck.isCompatibleVersion;
->>>>>>> f305d7b8
 import static com.android.tools.idea.startup.Actions.hideAction;
 import static com.android.tools.idea.startup.Actions.moveAction;
 import static com.android.tools.idea.startup.Actions.replaceAction;
@@ -40,10 +36,6 @@
 import com.android.tools.idea.actions.AndroidNewProjectAction;
 import com.android.tools.idea.actions.AndroidOpenFileAction;
 import com.android.tools.idea.actions.CreateLibraryFromFilesAction;
-<<<<<<< HEAD
-import com.android.tools.idea.deploy.DeployActionsInitializer;
-=======
->>>>>>> f305d7b8
 import com.android.tools.idea.gradle.actions.AndroidTemplateProjectSettingsGroup;
 import com.android.tools.idea.gradle.actions.AndroidTemplateProjectStructureAction;
 import com.android.tools.idea.npw.PathValidationResult;
@@ -69,10 +61,6 @@
 import com.intellij.openapi.actionSystem.AnAction;
 import com.intellij.openapi.actionSystem.Constraints;
 import com.intellij.openapi.actionSystem.DefaultActionGroup;
-<<<<<<< HEAD
-import com.intellij.openapi.actionSystem.IdeActions;
-=======
->>>>>>> f305d7b8
 import com.intellij.openapi.application.Application;
 import com.intellij.openapi.application.ApplicationManager;
 import com.intellij.openapi.application.ApplicationNamesInfo;
@@ -109,7 +97,7 @@
   @Override
   public void run() {
     setUpNewProjectActions();
-    DeployActionsInitializer.installActions();
+    //DeployActionsInitializer.installActions(); // FIXME-ank2
     setUpWelcomeScreenActions();
     replaceProjectPopupActions();
     // Replace "TemplateProjectSettingsGroup" to cause "Find Action" menu use AndroidTemplateProjectSettingsGroup (b/37141013)
@@ -122,8 +110,9 @@
     // "Configure Plugins..." Not sure why it's called StartupWizard.
     AnAction pluginAction = actionManager.getAction("StartupWizard");
     // Never applicable in the context of android studio, so just set to invisible.
-<<<<<<< HEAD
-    pluginAction.getTemplatePresentation().setVisible(false);
+    if (pluginAction != null) {
+      pluginAction.getTemplatePresentation().setVisible(false);
+    }
 b/137334921 */
 
     // If running in a GUI test we don't want the "Select SDK" dialog to show up when running GUI tests.
@@ -163,44 +152,6 @@
     // Only show "Select SDK" dialog if the "First Run" wizard is not displayed.
     boolean promptSdkSelection = wizardMode == null;
 
-=======
-    if (pluginAction != null) {
-      pluginAction.getTemplatePresentation().setVisible(false);
-    }
-
-    if (AndroidSdkUtils.isAndroidSdkManagerEnabled()) {
-      ApplicationManager.getApplication().executeOnPooledThread(GradleSpecificInitializer::setupSdk);
-    }
-  }
-
-  @Slow
-  private static void setupSdk() {
-    try {
-      // Setup JDK and Android SDK if necessary.
-      if (setupSdkSilently()) {
-        finishSdkSetup();
-      }
-    }
-    catch (Exception e) {
-      LOG.error("Unexpected error while setting up SDKs: ", e);
-      return;
-    }
-
-    UIUtil.invokeLaterIfNeeded(GradleSpecificInitializer::setUpSdkInteractively);
-  }
-
-  @UiThread
-  private static void setUpSdkInteractively() {
-    File androidSdkPath = getAndroidSdkPath();
-    if (androidSdkPath == null) {
-      return;
-    }
-
-    FirstRunWizardMode wizardMode = AndroidStudioWelcomeScreenProvider.getWizardMode();
-    // Only show "Select SDK" dialog if the "First Run" wizard is not displayed.
-    boolean promptSdkSelection = wizardMode == null;
-
->>>>>>> f305d7b8
     Sdk sdk = createNewAndroidPlatform(androidSdkPath.getPath(), promptSdkSelection);
     if (sdk != null) {
       // Rename the SDK to fit our default naming convention.
@@ -301,11 +252,7 @@
 
     AnAction getFromVcsAction = actionManager.getAction("Vcs.VcsClone");
     if (getFromVcsAction != null) {
-<<<<<<< HEAD
-      getFromVcsAction.getTemplatePresentation().setText("Check out project from Version Control");
-=======
       getFromVcsAction.getTemplatePresentation().setText("Get project from Version Control");
->>>>>>> f305d7b8
     }
   }
 
@@ -396,18 +343,6 @@
 
       // Do not prompt user to select SDK path (we have one already.) Instead, check SDK compatibility when a project is opened.
       return true;
-<<<<<<< HEAD
-=======
-    }
-
-    // If running in a GUI test we don't want the "Select SDK" dialog to show up when running GUI tests.
-    // In unit tests, we only want to set up SDKs which are set up explicitly by the test itself, whereas initializers
-    // might lead to unexpected SDK leaks because having not set up the SDKs, the test will consequently not release them either.
-    if (GuiTestingService.getInstance().isGuiTestingMode() || ApplicationManager.getApplication().isUnitTestMode()
-        || ApplicationManager.getApplication().isHeadlessEnvironment()) {
-      // This is good enough. Later on in the GUI test we'll validate the given SDK path.
-      return true;
->>>>>>> f305d7b8
     }
 
     Sdk sdk = findFirstAndroidSdk();
