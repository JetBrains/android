/*
 * Copyright (C) 2016 The Android Open Source Project
 *
 * Licensed under the Apache License, Version 2.0 (the "License");
 * you may not use this file except in compliance with the License.
 * You may obtain a copy of the License at
 *
 *      http://www.apache.org/licenses/LICENSE-2.0
 *
 * Unless required by applicable law or agreed to in writing, software
 * distributed under the License is distributed on an "AS IS" BASIS,
 * WITHOUT WARRANTIES OR CONDITIONS OF ANY KIND, either express or implied.
 * See the License for the specific language governing permissions and
 * limitations under the License.
 */
package com.android.tools.idea.project

import com.android.AndroidProjectTypes
import com.android.SdkConstants.VALUE_TRUE
import com.android.annotations.concurrency.Slow
import com.android.annotations.concurrency.WorkerThread
import com.android.tools.idea.flags.StudioFlags
import com.android.tools.idea.instantapp.InstantApps
import com.android.tools.idea.projectsystem.getAndroidFacets
import com.android.tools.idea.projectsystem.getHolderModule
import com.android.tools.idea.projectsystem.getModuleSystem
import com.android.tools.idea.run.AndroidRunConfiguration
import com.android.tools.idea.run.AndroidRunConfigurationType
import com.android.tools.idea.run.TargetSelectionMode
import com.android.tools.idea.run.activity.DefaultActivityLocator
import com.android.tools.idea.run.configuration.AndroidComplicationRunConfigurationProducer
import com.android.tools.idea.run.configuration.AndroidTileRunConfigurationProducer
import com.android.tools.idea.run.configuration.AndroidWatchFaceRunConfigurationProducer
import com.android.tools.idea.run.configuration.AndroidWearConfiguration
import com.android.tools.idea.run.util.LaunchUtils
import com.intellij.execution.JavaExecutionUtil
import com.intellij.execution.RunManager
import com.intellij.execution.RunnerAndConfigurationSettings
import com.intellij.execution.configurations.ConfigurationFactory
import com.intellij.openapi.application.ApplicationManager
import com.intellij.openapi.application.runReadAction
import com.intellij.openapi.module.Module
import com.intellij.openapi.project.DumbService
import com.intellij.openapi.project.Project
import com.intellij.openapi.util.Computable
import com.intellij.psi.PsiClass
import com.intellij.util.PathUtil
import com.intellij.util.concurrency.annotations.RequiresBackgroundThread
import org.jetbrains.android.dom.manifest.Manifest
import org.jetbrains.android.dom.manifest.UsesFeature
import org.jetbrains.android.facet.AndroidFacet
import org.jetbrains.android.util.AndroidUtils

private val wearConfigurationProducers = listOf(
  AndroidTileRunConfigurationProducer(),
  AndroidComplicationRunConfigurationProducer(),
  AndroidWatchFaceRunConfigurationProducer()
)

class AndroidRunConfigurations {
  @Slow
  @WorkerThread
  fun createRunConfigurations(project: Project) {
    createAndroidRunConfigurations(project)
    // create the Android run configurations first as we limit the number of wear configurations
    // based on the existing number of configurations.
    createWearConfigurations(project)
  }

  @Slow
  @WorkerThread
  private fun createAndroidRunConfigurations(project: Project) {
    project.getAndroidFacets().filter { it.configuration.isAppProject }.forEach {
      createAndroidRunConfiguration(it)
    }
  }

  @Slow
  @WorkerThread
  private fun createAndroidRunConfiguration(facet: AndroidFacet) {
    // Android run configuration should always be created with the main module
    val module = facet.mainModule
    val configurationFactory = AndroidRunConfigurationType.getInstance().factory
    val configurations = RunManager.getInstance(module.project).getConfigurationsList(configurationFactory.type)
    for (configuration in configurations) {
      if (configuration is AndroidRunConfiguration && configuration.configurationModule.module == module) {
        // There is already a run configuration for this module.
        return
      }
    }
    if (LaunchUtils.isWatchFeatureRequired(facet) && !hasDefaultLauncherActivity(facet)) {
      // Don't create Wear Apps Configurations, as the user can launch Wear Surfaces from the gutter
      return
    }
<<<<<<< HEAD
    ApplicationManager.getApplication().invokeAndWait { addAndroidRunConfiguration(facet) }
=======
    addAndroidRunConfiguration(facet)
>>>>>>> 0d09370c
  }

  @Slow
  @WorkerThread
  private fun createWearConfigurations(project: Project) {
    if (!StudioFlags.WEAR_RUN_CONFIGS_AUTOCREATE_ENABLED.get()) {
      return
    }
    val runManager = RunManager.getInstance(project)
    val maxAllowedRunConfigurations = StudioFlags.WEAR_RUN_CONFIGS_AUTOCREATE_MAX_TOTAL_RUN_CONFIGS.get()
    val existingRunConfigurationCount = runManager.allConfigurationsList.size
    if (existingRunConfigurationCount >= maxAllowedRunConfigurations) {
      // We don't want to breach the maximum number of allowed run configurations
      return
    }

    val wearRunConfigurationsToAdd = mutableListOf<RunnerAndConfigurationSettings>()
    project.getAndroidFacets().filter { it.configuration.isAppProject }.forEach {
      // wear run configurations require a holder module
      wearRunConfigurationsToAdd += createWearConfigurations(it.holderModule)
      if (existingRunConfigurationCount + wearRunConfigurationsToAdd.size > maxAllowedRunConfigurations) {
        // We don't want to breach the maximum number of allowed run configurations
        return
      }
    }

    wearRunConfigurationsToAdd.forEach {
      runManager.addConfiguration(it)
    }
  }

  private fun addAndroidRunConfiguration(facet: AndroidFacet) {
    val module = facet.mainModule
    if (module.project.isDisposed) {
      return
    }

    val runManager = RunManager.getInstance(module.project)
    val projectNameInExternalSystemStyle = PathUtil.suggestFileName(module.project.name, true, false)
    val moduleName = module.getHolderModule().name
    val configurationName = moduleName.removePrefix("$projectNameInExternalSystemStyle.")
    val settings = runManager.createConfiguration(configurationName, AndroidRunConfigurationType::class.java)
    val configuration = settings.configuration as AndroidRunConfiguration
    configuration.setModule(module)
    if (facet.configuration.projectType == AndroidProjectTypes.PROJECT_TYPE_INSTANTAPP) {
      configuration.setLaunchUrl(InstantApps.getDefaultInstantAppUrl(facet))
    }
    else {
      configuration.MODE = AndroidRunConfiguration.LAUNCH_DEFAULT_ACTIVITY
    }

    configuration.deployTargetContext.targetSelectionMode = TargetSelectionMode.DEVICE_AND_SNAPSHOT_COMBO_BOX

    runManager.addConfiguration(settings)
    runManager.selectedConfiguration = settings
  }

  private fun hasDefaultLauncherActivity(facet: AndroidFacet): Boolean {
    val manifest = Manifest.getMainManifest(facet) ?: return false
    return runReadAction { DefaultActivityLocator.hasDefaultLauncherActivity(manifest) }
  }

  @Slow
  @WorkerThread
  private fun createWearConfigurations(module: Module): List<RunnerAndConfigurationSettings> {
    val wearComponents = extractWearComponents(module)
    val wearComponentsUsedInRunConfigurations = wearComponentsUsedInRunConfigurations(module.project)
    return wearComponents
      .filter { it.name !in wearComponentsUsedInRunConfigurations }
      .map { createWearConfiguration(module, it) }
  }

  private fun createWearConfiguration(module: Module, component: WearComponent): RunnerAndConfigurationSettings {
    val runManager = RunManager.getInstance(module.project)
    val configurationAndSettings = runManager.createConfiguration(configurationName(module, component), component.configurationFactory)
    val configuration = configurationAndSettings.configuration as AndroidWearConfiguration
    configuration.configurationModule.module = module
    configuration.componentLaunchOptions.componentName = component.name
    return configurationAndSettings
  }

  private fun configurationName(module: Module, component: WearComponent): String {
    val presentableComponentName = JavaExecutionUtil.getPresentableClassName(component.name)
    val projectNameInExternalSystemStyle = PathUtil.suggestFileName(module.project.name, true, false)
    return "${module.name.removePrefix("$projectNameInExternalSystemStyle.")}.$presentableComponentName"
  }

  @Slow
  @WorkerThread
  private fun extractWearComponents(module: Module): List<WearComponent> {
    return DumbService.getInstance(module.project).runReadActionInSmartMode(Computable {
      val manifests = module.getModuleSystem()
        .getMergedManifestContributors().let {
          val primaryManifest = it.primaryManifest
            ?.let { file -> AndroidUtils.loadDomElement(module, file, Manifest::class.java) }
            ?: return@Computable emptyList()

          if (!isWatchFeatureRequired(primaryManifest)) {
            return@Computable emptyList()
          }

          val libraryManifests = it.libraryManifests.mapNotNull { file ->
            AndroidUtils.loadDomElement(module, file, Manifest::class.java)
          }

          listOf(primaryManifest) + libraryManifests
        }

      val servicePsiClasses = manifests.flatMap { it.application.services.mapNotNull { service -> service.serviceClass.value } }
      servicePsiClasses.mapNotNull { psiClass ->
        val qualifiedName = psiClass.qualifiedName ?: return@mapNotNull null
        val configurationFactory = wearConfigurationFactory(psiClass) ?: return@mapNotNull null
        WearComponent(qualifiedName, configurationFactory)
      }
    })
  }

  private fun wearConfigurationFactory(psiClass: PsiClass): ConfigurationFactory? {
    return wearConfigurationProducers.find { it.isValidService(psiClass) }?.configurationFactory
  }

  private fun wearComponentsUsedInRunConfigurations(project: Project): Set<String> {
    return RunManager.getInstance(project)
      .allConfigurationsList
      .filterIsInstance<AndroidWearConfiguration>()
      .mapNotNull { it.componentLaunchOptions.componentName }
      .toSet()
  }

  private fun isWatchFeatureRequired(manifest: Manifest): Boolean {
    return manifest.usesFeatures.any { feature ->
      val isWearFeature = feature.name.value == UsesFeature.HARDWARE_TYPE_WATCH
      val isRequired = feature.required.stringValue == null || feature.required.stringValue == VALUE_TRUE
      isWearFeature && isRequired
    }
  }

  private data class WearComponent(val name: String, val configurationFactory: ConfigurationFactory)

  companion object {
    @JvmStatic
    val instance: AndroidRunConfigurations
      get() = ApplicationManager.getApplication().getService(AndroidRunConfigurations::class.java)
  }
}<|MERGE_RESOLUTION|>--- conflicted
+++ resolved
@@ -45,7 +45,6 @@
 import com.intellij.openapi.util.Computable
 import com.intellij.psi.PsiClass
 import com.intellij.util.PathUtil
-import com.intellij.util.concurrency.annotations.RequiresBackgroundThread
 import org.jetbrains.android.dom.manifest.Manifest
 import org.jetbrains.android.dom.manifest.UsesFeature
 import org.jetbrains.android.facet.AndroidFacet
@@ -92,11 +91,7 @@
       // Don't create Wear Apps Configurations, as the user can launch Wear Surfaces from the gutter
       return
     }
-<<<<<<< HEAD
-    ApplicationManager.getApplication().invokeAndWait { addAndroidRunConfiguration(facet) }
-=======
     addAndroidRunConfiguration(facet)
->>>>>>> 0d09370c
   }
 
   @Slow
