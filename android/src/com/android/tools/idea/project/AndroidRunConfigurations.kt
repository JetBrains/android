/*
 * Copyright (C) 2016 The Android Open Source Project
 *
 * Licensed under the Apache License, Version 2.0 (the "License");
 * you may not use this file except in compliance with the License.
 * You may obtain a copy of the License at
 *
 *      http://www.apache.org/licenses/LICENSE-2.0
 *
 * Unless required by applicable law or agreed to in writing, software
 * distributed under the License is distributed on an "AS IS" BASIS,
 * WITHOUT WARRANTIES OR CONDITIONS OF ANY KIND, either express or implied.
 * See the License for the specific language governing permissions and
 * limitations under the License.
 */
package com.android.tools.idea.project

import com.android.AndroidProjectTypes
import com.android.SdkConstants.VALUE_TRUE
import com.android.tools.idea.flags.StudioFlags
import com.android.tools.idea.instantapp.InstantApps
import com.android.tools.idea.model.MergedManifestModificationTracker
import com.android.tools.idea.project.coroutines.runReadActionInSmartModeWithIndexes
import com.android.tools.idea.projectsystem.getAndroidFacets
import com.android.tools.idea.projectsystem.getHolderModule
import com.android.tools.idea.projectsystem.getMainModule
import com.android.tools.idea.projectsystem.getModuleSystem
import com.android.tools.idea.run.AndroidRunConfiguration
import com.android.tools.idea.run.AndroidRunConfigurationType
import com.android.tools.idea.run.TargetSelectionMode
import com.android.tools.idea.run.activity.DefaultActivityLocator
import com.android.tools.idea.run.configuration.AndroidComplicationRunConfigurationProducer
import com.android.tools.idea.run.configuration.AndroidTileRunConfigurationProducer
import com.android.tools.idea.run.configuration.AndroidWatchFaceRunConfigurationProducer
import com.android.tools.idea.run.configuration.AndroidWearConfiguration
import com.android.tools.idea.run.util.LaunchUtils
import com.android.utils.cache.ChangeTracker
import com.android.utils.cache.ChangeTrackerCachedValue
import com.intellij.execution.JavaExecutionUtil
import com.intellij.execution.RunManager
import com.intellij.execution.RunnerAndConfigurationSettings
import com.intellij.execution.configurations.ConfigurationFactory
import com.intellij.openapi.application.ApplicationManager
import com.intellij.openapi.application.runReadAction
import com.intellij.openapi.diagnostic.Logger
import com.intellij.openapi.diagnostic.debug
import com.intellij.openapi.module.Module
import com.intellij.openapi.project.DumbService
import com.intellij.openapi.project.Project
import com.intellij.openapi.util.Key
import com.intellij.psi.PsiClass
import com.intellij.util.PathUtil
import org.jetbrains.android.dom.manifest.Manifest
import org.jetbrains.android.dom.manifest.UsesFeature
import org.jetbrains.android.facet.AndroidFacet
import org.jetbrains.android.util.AndroidUtils

private val wearConfigurationProducers = listOf(
  AndroidTileRunConfigurationProducer(),
  AndroidComplicationRunConfigurationProducer(),
  AndroidWatchFaceRunConfigurationProducer()
)

private val LOG: Logger by lazy { Logger.getInstance(AndroidRunConfigurations::class.java) }

class AndroidRunConfigurations {

  suspend fun createRunConfigurations(project: Project) {
    createAndroidRunConfigurations(project)
    // create the Android run configurations first as we limit the number of wear configurations
    // based on the existing number of configurations.
    createWearConfigurations(project)
  }

  private fun createAndroidRunConfigurations(project: Project) {
    project.getAndroidFacets().filter { it.configuration.isAppProject }.forEach {
      createAndroidRunConfiguration(it)
    }
  }

  private fun createAndroidRunConfiguration(facet: AndroidFacet) {
<<<<<<< HEAD
    LOG.debug { "createAndroidRunConfiguration($facet)" }
    // Android run configuration should always be created with the main module
    val module = facet.module.getMainModule()
=======
    // Android run configuration should always be created with the holder module
    val module = facet.module
>>>>>>> 009d25fa
    val configurationFactory = AndroidRunConfigurationType.getInstance().factory
    val configurations = RunManager.getInstance(module.project).getConfigurationsList(configurationFactory.type)
    for (configuration in configurations) {
      if (configuration is AndroidRunConfiguration && configuration.configurationModule.module == module) {
        LOG.debug { "There is already a run configuration for module $module: $configuration" }
        return
      }
    }
    if (LaunchUtils.isWatchFeatureRequired(facet) && !hasDefaultLauncherActivity(facet)) {
      LOG.debug { "Don't create Wear Apps Configurations, as the user can launch Wear Surfaces from the gutter" }
      return
    }
    addAndroidRunConfiguration(facet)
  }

  private suspend fun createWearConfigurations(project: Project) {
    if (!StudioFlags.WEAR_RUN_CONFIGS_AUTOCREATE_ENABLED.get()) {
      return
    }
    val runManager = runReadAction {
      if (project.isDisposed) return@runReadAction null
      RunManager.getInstance(project)
    } ?: return

    val maxAllowedRunConfigurations = StudioFlags.WEAR_RUN_CONFIGS_AUTOCREATE_MAX_TOTAL_RUN_CONFIGS.get()
    val existingRunConfigurationCount = runManager.allConfigurationsList.size
    if (existingRunConfigurationCount >= maxAllowedRunConfigurations) {
      // We don't want to breach the maximum number of allowed run configurations
      return
    }

    val wearRunConfigurationsToAdd = mutableListOf<RunnerAndConfigurationSettings>()
    project.getAndroidFacets().filter { it.configuration.isAppProject }.forEach {
      if (!project.isDisposed) {
        wearRunConfigurationsToAdd += createWearConfigurations(it.module)
      }
      if (existingRunConfigurationCount + wearRunConfigurationsToAdd.size > maxAllowedRunConfigurations) {
        // We don't want to breach the maximum number of allowed run configurations
        return
      }
    }

    runReadAction {
      if (!project.isDisposed) {
        wearRunConfigurationsToAdd.forEach {
          runManager.addConfiguration(it)
        }
      }
    }
  }

  private fun addAndroidRunConfiguration(facet: AndroidFacet) {
<<<<<<< HEAD
    LOG.debug { "addAndroidRunConfiguration($facet)" }
    val module = facet.module.getMainModule()
=======
    val module = facet.module
>>>>>>> 009d25fa
    val project = module.project
    val runManager = runReadAction {
      if (project.isDisposed) return@runReadAction null
      RunManager.getInstance(project)
    } ?: return LOG.debug { "addAndroidRunConfiguration: Get RunManager for module $module and project $project - project s already disposed." }

    val projectNameInExternalSystemStyle = PathUtil.suggestFileName(project.name, true, false)
    val moduleName = module.getModuleSystem().getDisplayNameForModuleGroup()
    val configurationName = moduleName.removePrefix("$projectNameInExternalSystemStyle.")
    LOG.debug {
      "addAndroidRunConfiguration: project.name = ${project.name}, " +
      "projectNameInExternalSystemStyle = $projectNameInExternalSystemStyle, " +
      "moduleName = ${moduleName}, " +
      "configurationName = $configurationName"
    }
    val settings = runReadAction {
      if (project.isDisposed) return@runReadAction null
      runManager.createConfiguration(configurationName, AndroidRunConfigurationType::class.java)
    } ?: return LOG.debug { "addAndroidRunConfiguration: Create run configuration $configurationName - project s already disposed." }
    val configuration = settings.configuration as AndroidRunConfiguration
    configuration.setModule(module)
    if (facet.configuration.projectType == AndroidProjectTypes.PROJECT_TYPE_INSTANTAPP) {
      configuration.setLaunchUrl(InstantApps.getDefaultInstantAppUrl(facet))
    }
    else {
      configuration.MODE = AndroidRunConfiguration.LAUNCH_DEFAULT_ACTIVITY
    }

    configuration.deployTargetContext.targetSelectionMode = TargetSelectionMode.DEVICE_AND_SNAPSHOT_COMBO_BOX

    runReadAction {
      if (!project.isDisposed) {
        runManager.addConfiguration(settings)
        runManager.selectedConfiguration = settings
      }
      else {
        LOG.debug { "addAndroidRunConfiguration: Add run configuration $settings - project s already disposed." }
      }
    }
  }

  private fun hasDefaultLauncherActivity(facet: AndroidFacet): Boolean {
    val manifest = Manifest.getMainManifest(facet) ?: return false
    return runReadAction { DefaultActivityLocator.hasDefaultLauncherActivity(manifest) }
  }

  private suspend fun createWearConfigurations(module: Module): List<RunnerAndConfigurationSettings> {
    val wearComponents = extractWearComponents(module)
    val wearComponentsUsedInRunConfigurations = wearComponentsUsedInRunConfigurations(module.project)
    return wearComponents
      .filter { it.name !in wearComponentsUsedInRunConfigurations }
      .map { createWearConfiguration(module, it) }
  }

  private fun createWearConfiguration(module: Module, component: WearComponent): RunnerAndConfigurationSettings {
    val runManager = RunManager.getInstance(module.project)
    val configurationAndSettings = runManager.createConfiguration(configurationName(module, component), component.configurationFactory)
    val configuration = configurationAndSettings.configuration as AndroidWearConfiguration
    configuration.setModule(module)
    configuration.componentLaunchOptions.componentName = component.name
    return configurationAndSettings
  }

  private fun configurationName(module: Module, component: WearComponent): String {
    val presentableComponentName = JavaExecutionUtil.getPresentableClassName(component.name)
    val projectNameInExternalSystemStyle = PathUtil.suggestFileName(module.project.name, true, false)
    return "${module.name.removePrefix("$projectNameInExternalSystemStyle.")}.$presentableComponentName"
  }

  private suspend fun extractWearComponents(module: Module): List<WearComponent> {
    val modificationTracker = MergedManifestModificationTracker.getInstance(module)
    val dumbServiceTracker = DumbService.getInstance(module.project)
    val wearComponentsCache =
      module.getUserData(extractWearComponentsCacheKey)
        ?: ChangeTrackerCachedValue.softReference<List<WearComponent>>().also {
          module.putUserData(extractWearComponentsCacheKey, it)
        }
    return ChangeTrackerCachedValue.get(
      wearComponentsCache,
      { extractWearComponentsNonCached(module) },
      ChangeTracker(
        ChangeTracker { modificationTracker.modificationCount },
        ChangeTracker { dumbServiceTracker.modificationTracker.modificationCount },
      ),
    )
  }

  private suspend fun extractWearComponentsNonCached(module: Module): List<WearComponent> {
    return module.project.runReadActionInSmartModeWithIndexes {
      val manifests = module.getModuleSystem()
        .getMergedManifestContributors().let {
          val primaryManifest = it.primaryManifest
            ?.let { file -> AndroidUtils.loadDomElement(module, file, Manifest::class.java) }
            ?: return@runReadActionInSmartModeWithIndexes emptyList()

          if (!isWatchFeatureRequired(primaryManifest)) {
            return@runReadActionInSmartModeWithIndexes emptyList()
          }

          val libraryManifests = it.libraryManifests.mapNotNull { file ->
            AndroidUtils.loadDomElement(module, file, Manifest::class.java)
          }

          listOf(primaryManifest) + libraryManifests
        }

      val servicePsiClasses = manifests.flatMap { it.application.services.mapNotNull { service -> service.serviceClass.value } }
      servicePsiClasses.mapNotNull { psiClass ->
        val qualifiedName = psiClass.qualifiedName ?: return@mapNotNull null
        val configurationFactory = wearConfigurationFactory(psiClass) ?: return@mapNotNull null
        WearComponent(qualifiedName, configurationFactory)
      }
    }
  }

  private fun wearConfigurationFactory(psiClass: PsiClass): ConfigurationFactory? {
    return wearConfigurationProducers.find { it.isValidService(psiClass) }?.configurationFactory
  }

  private fun wearComponentsUsedInRunConfigurations(project: Project): Set<String> {
    return RunManager.getInstance(project)
      .allConfigurationsList
      .filterIsInstance<AndroidWearConfiguration>()
      .mapNotNull { it.componentLaunchOptions.componentName }
      .toSet()
  }

  private fun isWatchFeatureRequired(manifest: Manifest): Boolean {
    return manifest.usesFeatures.any { feature ->
      val isWearFeature = feature.name.value == UsesFeature.HARDWARE_TYPE_WATCH
      val isRequired = feature.required.stringValue == null || feature.required.stringValue == VALUE_TRUE
      isWearFeature && isRequired
    }
  }

  private data class WearComponent(val name: String, val configurationFactory: ConfigurationFactory)

  companion object {
    @JvmStatic
    val instance: AndroidRunConfigurations
      get() = ApplicationManager.getApplication().getService(AndroidRunConfigurations::class.java)

    private val extractWearComponentsCacheKey =
      Key<ChangeTrackerCachedValue<List<WearComponent>>>("extractWearComponents")
  }
}<|MERGE_RESOLUTION|>--- conflicted
+++ resolved
@@ -79,14 +79,9 @@
   }
 
   private fun createAndroidRunConfiguration(facet: AndroidFacet) {
-<<<<<<< HEAD
     LOG.debug { "createAndroidRunConfiguration($facet)" }
-    // Android run configuration should always be created with the main module
-    val module = facet.module.getMainModule()
-=======
     // Android run configuration should always be created with the holder module
     val module = facet.module
->>>>>>> 009d25fa
     val configurationFactory = AndroidRunConfigurationType.getInstance().factory
     val configurations = RunManager.getInstance(module.project).getConfigurationsList(configurationFactory.type)
     for (configuration in configurations) {
@@ -139,12 +134,8 @@
   }
 
   private fun addAndroidRunConfiguration(facet: AndroidFacet) {
-<<<<<<< HEAD
     LOG.debug { "addAndroidRunConfiguration($facet)" }
-    val module = facet.module.getMainModule()
-=======
     val module = facet.module
->>>>>>> 009d25fa
     val project = module.project
     val runManager = runReadAction {
       if (project.isDisposed) return@runReadAction null
