/*
 * Copyright (C) 2016 The Android Open Source Project
 *
 * Licensed under the Apache License, Version 2.0 (the "License");
 * you may not use this file except in compliance with the License.
 * You may obtain a copy of the License at
 *
 *      http://www.apache.org/licenses/LICENSE-2.0
 *
 * Unless required by applicable law or agreed to in writing, software
 * distributed under the License is distributed on an "AS IS" BASIS,
 * WITHOUT WARRANTIES OR CONDITIONS OF ANY KIND, either express or implied.
 * See the License for the specific language governing permissions and
 * limitations under the License.
 */
package com.android.tools.idea.project;

import com.android.builder.model.AndroidProject;
<<<<<<< HEAD
=======
import com.android.tools.idea.apk.ApkFacet;
>>>>>>> 1e5b25b8
import com.android.tools.idea.gradle.project.GradleProjectInfo;
import com.intellij.openapi.components.ServiceManager;
import com.intellij.openapi.module.Module;
import com.intellij.openapi.module.ModuleManager;
import com.intellij.openapi.project.Project;
import org.jetbrains.android.facet.AndroidFacet;
import org.jetbrains.annotations.NotNull;
import org.jetbrains.annotations.Nullable;

import java.util.Collection;
import java.util.List;
import java.util.stream.Collectors;
import java.util.stream.Stream;

public class AndroidProjectInfo {
  @NotNull private final Project myProject;
<<<<<<< HEAD
=======

  @NotNull
  public static AndroidProjectInfo getInstance(@NotNull Project project) {
    return ServiceManager.getService(project, AndroidProjectInfo.class);
  }

  public AndroidProjectInfo(@NotNull Project project) {
    myProject = project;
  }
>>>>>>> 1e5b25b8

  /**
   * Returns all modules of a given type in the project
   *
   * @param projectType the Project type as an integer given in {@link AndroidProject}
   * @return An array of all Modules in the project of that type
   */
  @NotNull
<<<<<<< HEAD
  public static AndroidProjectInfo getInstance(@NotNull Project project) {
    return ServiceManager.getService(project, AndroidProjectInfo.class);
  }

  public AndroidProjectInfo(@NotNull Project project) {
    myProject = project;
  }

  /**
   * Indicates whether the given project has at least one module backed by an {@link AndroidProject}. To check if a project is a
   * "Gradle project," please use the method {@link GradleProjectInfo#isBuildWithGradle()}.
   *
   * @return {@code true} if the project has one or more modules backed by an {@link AndroidProject}; {@code false} otherwise.
   */
  public boolean requiresAndroidModel() {
    ModuleManager moduleManager = ModuleManager.getInstance(myProject);
    for (Module module : moduleManager.getModules()) {
      AndroidFacet androidFacet = AndroidFacet.getInstance(module);
      if (androidFacet != null && androidFacet.requiresAndroidModel()) {
        return true;
      }
=======
  public List<Module> getAllModulesOfProjectType(int projectType) {
    return Stream.of(ModuleManager.getInstance(myProject).getModules())
      .filter(module -> {
        AndroidFacet facet = AndroidFacet.getInstance(module);
        return facet != null && facet.getProjectType() == projectType;
      })
      .collect(Collectors.toList());
  }

  /**
   * Indicates whether the given project has at least one module backed by an {@link AndroidProject}. To check if a project is a
   * "Gradle project," please use the method {@link GradleProjectInfo#isBuildWithGradle()}.
   *
   * @return {@code true} if the project has one or more modules backed by an {@link AndroidProject}; {@code false} otherwise.
   */
  public boolean requiresAndroidModel() {
    ModuleManager moduleManager = ModuleManager.getInstance(myProject);
    for (Module module : moduleManager.getModules()) {
      AndroidFacet androidFacet = AndroidFacet.getInstance(module);
      if (androidFacet != null && androidFacet.requiresAndroidModel()) {
        return true;
      }
    }
    return false;
  }

  public boolean isApkProject() {
    ModuleManager moduleManager = ModuleManager.getInstance(myProject);
    // TODO revisit the self-imposed limitation of having only one module in a APK project.
    for (Module module : moduleManager.getModules()) {
      if (ApkFacet.getInstance(module) != null) {
        return true;
      }
    }
    return false;
  }

  /**
   * Indicates whether the project requires an Android model, but the model is {@code null}. Possible causes for this scenario to happen are:
   * <ul>
   * <li>the last sync with the build system failed</li>
   * <li>Studio just started up and it has not synced the project yet</li>
   * </ul>
   *
   * @return {@code true} if the project is an Android project that does not contain any build system-based model.
   */
  public boolean requiredAndroidModelMissing() {
    for (Module module : ModuleManager.getInstance(myProject).getModules()) {
      AndroidFacet facet = AndroidFacet.getInstance(module);
      if (facet != null && facet.requiresAndroidModel() && facet.getAndroidModel() == null) {
        return true;
      }
    }
    return false;
  }

  /**
   * Indicates whether the project is a legacy IDEA Android project (which is deprecated in Android Studio.)
   *
   * @return {@code true} if the given project is a legacy IDEA Android project; {@code false} otherwise.
   */
  public boolean isLegacyIdeaAndroidProject() {
    ModuleManager moduleManager = ModuleManager.getInstance(myProject);
    for (Module module : moduleManager.getModules()) {
      if (isLegacyIdeaAndroidModule(module)) {
        return true;
      }
    }
    return false;
  }

  /**
   * Indicates whether the given module is a legacy IDEA Android module (which is deprecated in Android Studio.)
   *
   * @param module the given module.
   * @return {@code true} if the given module is a legacy IDEA Android module; {@code false} otherwise.
   */
  private static boolean isLegacyIdeaAndroidModule(@NotNull Module module) {
    AndroidFacet facet = AndroidFacet.getInstance(module);
    if (facet != null && !facet.requiresAndroidModel()) {
      // If a module has the Android facet, but it does not require a model from the build system, it is a legacy IDEA project.
      return true;
>>>>>>> 1e5b25b8
    }
    return false;
  }
}<|MERGE_RESOLUTION|>--- conflicted
+++ resolved
@@ -16,10 +16,7 @@
 package com.android.tools.idea.project;
 
 import com.android.builder.model.AndroidProject;
-<<<<<<< HEAD
-=======
 import com.android.tools.idea.apk.ApkFacet;
->>>>>>> 1e5b25b8
 import com.android.tools.idea.gradle.project.GradleProjectInfo;
 import com.intellij.openapi.components.ServiceManager;
 import com.intellij.openapi.module.Module;
@@ -36,8 +33,6 @@
 
 public class AndroidProjectInfo {
   @NotNull private final Project myProject;
-<<<<<<< HEAD
-=======
 
   @NotNull
   public static AndroidProjectInfo getInstance(@NotNull Project project) {
@@ -47,7 +42,6 @@
   public AndroidProjectInfo(@NotNull Project project) {
     myProject = project;
   }
->>>>>>> 1e5b25b8
 
   /**
    * Returns all modules of a given type in the project
@@ -56,29 +50,6 @@
    * @return An array of all Modules in the project of that type
    */
   @NotNull
-<<<<<<< HEAD
-  public static AndroidProjectInfo getInstance(@NotNull Project project) {
-    return ServiceManager.getService(project, AndroidProjectInfo.class);
-  }
-
-  public AndroidProjectInfo(@NotNull Project project) {
-    myProject = project;
-  }
-
-  /**
-   * Indicates whether the given project has at least one module backed by an {@link AndroidProject}. To check if a project is a
-   * "Gradle project," please use the method {@link GradleProjectInfo#isBuildWithGradle()}.
-   *
-   * @return {@code true} if the project has one or more modules backed by an {@link AndroidProject}; {@code false} otherwise.
-   */
-  public boolean requiresAndroidModel() {
-    ModuleManager moduleManager = ModuleManager.getInstance(myProject);
-    for (Module module : moduleManager.getModules()) {
-      AndroidFacet androidFacet = AndroidFacet.getInstance(module);
-      if (androidFacet != null && androidFacet.requiresAndroidModel()) {
-        return true;
-      }
-=======
   public List<Module> getAllModulesOfProjectType(int projectType) {
     return Stream.of(ModuleManager.getInstance(myProject).getModules())
       .filter(module -> {
@@ -161,7 +132,6 @@
     if (facet != null && !facet.requiresAndroidModel()) {
       // If a module has the Android facet, but it does not require a model from the build system, it is a legacy IDEA project.
       return true;
->>>>>>> 1e5b25b8
     }
     return false;
   }
