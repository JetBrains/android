/*
 * Copyright (C) 2016 The Android Open Source Project
 *
 * Licensed under the Apache License, Version 2.0 (the "License");
 * you may not use this file except in compliance with the License.
 * You may obtain a copy of the License at
 *
 *      http://www.apache.org/licenses/LICENSE-2.0
 *
 * Unless required by applicable law or agreed to in writing, software
 * distributed under the License is distributed on an "AS IS" BASIS,
 * WITHOUT WARRANTIES OR CONDITIONS OF ANY KIND, either express or implied.
 * See the License for the specific language governing permissions and
 * limitations under the License.
 */
package com.android.tools.idea.project;

import static com.android.tools.idea.apk.debugging.ApkDebugging.isMarkedAsApkDebuggingProject;
import static com.android.tools.idea.apk.debugging.ApkDebugging.markAsApkDebuggingProject;

import com.android.builder.model.AndroidProject;
import com.android.tools.idea.apk.ApkFacet;
import com.android.tools.idea.gradle.project.GradleProjectInfo;
import com.android.tools.idea.model.AndroidModel;
import com.intellij.openapi.components.ServiceManager;
import com.intellij.openapi.module.Module;
import com.intellij.openapi.module.ModuleManager;
import com.intellij.openapi.project.Project;
import java.util.List;
import java.util.stream.Collectors;
import java.util.stream.Stream;
import org.jetbrains.android.facet.AndroidFacet;
import org.jetbrains.annotations.NotNull;

public class AndroidProjectInfo {
  @NotNull private final Project myProject;

  @NotNull
  public static AndroidProjectInfo getInstance(@NotNull Project project) {
    return ServiceManager.getService(project, AndroidProjectInfo.class);
  }

  public AndroidProjectInfo(@NotNull Project project) {
    myProject = project;
  }

  /**
   * Returns all modules of a given type in the project
   *
   * @param projectType the Project type as an integer given in {@link AndroidProject}
   * @return An array of all Modules in the project of that type
   */
  @NotNull
  public List<Module> getAllModulesOfProjectType(int projectType) {
    return Stream.of(ModuleManager.getInstance(myProject).getModules())
      .filter(module -> {
        AndroidFacet facet = AndroidFacet.getInstance(module);
        return facet != null && facet.getConfiguration().getProjectType() == projectType;
      })
      .collect(Collectors.toList());
  }

  /**
   * Indicates whether the given project has at least one module backed by an {@link AndroidProject}. To check if a project is a
   * "Gradle project," please use the method {@link GradleProjectInfo#isBuildWithGradle()}.
   *
   * @return {@code true} if the project has one or more modules backed by an {@link AndroidProject}; {@code false} otherwise.
   */
  public boolean requiresAndroidModel() {
    ModuleManager moduleManager = ModuleManager.getInstance(myProject);
    for (Module module : moduleManager.getModules()) {
      AndroidFacet androidFacet = AndroidFacet.getInstance(module);
      if (androidFacet != null && AndroidModel.isRequired(androidFacet)) {
        return true;
      }
    }
    return false;
  }

  public boolean isApkProject() {
    if (isMarkedAsApkDebuggingProject(myProject)) {
      // When re-opening an 'APK Debugging' project, this method is checked before modules are loaded, making 'isApkProject' return false.
      // We need to mark the project as 'APK Debugging' project.
      // See http://b/64766060
      return true;
    }
    ModuleManager moduleManager = ModuleManager.getInstance(myProject);
    // TODO revisit the self-imposed limitation of having only one module in a APK project.
    for (Module module : moduleManager.getModules()) {
      if (ApkFacet.getInstance(module) != null) {
        // If we got here is because this "APK Debugging" project was opened with an older preview of Android Studio, and the project has
        // been marked yet.
        markAsApkDebuggingProject(myProject);
        return true;
      }
    }
    return false;
  }

  /**
   * Indicates whether the project requires an Android model, but the model is {@code null}. Possible causes for this scenario to happen are:
   * <ul>
   * <li>the last sync with the build system failed</li>
   * <li>Studio just started up and it has not synced the project yet</li>
   * </ul>
   *
   * @return {@code true} if the project is an Android project that does not contain any build system-based model.
   */
  public boolean requiredAndroidModelMissing() {
    for (Module module : ModuleManager.getInstance(myProject).getModules()) {
      AndroidFacet facet = AndroidFacet.getInstance(module);
<<<<<<< HEAD
      if (facet != null && facet.requiresAndroidModel() && facet.getModel() == null) {
=======
      if (facet != null && AndroidModel.isRequired(facet) && AndroidModel.get(facet) == null) {
>>>>>>> bd07c1f4
        return true;
      }
    }
    return false;
  }

  /**
   * Indicates whether the project is a legacy IDEA Android project (which is deprecated in Android Studio.)
   *
   * @return {@code true} if the given project is a legacy IDEA Android project; {@code false} otherwise.
   */
  public boolean isLegacyIdeaAndroidProject() {
    ModuleManager moduleManager = ModuleManager.getInstance(myProject);
    for (Module module : moduleManager.getModules()) {
      if (isLegacyIdeaAndroidModule(module)) {
        return true;
      }
    }
    return false;
  }

  /**
   * Indicates whether the given module is a legacy IDEA Android module (which is deprecated in Android Studio.)
   *
   * @param module the given module.
   * @return {@code true} if the given module is a legacy IDEA Android module; {@code false} otherwise.
   */
  private static boolean isLegacyIdeaAndroidModule(@NotNull Module module) {
    AndroidFacet facet = AndroidFacet.getInstance(module);
    if (facet != null && !AndroidModel.isRequired(facet)) {
      // If a module has the Android facet, but it does not require a model from the build system, it is a legacy IDEA project.
      return true;
    }
    return false;
  }
}<|MERGE_RESOLUTION|>--- conflicted
+++ resolved
@@ -109,11 +109,7 @@
   public boolean requiredAndroidModelMissing() {
     for (Module module : ModuleManager.getInstance(myProject).getModules()) {
       AndroidFacet facet = AndroidFacet.getInstance(module);
-<<<<<<< HEAD
-      if (facet != null && facet.requiresAndroidModel() && facet.getModel() == null) {
-=======
       if (facet != null && AndroidModel.isRequired(facet) && AndroidModel.get(facet) == null) {
->>>>>>> bd07c1f4
         return true;
       }
     }
