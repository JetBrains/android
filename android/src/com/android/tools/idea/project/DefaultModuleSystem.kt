--- conflicted
+++ resolved
@@ -24,12 +24,9 @@
 import com.android.projectmodel.ExternalAndroidLibrary
 import com.android.projectmodel.ExternalLibraryImpl
 import com.android.projectmodel.RecursiveResourceFolder
-<<<<<<< HEAD
-=======
 import com.android.tools.idea.model.MergedManifestManager.Companion.getSnapshot
 import com.android.tools.idea.model.logManifestIndexQueryError
 import com.android.tools.idea.model.queryApplicationDebuggableFromManifestIndex
->>>>>>> b5f40ffd
 import com.android.tools.idea.model.queryPackageNameFromManifestIndex
 import com.android.tools.idea.navigator.getSubmodules
 import com.android.tools.idea.projectsystem.AndroidModuleSystem
@@ -75,10 +72,7 @@
 import com.intellij.psi.util.CachedValue
 import com.intellij.psi.util.CachedValueProvider
 import com.intellij.psi.util.CachedValuesManager
-<<<<<<< HEAD
-=======
 import com.intellij.util.SlowOperations
->>>>>>> b5f40ffd
 import com.intellij.util.text.nullize
 import org.jetbrains.android.facet.AndroidFacet
 import org.jetbrains.android.facet.SourceProviderManager
@@ -225,7 +219,6 @@
 
   override fun getPackageName(): String? {
     return getPackageName(module)
-<<<<<<< HEAD
   }
 
   override fun getApplicationIdProvider(): ApplicationIdProvider {
@@ -233,15 +226,6 @@
       AndroidFacet.getInstance(module) ?: throw IllegalStateException("Cannot find AndroidFacet. Module: ${module.name}"))
   }
 
-=======
-  }
-
-  override fun getApplicationIdProvider(): ApplicationIdProvider {
-    return NonGradleApplicationIdProvider(
-      AndroidFacet.getInstance(module) ?: throw IllegalStateException("Cannot find AndroidFacet. Module: ${module.name}"))
-  }
-
->>>>>>> b5f40ffd
   override fun getManifestOverrides(): ManifestOverrides {
     return ManifestOverrides()
   }
@@ -275,8 +259,6 @@
 
   override var isMlModelBindingEnabled: Boolean by UserData(Keys.isMlModelBindingEnabled, false)
 
-<<<<<<< HEAD
-=======
   override val isDebuggable: Boolean
     get() {
       try {
@@ -296,7 +278,6 @@
       return module.androidFacet?.let { getSnapshot(it).applicationDebuggable } ?: false
     }
 
->>>>>>> b5f40ffd
   override var applicationRClassConstantIds: Boolean by UserData(Keys.applicationRClassConstantIds, true)
 
   override var testRClassConstantIds: Boolean by UserData(Keys.testRClassConstantIds, true)
@@ -325,17 +306,11 @@
 
 fun getPackageName(module: Module): String? {
   val facet = AndroidFacet.getInstance(module) ?: return null
-<<<<<<< HEAD
-
-  return DumbService.getInstance(module.project).runReadActionInSmartMode(Computable { getPackageNameFromIndex(facet) })
-         ?: getPackageNameByParsingPrimaryManifest(facet)
-=======
   // Reading from indexes may be slow and in non-blocking read actions we prefer to give priority to
   // write actions.
   ProgressManager.checkCanceled()
   return DumbService.getInstance(module.project).runReadActionInSmartMode(Computable { getPackageNameFromIndex(facet) })
     ?: getPackageNameByParsingPrimaryManifest(facet)
->>>>>>> b5f40ffd
 }
 
 private fun getPackageNameFromIndex(facet: AndroidFacet): String? {
