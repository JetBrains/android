--- conflicted
+++ resolved
@@ -84,15 +84,6 @@
     throw IllegalStateException("Not implemented")
   }
 
-<<<<<<< HEAD
-  override fun getDefaultApkFile(): VirtualFile? = null
-
-  override fun getPathToAapt(): Path {
-    return AaptInvoker.getPathToAapt(AndroidSdks.getInstance().tryToChooseSdkHandler(), LogWrapper(DefaultProjectSystem::class.java))
-  }
-
-=======
->>>>>>> 8b7d83e8
   override fun allowsFileCreation() = false
 
   override fun getSyncManager(): ProjectSystemSyncManager = object: ProjectSystemSyncManager {
