/*
 * Copyright (C) 2016 The Android Open Source Project
 *
 * Licensed under the Apache License, Version 2.0 (the "License");
 * you may not use this file except in compliance with the License.
 * You may obtain a copy of the License at
 *
 *      http://www.apache.org/licenses/LICENSE-2.0
 *
 * Unless required by applicable law or agreed to in writing, software
 * distributed under the License is distributed on an "AS IS" BASIS,
 * WITHOUT WARRANTIES OR CONDITIONS OF ANY KIND, either express or implied.
 * See the License for the specific language governing permissions and
 * limitations under the License.
 */
package com.android.tools.idea.lint;

import static com.android.tools.idea.gradle.dsl.api.dependencies.CommonConfigurationNames.COMPILE;

import com.android.ide.common.repository.GradleCoordinate;
import com.android.ide.common.repository.GradleVersion;
import com.android.support.AndroidxName;
import com.android.tools.idea.AndroidPsiUtils;
import com.android.tools.idea.gradle.dsl.api.GradleBuildModel;
import com.android.tools.idea.gradle.util.GradleUtil;
import com.android.tools.idea.lint.common.AndroidLintInspectionBase;
import com.android.tools.idea.lint.common.AndroidQuickfixContexts;
import com.android.tools.idea.lint.common.DefaultLintQuickFix;
import com.android.tools.idea.lint.common.LintIdeQuickFix;
import com.android.tools.idea.projectsystem.GoogleMavenArtifactId;
import com.android.tools.idea.projectsystem.ProjectSystemSyncManager;
import com.android.tools.idea.projectsystem.ProjectSystemUtil;
import com.android.tools.idea.templates.RepositoryUrlManager;
import com.android.tools.lint.checks.ExifInterfaceDetector;
import com.google.common.util.concurrent.FutureCallback;
import com.google.common.util.concurrent.Futures;
import com.google.common.util.concurrent.ListenableFuture;
import com.google.common.util.concurrent.MoreExecutors;
import com.intellij.history.LocalHistory;
import com.intellij.history.LocalHistoryAction;
import com.intellij.openapi.application.ApplicationManager;
import com.intellij.openapi.application.Result;
import com.intellij.openapi.command.WriteCommandAction;
import com.intellij.openapi.module.Module;
import com.intellij.openapi.project.DumbService;
import com.intellij.openapi.project.Project;
import com.intellij.openapi.roots.ModuleRootModificationUtil;
import com.intellij.psi.JavaPsiFacade;
import com.intellij.psi.JavaRecursiveElementVisitor;
import com.intellij.psi.PsiClass;
import com.intellij.psi.PsiElement;
import com.intellij.psi.PsiElementFactory;
import com.intellij.psi.PsiFile;
import com.intellij.psi.PsiJavaCodeReferenceElement;
import com.intellij.psi.PsiReferenceExpression;
import com.intellij.psi.search.GlobalSearchScope;
<<<<<<< HEAD
import com.intellij.util.concurrency.SameThreadExecutor;
import org.jetbrains.android.inspections.lint.AndroidLintInspectionBase;
import org.jetbrains.android.inspections.lint.AndroidLintQuickFix;
import org.jetbrains.android.inspections.lint.AndroidQuickfixContexts;
=======
>>>>>>> bd07c1f4
import org.jetbrains.android.util.AndroidBundle;
import org.jetbrains.annotations.NotNull;
import org.jetbrains.annotations.Nullable;

public class AndroidLintExifInterfaceInspection extends AndroidLintInspectionBase {
  private static final AndroidxName NEW_EXIT_INTERFACE = AndroidxName.of("android.support.media.", "ExifInterface");

  public AndroidLintExifInterfaceInspection() {
    super(AndroidBundle.message("android.lint.inspections.exif.interface"), ExifInterfaceDetector.ISSUE);
  }

  @NotNull
  @Override
  public LintIdeQuickFix[] getQuickFixes(@NotNull PsiElement startElement, @NotNull PsiElement endElement, @NotNull String message) {
    return new LintIdeQuickFix[]{
      new ReplaceExifFix()
    };
  }

  private static class ReplaceExifFix extends DefaultLintQuickFix {
    ReplaceExifFix() {
      super("Update all references in this file");
    }

    @Override
    public void apply(@NotNull PsiElement startElement, @NotNull PsiElement endElement, @NotNull AndroidQuickfixContexts.Context context) {
      Module module = AndroidPsiUtils.getModuleSafely(startElement);
      if (module != null) {
        LocalHistoryAction action = LocalHistory.getInstance().startAction(getName());
        Project project = module.getProject();
        PsiClass cls = JavaPsiFacade.getInstance(project).findClass(NEW_EXIT_INTERFACE.newName(), GlobalSearchScope.allScope(project));
        if (cls == null) {
          cls = JavaPsiFacade.getInstance(project).findClass(NEW_EXIT_INTERFACE.oldName(), GlobalSearchScope.allScope(project));
        }
        if (cls != null) {
          replaceReferences(getName(), startElement, cls, false);
          return;
        }

        String libraryCoordinate = getExifLibraryCoordinate();
        boolean useAndroidx =
          libraryCoordinate != null && libraryCoordinate.startsWith(GoogleMavenArtifactId.ANDROIDX_EXIF_INTERFACE.getMavenGroupId());
        // Add dependency first
        GradleBuildModel buildModel = GradleBuildModel.get(module);
        try {
          if (buildModel == null) {
            replaceReferences(getName(), startElement, null, useAndroidx);
          }
          else {
            new WriteCommandAction(module.getProject(), getName()) {
              @Override
              protected void run(@NotNull Result result) {
                if (libraryCoordinate != null) {
                  ModuleRootModificationUtil.updateModel(module, model -> {
                    GradleBuildModel buildModel = GradleBuildModel.get(module);
                    if (buildModel != null) {
                      String name = GradleUtil.mapConfigurationName(COMPILE, GradleUtil.getAndroidGradleModelVersionInUse(module), false);
                      buildModel.dependencies().addArtifact(name, libraryCoordinate);
                      buildModel.applyChanges();
                    }
                  });
                }

                syncAndReplaceReferences(project, startElement, useAndroidx);
              }
            }.execute();
          }
        }
        finally {
          action.finish();
        }
      }
    }

    private void syncAndReplaceReferences(@NotNull Project project, @NotNull PsiElement startElement, boolean useAndroidx) {
      assert ApplicationManager.getApplication().isDispatchThread();

      ListenableFuture<ProjectSystemSyncManager.SyncResult> syncResult = ProjectSystemUtil.getProjectSystem(project)
        .getSyncManager().syncProject(ProjectSystemSyncManager.SyncReason.PROJECT_MODIFIED);

      Futures.addCallback(syncResult, new FutureCallback<ProjectSystemSyncManager.SyncResult>() {
        @Override
        public void onSuccess(@Nullable ProjectSystemSyncManager.SyncResult syncResult) {
          if (syncResult != null && syncResult.isSuccessful()) {
            DumbService.getInstance(project).runWhenSmart(() -> replaceReferences(getName(), startElement, null, useAndroidx));
          }
        }

        @Override
        public void onFailure(@Nullable Throwable t) {
          throw new RuntimeException(t);
        }
<<<<<<< HEAD
      }, SameThreadExecutor.INSTANCE);
=======
      }, MoreExecutors.directExecutor());
>>>>>>> bd07c1f4
    }

    private static String getExifLibraryCoordinate() {
      RepositoryUrlManager manager = RepositoryUrlManager.get();
      String libraryCoordinate = manager.getArtifactStringCoordinate(GoogleMavenArtifactId.ANDROIDX_EXIF_INTERFACE, true);
      if (libraryCoordinate != null) {
        return libraryCoordinate;
      }

      libraryCoordinate = manager.getArtifactStringCoordinate(GoogleMavenArtifactId.EXIF_INTERFACE, true);
      if (libraryCoordinate == null) {
        return null;
      }
      GradleCoordinate coordinate = GradleCoordinate.parseCoordinateString(libraryCoordinate);
      if (coordinate != null) {
        GradleVersion version = GradleVersion.tryParse(coordinate.getRevision());
        if (version != null && !version.isAtLeast(25, 1, 0)) {
          libraryCoordinate = coordinate.getGroupId() + ':' + coordinate.getArtifactId() + ":25.1.0";
        }
      }

      return libraryCoordinate;
    }

    /**
     * Replaces the references to the old ExifInterface with the new class name.
     *
     * @param actionName  the name of the action to write the changes
     * @param element     the name of the element to start the search from
     * @param cls         the class to use to replace old instances of ExifInterface. If null, see {@code useAndroid}
     * @param useAndroidx when {@code cls} is null, this determines whether new references will use the androidx package name
     */
    private static void replaceReferences(@NotNull String actionName,
                                          @NotNull PsiElement element,
                                          @Nullable PsiClass cls,
                                          boolean useAndroidx) {
      new WriteCommandAction(element.getProject(), actionName) {
        @Override
        protected void run(@NotNull Result result) {
          Project project = element.getProject();
          PsiElementFactory factory = JavaPsiFacade.getInstance(project).getElementFactory();
          PsiFile file = element.getContainingFile();
          file.accept(new JavaRecursiveElementVisitor() {
            @Override
            public void visitReferenceElement(PsiJavaCodeReferenceElement expression) {
              if (ExifInterfaceDetector.EXIF_INTERFACE.equals(expression.getReferenceName())) {
                if (expression.isQualified()) {
                  PsiElement context = expression.getParent();
                  if (expression instanceof PsiReferenceExpression) {
                    if (cls != null) {
                      PsiReferenceExpression replacement = factory.createReferenceExpression(cls);
                      expression.replace(replacement);
                      return;
                    }
                  }
                  else {
                    expression.replace(
                      factory.createReferenceFromText(useAndroidx ? NEW_EXIT_INTERFACE.newName() : NEW_EXIT_INTERFACE.oldName(), context));
                    return;
                  }
                }
              }
              super.visitReferenceElement(expression);
            }
          });
        }
      }.execute();
    }
  }
}<|MERGE_RESOLUTION|>--- conflicted
+++ resolved
@@ -54,13 +54,6 @@
 import com.intellij.psi.PsiJavaCodeReferenceElement;
 import com.intellij.psi.PsiReferenceExpression;
 import com.intellij.psi.search.GlobalSearchScope;
-<<<<<<< HEAD
-import com.intellij.util.concurrency.SameThreadExecutor;
-import org.jetbrains.android.inspections.lint.AndroidLintInspectionBase;
-import org.jetbrains.android.inspections.lint.AndroidLintQuickFix;
-import org.jetbrains.android.inspections.lint.AndroidQuickfixContexts;
-=======
->>>>>>> bd07c1f4
 import org.jetbrains.android.util.AndroidBundle;
 import org.jetbrains.annotations.NotNull;
 import org.jetbrains.annotations.Nullable;
@@ -153,11 +146,7 @@
         public void onFailure(@Nullable Throwable t) {
           throw new RuntimeException(t);
         }
-<<<<<<< HEAD
-      }, SameThreadExecutor.INSTANCE);
-=======
       }, MoreExecutors.directExecutor());
->>>>>>> bd07c1f4
     }
 
     private static String getExifLibraryCoordinate() {
