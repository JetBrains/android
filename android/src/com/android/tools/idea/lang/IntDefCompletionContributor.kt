--- conflicted
+++ resolved
@@ -53,6 +53,7 @@
 import org.jetbrains.kotlin.psi.KtValueArgument
 import org.jetbrains.kotlin.psi.KtValueArgumentList
 import org.jetbrains.kotlin.psi.psiUtil.containingClass
+import org.jetbrains.kotlin.utils.addToStdlib.safeAs
 
 private const val intDefAnnotationName = "androidx.annotation.IntDef"
 private val intDefAnnotationFqName = FqName(intDefAnnotationName)
@@ -123,7 +124,8 @@
    * Returns values for the first encountered @IntDef annotation.
    */
   private fun PsiReferenceExpression.getIntDefValues(): List<String>? {
-    when (val call = parentOfType<PsiCall>() ?: parentOfType<PsiAnnotation>()) {
+    val call = parentOfType<PsiCall>() ?: parentOfType<PsiAnnotation>()
+    when (call) {
       is PsiCall -> {
         val calleeElement = call.resolveMethod() ?: return null
         val argumentIndex = call.argumentList?.expressions?.indexOf(this) ?: return null
@@ -171,11 +173,7 @@
       return function?.annotations?.firstNotNullOfOrNull { it.intDefValues }
     }
     is PsiMethod -> {
-<<<<<<< HEAD
       val parameter = calleeElement.parameters.getOrNull(argumentIndex).safeAs<PsiParameter>()?.takeIf { it.type == PsiTypes.intType() }
-=======
-      val parameter = (calleeElement.parameters.getOrNull(argumentIndex) as? PsiParameter)?.takeIf { it.type == PsiType.INT }
->>>>>>> de127946
       return parameter?.annotations?.firstNotNullOfOrNull { it.intDefValues }
     }
     is KtFunction -> {
