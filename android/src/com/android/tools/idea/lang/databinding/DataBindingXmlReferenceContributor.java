--- conflicted
+++ resolved
@@ -61,11 +61,7 @@
     Module module = ModuleUtilCore.findModuleForPsiElement(element);
     if (module != null) {
       AndroidFacet facet = AndroidFacet.getInstance(module);
-<<<<<<< HEAD
-      if (facet != null && ModuleDataBinding.isEnabled(facet)) {
-=======
       if (facet != null && ModuleDataBinding.getInstance(facet).isEnabled()) {
->>>>>>> 9e819fa1
         LocalResourceRepository moduleResources = ModuleResourceRepository.getOrCreateInstance(facet);
         PsiFile topLevelFile = InjectedLanguageUtil.getTopLevelFile(element);
         if (topLevelFile != null) {
@@ -95,11 +91,7 @@
         Module module = ModuleUtilCore.findModuleForPsiElement(element);
         if (module != null) {
           AndroidFacet facet = AndroidFacet.getInstance(module);
-<<<<<<< HEAD
-          if (facet != null && ModuleDataBinding.isEnabled(facet)) {
-=======
           if (facet != null && ModuleDataBinding.getInstance(facet).isEnabled()) {
->>>>>>> 9e819fa1
             LocalResourceRepository moduleResources = ModuleResourceRepository.getOrCreateInstance(facet);
             PsiFile topLevelFile = InjectedLanguageUtil.getTopLevelFile(element);
             if (topLevelFile != null) {
