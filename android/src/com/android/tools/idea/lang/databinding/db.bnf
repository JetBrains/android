/*
 * Copyright (C) 2015 The Android Open Source Project
 *
 * Licensed under the Apache License, Version 2.0 (the "License");
 * you may not use this file except in compliance with the License.
 * You may obtain a copy of the License at
 *
 *      http://www.apache.org/licenses/LICENSE-2.0
 *
 * Unless required by applicable law or agreed to in writing, software
 * distributed under the License is distributed on an "AS IS" BASIS,
 * WITHOUT WARRANTIES OR CONDITIONS OF ANY KIND, either express or implied.
 * See the License for the specific language governing permissions and
 * limitations under the License.
 */

// This file defines the grammar and most of the tokens for data-binding expressions
// used inside layout files.
// To code from this bnf file, install the grammar-kit plugin first.
// After edits, generate the lexer (only if tokens changed).
//   - right click anywhere and "Generate JFlex Lexer" and overwrite _DbLexer.flex
//   - Open the flex file and re-add the custom tokens that only exist in flex file
//       Use "git diff" to make sure only changes you intended are in the flex file.
//   - Run runflex.sh to generate _DbLexer.java
//
// After lexer, to generate the parser, right click on file and click "Generate Parser Code".
//
// See https://github.com/JetBrains/Grammar-Kit/blob/master/HOWTO.md#24-compact-expression-parsing-with-priorities
// and https://github.com/JetBrains/Grammar-Kit/blob/master/testData/generator/ExprParser.bnf

{
  parserClass="com.android.tools.idea.lang.databinding.parser.DbParser"
  extends="com.android.tools.idea.lang.databinding.DataBindingPsiElement"

  psiClassPrefix="PsiDb"
  psiImplClassSuffix="Impl"
  psiPackage="com.android.tools.idea.lang.databinding.psi"
  psiImplPackage="com.android.tools.idea.lang.databinding.psi.impl"

  elementTypeHolderClass="com.android.tools.idea.lang.databinding.psi.DbTokenTypes"
  elementTypeClass="com.android.tools.idea.lang.databinding.psi.DbElementType"
  tokenTypeClass="com.android.tools.idea.lang.databinding.psi.DbTokenType"

  classHeader='generatedFilesHeader.txt'

  extends(".*Expr")=expr

  tokens=[
    // literals
    TRUE='true'
    FALSE='false'
    NULL='null'

    // primitive types
    BOOLEAN_KEYWORD='boolean'
    BYTE_KEYWORD='byte'
    CHAR_KEYWORD='char'
    SHORT_KEYWORD='short'
    INT_KEYWORD='int'
    LONG_KEYWORD='long'
    FLOAT_KEYWORD='float'
    DOUBLE_KEYWORD='double'

    // other keywords
    VOID_KEYWORD='void'
    CLASS_KEYWORD='class'
    INSTANCEOF_KEYWORD='instanceof'
    DEFAULT_KEYWORD='default'

    // operators
    EQEQ='=='
    NE='!='
    LE='<='
    LTLT='<<'
    LT='<'
    GTGTGT='>>>'
    GTGT='>>'
    GTEQ='>='
    GT='>'
    EQ='='
    EXCL='!'
    TILDE='~'
    QUESTQUEST='??'
    QUEST='?'
    COLONCOLON='::'
    COLON=':'
    PLUS='+'
    MINUS='-'
    ASTERISK='*'
    DIV='/'
    ANDAND='&&'
    AND='&'
    OROR='||'
    OR='|'
    XOR='^'
    PERC='%'
    LAMBDA='->'

    // other symbols
    LPARENTH='('
    RPARENTH=')'
    LBRACKET='['
    RBRACKET=']'
    COMMA=','
    DOT='.'

    // Some more tokens are written directly in the flex file. Follow instructions above to make sure that they are not overridden.
  ]

}

dataBindingExpression
  ::= lambdaExpression  // RootLambda
  |   expr defaults?    // RootExpr

// All branches here must end in "Expr"
expr
  ::= nullCoalesceExpr     //  '??'
  |   ternaryExpr
  |   logicalOrExpr        //  '||'
  |   logicalAndExpr
  |   binaryOrExpr         //  '|'
  |   binaryXorExpr
  |   binaryAndExpr
  |   eqComparisonExpr     //  '==' and '!='
  |   instanceOfExpr
  |   ineqComparisonExpr   //  '<=', '<' etc.
  |   bitShiftExpr
  |   addExpr              //  '+' and '-'
  |   mulExpr              //  '*' and '/' and '%'
  |   negationExpr         //  '!' and '~'
  |   signChangeExpr
  |   castExpr
  |   callExpr
<<<<<<< HEAD
  |   qualRefExpr          //  field access
  |   simpleRefExpr
=======
>>>>>>> 9e819fa1
  |   bracketExpr          //  array op - []
  |   qualRefExpr          //  field access
  |   simpleRefExpr
  |   functionRefExpr      //  method reference using '::'
  |   resourcesExpr
  |   classExtractionExpr
  |   voidExpr
  |   literalExpr
  |   parenExpr           //  (grouping)

fake refExpr ::= expr? '.' id
simpleRefExpr ::= id {extends=refExpr elementType=refExpr}
qualRefExpr ::= expr '.' id {extends=refExpr elementType=refExpr}
nullCoalesceExpr ::= expr '??' expr
ternaryExpr ::= expr '?' expr ':' expr
logicalOrExpr ::= expr '||' expr
logicalAndExpr ::= expr '&&' expr
binaryOrExpr ::= expr '|' expr
binaryXorExpr ::= expr '^' expr
binaryAndExpr ::= expr '&' expr
eqComparisonExpr ::= expr eqComparisonOp expr
instanceOfExpr ::= expr 'instanceof' expr
ineqComparisonExpr ::= expr ineqComparisonOp expr
bitShiftExpr ::= expr bitShiftOp expr
addExpr ::= expr addOp expr
mulExpr ::= expr mulOp expr
negationExpr ::= negationOp expr
signChangeExpr ::= signOp expr
castExpr ::= '(' type ')' expr
callExpr ::= refExpr '(' expressionList? ')'
bracketExpr ::= expr '[' expr ']'
functionRefExpr ::= expr '::' id
resourcesExpr ::= RESOURCE_REFERENCE resourceParameters?
classExtractionExpr ::= type '.' 'class'
voidExpr ::= voidLiteral
literalExpr ::= literal
parenExpr ::= '(' expr ')'

private eqComparisonOp ::= '==' | '!='
private ineqComparisonOp ::= '<=' | '>=' | '<' | '>'
private bitShiftOp ::= '<<' | '>>>' | '>>'
private addOp ::= '+' | '-'
private signOp ::= '+' | '-'
private mulOp ::= '*' | '/' | '%'
private negationOp ::= '~' | '!'

expressionList ::= expr (',' expr)*

private literal
  ::= INTEGER_LITERAL
  |   FLOAT_LITERAL
  |   LONG_LITERAL
  |   DOUBLE_LITERAL
  |   TRUE | FALSE
  |   NULL
  |   CHARACTER_LITERAL
  |   STRING_LITERAL

private voidLiteral
  ::= 'void'
  |   'Void'   // TODO: Add /shruggie if escaping works fine.

typeArguments ::= '<' type (',' type)* '>'

type ::= primitiveType ('[' ']')* | classOrInterfaceType ('[' ']')*

id ::= IDENTIFIER

classOrInterfaceType ::= IDENTIFIER typeArguments? ('.' IDENTIFIER typeArguments? )*

resourceParameters ::= '(' expressionList ')'

primitiveType
  ::= BOOLEAN_KEYWORD
  |   BYTE_KEYWORD
  |   CHAR_KEYWORD
  |   SHORT_KEYWORD
  |   INT_KEYWORD
  |   LONG_KEYWORD
  |   FLOAT_KEYWORD
  |   DOUBLE_KEYWORD

defaults ::= ',' 'default' '=' constantValue

constantValue
  ::= literal
  |   RESOURCE_REFERENCE
  |   IDENTIFIER

lambdaExpression
  ::= lambdaParameters '->' expr

lambdaParameters
  ::= '(' inferredFormalParameterList? ')'
  |   IDENTIFIER

inferredFormalParameterList ::= IDENTIFIER (',' IDENTIFIER)*<|MERGE_RESOLUTION|>--- conflicted
+++ resolved
@@ -132,11 +132,6 @@
   |   signChangeExpr
   |   castExpr
   |   callExpr
-<<<<<<< HEAD
-  |   qualRefExpr          //  field access
-  |   simpleRefExpr
-=======
->>>>>>> 9e819fa1
   |   bracketExpr          //  array op - []
   |   qualRefExpr          //  field access
   |   simpleRefExpr
