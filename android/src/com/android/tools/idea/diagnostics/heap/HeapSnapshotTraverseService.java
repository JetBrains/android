--- conflicted
+++ resolved
@@ -148,11 +148,7 @@
     }
     HeapSnapshotStatistics stats = new HeapSnapshotStatistics(new HeapTraverseConfig(ComponentsSet.buildComponentSetForIntegrationTesting(),
                                                                                      collectHistograms, collectDisposerTreeInfo));
-<<<<<<< HEAD
-    if (StatusCode.NO_ERROR != new HeapSnapshotTraverse(stats).walkObjects()) {
-=======
     if (StatusCode.NO_ERROR != new MemoryReportCollector(stats).walkObjects()) {
->>>>>>> 574fcae1
       return null;
     }
     return stats;
