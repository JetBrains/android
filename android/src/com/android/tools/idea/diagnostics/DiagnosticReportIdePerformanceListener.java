/*
 * Copyright (C) 2018 The Android Open Source Project
 *
 * Licensed under the Apache License, Version 2.0 (the "License");
 * you may not use this file except in compliance with the License.
 * You may obtain a copy of the License at
 *
 *      http://www.apache.org/licenses/LICENSE-2.0
 *
 * Unless required by applicable law or agreed to in writing, software
 * distributed under the License is distributed on an "AS IS" BASIS,
 * WITHOUT WARRANTIES OR CONDITIONS OF ANY KIND, either express or implied.
 * See the License for the specific language governing permissions and
 * limitations under the License.
 */
package com.android.tools.idea.diagnostics;

import static java.nio.file.Files.newDirectoryStream;

import com.android.annotations.NonNull;
import com.android.tools.idea.diagnostics.report.DiagnosticReport;
import com.intellij.diagnostic.IdePerformanceListener;
import com.intellij.diagnostic.ThreadDump;
import com.intellij.openapi.application.Application;
import com.intellij.openapi.diagnostic.Logger;
import com.intellij.openapi.util.registry.Registry;
import com.intellij.util.messages.MessageBusConnection;
import java.io.File;
import java.io.IOException;
import java.io.PrintWriter;
import java.nio.charset.StandardCharsets;
import java.nio.file.DirectoryStream;
import java.nio.file.Files;
import java.nio.file.Path;
import java.nio.file.StandardOpenOption;
import java.util.Iterator;
import java.util.Locale;
import java.util.function.Consumer;
import org.jetbrains.annotations.NotNull;
import org.jetbrains.annotations.Nullable;

class DiagnosticReportIdePerformanceListener implements IdePerformanceListener {
  private static final Logger LOG = Logger.getInstance("#com.android.tools.idea.diagnostics.DiagnosticReportIdePerformanceListener");

  private final Consumer<DiagnosticReport> myReportCallback;
  private @Nullable DiagnosticReportBuilder myBuilder;
  private @Nullable ReportContext myContext;
  private int myReportsCollected;
  private @Nullable MessageBusConnection myMessageBusConnection;
  private @NonNull LastActionTracker myLastActionTracker;

  private static class ReportContext {
    private Path myThreadDumpPath;
  }

  public DiagnosticReportIdePerformanceListener(Consumer<DiagnosticReport> reportCallback) {
    myReportCallback = reportCallback;
    myLastActionTracker = new LastActionTracker();
  }

  @Override
  public void dumpedThreads(@NotNull File toFile, @NotNull ThreadDump dump) {
    ReportContext currentContext = myContext;
    if (currentContext != null && currentContext.myThreadDumpPath == null) {
      currentContext.myThreadDumpPath = toFile.toPath().getParent();
    }
  }

  @Override
  public void uiFreezeStarted() {
    LOG.info("uiFreezeStarted");
    if (myBuilder != null) {
      return;
    }
    final ReportContext context = new ReportContext();
    myContext = context;

    // Unfortunately, current API does not give us exact value how long the UI was frozen before uiFreezeStarted()
    // event is triggered. This is the best approximation of that value.
    final int freezeTimeBeforeCreatedMs = Registry.intValue("performance.watcher.unresponsive.interval.ms");
    myBuilder = new DiagnosticReportBuilder(
      DiagnosticReportBuilder.INTERVAL_MS,
      DiagnosticReportBuilder.MAX_DURATION_MS,
      DiagnosticReportBuilder.FRAME_IGNORE_THRESHOLD_MS,
      freezeTimeBeforeCreatedMs,
      myLastActionTracker,
      new Controller(context)
    );
  }

  private void reportReady(DiagnosticReport report) {
    myReportCallback.accept(report);
  }

  @Override
<<<<<<< HEAD
  public void uiFreezeFinished(int lengthInSeconds) {
    LOG.info(String.format(Locale.US, "uiFreezeFinished: duration = %d seconds", lengthInSeconds));
=======
  public void uiFreezeFinished(long durationMs, @Nullable File reportDir) {
    int lengthInSeconds = (int)(durationMs / 1000);
    LOG.info(String.format("uiFreezeFinished: duration = %d seconds", lengthInSeconds));
>>>>>>> e549e917
    DiagnosticReportBuilder localBuilder = myBuilder;
    if (localBuilder == null) {
      return;
    }
    myReportsCollected++;
    if (DiagnosticReportBuilder.MAX_REPORTS != -1 && myReportsCollected >= DiagnosticReportBuilder.MAX_REPORTS) {
      LOG.info("Stopped collecting UI freeze reports after " + myReportsCollected + " reports.");
      unregister();
    }
    if (myContext != null) {
      Path localReportPath = getPathForReportName("profileDiagnostics", myContext);
      // If the report has already been generated (freeze took too long), append a line with a real
      // freeze duration.
      if (localReportPath != null) {
        if (Files.exists(localReportPath)) {
          try {
            Files.write(localReportPath, ("UI freeze lasted " + lengthInSeconds + " seconds.\n").getBytes(StandardCharsets.UTF_8), StandardOpenOption.APPEND);
          }
          catch (IOException e) {
            // Non fatal exception
            LOG.warn("Exception while appending to a report.", e);
          }
        }
      }
    }
    myBuilder = null;
    myContext = null;
    localBuilder.stop();
  }

  @NonNull
  private static Path tryFixReportPath(@NotNull Path path) {
    Path reportDirectory = path.getParent();
    if (Files.isDirectory(reportDirectory)) {
      return path;
    }
    final String directoryGlob = reportDirectory.getFileName().toString() + "-*";
    try (final DirectoryStream<Path> paths = newDirectoryStream(reportDirectory.getParent(), directoryGlob)) {
      final Iterator<Path> iterator = paths.iterator();
      if (iterator.hasNext()) {
        reportDirectory = iterator.next();
      }
    }
    catch (IOException e) {
      LOG.warn(e);
    }
    if (reportDirectory == null) {
      // No directory to store the report, return original value
      return path;
    }
    return reportDirectory.resolve(path.getFileName());
  }

  @Nullable
  private static Path getPathForReportName(@NotNull String reportName,
                            @NotNull ReportContext context) {
    Path threadDumpPath = context.myThreadDumpPath;
    if (threadDumpPath == null) {
      return null;
    }

    Path reportPath = threadDumpPath.resolve("diagnosticReport-" + reportName + ".txt");
    return tryFixReportPath(reportPath);
  }

  /**
   * Save report to a file.
   *
   * @return Path to a report file or {@code null} if report could not be saved.
   */
  @Nullable
  private static Path saveReportFile(@NotNull String reportName,
                      @NotNull String reportContents,
                      ReportContext context) {
    Path reportPath = getPathForReportName(reportName, context);
    if (reportPath == null) {
      return null;
    }

    if (Files.exists(reportPath)) {
      return reportPath;
    }
    try (PrintWriter out = new PrintWriter(reportPath.toFile(), "UTF-8")) {
      out.write(reportContents);
      LOG.info(String.format("Freeze report saved: %s", reportPath));
    }
    catch (IOException e) {
      LOG.warn(e);
    }
    return reportPath;
  }

  public void registerOn(Application application) {
    assert myMessageBusConnection == null;

    myMessageBusConnection = application.getMessageBus().connect(application);
    myMessageBusConnection.subscribe(IdePerformanceListener.TOPIC, this);
  }

  public void unregister() {
    assert myMessageBusConnection != null;

    myMessageBusConnection.disconnect();
    myMessageBusConnection = null;

    myLastActionTracker.dispose();
    myLastActionTracker = null;
  }

  public class Controller {
    private final ReportContext myContext;

    public Controller(ReportContext context) {
      myContext = context;
    }

    public Path saveReportFile(String reportName, String reportContents) {
      return DiagnosticReportIdePerformanceListener.this.saveReportFile(reportName, reportContents, myContext);
    }

    public void reportReady(DiagnosticReport report) {
      DiagnosticReportIdePerformanceListener.this.reportReady(report);
    }

  }
}<|MERGE_RESOLUTION|>--- conflicted
+++ resolved
@@ -93,14 +93,9 @@
   }
 
   @Override
-<<<<<<< HEAD
-  public void uiFreezeFinished(int lengthInSeconds) {
-    LOG.info(String.format(Locale.US, "uiFreezeFinished: duration = %d seconds", lengthInSeconds));
-=======
   public void uiFreezeFinished(long durationMs, @Nullable File reportDir) {
     int lengthInSeconds = (int)(durationMs / 1000);
-    LOG.info(String.format("uiFreezeFinished: duration = %d seconds", lengthInSeconds));
->>>>>>> e549e917
+    LOG.info(String.format(Locale.US, "uiFreezeFinished: duration = %d seconds", lengthInSeconds));
     DiagnosticReportBuilder localBuilder = myBuilder;
     if (localBuilder == null) {
       return;
