/*
 * Copyright (C) 2019 The Android Open Source Project
 *
 * Licensed under the Apache License, Version 2.0 (the "License");
 * you may not use this file except in compliance with the License.
 * You may obtain a copy of the License at
 *
 *      http://www.apache.org/licenses/LICENSE-2.0
 *
 * Unless required by applicable law or agreed to in writing, software
 * distributed under the License is distributed on an "AS IS" BASIS,
 * WITHOUT WARRANTIES OR CONDITIONS OF ANY KIND, either express or implied.
 * See the License for the specific language governing permissions and
 * limitations under the License.
 */
package com.android.tools.idea.diagnostics.windows;

import com.sun.jna.platform.win32.Advapi32Util;
import com.sun.jna.platform.win32.Win32Exception;
import com.sun.jna.platform.win32.WinError;
import com.sun.jna.platform.win32.WinReg;
import java.io.IOException;
import java.util.ArrayList;
import java.util.Collection;
<<<<<<< HEAD
=======
import java.util.Collections;
>>>>>>> b5f40ffd
import java.util.HashSet;
import java.util.List;
import java.util.Optional;
import org.jetbrains.annotations.NotNull;

public class WindowsDefenderRegistryStatusProvider implements VirusCheckerStatusProvider {
  /** The registry key for paths excluded from Windows Defender locally */
  public static final String LOCAL_EXCLUDED_PATHS_KEY = "SOFTWARE\\Microsoft\\Windows Defender\\Exclusions\\Paths";
  /** The registry key for paths excluded from Windows Defender by the group policy */
  public static final String POLICY_EXCLUDED_PATHS_KEY = "SOFTWARE\\Policies\\Microsoft\\Windows Defender\\exclusions\\paths";
  /** The registry key for Windows Defender scanning status set by the group policy */
  public static final String POLICY_SCANNING_STATUS_KEY = "SOFTWARE\\Policies\\Microsoft\\Windows Defender\\Real-Time Protection";
  /** The registry key for the local setting of Windows Defender's scanning status */
  public static final String LOCAL_SCANNING_STATUS_KEY = "SOFTWARE\\Microsoft\\Windows Defender\\Real-Time Protection";
  /** The name of the registry value for disabling Windows Defender monitoring */
  public static final String DISABLE_MONITORING_VALUE_NAME = "DisableRealtimeMonitoring";

  /**
   * Check both the local and policy keys for excluded paths, the total excluded path is the union of these.
   */
  @NotNull
  @Override
  public List<String> getExcludedPaths() throws IOException {
    List<String> excludedPaths = new ArrayList<>();
    excludedPaths.addAll(readExcludedPaths(LOCAL_EXCLUDED_PATHS_KEY));
    excludedPaths.addAll(readExcludedPaths(POLICY_EXCLUDED_PATHS_KEY));
    return excludedPaths;
  }

  @NotNull
  private static Collection<String> readExcludedPaths(@NotNull String key) throws IOException {
    try {
      return new HashSet<>(Advapi32Util.registryGetValues(WinReg.HKEY_LOCAL_MACHINE, key).keySet());
    }
    catch (Win32Exception exception) {
      // If the exception is FileNotFound, the key doesn't exist, so just assume empty
<<<<<<< HEAD
      if (exception.getErrorCode() != WinError.ERROR_FILE_NOT_FOUND) {
        throw new IOException("Error code " + exception.getErrorCode() + ": " + exception.getMessage(), exception);
      }
      return new HashSet<>();
=======
      if (exception.getErrorCode() != WinError.ERROR_FILE_NOT_FOUND || exception.getErrorCode() != WinError.ERROR_ACCESS_DENIED) {
        throw new IOException("Error code " + exception.getErrorCode() + ": " + exception.getMessage(), exception);
      }
      return Collections.emptySet();
>>>>>>> b5f40ffd
    }
  }

  @NotNull
  @Override
  public RealtimeScanningStatus getRealtimeScanningStatus() throws IOException {
    // Check group policy first, because it overrides the local value
    Optional<Boolean> isMonitoringDisabled = readMonitoringDisabled(POLICY_SCANNING_STATUS_KEY);
    if (!isMonitoringDisabled.isPresent()) {
      // If group policy is empty, then check the local key
      isMonitoringDisabled = readMonitoringDisabled(LOCAL_SCANNING_STATUS_KEY);
    }

    // If it is still empty, then assume it is not disabled
    return isMonitoringDisabled.orElse(false) ?
           RealtimeScanningStatus.SCANNING_DISABLED :
           RealtimeScanningStatus.SCANNING_ENABLED;
  }

  @NotNull
  private static Optional<Boolean> readMonitoringDisabled(@NotNull String key) throws IOException {
    try {
      // If key exists, check whether the value for DisableRealtimeMonitoring exists
      boolean policyValueExists = Advapi32Util.registryValueExists(
        WinReg.HKEY_LOCAL_MACHINE, key, DISABLE_MONITORING_VALUE_NAME);
      // If the value exists, then 0 means enabled and 1 means disabled
      if (policyValueExists) {
        int policyDisableRealtimeValue = Advapi32Util.registryGetIntValue(
          WinReg.HKEY_LOCAL_MACHINE, key, DISABLE_MONITORING_VALUE_NAME);
        return Optional.of(policyDisableRealtimeValue != 0);
      }
      return Optional.empty();
    }
    catch (Win32Exception exception) {
      // If the exception is FileNotFound, the key doesn't exist, so it is empty
      if (exception.getErrorCode() != WinError.ERROR_FILE_NOT_FOUND) {
        throw new IOException("Error code " + exception.getErrorCode() + ": " + exception.getMessage(), exception);
      }
      return Optional.empty();
    }
  }
}<|MERGE_RESOLUTION|>--- conflicted
+++ resolved
@@ -22,10 +22,7 @@
 import java.io.IOException;
 import java.util.ArrayList;
 import java.util.Collection;
-<<<<<<< HEAD
-=======
 import java.util.Collections;
->>>>>>> b5f40ffd
 import java.util.HashSet;
 import java.util.List;
 import java.util.Optional;
@@ -62,17 +59,10 @@
     }
     catch (Win32Exception exception) {
       // If the exception is FileNotFound, the key doesn't exist, so just assume empty
-<<<<<<< HEAD
-      if (exception.getErrorCode() != WinError.ERROR_FILE_NOT_FOUND) {
-        throw new IOException("Error code " + exception.getErrorCode() + ": " + exception.getMessage(), exception);
-      }
-      return new HashSet<>();
-=======
       if (exception.getErrorCode() != WinError.ERROR_FILE_NOT_FOUND || exception.getErrorCode() != WinError.ERROR_ACCESS_DENIED) {
         throw new IOException("Error code " + exception.getErrorCode() + ": " + exception.getMessage(), exception);
       }
       return Collections.emptySet();
->>>>>>> b5f40ffd
     }
   }
 
