--- conflicted
+++ resolved
@@ -110,11 +110,7 @@
       // Currently, there is a maximum count of supported instances. Produce simplified report
       // (histogram only), if the count exceeds maximum.
       if (!isSupported(histogram.instanceCount)) {
-<<<<<<< HEAD
-        result.appendln(histogram.prepareReport("All", 50))
-=======
         result.appendLine(histogram.prepareReport("All", 50))
->>>>>>> 0d09370c
         return AnalysisResult(result.toString(), summary)
       }
 
