/*
 * Copyright (C) 2018 The Android Open Source Project
 *
 * Licensed under the Apache License, Version 2.0 (the "License");
 * you may not use this file except in compliance with the License.
 * You may obtain a copy of the License at
 *
 *      http://www.apache.org/licenses/LICENSE-2.0
 *
 * Unless required by applicable law or agreed to in writing, software
 * distributed under the License is distributed on an "AS IS" BASIS,
 * WITHOUT WARRANTIES OR CONDITIONS OF ANY KIND, either express or implied.
 * See the License for the specific language governing permissions and
 * limitations under the License.
 */
package com.android.tools.idea.diagnostics.hprof.action

import com.android.tools.idea.diagnostics.AndroidStudioSystemHealthMonitor
import com.android.tools.idea.diagnostics.hprof.analysis.LiveInstanceStats
import com.android.tools.idea.diagnostics.hprof.util.HeapDumpAnalysisNotificationGroup
import com.android.tools.idea.diagnostics.report.HeapReportProperties
import com.android.tools.idea.diagnostics.report.MemoryReportReason
import com.android.tools.idea.diagnostics.report.UnanalyzedHeapReport
import com.android.tools.idea.ui.GuiTestingService
import com.android.utils.TraceUtils
import com.intellij.ide.util.PropertiesComponent
import com.intellij.notification.NotificationType
import com.intellij.openapi.application.ApplicationManager
import com.intellij.openapi.application.ApplicationNamesInfo
import com.intellij.openapi.application.ModalityState
import com.intellij.openapi.application.ex.ApplicationEx
import com.intellij.openapi.diagnostic.Logger
import com.intellij.openapi.progress.ProgressIndicator
import com.intellij.openapi.progress.Task
import com.intellij.openapi.ui.MessageDialogBuilder
import com.intellij.openapi.ui.Messages
import com.intellij.util.MemoryDumpHelper
import com.intellij.util.io.exists
import org.jetbrains.android.util.AndroidBundle
import org.jetbrains.kotlin.daemon.common.usedMemory
import java.io.IOException
import java.nio.file.Files
import java.nio.file.Path
import java.text.SimpleDateFormat
import java.util.*
import kotlin.math.max

class HeapDumpSnapshotRunnable(
  private val reason: MemoryReportReason,
  private val analysisOption: AnalysisOption) : Runnable {

  companion object {
    const val MINIMUM_USED_MEMORY_TO_CAPTURE_HEAP_DUMP_IN_MB = 800
    const val NEXT_CHECK_TIMESTAMP_KEY = "heap.dump.snapshot.next.check.timestamp"
    private val LOG = Logger.getInstance(HeapDumpSnapshotRunnable::class.java)
  }

  enum class AnalysisOption {
    NO_ANALYSIS,
    SCHEDULE_ON_NEXT_START,
    IMMEDIATE
  }

  override fun run() {
    LOG.info("HeapDumpSnapshotRunnable started: reason=$reason, analysisOption=$analysisOption")

    val userInvoked = reason.isUserInvoked()

    if (!shouldRunAnalysis(userInvoked)) return

    if (analysisOption == AnalysisOption.SCHEDULE_ON_NEXT_START) {
      try {
        val instance = AndroidStudioSystemHealthMonitor.getInstance()

        if (instance == null) {
          LOG.error("Android Studio System Health Monitor not initialized.")
          return
        }

        val isHeapReportPending = instance.hasPendingHeapReport()
        if (isHeapReportPending) {
          if (userInvoked) {
            val productName = ApplicationNamesInfo.getInstance().fullProductName

            val message = AndroidBundle.message("heap.dump.snapshot.already.pending", productName)
            Messages.showErrorDialog(message, AndroidBundle.message("heap.dump.snapshot.title"))
          }
          LOG.info("Heap report already pending.")
          return
        }
      }
      catch (ex: IOException) {
        if (userInvoked) {
          val message = AndroidBundle.message("heap.dump.snapshot.error.check.log")
          Messages.showErrorDialog(message, AndroidBundle.message("heap.dump.snapshot.title"))
          LOG.warn("Exception while querying for pending heap report", ex)
        }
        else {
          LOG.info("Exception while querying for pending heap report", ex)
        }
        return
      }
    }

    val hprofPath = AndroidStudioSystemHealthMonitor.ourHProfDatabase.createHprofTemporaryFilePath()

    val spaceInMB = Files.getFileStore(hprofPath.parent).usableSpace / 1_000_000
    val estimatedRequiredMB = estimateRequiredFreeSpaceInMB()

    // Check if there is enough space
    if (spaceInMB < estimatedRequiredMB) {
      LOG.info("Not enough space for heap dump: $spaceInMB MB < $estimatedRequiredMB MB")
      // If invoked by the user action, show a message why a heap dump cannot be captured.
      if (userInvoked) {
        val message = AndroidBundle.message("heap.dump.snapshot.no.space", hprofPath.parent.toString(),
                                            estimatedRequiredMB, spaceInMB)
        Messages.showErrorDialog(message, AndroidBundle.message("heap.dump.snapshot.title"))
      }
      return
    }

    LOG.info("Capturing heap dump.")

    // Start heap capture as a modal task.
    // Offer restart only if explicitly invoked by user action.
    CaptureHeapDumpTask(hprofPath, reason, analysisOption, userInvoked).queue()
  }

  private fun shouldRunAnalysis(userInvoked: Boolean): Boolean {
    if (!userInvoked) {
      if (java.lang.Boolean.getBoolean("diagnostics.disable.heap.analysis")) {
        LOG.info("Disabled with system property.")
        return false
      }

      if (ApplicationManager.getApplication().isUnitTestMode || GuiTestingService.getInstance().isGuiTestingMode) {
        LOG.info("Disabled for tests.")
        return false
      }

      if (!ApplicationManager.getApplication().isEAP) {
        LOG.info("Heap dump analysis is enabled only on EAP builds.")
        return false
      }

      // Analysis uses memory-mapped files to analyze heap dumps. This may require larger virtual memory address
      // space, so limiting the capture/analyze to 64-bit platforms only.
      if (System.getProperty("sun.arch.data.model") != "64") {
        LOG.info("Heap dump analysis supported only on 64-bit platforms.")
        return false
      }

      // capture heap dumps that are larger then a threshold.
      val usedMemoryMB = usedMemory(false) / 1_000_000

      // Capture only large memory heaps, unless explicitly requested by the user
      if (usedMemoryMB < MINIMUM_USED_MEMORY_TO_CAPTURE_HEAP_DUMP_IN_MB) {
        LOG.info("Heap dump too small: $usedMemoryMB MB < $MINIMUM_USED_MEMORY_TO_CAPTURE_HEAP_DUMP_IN_MB MB")
        return false
      }

      val nextCheckPropertyMs = PropertiesComponent.getInstance().getLong(NEXT_CHECK_TIMESTAMP_KEY, 0)
      val currentTimestampMs = System.currentTimeMillis()

      if (nextCheckPropertyMs > currentTimestampMs) {
        val nextCheckDateString = SimpleDateFormat("yyyy-MM-dd HH:mm:ss Z", Locale.US).format(Date(nextCheckPropertyMs))
        LOG.info("Don't ask for snapshot until $nextCheckDateString.")
        return false
      }
    }
    return true
  }

  private fun estimateRequiredFreeSpaceInMB(): Long {
    return max(100, (usedMemory(false) * 2.0).toLong() / 1_000_000)
  }

  class CaptureHeapDumpTask(private val hprofPath: Path,
                            private val reason: MemoryReportReason,
                            private val analysisOption: AnalysisOption,
                            private val restart: Boolean)
    : Task.Modal(null,
                 AndroidBundle.message("heap.dump.snapshot.task.title"),
                 false) {

    override fun onSuccess() {
      if (analysisOption == AnalysisOption.SCHEDULE_ON_NEXT_START && restart) {
        ApplicationManager.getApplication().invokeLater(this::confirmRestart, ModalityState.NON_MODAL)
      }
    }

    override fun onThrowable(error: Throwable) {
      LOG.error(error)
      val notification = HeapDumpAnalysisNotificationGroup.GROUP.createNotification(
        AndroidBundle.message("heap.dump.snapshot.exception"), NotificationType.ERROR)
      notification.notify(null)
    }

    private fun confirmRestart() {
      val title = AndroidBundle.message("heap.dump.snapshot.restart.dialog.title")
      val message = AndroidBundle.message("heap.dump.snapshot.restart.dialog.message")
<<<<<<< HEAD
      if (MessageDialogBuilder.yesNo(title, message)
        .yesText(AndroidBundle.message("heap.dump.snapshot.restart.dialog.restart.now"))
        .noText(AndroidBundle.message("heap.dump.snapshot.restart.dialog.restart.later"))
        .guessWindowAndAsk()) {
        (ApplicationManager.getApplication() as ApplicationEx).restart(true)
=======
      val yesString = AndroidBundle.message("heap.dump.snapshot.restart.dialog.restart.now")
      val noString = AndroidBundle.message("heap.dump.snapshot.restart.dialog.restart.later")
      val result = MessageDialogBuilder.yesNo(title, message)
      if (MessageDialogBuilder.yesNo(title, message)
        .yesText(yesString)
        .noText(noString)
        .guessWindowAndAsk()) {
        val application = ApplicationManager.getApplication() as ApplicationEx
        application.restart(true)
>>>>>>> cdc83e4e
      }
    }

    override fun run(indicator: ProgressIndicator) {
      indicator.isIndeterminate = true

      val productName = ApplicationNamesInfo.getInstance().fullProductName
      if (reason.isUserInvoked())
        indicator.text = AndroidBundle.message("heap.dump.snapshot.indicator.text", productName)
      else
        indicator.text = AndroidBundle.message("heap.dump.snapshot.indicator.low.memory.text", productName)

      // TODO: Rewrite to remove this delay. Task.queue() shows progress dialog with 300ms delay currently without
      //   an API to lower this or get notified the window is shown. Creating a heap dump is a long-running operation
      //   that freezes JVM, therefore it is important to freeze UI with a progress shown on the screen.
      Thread.sleep(500)

      // Freezes JVM (and whole UI) while heap dump is created.
      captureSnapshot()

      var liveStats = ""
      ApplicationManager.getApplication().invokeAndWait {
        liveStats = try {
          LiveInstanceStats().createReport()
        }
        catch (e: Error) {
          "Error while gathering live statistics: ${TraceUtils.getStackTrace(e)}\n"
        }
      }
      val report = UnanalyzedHeapReport(hprofPath, HeapReportProperties(reason, liveStats))

      when (analysisOption) {
        AnalysisOption.SCHEDULE_ON_NEXT_START -> {
          AndroidStudioSystemHealthMonitor.getInstance()?.addHeapReportToDatabase(report)
          ApplicationManager.getApplication().invokeLater {
            val notification = HeapDumpAnalysisNotificationGroup.GROUP.createNotification(
              AndroidBundle.message("heap.dump.analysis.notification.title"),
              AndroidBundle.message("heap.dump.snapshot.created", hprofPath.toString(), productName),
              NotificationType.INFORMATION)
            notification.notify(null)
          }
        }
        AnalysisOption.IMMEDIATE -> {
          ApplicationManager.getApplication().invokeLater(AnalysisRunnable(report, true))
        }
        AnalysisOption.NO_ANALYSIS -> {
          val notification = HeapDumpAnalysisNotificationGroup.GROUP.createNotification(
            AndroidBundle.message("heap.dump.analysis.notification.title"),
            AndroidBundle.message("heap.dump.snapshot.created.no.analysis", hprofPath.toString()),
            NotificationType.INFORMATION)
          notification.notify(null)
        }
      }
    }

    private fun captureSnapshot() {
      if (hprofPath.exists()) {
        // While unlikely, don't overwrite existing files.
        throw FileAlreadyExistsException(hprofPath.toFile())
      }
      try {
        MemoryDumpHelper.captureMemoryDump(hprofPath.toString())
      }
      catch (t: Throwable) {
        // Delete the hprof file if exception was raised.
        Files.deleteIfExists(hprofPath)
        throw t
      }
    }
  }
}<|MERGE_RESOLUTION|>--- conflicted
+++ resolved
@@ -199,13 +199,6 @@
     private fun confirmRestart() {
       val title = AndroidBundle.message("heap.dump.snapshot.restart.dialog.title")
       val message = AndroidBundle.message("heap.dump.snapshot.restart.dialog.message")
-<<<<<<< HEAD
-      if (MessageDialogBuilder.yesNo(title, message)
-        .yesText(AndroidBundle.message("heap.dump.snapshot.restart.dialog.restart.now"))
-        .noText(AndroidBundle.message("heap.dump.snapshot.restart.dialog.restart.later"))
-        .guessWindowAndAsk()) {
-        (ApplicationManager.getApplication() as ApplicationEx).restart(true)
-=======
       val yesString = AndroidBundle.message("heap.dump.snapshot.restart.dialog.restart.now")
       val noString = AndroidBundle.message("heap.dump.snapshot.restart.dialog.restart.later")
       val result = MessageDialogBuilder.yesNo(title, message)
@@ -215,7 +208,6 @@
         .guessWindowAndAsk()) {
         val application = ApplicationManager.getApplication() as ApplicationEx
         application.restart(true)
->>>>>>> cdc83e4e
       }
     }
 
