--- conflicted
+++ resolved
@@ -19,10 +19,6 @@
 import com.android.repository.Revision;
 import com.android.tools.idea.actions.NewAndroidComponentAction;
 import com.android.tools.idea.npw.FormFactor;
-<<<<<<< HEAD
-import com.android.tools.idea.npw.NewAndroidActivityWizard;
-=======
->>>>>>> b13afab4
 import com.android.tools.idea.npw.module.NewModuleModel;
 import com.android.tools.idea.npw.project.AndroidPackageUtils;
 import com.android.tools.idea.npw.project.AndroidSourceSet;
@@ -58,7 +54,6 @@
 import org.jetbrains.annotations.Nullable;
 import org.w3c.dom.Document;
 
-import java.awt.event.InputEvent;
 import java.io.File;
 import java.io.IOException;
 import java.util.*;
@@ -468,58 +463,6 @@
     Map<String, File> categoryRow = myCategoryTable.row(category);
     if (CATEGORY_ACTIVITY.equals(category)) {
       AnAction galleryAction = new AnAction() {
-<<<<<<< HEAD
-        @Override
-        public void update(AnActionEvent e) {
-          updateAction(e, "Gallery...", true);
-        }
-
-        @Override
-        public void actionPerformed(AnActionEvent e) {
-          // TODO: before submitting this code, change this to only use the new wizard
-          if (Boolean.getBoolean("use.npw.modelwizard") && (e.getModifiers() & InputEvent.SHIFT_MASK) == 0) {
-            DataContext dataContext = e.getDataContext();
-            Module module = LangDataKeys.MODULE.getData(dataContext);
-            assert module != null;
-
-            VirtualFile targetFile = CommonDataKeys.VIRTUAL_FILE.getData(dataContext);
-            assert targetFile != null;
-
-            VirtualFile targetDirectory = targetFile;
-            if (!targetDirectory.isDirectory()) {
-              targetDirectory = targetFile.getParent();
-              assert targetDirectory != null;
-            }
-
-            AndroidFacet facet = AndroidFacet.getInstance(module);
-            assert facet != null && facet.getAndroidModel() != null;
-
-            List<TemplateHandle> templateList = getTemplateList(FormFactor.MOBILE);
-            List<AndroidSourceSet> sourceSets = AndroidSourceSet.getSourceSets(facet, targetDirectory);
-            assert (sourceSets.size() > 0);
-
-            String initialPackageSuggestion = AndroidPackageUtils.getPackageForPath(facet, sourceSets, targetDirectory);
-            Project project = facet.getModule().getProject();
-
-            // TODO: Missing logic to select the default template
-            RenderTemplateModel renderModel = new RenderTemplateModel(
-              project, templateList.get(0), initialPackageSuggestion, sourceSets.get(0), AndroidBundle.message("android.wizard.activity.add"));
-
-            NewModuleModel moduleModel = new NewModuleModel(project);
-            ChooseActivityTypeStep chooseActivityTypeStep = new ChooseActivityTypeStep(moduleModel, renderModel, facet, templateList, targetDirectory);
-            ModelWizard wizard = new ModelWizard.Builder().addStep(chooseActivityTypeStep).build();
-
-            new StudioWizardDialogBuilder(wizard, "New Android Activity").build().show();
-          }
-          else {
-            DataContext dataContext = e.getDataContext();
-            final Module module = LangDataKeys.MODULE.getData(dataContext);
-            VirtualFile targetFile = CommonDataKeys.VIRTUAL_FILE.getData(dataContext);
-            NewAndroidActivityWizard wizard = new NewAndroidActivityWizard(module, targetFile, null);
-            wizard.init();
-            wizard.show();
-          }
-=======
         @Override
         public void update(AnActionEvent e) {
           updateAction(e, "Gallery...", true, true);
@@ -558,7 +501,6 @@
           ModelWizard wizard = new ModelWizard.Builder().addStep(chooseActivityTypeStep).build();
 
           new StudioWizardDialogBuilder(wizard, "New Android Activity").build().show();
->>>>>>> b13afab4
         }
       };
       categoryGroup.add(galleryAction);
