--- conflicted
+++ resolved
@@ -23,10 +23,7 @@
 import com.google.common.collect.Table;
 import com.google.common.collect.TreeBasedTable;
 import com.google.common.io.Files;
-<<<<<<< HEAD
-=======
 import com.intellij.ide.actions.NonEmptyActionGroup;
->>>>>>> 4517ba93
 import com.intellij.openapi.actionSystem.*;
 import com.intellij.openapi.application.PathManager;
 import com.intellij.openapi.diagnostic.Logger;
@@ -299,22 +296,12 @@
       if (EXCLUDED_CATEGORIES.contains(category)) {
         continue;
       }
-<<<<<<< HEAD
-      DefaultActionGroup categoryGroup = new DefaultActionGroup(category, true) {
-=======
       // Create the menu group item
       NonEmptyActionGroup categoryGroup = new NonEmptyActionGroup() {
->>>>>>> 4517ba93
         @Override
         public void update(AnActionEvent e) {
           final Module module = LangDataKeys.MODULE.getData(e.getDataContext());
           final AndroidFacet facet = module != null ? AndroidFacet.getInstance(module) : null;
-<<<<<<< HEAD
-          e.getPresentation().setVisible(facet != null && facet.isGradleProject());
-        }
-      };
-      categoryGroup.getTemplatePresentation().setIcon(AndroidIcons.Android);
-=======
           Presentation presentation = e.getPresentation();
           presentation.setVisible(getChildrenCount() > 0 && facet != null && facet.isGradleProject());
         }
@@ -324,7 +311,6 @@
       presentation.setIcon(AndroidIcons.Android);
       presentation.setText(category);
 
->>>>>>> 4517ba93
       Map<String, File> categoryRow = myCategoryTable.row(category);
       for (String templateName : categoryRow.keySet()) {
         if (EXCLUDED_TEMPLATES.contains(templateName)) {
@@ -368,8 +354,8 @@
     if (newMetadata != null) {
       String title = newMetadata.getTitle();
       if (title == null || (newMetadata.getCategory() == null &&
-          myCategoryTable.columnKeySet().contains(title) &&
-          myCategoryTable.get(CATEGORY_OTHER, title) == null)) {
+                            myCategoryTable.columnKeySet().contains(title) &&
+                            myCategoryTable.get(CATEGORY_OTHER, title) == null)) {
         // If this template is uncategorized, and we already have a template of this name that has a category,
         // that is NOT "Other," then ignore this new template since it's undoubtedly older.
         return;
