--- conflicted
+++ resolved
@@ -91,18 +91,6 @@
 import org.jetbrains.annotations.Nullable;
 import org.w3c.dom.Document;
 
-<<<<<<< HEAD
-=======
-import java.io.File;
-import java.io.IOException;
-import java.util.*;
-
-import static com.android.SdkConstants.*;
-import static com.android.tools.idea.templates.Template.TEMPLATE_XML_NAME;
-import static com.intellij.openapi.util.io.FileUtil.toSystemIndependentName;
-import static java.util.stream.Collectors.toMap;
-
->>>>>>> 12e77d2e
 /**
  * Handles locating templates and providing template metadata
  */
@@ -119,13 +107,8 @@
 
   public static final String CATEGORY_OTHER = "Other";
   public static final String CATEGORY_ACTIVITY = "Activity";
-<<<<<<< HEAD
   public static final String CATEGORY_FRAGMENT = "Fragment";
   public static final String CATEGORY_AUTOMOTIVE = "Automotive";
-=======
-  public static final String CATEGORY_AUTOMOTIVE = "Automotive";
-  public static final String CATEGORY_ANDROID_AUTO = "Android Auto";
->>>>>>> 12e77d2e
   private static final String ACTION_ID_PREFIX = "template.create.";
   private static final Set<String> EXCLUDED_CATEGORIES = ImmutableSet.of("Application", "Applications");
   public static final Set<String> EXCLUDED_TEMPLATES = ImmutableSet.of();
@@ -531,54 +514,15 @@
 
         @Override
         public void actionPerformed(@NotNull AnActionEvent e) {
-<<<<<<< HEAD
           showWizardDialog(e, CATEGORY_ACTIVITY,
                            AndroidBundle.message("android.wizard.activity.add", FormFactor.MOBILE.id),
                           "New Android Activity");
-=======
-          ProjectSyncInvoker projectSyncInvoker = new ProjectSyncInvoker.DefaultProjectSyncInvoker();
-
-          DataContext dataContext = e.getDataContext();
-          Module module = LangDataKeys.MODULE.getData(dataContext);
-          assert module != null;
-
-          VirtualFile targetFile = CommonDataKeys.VIRTUAL_FILE.getData(dataContext);
-          assert targetFile != null;
-
-          VirtualFile targetDirectory = targetFile;
-          if (!targetDirectory.isDirectory()) {
-            targetDirectory = targetFile.getParent();
-            assert targetDirectory != null;
-          }
-
-          AndroidFacet facet = AndroidFacet.getInstance(module);
-          assert facet != null && facet.getModel() != null;
-
-          List<NamedModuleTemplate> moduleTemplates = AndroidPackageUtils.getModuleTemplates(facet, targetDirectory);
-          assert (!moduleTemplates.isEmpty());
-
-          String initialPackageSuggestion = AndroidPackageUtils.getPackageForPath(facet, moduleTemplates, targetDirectory);
-          Project project = facet.getModule().getProject();
-
-          RenderTemplateModel renderModel = new RenderTemplateModel(facet, null, initialPackageSuggestion, moduleTemplates.get(0),
-                                                                    AndroidBundle
-                                                                      .message("android.wizard.activity.add", FormFactor.MOBILE.id),
-                                                                    projectSyncInvoker, true);
-
-          NewModuleModel moduleModel = new NewModuleModel(project, projectSyncInvoker);
-          ChooseActivityTypeStep chooseActivityTypeStep =
-            new ChooseActivityTypeStep(moduleModel, renderModel, FormFactor.MOBILE, targetDirectory);
-          ModelWizard wizard = new ModelWizard.Builder().addStep(chooseActivityTypeStep).build();
-
-          new StudioWizardDialogBuilder(wizard, "New Android Activity").build().show();
->>>>>>> 12e77d2e
         }
       };
       categoryGroup.add(galleryAction);
       categoryGroup.addSeparator();
       setPresentation(category, galleryAction);
     }
-<<<<<<< HEAD
 
     if (StudioFlags.NPW_SHOW_FRAGMENT_GALLERY.get() && category.equals(CATEGORY_FRAGMENT)) {
       AnAction fragmentGalleryAction = new AnAction() {
@@ -601,17 +545,6 @@
 
     // Automotive category includes Car category templates. If a template is in both categories, use the automotive one.
     Map<String, String> templateCategoryMap = categoryRow.keySet().stream().collect(toMap(it -> it, it -> category));
-=======
-    // Automotive category includes Car category templates. If a template is in both categories, use the automotive one.
-    Map<String, String> templateCategoryMap = categoryRow.keySet().stream().collect(toMap(it -> it, it -> category));
-    if (category.equals(CATEGORY_AUTOMOTIVE)) {
-      for (String templateName : myCategoryTable.row(CATEGORY_ANDROID_AUTO).keySet()) {
-        if (!templateCategoryMap.containsKey(templateName)) {
-          templateCategoryMap.put(templateName, CATEGORY_ANDROID_AUTO);
-        }
-      }
-    }
->>>>>>> 12e77d2e
     for (Map.Entry<String, String> templateNameAndCategory : templateCategoryMap.entrySet()) {
       String templateName = templateNameAndCategory.getKey();
       String templateCategory = templateNameAndCategory.getValue();
@@ -621,18 +554,13 @@
       TemplateMetadata metadata = getTemplateMetadata(myCategoryTable.get(templateCategory, templateName));
       int minSdkVersion = metadata == null ? 0 : metadata.getMinSdk();
       int minBuildSdkApi = metadata == null ? 0 : metadata.getMinBuildApi();
-<<<<<<< HEAD
       boolean androidXRequired = metadata != null && metadata.getAndroidXRequired();
-=======
-      boolean androidXRequired = metadata == null ? false : metadata.getAndroidXRequired();
->>>>>>> 12e77d2e
       File templateFile = myCategoryTable.row(templateCategory).get(templateName);
       NewAndroidComponentAction templateAction = new NewAndroidComponentAction(
         category, templateName, minSdkVersion, minBuildSdkApi, androidXRequired, templateFile);
       String actionId = ACTION_ID_PREFIX + templateCategory + templateName;
       am.replaceAction(actionId, templateAction);
       categoryGroup.add(templateAction);
-<<<<<<< HEAD
     }
   }
 
@@ -650,12 +578,10 @@
     if (!targetDirectory.isDirectory()) {
       targetDirectory = targetFile.getParent();
       assert targetDirectory != null;
-=======
->>>>>>> 12e77d2e
     }
 
     AndroidFacet facet = AndroidFacet.getInstance(module);
-    assert facet != null && facet.getConfiguration().getModel() != null;
+    assert facet != null && facet.getModel() != null;
 
     List<NamedModuleTemplate> moduleTemplates = getModuleTemplates(facet, targetDirectory);
     assert (!moduleTemplates.isEmpty());
