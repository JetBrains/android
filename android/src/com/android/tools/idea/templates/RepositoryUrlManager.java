--- conflicted
+++ resolved
@@ -53,15 +53,8 @@
 import java.io.File;
 import java.io.IOException;
 import java.nio.charset.StandardCharsets;
-<<<<<<< HEAD
-import java.util.Collection;
-import java.util.Collections;
-import java.util.List;
-import java.util.Optional;
-=======
 import java.util.*;
 import java.util.function.Predicate;
->>>>>>> 1e5b25b8
 
 import static com.android.SdkConstants.FD_EXTRAS;
 import static com.android.SdkConstants.FD_M2_REPOSITORY;
@@ -75,15 +68,9 @@
   private static final Logger LOG = Logger.getInstance("#org.jetbrains.android.templates.RepositoryUrlManager");
 
   /**
-<<<<<<< HEAD
-   * The tag used by the maven metadata file to describe versions
-   */
-  public static final String TAG_VERSION = "version";
-=======
    * The tag used by the maven metadata file to describe versions.
    */
   private static final String TAG_VERSION = "version";
->>>>>>> 1e5b25b8
 
   /**
    * Constant full revision for "anything available"
@@ -95,11 +82,6 @@
   private final boolean myForceRepositoryChecksInTests;
 
   public static RepositoryUrlManager get() {
-<<<<<<< HEAD
-    return new RepositoryUrlManager(false);
-  }
-
-=======
     return ServiceManager.getService(RepositoryUrlManager.class);
   }
 
@@ -108,7 +90,6 @@
     this(false);
   }
 
->>>>>>> 1e5b25b8
   @VisibleForTesting
   RepositoryUrlManager(boolean forceRepositoryChecks) {
     myForceRepositoryChecksInTests = forceRepositoryChecks;
@@ -140,23 +121,13 @@
    *
    * @param groupId         the group id
    * @param artifactId      the artifact id
-<<<<<<< HEAD
-   * @param filterPrefix    a prefix, if any
-=======
    * @param filter          the optional filter constraining acceptable versions
->>>>>>> 1e5b25b8
    * @param includePreviews whether to include preview versions of libraries
    * @return
    */
   @Nullable
   public String getLibraryRevision(@NotNull String groupId,
                                    @NotNull String artifactId,
-<<<<<<< HEAD
-                                   @Nullable String filterPrefix,
-                                   boolean includePreviews,
-                                   @NotNull File sdkLocation,
-                                   @NotNull FileOp fileOp) {
-=======
                                    @Nullable Predicate<GradleVersion> filter,
                                    boolean includePreviews,
                                    @NotNull File sdkLocation,
@@ -167,7 +138,6 @@
       return version.toString();
     }
 
->>>>>>> 1e5b25b8
     // Try the new, combined repository first:
     File combinedRepo = FileUtils.join(sdkLocation, FD_EXTRAS, FD_M2_REPOSITORY);
     if (fileOp.isDirectory(combinedRepo)) {
@@ -287,20 +257,12 @@
    */
   @Nullable
   private static String getLatestVersionFromMavenMetadata(@NotNull File metadataFile,
-<<<<<<< HEAD
-                                                          @Nullable String filterPrefix,
-=======
                                                           @Nullable Predicate<GradleVersion> filter,
->>>>>>> 1e5b25b8
                                                           boolean includePreviews,
                                                           @NotNull FileOp fileOp) throws IOException {
     String xml = fileOp.toString(metadataFile, StandardCharsets.UTF_8);
 
-<<<<<<< HEAD
-    List<GradleCoordinate> versions = Lists.newLinkedList();
-=======
     List<GradleCoordinate> versions = new ArrayList<>();
->>>>>>> 1e5b25b8
     try {
       SAXParserFactory.newInstance().newSAXParser().parse(IOUtils.toInputStream(xml), new DefaultHandler() {
         boolean inVersionTag = false;
@@ -323,17 +285,10 @@
                 "5.2.08".equals(revision) &&
                 metadataFile.getPath().contains(PLAY_SERVICES.getArtifactId())) {
               // This version (despite not having -rcN in its version name is actually a preview
-<<<<<<< HEAD
-              // (See https://code.google.com/p/android/issues/detail?id=75292)
-              // Ignore it
-            }
-            else if (filterPrefix == null || revision.startsWith(filterPrefix)) {
-=======
               // (See https://code.google.com/p/android/issues/detail?id=75292).
               // Ignore it.
             }
             else if (applyVersionPredicate(revision, filter)) {
->>>>>>> 1e5b25b8
               versions.add(GradleCoordinate.parseVersionOnly(revision));
             }
           }
@@ -359,8 +314,6 @@
     }
   }
 
-<<<<<<< HEAD
-=======
   private static boolean applyVersionPredicate(@NotNull String revision, @Nullable Predicate<GradleVersion> predicate) {
     if (predicate == null) {
       return true;
@@ -369,7 +322,6 @@
     return version != null && predicate.test(version);
   }
 
->>>>>>> 1e5b25b8
   @Nullable
   public GradleCoordinate resolveDynamicCoordinate(@NotNull GradleCoordinate coordinate, @Nullable Project project) {
     return resolveDynamicCoordinate(coordinate, project, AndroidSdks.getInstance().tryToChooseSdkHandler());
@@ -439,13 +391,9 @@
   String resolveDynamicCoordinateVersion(@NotNull GradleCoordinate coordinate,
                                          @Nullable Project project,
                                          @NotNull AndroidSdkHandler sdkHandler) {
-<<<<<<< HEAD
-    if (coordinate.getGroupId() == null || coordinate.getArtifactId() == null) {
-=======
     String groupId = coordinate.getGroupId();
     String artifactId = coordinate.getArtifactId();
     if (groupId == null || artifactId == null) {
->>>>>>> 1e5b25b8
       return null;
     }
 
@@ -485,14 +433,9 @@
         return libraryCoordinate;
       }
     }
-<<<<<<< HEAD
-    // Regular Gradle dependency? Look in Gradle cache
-    GradleVersion versionFound = GradleLocalCache.getInstance().findLatestArtifactVersion(coordinate, project, filter);
-=======
 
     // Regular Gradle dependency? Look in Gradle cache.
     GradleVersion versionFound = GradleLocalCache.getInstance().findLatestArtifactVersion(coordinate, project, revision);
->>>>>>> 1e5b25b8
     if (versionFound != null) {
       return versionFound.toString();
     }
@@ -510,11 +453,7 @@
     // Perform network lookup to resolve current best version, if possible.
     if (project != null) {
       LintClient client = new LintIdeClient(project);
-<<<<<<< HEAD
-      Revision latest = GradleDetector.getLatestVersionFromRemoteRepo(client, coordinate, coordinate.isPreview());
-=======
       GradleVersion latest = GradleDetector.getLatestVersionFromRemoteRepo(client, coordinate, filter, coordinate.isPreview());
->>>>>>> 1e5b25b8
       if (latest != null) {
         String latestString = latest.toString();
         if (latestString.startsWith(revision)) {
@@ -535,17 +474,10 @@
                                                               @Nullable String supportLibVersionFilter,
                                                               @NotNull AndroidSdkData sdk,
                                                               @NotNull FileOp fileOp) {
-<<<<<<< HEAD
-    List<GradleCoordinate> result = Lists.newArrayListWithCapacity(dependencies.size());
-    String supportFilter = findExistingExplicitVersion(dependencies.values());
-    if (supportFilter != null) {
-      supportLibVersionFilter = supportFilter;
-=======
     List<GradleCoordinate> result = new ArrayList<>(dependencies.size());
     String supportFilter = findExistingExplicitVersion(dependencies.values());
     if (supportFilter == null) {
       supportFilter = supportLibVersionFilter;
->>>>>>> 1e5b25b8
     }
 
     for (String key : dependencies.keySet()) {
@@ -558,24 +490,6 @@
       if (myForceRepositoryChecksInTests || !ApplicationManager.getApplication().isUnitTestMode()) {
         // If this coordinate points to an artifact in one of our repositories, check to see if there is a static version
         // that we can add instead of a plus revision.
-<<<<<<< HEAD
-        String filter = highest.getRevision();
-        if (filter.endsWith("+")) {
-          filter = filter.length() > 1 ? filter.substring(0, filter.length() - 1) : null;
-          boolean includePreviews = false;
-          if (filter == null && ImportModule.SUPPORT_GROUP_ID.equals(highest.getGroupId())) {
-            filter = supportLibVersionFilter;
-            includePreviews = true;
-          }
-          String version =
-            getLibraryRevision(highest.getGroupId(), highest.getArtifactId(), filter, includePreviews, sdk.getLocation(), fileOp);
-          if (version == null && filter != null) {
-            // No library found at the support lib version filter level, so look for any match
-            version = getLibraryRevision(highest.getGroupId(), highest.getArtifactId(), null, includePreviews, sdk.getLocation(), fileOp);
-          }
-          if (version == null && !includePreviews) {
-            // Still no library found, check preview versions
-=======
         String revision = highest.getRevision();
         if (revision.endsWith("+")) {
           revision = revision.length() > 1 ? revision.substring(0, revision.length() - 1) : null;
@@ -597,25 +511,13 @@
           }
           if (version == null && !includePreviews) {
             // Still no library found, check preview versions.
->>>>>>> 1e5b25b8
             version = getLibraryRevision(highest.getGroupId(), highest.getArtifactId(), null, true, sdk.getLocation(), fileOp);
           }
           if (version != null) {
             String libraryCoordinate = highest.getId() + ":" + version;
             GradleCoordinate available = GradleCoordinate.parseCoordinateString(libraryCoordinate);
-<<<<<<< HEAD
-            if (available != null) {
-              File archiveFile = getArchiveForCoordinate(available, sdk.getLocation(), fileOp);
-              if (((archiveFile != null && fileOp.exists(archiveFile))
-                   // Not a known library hardcoded in RepositoryUrlManager?
-                   || SupportLibrary.forGradleCoordinate(available) == null)
-                  && COMPARE_PLUS_LOWER.compare(available, highest) >= 0) {
-                highest = available;
-              }
-=======
             if (available != null && COMPARE_PLUS_LOWER.compare(available, highest) >= 0) {
               highest = available;
->>>>>>> 1e5b25b8
             }
           }
         }
@@ -625,10 +527,7 @@
     return result;
   }
 
-<<<<<<< HEAD
-=======
-  @Nullable
->>>>>>> 1e5b25b8
+  @Nullable
   private static String findExistingExplicitVersion(@NotNull Collection<GradleCoordinate> dependencies) {
     Optional<GradleCoordinate> highest = dependencies.stream()
       .filter(coordinate -> ImportModule.SUPPORT_GROUP_ID.equals(coordinate.getGroupId()))
