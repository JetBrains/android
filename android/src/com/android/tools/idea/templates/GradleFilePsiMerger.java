--- conflicted
+++ resolved
@@ -46,16 +46,8 @@
 import org.jetbrains.plugins.groovy.lang.psi.GroovyFile;
 import org.jetbrains.plugins.groovy.lang.psi.GroovyPsiElementFactory;
 import org.jetbrains.plugins.groovy.lang.psi.api.statements.arguments.GrArgumentList;
-<<<<<<< HEAD
-import org.jetbrains.plugins.groovy.lang.psi.api.statements.expressions.GrAssignmentExpression;
-import org.jetbrains.plugins.groovy.lang.psi.api.statements.expressions.GrCall;
-import org.jetbrains.plugins.groovy.lang.psi.api.statements.expressions.GrExpression;
-import org.jetbrains.plugins.groovy.lang.psi.api.statements.expressions.GrMethodCall;
-import org.jetbrains.plugins.groovy.lang.psi.api.statements.expressions.GrReferenceExpression;
-=======
 import org.jetbrains.plugins.groovy.lang.psi.api.statements.blocks.GrClosableBlock;
 import org.jetbrains.plugins.groovy.lang.psi.api.statements.expressions.*;
->>>>>>> 9e819fa1
 import org.jetbrains.plugins.groovy.lang.psi.api.statements.expressions.literals.GrLiteral;
 import org.jetbrains.plugins.groovy.lang.psi.api.statements.expressions.path.GrCallExpression;
 
@@ -152,12 +144,8 @@
         else if (child instanceof GrAssignmentExpression && child.getChildren().length == 2 &&
                  child.getChildren()[1] instanceof GrLiteral && child.getText().startsWith("ext.")) {
           // Put assignment expressions like, ext.kotlin_version = 'x.x.x', at the top, as they may be used later on the file
-<<<<<<< HEAD
-          toRoot.addAfter(child, toRoot.getFirstChild());
-=======
           child = toRoot.addAfter(child, toRoot.getFirstChild());
           ensureCorrectSpacing(child);
->>>>>>> 9e819fa1
         }
         else {
           child = toRoot.addBefore(child, toRoot.getLastChild());
@@ -227,8 +215,6 @@
     }
   }
 
-<<<<<<< HEAD
-=======
   private static void addTrailingNewLine(@NotNull final GroovyFile file) {
     PsiElement newLineElement = getNewLineElement(file, 1);
     file.addAfter(newLineElement, file.getLastChild());
@@ -313,7 +299,6 @@
     }
   }
 
->>>>>>> 9e819fa1
   /** Finds the {@link PsiElement} that a new dependency (in the given configuration) should be inserted before. */
   @NotNull
   private static PsiElement findInsertionPoint(@NotNull PsiElement root, String configurationName) {
