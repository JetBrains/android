--- conflicted
+++ resolved
@@ -19,15 +19,11 @@
 import com.android.ide.common.repository.GradleCoordinate;
 import com.android.repository.io.FileOpUtils;
 import com.android.tools.idea.sdk.AndroidSdks;
-<<<<<<< HEAD
-import com.google.common.collect.*;
-=======
 import com.google.common.base.CharMatcher;
 import com.google.common.collect.LinkedListMultimap;
 import com.google.common.collect.Lists;
 import com.google.common.collect.Maps;
 import com.google.common.collect.Multimap;
->>>>>>> 1e5b25b8
 import com.intellij.ide.startup.impl.StartupManagerImpl;
 import com.intellij.openapi.application.ApplicationManager;
 import com.intellij.openapi.application.Result;
@@ -110,13 +106,7 @@
     }).execute().getResultObject();
 
     if (projectNeedsCleanup) {
-<<<<<<< HEAD
-      ApplicationManager.getApplication().runWriteAction(() -> {
-        Disposer.dispose(project2);
-      });
-=======
       ApplicationManager.getApplication().runWriteAction(() -> Disposer.dispose(project2));
->>>>>>> 1e5b25b8
     }
     return result;
   }
@@ -193,11 +183,6 @@
 
     RepositoryUrlManager urlManager = RepositoryUrlManager.get();
 
-<<<<<<< HEAD
-    ImmutableList<String> configurations = CONFIGURATION_ORDERING.immutableSortedCopy(dependencies.keySet());
-
-=======
->>>>>>> 1e5b25b8
     AndroidSdkData sdk = AndroidSdks.getInstance().tryToChooseAndroidSdk();
     if (sdk != null) {
       dependencies.forEach((configurationName, unresolvedDependencies) -> {
@@ -205,10 +190,7 @@
                                                                                    supportLibVersionFilter,
                                                                                    sdk,
                                                                                    FileOpUtils.create());
-<<<<<<< HEAD
-=======
         PsiElement nextElement = findInsertionPoint(toRoot, configurationName);
->>>>>>> 1e5b25b8
         for (GradleCoordinate dependency : resolved) {
           PsiElement dependencyElement = factory.createStatementFromText(String.format("%s '%s'\n",
                                                                                        configurationName,
