--- conflicted
+++ resolved
@@ -23,14 +23,7 @@
 import com.android.sdklib.AndroidVersion;
 import com.android.sdklib.IAndroidTarget;
 import com.android.sdklib.SdkVersionInfo;
-<<<<<<< HEAD
-import com.android.sdklib.repository.descriptors.IPkgDesc;
-import com.android.sdklib.repository.descriptors.PkgType;
-import com.android.sdklib.repository.local.LocalPkgInfo;
-import com.android.tools.idea.sdkv2.StudioLoggerProgressIndicator;
-=======
 import com.android.tools.idea.sdk.progress.StudioLoggerProgressIndicator;
->>>>>>> 50d6ab60
 import com.android.tools.idea.templates.Parameter;
 import com.android.tools.idea.templates.TemplateMetadata;
 import com.android.tools.idea.templates.TemplateUtils;
@@ -180,12 +173,7 @@
       mySourceCombo.addItem(new SourceLevelComboBoxItem(LanguageLevel.JDK_1_6));
       mySourceCombo.addItem(new SourceLevelComboBoxItem(LanguageLevel.JDK_1_7));
       if (!myTemplateState.hasAttr(ATTR_JAVA_VERSION)) {
-<<<<<<< HEAD
-        LanguageLevel defaultLevel = LanguageLevel.JDK_1_6;
-        myTemplateState.put(ATTR_JAVA_VERSION, languageLevelToString(defaultLevel));
-=======
         myTemplateState.put(ATTR_JAVA_VERSION, LanguageLevel.JDK_1_6.getCompilerComplianceDefaultOption());
->>>>>>> 50d6ab60
       }
     }
     else {
@@ -814,22 +802,6 @@
     return sdkData;
   }
 
-<<<<<<< HEAD
-  public static String languageLevelToString(LanguageLevel level) { // Performs the reverse of LanguageLevel.parse()
-    switch (level) {
-      case JDK_1_5:
-        return "1.5";
-      case JDK_1_6:
-        return "1.6";
-      case JDK_1_7:
-        return "1.7";
-      default:
-        return level.name().substring(4).replace('_', '.'); // JDK_1_2 => 1.2
-    }
-  }
-
-=======
->>>>>>> 50d6ab60
   /**
    * Find a unique filename to avoid conflicts.
    */
