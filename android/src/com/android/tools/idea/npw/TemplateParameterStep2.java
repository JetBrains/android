--- conflicted
+++ resolved
@@ -113,11 +113,7 @@
   private boolean myUpdatingDefaults = false;
   private Map<Parameter, List<JComponent>> myParameterComponents = new WeakHashMap<>();
   private final StringEvaluator myEvaluator = new StringEvaluator();
-<<<<<<< HEAD
-  private Map<JComponent, Parameter> myDataComponentParameters = new WeakHashMap<JComponent, Parameter>();
-=======
   private Map<JComponent, Parameter> myDataComponentParameters = new WeakHashMap<>();
->>>>>>> 50d6ab60
   private final String myStepTitle;
 
   /**
@@ -285,11 +281,7 @@
           dataComponent = new JTextField();
           break;
         case SEPARATOR:
-<<<<<<< HEAD
-          return Collections.<JComponent>singletonList(new JSeparator(SwingConstants.HORIZONTAL));
-=======
           return Collections.singletonList(new JSeparator(SwingConstants.HORIZONTAL));
->>>>>>> 50d6ab60
         default:
           throw new IllegalStateException(parameter.type.toString());
       }
