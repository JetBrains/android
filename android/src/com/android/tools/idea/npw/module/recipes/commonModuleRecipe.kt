--- conflicted
+++ resolved
@@ -54,10 +54,6 @@
   val isLibraryProject = data.isLibrary
   val packageName = data.packageName
   val apis = data.apis
-<<<<<<< HEAD
-  val targetApi = apis.targetApi
-=======
->>>>>>> 640ce73c
   val minApi = apis.minApi
 
   createDefaultDirectories(moduleOut, srcOut)
@@ -73,13 +69,8 @@
       packageName,
       apis.buildApi.apiString,
       projectData.buildToolsVersion,
-<<<<<<< HEAD
-      minApi,
-      apis.targetApiString ?: targetApi.toString(),
-=======
       minApi.apiString,
       apis.targetApi.apiString,
->>>>>>> 640ce73c
       useAndroidX,
       agpVersion,
       includeCppSupport,
