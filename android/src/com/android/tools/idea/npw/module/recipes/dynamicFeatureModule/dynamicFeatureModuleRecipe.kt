--- conflicted
+++ resolved
@@ -41,11 +41,7 @@
 ) {
   val (projectData, srcOut, resOut, manifestOut, testOut, unitTestOut, _, moduleOut) = moduleData
   val apis = moduleData.apis
-<<<<<<< HEAD
-  val (minApi, _, buildApi, targetApi, targetApiString, buildApiString) = apis
-=======
   val (buildApi, targetApi,  minApi, appCompatVersion) = apis
->>>>>>> e624679c
   val useAndroidX = moduleData.projectTemplateData.androidXSupport
   val language = projectData.language
   val name = moduleData.name
@@ -69,13 +65,8 @@
     packageName,
     buildApi.apiString,
     buildToolsVersion,
-<<<<<<< HEAD
-    minApi,
-    targetApiString ?: targetApi.toString(),
-=======
     minApi.apiString,
     targetApi.apiString,
->>>>>>> e624679c
     useAndroidX,
     agpVersion,
     baseFeatureName = baseFeature.name,
