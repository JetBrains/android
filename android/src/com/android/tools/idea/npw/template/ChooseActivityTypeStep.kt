--- conflicted
+++ resolved
@@ -19,10 +19,7 @@
 import com.android.tools.idea.npw.model.RenderTemplateModel
 import com.android.tools.idea.npw.platform.AndroidVersionsInfo
 import com.android.tools.idea.npw.project.getModuleTemplates
-<<<<<<< HEAD
-=======
 import com.android.tools.idea.npw.toTemplateFormFactor
->>>>>>> e624679c
 import com.android.tools.idea.observable.core.OptionalProperty
 import com.android.tools.idea.observable.core.OptionalValueProperty
 import com.android.tools.idea.projectsystem.NamedModuleTemplate
@@ -34,18 +31,6 @@
 /**
  * Step for the gallery for Activity templates.
  */
-<<<<<<< HEAD
-class ChooseActivityTypeStep(
-  renderModel: RenderTemplateModel,
-  formFactor: FormFactor,
-  moduleTemplates: List<NamedModuleTemplate>,
-  androidSdkInfo: OptionalProperty<AndroidVersionsInfo.VersionItem> = OptionalValueProperty.absent()
-) : ChooseGalleryItemStep(
-  renderModel, formFactor, moduleTemplates, activityGalleryStepMessageKeys, "Empty Activity", androidSdkInfo
-) {
-  constructor(renderModel: RenderTemplateModel, formFactor: FormFactor, targetDirectory: VirtualFile)
-    : this(renderModel, formFactor, renderModel.androidFacet!!.getModuleTemplates(targetDirectory))
-=======
 class ChooseActivityTypeStep private constructor(
   renderModel: RenderTemplateModel,
   formFactor: FormFactor,
@@ -64,7 +49,6 @@
                .filter { formFactor.toTemplateFormFactor() == it.formFactor }
                .map(::NewTemplateRenderer))
   }.toList()
->>>>>>> e624679c
 
   companion object Factory {
     fun forNewModule(
