/*
 * Copyright (C) 2019 The Android Open Source Project
 *
 * Licensed under the Apache License, Version 2.0 (the "License");
 * you may not use this file except in compliance with the License.
 * You may obtain a copy of the License at
 *
 *      http://www.apache.org/licenses/LICENSE-2.0
 *
 * Unless required by applicable law or agreed to in writing, software
 * distributed under the License is distributed on an "AS IS" BASIS,
 * WITHOUT WARRANTIES OR CONDITIONS OF ANY KIND, either express or implied.
 * See the License for the specific language governing permissions and
 * limitations under the License.
 */
package com.android.tools.idea.npw.template

import com.android.tools.adtui.util.FormScalingUtil
import com.android.tools.adtui.validation.ValidatorPanel
import com.android.tools.idea.device.FormFactor
import com.android.tools.idea.model.AndroidModuleInfo
<<<<<<< HEAD
import com.android.tools.idea.npw.FormFactor
import com.android.tools.idea.npw.model.RenderTemplateModel
import com.android.tools.idea.npw.platform.AndroidVersionsInfo
import com.android.tools.idea.npw.platform.Language
=======
import com.android.tools.idea.npw.model.RenderTemplateModel
import com.android.tools.idea.npw.platform.AndroidVersionsInfo
>>>>>>> e624679c
import com.android.tools.idea.npw.project.getModuleTemplates
import com.android.tools.idea.npw.ui.WizardGallery
import com.android.tools.idea.npw.ui.getTemplateIcon
import com.android.tools.idea.npw.ui.getTemplateTitle
import com.android.tools.idea.observable.ListenerManager
import com.android.tools.idea.observable.core.ObservableBool
import com.android.tools.idea.observable.core.OptionalProperty
import com.android.tools.idea.observable.core.OptionalValueProperty
import com.android.tools.idea.observable.core.StringValueProperty
import com.android.tools.idea.projectsystem.NamedModuleTemplate
import com.android.tools.idea.ui.wizard.WizardUtils.COMPOSE_MIN_AGP_VERSION
import com.android.tools.idea.ui.wizard.WizardUtils.hasComposeMinAgpVersion
import com.android.tools.idea.wizard.model.ModelWizard
import com.android.tools.idea.wizard.model.ModelWizardStep
import com.android.tools.idea.wizard.model.SkippableWizardStep
import com.android.tools.idea.wizard.model.WizardModel
import com.android.tools.idea.wizard.template.Language
import com.android.tools.idea.wizard.template.Template
import com.android.tools.idea.wizard.template.TemplateConstraint
import com.google.common.annotations.VisibleForTesting
import com.intellij.openapi.vfs.VirtualFile
import com.intellij.ui.components.JBList
import com.intellij.ui.components.JBScrollPane
import org.jetbrains.android.facet.AndroidFacet
import org.jetbrains.android.refactoring.isAndroidx
import org.jetbrains.android.util.AndroidBundle.message
import java.awt.event.ActionEvent
import javax.swing.AbstractAction
import javax.swing.Icon
import javax.swing.JComponent

/**
 * This step allows the user to select which type of component (Activity, Service, etc.) they want to create.
 * TODO: This class and ChooseModuleTypeStep looks to have a lot in common.
 *
 * Should we have something more specific than a ASGallery, that renders "Gallery items"?
 */

class BlankModel: WizardModel() {
  override fun handleFinished() {
    // Nothing to do
  }
}
abstract class ChooseGalleryItemStep(
<<<<<<< HEAD
  model: RenderTemplateModel,
=======
  private val renderModel: RenderTemplateModel,
>>>>>>> e624679c
  formFactor: FormFactor,
  private val moduleTemplates: List<NamedModuleTemplate>,
  private val messageKeys: WizardGalleryItemsStepMessageKeys,
  private val emptyItemLabel: String,
  private val androidSdkInfo: OptionalProperty<AndroidVersionsInfo.VersionItem> = OptionalValueProperty.absent()
<<<<<<< HEAD
) : SkippableWizardStep<RenderTemplateModel>(model, message(messageKeys.addMessage, formFactor.id), formFactor.icon) {
=======
) : SkippableWizardStep<WizardModel>(BlankModel(), message(messageKeys.addMessage, formFactor.id), formFactor.icon) {
>>>>>>> e624679c

  abstract val templateRenderers: List<TemplateRenderer>
  private val itemGallery = WizardGallery(title, { t: NewTemplateRenderer? -> t!!.icon }, { t: NewTemplateRenderer? -> t!!.label })
  private val validatorPanel = ValidatorPanel(this, JBScrollPane(itemGallery)).also {
    FormScalingUtil.scaleComponentTree(this.javaClass, it)
  }

  private val invalidParameterMessage = StringValueProperty()
  private val listeners = ListenerManager()

  protected val isNewModule: Boolean
    get() = model.module == null

  constructor(
    renderModel: RenderTemplateModel,
    formFactor: FormFactor,
    targetDirectory: VirtualFile,
    messageKeys: WizardGalleryItemsStepMessageKeys,
    emptyItemLabel: String
  ) : this(renderModel, formFactor, renderModel.androidFacet!!.getModuleTemplates(targetDirectory), messageKeys, emptyItemLabel)

  override fun getComponent(): JComponent = validatorPanel

  override fun getPreferredFocusComponent(): JComponent? = itemGallery

  public override fun createDependentSteps(): Collection<ModelWizardStep<*>> =
<<<<<<< HEAD
    listOf(ConfigureTemplateParametersStep(model, message(messageKeys.stepTitle), moduleTemplates),
           ConfigureTemplateParametersStep2(model, message(messageKeys.stepTitle), moduleTemplates))
=======
    listOf(ConfigureTemplateParametersStep(renderModel, message(messageKeys.stepTitle), moduleTemplates))
>>>>>>> e624679c

  override fun dispose() = listeners.releaseAll()

  override fun onWizardStarting(wizard: ModelWizard.Facade) {
    validatorPanel.registerMessageSource(invalidParameterMessage)

    itemGallery.setDefaultAction(object : AbstractAction() {
      override fun actionPerformed(actionEvent: ActionEvent) {
        wizard.goForward()
      }
    })

    itemGallery.addListSelectionListener {
      itemGallery.selectedElement?.run {
<<<<<<< HEAD
        when (this) {
          is OldTemplateRenderer -> {
            model.templateHandle = this.template
            model.newTemplate = Template.NoActivity
          }
          is NewTemplateRenderer -> {
            model.templateHandle = null
            model.newTemplate = this.template
          }
        }
=======
        renderModel.newTemplate = this.template
>>>>>>> e624679c
        wizard.updateNavigationProperties()
      }
      validateTemplate()
    }

    itemGallery.run {
      model = JBList.createDefaultListModel(templateRenderers)
      selectedIndex = getDefaultSelectedTemplateIndex(templateRenderers, emptyItemLabel)
    }
  }

  override fun canGoForward(): ObservableBool = validatorPanel.hasErrors().not()

  override fun onEntering() = validateTemplate()

  /**
   * See also [com.android.tools.idea.actions.NewAndroidComponentAction.update]
   */
  private fun validateTemplate() {
<<<<<<< HEAD
    val template = model.templateHandle
    val templateData = template?.metadata
    val sdkInfo = androidSdkInfo.valueOrNull
    val facet = model.androidFacet
=======
    val sdkInfo = androidSdkInfo.valueOrNull
    val facet = renderModel.androidFacet
>>>>>>> e624679c

    fun AndroidFacet.getModuleInfo() = AndroidModuleInfo.getInstance(this)

    val moduleApiLevel = sdkInfo?.minApiLevel ?: facet?.getModuleInfo()?.minSdkVersion?.featureLevel ?: Integer.MAX_VALUE
    val moduleBuildApiLevel = sdkInfo?.buildApiLevel ?: facet?.getModuleInfo()?.buildSdkVersion?.featureLevel ?: Integer.MAX_VALUE

    val project = renderModel.project
    val isAndroidxProject = project.isAndroidx()

    invalidParameterMessage.set(
<<<<<<< HEAD
      if (model.newTemplate != Template.NoActivity)
        // TODO(qumeric): pass language?
        model.newTemplate.validate(moduleApiLevel, moduleBuildApiLevel, isNewModule, isAndroidxProject, model.language.value, messageKeys)
      else
        validateTemplate(templateData, moduleApiLevel, moduleBuildApiLevel, isNewModule, isAndroidxProject, model.language.value, messageKeys)
=======
      renderModel.newTemplate.validate(moduleApiLevel, moduleBuildApiLevel, isNewModule, isAndroidxProject, renderModel.language.value, messageKeys)
>>>>>>> e624679c
    )

    if (invalidParameterMessage.get() == "" && !hasComposeMinAgpVersion(project, renderModel.newTemplate.category)) {
      invalidParameterMessage.set(message("android.wizard.validate.module.needs.new.agp", COMPOSE_MIN_AGP_VERSION))
    }
  }

  interface TemplateRenderer {
    val label: String
    /** Return the image associated with the current template, if it specifies one, or null otherwise. */
    val icon: Icon?
    val exists: Boolean
  }

  open class NewTemplateRenderer(internal val template: Template) : TemplateRenderer {
    override val label: String
      get() = getTemplateTitle(template)

    override val icon: Icon?
      get() = getTemplateIcon(template)

    override val exists: Boolean = template != Template.NoActivity

    override fun toString(): String = label
  }
}

fun getDefaultSelectedTemplateIndex(
  templateRenderers: List<ChooseGalleryItemStep.TemplateRenderer>,
  emptyItemLabel: String = "Empty Activity"
): Int = templateRenderers.indices.run {
  val defaultTemplateIndex = firstOrNull { templateRenderers[it].label == emptyItemLabel }
  val firstValidTemplateIndex = firstOrNull { templateRenderers[it].exists }

  defaultTemplateIndex ?: firstValidTemplateIndex ?: throw IllegalArgumentException("No valid Template found")
}

@VisibleForTesting
fun Template.validate(moduleApiLevel: Int,
                      moduleBuildApiLevel: Int,
                      isNewModule: Boolean,
                      isAndroidxProject: Boolean,
                      language: Language,
                      messageKeys: WizardGalleryItemsStepMessageKeys
): String = when {
  this == Template.NoActivity -> if (isNewModule) "" else message(messageKeys.itemNotFound)
  moduleApiLevel < this.minSdk -> message(messageKeys.invalidMinSdk, this.minSdk)
  moduleBuildApiLevel < this.minCompileSdk -> message(messageKeys.invalidMinBuild, this.minCompileSdk)
  constraints.contains(TemplateConstraint.AndroidX) && !isAndroidxProject -> message(messageKeys.invalidAndroidX)
  constraints.contains(TemplateConstraint.Kotlin) && language != Language.Kotlin && isNewModule -> message(messageKeys.invalidNeedsKotlin)
  else -> ""
}

data class WizardGalleryItemsStepMessageKeys(
  val addMessage: String,
  val stepTitle: String,
  val itemNotFound: String,
  val invalidMinSdk: String,
  val invalidMinBuild: String,
  val invalidAndroidX: String,
  val invalidNeedsKotlin: String
)<|MERGE_RESOLUTION|>--- conflicted
+++ resolved
@@ -19,15 +19,8 @@
 import com.android.tools.adtui.validation.ValidatorPanel
 import com.android.tools.idea.device.FormFactor
 import com.android.tools.idea.model.AndroidModuleInfo
-<<<<<<< HEAD
-import com.android.tools.idea.npw.FormFactor
 import com.android.tools.idea.npw.model.RenderTemplateModel
 import com.android.tools.idea.npw.platform.AndroidVersionsInfo
-import com.android.tools.idea.npw.platform.Language
-=======
-import com.android.tools.idea.npw.model.RenderTemplateModel
-import com.android.tools.idea.npw.platform.AndroidVersionsInfo
->>>>>>> e624679c
 import com.android.tools.idea.npw.project.getModuleTemplates
 import com.android.tools.idea.npw.ui.WizardGallery
 import com.android.tools.idea.npw.ui.getTemplateIcon
@@ -72,21 +65,13 @@
   }
 }
 abstract class ChooseGalleryItemStep(
-<<<<<<< HEAD
-  model: RenderTemplateModel,
-=======
   private val renderModel: RenderTemplateModel,
->>>>>>> e624679c
   formFactor: FormFactor,
   private val moduleTemplates: List<NamedModuleTemplate>,
   private val messageKeys: WizardGalleryItemsStepMessageKeys,
   private val emptyItemLabel: String,
   private val androidSdkInfo: OptionalProperty<AndroidVersionsInfo.VersionItem> = OptionalValueProperty.absent()
-<<<<<<< HEAD
-) : SkippableWizardStep<RenderTemplateModel>(model, message(messageKeys.addMessage, formFactor.id), formFactor.icon) {
-=======
 ) : SkippableWizardStep<WizardModel>(BlankModel(), message(messageKeys.addMessage, formFactor.id), formFactor.icon) {
->>>>>>> e624679c
 
   abstract val templateRenderers: List<TemplateRenderer>
   private val itemGallery = WizardGallery(title, { t: NewTemplateRenderer? -> t!!.icon }, { t: NewTemplateRenderer? -> t!!.label })
@@ -98,7 +83,7 @@
   private val listeners = ListenerManager()
 
   protected val isNewModule: Boolean
-    get() = model.module == null
+    get() = renderModel.module == null
 
   constructor(
     renderModel: RenderTemplateModel,
@@ -113,12 +98,7 @@
   override fun getPreferredFocusComponent(): JComponent? = itemGallery
 
   public override fun createDependentSteps(): Collection<ModelWizardStep<*>> =
-<<<<<<< HEAD
-    listOf(ConfigureTemplateParametersStep(model, message(messageKeys.stepTitle), moduleTemplates),
-           ConfigureTemplateParametersStep2(model, message(messageKeys.stepTitle), moduleTemplates))
-=======
     listOf(ConfigureTemplateParametersStep(renderModel, message(messageKeys.stepTitle), moduleTemplates))
->>>>>>> e624679c
 
   override fun dispose() = listeners.releaseAll()
 
@@ -133,20 +113,7 @@
 
     itemGallery.addListSelectionListener {
       itemGallery.selectedElement?.run {
-<<<<<<< HEAD
-        when (this) {
-          is OldTemplateRenderer -> {
-            model.templateHandle = this.template
-            model.newTemplate = Template.NoActivity
-          }
-          is NewTemplateRenderer -> {
-            model.templateHandle = null
-            model.newTemplate = this.template
-          }
-        }
-=======
         renderModel.newTemplate = this.template
->>>>>>> e624679c
         wizard.updateNavigationProperties()
       }
       validateTemplate()
@@ -166,15 +133,8 @@
    * See also [com.android.tools.idea.actions.NewAndroidComponentAction.update]
    */
   private fun validateTemplate() {
-<<<<<<< HEAD
-    val template = model.templateHandle
-    val templateData = template?.metadata
-    val sdkInfo = androidSdkInfo.valueOrNull
-    val facet = model.androidFacet
-=======
     val sdkInfo = androidSdkInfo.valueOrNull
     val facet = renderModel.androidFacet
->>>>>>> e624679c
 
     fun AndroidFacet.getModuleInfo() = AndroidModuleInfo.getInstance(this)
 
@@ -185,15 +145,7 @@
     val isAndroidxProject = project.isAndroidx()
 
     invalidParameterMessage.set(
-<<<<<<< HEAD
-      if (model.newTemplate != Template.NoActivity)
-        // TODO(qumeric): pass language?
-        model.newTemplate.validate(moduleApiLevel, moduleBuildApiLevel, isNewModule, isAndroidxProject, model.language.value, messageKeys)
-      else
-        validateTemplate(templateData, moduleApiLevel, moduleBuildApiLevel, isNewModule, isAndroidxProject, model.language.value, messageKeys)
-=======
       renderModel.newTemplate.validate(moduleApiLevel, moduleBuildApiLevel, isNewModule, isAndroidxProject, renderModel.language.value, messageKeys)
->>>>>>> e624679c
     )
 
     if (invalidParameterMessage.get() == "" && !hasComposeMinAgpVersion(project, renderModel.newTemplate.category)) {
