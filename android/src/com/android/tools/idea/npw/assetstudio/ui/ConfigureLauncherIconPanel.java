--- conflicted
+++ resolved
@@ -15,10 +15,6 @@
  */
 package com.android.tools.idea.npw.assetstudio.ui;
 
-<<<<<<< HEAD
-=======
-import static com.android.tools.adtui.validation.ValidatorPanel.truncateMessage;
->>>>>>> 12e77d2e
 import static com.android.tools.idea.npw.assetstudio.AssetStudioUtils.toUpperCamelCase;
 
 import com.android.resources.Density;
@@ -84,10 +80,6 @@
 import javax.swing.JComboBox;
 import javax.swing.JComponent;
 import javax.swing.JLabel;
-<<<<<<< HEAD
-import javax.swing.JList;
-=======
->>>>>>> 12e77d2e
 import javax.swing.JPanel;
 import javax.swing.JRadioButton;
 import javax.swing.JSlider;
@@ -386,20 +378,12 @@
     myBackgroundColorLabel.setLabelFor(myBackgroundColorPanel);
     myGenerateRoundIconLabel.setLabelFor(myGenerateRoundIconRadioButtonsPanel);
     myLegacyIconShapeLabel.setLabelFor(myLegacyIconShapeComboBox);
-<<<<<<< HEAD
-=======
-    myWebIconShapeLabel.setLabelFor(myWebIconShapeComboBox);
->>>>>>> 12e77d2e
 
     myForegroundAssetType = new SelectedRadioButtonProperty<>(DEFAULT_FOREGROUND_ASSET_TYPE, ForegroundAssetType.values(),
                                                               myForegroundImageRadioButton, myForegroundClipartRadioButton,
                                                               myForegroundTextRadioButton);
     myForegroundActiveAsset = new ObjectValueProperty<>(myForegroundImageAssetBrowser.getAsset());
-<<<<<<< HEAD
     myForegroundImageAssetBrowser.getAsset().setRole("foreground image");
-=======
-    myForegroundImageAssetBrowser.getAsset().setRole("a foreground image file");
->>>>>>> 12e77d2e
     myForegroundColorPanel.setSelectedColor(LauncherIconGenerator.DEFAULT_FOREGROUND_COLOR);
 
     myBackgroundAssetType = new SelectedRadioButtonProperty<>(DEFAULT_BACKGROUND_ASSET_TYPE, BackgroundAssetType.values(),
@@ -660,8 +644,8 @@
     myValidatorPanel.registerTest(namesAreDistinctExpression(isActive, myForegroundLayerName, myBackgroundLayerName),
                                   "Background and foreground layers must have distinct names");
 
-    myValidatorPanel.registerValidator(myForegroundAssetValidityState, validity -> truncateMessage(validity, 3));
-    myValidatorPanel.registerValidator(myBackgroundAssetValidityState, validity -> truncateMessage(validity, 3));
+    myValidatorPanel.registerValidator(myForegroundAssetValidityState, validity -> validity);
+    myValidatorPanel.registerValidator(myBackgroundAssetValidityState, validity -> validity);
   }
 
   @NotNull
