--- conflicted
+++ resolved
@@ -55,7 +55,6 @@
 import com.android.tools.idea.observable.ui.TextProperty;
 import com.android.tools.idea.res.IdeResourceNameValidator;
 import com.android.tools.idea.ui.VectorImageComponent;
-import com.android.tools.idea.util.SwingWorker;
 import com.android.tools.idea.wizard.model.ModelWizardStep;
 import com.intellij.openapi.application.ApplicationManager;
 import com.intellij.openapi.application.ModalityState;
@@ -66,6 +65,7 @@
 import com.intellij.ui.ColorPanel;
 import com.intellij.ui.JBColor;
 import com.intellij.ui.components.JBLabel;
+import com.intellij.util.concurrency.SwingWorker;
 import com.intellij.util.ui.JBUI;
 import java.awt.Color;
 import java.awt.event.ActionListener;
@@ -292,11 +292,7 @@
       myValidatorPanel.registerValidator(heightForValidation, new SizeValidator("Height has to be a positive number"));
 
       if (myAssetSourceType.get() == AssetSourceType.CLIP_ART) {
-<<<<<<< HEAD
-        myActiveAssetBindings.bind(ObjectProperty.wrap(activeAsset.color()), myColor);
-=======
         myActiveAssetBindings.bind(activeAsset.color(), myColor);
->>>>>>> bd07c1f4
       }
       myActiveAssetBindings.bind(activeAsset.opacityPercent(), myOpacityPercent);
       myActiveAssetBindings.bind(activeAsset.autoMirrored(), myAutoMirrored);
@@ -468,14 +464,7 @@
       @Nullable VectorAsset.Preview myPreview;
       @NotNull final VectorAsset myAsset;
       @Nullable final File myAssetFile;
-<<<<<<< HEAD
-      // For some strange reason, possibly a JVM bug, changing "volatile" to "final" results in
-      // myVectorDrawableInfo being null inside the construct method.
-      // TODO: Investigate why this is happening.
-      @NotNull volatile VectorAsset.VectorDrawableInfo myVectorDrawableInfo;
-=======
       @NotNull final VectorAsset.VectorDrawableInfo myVectorDrawableInfo;
->>>>>>> bd07c1f4
       @NotNull final VdOverrideInfo myOverrideInfo;
       private int myPreviewWidth;
 
@@ -501,32 +490,10 @@
                            "Internal error generating preview" :
                            "Internal error generating preview for " + myAssetFile.getName();
           myPreview = new VectorAsset.Preview(message);
-<<<<<<< HEAD
-=======
         }
         return myPreview;
       }
 
-      @UiThread
-      @Override
-      public void finished() {
-        ApplicationManager.getApplication().assertIsDispatchThread();
-        assert myPreview != null;
-
-        // Update the preview image if it corresponds to the current state.
-        if (myAsset.equals(myActiveAsset.get()) &&
-            myAsset.isCurrentFile(myAssetFile) &&
-            myVectorDrawableInfo.equals(myAsset.getVectorDrawableInfo().get()) &&
-            myOverrideInfo.equals(myAsset.createOverrideInfo())) {
-          myAssetValidityState.set(myPreview.getValidityState());
-          BufferedImage image = myPreview.getImage();
-          myImagePreview.setIcon(image == null ? null : new ImageIcon(image));
->>>>>>> bd07c1f4
-        }
-        return myPreview;
-      }
-
-<<<<<<< HEAD
       @UiThread
       @Override
       public void finished() {
@@ -549,14 +516,6 @@
           myEnqueuedWorker = null;
           myCurrentWorker.start();
         }
-=======
-        myCurrentWorker = null;
-        if (myEnqueuedWorker != null) {
-          myCurrentWorker = myEnqueuedWorker;
-          myEnqueuedWorker = null;
-          myCurrentWorker.start();
-        }
->>>>>>> bd07c1f4
       }
     }
   }
