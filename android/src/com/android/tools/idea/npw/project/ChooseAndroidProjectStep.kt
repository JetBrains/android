--- conflicted
+++ resolved
@@ -41,10 +41,6 @@
 import com.intellij.openapi.application.ModalityState
 import com.intellij.openapi.progress.util.BackgroundTaskUtil
 import com.intellij.openapi.progress.util.ProgressWindow
-<<<<<<< HEAD
-=======
-import com.intellij.ui.GuiUtils
->>>>>>> cdc83e4e
 import com.intellij.ui.JBColor
 import com.intellij.ui.components.JBLabel
 import com.intellij.ui.components.JBList
@@ -138,42 +134,12 @@
       }
     }
 
-<<<<<<< HEAD
-    if (StudioFlags.NPW_NEW_MODULE_WITH_SIDE_BAR.get()) {
-      leftList.setCellRenderer { _, value, _, isSelected, cellHasFocus ->
-        JBLabel(value.formFactor.toString()).apply {
-          isOpaque = true
-          background = UIUtil.getListBackground(isSelected, cellHasFocus)
-          foreground = UIUtil.getListForeground(isSelected, cellHasFocus)
-          border = JBUI.Borders.emptyLeft(TABLE_CELL_LEFT_PADDING)
-
-          val size = JBUI.size(TABLE_CELL_WIDTH, TABLE_CELL_HEIGHT)
-          preferredSize = size
-        }
-      }
-      AccessibleContextUtil.setName(leftList, message("android.wizard.project.new.choose"))
-      leftList.selectionMode = ListSelectionModel.SINGLE_SELECTION
-      leftList.setListData(formFactors.toTypedArray())
-      leftList.selectedIndex = 0
-      listEntriesListeners.listenAndFire(SelectedListValueProperty(leftList)) { formFactorInfo ->
-        rightPanel.removeAll()
-        rightPanel.add(formFactorInfo.get().tabPanel.myRootPanel, BorderLayout.CENTER)
-        rightPanel.revalidate()
-        rightPanel.repaint()
-      }
-
-      val leftPanel = JPanel(BorderLayout()).apply {
-        add(createTitle(), BorderLayout.NORTH)
-        add(leftList, BorderLayout.CENTER)
-      }
-=======
     leftList.setCellRenderer { _, value, _, isSelected, cellHasFocus ->
       JBLabel(value.formFactor.toString()).apply {
         isOpaque = true
         background = UIUtil.getListBackground(isSelected, cellHasFocus)
         foreground = UIUtil.getListForeground(isSelected, cellHasFocus)
         border = JBUI.Borders.emptyLeft(TABLE_CELL_LEFT_PADDING)
->>>>>>> cdc83e4e
 
         val size = JBUI.size(TABLE_CELL_WIDTH, TABLE_CELL_HEIGHT)
         preferredSize = size
