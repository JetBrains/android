/*
 * Copyright (C) 2018 The Android Open Source Project
 *
 * Licensed under the Apache License, Version 2.0 (the "License");
 * you may not use this file except in compliance with the License.
 * You may obtain a copy of the License at
 *
 *      http://www.apache.org/licenses/LICENSE-2.0
 *
 * Unless required by applicable law or agreed to in writing, software
 * distributed under the License is distributed on an "AS IS" BASIS,
 * WITHOUT WARRANTIES OR CONDITIONS OF ANY KIND, either express or implied.
 * See the License for the specific language governing permissions and
 * limitations under the License.
 */
package com.android.tools.idea.npw.project;

import com.android.ide.common.sdk.LoadStatus;
import com.android.repository.api.UpdatablePackage;
import com.android.tools.idea.npw.ChooseApiLevelDialog;
import com.android.tools.idea.npw.FormFactor;
import com.android.tools.idea.npw.module.FormFactorApiComboBox;
import com.android.tools.idea.npw.platform.AndroidVersionsInfo;
import com.android.tools.idea.observable.BindingsManager;
import com.android.tools.idea.observable.ListenerManager;
import com.android.tools.idea.observable.core.OptionalProperty;
import com.android.tools.idea.observable.ui.SelectedItemProperty;
import com.android.tools.idea.stats.DistributionService;
import com.intellij.icons.AllIcons;
import com.intellij.openapi.Disposable;
import com.intellij.openapi.application.ApplicationManager;
import com.intellij.openapi.util.Disposer;
import com.intellij.ui.HyperlinkAdapter;
import com.intellij.ui.HyperlinkLabel;
import com.intellij.ui.JBColor;
import com.intellij.ui.components.JBLabel;
import com.intellij.util.ui.AsyncProcessIcon;
import org.jetbrains.annotations.NotNull;

import javax.swing.*;
import javax.swing.event.HyperlinkEvent;

import java.util.Collection;
import java.util.Collections;

import static java.lang.String.format;
import static org.jetbrains.android.util.AndroidBundle.message;

public class FormFactorSdkControls implements Disposable {
  private final BindingsManager myBindings = new BindingsManager();
  private final ListenerManager myListeners = new ListenerManager();
  private final AndroidVersionsInfo myAndroidVersionsInfo = new AndroidVersionsInfo();

  private LoadStatus mySdkDataLoadingStatus;
  private LoadStatus myStatsDataLoadingStatus;

  private JPanel myStatsPanel;
<<<<<<< HEAD
  private JPanel myLoadingStatsPanel;
  private JBLabel myStatsLoadFailedLabel;
  private JCheckBox myInclusionCheckBox;
  private JCheckBox myInstantAppCheckbox;

  /**
   * Creates a new FormFactorSdkControls.
   * Before displaying, you must call {@link #init} to populate content and set up listeners.
   *
   * @param disposable The parent Disposable for this component.
   * @param formFactor The FormFactor these controls govern.
   */
  FormFactorSdkControls(@NotNull Disposable disposable, @NotNull FormFactor formFactor) {
    myDisposable = disposable;
    myFormFactor = formFactor;
    myInclusionCheckBox.setText(formFactor.toString());
    myHelpMeChooseLabel.setText(getApiHelpText(0, ""));
    myHelpMeChooseLink.setHyperlinkText(message("android.wizard.module.help.choose"));
    // Only show SDK selector for base form factors.
    if (myFormFactor.baseFormFactor != null) {
      myMinSdkCombobox.setVisible(false);
    }
=======
  private JBLabel myApiPercentIcon;
  private JBLabel myApiPercentLabel;
  private HyperlinkLabel myLearnMoreLink;
  private JPanel myLoadingDataPanel;
  private AsyncProcessIcon myLoadingDataIcon;
  private JLabel myLoadingDataLabel;
  private FormFactorApiComboBox myMinSdkCombobox;
  private JPanel myRoot;
>>>>>>> 2cd46877

  public void init(OptionalProperty<AndroidVersionsInfo.VersionItem> androidSdkInfo, Disposable parentDisposable) {
    Disposer.register(parentDisposable, this);

    myBindings.bind(androidSdkInfo, new SelectedItemProperty<>(myMinSdkCombobox));
    myListeners.receive(androidSdkInfo, value ->
      value.ifPresent(item -> myApiPercentLabel.setText(getApiHelpText(item.getMinApiLevel())))
    );

    myLoadingDataLabel.setForeground(JBColor.GRAY);
    myApiPercentIcon.setIcon(AllIcons.General.BalloonInformation);

    myLearnMoreLink.setHyperlinkText(message("android.wizard.module.help.choose"));
    myLearnMoreLink.addHyperlinkListener(new HyperlinkAdapter() {
      @Override
      protected void hyperlinkActivated(HyperlinkEvent e) {
        int minApiLevel = ((AndroidVersionsInfo.VersionItem)myMinSdkCombobox.getSelectedItem()).getMinApiLevel();
        ChooseApiLevelDialog chooseApiLevelDialog = new ChooseApiLevelDialog(null, minApiLevel);
        Disposer.register(FormFactorSdkControls.this, chooseApiLevelDialog.getDisposable());
        if (!chooseApiLevelDialog.showAndGet()) {
          return;
        }

        int selectedApiLevel = chooseApiLevelDialog.getSelectedApiLevel();
        for (int i = 0; i < myMinSdkCombobox.getItemCount(); i++) {
          AndroidVersionsInfo.VersionItem item = myMinSdkCombobox.getItemAt(i);
          if (item.getMinApiLevel() == selectedApiLevel) {
            myMinSdkCombobox.setSelectedItem(item);
            break;
          }
        }
      }
    });
  }

  @NotNull
  public JPanel getRoot() {
    return myRoot;
  }

  public void showStatsPanel(boolean show) {
    myStatsPanel.setVisible(show);
  }

  public void startDataLoading(FormFactor formFactor, int minSdk) {
    myApiPercentLabel.setText(getApiHelpText(minSdk)); //TODO: What? Should we only care about what item is selected on the combo?

    mySdkDataLoadingStatus = LoadStatus.LOADING;
    myStatsDataLoadingStatus = myStatsPanel.isVisible() ? LoadStatus.LOADING : LoadStatus.LOADED;
    updateLoadingProgress();

    myAndroidVersionsInfo.load();
    myAndroidVersionsInfo.loadTargetVersions(formFactor, minSdk, items -> {
      myMinSdkCombobox.init(formFactor, items);
      mySdkDataLoadingStatus = LoadStatus.LOADED;
      updateLoadingProgress();
    });

    if (myStatsPanel.isVisible()) {
      DistributionService.getInstance().refresh(
        () -> ApplicationManager.getApplication().invokeLater(() -> {
          myStatsDataLoadingStatus = LoadStatus.LOADED;
          updateLoadingProgress();
        }),
        () -> ApplicationManager.getApplication().invokeLater(() -> {
          myStatsDataLoadingStatus = LoadStatus.FAILED;
          updateLoadingProgress();
        }));
    }
  }

  public Collection<? extends UpdatablePackage> getSdkInstallPackageList() {
    AndroidVersionsInfo.VersionItem androidVersion = (AndroidVersionsInfo.VersionItem) myMinSdkCombobox.getSelectedItem();
    return myAndroidVersionsInfo.loadInstallPackageList(Collections.singletonList(androidVersion));
  }

  @Override
  public void dispose() {
    myBindings.releaseAll();
    myListeners.releaseAll();
  }

  private void createUIComponents() {
    myLoadingDataIcon = new AsyncProcessIcon(message("android.wizard.module.help.loading"));
  }

  private void updateLoadingProgress() {
    myLoadingDataPanel.setVisible(mySdkDataLoadingStatus != LoadStatus.LOADED || myStatsDataLoadingStatus != LoadStatus.LOADED);
    myLoadingDataIcon.setVisible(mySdkDataLoadingStatus == LoadStatus.LOADING || myStatsDataLoadingStatus == LoadStatus.LOADING);

    if (mySdkDataLoadingStatus == LoadStatus.LOADING) {
      myLoadingDataLabel.setText(message("android.wizard.project.loading.sdks"));
    }
    else if (myStatsDataLoadingStatus == LoadStatus.LOADING) {
      myLoadingDataLabel.setText(message("android.wizard.module.help.refreshing"));
    }
    else if (myStatsDataLoadingStatus == LoadStatus.FAILED) {
      myLoadingDataLabel.setText(message("android.wizard.project.loading.stats.fail"));
    }
  }

  private static String getApiHelpText(int selectedApi) {
    double percentage = DistributionService.getInstance().getSupportedDistributionForApiLevel(selectedApi) * 100;
    String percentageStr = percentage < 1 ? "<b>&lt; 1%</b>" :
                           format("approximately <b>" + (percentage >= 10 ? "%.3g%%" : "%.2g%%") + "</b>", percentage);
    return format("<html>Your app will run on %1$s of devices.</html>", percentageStr);
  }
}<|MERGE_RESOLUTION|>--- conflicted
+++ resolved
@@ -55,30 +55,6 @@
   private LoadStatus myStatsDataLoadingStatus;
 
   private JPanel myStatsPanel;
-<<<<<<< HEAD
-  private JPanel myLoadingStatsPanel;
-  private JBLabel myStatsLoadFailedLabel;
-  private JCheckBox myInclusionCheckBox;
-  private JCheckBox myInstantAppCheckbox;
-
-  /**
-   * Creates a new FormFactorSdkControls.
-   * Before displaying, you must call {@link #init} to populate content and set up listeners.
-   *
-   * @param disposable The parent Disposable for this component.
-   * @param formFactor The FormFactor these controls govern.
-   */
-  FormFactorSdkControls(@NotNull Disposable disposable, @NotNull FormFactor formFactor) {
-    myDisposable = disposable;
-    myFormFactor = formFactor;
-    myInclusionCheckBox.setText(formFactor.toString());
-    myHelpMeChooseLabel.setText(getApiHelpText(0, ""));
-    myHelpMeChooseLink.setHyperlinkText(message("android.wizard.module.help.choose"));
-    // Only show SDK selector for base form factors.
-    if (myFormFactor.baseFormFactor != null) {
-      myMinSdkCombobox.setVisible(false);
-    }
-=======
   private JBLabel myApiPercentIcon;
   private JBLabel myApiPercentLabel;
   private HyperlinkLabel myLearnMoreLink;
@@ -87,7 +63,6 @@
   private JLabel myLoadingDataLabel;
   private FormFactorApiComboBox myMinSdkCombobox;
   private JPanel myRoot;
->>>>>>> 2cd46877
 
   public void init(OptionalProperty<AndroidVersionsInfo.VersionItem> androidSdkInfo, Disposable parentDisposable) {
     Disposer.register(parentDisposable, this);
