/*
 * Copyright (C) 2016 The Android Open Source Project
 *
 * Licensed under the Apache License, Version 2.0 (the "License");
 * you may not use this file except in compliance with the License.
 * You may obtain a copy of the License at
 *
 *      http://www.apache.org/licenses/LICENSE-2.0
 *
 * Unless required by applicable law or agreed to in writing, software
 * distributed under the License is distributed on an "AS IS" BASIS,
 * WITHOUT WARRANTIES OR CONDITIONS OF ANY KIND, either express or implied.
 * See the License for the specific language governing permissions and
 * limitations under the License.
 */
package com.android.tools.idea.npw.project;

import com.android.tools.adtui.LabelWithEditButton;
import com.android.tools.adtui.util.FormScalingUtil;
import com.android.tools.adtui.validation.Validator;
import com.android.tools.adtui.validation.ValidatorPanel;
<<<<<<< HEAD
import com.android.tools.idea.flags.StudioFlags;
=======
>>>>>>> abbea60e
import com.android.tools.idea.npw.cpp.ConfigureCppSupportStep;
import com.android.tools.idea.observable.BindingsManager;
import com.android.tools.idea.observable.ListenerManager;
import com.android.tools.idea.observable.core.*;
import com.android.tools.idea.observable.expressions.Expression;
import com.android.tools.idea.observable.ui.SelectedProperty;
import com.android.tools.idea.observable.ui.TextProperty;
import com.android.tools.idea.ui.validation.validators.PathValidator;
import com.android.tools.idea.ui.wizard.StudioWizardStepPanel;
import com.android.tools.idea.ui.wizard.WizardUtils;
import com.android.tools.idea.wizard.model.ModelWizardStep;
import com.google.common.collect.Lists;
import com.intellij.openapi.fileChooser.FileChooser;
import com.intellij.openapi.fileChooser.FileChooserDescriptor;
import com.intellij.openapi.fileChooser.FileChooserDescriptorFactory;
import com.intellij.openapi.ui.TextFieldWithBrowseButton;
import com.intellij.openapi.vfs.LocalFileSystem;
import com.intellij.openapi.vfs.VirtualFile;
import com.intellij.ui.components.JBScrollPane;
import org.jetbrains.annotations.NotNull;
import org.jetbrains.annotations.Nullable;

import javax.swing.*;
import java.io.File;
import java.util.Collection;
<<<<<<< HEAD
=======

import static javax.swing.ScrollPaneConstants.HORIZONTAL_SCROLLBAR_NEVER;
import static javax.swing.ScrollPaneConstants.VERTICAL_SCROLLBAR_AS_NEEDED;
>>>>>>> abbea60e

/**
 * First page in the New Project wizard that sets project/module name, location, and other project-global
 * parameters.
 */
public class ConfigureAndroidProjectStep extends ModelWizardStep<NewProjectModel> {
  private final JBScrollPane myRootPanel;
  private final ValidatorPanel myValidatorPanel;
  private final BindingsManager myBindings = new BindingsManager();
  private final ListenerManager myListeners = new ListenerManager();

  private TextFieldWithBrowseButton myProjectLocation;
  private JTextField myAppName;
  private JPanel myPanel;
  private JTextField myCompanyDomain;
  private LabelWithEditButton myPackageName;
  private JCheckBox myCppSupportCheck;
  private JCheckBox myKotlinSupportCheck;

  public ConfigureAndroidProjectStep(@NotNull NewProjectModel model) {
    super(model, "Create Android Project");

    TextProperty packageNameText = new TextProperty(myPackageName);

    Expression<String> computedPackageName = new DomainToPackageExpression(model.companyDomain(), model.applicationName());
    BoolProperty isPackageSynced = new BoolValueProperty(true);
    myBindings.bind(packageNameText, computedPackageName, isPackageSynced);
    myBindings.bind(model.packageName(), packageNameText);
    myListeners.receive(packageNameText, value -> isPackageSynced.set(value.equals(computedPackageName.get())));

    Expression<String> computedLocation = model.applicationName().transform(ConfigureAndroidProjectStep::findProjectLocation);
    TextProperty locationText = new TextProperty(myProjectLocation.getChildComponent());
    BoolProperty isLocationSynced = new BoolValueProperty(true);
    myBindings.bind(locationText, computedLocation, isLocationSynced);
    myBindings.bind(model.projectLocation(), locationText);
    myListeners.receive(locationText, value -> isLocationSynced.set(value.equals(computedLocation.get())));

    myBindings.bindTwoWay(new TextProperty(myAppName), model.applicationName());
    myBindings.bindTwoWay(new TextProperty(myCompanyDomain), model.companyDomain());
    myBindings.bindTwoWay(new SelectedProperty(myCppSupportCheck), model.enableCppSupport());

<<<<<<< HEAD
    myKotlinSupportCheck.setVisible(StudioFlags.NPW_KOTLIN.get());
=======
>>>>>>> abbea60e
    myBindings.bindTwoWay(new SelectedProperty(myKotlinSupportCheck), model.enableKotlinSupport());

    myProjectLocation.addActionListener(event -> {
      String finalPath = browseForFile(locationText.get());
      if (finalPath != null) {
        locationText.set(finalPath);
      }
    });

    myValidatorPanel = new ValidatorPanel(this, myPanel);
    myValidatorPanel.registerValidator(model.applicationName(), value -> {
      if (value.isEmpty()) {
        return new Validator.Result(Validator.Severity.ERROR, "Please enter an application name");
      }
      else if (!Character.isUpperCase(value.charAt(0))) {
        return new Validator.Result(Validator.Severity.INFO, "The application name for most apps begins with an uppercase letter");
      }
      return Validator.Result.OK;
    });

    Expression<File> locationFile = model.projectLocation().transform(File::new);
    myValidatorPanel.registerValidator(locationFile, PathValidator.createDefault("project location"));

    myValidatorPanel.registerValidator(model.packageName(),
                                       value -> Validator.Result.fromNullableMessage(WizardUtils.validatePackageName(value)));

<<<<<<< HEAD
    myRootPanel = new StudioWizardStepPanel(myValidatorPanel);
=======
    myRootPanel = new JBScrollPane(new StudioWizardStepPanel(myValidatorPanel), VERTICAL_SCROLLBAR_AS_NEEDED, HORIZONTAL_SCROLLBAR_NEVER);
    myRootPanel.setBorder(BorderFactory.createEmptyBorder());
>>>>>>> abbea60e
    FormScalingUtil.scaleComponentTree(this.getClass(), myRootPanel);
  }

  @NotNull
  @Override
  protected Collection<? extends ModelWizardStep> createDependentSteps() {
    return Lists.newArrayList(new ConfigureFormFactorStep(getModel()), new ConfigureCppSupportStep(getModel()));
  }

  @Override
  public void dispose() {
    myBindings.releaseAll();
    myListeners.releaseAll();
  }

  @NotNull
  @Override
  protected JComponent getComponent() {
    return myRootPanel;
  }

  @Nullable
  @Override
  protected JComponent getPreferredFocusComponent() {
    return myAppName;
  }

  @NotNull
  @Override
  protected ObservableBool canGoForward() {
    return myValidatorPanel.hasErrors().not();
  }

  @NotNull
  private static String findProjectLocation(@NotNull String applicationName) {
    applicationName = NewProjectModel.sanitizeApplicationName(applicationName);
    File baseDirectory = WizardUtils.getProjectLocationParent();
    File projectDirectory = new File(baseDirectory, applicationName);

    // Try appName, appName2, appName3, ...
    int counter = 2;
    while (projectDirectory.exists()) {
      projectDirectory = new File(baseDirectory, String.format("%s%d", applicationName, counter++));
    }

    return projectDirectory.getPath();
  }

  // TODO: Do we really need this method? See SdkComponentsStep on how to use addBrowseFolderListener. If we can't do the same, at least
  // describe what this method does, and why is needed.
  // Returns null if no file was selected
  @Nullable
  private static String browseForFile(@NotNull String initialPath) {
    FileChooserDescriptor fileSaverDescriptor = FileChooserDescriptorFactory.createSingleFolderDescriptor();
    File currentPath = new File(initialPath);
    File parentPath = currentPath.getParentFile();
    if (parentPath == null) {
      String homePath = System.getProperty("user.home");
      parentPath = new File(homePath == null ? File.separator : homePath);
    }
    VirtualFile parent = LocalFileSystem.getInstance().findFileByIoFile(parentPath);

    OptionalProperty<String> finalPath = new OptionalValueProperty<>();
    FileChooser.chooseFiles(fileSaverDescriptor, null, parent, virtualFiles -> {
      if (virtualFiles.size() == 1) {
        String result = virtualFiles.iterator().next().getCanonicalPath();
        if (result != null) {
          finalPath.setValue(result);
        }
      }
    });

    return finalPath.getValueOrNull();
  }
}<|MERGE_RESOLUTION|>--- conflicted
+++ resolved
@@ -19,10 +19,6 @@
 import com.android.tools.adtui.util.FormScalingUtil;
 import com.android.tools.adtui.validation.Validator;
 import com.android.tools.adtui.validation.ValidatorPanel;
-<<<<<<< HEAD
-import com.android.tools.idea.flags.StudioFlags;
-=======
->>>>>>> abbea60e
 import com.android.tools.idea.npw.cpp.ConfigureCppSupportStep;
 import com.android.tools.idea.observable.BindingsManager;
 import com.android.tools.idea.observable.ListenerManager;
@@ -48,12 +44,9 @@
 import javax.swing.*;
 import java.io.File;
 import java.util.Collection;
-<<<<<<< HEAD
-=======
 
 import static javax.swing.ScrollPaneConstants.HORIZONTAL_SCROLLBAR_NEVER;
 import static javax.swing.ScrollPaneConstants.VERTICAL_SCROLLBAR_AS_NEEDED;
->>>>>>> abbea60e
 
 /**
  * First page in the New Project wizard that sets project/module name, location, and other project-global
@@ -95,10 +88,6 @@
     myBindings.bindTwoWay(new TextProperty(myCompanyDomain), model.companyDomain());
     myBindings.bindTwoWay(new SelectedProperty(myCppSupportCheck), model.enableCppSupport());
 
-<<<<<<< HEAD
-    myKotlinSupportCheck.setVisible(StudioFlags.NPW_KOTLIN.get());
-=======
->>>>>>> abbea60e
     myBindings.bindTwoWay(new SelectedProperty(myKotlinSupportCheck), model.enableKotlinSupport());
 
     myProjectLocation.addActionListener(event -> {
@@ -125,12 +114,8 @@
     myValidatorPanel.registerValidator(model.packageName(),
                                        value -> Validator.Result.fromNullableMessage(WizardUtils.validatePackageName(value)));
 
-<<<<<<< HEAD
-    myRootPanel = new StudioWizardStepPanel(myValidatorPanel);
-=======
     myRootPanel = new JBScrollPane(new StudioWizardStepPanel(myValidatorPanel), VERTICAL_SCROLLBAR_AS_NEEDED, HORIZONTAL_SCROLLBAR_NEVER);
     myRootPanel.setBorder(BorderFactory.createEmptyBorder());
->>>>>>> abbea60e
     FormScalingUtil.scaleComponentTree(this.getClass(), myRootPanel);
   }
 
