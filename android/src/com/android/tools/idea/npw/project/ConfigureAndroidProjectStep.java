--- conflicted
+++ resolved
@@ -213,9 +213,6 @@
       : templateHandle.getMetadata().getMinSdk();
 
     myFormFactorSdkControls.startDataLoading(formFactor, minSdk);
-<<<<<<< HEAD
-    setTemplateThumbnail(templateHandle);
-=======
     boolean isKotlinOnly;
     if (newTemplate != null) {
       setTemplateThumbnail(newTemplate);
@@ -229,7 +226,6 @@
     if (isKotlinOnly) {
       myProjectModel.getLanguage().setValue(Language.KOTLIN);
     }
->>>>>>> c50c8b87
     updateAppCompatCheckBox();
   }
 
@@ -321,9 +317,6 @@
     boolean isAndroidxApi = androidVersion != null && androidVersion.getMinApiLevel() >= Q; // No more app-compat after Q
 
     TemplateHandle templateHandle = getModel().renderTemplateHandle.getValueOrNull();
-<<<<<<< HEAD
-    boolean hasAndroidxConstraint = templateHandle != null && templateHandle.getMetadata().getAndroidXRequired();
-=======
     Template newTemplate = getModel().newRenderTemplate.getValueOrNull();
     assert(templateHandle == null || newTemplate == null);
 
@@ -333,7 +326,6 @@
     } else {
       hasAndroidxConstraint = templateHandle != null && templateHandle.getMetadata().getConstraints().contains(ANDROIDX);
     }
->>>>>>> c50c8b87
 
     if (isAndroidxApi || hasAndroidxConstraint) {
       myAppCompatCheck.setSelected(false);
