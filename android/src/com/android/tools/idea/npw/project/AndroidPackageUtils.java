--- conflicted
+++ resolved
@@ -53,16 +53,6 @@
   public static String getPackageForPath(@NotNull AndroidFacet androidFacet,
                                          @NotNull List<AndroidSourceSet> sourceSets,
                                          @NotNull VirtualFile targetDirectory) {
-<<<<<<< HEAD
-    if (sourceSets.size() > 0) {
-      Module module = androidFacet.getModule();
-      File srcDirectory = sourceSets.get(0).getPaths().getSrcDirectory();
-      if (srcDirectory != null) {
-        ProjectRootManager projectManager = ProjectRootManager.getInstance(module.getProject());
-        String suggestedPackage = projectManager.getFileIndex().getPackageNameByDirectory(targetDirectory);
-        if (suggestedPackage != null && !suggestedPackage.isEmpty()) {
-          return suggestedPackage;
-=======
     if (!sourceSets.isEmpty()) {
       Module module = androidFacet.getModule();
       File srcDirectory = sourceSets.get(0).getPaths().getSrcDirectory(null);
@@ -77,7 +67,6 @@
           if (suggestedPackage != null && !suggestedPackage.isEmpty()) {
             return suggestedPackage;
           }
->>>>>>> b13afab4
         }
       }
     }
