/*
 * Copyright (C) 2013 The Android Open Source Project
 *
 * Licensed under the Apache License, Version 2.0 (the "License");
 * you may not use this file except in compliance with the License.
 * You may obtain a copy of the License at
 *
 *      http://www.apache.org/licenses/LICENSE-2.0
 *
 * Unless required by applicable law or agreed to in writing, software
 * distributed under the License is distributed on an "AS IS" BASIS,
 * WITHOUT WARRANTIES OR CONDITIONS OF ANY KIND, either express or implied.
 * See the License for the specific language governing permissions and
 * limitations under the License.
 */
package com.android.tools.idea.npw;

import com.android.tools.idea.gradle.util.Projects;
import com.android.tools.idea.templates.Template;
import com.android.tools.idea.templates.TemplateManager;
import com.android.tools.idea.templates.TemplateMetadata;
import com.android.tools.idea.wizard.WizardConstants;
import com.intellij.ide.util.projectWizard.JavaModuleBuilder;
import com.intellij.ide.util.projectWizard.ModuleWizardStep;
import com.intellij.ide.util.projectWizard.WizardContext;
import com.intellij.openapi.Disposable;
import com.intellij.openapi.project.Project;
import com.intellij.platform.ProjectTemplate;
import com.intellij.platform.ProjectTemplatesFactory;
import com.intellij.platform.templates.BuilderBasedTemplate;
import icons.AndroidIcons;
import org.jetbrains.android.newProject.AndroidProjectTemplatesFactory;
import org.jetbrains.annotations.NotNull;
import org.jetbrains.annotations.Nullable;

import javax.swing.*;
import java.io.File;
import java.util.ArrayList;
import java.util.List;

public class TemplateWizardProjectTemplateFactory extends ProjectTemplatesFactory {
  public static final ProjectTemplate[] EMPTY_PROJECT_TEMPLATES = new ProjectTemplate[]{};
  private static final String IMPORT_EXISTING_PROJECT_TEMPLATE_NAME = "ImportExistingProject";

  @NotNull
  @Override
  public String[] getGroups() {
    return new String[]{AndroidProjectTemplatesFactory.ANDROID};
  }

  @Override
  public Icon getGroupIcon(String group) {
    return AndroidIcons.Android;
  }

  @Override
  public String getParentGroup(String group) {
    return "Java";
  }

  @Override
  public int getGroupWeight(String group) {
    return JavaModuleBuilder.JAVA_MOBILE_WEIGHT;
  }

  @NotNull
  @Override
  public ProjectTemplate[] createTemplates(@Nullable String group, WizardContext context) {
    Project project = context.getProject();
    if (project != null && !Projects.requiresAndroidModel(project)) {
      return EMPTY_PROJECT_TEMPLATES;
    }
    TemplateManager manager = TemplateManager.getInstance();
    List<File> templates = manager.getTemplates(Template.CATEGORY_PROJECTS);
    List<ProjectTemplate> tt = new ArrayList<ProjectTemplate>();
    for (File template : templates) {
      final String templateName = template.getName();

      if (WizardConstants.PROJECT_TEMPLATE_NAME.equals(templateName) ||
          IMPORT_EXISTING_PROJECT_TEMPLATE_NAME.equals(templateName) ||
          project == null && !WizardConstants.MODULE_TEMPLATE_NAME.equals(templateName)) {
        continue;
      }
      TemplateMetadata metadata = manager.getTemplateMetadata(template);
      if (metadata == null || !metadata.isSupported()) {
        continue;
      }
      tt.add(new AndroidProjectTemplate(template, metadata, project, context.getDisposable()));
    }
    return tt.toArray(new ProjectTemplate[tt.size()]);
  }

  private static class AndroidProjectTemplate extends BuilderBasedTemplate {
    private final TemplateMetadata myTemplateMetadata;

    private AndroidProjectTemplate(File templateFile, TemplateMetadata metadata, Project project, Disposable parentDisposable) {
<<<<<<< HEAD
      super(new TemplateWizardModuleBuilder(templateFile, metadata, project, null, new ArrayList<ModuleWizardStep>(), parentDisposable, true));
=======
      super(new TemplateWizardModuleBuilder(templateFile,
                                            metadata,
                                            project,
                                            null,
                                            new ArrayList<ModuleWizardStep>(),
                                            parentDisposable,
                                            true));
>>>>>>> 30e1f6eb
      myTemplateMetadata = metadata;
    }

    @NotNull
    @Override
    public String getName() {
      final String title = myTemplateMetadata.getTitle();
      assert title != null;
      return "Gradle: " + title;
    }

    @Nullable
    @Override
    public String getDescription() {
      return myTemplateMetadata.getDescription();
    }
  }

}<|MERGE_RESOLUTION|>--- conflicted
+++ resolved
@@ -94,9 +94,6 @@
     private final TemplateMetadata myTemplateMetadata;
 
     private AndroidProjectTemplate(File templateFile, TemplateMetadata metadata, Project project, Disposable parentDisposable) {
-<<<<<<< HEAD
-      super(new TemplateWizardModuleBuilder(templateFile, metadata, project, null, new ArrayList<ModuleWizardStep>(), parentDisposable, true));
-=======
       super(new TemplateWizardModuleBuilder(templateFile,
                                             metadata,
                                             project,
@@ -104,7 +101,6 @@
                                             new ArrayList<ModuleWizardStep>(),
                                             parentDisposable,
                                             true));
->>>>>>> 30e1f6eb
       myTemplateMetadata = metadata;
     }
 
