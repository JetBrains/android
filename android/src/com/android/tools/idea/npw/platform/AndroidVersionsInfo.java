--- conflicted
+++ resolved
@@ -29,14 +29,7 @@
 import com.android.sdklib.repository.targets.AndroidTargetManager;
 import com.android.sdklib.repository.targets.SystemImage;
 import com.android.tools.idea.npw.FormFactor;
-<<<<<<< HEAD
-import com.android.tools.idea.sdk.AndroidSdks;
-import com.android.tools.idea.sdk.IdeSdks;
-import com.android.tools.idea.sdk.StudioDownloader;
-import com.android.tools.idea.sdk.StudioSettingsController;
-=======
 import com.android.tools.idea.sdk.*;
->>>>>>> abbea60e
 import com.android.tools.idea.sdk.progress.StudioLoggerProgressIndicator;
 import com.android.tools.idea.sdk.progress.StudioProgressRunner;
 import com.android.tools.idea.sdk.wizard.SdkQuickfixUtils;
@@ -58,10 +51,7 @@
 import static com.android.sdklib.SdkVersionInfo.HIGHEST_KNOWN_API;
 import static com.android.sdklib.SdkVersionInfo.HIGHEST_KNOWN_STABLE_API;
 import static com.android.tools.idea.gradle.npw.project.GradleBuildSettings.getRecommendedBuildToolsRevision;
-<<<<<<< HEAD
-=======
 import static com.intellij.openapi.util.text.StringUtil.isEmptyOrSpaces;
->>>>>>> abbea60e
 
 /**
  * Lists the available Android Versions from local, remote, and statically-defined sources.
@@ -405,12 +395,7 @@
 
     @VisibleForTesting
     public VersionItem(@NotNull IAndroidTarget target) {
-<<<<<<< HEAD
-      this(target.getVersion(), SystemImage.DEFAULT_TAG);
-      this.myAndroidTarget = target;
-=======
       this(target.getVersion(), SystemImage.DEFAULT_TAG, target);
->>>>>>> abbea60e
     }
 
     VersionItem(@NotNull RepoPackage info) {
@@ -444,27 +429,14 @@
 
     public int getBuildApiLevel() {
       int apiLevel;
-<<<<<<< HEAD
-      if (myAddon != null) {
-        apiLevel = myApiLevel;
-      }
-      else if (myAndroidTarget == null) {
-        apiLevel = HIGHEST_KNOWN_STABLE_API;
-=======
       if (myAddon != null || myAndroidTarget != null && (myAndroidTarget.getVersion().isPreview() || !myAndroidTarget.isPlatform())) {
         apiLevel = myMinApiLevel;
->>>>>>> abbea60e
       }
       else if (getHighestInstalledVersion() != null && getHighestInstalledVersion().getFeatureLevel() > HIGHEST_KNOWN_STABLE_API) {
         apiLevel = getHighestInstalledVersion().getFeatureLevel();
       }
-<<<<<<< HEAD
-      else  {
-        apiLevel = getHighestInstalledVersion() == null ? HIGHEST_KNOWN_STABLE_API : getHighestInstalledVersion().getFeatureLevel();
-=======
       else {
         apiLevel = HIGHEST_KNOWN_STABLE_API;
->>>>>>> abbea60e
       }
       return apiLevel;
     }
@@ -481,16 +453,7 @@
     }
 
     public int getTargetApiLevel() {
-<<<<<<< HEAD
-      int buildApiLevel = getBuildApiLevel();
-      if (buildApiLevel >= HIGHEST_KNOWN_API || (myAndroidTarget != null && myAndroidTarget.getVersion().isPreview())) {
-        return buildApiLevel;
-      }
-
-      return getHighestInstalledVersion() == null ? HIGHEST_KNOWN_API  : getHighestInstalledVersion().getApiLevel();
-=======
       return getBuildApiLevel();
->>>>>>> abbea60e
     }
 
     @NotNull
@@ -500,16 +463,12 @@
         return myAndroidTarget == null ? Integer.toString(buildApiLevel) : myAndroidTarget.getVersion().getApiString();
       }
 
-<<<<<<< HEAD
-      return getHighestInstalledVersion() == null ? Integer.toString(HIGHEST_KNOWN_API) : getHighestInstalledVersion().getApiString();
-=======
       AndroidVersion installedVersion = getHighestInstalledVersion();
       if (installedVersion != null && installedVersion.getFeatureLevel() == buildApiLevel) {
         return installedVersion.getApiString();
       }
 
       return Integer.toString(buildApiLevel);
->>>>>>> abbea60e
     }
 
     @NotNull
