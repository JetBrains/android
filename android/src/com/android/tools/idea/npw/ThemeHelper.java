/*
 * Copyright (C) 2015 The Android Open Source Project
 *
 * Licensed under the Apache License, Version 2.0 (the "License");
 * you may not use this file except in compliance with the License.
 * You may obtain a copy of the License at
 *
 *      http://www.apache.org/licenses/LICENSE-2.0
 *
 * Unless required by applicable law or agreed to in writing, software
 * distributed under the License is distributed on an "AS IS" BASIS,
 * WITHOUT WARRANTIES OR CONDITIONS OF ANY KIND, either express or implied.
 * See the License for the specific language governing permissions and
 * limitations under the License.
 */
package com.android.tools.idea.npw;

import com.android.SdkConstants;
import com.android.ide.common.rendering.api.ResourceValue;
import com.android.ide.common.rendering.api.StyleResourceValue;
import com.android.ide.common.res2.ResourceItem;
import com.android.ide.common.resources.ResourceResolver;
import com.android.resources.ResourceType;
import com.android.tools.idea.configurations.Configuration;
import com.android.tools.idea.model.MergedManifest;
import com.android.tools.idea.res.ProjectResourceRepository;
import com.intellij.openapi.module.Module;
import org.jetbrains.annotations.NotNull;
import org.jetbrains.annotations.Nullable;

import java.util.List;

import static com.intellij.openapi.util.text.StringUtil.trimStart;

/**
 * Theme utility class for use with templates.
 */
public class ThemeHelper {
  private static final String DEFAULT_THEME_NAME = "AppTheme";    //$NON-NLS-1$
  private static final String ALTERNATE_THEME_NAME = "Theme.App"; //$NON-NLS-1$
  private static final String APP_COMPAT = "Theme.AppCompat.";    //$NON-NLS-1$

  private final Module myModule;
  private final ProjectResourceRepository myProjectRepository;

  public ThemeHelper(@NotNull Module module) {
    myModule = module;
<<<<<<< HEAD
    myRepository = ModuleResourceRepository.getOrCreateInstance(module);
=======
    myProjectRepository = ProjectResourceRepository.getOrCreateInstance(module);
>>>>>>> abbea60e
  }

  @Nullable
  public String getAppThemeName() {
    String manifestTheme = MergedManifest.get(myModule).getManifestTheme();
    if (manifestTheme != null) {
      manifestTheme = trimStart(manifestTheme, SdkConstants.STYLE_RESOURCE_PREFIX);
      return manifestTheme;
    }
    if (getProjectStyleResource(DEFAULT_THEME_NAME) != null) {
      return DEFAULT_THEME_NAME;
    }
    if (getProjectStyleResource(ALTERNATE_THEME_NAME) != null) {
      return ALTERNATE_THEME_NAME;
    }
    return null;
  }

  public boolean isAppCompatTheme(@NotNull String themeName) {
    StyleResourceValue theme = getProjectStyleResource(themeName);
    return isAppCompatTheme(themeName, theme);
  }

  public static boolean themeExists(@NotNull Configuration configuration, @NotNull String themeName) {
    return getStyleResource(configuration, themeName) != null;
  }

  public boolean isLocalTheme(@NotNull String themeName) {
    return getProjectStyleResource(themeName) != null;
  }

  public static Boolean hasActionBar(@NotNull Configuration configuration, @NotNull String themeName) {
    StyleResourceValue theme = getStyleResource(configuration, themeName);
    if (theme == null) {
      return null;
    }
    ResourceResolver resolver = configuration.getResourceResolver();
    assert resolver != null;
    ResourceValue value = resolver.findItemInStyle(theme, "windowActionBar", theme.isFramework());
    if (value == null || value.getValue() == null) {
      return true;
    }
    return SdkConstants.VALUE_TRUE.equals(value.getValue());
  }

  @Nullable
  private static StyleResourceValue getStyleResource(@NotNull Configuration configuration, @NotNull String themeName) {
    configuration.setTheme(themeName);
    ResourceResolver resolver = configuration.getResourceResolver();
    assert resolver != null;
    boolean isFramework = themeName.startsWith(SdkConstants.PREFIX_ANDROID);
    if (isFramework) {
      themeName = themeName.substring(SdkConstants.PREFIX_ANDROID.length());
    }
    return resolver.getStyle(themeName, isFramework);
  }

  @Nullable
  private StyleResourceValue getProjectStyleResource(@Nullable String theme) {
    if (theme == null) {
      return null;
    }
    List<ResourceItem> items = myProjectRepository.getResourceItem(ResourceType.STYLE, theme);
    if (items == null || items.isEmpty()) {
      return null;
    }
    return (StyleResourceValue)items.get(0).getResourceValue(false);
  }

  private boolean isAppCompatTheme(@NotNull String themeName, @Nullable StyleResourceValue localTheme) {
    while (localTheme != null) {
      String parentThemeName = localTheme.getParentStyle();
      if (parentThemeName == null) {
        if (themeName.lastIndexOf('.') > 0) {
          parentThemeName = themeName.substring(0, themeName.lastIndexOf('.'));
        }
        else {
          return false;
        }
      }
      themeName = parentThemeName;
      localTheme = getProjectStyleResource(themeName);
    }
    return themeName.startsWith(APP_COMPAT);
  }
}<|MERGE_RESOLUTION|>--- conflicted
+++ resolved
@@ -45,11 +45,7 @@
 
   public ThemeHelper(@NotNull Module module) {
     myModule = module;
-<<<<<<< HEAD
-    myRepository = ModuleResourceRepository.getOrCreateInstance(module);
-=======
     myProjectRepository = ProjectResourceRepository.getOrCreateInstance(module);
->>>>>>> abbea60e
   }
 
   @Nullable
