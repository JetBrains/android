/*
 * Copyright (C) 2013 The Android Open Source Project
 *
 * Licensed under the Apache License, Version 2.0 (the "License");
 * you may not use this file except in compliance with the License.
 * You may obtain a copy of the License at
 *
 *      http://www.apache.org/licenses/LICENSE-2.0
 *
 * Unless required by applicable law or agreed to in writing, software
 * distributed under the License is distributed on an "AS IS" BASIS,
 * WITHOUT WARRANTIES OR CONDITIONS OF ANY KIND, either express or implied.
 * See the License for the specific language governing permissions and
 * limitations under the License.
 */

package com.android.tools.idea.ddms;

import static com.google.common.util.concurrent.MoreExecutors.directExecutor;

import com.android.ddmlib.AndroidDebugBridge;
import com.android.ddmlib.Client;
import com.android.ddmlib.IDevice;
import com.android.tools.idea.ddms.ClientCellRenderer.ClientComparator;
import com.android.tools.idea.ddms.DeviceRenderer.DeviceComboBoxRenderer;
import com.android.tools.idea.model.AndroidModuleInfo;
import com.android.utils.CharSequences;
import com.google.common.annotations.VisibleForTesting;
import com.google.common.collect.Lists;
import com.google.common.util.concurrent.FutureCallback;
import com.intellij.openapi.Disposable;
import com.intellij.openapi.application.ApplicationManager;
import com.intellij.openapi.diagnostic.Logger;
import com.intellij.openapi.module.Module;
import com.intellij.openapi.module.ModuleManager;
import com.intellij.openapi.project.Project;
import com.intellij.openapi.startup.StartupManager;
import com.intellij.openapi.ui.ComboBox;
import com.intellij.openapi.util.Disposer;
import com.intellij.openapi.util.NullableLazyValue;
import com.intellij.openapi.util.text.StringUtil;
import com.intellij.ui.ComboboxSpeedSearch;
import com.intellij.ui.PopupMenuListenerAdapter;
import com.intellij.util.ui.UIUtil;
import com.intellij.util.ui.accessibility.AccessibleContextUtil;
import java.util.Arrays;
import java.util.HashMap;
import java.util.List;
import java.util.Map;
import java.util.Objects;
import java.util.Optional;
import java.util.stream.IntStream;
import javax.swing.JComboBox;
import javax.swing.event.PopupMenuEvent;
import org.jetbrains.annotations.NotNull;
import org.jetbrains.annotations.Nullable;

public class DevicePanel implements AndroidDebugBridge.IDeviceChangeListener, AndroidDebugBridge.IDebugBridgeChangeListener,
                                    AndroidDebugBridge.IClientChangeListener, Disposable {
  private static final Logger LOG = Logger.getInstance(DevicePanel.class);

  private final DeviceContext myDeviceContext;
  @Nullable
  private final IDevice myInitialDevice;
  @Nullable private AndroidDebugBridge myBridge;

  @NotNull private final Project myProject;

  @NotNull
  private final DeviceNamePropertiesProvider myProvider;

  @NotNull private final Map<String, String> myPreferredClients;
  private boolean myIgnoringActionEvents;

  private DeviceComboBox myDeviceCombo;
  private JComboBox<Client> myProcessComboBox;
  private final NullableLazyValue<String> myCandidateClientName = new NullableLazyValue<>() {
    @Nullable
    @Override
    protected String compute() {
      return getApplicationName();
    }
  };

  public DevicePanel(@NotNull Project project, @NotNull DeviceContext deviceContext) {
    this(project, deviceContext, null);
  }

  /**
   * A constructor that takes an initial {@link IDevice} to connect to when the {@link DeviceComboBox} is initialized.
   * If the device is not already in the combo, it is added and selected. This allows clients to restore  the state of a previously selected
   * device.
   */
  public DevicePanel(@NotNull Project project, @NotNull DeviceContext deviceContext, @Nullable IDevice initialDevice) {
    this(project, deviceContext, new MyDeviceComboBox(), new MyProcessComboBox(), initialDevice);
  }

  @VisibleForTesting
  DevicePanel(@NotNull Project project,
              @NotNull DeviceContext deviceContext,
              @NotNull DeviceComboBox deviceComboBox,
              @NotNull ComboBox<Client> processComboBox,
              @Nullable IDevice initialDevice) {
    myProject = project;
    myProvider = new DeviceNamePropertiesFetcher(myProject);
    myDeviceContext = deviceContext;
    myPreferredClients = new HashMap<>();
    myInitialDevice = initialDevice;

    initializeDeviceCombo(deviceComboBox);
    initializeProcessComboBox(processComboBox);

    AndroidDebugBridge.addDeviceChangeListener(this);
    AndroidDebugBridge.addClientChangeListener(this);
    AndroidDebugBridge.addDebugBridgeChangeListener(this);

    Disposer.register(myProject, this);
  }

  abstract static class DeviceComboBox extends ComboBox<IDevice> implements Disposable {
    DeviceComboBox() {
      AccessibleContextUtil.setName(this, "Devices");
    }

    abstract void initRenderer(@NotNull FutureCallback<DeviceNameProperties> callback);

    abstract void setSerialNumbersVisible(boolean visible);
  }

  private static final class MyDeviceComboBox extends DeviceComboBox {
    private DeviceNamePropertiesFetcher myFetcher;
    private DeviceComboBoxRenderer myRenderer;

    @Override
    void initRenderer(@NotNull FutureCallback<DeviceNameProperties> callback) {
      myFetcher = new DeviceNamePropertiesFetcher(this, callback);
      myRenderer = new DeviceComboBoxRenderer("No connected devices", false, myFetcher);

      setRenderer(myRenderer);
    }

    @Override
    public void dispose() {
      Disposer.dispose(myFetcher);
    }

    @Override
    void setSerialNumbersVisible(boolean visible) {
      myRenderer.setShowSerial(visible);
    }
  }

  private void initializeDeviceCombo(@NotNull DeviceComboBox deviceComboBox) {
    deviceComboBox.initRenderer(new MyFutureCallback());

    deviceComboBox.addActionListener(event -> {
      if (myIgnoringActionEvents) {
        return;
      }

      updateProcessComboBox();

      Object device = myDeviceCombo.getSelectedItem();
      myDeviceContext.fireDeviceSelected(device instanceof IDevice ? (IDevice)device : null);
    });

    myDeviceCombo = deviceComboBox;
  }

  private final class MyFutureCallback implements FutureCallback<DeviceNameProperties> {
    @Override
    public void onSuccess(@Nullable DeviceNameProperties properties) {
      updateDeviceCombo();
    }

    @Override
    public void onFailure(@NotNull Throwable throwable) {
      LOG.warn("Error retrieving device name properties", throwable);
    }
  }

  private static final class MyProcessComboBox extends ComboBox<Client> {
    private MyProcessComboBox() {
      setRenderer(new ClientCellRenderer("No debuggable processes"));
    }
  }

  private void initializeProcessComboBox(@NotNull ComboBox<Client> processComboBox) {
    processComboBox.setName("Processes");
    AccessibleContextUtil.setName(processComboBox, "Processes");

    processComboBox.addActionListener(event -> {
      if (myIgnoringActionEvents) {
        return;
      }

      Client client = (Client)myProcessComboBox.getSelectedItem();

      if (client != null) {
        myPreferredClients.put(client.getDevice().getName(), client.getClientData().getClientDescription());
      }

      myDeviceContext.fireClientSelected(client);
    });

    myProcessComboBox = processComboBox;
    // We don't update the combo when it's open so we must do it when it closes in case we missed changes.
    myProcessComboBox.addPopupMenuListener(new PopupMenuListenerAdapter() {
      @Override
      public void popupMenuWillBecomeInvisible(PopupMenuEvent e) {
        updateProcessComboBox();
      }
    });
    // Don't use ComboboxSpeedSearch.installSpeedSearch() because it compares using SpeedSearchComparator#matchingFragments():
    //   matchingFragments("com.google.android.app", "cgaa") == true
    new ComboboxSpeedSearch(processComboBox) {
      @Override
      protected String getElementText(@NotNull Object element) {
        // Use the same client name that the renderer uses.
        return ClientCellRenderer.getClientName(((Client)element).getClientData());
      }

      @Override
      protected boolean compare(@NotNull String text, @Nullable String pattern) {
<<<<<<< HEAD
        return pattern != null && CharSequences.indexOfIgnoreCase(text,  pattern, 0) >= 0;
=======
        return pattern != null && CharSequences.indexOfIgnoreCase(text, pattern, 0) >= 0;
>>>>>>> b5f40ffd
      }
    };
  }

  @NotNull
  public JComboBox<IDevice> getDeviceComboBox() {
    return myDeviceCombo;
  }

  public void selectDevice(IDevice device) {
    myDeviceCombo.setSelectedItem(device);
  }

  @NotNull
  public JComboBox<Client> getClientComboBox() {
    return myProcessComboBox;
  }

  public void selectClient(Client client) {
    myProcessComboBox.setSelectedItem(client);
  }

  @Nullable
  private String getApplicationName() {
    for (Module module : ModuleManager.getInstance(myProject).getModules()) {
      AndroidModuleInfo moduleInfo = AndroidModuleInfo.getInstance(module);
      if (moduleInfo != null) {
        String pkg = moduleInfo.getPackage();
        if (pkg != null) {
          return pkg;
        }
      }
    }
    return null;
  }

  @Override
  public void dispose() {
    AndroidDebugBridge.removeDeviceChangeListener(this);
    AndroidDebugBridge.removeClientChangeListener(this);
    AndroidDebugBridge.removeDebugBridgeChangeListener(this);
    myBridge = null;

    if (myDeviceCombo != null) {
      Disposer.dispose(myDeviceCombo);
      myDeviceCombo = null;
    }
  }

  @Override
  public void bridgeChanged(final AndroidDebugBridge bridge) {
    if (bridge == null) return;

    StartupManager.getInstance(myProject).runWhenProjectIsInitialized(() -> UIUtil.invokeLaterIfNeeded(() -> {
      myBridge = bridge;
      updateDeviceCombo();

      if (myInitialDevice != null) {
        Optional<IDevice> optionalDevice = IntStream.range(0, myDeviceCombo.getItemCount())
          .mapToObj(i -> myDeviceCombo.getItemAt(i))
          .filter(device -> equals(device, myInitialDevice))
          .findFirst();
        if (optionalDevice.isPresent()) {
          myDeviceCombo.setSelectedItem(optionalDevice.get());
        }
        else {
          myDeviceCombo.addItem(myInitialDevice);
          myDeviceCombo.setSelectedItem(myInitialDevice);
        }
      }
    }));
  }

  @VisibleForTesting
  void setBridge(@NotNull AndroidDebugBridge bridge) {
    myBridge = bridge;
  }

  @Override
  public void deviceConnected(@NotNull final IDevice device) {
    LOG.info("Device connected: " + device.getName());
    if (device.isEmulator()) {
      // If the device is an emulator, wait until we load the AVD data before updating the device combo so that we properly identify the
      // device.
      device.getAvdData().addListener(() -> UIUtil.invokeLaterIfNeeded(this::updateDeviceCombo), directExecutor());
    } else {
      UIUtil.invokeLaterIfNeeded(this::updateDeviceCombo);
    }
  }

  @Override
  public void deviceDisconnected(@NotNull final IDevice device) {
    LOG.info("Device disconnected: " + device.getName());
    UIUtil.invokeLaterIfNeeded(this::updateDeviceCombo);
  }

  @Override
  public void deviceChanged(@NotNull final IDevice device, final int changeMask) {
    UIUtil.invokeLaterIfNeeded(() -> deviceChangedImpl(device, changeMask));
  }

  @VisibleForTesting
  void deviceChangedImpl(@NotNull IDevice device, int changeMask) {
    if ((changeMask & IDevice.CHANGE_CLIENT_LIST) != 0) {
      if (!myProcessComboBox.isPopupVisible()) {
        // Don't change the combo while it's open because it flickers. We will refresh when it closes anyway.
        updateProcessComboBox();
      }
    }
    else if ((changeMask & IDevice.CHANGE_STATE) != 0) {
      updateDeviceCombo();
    }

    myDeviceContext.fireDeviceChanged(device, changeMask);
  }

  @Override
  public void clientChanged(@NotNull Client client, int changeMask) {
    if ((changeMask & Client.CHANGE_NAME) != 0) {
      ApplicationManager.getApplication().invokeLater(this::updateProcessComboBox);
    }
  }

  @VisibleForTesting
  void updateDeviceCombo() {
    if (myBridge == null) {
      return;
    }

    myIgnoringActionEvents = true;

    IDevice selectedDevice = (IDevice)myDeviceCombo.getSelectedItem();
    myDeviceCombo.removeAllItems();

    List<IDevice> devices = Arrays.asList(myBridge.getDevices());
    devices.forEach(device -> myDeviceCombo.addItem(device));

    myDeviceCombo.setSerialNumbersVisible(DeviceRenderer.shouldShowSerialNumbers(devices, myProvider));

    Optional<IDevice> optionalDevice = IntStream.range(0, myDeviceCombo.getItemCount())
      .mapToObj(i -> myDeviceCombo.getItemAt(i))
      .filter(device -> equals(device, selectedDevice))
      .findFirst();

    if (optionalDevice.isPresent()) {
      IDevice device = optionalDevice.get();

      myDeviceCombo.setSelectedItem(device);
      myDeviceContext.fireDeviceSelected(device);
    }
    else if (selectedDevice != null) {
      myDeviceCombo.addItem(selectedDevice);
      myDeviceCombo.setSelectedItem(selectedDevice);

      myDeviceContext.fireDeviceSelected(selectedDevice);
    }

    updateProcessComboBox();
    myIgnoringActionEvents = false;
  }

  private static boolean equals(@NotNull IDevice device1, @Nullable IDevice device2) {
    if (device2 == null) {
      return false;
    }

    boolean device1Emulator = device1.isEmulator();

    if (device1Emulator != device2.isEmulator()) {
      return false;
    }

    if (device1Emulator) {
      return Objects.equals(device1.getAvdName(), device2.getAvdName());
    }

    return device1.getSerialNumber().equals(device2.getSerialNumber());
  }

  private void updateProcessComboBox() {
    if (myDeviceCombo == null) {
      return;
    }
    myIgnoringActionEvents = true;

    IDevice device = (IDevice)myDeviceCombo.getSelectedItem();
    Client selected = (Client)myProcessComboBox.getSelectedItem();
    Client toSelect = null;
    boolean update = true;
    myProcessComboBox.removeAllItems();
    if (device != null) {
      // Change the currently selected client if the user has a preference.
      String preferred = getPreferredClient(device.getName());
      if (preferred != null) {
        Client preferredClient = device.getClient(preferred);
        if (preferredClient != null) {
          toSelect = preferredClient;
        }
      }

      List<Client> clients = Lists.newArrayList(device.getClients());
      // There's a chance we got this update because a client we were debugging just crashed or was
      // closed. At this point we have our old handle to it but it's not in the client list
      // reported by the phone anymore. We still want to keep it in the list though, so the user
      // can look over any final error messages / profiling states.
      // However, we might get here because our device changed, so discard selected clients that
      // come from another device
      boolean selectedClientDied = selected != null && selected.getDevice() == device && !clients.contains(selected);
      if (selectedClientDied) {
        if (toSelect == null) {
          toSelect = selected;
        }
        clients.add(selected);
      }
      clients.sort(new ClientComparator());

      for (Client client : clients) {
        if (!StringUtil.isEmpty(ClientCellRenderer.getClientName(client.getClientData()))) {
          // For some reason, some clients have no process name or package name. No point in showing empty cells in the combo
          myProcessComboBox.addItem(client);
        }
      }
      myProcessComboBox.setSelectedItem(toSelect);
      update = toSelect != selected;
    }

    myIgnoringActionEvents = false;

    if (update) {
      myDeviceContext.fireClientSelected((Client)myProcessComboBox.getSelectedItem());
    }
  }

  @VisibleForTesting
  void setIgnoringActionEvents(@SuppressWarnings("SameParameterValue") boolean ignoringActionEvents) {
    myIgnoringActionEvents = ignoringActionEvents;
  }

  @Nullable
  private String getPreferredClient(@NotNull String device) {
    String client = myPreferredClients.get(device);
    return client == null ? myCandidateClientName.getValue() : client;
  }

  @VisibleForTesting
  void putPreferredClient(@SuppressWarnings("SameParameterValue") @NotNull String device,
                          @SuppressWarnings("SameParameterValue") @NotNull String client) {
    myPreferredClients.put(device, client);
  }
}<|MERGE_RESOLUTION|>--- conflicted
+++ resolved
@@ -74,7 +74,7 @@
 
   private DeviceComboBox myDeviceCombo;
   private JComboBox<Client> myProcessComboBox;
-  private final NullableLazyValue<String> myCandidateClientName = new NullableLazyValue<>() {
+  private final NullableLazyValue<String> myCandidateClientName = new NullableLazyValue<String>() {
     @Nullable
     @Override
     protected String compute() {
@@ -222,11 +222,7 @@
 
       @Override
       protected boolean compare(@NotNull String text, @Nullable String pattern) {
-<<<<<<< HEAD
-        return pattern != null && CharSequences.indexOfIgnoreCase(text,  pattern, 0) >= 0;
-=======
         return pattern != null && CharSequences.indexOfIgnoreCase(text, pattern, 0) >= 0;
->>>>>>> b5f40ffd
       }
     };
   }
