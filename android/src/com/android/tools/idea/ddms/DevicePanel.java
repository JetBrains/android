--- conflicted
+++ resolved
@@ -37,10 +37,7 @@
 import java.awt.*;
 import java.awt.event.ActionEvent;
 import java.awt.event.ActionListener;
-<<<<<<< HEAD
 import java.util.Arrays;
-=======
->>>>>>> 50d6ab60
 import java.util.Collections;
 import java.util.List;
 import java.util.Map;
@@ -109,7 +106,7 @@
       }
     });
 
-    myClientCombo.setRenderer(new ClientCellRenderer("No Debuggable Processes"));
+    myClientCombo.setRenderer(new ClientCellRenderer("No Debuggable Applications"));
     Dimension size = myClientCombo.getMinimumSize();
     myClientCombo.setMinimumSize(new Dimension(250, size.height));
   }
@@ -250,7 +247,7 @@
 
     IDevice device = (IDevice)myDeviceCombo.getSelectedItem();
     Client selected = (Client)myClientCombo.getSelectedItem();
-    Client toSelect = null;
+    Client toSelect = selected;
     boolean update = true;
     myClientCombo.removeAllItems();
     if (device != null) {
@@ -268,18 +265,8 @@
       // closed. At this point we have our old handle to it but it's not in the client list
       // reported by the phone anymore. We still want to keep it in the list though, so the user
       // can look over any final error messages / profiling states.
-<<<<<<< HEAD
       boolean selectedClientDied = selected != null && !clients.contains(selected);
       if (selectedClientDied) {
-=======
-      // However, we might get here because our device changed, so discard selected clients that
-      // come from another device
-      boolean selectedClientDied = selected != null && selected.getDevice() == device && !clients.contains(selected);
-      if (selectedClientDied) {
-        if (toSelect == null) {
-          toSelect = selected;
-        }
->>>>>>> 50d6ab60
         clients.add(selected);
       }
       Collections.sort(clients, new ClientCellRenderer.ClientComparator());
