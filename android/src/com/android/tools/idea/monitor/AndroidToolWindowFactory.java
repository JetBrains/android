/*
 * Copyright 2000-2010 JetBrains s.r.o.
 *
 * Licensed under the Apache License, Version 2.0 (the "License");
 * you may not use this file except in compliance with the License.
 * You may obtain a copy of the License at
 *
 * http://www.apache.org/licenses/LICENSE-2.0
 *
 * Unless required by applicable law or agreed to in writing, software
 * distributed under the License is distributed on an "AS IS" BASIS,
 * WITHOUT WARRANTIES OR CONDITIONS OF ANY KIND, either express or implied.
 * See the License for the specific language governing permissions and
 * limitations under the License.
 */

package com.android.tools.idea.monitor;

import com.android.ddmlib.AndroidDebugBridge;
import com.android.ddmlib.ClientData;
import com.android.tools.idea.ddms.*;
import com.android.tools.idea.ddms.actions.DumpSysActions;
import com.android.tools.idea.ddms.actions.ScreenRecorderAction;
import com.android.tools.idea.ddms.actions.ScreenshotAction;
import com.android.tools.idea.ddms.actions.TerminateVMAction;
import com.android.tools.idea.ddms.adb.AdbService;
import com.android.tools.idea.logcat.AndroidLogcatView;
import com.android.tools.idea.monitor.cpu.CpuMonitorView;
import com.android.tools.idea.monitor.render.RenderMonitorView;
import com.android.tools.idea.monitor.memory.MemoryMonitorView;
import com.android.tools.idea.monitor.network.NetworkMonitorView;
import com.google.common.util.concurrent.FutureCallback;
import com.google.common.util.concurrent.Futures;
import com.google.common.util.concurrent.ListenableFuture;
import com.intellij.ProjectTopics;
import com.intellij.execution.ExecutionManager;
import com.intellij.execution.filters.HyperlinkInfo;
import com.intellij.execution.ui.ConsoleView;
import com.intellij.execution.ui.ConsoleViewContentType;
import com.intellij.execution.ui.RunnerLayoutUi;
import com.intellij.execution.ui.layout.PlaceInGrid;
import com.intellij.facet.ProjectFacetManager;
import com.intellij.openapi.actionSystem.ActionGroup;
import com.intellij.openapi.actionSystem.ActionPlaces;
import com.intellij.openapi.actionSystem.DefaultActionGroup;
import com.intellij.openapi.actionSystem.Separator;
import com.intellij.openapi.application.ApplicationManager;
import com.intellij.openapi.application.ApplicationNamesInfo;
import com.intellij.openapi.diagnostic.Logger;
import com.intellij.openapi.module.Module;
import com.intellij.openapi.project.DumbAware;
import com.intellij.openapi.project.Project;
import com.intellij.openapi.roots.ModuleRootAdapter;
import com.intellij.openapi.roots.ModuleRootEvent;
import com.intellij.openapi.ui.Messages;
import com.intellij.openapi.util.Comparing;
import com.intellij.openapi.util.Key;
import com.intellij.openapi.wm.ToolWindow;
import com.intellij.openapi.wm.ToolWindowFactory;
import com.intellij.openapi.wm.ToolWindowManager;
import com.intellij.openapi.wm.ex.ToolWindowManagerAdapter;
import com.intellij.openapi.wm.ex.ToolWindowManagerEx;
import com.intellij.ui.IdeBorderFactory;
import com.intellij.ui.SideBorder;
import com.intellij.ui.components.JBLoadingPanel;
import com.intellij.ui.content.Content;
import com.intellij.ui.content.ContentManager;
import com.intellij.util.messages.MessageBusConnection;
import icons.AndroidIcons;
import org.jetbrains.android.facet.AndroidFacet;
import org.jetbrains.android.maven.AndroidMavenUtil;
import com.android.tools.idea.run.AndroidDebugRunner;
import org.jetbrains.android.sdk.AndroidPlatform;
import org.jetbrains.android.sdk.AndroidSdkUtils;
import org.jetbrains.android.util.AndroidBundle;
import org.jetbrains.annotations.NonNls;
import org.jetbrains.annotations.NotNull;
import org.jetbrains.annotations.Nullable;

import javax.swing.*;
import java.awt.*;
import java.io.File;
import java.util.List;

/**
 * @author Eugene.Kudelevsky
 */
public class AndroidToolWindowFactory implements ToolWindowFactory, DumbAware {
  public static final String TOOL_WINDOW_ID = AndroidBundle.message("android.logcat.title");

  @NonNls private static final String ADBLOGS_CONTENT_ID = "AdbLogsContent";
  public static final Key<DevicePanel> DEVICES_PANEL_KEY = Key.create("DevicePanel");

  @Override
  public void createToolWindowContent(@NotNull final Project project, @NotNull final ToolWindow toolWindow) {
    // In order to use the runner layout ui, the runner infrastructure needs to be initialized.
    // Otherwise it is not possible to for example drag one of the tabs out of the tool window.
    // The object that needs to be created is the content manager of the execution manager for this project.
    ExecutionManager.getInstance(project).getContentManager();

    RunnerLayoutUi layoutUi = RunnerLayoutUi.Factory.getInstance(project).create("Android", TOOL_WINDOW_ID, "Profiling Tools", project);

    toolWindow.setIcon(AndroidIcons.AndroidToolWindow);
    toolWindow.setAvailable(true, null);
    toolWindow.setToHideOnEmptyContent(true);
    toolWindow.setTitle(TOOL_WINDOW_ID);

    DeviceContext deviceContext = new DeviceContext();

    // TODO Remove global handlers. These handlers are global, but are set per project.
    // if there are two projects opened, things go very wrong.
    ClientData.setMethodProfilingHandler(new OpenVmTraceHandler(project));

    Content logcatContent = createLogcatContent(layoutUi, project, deviceContext);
    final AndroidLogcatView logcatView = logcatContent.getUserData(AndroidLogcatView.ANDROID_LOGCAT_VIEW_KEY);
    assert logcatView != null;
    logcatContent.setSearchComponent(logcatView.createSearchComponent());
    layoutUi.addContent(logcatContent, 0, PlaceInGrid.center, false);

    Content memoryContent = createMemoryContent(layoutUi, project, deviceContext);
    layoutUi.addContent(memoryContent, 1, PlaceInGrid.center, false);

    Content cpuContent = createCpuContent(layoutUi, project, deviceContext);
    layoutUi.addContent(cpuContent, 2, PlaceInGrid.center, false);

    Content gpuContent = createGpuContent(layoutUi, project, deviceContext);
    layoutUi.addContent(gpuContent, 3, PlaceInGrid.center, false);

    Content networkContent = createNetworkContent(layoutUi, project, deviceContext);
    layoutUi.addContent(networkContent, 4, PlaceInGrid.center, false);

    layoutUi.getOptions().setLeftToolbar(getToolbarActions(project, deviceContext), ActionPlaces.UNKNOWN);

    final JBLoadingPanel loadingPanel = new JBLoadingPanel(new BorderLayout(), project);

    DevicePanel devicePanel = new DevicePanel(project, deviceContext);
    JPanel panel = devicePanel.getComponent();
    panel.setBorder(IdeBorderFactory.createBorder(SideBorder.BOTTOM));
    loadingPanel.add(panel, BorderLayout.NORTH);
    loadingPanel.add(layoutUi.getComponent(), BorderLayout.CENTER);

    final ContentManager contentManager = toolWindow.getContentManager();
    Content c = contentManager.getFactory().createContent(loadingPanel, "", true);

    // Store references to the logcat & device panel views, so that these views can be retrieved directly from
    // the DDMS tool window. (e.g. to clear logcat before a launch, select a particular device, etc)
    c.putUserData(AndroidLogcatView.ANDROID_LOGCAT_VIEW_KEY, logcatView);
    c.putUserData(DEVICES_PANEL_KEY, devicePanel);

    contentManager.addContent(c);

    ApplicationManager.getApplication().invokeLater(new Runnable() {
      @Override
      public void run() {
        logcatView.activate();
        final ToolWindow window = ToolWindowManager.getInstance(project).getToolWindow(TOOL_WINDOW_ID);
        if (window != null && window.isVisible()) {
          ConsoleView console = logcatView.getLogConsole().getConsole();
          if (console != null) {
            checkFacetAndSdk(project, console);
          }
        }
      }
    }, project.getDisposed());

    final File adb = AndroidSdkUtils.getAdb(project);
    if (adb == null) {
      return;
    }

    loadingPanel.setLoadingText("Initializing ADB");
    loadingPanel.startLoading();

    ListenableFuture<AndroidDebugBridge> future = AdbService.getInstance().getDebugBridge(adb);
    Futures.addCallback(future, new FutureCallback<AndroidDebugBridge>() {
      @Override
      public void onSuccess(@Nullable AndroidDebugBridge bridge) {
        Logger.getInstance(AndroidToolWindowFactory.class).info("Successfully obtained debug bridge");
        loadingPanel.stopLoading();
      }

      @Override
      public void onFailure(Throwable t) {
        loadingPanel.stopLoading();

        // If we cannot connect to ADB in a reasonable amount of time (10 seconds timeout in AdbService), then something is seriously
        // wrong. The only identified reason so far is that some machines have incompatible versions of adb that were already running.
        // e.g. Genymotion, some HTC flashing software, Ubuntu's adb package may all conflict with the version of adb in the SDK.
        Logger.getInstance(AndroidToolWindowFactory.class).info("Unable to obtain debug bridge", t);
<<<<<<< HEAD
        String msg;
        if (t.getMessage() != null) {
          msg = t.getMessage();
        }
        else {
          msg = String.format("Unable to establish a connection to adb.\n\n" +
                              "Check the Event Log for possible issues.\n" +
                              "This can happen if you have an incompatible version of adb running already.\n" +
                              "Try re-opening Studio after killing any existing adb daemons.\n\n" +
                              "If this happens repeatedly, please file a bug at http://b.android.com including the following:\n" +
                              "  1. Output of the command: '%1$s devices'\n" +
                              "  2. Your idea.log file (Help | Show Log in Explorer)\n", adb.getAbsolutePath());
        }
=======
        String msg = String.format("Unable to establish a connection to adb.\n\n" +
                                   "This usually happens if you have an incompatible version of adb running already.\n" +
                                   "Try re-opening %1$s after killing any existing adb daemons.\n\n" +
                                   "If this happens repeatedly, please file a bug at http://b.android.com including the following:\n" +
                                   "  1. Output of the command: '%2$s devices'\n" +
                                   "  2. Your idea.log file (Help | Show Log in Explorer)\n", ApplicationNamesInfo.getInstance().getProductName(), adb.getAbsolutePath());
>>>>>>> bcd6dbd2
        Messages.showErrorDialog(msg, "ADB Connection Error");
      }
    }, EdtExecutor.INSTANCE);
  }

  private static Content createMemoryContent(@NotNull RunnerLayoutUi layoutUi,
                                             @NotNull Project project,
                                             @NotNull DeviceContext deviceContext) {
    MemoryMonitorView view = new MemoryMonitorView(project, deviceContext);
    Content content = layoutUi.createContent("Memory", view.createComponent(), "Memory", AndroidIcons.MemoryMonitor, null);
    content.setCloseable(false);
    return content;
  }

  private static Content createCpuContent(@NotNull RunnerLayoutUi layoutUi,
                                          @NotNull Project project,
                                          @NotNull DeviceContext deviceContext) {
    CpuMonitorView view = new CpuMonitorView(project, deviceContext);
    Content content = layoutUi.createContent("CPU", view.createComponent(), "CPU", AndroidIcons.CpuMonitor, null);
    content.setCloseable(false);
    return content;
  }

  private static Content createGpuContent(@NotNull RunnerLayoutUi layoutUi,
                                          @NotNull Project project,
                                          @NotNull DeviceContext deviceContext) {
    RenderMonitorView view = new RenderMonitorView(project, deviceContext);
    Content content = layoutUi.createContent("Render", view.createComponent(), "Render", AndroidIcons.RenderMonitor, null);
    content.setCloseable(false);
    return content;
  }

  private static Content createNetworkContent(@NotNull RunnerLayoutUi layoutUi,
                                              @NotNull Project project,
                                              @NotNull DeviceContext deviceContext) {
    NetworkMonitorView view = new NetworkMonitorView(project, deviceContext);
    Content content = layoutUi.createContent("Network", view.createComponent(), "Network", AndroidIcons.NetworkMonitor, null);
    content.setCloseable(false);
    return content;
  }

  @NotNull
  public ActionGroup getToolbarActions(Project project, DeviceContext deviceContext) {
    DefaultActionGroup group = new DefaultActionGroup();

    group.add(new ScreenshotAction(project, deviceContext));
    group.add(new ScreenRecorderAction(project, deviceContext));
    group.add(DumpSysActions.create(project, deviceContext));
    //group.add(new MyFileExplorerAction());
    group.add(new Separator());

    group.add(new TerminateVMAction(deviceContext));
    //group.add(new MyAllocationTrackerAction());
    //group.add(new Separator());

    return group;
  }

  private static Content createLogcatContent(RunnerLayoutUi layoutUi, final Project project, DeviceContext deviceContext) {
    final AndroidLogcatView logcatView = new AndroidLogcatView(project, deviceContext) {
      @Override
      protected boolean isActive() {
        ToolWindow window = ToolWindowManager.getInstance(project).getToolWindow(TOOL_WINDOW_ID);
        return window.isVisible();
      }
    };
    ToolWindowManagerEx.getInstanceEx(project).addToolWindowManagerListener(new ToolWindowManagerAdapter() {
      boolean myToolWindowVisible;

      @Override
      public void stateChanged() {
        ToolWindow window = ToolWindowManager.getInstance(project).getToolWindow(TOOL_WINDOW_ID);
        if (window != null) {
          boolean visible = window.isVisible();
          if (visible != myToolWindowVisible) {
            myToolWindowVisible = visible;
            logcatView.activate();
            if (visible) {
              ConsoleView console = logcatView.getLogConsole().getConsole();
              if (console != null) {
                checkFacetAndSdk(project, console);
              }
            }
          }
        }
      }
    });

    final MessageBusConnection connection = project.getMessageBus().connect(project);
    connection.subscribe(ProjectTopics.PROJECT_ROOTS, new MyAndroidPlatformListener(logcatView));

    JPanel logcatContentPanel = logcatView.getContentPanel();

    final Content logcatContent =
      layoutUi.createContent(AndroidDebugRunner.ANDROID_LOGCAT_CONTENT_ID, logcatContentPanel, "logcat", AndroidIcons.Ddms.Logcat, null);
    logcatContent.putUserData(AndroidLogcatView.ANDROID_LOGCAT_VIEW_KEY, logcatView);
    logcatContent.setDisposer(logcatView);
    logcatContent.setCloseable(false);
    logcatContent.setPreferredFocusableComponent(logcatContentPanel);

    return logcatContent;
  }

  private static void checkFacetAndSdk(Project project, @NotNull final ConsoleView console) {
    final List<AndroidFacet> facets = ProjectFacetManager.getInstance(project).getFacets(AndroidFacet.ID);

    if (facets.size() == 0) {
      console.clear();
      console.print(AndroidBundle.message("android.logcat.no.android.facets.error"), ConsoleViewContentType.ERROR_OUTPUT);
      return;
    }

    final AndroidFacet facet = facets.get(0);
    AndroidPlatform platform = facet.getConfiguration().getAndroidPlatform();
    if (platform == null) {
      console.clear();
      final Module module = facet.getModule();

      if (!AndroidMavenUtil.isMavenizedModule(module)) {
        console.print("Please ", ConsoleViewContentType.ERROR_OUTPUT);
        console.printHyperlink("configure", new HyperlinkInfo() {
          @Override
          public void navigate(Project project) {
            AndroidSdkUtils.openModuleDependenciesConfigurable(module);
          }
        });
        console.print(" Android SDK\n", ConsoleViewContentType.ERROR_OUTPUT);
      }
      else {
        console.print(AndroidBundle.message("android.maven.cannot.parse.android.sdk.error", module.getName()) + '\n',
                      ConsoleViewContentType.ERROR_OUTPUT);
      }
    }
  }

  private static class MyAndroidPlatformListener extends ModuleRootAdapter {
    private final Project myProject;
    private final AndroidLogcatView myView;

    private AndroidPlatform myPrevPlatform;

    private MyAndroidPlatformListener(@NotNull AndroidLogcatView view) {
      myProject = view.getProject();
      myView = view;
      myPrevPlatform = getPlatform();
    }

    @Override
    public void rootsChanged(ModuleRootEvent event) {
      final ToolWindow window = ToolWindowManager.getInstance(myProject).getToolWindow(TOOL_WINDOW_ID);
      if (window == null) {
        return;
      }

      if (window.isDisposed() || !window.isVisible()) {
        return;
      }

      AndroidPlatform newPlatform = getPlatform();

      if (!Comparing.equal(myPrevPlatform, newPlatform)) {
        myPrevPlatform = newPlatform;
        ApplicationManager.getApplication().invokeLater(new Runnable() {
          @Override
          public void run() {
            if (!window.isDisposed() && window.isVisible()) {
              myView.activate();
            }
          }
        });
      }
    }

    @Nullable
    private AndroidPlatform getPlatform() {
      AndroidPlatform newPlatform = null;
      final List<AndroidFacet> facets = ProjectFacetManager.getInstance(myProject).getFacets(AndroidFacet.ID);
      if (facets.size() > 0) {
        final AndroidFacet facet = facets.get(0);
        newPlatform = facet.getConfiguration().getAndroidPlatform();
      }
      return newPlatform;
    }
  }
}<|MERGE_RESOLUTION|>--- conflicted
+++ resolved
@@ -187,7 +187,6 @@
         // wrong. The only identified reason so far is that some machines have incompatible versions of adb that were already running.
         // e.g. Genymotion, some HTC flashing software, Ubuntu's adb package may all conflict with the version of adb in the SDK.
         Logger.getInstance(AndroidToolWindowFactory.class).info("Unable to obtain debug bridge", t);
-<<<<<<< HEAD
         String msg;
         if (t.getMessage() != null) {
           msg = t.getMessage();
@@ -196,19 +195,13 @@
           msg = String.format("Unable to establish a connection to adb.\n\n" +
                               "Check the Event Log for possible issues.\n" +
                               "This can happen if you have an incompatible version of adb running already.\n" +
-                              "Try re-opening Studio after killing any existing adb daemons.\n\n" +
+                              "Try re-opening %1$s after killing any existing adb daemons.\n\n" +
                               "If this happens repeatedly, please file a bug at http://b.android.com including the following:\n" +
-                              "  1. Output of the command: '%1$s devices'\n" +
-                              "  2. Your idea.log file (Help | Show Log in Explorer)\n", adb.getAbsolutePath());
+                              "  1. Output of the command: '%2$s devices'\n" +
+                              "  2. Your idea.log file (Help | Show Log in Explorer)\n",
+                              ApplicationNamesInfo.getInstance().getProductName(),
+                              adb.getAbsolutePath());
         }
-=======
-        String msg = String.format("Unable to establish a connection to adb.\n\n" +
-                                   "This usually happens if you have an incompatible version of adb running already.\n" +
-                                   "Try re-opening %1$s after killing any existing adb daemons.\n\n" +
-                                   "If this happens repeatedly, please file a bug at http://b.android.com including the following:\n" +
-                                   "  1. Output of the command: '%2$s devices'\n" +
-                                   "  2. Your idea.log file (Help | Show Log in Explorer)\n", ApplicationNamesInfo.getInstance().getProductName(), adb.getAbsolutePath());
->>>>>>> bcd6dbd2
         Messages.showErrorDialog(msg, "ADB Connection Error");
       }
     }, EdtExecutor.INSTANCE);
