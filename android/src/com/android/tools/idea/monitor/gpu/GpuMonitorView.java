/*
 * Copyright (C) 2015 The Android Open Source Project
 *
 * Licensed under the Apache License, Version 2.0 (the "License");
 * you may not use this file except in compliance with the License.
 * You may obtain a copy of the License at
 *
 *      http://www.apache.org/licenses/LICENSE-2.0
 *
 * Unless required by applicable law or agreed to in writing, software
 * distributed under the License is distributed on an "AS IS" BASIS,
 * WITHOUT WARRANTIES OR CONDITIONS OF ANY KIND, either express or implied.
 * See the License for the specific language governing permissions and
 * limitations under the License.
 */
package com.android.tools.idea.monitor.gpu;

import com.android.ddmlib.Client;
<<<<<<< HEAD
import com.android.tools.chartlib.TimelineComponent;
import com.android.tools.chartlib.TimelineData;
=======
import com.android.tools.adtui.Choreographer;
import com.android.tools.adtui.TimelineComponent;
import com.android.tools.adtui.TimelineData;
>>>>>>> a001a568
import com.android.tools.idea.actions.BrowserHelpAction;
import com.android.tools.idea.ddms.DeviceContext;
import com.android.tools.idea.editors.gfxtrace.GfxTraceEditor;
import com.android.tools.idea.editors.gfxtrace.actions.GfxTraceCaptureAction;
import com.android.tools.idea.monitor.BaseMonitorView;
import com.android.tools.idea.monitor.actions.RecordingAction;
import com.android.tools.idea.monitor.gpu.gfxinfohandlers.JHandler;
import com.android.tools.idea.monitor.gpu.gfxinfohandlers.LHandler;
import com.android.tools.idea.monitor.gpu.gfxinfohandlers.MHandler;
import com.intellij.openapi.actionSystem.ActionGroup;
import com.intellij.openapi.actionSystem.DefaultActionGroup;
import com.intellij.openapi.actionSystem.Separator;
import com.intellij.openapi.application.ApplicationManager;
import com.intellij.openapi.project.Project;
import com.intellij.ui.JBColor;
import com.intellij.util.ui.UIUtil;
import icons.AndroidIcons;
import org.jetbrains.annotations.NotNull;
import org.jetbrains.annotations.Nullable;

import javax.swing.*;
import java.awt.*;

public class GpuMonitorView extends BaseMonitorView<GpuSampler> implements ProfileStateListener {
  public static final int PRE_M_SAMPLE_FREQUENCY_MS = 33;
  private static final float PRE_M_TIMELINE_BUFFER_TIME = PRE_M_SAMPLE_FREQUENCY_MS * 1.5f / 1000;
  private static final float PRE_M_TIMELINE_ABSOLUTE_MAX = 67.0f;
  public static final int POST_M_SAMPLE_FREQUENCY_MS = 200;
  private static final float POST_M_TIMELINE_BUFFER_TIME = POST_M_SAMPLE_FREQUENCY_MS * 1.5f / 1000;
  private static final float POST_M_TIMELINE_ABSOLUTE_MAX = 67.0f;
  private static final float TIMELINE_INITIAL_MAX = 17.0f;
  private static final float TIMELINE_INITIAL_MARKER_SEPARATION = 3.0f;
  private static final Color BACKGROUND_COLOR = UIUtil.getTextFieldBackground();

  private static final String NEEDS_NEWER_API_LABEL = "This device does not support the minimum API level (16) for GPU monitor.";
  private static final String PROFILING_URL = "https://developer.android.com/r/studio-ui/am-gpu.html";
  private static final String NEEDS_PROFILING_ENABLED_LABEL = "GPU Profiling needs to be enabled in the device's developer options. " +
                                                              "<a href='" + PROFILING_URL + "'>Learn more</a>.";

  @NotNull private final JPanel myPanel;
  private int myApiLevel = MHandler.MIN_API_LEVEL;

  public static final int EVENT_LAUNCH = 1;
  public static final int EVENT_TRACING = 2;

  public GpuMonitorView(@NotNull Project project, @NotNull DeviceContext deviceContext) {
    super(project, deviceContext, new GpuSampler(POST_M_SAMPLE_FREQUENCY_MS), POST_M_TIMELINE_BUFFER_TIME, TIMELINE_INITIAL_MAX,
          POST_M_TIMELINE_ABSOLUTE_MAX, TIMELINE_INITIAL_MARKER_SEPARATION);
    mySampler.myProfileStateListener = this;
    myPanel = new JPanel(new BorderLayout());

    addOverlayText(NEEDS_NEWER_API_LABEL, PAUSED_LABEL_PRIORITY - 1);
    addOverlayText(NEEDS_PROFILING_ENABLED_LABEL, PAUSED_LABEL_PRIORITY + 1);

    myApiLevel = mySampler.getApiLevel();
    configureTimelineComponent(mySampler.getTimelineData());
    deviceContext.addListener(this, project);

    myPanel.setBackground(BACKGROUND_COLOR);
    setViewComponent(myPanel);
  }

  @Override
  @NotNull
  public ActionGroup getToolbarActions() {
    DefaultActionGroup group = new DefaultActionGroup();
    group.add(new RecordingAction(this));
    if (GfxTraceEditor.isEnabled()) {
      group.add(new Separator());
<<<<<<< HEAD
      group.add(new GfxTraceCaptureAction.Listen(this));
      group.add(new GfxTraceCaptureAction.Launch(this));
=======
      group.add(new GfxTraceCaptureAction(this));
>>>>>>> a001a568
      group.add(new Separator());
      group.add(new BrowserHelpAction("GPU monitor", PROFILING_URL));
    }
    return group;
  }

  /**
   * Used by {@link GfxTraceCaptureAction} as an argument to {@link JDialog.setLocationRelativeTo}
   * so that dialogs opened, centred on the same monitor as this panel.
   * @return the panel used by the GPU monitor view.
   */
  public JPanel getPanel() {
    return myPanel;
  }

  @Override
  public void clientSelected(@Nullable final Client client) {
    if (client != mySampler.getClient()) {
      setOverlayEnabled(NEEDS_NEWER_API_LABEL, false);
      setOverlayEnabled(NEEDS_PROFILING_ENABLED_LABEL, false);
    }
    super.clientSelected(client);
    if (client != null) {
      int newApiLevel = mySampler.getApiLevel();
      if (newApiLevel != myApiLevel) {
        myApiLevel = newApiLevel;
        configureTimelineComponent(mySampler.getTimelineData());
      }
    }
  }

  @NotNull
  @Override
  public String getTitleName() {
    return "GPU";
  }

  @NotNull
  @Override
  public Icon getTitleIcon() {
    return AndroidIcons.GpuMonitor;
  }

  @Override
  protected boolean getPreferredPausedState() {
    return true;
  }

  @Override
  protected int getDefaultPosition() {
    return 3;
  }

  @NotNull
  @Override
  public String getMonitorName() {
    return "GpuMonitor";
  }

  @NotNull
  @Override
  public String getDescription() {
    return "gpu usage";
  }

  private void configureTimelineComponent(@NotNull TimelineData data) {
    if (myApiLevel >= MHandler.MIN_API_LEVEL) {
      myPanel.remove(myTimelineComponent);
      myTimelineComponent =
        new TimelineComponent(data, myEvents, POST_M_TIMELINE_BUFFER_TIME, TIMELINE_INITIAL_MAX, POST_M_TIMELINE_ABSOLUTE_MAX,
                              TIMELINE_INITIAL_MARKER_SEPARATION);
      Choreographer.animate(myTimelineComponent);


      myTimelineComponent.configureUnits("ms");
      myTimelineComponent.configureStream(0, "VSync Delay", new JBColor(0x007c6d, 0x00695c));
      myTimelineComponent.configureStream(1, "Input Handling", new JBColor(0x00a292, 0x00897b));
      myTimelineComponent.configureStream(2, "Animation", new JBColor(0x00b2a1, 0x009688));
      myTimelineComponent.configureStream(3, "Measure/Layout", new JBColor(0x2dc5b6, 0x26a69a));
      myTimelineComponent.configureStream(4, "Draw", new JBColor(0x27b2ff, 0x2196f3));
      myTimelineComponent.configureStream(5, "Sync", new JBColor(0x5de7ff, 0x4fc3f7));
      myTimelineComponent.configureStream(6, "Command Issue", new JBColor(0xff4f40, 0xf44336));
      myTimelineComponent.configureStream(7, "Swap Buffers", new JBColor(0xffb400, 0xff9800));
      myTimelineComponent.configureStream(8, "Misc Time", new JBColor(0x008f7f, 0x00796b));
      myTimelineComponent.setBackground(BACKGROUND_COLOR);

      setOverlayEnabled(NEEDS_NEWER_API_LABEL, false);
      myPanel.add(myTimelineComponent, BorderLayout.CENTER);
    }
    else if (myApiLevel >= JHandler.MIN_API_LEVEL) {
      myPanel.remove(myTimelineComponent);
      myTimelineComponent =
        new TimelineComponent(data, myEvents, PRE_M_TIMELINE_BUFFER_TIME, TIMELINE_INITIAL_MAX, PRE_M_TIMELINE_ABSOLUTE_MAX,
                              TIMELINE_INITIAL_MARKER_SEPARATION);
      Choreographer.animate(myTimelineComponent);

      if (myApiLevel >= LHandler.MIN_API_LEVEL) {
        myTimelineComponent.configureUnits("ms");
        myTimelineComponent.configureStream(0, "Draw", new JBColor(0x4979f2, 0x3e66cc));
        myTimelineComponent.configureStream(1, "Prepare", new JBColor(0xa900ff, 0x8f00ff));
        myTimelineComponent.configureStream(2, "Process", new JBColor(0xff4315, 0xdc3912));
        myTimelineComponent.configureStream(3, "Execute", new JBColor(0xffb400, 0xe69800));
        myTimelineComponent.setBackground(BACKGROUND_COLOR);
      }
      else {
        myTimelineComponent.configureUnits("ms");
        myTimelineComponent.configureStream(0, "Draw", new JBColor(0x4979f2, 0x3e66cc));
        myTimelineComponent.configureStream(1, "Process", new JBColor(0xff4315, 0xdc3912));
        myTimelineComponent.configureStream(2, "Execute", new JBColor(0xffb400, 0xe69800));
        myTimelineComponent.setBackground(BACKGROUND_COLOR);
      }

      setOverlayEnabled(NEEDS_NEWER_API_LABEL, false);
      myPanel.add(myTimelineComponent, BorderLayout.CENTER);
    }
    else {
      setOverlayEnabled(NEEDS_NEWER_API_LABEL, true);
    }
    myTimelineComponent
      .configureEvent(EVENT_LAUNCH, 0, AndroidIcons.Ddms.Threads, new JBColor(0x92ADC6, 0x718493), new JBColor(0x2B4E8C, 0xC7E5FF), false);
    myTimelineComponent.configureEvent(EVENT_TRACING, 0, AndroidIcons.Ddms.StartMethodProfiling, new JBColor(0x92ADC6, 0x718493),
                                       new JBColor(0x2B4E8C, 0xC7E5FF), true);
    myTimelineComponent.addReference(16.6f, JBColor.GREEN);
    myTimelineComponent.addReference(33.3f, JBColor.RED);
  }

  @Override
  public void notifyGpuProfileStateChanged(@NotNull final Client client, final boolean enabled) {
    // TODO revisit the dataflow in future refactor (i.e. consider adding error states to TimelineData)
    ApplicationManager.getApplication().invokeLater(new Runnable() {
      @Override
      public void run() {
        if (mySampler.getClient() == client) {
          setOverlayEnabled(NEEDS_PROFILING_ENABLED_LABEL, !enabled);
          if (enabled) {
            configureTimelineComponent(mySampler.getTimelineData());
          }
          else {
            mySampler.getTimelineData().clear();
          }
        }
      }
    });
  }
}<|MERGE_RESOLUTION|>--- conflicted
+++ resolved
@@ -16,14 +16,9 @@
 package com.android.tools.idea.monitor.gpu;
 
 import com.android.ddmlib.Client;
-<<<<<<< HEAD
-import com.android.tools.chartlib.TimelineComponent;
-import com.android.tools.chartlib.TimelineData;
-=======
 import com.android.tools.adtui.Choreographer;
 import com.android.tools.adtui.TimelineComponent;
 import com.android.tools.adtui.TimelineData;
->>>>>>> a001a568
 import com.android.tools.idea.actions.BrowserHelpAction;
 import com.android.tools.idea.ddms.DeviceContext;
 import com.android.tools.idea.editors.gfxtrace.GfxTraceEditor;
@@ -93,12 +88,7 @@
     group.add(new RecordingAction(this));
     if (GfxTraceEditor.isEnabled()) {
       group.add(new Separator());
-<<<<<<< HEAD
-      group.add(new GfxTraceCaptureAction.Listen(this));
-      group.add(new GfxTraceCaptureAction.Launch(this));
-=======
       group.add(new GfxTraceCaptureAction(this));
->>>>>>> a001a568
       group.add(new Separator());
       group.add(new BrowserHelpAction("GPU monitor", PROFILING_URL));
     }
