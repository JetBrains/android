/*
 * Copyright (C) 2015 The Android Open Source Project
 *
 * Licensed under the Apache License, Version 2.0 (the "License");
 * you may not use this file except in compliance with the License.
 * You may obtain a copy of the License at
 *
 *      http://www.apache.org/licenses/LICENSE-2.0
 *
 * Unless required by applicable law or agreed to in writing, software
 * distributed under the License is distributed on an "AS IS" BASIS,
 * WITHOUT WARRANTIES OR CONDITIONS OF ANY KIND, either express or implied.
 * See the License for the specific language governing permissions and
 * limitations under the License.
 */
package com.android.tools.idea.monitor.gpu;

import com.android.ddmlib.Client;
import com.android.ddmlib.ClientData;
import com.android.ddmlib.IDevice;
import com.android.tools.adtui.TimelineData;
import com.android.tools.idea.monitor.DeviceSampler;
import com.android.tools.idea.monitor.gpu.gfxinfohandlers.*;
import com.intellij.util.ThreeState;
import org.jetbrains.annotations.NotNull;
import org.jetbrains.annotations.Nullable;

public class GpuSampler extends DeviceSampler {
<<<<<<< HEAD
  private final GfxinfoHandler[] myGfxinfoHandlers = new GfxinfoHandler[]{new JHandler(), new LHandler(), new MHandler()};
=======
  private final GfxinfoHandler[] myGfxinfoHandlers = new GfxinfoHandler[]{new JHandler(), new LHandler(), new MHandler(), new NHandler()};
>>>>>>> 1e5b25b8
  private volatile GfxinfoHandler myCurrentGfxinfoHandler;
  private volatile int myApiLevel = JHandler.MIN_API_LEVEL;

  @Nullable protected ProfileStateListener myProfileStateListener;
  private boolean myGpuProfileSetting = true; // Flag to determine if the GPU profiling setting on the device is enabled.

  public GpuSampler(int sampleFrequencyMs) {
    super(new TimelineData(3, GfxinfoHandler.SAMPLE_BUFFER_SIZE), sampleFrequencyMs); // Use a dummy TimelineData.
  }

  @NotNull
  @Override
  public String getName() {
    return "GPU Sampler";
  }

  public int getApiLevel() {
    return myApiLevel;
  }

  @Override
  protected boolean requiresSamplerRestart(@Nullable Client client) {
    return super.requiresSamplerRestart(client) || (client != null && decodeApiLevel(client) != myApiLevel);
  }

  @Override
  protected synchronized void prepareSampler() {
    Client client = getClient();
    if (client != null) {
      int newApiLevel = decodeApiLevel(client);

      boolean createNewTimelineData = false;
      if (newApiLevel != myApiLevel) {
        myApiLevel = newApiLevel;
        for (GfxinfoHandler handler : myGfxinfoHandlers) {
          if (handler.accept(client)) {
            createNewTimelineData = true;
            break;
          }
        }
      }

      for (GfxinfoHandler handler : myGfxinfoHandlers) {
        if (handler.accept(client)) {
          myCurrentGfxinfoHandler = handler;
          // Do not break here, as we will rely on the ordering of samplers to find the preferred sampler.
        }
      }

      if (createNewTimelineData) {
        setTimelineData(myCurrentGfxinfoHandler.createTimelineData());
      }
    }
    else {
      myCurrentGfxinfoHandler = null;
    }

    setGpuProfileSetting(true);
    if (myCurrentGfxinfoHandler != null) {
      myCurrentGfxinfoHandler.setClient(client);
    }
    getTimelineData().clear();
  }

  @Override
  protected void sample(boolean forced) throws InterruptedException {
    Client client = getClient();
    assert client != null;

    IDevice device = client.getDevice();
    if (device != null) {
      try {
        ClientData data = client.getClientData();

        ThreeState newGpuProfilingState = myCurrentGfxinfoHandler.getIsEnabledOnDevice(device);
        if (newGpuProfilingState != ThreeState.UNSURE) {
          boolean newGpuBooleanState = newGpuProfilingState.toBoolean();
          setGpuProfileSetting(newGpuBooleanState);
        }

        if (myGpuProfileSetting) {
          myCurrentGfxinfoHandler.sample(device, data, getTimelineData());
        }
      }
      catch (RuntimeException e) {
        throw new InterruptedException("Sample error, interrupting.");
      }
      catch (Exception ignored) {
      }
    }
  }

  private void setGpuProfileSetting(boolean newSetting) {
    if (myGpuProfileSetting != newSetting) {
      myGpuProfileSetting = newSetting;
      Client client = getClient();
      if ((client != null) && (myProfileStateListener != null)) {
        myProfileStateListener.notifyGpuProfileStateChanged(client, myGpuProfileSetting);
      }
    }
  }

  public static int decodeApiLevel(@NotNull Client client) {
    return client.getDevice().getVersion().getFeatureLevel();
  }
}<|MERGE_RESOLUTION|>--- conflicted
+++ resolved
@@ -26,11 +26,7 @@
 import org.jetbrains.annotations.Nullable;
 
 public class GpuSampler extends DeviceSampler {
-<<<<<<< HEAD
-  private final GfxinfoHandler[] myGfxinfoHandlers = new GfxinfoHandler[]{new JHandler(), new LHandler(), new MHandler()};
-=======
   private final GfxinfoHandler[] myGfxinfoHandlers = new GfxinfoHandler[]{new JHandler(), new LHandler(), new MHandler(), new NHandler()};
->>>>>>> 1e5b25b8
   private volatile GfxinfoHandler myCurrentGfxinfoHandler;
   private volatile int myApiLevel = JHandler.MIN_API_LEVEL;
 
