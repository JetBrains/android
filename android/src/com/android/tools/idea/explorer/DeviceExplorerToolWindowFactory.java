--- conflicted
+++ resolved
@@ -15,16 +15,9 @@
  */
 package com.android.tools.idea.explorer;
 
-<<<<<<< HEAD
-import com.android.tools.idea.ddms.EdtExecutor;
-import com.android.tools.idea.explorer.adbimpl.AdbDeviceFileSystemRenderer;
-import com.android.tools.idea.explorer.adbimpl.AdbDeviceFileSystemService;
-import com.android.tools.idea.explorer.fs.DeviceFileSystemRenderer;
-=======
 import com.android.tools.idea.concurrent.EdtExecutor;
 import com.android.tools.idea.explorer.adbimpl.AdbDeviceFileSystemRendererFactory;
 import com.android.tools.idea.explorer.adbimpl.AdbDeviceFileSystemService;
->>>>>>> abbea60e
 import com.android.tools.idea.explorer.ui.DeviceExplorerViewImpl;
 import com.intellij.openapi.project.DumbAware;
 import com.intellij.openapi.project.Project;
@@ -47,19 +40,11 @@
     AdbDeviceFileSystemService service = new AdbDeviceFileSystemService(aVoid -> AndroidSdkUtils.getAdb(project),
                                                                         edtExecutor,
                                                                         taskExecutor);
-<<<<<<< HEAD
-    DeviceFileSystemRenderer renderer = new AdbDeviceFileSystemRenderer(service);
-    DeviceExplorerFileManager fileManager = new DeviceExplorerFileManagerImpl(project, edtExecutor);
-
-    DeviceExplorerModel model = new DeviceExplorerModel();
-    DeviceExplorerView view = new DeviceExplorerViewImpl(project, toolWindow, renderer, model);
-=======
     DeviceFileSystemRendererFactory deviceFileSystemRendererFactory = new AdbDeviceFileSystemRendererFactory(service);
     DeviceExplorerFileManager fileManager = new DeviceExplorerFileManagerImpl(project, edtExecutor);
 
     DeviceExplorerModel model = new DeviceExplorerModel();
     DeviceExplorerView view = new DeviceExplorerViewImpl(project, toolWindow, deviceFileSystemRendererFactory, model);
->>>>>>> abbea60e
     DeviceExplorerController controller =
       new DeviceExplorerController(project, model, view, service, fileManager, edtExecutor, taskExecutor);
 
