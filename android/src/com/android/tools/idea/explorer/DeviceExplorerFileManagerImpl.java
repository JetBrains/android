--- conflicted
+++ resolved
@@ -118,19 +118,10 @@
 
   @NotNull
   @Override
-<<<<<<< HEAD
-  public ListenableFuture<Void> downloadFileEntry(
-    @NotNull DeviceFileEntry entry,
-    @NotNull Path localPath,
-    @NotNull FileTransferProgress progress) {
-    SettableFuture<Void> futureResult = SettableFuture.create();
-
-=======
   public ListenableFuture<DownloadedFileData> downloadFileEntry(@NotNull DeviceFileEntry entry,
                                                                 @NotNull Path localPath,
                                                                 @NotNull DownloadProgress progress) {
     SettableFuture<DownloadedFileData> futureResult = SettableFuture.create();
->>>>>>> bd07c1f4
     FileUtils.mkdirs(localPath.getParent().toFile());
 
     TransactionGuard.submitTransaction(myProject, () -> {
@@ -170,16 +161,6 @@
     downloadFile(entry, localPath, progress, new FutureCallback<VirtualFile>() {
       @Override
       public void onSuccess(VirtualFile virtualFile) {
-<<<<<<< HEAD
-        TransactionGuard.submitTransaction(myProject, () -> {
-          // This assertions prevent regressions for b/141649841.
-          // We need to add this assertion because in tests the deletion of a file doesn't trigger some PSI events that call the assertion.
-          ((TransactionGuardImpl)TransactionGuard.getInstance()).assertWriteActionAllowed();
-          ApplicationManager.getApplication().runWriteAction(() -> {
-            deleteVirtualFile(futureResult, virtualFile);
-            downloadFile(futureResult, entry, localPath, progress);
-          });
-=======
         ListenableFuture<List<VirtualFile>> downloadAdditionalFiles = downloadAdditionalFiles(virtualFile, entry, progress);
         myTaskExecutor.addCallback(downloadAdditionalFiles, new FutureCallback<List<VirtualFile>>() {
           @Override
@@ -196,7 +177,6 @@
           public void onFailure(@NotNull Throwable throwable) {
             futureResult.setException(throwable);
           }
->>>>>>> bd07c1f4
         });
       }
 
@@ -207,15 +187,6 @@
     });
   }
 
-<<<<<<< HEAD
-  private void deleteVirtualFile(SettableFuture<Void> futureResult, VirtualFile virtualFile) {
-    if (virtualFile != null) {
-      try {
-        // This assertions prevent regressions for b/141649841.
-        // We need to add this assertion because in tests the deletion of a file doesn't trigger some PSI events that call the assertion.
-        ((TransactionGuardImpl)TransactionGuard.getInstance()).assertWriteActionAllowed();
-        virtualFile.delete(this);
-=======
   /**
    * Downloads the file corresponding to the {@link DeviceFileEntry} passed as argument, to the local path specified.
    * @param entry The entry corresponding to the file to download.
@@ -244,7 +215,6 @@
 
         progress.onCompleted(entry.getFullPath());
         if (callback != null) callback.onSuccess(virtualFile);
->>>>>>> bd07c1f4
       }
 
       @Override
@@ -397,51 +367,6 @@
     return path.get();
   }
 
-<<<<<<< HEAD
-  private ListenableFuture<Void> openFileInEditorWorker(@NotNull DeviceFileEntry entry, @NotNull Path localPath, boolean focusEditor) {
-    ListenableFuture<VirtualFile> futureFile = DeviceExplorerFilesUtils.findFile(localPath);
-
-    return myEdtExecutor.transformAsync(futureFile, file -> {
-      // Set the device/path information on the virtual file so custom editors
-      // (e.g. database viewer) know which device this file is coming from.
-      DeviceFileId fileInfo = new DeviceFileId(entry.getFileSystem().getName(), entry.getFullPath());
-      assert file != null;
-      file.putUserData(DeviceFileId.KEY, fileInfo);
-
-      SettableFuture<Void> settableFuture = SettableFuture.create();
-
-      TransactionGuard.submitTransaction(myProject, () -> {
-        try {
-          // This assertions prevent regressions for b/141649841.
-          // The underlying API expects to be called from a write-safe context.
-          // In a tests TestEditorManagerImpl is used instead of FileEditorManagerImpl, which doesn't assert for write action allowed.
-          // therefore we have to do it here.
-          ((TransactionGuardImpl)TransactionGuard.getInstance()).assertWriteActionAllowed();
-          FileType type = FileTypeChooser.getKnownFileTypeOrAssociate(file, myProject);
-          if (type == null) {
-            throw new CancellationException("Operation cancelled by user");
-          }
-
-          // This assertions prevent regressions for b/141649841.
-          // We need to add this assertion because in tests the deletion of a file doesn't trigger some PSI events that call the assertion.
-          ((TransactionGuardImpl)TransactionGuard.getInstance()).assertWriteActionAllowed();
-          FileEditor[] editors = FileEditorManager.getInstance(myProject).openFile(file, focusEditor);
-          if (editors.length == 0) {
-            throw new RuntimeException(String.format("Unable to open file \"%s\" in editor", localPath));
-          }
-          myTemporaryEditorFiles.add(file);
-          settableFuture.set(null);
-        } catch (Exception e) {
-          settableFuture.setException(e);
-        }
-      });
-
-      return settableFuture;
-    });
-  }
-
-=======
->>>>>>> bd07c1f4
   private static void deleteTemporaryFile(@NotNull Path localPath) {
     try {
       Files.deleteIfExists(localPath);
