--- conflicted
+++ resolved
@@ -49,10 +49,6 @@
 import javax.swing.event.HyperlinkEvent;
 import org.jetbrains.android.util.AndroidBundle;
 import org.jetbrains.annotations.NotNull;
-<<<<<<< HEAD
-import org.jetbrains.plugins.gradle.internal.daemon.DaemonsUi;
-=======
->>>>>>> 574fcae1
 
 /**
  * A class to provide a memory settings configurable dialog.
@@ -195,54 +191,6 @@
       }
     }
 
-<<<<<<< HEAD
-    private void setDaemonPanelWhenNoUserGradleProperties() {
-      setXmxBox(myGradleDaemonXmxBox, myCurrentGradleXmx, -1,
-                myDaemonMemorySettings.getDefaultGradleDaemonXmx(),
-                DaemonMemorySettings.MAX_GRADLE_DAEMON_XMX_IN_MB,
-                SIZE_INCREMENT / 2,
-                new ItemListener() {
-                  @Override
-                  public void itemStateChanged(ItemEvent event) {
-                    if (event.getStateChange() == ItemEvent.SELECTED && event.getItem() != null) {
-                      mySelectedGradleXmx = (int)event.getItem();
-                    }
-                  }
-                });
-
-      setXmxBox(myKotlinDaemonXmxBox, myCurrentKotlinXmx, -1,
-                myDaemonMemorySettings.getDefaultKotlinDaemonXmx(),
-                DaemonMemorySettings.MAX_KOTLIN_DAEMON_XMX_IN_MB,
-                SIZE_INCREMENT / 2,
-                new ItemListener() {
-                  @Override
-                  public void itemStateChanged(ItemEvent event) {
-                    if (event.getStateChange() == ItemEvent.SELECTED && event.getItem() != null) {
-                      mySelectedKotlinXmx = (int)event.getItem();
-                    }
-                  }
-                });
-
-      myDaemonInfoLabel.setText(XmlStringUtil.wrapInHtml(AndroidBundle.message("memory.settings.panel.daemon.info")));
-      myShowDaemonsLabel.setHyperlinkText(AndroidBundle.message("memory.settings.panel.show.daemons.info"));
-      myShowDaemonsLabel.addHyperlinkListener(
-        new HyperlinkAdapter() {
-          DaemonsUi myUi;
-
-          @Override
-          protected void hyperlinkActivated(@NotNull HyperlinkEvent e) {
-            myUi = new DaemonsUi(myProject) {
-              @Override
-              public void dispose() {
-                myUi = null;
-              }
-            };
-            myUi.show();
-          }
-        });
-    }
-=======
->>>>>>> 574fcae1
 
     public static void setXmxBoxWithOnlyCurrentValue(JComboBox<Integer> box, int current) {
       box.setEditable(false);
@@ -370,8 +318,6 @@
       }
     }
 
-<<<<<<< HEAD
-=======
     private void createUIComponents() {
       myProject = MemorySettingsUtil.getCurrentProject();
       if (myProject == null) {
@@ -396,7 +342,6 @@
       }
     }
 
->>>>>>> 574fcae1
     /**
      * Returns the minimum of MemorySettingsRecommendation#XLARGE_HEAP_SIZE_RECOMMENDATION_IN_MB and
      * the user's machine memory * MAX_PERCENT_OF_AVAILABLE_RAM rounded to the nearest 256 MB
