--- conflicted
+++ resolved
@@ -22,12 +22,16 @@
 import com.intellij.ide.actions.ShowSettingsUtilImpl;
 import com.intellij.notification.Notification;
 import com.intellij.notification.NotificationAction;
+import com.intellij.notification.NotificationGroupManager;
 import com.intellij.notification.NotificationType;
+import com.intellij.notification.Notifications;
 import com.intellij.openapi.Disposable;
+import com.intellij.openapi.actionSystem.AnActionEvent;
 import com.intellij.openapi.application.ApplicationManager;
 import com.intellij.openapi.util.LowMemoryWatcher;
 import java.util.concurrent.atomic.AtomicBoolean;
 import org.jetbrains.android.util.AndroidBundle;
+import org.jetbrains.annotations.NotNull;
 
 public final class AndroidLowMemoryNotifier implements Disposable {
   static final String NOTIFICATION_DISPLAY_ID = "android.low.memory.notification";
@@ -41,21 +45,22 @@
   private void onLowMemorySignalReceived() {
     int currentXmx = MemorySettingsUtil.getCurrentXmx();
     int xmxCap = MemorySettingsRecommendation.XLARGE_HEAP_SIZE_RECOMMENDATION_IN_MB;
-<<<<<<< HEAD
-    if (myNotificationShown.compareAndSet(false, true) && currentXmx < xmxCap) {
-=======
     boolean notShownYet = myNotificationShown.compareAndSet(false, true);
     boolean isUnitTest = ApplicationManager.getApplication().isUnitTestMode();
     if (notShownYet && currentXmx < xmxCap || isUnitTest) {
->>>>>>> 574fcae1
-      String content = AndroidBundle.message("low.memory.notification.content");
-      new Notification("Low Memory", AndroidBundle.message("low.memory.notification.title"), content, NotificationType.WARNING)
-        .addAction(NotificationAction.createExpiring(IdeBundle.message("low.memory.notification.action"), (e, n) -> {
+      Notification notification = NotificationGroupManager.getInstance().getNotificationGroup("Low Memory").createNotification(
+        IdeBundle.message("low.memory.notification.title"),
+        AndroidBundle.message("low.memory.notification.content"),
+        NotificationType.WARNING)
+        .addAction(new NotificationAction(IdeBundle.message("low.memory.notification.action")) {
+        @Override
+        public void actionPerformed(@NotNull AnActionEvent e, @NotNull Notification notification) {
           MemorySettingsUtil.log(MemorySettingsEvent.EventKind.CONFIGURE, currentXmx, -1, -1, -1, -1, -1, -1, -1, -1);
           ShowSettingsUtilImpl.showSettingsDialog(e.getProject(), "memory.settings", "");
-        }))
-        .setDisplayId(NOTIFICATION_DISPLAY_ID)
-        .notify(null);
+          notification.expire();
+        }
+      });
+      Notifications.Bus.notify(notification);
     }
   }
 
