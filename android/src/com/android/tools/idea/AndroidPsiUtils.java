--- conflicted
+++ resolved
@@ -338,8 +338,6 @@
       });
     }
   }
-<<<<<<< HEAD
-=======
 
   /**
    * Returns the value of the given tag's attribute and acquires a read lock if necessary
@@ -361,5 +359,4 @@
       });
     }
   }
->>>>>>> 603529f2
 }