/*
 * Copyright (C) 2013 The Android Open Source Project
 *
 * Licensed under the Apache License, Version 2.0 (the "License");
 * you may not use this file except in compliance with the License.
 * You may obtain a copy of the License at
 *
 *      http://www.apache.org/licenses/LICENSE-2.0
 *
 * Unless required by applicable law or agreed to in writing, software
 * distributed under the License is distributed on an "AS IS" BASIS,
 * WITHOUT WARRANTIES OR CONDITIONS OF ANY KIND, either express or implied.
 * See the License for the specific language governing permissions and
 * limitations under the License.
 */

package com.android.tools.idea.refactoring.rtl;

import com.android.resources.ResourceFolderType;
import com.android.tools.idea.model.AndroidModuleInfo;
import com.google.common.collect.Maps;
import com.intellij.openapi.application.ApplicationManager;
import com.intellij.openapi.diagnostic.Logger;
import com.intellij.openapi.module.Module;
import com.intellij.openapi.module.ModuleManager;
import com.intellij.openapi.project.Project;
import com.intellij.openapi.util.text.StringUtil;
import com.intellij.openapi.vfs.VirtualFile;
import com.intellij.psi.*;
import com.intellij.psi.xml.XmlAttribute;
import com.intellij.psi.xml.XmlFile;
import com.intellij.psi.xml.XmlTag;
import com.intellij.refactoring.BaseRefactoringProcessor;
import com.intellij.usageView.UsageInfo;
import com.intellij.usageView.UsageViewDescriptor;
import com.intellij.util.xml.DomElement;
import com.intellij.util.xml.DomManager;
import org.jetbrains.android.dom.layout.LayoutDomFileDescription;
import org.jetbrains.android.dom.layout.LayoutViewElement;
import org.jetbrains.android.facet.AndroidFacet;
import org.jetbrains.android.facet.IdeaSourceProvider;
import org.jetbrains.android.facet.ResourceFolderManager;
import org.jetbrains.android.resourceManagers.LocalResourceManager;
import org.jetbrains.android.resourceManagers.ModuleResourceManagers;
import org.jetbrains.android.util.AndroidBundle;
import org.jetbrains.annotations.NotNull;
import org.jetbrains.annotations.Nullable;

import java.io.IOException;
import java.util.ArrayList;
import java.util.Collections;
import java.util.List;
import java.util.Map;

import static com.android.SdkConstants.*;
import static com.android.tools.idea.refactoring.rtl.RtlRefactoringUsageInfo.RtlRefactoringType.*;
import static com.android.xml.AndroidManifest.*;

public class RtlSupportProcessor extends BaseRefactoringProcessor {

  private static final Logger LOG = Logger.getInstance("#com.android.tools.idea.refactoring.AddRTLSupportProcessor");
  private static final String REFACTORING_NAME = AndroidBundle.message("android.refactoring.rtl.addsupport.title");

  public static final String RES_V_QUALIFIER = "-v";
  public static final String RES_V17_QUALIFIER = "-v17";

  private final RtlSupportProperties myProperties;
  private final Project myProject;

  // This is the API level corresponding to the first public release for RTL support
  public static final int RTL_TARGET_SDK_START = 17;

  private static Map<String, String> ourMapMirroredAttributeName = Maps.newHashMapWithExpectedSize(12);

  static {
    initMapMirroredAttributes();
  }

  private static void initMapMirroredAttributes() {
    ourMapMirroredAttributeName.put(ATTR_PADDING_LEFT, ATTR_PADDING_START);
    ourMapMirroredAttributeName.put(ATTR_PADDING_RIGHT, ATTR_PADDING_END);
    ourMapMirroredAttributeName.put(ATTR_LAYOUT_MARGIN_LEFT, ATTR_LAYOUT_MARGIN_START);
    ourMapMirroredAttributeName.put(ATTR_LAYOUT_MARGIN_RIGHT, ATTR_LAYOUT_MARGIN_END);
    ourMapMirroredAttributeName.put(ATTR_DRAWABLE_LEFT, ATTR_DRAWABLE_START);
    ourMapMirroredAttributeName.put(ATTR_DRAWABLE_RIGHT, ATTR_DRAWABLE_END);
    ourMapMirroredAttributeName.put(ATTR_LAYOUT_TO_LEFT_OF, ATTR_LAYOUT_TO_START_OF);
    ourMapMirroredAttributeName.put(ATTR_LAYOUT_TO_RIGHT_OF, ATTR_LAYOUT_TO_END_OF);
    ourMapMirroredAttributeName.put(ATTR_LAYOUT_ALIGN_LEFT, ATTR_LAYOUT_ALIGN_START);
    ourMapMirroredAttributeName.put(ATTR_LAYOUT_ALIGN_RIGHT, ATTR_LAYOUT_ALIGN_END);
    ourMapMirroredAttributeName.put(ATTR_LAYOUT_ALIGN_PARENT_LEFT, ATTR_LAYOUT_ALIGN_PARENT_START);
    ourMapMirroredAttributeName.put(ATTR_LAYOUT_ALIGN_PARENT_RIGHT, ATTR_LAYOUT_ALIGN_PARENT_END);

    // Gravity is a special case that we will handled separately as we will mirror its value instead of its name
  }

  protected RtlSupportProcessor(Project project, @NotNull RtlSupportProperties properties) {
    super(project);
    myProject = project;
    myProperties = properties;
    setPreviewUsages(true);
  }

  @NotNull
  @Override
  protected UsageViewDescriptor createUsageViewDescriptor(@NotNull UsageInfo[] usages) {
    return new RtlSupportUsageViewDescriptor();
  }

  @NotNull
  @Override
  protected UsageInfo[] findUsages() {
    if (!myProperties.hasSomethingToDo()) {
      return UsageInfo.EMPTY_ARRAY;
    }
    final List<UsageInfo> list = new ArrayList<>();

    if (myProperties.updateAndroidManifest) {
      addManifestRefactoring(list);
      // TODO: Update build.gradle as well
    }

    if (myProperties.updateLayouts) {
      addLayoutRefactoring(list);
    }

    final int size = list.size();
    return list.toArray(new UsageInfo[size]);
  }

  @Override
  protected void performRefactoring(@NotNull UsageInfo[] usages) {
    for (UsageInfo usageInfo : usages) {
      RtlRefactoringUsageInfo refactoring = (RtlRefactoringUsageInfo)usageInfo;
      switch (refactoring.getType()) {
        case MANIFEST_SUPPORTS_RTL:
          performRefactoringForAndroidManifestApplicationTag(refactoring);
          break;
        case MANIFEST_TARGET_SDK:
          performRefactoringForAndroidManifestTargetSdk(refactoring);
          break;
        case LAYOUT_FILE_ATTRIBUTE:
          performRefactoringForLayoutFile(refactoring);
          break;
        case UNDEFINED:
          break;
        default:
          assert false : refactoring.getType();
      }
    }
  }

  @Override
  protected void performPsiSpoilingRefactoring() {
    PsiDocumentManager.getInstance(myProject).commitAllDocuments();
  }

  private void addManifestRefactoring(List<UsageInfo> list) {
    // For all non library modules in our project
    for (Module module : ModuleManager.getInstance(myProject).getModules()) {
      AndroidFacet facet = AndroidFacet.getInstance(module);
      if (facet == null || facet.isLibraryProject()) {
        continue;
      }
      for (VirtualFile manifestFile : IdeaSourceProvider.getManifestFiles(facet)) {
        XmlFile manifestPsiFile = (XmlFile)PsiManager.getInstance(myProject).findFile(manifestFile);
        try {
          if (manifestPsiFile == null) {
            continue;
          }
          XmlTag root = manifestPsiFile.getRootTag();
          if (root == null) {
            continue;
          }

          // First, deal with "supportsRtl" into the <application> tag
          XmlTag[] applicationNodes = root.findSubTags(NODE_APPLICATION);
          if (applicationNodes.length > 0) {
            assert applicationNodes.length == 1;

            XmlTag applicationTag = applicationNodes[0];
            XmlAttribute supportsRtlAttribute = applicationTag.getAttribute(ATTRIBUTE_SUPPORTS_RTL, ANDROID_URI);
            if (supportsRtlAttribute == null || VALUE_FALSE.equals(supportsRtlAttribute.getValue())) {
              final int startOffset;
              final int endOffset;
              if (supportsRtlAttribute == null) {
                XmlAttribute[] applicationTagAttributes = applicationTag.getAttributes();
                XmlAttribute lastAttribute = applicationTagAttributes[applicationTagAttributes.length - 1];
                PsiElement nextSibling = lastAttribute.getNextSibling();
                assert nextSibling != null;

                // Will position the caret just before the ">" for the application tag
                startOffset = nextSibling.getStartOffsetInParent() + nextSibling.getTextLength();
                endOffset = startOffset;
              }
              else {
                // Will position the caret at the beginning of the "supportsRtl" attribute
                startOffset = supportsRtlAttribute.getStartOffsetInParent();
                endOffset = startOffset + supportsRtlAttribute.getTextLength();
              }

              RtlRefactoringUsageInfo usageInfo = new RtlRefactoringUsageInfo(applicationTag, startOffset, endOffset);
              usageInfo.setType(MANIFEST_SUPPORTS_RTL);

              list.add(usageInfo);
            }
          }

          // Second, deal with targetSdkVersion / minSdkVersion
          XmlTag[] usesSdkNodes = root.findSubTags(NODE_USES_SDK);
          if (usesSdkNodes.length > 0) {
            assert usesSdkNodes.length == 1;

            XmlTag usesSdkTag = usesSdkNodes[0];
            XmlAttribute targetSdkAttribute = usesSdkTag.getAttribute(ATTRIBUTE_TARGET_SDK_VERSION, ANDROID_URI);
            int targetSdk = (targetSdkAttribute != null) ? Integer.parseInt(targetSdkAttribute.getValue()) : 0;

            // Will need to set existing targetSdkVersion to 17
            if (targetSdk == 0 || targetSdk < RTL_TARGET_SDK_START) {
              // Will position the caret just at the start of
              final int startOffset = (targetSdkAttribute != null)
                                      ? targetSdkAttribute.getStartOffsetInParent()
                                      : usesSdkTag.getStartOffsetInParent();
              final int endOffset = startOffset +
                                    ((targetSdkAttribute != null)
                                     ? targetSdkAttribute.getTextLength()
                                     : usesSdkTag.getTextLength());

              RtlRefactoringUsageInfo usageInfo = new RtlRefactoringUsageInfo(usesSdkTag, startOffset, endOffset);
              usageInfo.setType(MANIFEST_TARGET_SDK);

              list.add(usageInfo);
            }
          }
        }
        catch (Exception e) {
          LOG.error("Could not read Manifest data", e);
        }
      }
    }
  }

  private static String quote(String str) {
    return "'" + str + "'";
  }

  @Nullable
  private VirtualFile getLayoutV17(final VirtualFile oneLayoutRes, boolean bCreateIfNeeded) {
    final String resName = oneLayoutRes.getName();
    if (resName.contains(RES_V_QUALIFIER)) {
      return null;
    }
    final String resNameWithV17 = resName + RES_V17_QUALIFIER;
    final VirtualFile parent = oneLayoutRes.getParent();
    assert parent != null;
    VirtualFile layoutV17Dir = parent.findChild(resNameWithV17);

    if ((layoutV17Dir == null || !layoutV17Dir.exists()) && bCreateIfNeeded) {
      try {
        layoutV17Dir = parent.createChildDirectory(this, resNameWithV17);
      }
      catch (IOException e) {
        LOG.error("Cannot create " + quote(resNameWithV17) + " directory in resource directory: " + parent.getName());
      }
    }

    if (layoutV17Dir != null) {
      assert layoutV17Dir.isDirectory() : layoutV17Dir;
    }
    return layoutV17Dir;
  }

  private List<UsageInfo> getLayoutRefactoringForOneDir(@NotNull VirtualFile layoutDir, boolean createV17, int minSdk) {
    List<UsageInfo> result = new ArrayList<>();

    final VirtualFile[] layoutChildren = layoutDir.getChildren();
    for (final VirtualFile oneLayoutFile : layoutChildren) {
      result.addAll(getLayoutRefactoringForOneFile(oneLayoutFile, createV17, minSdk));
    }

    return result;
  }

  private List<UsageInfo> getLayoutRefactoringForOneFile(@NotNull VirtualFile layoutFile, boolean createV17, int minSdk) {
    final PsiFile psiFile = PsiManager.getInstance(myProject).findFile(layoutFile);
    assert psiFile != null;
    return getLayoutRefactoringForFile(psiFile, createV17, minSdk);
  }

  private void addLayoutRefactoring(List<UsageInfo> list) {
    // For all non library modules in our project
    for (Module module : ModuleManager.getInstance(myProject).getModules()) {
      AndroidFacet facet = AndroidFacet.getInstance(module);
      if (facet != null && facet.isAppProject()) {
<<<<<<< HEAD
        int minSdk = facet.getAndroidModuleInfo().getMinSdkVersion().getApiLevel();
=======
        int minSdk = AndroidModuleInfo.getInstance(facet).getMinSdkVersion().getApiLevel();
>>>>>>> 1e5b25b8

        if (myProperties.generateV17resourcesOption) {
          // First get all the "res" directories
          final List<VirtualFile> allRes = facet.getAllResourceDirectories();

          // Then, need to get all the "layout-XXX" sub directories
          final List<VirtualFile> allLayoutDir = new ArrayList<>();

          for (VirtualFile oneRes : allRes) {
            if (ResourceFolderManager.isLibraryResourceRoot(oneRes)) {
              continue;
            }
            final VirtualFile[] children = oneRes.getChildren();
            // Check every children if they are a layout dir but not a "-v17" one
            for (VirtualFile oneChild : children) {
              final String childName = oneChild.getName();
              if (childName.startsWith(FD_RES_LAYOUT) && !childName.contains(RES_V_QUALIFIER)) {
                allLayoutDir.add(oneChild);
              }
            }
          }

          // For all "layout-XXX" entries, process all the contained files
          for (final VirtualFile layoutDir : allLayoutDir) {
            final VirtualFile layoutV17Dir = getLayoutV17(layoutDir, false /* no creation */);

            // The corresponding "v17" directory already exists
            if (layoutV17Dir != null) {
              // ... so add refactoring for all files in the "v17" directory if needed
              if (layoutV17Dir.getChildren().length != 0) {
                list.addAll(getLayoutRefactoringForOneDir(layoutV17Dir, false /* do not create v17 version */, minSdk));
              }
              else {
                list.addAll(getLayoutRefactoringForOneDir(layoutDir, true /* create v17 version */, minSdk));
              }
            }
            else {
              // otherwise all refactoring for all the non "v17" file and will create the "v17" file later on (we *cannot*
              // create them here even with a ApplicationManager.getApplication().runWriteAction(...)
              list.addAll(getLayoutRefactoringForOneDir(layoutDir, true /* create the v17 version */, minSdk));
            }
          }
        }
        else {
          LocalResourceManager resourceManager = ModuleResourceManagers.getInstance(facet).getLocalResourceManager();
          List<PsiFile> files = resourceManager.findResourceFiles(ResourceFolderType.LAYOUT);
          for (PsiFile psiFile : files) {
            if (ResourceFolderManager.isLibraryResourceFile(psiFile.getVirtualFile())) {
              continue;
            }
            list.addAll(getLayoutRefactoringForFile(psiFile, false /* do not create the v17 version */, minSdk));
          }
        }
      }
    }
  }

  private List<UsageInfo> getLayoutRefactoringForFile(@NotNull final PsiFile layoutFile, final boolean createV17, final int minSdk) {
    final List<UsageInfo> result = new ArrayList<>();

    if (layoutFile instanceof XmlFile &&
        DomManager.getDomManager(myProject).getDomFileDescription((XmlFile)layoutFile) instanceof LayoutDomFileDescription) {
      layoutFile.accept(new XmlRecursiveElementVisitor() {
        @Override
        public void visitXmlTag(XmlTag tag) {
          super.visitXmlTag(tag);

          List<UsageInfo> usageInfos = getLayoutRefactoringForTag(tag, createV17, minSdk);
          if (usageInfos.isEmpty()) {
            return;
          }
          result.addAll(usageInfos);
        }
      });
    }

    return result;
  }

  private List<UsageInfo> getLayoutRefactoringForTag(@NotNull XmlTag tag, boolean createV17, int minSdk) {
    final DomElement domElement = DomManager.getDomManager(myProject).getDomElement(tag);

    if (!(domElement instanceof LayoutViewElement)) {
      return Collections.emptyList();
    }

    final List<UsageInfo> result = new ArrayList<>();

    final XmlAttribute[] attributes = tag.getAttributes();
    for (XmlAttribute attributeToMirror : attributes) {
      final String localName = attributeToMirror.getLocalName();
      final String namespacePrefix = attributeToMirror.getNamespacePrefix();

      final String mirroredLocalName = ourMapMirroredAttributeName.get(localName);
      // Check if this is a RTL attribute to mirror or if it is a Gravity attribute
      if (mirroredLocalName != null) {
        // Mirror only attributes that has not been mirrored before
        final XmlAttribute attributeMirrored = tag.getAttribute(namespacePrefix + ":" + mirroredLocalName);
        if (attributeMirrored == null) {
          final int startOffset = 0;
          final int endOffset = attributeToMirror.getTextLength();
          RtlRefactoringUsageInfo usageInfoForAttribute = new RtlRefactoringUsageInfo(attributeToMirror, startOffset, endOffset);
          usageInfoForAttribute.setType(LAYOUT_FILE_ATTRIBUTE);
          usageInfoForAttribute.setCreateV17(createV17);
          usageInfoForAttribute.setAndroidManifestMinSdkVersion(minSdk);
          result.add(usageInfoForAttribute);
        }
      }
      else if (localName.equals(ATTR_GRAVITY) || localName.equals(ATTR_LAYOUT_GRAVITY)) {
        final String value = attributeToMirror.getValue();
        if (value != null && (value.contains(GRAVITY_VALUE_LEFT) || value.contains(GRAVITY_VALUE_RIGHT))) {
          final int startOffset = 0;
          final int endOffset = attributeToMirror.getTextLength();
          RtlRefactoringUsageInfo usageInfoForAttribute = new RtlRefactoringUsageInfo(attributeToMirror, startOffset, endOffset);
          usageInfoForAttribute.setType(LAYOUT_FILE_ATTRIBUTE);
          usageInfoForAttribute.setCreateV17(createV17);
          result.add(usageInfoForAttribute);
        }
      }
    }

    return result;
  }

  private static void performRefactoringForAndroidManifestApplicationTag(@NotNull UsageInfo usageInfo) {
    PsiElement element = usageInfo.getElement();
    assert element != null;
    XmlTag applicationTag = (XmlTag)element;

    XmlAttribute supportsRtlAttribute = applicationTag.getAttribute(ATTRIBUTE_SUPPORTS_RTL, ANDROID_URI);
    if (supportsRtlAttribute != null) {
      supportsRtlAttribute.setValue(VALUE_TRUE);
    }
    else {
      applicationTag.setAttribute(ATTRIBUTE_SUPPORTS_RTL, ANDROID_URI, VALUE_TRUE);
    }
  }

  private static void performRefactoringForAndroidManifestTargetSdk(@NotNull UsageInfo usageInfo) {
    PsiElement element = usageInfo.getElement();
    assert element != null;
    XmlTag usesSdkTag = (XmlTag)element;

    XmlAttribute targetSdkAttribute = usesSdkTag.getAttribute(ATTRIBUTE_TARGET_SDK_VERSION, ANDROID_URI);
    if (targetSdkAttribute != null) {
      targetSdkAttribute.setValue(Integer.toString(RTL_TARGET_SDK_START));
    }
    else {
      usesSdkTag.setAttribute(ATTRIBUTE_TARGET_SDK_VERSION, ANDROID_URI, Integer.toString(RTL_TARGET_SDK_START));
    }
  }

  private void performRefactoringForLayoutFile(@NotNull final RtlRefactoringUsageInfo usageInfo) {
    final PsiElement element = usageInfo.getElement();
    assert element != null;

    final XmlAttribute attribute = (XmlAttribute)element;
    final int minSdk = usageInfo.getAndroidManifestMinSdkVersion();

    if (!usageInfo.isCreateV17()) {
      updateAttributeForElement(attribute, minSdk);
    }
    else {
      // We need first to create the v17 layout file, so first get our initial layout file
      final PsiFile psiFile = element.getContainingFile();

      final VirtualFile layoutFile = psiFile.getVirtualFile();
      assert layoutFile != null;

      final VirtualFile layoutDir = layoutFile.getParent();
      assert layoutDir != null;

      final VirtualFile layoutV17Dir = getLayoutV17(layoutDir, true /* create if needed */);
      assert layoutV17Dir != null;

      final String layoutFileName = layoutFile.getName();

      // Create the v17 file if needed (should be done only once)
      if (layoutV17Dir.findChild(layoutFileName) == null) {
        ApplicationManager.getApplication().runWriteAction(new Runnable() {
          @Override
          public void run() {
            try {
              layoutFile.copy(this, layoutV17Dir, layoutFileName);
            }
            catch (IOException e) {
              LOG.error("Cannot copy layout file " + quote(layoutFileName) + " from " +
                        quote(layoutDir.getName()) + " directory to " + quote(layoutV17Dir.getName()) +
                        " directory");
            }
          }
        });
      }

      final VirtualFile layoutV17File = layoutV17Dir.findChild(layoutFileName);
      assert layoutV17File != null;

      final XmlFile xmlV17File = (XmlFile)PsiManager.getInstance(myProject).findFile(layoutV17File);
      assert xmlV17File != null;

      LOG.info("Processing refactoring for attribute: " + attribute.getName() + " into file: " + layoutV17File.getPath());

      if (DomManager.getDomManager(myProject).getDomFileDescription(xmlV17File) instanceof LayoutDomFileDescription) {
        xmlV17File.accept(new XmlRecursiveElementVisitor() {
          @Override
          public void visitXmlTag(XmlTag tag) {
            super.visitXmlTag(tag);

            final XmlAttribute attribute = tag.getAttribute(((XmlAttribute)element).getName());
            if (attribute == null) {
              return;
            }
            updateAttributeForElement(attribute, minSdk);
          }
        });
      }

      layoutV17File.refresh(true /* asynchronous */, false /* not recursive */);
    }
  }

  private void updateAttributeForElement(@NotNull XmlAttribute attribute, int minSdk) {
    final String attributeLocalName = attribute.getLocalName();
    LOG.info("Updating attribute name: " + attributeLocalName + " value: " + attribute.getValue());

    if (attributeLocalName.equals(ATTR_GRAVITY) || attributeLocalName.equals(ATTR_LAYOUT_GRAVITY)) {
      // Special case for android:gravity and android:layout_gravity
      final String value = StringUtil.notNullize(attribute.getValue());
      final String newValue = value.replace(GRAVITY_VALUE_LEFT, GRAVITY_VALUE_START).replace(GRAVITY_VALUE_RIGHT, GRAVITY_VALUE_END);
      attribute.setValue(newValue);
      LOG.info("Changing gravity from: " + value + " to: " + newValue);
    }
    else {
      // General case for RTL attributes
      final String mirroredAttributeLocalName = ourMapMirroredAttributeName.get(attributeLocalName);
      if (mirroredAttributeLocalName == null) {
        LOG.warn("Cannot mirror attribute: " + attribute.toString());
        return;
      }
      final String mirroredAttributeName = attribute.getNamespacePrefix() + ":" + mirroredAttributeLocalName;
      XmlAttribute attributeForUpdatingValue;
      if (myProperties.replaceLeftRightPropertiesOption) {
        attribute.setName(mirroredAttributeName);
        LOG.info("Replacing attribute name from: " + attributeLocalName + " to: " + mirroredAttributeLocalName);
        attributeForUpdatingValue = attribute;
      }
      else {
        XmlTag parent = attribute.getParent();
        attributeForUpdatingValue = parent.setAttribute(mirroredAttributeName, StringUtil.notNullize(attribute.getValue()));
        LOG.info("Adding attribute name: " + mirroredAttributeName + " value: " + attribute.getValue());
      }
      // Special case for updating attribute value
      updateAttributeValueIfNeeded(attributeForUpdatingValue, minSdk);
    }
  }

  private static void updateAttributeValueIfNeeded(@NotNull XmlAttribute attribute, int minSdk) {
    final String attributeLocalName = attribute.getLocalName();
    final String value = StringUtil.notNullize(attribute.getValue());
    if (attributeLocalName.equals(ATTR_PADDING_LEFT) || attributeLocalName.equals(ATTR_PADDING_RIGHT) ||
        attributeLocalName.equals(ATTR_PADDING_START) || attributeLocalName.equals(ATTR_PADDING_END)) {
      if (minSdk >= RTL_TARGET_SDK_START &&
          (value.contains(ATTR_LIST_PREFERRED_ITEM_PADDING_LEFT) || value.contains(ATTR_LIST_PREFERRED_ITEM_PADDING_RIGHT))) {
        final String newValue = value.replace(ATTR_LIST_PREFERRED_ITEM_PADDING_LEFT, ATTR_LIST_PREFERRED_ITEM_PADDING_START).
          replace(ATTR_LIST_PREFERRED_ITEM_PADDING_RIGHT, ATTR_LIST_PREFERRED_ITEM_PADDING_END);
        attribute.setValue(newValue);
        LOG.info("Changing attribute value from: " + value + " to: " + newValue);
      }
    }
  }

  @Override
  protected String getCommandName() {
    return REFACTORING_NAME;
  }

}<|MERGE_RESOLUTION|>--- conflicted
+++ resolved
@@ -291,11 +291,7 @@
     for (Module module : ModuleManager.getInstance(myProject).getModules()) {
       AndroidFacet facet = AndroidFacet.getInstance(module);
       if (facet != null && facet.isAppProject()) {
-<<<<<<< HEAD
-        int minSdk = facet.getAndroidModuleInfo().getMinSdkVersion().getApiLevel();
-=======
         int minSdk = AndroidModuleInfo.getInstance(facet).getMinSdkVersion().getApiLevel();
->>>>>>> 1e5b25b8
 
         if (myProperties.generateV17resourcesOption) {
           // First get all the "res" directories
