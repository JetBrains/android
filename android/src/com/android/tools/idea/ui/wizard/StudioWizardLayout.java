/*
 * Copyright (C) 2015 The Android Open Source Project
 *
 * Licensed under the Apache License, Version 2.0 (the "License");
 * you may not use this file except in compliance with the License.
 * You may obtain a copy of the License at
 *
 *      http://www.apache.org/licenses/LICENSE-2.0
 *
 * Unless required by applicable law or agreed to in writing, software
 * distributed under the License is distributed on an "AS IS" BASIS,
 * WITHOUT WARRANTIES OR CONDITIONS OF ANY KIND, either express or implied.
 * See the License for the specific language governing permissions and
 * limitations under the License.
 */
package com.android.tools.idea.ui.wizard;

import com.android.tools.adtui.ImageComponent;
import com.android.tools.idea.observable.BindingsManager;
import com.android.tools.idea.observable.ui.IconProperty;
import com.android.tools.idea.observable.ui.TextProperty;
import com.android.tools.idea.wizard.model.ModelWizard;
import com.android.tools.idea.wizard.model.ModelWizardDialog;
import com.intellij.ui.JBColor;
import com.intellij.ui.components.JBLabel;
import com.intellij.util.ui.JBUI;
<<<<<<< HEAD
import icons.AndroidIcons;
import java.awt.*;
import javax.swing.*;
=======
import icons.StudioIllustrations;
import java.awt.Dimension;
import javax.swing.Icon;
import javax.swing.JLabel;
import javax.swing.JPanel;
>>>>>>> cdc83e4e
import org.jetbrains.annotations.NotNull;

/**
 * The general look and feel for all Studio-specific wizards.
 */
public final class StudioWizardLayout implements ModelWizardDialog.CustomLayout {
  private static final JBColor STUDIO_LAYOUT_HEADER_COLOR = new JBColor(0x616161, 0x4B4B4B);
  public static final Dimension DEFAULT_MIN_SIZE = JBUI.size(600, 350);
  public static final Dimension DEFAULT_PREFERRED_SIZE = JBUI.size(900, 650);

  private final BindingsManager myBindings = new BindingsManager();

  private JPanel myRootPanel;
  private JPanel myHeaderPanel;
  private JBLabel myTitleLabel;
  private ImageComponent myIcon;
  private JPanel myCenterPanel;
  private JLabel myStepIcon;

  public StudioWizardLayout() {
<<<<<<< HEAD
    Icon icon = AndroidIcons.Wizards.StudioProduct;
=======
    Icon icon = StudioIllustrations.Common.PRODUCT_ICON;
>>>>>>> cdc83e4e
    myIcon.setPreferredSize(new Dimension(icon.getIconWidth(), icon.getIconHeight()));
    myIcon.setIcon(icon);

    myHeaderPanel.setBackground(STUDIO_LAYOUT_HEADER_COLOR);
  }

  @NotNull
  @Override
  public JPanel decorate(@NotNull ModelWizard.TitleHeader titleHeader, @NotNull JPanel innerPanel) {
    myBindings.bind(new TextProperty(myTitleLabel), titleHeader.title());
    myBindings.bind(new IconProperty(myStepIcon), titleHeader.stepIcon());
    myCenterPanel.add(innerPanel);
    return myRootPanel;
  }

  @Override
  public Dimension getDefaultPreferredSize() {
    return DEFAULT_PREFERRED_SIZE;
  }

  @Override
  public Dimension getDefaultMinSize() {
    return DEFAULT_MIN_SIZE;
  }

  @Override
  public void dispose() {
    myBindings.releaseAll();
  }
}<|MERGE_RESOLUTION|>--- conflicted
+++ resolved
@@ -24,17 +24,9 @@
 import com.intellij.ui.JBColor;
 import com.intellij.ui.components.JBLabel;
 import com.intellij.util.ui.JBUI;
-<<<<<<< HEAD
-import icons.AndroidIcons;
+import icons.StudioIllustrations;
 import java.awt.*;
 import javax.swing.*;
-=======
-import icons.StudioIllustrations;
-import java.awt.Dimension;
-import javax.swing.Icon;
-import javax.swing.JLabel;
-import javax.swing.JPanel;
->>>>>>> cdc83e4e
 import org.jetbrains.annotations.NotNull;
 
 /**
@@ -55,11 +47,7 @@
   private JLabel myStepIcon;
 
   public StudioWizardLayout() {
-<<<<<<< HEAD
-    Icon icon = AndroidIcons.Wizards.StudioProduct;
-=======
     Icon icon = StudioIllustrations.Common.PRODUCT_ICON;
->>>>>>> cdc83e4e
     myIcon.setPreferredSize(new Dimension(icon.getIconWidth(), icon.getIconHeight()));
     myIcon.setIcon(icon);
 
