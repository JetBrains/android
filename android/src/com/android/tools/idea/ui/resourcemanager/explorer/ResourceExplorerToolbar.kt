/*
 * Copyright (C) 2019 The Android Open Source Project
 *
 * Licensed under the Apache License, Version 2.0 (the "License");
 * you may not use this file except in compliance with the License.
 * You may obtain a copy of the License at
 *
 *      http://www.apache.org/licenses/LICENSE-2.0
 *
 * Unless required by applicable law or agreed to in writing, software
 * distributed under the License is distributed on an "AS IS" BASIS,
 * WITHOUT WARRANTIES OR CONDITIONS OF ANY KIND, either express or implied.
 * See the License for the specific language governing permissions and
 * limitations under the License.
 */
package com.android.tools.idea.ui.resourcemanager.explorer

import com.android.tools.idea.ui.resourcemanager.ResourceManagerTracking
import com.android.tools.idea.ui.resourcemanager.actions.HeaderAction
import com.android.tools.idea.ui.resourcemanager.model.TypeFilter
import com.android.tools.idea.ui.resourcemanager.rendering.SlowResource.Companion.isSlowResource
import com.android.utils.usLocaleCapitalize
import com.intellij.icons.AllIcons
import com.intellij.openapi.actionSystem.ActionGroup
import com.intellij.openapi.actionSystem.ActionManager
import com.intellij.openapi.actionSystem.ActionPlaces
import com.intellij.openapi.actionSystem.ActionUpdateThread
import com.intellij.openapi.actionSystem.AnAction
import com.intellij.openapi.actionSystem.AnActionEvent
import com.intellij.openapi.actionSystem.DataSink
import com.intellij.openapi.actionSystem.DefaultActionGroup
import com.intellij.openapi.actionSystem.Separator
import com.intellij.openapi.actionSystem.ToggleAction
import com.intellij.openapi.actionSystem.UiDataProvider
import com.intellij.openapi.actionSystem.impl.ActionButton
import com.intellij.openapi.actionSystem.impl.PresentationFactory
import com.intellij.openapi.project.DumbAware
import com.intellij.openapi.ui.ComboBox
import com.intellij.ui.CollectionComboBoxModel
import com.intellij.ui.ColoredListCellRenderer
import com.intellij.ui.DocumentAdapter
import com.intellij.ui.JBColor
import com.intellij.ui.PopupMenuListenerAdapter
import com.intellij.ui.SearchTextField
import com.intellij.util.ui.JBUI
import icons.StudioIcons
import java.awt.Component
import java.awt.event.ItemEvent
import java.awt.event.MouseEvent
import javax.swing.GroupLayout
import javax.swing.Icon
import javax.swing.JComponent
import javax.swing.JList
import javax.swing.JPanel
import javax.swing.event.DocumentEvent
import javax.swing.event.PopupMenuEvent

private const val SEARCH_FIELD_LABEL = "Search resources by name"
private const val ADD_BUTTON_LABEL = "Add resources to the module"
private const val FILTERS_BUTTON_LABEL = "Filter displayed resources"
private const val MODULE_PREFIX = "Module: "

private val MIN_FIELD_SIZE = JBUI.scale(40)
private val PREF_FIELD_SIZE = JBUI.scale(125)
private val MAX_FIELD_SIZE = JBUI.scale(150)
private val BUTTON_SIZE = JBUI.size(20)
private val GAP_SIZE = JBUI.scale(10)
private val ACTION_BTN_SIZE get() = JBUI.scale(32)

/**
 * Toolbar displayed at the top of the resource explorer which allows users
 * to change the module and add resources.
 */
class ResourceExplorerToolbar private constructor(
  private val toolbarViewModel: ResourceExplorerToolbarViewModel,
  private val moduleSelectionCombo: ComboBox<String>)
  : JPanel(), UiDataProvider {

  private val searchAction = createSearchField()
  private val refreshAction = action(RefreshAction(toolbarViewModel))

  init {
    layout = GroupLayout(this)
    val groupLayout = layout as GroupLayout
    val addAction = action(AddAction(toolbarViewModel))
    val separator = com.android.tools.idea.ui.resourcemanager.widget.Separator()
    val filterAction = action(FilterAction(toolbarViewModel))

    val sequentialGroup = groupLayout.createSequentialGroup()
      .addFixedSizeComponent(addAction, true)
      .addFixedSizeComponent(refreshAction, true)
      .addFixedSizeComponent(separator)
      .addComponent(moduleSelectionCombo, MIN_FIELD_SIZE, PREF_FIELD_SIZE, MAX_FIELD_SIZE)
      .addComponent(searchAction, MIN_FIELD_SIZE, PREF_FIELD_SIZE, Int.MAX_VALUE)
      .addFixedSizeComponent(filterAction)

    val verticalGroup = groupLayout.createParallelGroup(GroupLayout.Alignment.LEADING)
      .addComponent(addAction)
      .addComponent(refreshAction)
      .addComponent(separator)
      .addComponent(moduleSelectionCombo)
      .addComponent(searchAction)
      .addComponent(filterAction)

    groupLayout.setHorizontalGroup(sequentialGroup)
    groupLayout.setVerticalGroup(verticalGroup)

    border = JBUI.Borders.merge(JBUI.Borders.empty(4, 2), JBUI.Borders.customLine(JBColor.border(), 0, 0, 1, 0), true)
    toolbarViewModel.updateUICallback = this::update
    update() // Update current module right away.
  }

<<<<<<< HEAD
  fun getPreferredFocusedComponent(): JComponent = searchAction

=======
>>>>>>> 8b7d83e8
  override fun uiDataSnapshot(sink: DataSink) {
    DataSink.uiDataSnapshot(sink, toolbarViewModel)
  }

<<<<<<< HEAD
=======
  fun getPreferredFocusedComponent(): JComponent = searchAction

>>>>>>> 8b7d83e8
  private fun update() {
    moduleSelectionCombo.selectedItem = toolbarViewModel.currentModuleName
    refreshAction.update()
  }

  private fun createSearchField() = SearchTextField(true).apply {
    isFocusable = true
    toolTipText = SEARCH_FIELD_LABEL
    accessibleContext.accessibleName = SEARCH_FIELD_LABEL
    textEditor.columns = GAP_SIZE
    textEditor.document.addDocumentListener(object : DocumentAdapter() {
      override fun textChanged(e: DocumentEvent) {
        toolbarViewModel.searchString = e.document.getText(0, e.document.length)
      }
    })
  }

  companion object {
    /**
     * Returns a [ResourceExplorerToolbar].
     *
     * @param moduleComboEnabled Whether the module selection box UI should show as enabled.
     */
    @JvmStatic
    fun create(toolbarViewModel: ResourceExplorerToolbarViewModel, moduleComboEnabled: Boolean): ResourceExplorerToolbar {
      val moduleSelectionCombo = createModuleSelectionComboBox(toolbarViewModel, moduleComboEnabled)
      return ResourceExplorerToolbar(toolbarViewModel, moduleSelectionCombo)
    }
  }
}

/**
 * Button to add new resources
 */
private abstract class PopupAction internal constructor(val icon: Icon?, description: String)
  : AnAction(description, description, icon), DumbAware {

  override fun actionPerformed(e: AnActionEvent) {
    var x = 0
    var y = 0
    val inputEvent = e.inputEvent
    if (inputEvent is MouseEvent) {
      x = 0
      y = inputEvent.component.height
    }

    showAddPopup(inputEvent!!.component, x, y)
  }

  private fun showAddPopup(component: Component, x: Int, y: Int) {
    ActionManager.getInstance()
      .createActionPopupMenu(ActionPlaces.TOOLWINDOW_POPUP, createAddPopupGroup())
      .component.show(component, x, y)
  }

  protected abstract fun createAddPopupGroup(): ActionGroup
}

private class AddAction internal constructor(val viewModel: ResourceExplorerToolbarViewModel)
  : PopupAction(AllIcons.General.Add, ADD_BUTTON_LABEL) {
  override fun createAddPopupGroup() = DefaultActionGroup().apply {
    addAll(viewModel.addActions)
    val importersActions = viewModel.getImportersActions()
    if (importersActions.isNotEmpty()) {
      add(Separator())
      addAll(importersActions)
    }
  }
}

/**
 * Action to refresh the previews of a particular type of resources.
 */
private class RefreshAction internal constructor(val viewModel: ResourceExplorerToolbarViewModel)
  : AnAction("Refresh Previews", "Refresh previews for ${viewModel.resourceType.displayName}s", AllIcons.Actions.Refresh) {
  override fun actionPerformed(e: AnActionEvent) {
    // TODO: update tracking to support this action.
    viewModel.refreshResourcesPreviewsCallback()
  }

  override fun getActionUpdateThread(): ActionUpdateThread = ActionUpdateThread.EDT

  override fun update(e: AnActionEvent) {
    super.update(e)
    if (viewModel.resourceType.isSlowResource()) {
      e.presentation.text = templatePresentation.text
      e.presentation.description = templatePresentation.description
      e.presentation.isEnabled = true
    }
    else {
      val text = "${viewModel.resourceType.displayName}s refresh automatically"
      e.presentation.text = text // Used for tooltips
      e.presentation.description = text
      e.presentation.isEnabled = false
    }
  }
}

private class FilterAction internal constructor(val viewModel: ResourceExplorerToolbarViewModel)
  : PopupAction(AllIcons.General.Filter, FILTERS_BUTTON_LABEL) {
  override fun createAddPopupGroup() = DefaultActionGroup().apply {
    add(ShowModuleDependenciesAction(viewModel))
    add(ShowLibrariesAction(viewModel))
    add(ShowFrameworkAction(viewModel))
    add(ShowThemeAttributesAction(viewModel))
    addRelatedTypeFilterActions(viewModel)
  }
}

private class ShowModuleDependenciesAction internal constructor(val viewModel: ResourceExplorerToolbarViewModel)
  : ToggleAction("Show local dependencies") {
  override fun getActionUpdateThread(): ActionUpdateThread = ActionUpdateThread.BGT
  override fun isSelected(e: AnActionEvent) = viewModel.isShowModuleDependencies
  override fun setSelected(e: AnActionEvent, state: Boolean) {
    viewModel.isShowModuleDependencies = state
    ResourceManagerTracking.logShowLocalDependenciesToggle(viewModel.facet, state)
  }
}

private class ShowLibrariesAction internal constructor(val viewModel: ResourceExplorerToolbarViewModel)
  : ToggleAction("Show libraries") {
  override fun getActionUpdateThread(): ActionUpdateThread = ActionUpdateThread.BGT
  override fun isSelected(e: AnActionEvent) = viewModel.isShowLibraryDependencies
  override fun setSelected(e: AnActionEvent, state: Boolean) {
    viewModel.isShowLibraryDependencies = state
    ResourceManagerTracking.logShowLibrariesToggle(viewModel.facet, state)
  }
}

private class ShowFrameworkAction internal constructor(val viewModel: ResourceExplorerToolbarViewModel)
  : ToggleAction("Show android resources") {
  override fun getActionUpdateThread(): ActionUpdateThread = ActionUpdateThread.BGT
  override fun isSelected(e: AnActionEvent) = viewModel.isShowFrameworkResources
  override fun setSelected(e: AnActionEvent, state: Boolean) {
    viewModel.isShowFrameworkResources = state
    ResourceManagerTracking.logShowFrameworkToggle(viewModel.facet, state)
  }
}

private class ShowThemeAttributesAction internal constructor(val viewModel: ResourceExplorerToolbarViewModel)
  : ToggleAction("Show theme attributes") {
  override fun getActionUpdateThread(): ActionUpdateThread = ActionUpdateThread.BGT
  override fun isSelected(e: AnActionEvent) = viewModel.isShowThemeAttributes
  override fun setSelected(e: AnActionEvent, state: Boolean) {
    viewModel.isShowThemeAttributes = state
    ResourceManagerTracking.logShowThemeAttributesToggle(viewModel.facet, state)
  }
}

/** Maximum number of [TypeFilter]s that can be displayed. Any additional will be collapsed on a different 'Other' menu. */
private const val FILTERS_DISPLAY_LIMIT = 7
/** Pattern to identify [String]s as XmlTags. Eg: 'animated-vector' */
private val TAG_NAME_PATTERN = Regex("([a-z]+-)+([a-z]+)")

/**
 * Action to toggle several [TypeFilter]s in the [ResourceExplorerToolbarViewModel.typeFiltersModel].
 *
 * @param displayName The name by which the [typeFilters] are grouped. Also used for the action's name.
 * @param typeFilters Related [TypeFilter]s, they will all be toggled together.
 */
private class TypeFilterAction internal constructor(val viewModel: ResourceExplorerToolbarViewModel,
                                                    displayName: String,
                                                    private val typeFilters: List<TypeFilter>)
  : ToggleAction(fixFilterDisplayNameForActionText(displayName),
                 "Filter ${viewModel.resourceType.displayName}s by File extension or Xml root tag.",
                 null) {
  override fun getActionUpdateThread(): ActionUpdateThread = ActionUpdateThread.BGT
  override fun isSelected(e: AnActionEvent): Boolean {
    return typeFilters.any { viewModel.typeFiltersModel.isEnabled(viewModel.resourceType, it) }
  }

  override fun setSelected(e: AnActionEvent, state: Boolean) {
    if (state) {
      ResourceManagerTracking.logTypeFilterEnabled(viewModel.facet, viewModel.resourceType)
    }
    typeFilters.forEach { typeFilter ->
      viewModel.typeFiltersModel.setEnabled(viewModel.resourceType, typeFilter, state)
    }
  }
}

/**
 * Action that clears all [TypeFilter]s under the same Resource Type in the [viewModel].
 */
private class ResetTypeFiltersAction internal constructor(val viewModel: ResourceExplorerToolbarViewModel)
  : AnAction("Clear ${viewModel.resourceType.displayName} Filters",
             "Clear enabled filters for ${viewModel.resourceType.displayName}s.",
             StudioIcons.Common.CLOSE) {
  override fun actionPerformed(e: AnActionEvent) {
    viewModel.typeFiltersModel.clearAll(viewModel.resourceType)
  }

  override fun getActionUpdateThread(): ActionUpdateThread = ActionUpdateThread.BGT

  override fun update(e: AnActionEvent) {
    e.presentation.isEnabled = viewModel.typeFiltersModel.getActiveFilters(viewModel.resourceType).isNotEmpty()
  }
}

/**
 * Adjust the given [displayName] from [TypeFilter] to match the desired format for [AnAction] text. Particularly, XmlTags should be
 * converted to Title Case.
 */
private fun fixFilterDisplayNameForActionText(displayName: String): String {
  return if (displayName.matches(TAG_NAME_PATTERN)) {
    // Fix the name for XmlTags. Eg: "animated-vector" should say "Animated Vector"
    displayName.split('-').joinToString(" ") { it.usLocaleCapitalize() }
  }
  else {
    // Anything else just make sure it's capitalized on the first letter.
    displayName.usLocaleCapitalize()
  }
}

private fun DefaultActionGroup.addRelatedTypeFilterActions(viewModel: ResourceExplorerToolbarViewModel) {
  // Group the supported filters by their display name. So that one menu-item applies to the related filters.
  val supportedFilters = viewModel.typeFiltersModel.getSupportedFilters(viewModel.resourceType).groupBy { it.displayName }
  if (supportedFilters.isNotEmpty()) {
    addSeparator()
    val header = "By ${viewModel.resourceType.displayName} Type"
    add(HeaderAction(header, header))
    val visibleFilters = supportedFilters.entries.take(FILTERS_DISPLAY_LIMIT)
    val remainingFilters = supportedFilters.entries.drop(FILTERS_DISPLAY_LIMIT)
    addVisibleTypeFilters(viewModel, visibleFilters)
    addOtherMenuTypeFilters(viewModel, remainingFilters)
    add(ResetTypeFiltersAction(viewModel))
  }
}

private fun DefaultActionGroup.addVisibleTypeFilters(viewModel: ResourceExplorerToolbarViewModel,
                                                     groupedFilters: List<Map.Entry<String, List<TypeFilter>>>) {
  groupedFilters.forEach { filters ->
    add(TypeFilterAction(viewModel, filters.key, filters.value))
  }
}

private fun DefaultActionGroup.addOtherMenuTypeFilters(viewModel: ResourceExplorerToolbarViewModel,
                                                       groupedFilters: List<Map.Entry<String, List<TypeFilter>>>) {
  if (groupedFilters.isNotEmpty()) {
    val otherMenuGroup = DefaultActionGroup("Other", true)
    groupedFilters.forEach { filters ->
      otherMenuGroup.add(TypeFilterAction(viewModel, filters.key, filters.value))
    }
    add(otherMenuGroup)
  }
}

private fun action(addAction: AnAction) =
  ActionButton(addAction, PresentationFactory().getPresentation(addAction), "", BUTTON_SIZE)

private fun GroupLayout.SequentialGroup.addFixedSizeComponent(
  jComponent: JComponent,
  baseline: Boolean = false
): GroupLayout.SequentialGroup {
  val width = jComponent.preferredSize.width
  this.addComponent(baseline, jComponent, width, width, width)
  return this
}


/**
 * Creates a combo box for the [ResourceExplorerToolbar], should contain available modules in the project. Selecting a module should
 * change the working facet in the [ResourceExplorerToolbarViewModel].
 *
 * @param moduleComboEnabled Sets the isEnabled UI property. I.e: Whether it's allowed for the user to select a different module.
 */
private fun createModuleSelectionComboBox(toolbarViewModel: ResourceExplorerToolbarViewModel, moduleComboEnabled: Boolean) =
  ComboBox<String>().apply {
    model = CollectionComboBoxModel(toolbarViewModel.getAvailableModules().toMutableList())
    isEnabled = moduleComboEnabled
    renderer = object : ColoredListCellRenderer<String>() {
      override fun customizeCellRenderer(
        list: JList<out String>,
        value: String,
        index: Int,
        selected: Boolean,
        hasFocus: Boolean
      ) {
        append(MODULE_PREFIX + value)
      }
    }

    addItemListener { event ->
      if (event.stateChange == ItemEvent.SELECTED) {
        val moduleName = event.itemSelectable.selectedObjects.first() as String
        toolbarViewModel.onModuleSelected(moduleName)
      }
    }

    addPopupMenuListener(object : PopupMenuListenerAdapter() {
      override fun popupMenuWillBecomeVisible(e: PopupMenuEvent?) {
        (model as CollectionComboBoxModel).replaceAll(toolbarViewModel.getAvailableModules())
      }
    })
  }<|MERGE_RESOLUTION|>--- conflicted
+++ resolved
@@ -110,20 +110,12 @@
     update() // Update current module right away.
   }
 
-<<<<<<< HEAD
-  fun getPreferredFocusedComponent(): JComponent = searchAction
-
-=======
->>>>>>> 8b7d83e8
   override fun uiDataSnapshot(sink: DataSink) {
     DataSink.uiDataSnapshot(sink, toolbarViewModel)
   }
 
-<<<<<<< HEAD
-=======
   fun getPreferredFocusedComponent(): JComponent = searchAction
 
->>>>>>> 8b7d83e8
   private fun update() {
     moduleSelectionCombo.selectedItem = toolbarViewModel.currentModuleName
     refreshAction.update()
