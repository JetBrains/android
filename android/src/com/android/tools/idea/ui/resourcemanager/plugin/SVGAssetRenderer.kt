--- conflicted
+++ resolved
@@ -73,28 +73,9 @@
     ).createDocument(null, inputStream)
   )
 
-<<<<<<< HEAD
   private inner class MyTranscoder : ImageTranscoder() {
     override fun createImage(w: Int, h: Int): BufferedImage {
       return ImageUtil.createImage(w, h, BufferedImage.TYPE_INT_ARGB)
-=======
-    private var img: BufferedImage? = null
-    private val transcoderInput = TranscoderInput(
-      SAXSVGDocumentFactory(
-        XMLResourceDescriptor.getXMLParserClassName()
-      ).createDocument(null, inputStream)
-    )
-
-    private inner class MyTranscoder : ImageTranscoder() {
-      override fun createImage(w: Int, h: Int): BufferedImage {
-        return ImageUtil.createImage(w, h, BufferedImage.TYPE_INT_ARGB)
-      }
-
-      @Throws(TranscoderException::class)
-      override fun writeImage(img: BufferedImage, output: TranscoderOutput?) {
-        this@SVGLoader.img = img
-      }
->>>>>>> 640ce73c
     }
 
     @Throws(TranscoderException::class)
