/*
 * Copyright (C) 2018 The Android Open Source Project
 *
 * Licensed under the Apache License, Version 2.0 (the "License");
 * you may not use this file except in compliance with the License.
 * You may obtain a copy of the License at
 *
 *      http://www.apache.org/licenses/LICENSE-2.0
 *
 * Unless required by applicable law or agreed to in writing, software
 * distributed under the License is distributed on an "AS IS" BASIS,
 * WITHOUT WARRANTIES OR CONDITIONS OF ANY KIND, either express or implied.
 * See the License for the specific language governing permissions and
 * limitations under the License.
 */
package com.android.tools.idea.ui.resourcemanager.widget

import com.google.common.collect.HashBiMap
import com.intellij.openapi.ui.VerticalFlowLayout
import com.intellij.ui.ColoredListCellRenderer
import com.intellij.ui.ScrollingUtil
import com.intellij.ui.components.JBList
import com.intellij.ui.components.JBScrollPane
import com.intellij.util.ui.JBUI
import java.awt.Color
import java.awt.Container
import java.awt.Dimension
import java.awt.Rectangle
import java.awt.event.AdjustmentEvent
import java.awt.event.FocusAdapter
import java.awt.event.FocusEvent
import java.awt.event.MouseAdapter
import java.awt.event.MouseEvent
import javax.swing.Box
import javax.swing.JComponent
import javax.swing.JLabel
import javax.swing.JList
import javax.swing.JPanel
import javax.swing.JScrollPane
import javax.swing.ListCellRenderer
import javax.swing.ListModel
import javax.swing.ListSelectionModel
import javax.swing.event.ListDataEvent
import javax.swing.event.ListDataListener
import javax.swing.event.ListSelectionListener

private val EMPTY_SELECTION_ARRAY = IntArray(0)

/**
 * A Swing component displaying multiple lists organized in [Section]s with a header.
 *
 * The component is divided into two parts: the main component (this instance) which displays
 * the lists in a [JScrollPane] and the section list ([sectionsComponent]) which displays the list of
 * the sections' names.
 *
 * The ScrollPane and the Section list are synchronized: clicking on a section name in the list will scroll
 * the corresponding section in the main component, and scrolling the main component will select the section name of
 * the section visible at the top in the section list.
 */
class SectionList(private val model: SectionListModel) : JBScrollPane() {

  private var sectionList = JBList<Section<*>>(model)
  private val allInnerLists = mutableListOf<JList<*>>()
  private var listSelectionChanging = false
  private val innerListSelectionListener = createListSelectionListener()
  private var content: JComponent = createMultiListPanel(allInnerLists, innerListSelectionListener)

  /**
   * Gap between lists
   */
  private val listsGap = JBUI.scale(16)

  /**
   * Returns the list of [Section] name
   */
  val sectionsComponent = sectionList

  private val multiLisLayoutManager = VerticalFlowLayout(true, false)

  private val focusListener = object : FocusAdapter() {

    override fun focusGained(focusEvent: FocusEvent?) {
      val list = focusEvent?.source as JList<*>
      if (list.selectedIndex == -1) {
        list.selectedIndex = 0
        scrollToSelection()
      }
    }
  }

  init {
    model.addListDataListener(object : ListDataListener {
      override fun contentsChanged(e: ListDataEvent?) {
        allInnerLists.clear()
        sectionList.selectionModel.clearSelection()
        content = createMultiListPanel(allInnerLists, innerListSelectionListener)
        setViewportView(content)
      }

      override fun intervalRemoved(e: ListDataEvent?) {}

      override fun intervalAdded(e: ListDataEvent?) {}
    })
    sectionList.selectionMode = ListSelectionModel.SINGLE_SELECTION
    sectionList.selectedIndex = 0
    sectionList.cellRenderer = createSectionCellRenderer()
    sectionList.addListSelectionListener {
      val selectedValue = sectionList.selectedValue
      if (selectedValue != null) {
        viewport.viewPosition = selectedValue.header.location
      }
    }

    verticalScrollBarPolicy = JScrollPane.VERTICAL_SCROLLBAR_ALWAYS
    addMouseListener(object : MouseAdapter() {
      override fun mouseClicked(p0: MouseEvent?) {
        focusInnerList()
      }
    })
  }

  /**
   * Focuses the first list with a selected item, or just the first list if there's no selection.
   */
  private fun focusInnerList() {
    (allInnerLists.firstOrNull { it.selectedIndex != -1 } ?: allInnerLists.firstOrNull())?.requestFocusInWindow()
<<<<<<< HEAD
  }

  /**
   * Creates and returns an [java.awt.event.AdjustmentListener] which selects the section
   * in the section list corresponding to the first section showing in the scroll view
   */
  private fun createAdjustmentListener(): (AdjustmentEvent) -> Unit {
    return {
      val rectangle = Rectangle()
      val bounds = viewport.viewRect
      val first = content.components.firstOrNull {
        sectionToComponentMap.containsValue(it) && it.getBounds(rectangle).intersects(bounds)
      }
      sectionList.setSelectedValue(sectionToComponentMap.inverse()[first], true)
    }
=======
>>>>>>> c50c8b87
  }

  /**
   * Creates a [ListSelectionListener] that clears the selection of
   * all lists except the one which is the source of the event.
   */
  private fun createListSelectionListener(): ListSelectionListener {
    return ListSelectionListener { event ->
      if (!listSelectionChanging) {
        listSelectionChanging = true
        allInnerLists
          .filterNot { it == event.source }
          .forEach { it.clearSelection() }
        listSelectionChanging = false
      }
    }
  }

  /**
   * Sets the [ListCellRenderer] of the section list
   *
   * @see sectionsComponent
   */
  fun setSectionListCellRenderer(renderer: ListCellRenderer<Section<*>>) {
    sectionList.cellRenderer = renderer
  }

  /**
   * Creates the default [ListCellRenderer] for the section list which just displays the name
   * of the section in a JLabel
   */
  private fun createSectionCellRenderer(): ColoredListCellRenderer<Section<*>> {
    return object : ColoredListCellRenderer<Section<*>>() {
      override fun customizeCellRenderer(
        list: JList<out Section<*>>,
        value: Section<*>?,
        index: Int,
        selected: Boolean,
        hasFocus: Boolean
      ) {
        append(value?.name ?: "")
      }
    }
  }

  private fun createMultiListPanel(
    allInnerLists: MutableList<JList<*>>,
    selectionListener: ListSelectionListener
  ): JComponent {
    return JPanel(multiLisLayoutManager).apply{
      background = this@SectionList.background
      for (section in model.sections) {
        allInnerLists += section.list
        section.list.addListSelectionListener(selectionListener)
        section.list.addFocusListener(focusListener)
        add(section.header)
        add(section.list)
        add(Box.createVerticalStrut(listsGap))
      }
    }
  }

  fun getLists(): List<JList<*>> {
    return allInnerLists
  }

  var selectedValue: Any?
    get() = allInnerLists.firstOrNull { it.selectedValue != null }?.selectedValue
    set(value) = allInnerLists.forEach {
      listSelectionChanging = true
      it.setSelectedValue(value, false)
      listSelectionChanging = false
    }

  /**
   * Represent the selected indices for each inner [JList]
   * @see JList.getSelectedIndices
   * @see JList.setSelectedIndices
   */
  var selectedIndices: List<IntArray?>
    get() = allInnerLists.map { it.selectedIndices }
    set(indicesByList) = indicesByList.zip(allInnerLists).forEach { (indices, list) ->
      listSelectionChanging = true
      list.selectedIndices = indices ?: EMPTY_SELECTION_ARRAY
      listSelectionChanging = false
    }

  /**
   * Pair of the index of the first selected inner [JList] to its first selected index
   * @see JList.setSelectedIndex
   * @see JList.getSelectedIndex
   */
  var selectedIndex: Pair<Int, Int>?
    get() {
      val indexOfSelectedList = allInnerLists.indexOfFirst { it.selectedIndex != -1 }
      if (indexOfSelectedList == -1) return null
      return indexOfSelectedList to allInnerLists[indexOfSelectedList].selectedIndex
    }
    set(listToIndex) {
      if (listToIndex != null) {
        val (list, index) = listToIndex
        allInnerLists.getOrNull(list)?.selectedIndex = index
      }
      else {
        allInnerLists.forEach { it.selectedIndex = -1 }
      }
    }

  override fun setBackground(bg: Color?) {
    @Suppress("UNNECESSARY_SAFE_CALL")
    content?.background = bg
    viewport?.background = bg
    super.setBackground(bg)
  }

  fun scrollToSelection() {
    val (listIndex, itemIndex) = selectedIndex ?: return
    ScrollingUtil.ensureIndexIsVisible(allInnerLists[listIndex], itemIndex, 1)
  }

  override fun doLayout() {
    viewport.view?.takeIf { it is Container }?.let { content ->
      val contentHeight = multiLisLayoutManager.preferredLayoutSize(content as Container).height
      val scrollPrefSize = preferredSize
      if (scrollPrefSize == null || contentHeight != scrollPrefSize.height || contentHeight != maximumSize.height) {
        // Have scroll pane fit to the height of its contents.
        preferredSize = Dimension(scrollPrefSize.width, contentHeight)
        maximumSize = Dimension(Int.MAX_VALUE, contentHeight)
        // Trigger a layout in the parent for the new dimensions.
        parent?.revalidate()
        return
      }
    }
    super.doLayout()
  }
}

class SectionListModel : ListModel<Section<*>> {

  val sections: MutableList<Section<*>> = mutableListOf()
  private val dataListeners = mutableListOf<ListDataListener>()

  override fun getElementAt(index: Int) = sections[index]

  override fun getSize() = sections.size

  override fun addListDataListener(listener: ListDataListener?) {
    if (!dataListeners.contains(listener ?: return)) {
      dataListeners.add(listener)
    }
  }

  override fun removeListDataListener(listener: ListDataListener?) {
    dataListeners.remove(listener ?: return)
  }

  fun addSection(section: Section<*>) {
    sections += section
    dataListeners.forEach { it.contentsChanged(ListDataEvent(this, ListDataEvent.CONTENTS_CHANGED, 0, sections.size)) }
  }

  fun addSections(newSections: List<Section<*>>) {
    sections += newSections
    dataListeners.forEach { it.contentsChanged(ListDataEvent(this, ListDataEvent.CONTENTS_CHANGED, 0, sections.size)) }
  }

  fun clear() {
    sections.clear()
    dataListeners.forEach { it.contentsChanged(ListDataEvent(this, ListDataEvent.CONTENTS_CHANGED, 0, sections.size)) }
  }
}

interface Section<T> {
  var name: String
  var list: JList<T>
  var header: JComponent
}

class SimpleSection<T>(
  override var name: String = "",
  override var list: JList<T>,
  override var header: JComponent = JLabel(name)
) : Section<T><|MERGE_RESOLUTION|>--- conflicted
+++ resolved
@@ -124,24 +124,6 @@
    */
   private fun focusInnerList() {
     (allInnerLists.firstOrNull { it.selectedIndex != -1 } ?: allInnerLists.firstOrNull())?.requestFocusInWindow()
-<<<<<<< HEAD
-  }
-
-  /**
-   * Creates and returns an [java.awt.event.AdjustmentListener] which selects the section
-   * in the section list corresponding to the first section showing in the scroll view
-   */
-  private fun createAdjustmentListener(): (AdjustmentEvent) -> Unit {
-    return {
-      val rectangle = Rectangle()
-      val bounds = viewport.viewRect
-      val first = content.components.firstOrNull {
-        sectionToComponentMap.containsValue(it) && it.getBounds(rectangle).intersects(bounds)
-      }
-      sectionList.setSelectedValue(sectionToComponentMap.inverse()[first], true)
-    }
-=======
->>>>>>> c50c8b87
   }
 
   /**
