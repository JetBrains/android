/*
 * Copyright (C) 2019 The Android Open Source Project
 *
 * Licensed under the Apache License, Version 2.0 (the "License");
 * you may not use this file except in compliance with the License.
 * You may obtain a copy of the License at
 *
 *      http://www.apache.org/licenses/LICENSE-2.0
 *
 * Unless required by applicable law or agreed to in writing, software
 * distributed under the License is distributed on an "AS IS" BASIS,
 * WITHOUT WARRANTIES OR CONDITIONS OF ANY KIND, either express or implied.
 * See the License for the specific language governing permissions and
 * limitations under the License.
 */
package com.android.tools.idea.ui.resourcemanager.explorer

import com.android.resources.FolderTypeRelationship
import com.android.resources.ResourceType
import com.android.tools.idea.ui.resourcemanager.ResourceManagerTracking
import com.android.tools.idea.ui.resourcemanager.actions.AddFontAction
import com.android.tools.idea.ui.resourcemanager.actions.NewResourceValueAction
import com.android.tools.idea.ui.resourcemanager.importer.ImportersProvider
import com.android.tools.idea.ui.resourcemanager.importer.ResourceImportDialog
import com.android.tools.idea.ui.resourcemanager.importer.ResourceImportDialogViewModel
import com.android.tools.idea.ui.resourcemanager.model.FilterOptions
import com.android.tools.idea.ui.resourcemanager.plugin.ResourceImporter
import com.android.tools.idea.util.androidFacet
import com.android.tools.idea.util.toVirtualFile
import com.intellij.icons.AllIcons
import com.intellij.ide.IdeView
import com.intellij.ide.util.DirectoryChooserUtil
import com.intellij.openapi.actionSystem.ActionManager
import com.intellij.openapi.actionSystem.AnAction
import com.intellij.openapi.actionSystem.AnActionEvent
import com.intellij.openapi.actionSystem.CommonDataKeys
import com.intellij.openapi.actionSystem.DataProvider
import com.intellij.openapi.actionSystem.DefaultActionGroup
import com.intellij.openapi.actionSystem.LangDataKeys
import com.intellij.openapi.actionSystem.Separator
import com.intellij.openapi.application.runReadAction
import com.intellij.openapi.fileChooser.FileChooser
import com.intellij.openapi.fileChooser.FileChooserDescriptor
import com.intellij.openapi.module.ModuleManager
import com.intellij.openapi.project.DumbAware
import com.intellij.openapi.project.DumbAwareAction
import com.intellij.openapi.util.Comparing
import com.intellij.openapi.util.SystemInfo
import com.intellij.openapi.util.io.FileUtil
import com.intellij.openapi.vfs.VirtualFile
import com.intellij.psi.PsiManager
import org.jetbrains.android.actions.CreateResourceFileAction
import org.jetbrains.android.facet.AndroidFacet
import org.jetbrains.android.facet.ResourceFolderManager
import org.jetbrains.android.util.AndroidResourceUtil
import kotlin.properties.Delegates

/**
 * View model for the [com.android.tools.idea.ui.resourcemanager.explorer.ResourceExplorerToolbar].
 * @param facetUpdaterCallback callback to call when a new facet is selected.
 */
class ResourceExplorerToolbarViewModel(
  facet: AndroidFacet,
  initialResourceType: ResourceType,
  private val importersProvider: ImportersProvider,
  private val filterOptions: FilterOptions)
  : DataProvider, IdeView {

  /**
   * Callback added by the view to be called when data of this
   * view model changes.
   */
  var updateUICallback = {}

  var facetUpdaterCallback: (AndroidFacet) -> Unit = {}

  var resourceType: ResourceType by Delegates.observable(initialResourceType) { _, oldValue, newValue ->
    if (newValue != oldValue) {
      updateUICallback()
    }
  }

  var facet: AndroidFacet = facet
    set(newFacet) {
      if (field != newFacet) {
        field = newFacet
        updateUICallback()
      }
    }

  /**
   * Name of the module currently selected
   */
  val currentModuleName
    get() = facet.module.name

  val addActions
    get() = DefaultActionGroup().apply {
      val actionManager = ActionManager.getInstance()
      addAll(actionManager.getAction("Android.CreateResourcesActionGroup") as DefaultActionGroup)
      when (resourceType) {
        ResourceType.MIPMAP,
        ResourceType.DRAWABLE -> {
          add(actionManager.getAction("NewAndroidImageAsset"))
          add(actionManager.getAction("NewAndroidVectorAsset"))
          add(Separator())
          add(ImportResourceAction())
        }
        ResourceType.BOOL,
        ResourceType.COLOR,
        ResourceType.DIMEN,
        ResourceType.INTEGER,
        ResourceType.STRING -> add(NewResourceValueAction(resourceType, facet))
        ResourceType.FONT -> add(AddFontAction(facet))
      }
    }

  /**
   * Returns the [AnAction] to open the available [com.android.tools.idea.ui.resourcemanager.plugin.ResourceImporter]s.
   */
  fun getImportersActions(): List<AnAction> {
    return customImporters.map { importer ->
      object : DumbAwareAction(importer.presentableName) {
        override fun actionPerformed(e: AnActionEvent) {
          invokeImporter(importer)
        }
      }
    }
  }

  /**
   * Open the [com.android.tools.idea.ui.resourcemanager.plugin.ResourceImporter] at the provided index in
   * the [ImportersProvider.importers] list.
   */
  private fun invokeImporter(importer: ResourceImporter) {
    val files = chooseFile(importer.getSupportedFileTypes(), importer.supportsBatchImport)
    importer.invokeCustomImporter(facet, files)
  }

  /**
   * Prompts user to choose a file.
   *
   * @return filePath or null if user cancels the operation
   */
  private fun chooseFile(supportedFileTypes: Set<String>, supportsBatchImport: Boolean): Collection<String> {
    val fileChooserDescriptor = FileChooserDescriptor(true, true, false, false, false, supportsBatchImport)
      .withFileFilter { file ->
        supportedFileTypes.any { Comparing.equal(file.extension, it, SystemInfo.isFileSystemCaseSensitive) }
      }
    return FileChooser.chooseFiles(fileChooserDescriptor, facet.module.project, null)
      .map(VirtualFile::getPath)
      .map(FileUtil::toSystemDependentName)
  }

  private val customImporters get() = importersProvider.importers.filter { it.hasCustomImport }

  var isShowModuleDependencies: Boolean
    get() = filterOptions.isShowModuleDependencies
    set(value) {
      filterOptions.isShowModuleDependencies = value
    }

  var isShowLibraryDependencies: Boolean
    get() = filterOptions.isShowLibraries
    set(value) {
      filterOptions.isShowLibraries = value
    }

  var searchString: String by Delegates.observable("") { _, old, new ->
    if (new != old) {
      filterOptions.searchString = new
    }
  }

  /**
   * Implementation of [IdeView.getDirectories] that returns the resource directories of
   * the selected facet.
   * This is needed to run [CreateResourceFileAction]
   */
  override fun getDirectories() = ResourceFolderManager.getInstance(facet).folders
    .mapNotNull { runReadAction { PsiManager.getInstance(facet.module.project).findDirectory(it) } }
    .toTypedArray()

  override fun getOrChooseDirectory() = DirectoryChooserUtil.getOrChooseDirectory(this)

  /**
   * Implementation of [DataProvider] needed for [CreateResourceFileAction]
   */
  override fun getData(dataId: String): Any? = when (dataId) {
    CommonDataKeys.PROJECT.name -> facet.module.project
    LangDataKeys.MODULE.name -> facet.module
    LangDataKeys.IDE_VIEW.name -> this
    CommonDataKeys.PSI_ELEMENT.name -> getVirtualFileForResourceType()?.let {
      PsiManager.getInstance(facet.module.project).findDirectory(it)
    }
    else -> null
  }

  /**
   * Returns one of the existing directories used for the current [ResourceType]. Returns null if there's no directory. This is used to
   * enable [CreateResourceFileAction] for the current [ResourceType] with a preselected destination.
   */
  private fun getVirtualFileForResourceType(): VirtualFile? {
<<<<<<< HEAD
    val resDirs = facet.mainSourceProvider.resDirectories.mapNotNull { it.toVirtualFile() }
    return FolderTypeRelationship.getRelatedFolders(resourceType).firstOrNull()?.let { resourceFolderType ->
=======
    val resDirs = facet.mainIdeaSourceProvider.resDirectories
    val subDir = FolderTypeRelationship.getRelatedFolders(resourceType).firstOrNull()?.let { resourceFolderType ->
>>>>>>> 0f92368d
      // TODO: Make a smart suggestion. E.g: Colors may be on a colors or values directory and the first might be preferred.
      AndroidResourceUtil.getResourceSubdirs(resourceFolderType, resDirs).firstOrNull()
    }
  }

  /**
   * Return the [AnAction]s to switch to another module.
   * This method only returns Android modules.
   */
  fun getAvailableModules(): List<String> = ModuleManager.getInstance(facet.module.project)
    .modules
    .mapNotNull { it.androidFacet }
    .map { it.module.name }
    .sorted()

  fun onModuleSelected(moduleName: String?) {
    ModuleManager.getInstance(facet.module.project)
      .modules
      .firstOrNull { it.name == moduleName }
      ?.let { it.androidFacet }
      ?.run(facetUpdaterCallback)
  }

  inner class ImportResourceAction : AnAction("Import Drawables", "Import drawable files from disk", AllIcons.Actions.Upload), DumbAware {
    override fun actionPerformed(e: AnActionEvent) {
        ResourceManagerTracking.logAssetAddedViaButton()
        ResourceImportDialog(
          ResourceImportDialogViewModel(facet, emptySequence(), importersProvider = importersProvider)).show()
    }
  }
}<|MERGE_RESOLUTION|>--- conflicted
+++ resolved
@@ -50,6 +50,7 @@
 import com.intellij.openapi.vfs.VirtualFile
 import com.intellij.psi.PsiManager
 import org.jetbrains.android.actions.CreateResourceFileAction
+import org.jetbrains.android.actions.CreateTypedResourceFileAction
 import org.jetbrains.android.facet.AndroidFacet
 import org.jetbrains.android.facet.ResourceFolderManager
 import org.jetbrains.android.util.AndroidResourceUtil
@@ -193,6 +194,7 @@
     CommonDataKeys.PSI_ELEMENT.name -> getVirtualFileForResourceType()?.let {
       PsiManager.getInstance(facet.module.project).findDirectory(it)
     }
+    CreateTypedResourceFileAction.TARGET_RESOURCE_FOLDER_TYPE.name -> FolderTypeRelationship.getRelatedFolders(resourceType).firstOrNull()
     else -> null
   }
 
@@ -201,16 +203,12 @@
    * enable [CreateResourceFileAction] for the current [ResourceType] with a preselected destination.
    */
   private fun getVirtualFileForResourceType(): VirtualFile? {
-<<<<<<< HEAD
-    val resDirs = facet.mainSourceProvider.resDirectories.mapNotNull { it.toVirtualFile() }
-    return FolderTypeRelationship.getRelatedFolders(resourceType).firstOrNull()?.let { resourceFolderType ->
-=======
     val resDirs = facet.mainIdeaSourceProvider.resDirectories
     val subDir = FolderTypeRelationship.getRelatedFolders(resourceType).firstOrNull()?.let { resourceFolderType ->
->>>>>>> 0f92368d
       // TODO: Make a smart suggestion. E.g: Colors may be on a colors or values directory and the first might be preferred.
       AndroidResourceUtil.getResourceSubdirs(resourceFolderType, resDirs).firstOrNull()
     }
+    return subDir ?: resDirs.firstOrNull()
   }
 
   /**
