--- conflicted
+++ resolved
@@ -20,8 +20,6 @@
 import com.android.resources.FolderTypeRelationship
 import com.android.resources.ResourceFolderType
 import com.android.resources.ResourceUrl
-import com.android.tools.idea.res.getItemPsiFile
-import com.android.tools.idea.res.getItemTag
 import com.intellij.find.findUsages.PsiElement2UsageTargetAdapter
 import com.intellij.ide.CopyProvider
 import com.intellij.openapi.actionSystem.ActionUpdateThread
@@ -35,14 +33,8 @@
 import com.intellij.usages.UsageTarget
 import com.intellij.usages.UsageView
 import org.jetbrains.android.facet.AndroidFacet
-<<<<<<< HEAD
-=======
 import com.android.tools.idea.res.getItemPsiFile
 import com.android.tools.idea.res.getItemTag
-import com.intellij.openapi.actionSystem.CommonDataKeys
-import com.intellij.openapi.actionSystem.DataProvider
-import com.intellij.openapi.actionSystem.PlatformCoreDataKeys
->>>>>>> de127946
 import java.awt.datatransfer.DataFlavor
 import java.awt.datatransfer.Transferable
 import java.awt.datatransfer.UnsupportedFlavorException
@@ -64,7 +56,6 @@
 
   fun getData(dataId: String?, selectedAssets: List<Asset>): Any? {
     this.selectedItems = selectedAssets
-<<<<<<< HEAD
     return when {
       PlatformCoreDataKeys.BGT_DATA_PROVIDER.`is`(dataId) -> DataProvider { dataId -> getSlowData(dataId, selectedAssets) }
       PlatformDataKeys.COPY_PROVIDER.`is`(dataId) -> this
@@ -78,21 +69,8 @@
       LangDataKeys.PSI_ELEMENT.`is`(dataId) -> assetsToSingleElement(selectedItems)
       LangDataKeys.PSI_ELEMENT_ARRAY.`is`(dataId) -> assetsToArrayPsiElements(selectedItems)
       UsageView.USAGE_TARGETS_KEY.`is`(dataId) -> getUsageTargets(assetsToArrayPsiElements(selectedItems))
-=======
-    return when (dataId) {
-      PlatformDataKeys.COPY_PROVIDER.name -> this
-      RESOURCE_DESIGN_ASSETS_KEY.name -> selectedAssets.mapNotNull { it as? DesignAsset }.toTypedArray()
-      PlatformCoreDataKeys.BGT_DATA_PROVIDER.name -> DataProvider { getDataInBackground(it) }
->>>>>>> de127946
       else -> null
     }
-  }
-
-  private fun getDataInBackground(dataId: String): Any? = when(dataId) {
-    LangDataKeys.PSI_ELEMENT.name -> assetsToSingleElement()
-    LangDataKeys.PSI_ELEMENT_ARRAY.name -> assetsToArrayPsiElements()
-    UsageView.USAGE_TARGETS_KEY.name -> getUsageTargets(assetsToArrayPsiElements())
-    else -> null
   }
 
   override fun performCopy(dataContext: DataContext) {
