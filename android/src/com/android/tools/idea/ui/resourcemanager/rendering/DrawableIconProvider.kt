--- conflicted
+++ resolved
@@ -193,13 +193,6 @@
                          forceImageRender: Boolean = false): BufferedImage {
     return imageCache.computeAndGet(designAsset, EMPTY_ICON, forceImageRender, refreshCallBack) {
       if (isStillVisible()) {
-<<<<<<< HEAD
-        renderImage(targetSize, designAsset)
-          .thenApplyAsync { image -> image ?: throw Exception("Failed to resolve resource") }
-          .thenApply { image -> scaleToFitIfNeeded(image, targetSize) }
-          .exceptionally { throwable ->
-            LOG.warn("Error while rendering $designAsset", throwable); ERROR_ICON
-=======
         CompletableFuture.supplyAsync(Supplier {
           // Check for visibility again right before rendering.
           if (isStillVisible()) {
@@ -211,7 +204,6 @@
                 //  tell those apart so that we can properly Log them as warnings/errors.
                 LOG.warn("Error while rendering $designAsset", throwable); ERROR_ICON
               }.get()
->>>>>>> bd07c1f4
           }
           else {
             null
