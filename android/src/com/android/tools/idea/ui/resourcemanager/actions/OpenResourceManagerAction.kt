--- conflicted
+++ resolved
@@ -44,12 +44,7 @@
   }
 
   private fun showResourceExplorer(project: Project) {
-<<<<<<< HEAD
-    val toolWindow = ToolWindowManager.getInstance(project).getToolWindow(RESOURCE_EXPLORER_TOOL_WINDOW_ID)
-    toolWindow?.show(null)
-=======
     val toolWindow = ToolWindowManager.getInstance(project).getToolWindow(RESOURCE_EXPLORER_TOOL_WINDOW_ID)!!
     toolWindow.show(null)
->>>>>>> 640ce73c
   }
 }