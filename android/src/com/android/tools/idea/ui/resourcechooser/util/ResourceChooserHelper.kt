/*
 * Copyright (C) 2019 The Android Open Source Project
 *
 * Licensed under the Apache License, Version 2.0 (the "License");
 * you may not use this file except in compliance with the License.
 * You may obtain a copy of the License at
 *
 *      http://www.apache.org/licenses/LICENSE-2.0
 *
 * Unless required by applicable law or agreed to in writing, software
 * distributed under the License is distributed on an "AS IS" BASIS,
 * WITHOUT WARRANTIES OR CONDITIONS OF ANY KIND, either express or implied.
 * See the License for the specific language governing permissions and
 * limitations under the License.
 */
package com.android.tools.idea.ui.resourcechooser.util

import com.android.ide.common.rendering.api.ResourceValue
<<<<<<< HEAD
=======
import com.android.ide.common.resources.ResourceResolver
>>>>>>> b5f40ffd
import com.android.resources.ResourceType
import com.android.tools.adtui.LightCalloutPopup
import com.android.tools.adtui.stdui.KeyStrokes
import com.android.tools.idea.configurations.Configuration
import com.android.tools.idea.ui.resourcechooser.CompactResourcePicker
import com.android.tools.idea.ui.resourcechooser.HorizontalTabbedPanelBuilder
import com.android.tools.idea.ui.resourcechooser.colorpicker2.ColorPickerBuilder
import com.android.tools.idea.ui.resourcechooser.colorpicker2.ColorPickerListener
import com.android.tools.idea.ui.resourcechooser.colorpicker2.internal.MaterialColorPaletteProvider
import com.android.tools.idea.ui.resourcechooser.colorpicker2.internal.MaterialGraphicalColorPipetteProvider
import com.android.tools.idea.ui.resourcechooser.common.ResourcePickerSources
import com.android.tools.idea.ui.resourcemanager.ResourcePickerDialog
import com.intellij.openapi.util.Disposer
import com.intellij.openapi.util.NlsContexts
import com.intellij.openapi.vfs.VirtualFile
import org.jetbrains.android.facet.AndroidFacet
import java.awt.Color
import java.awt.Component
import java.awt.MouseInfo
import java.awt.Point
import java.awt.event.ActionEvent
import javax.swing.AbstractAction
import javax.swing.JTable

/**
 * Returns a [ResourcePickerDialog], may list sample data, project, library, android and theme attributes resources for the given
 * [resourceTypes].
 *
 * Selecting a resource in the ResourcePicker will populate [ResourcePickerDialog.resourceName] in the following format:
 * '@string/my_string' or '?attr/my_attribute' for theme attributes, the resource name will include the appropriate namespace.
 *
 * @param dialogTitle For the DialogWrapper
 * @param currentValue The current/initial resource reference value E.g: '@string/my_string'
 * @param facet The current [AndroidFacet]
 * @param resourceTypes Supported or expected [ResourceType]s in the ResourcePicker
 * @param defaultResourceType Preferred [ResourceType] when there are multiple [ResourceType]s supported
 * @param showColorStateLists If true, include state lists in Color resources
 * @param showSampleData If true, include SampleData
 * @param file The context file with a Configuration, used for theme attributes
 */
fun createResourcePickerDialog(
  @NlsContexts.DialogTitle dialogTitle: String,
  currentValue: String?,
  facet: AndroidFacet,
  resourceTypes: Set<ResourceType>,
  defaultResourceType: ResourceType?,
  showColorStateLists: Boolean,
  showSampleData: Boolean,
  showThemeAttributes: Boolean,
  file: VirtualFile?
): ResourcePickerDialog {
  // TODO(139313381): Implement showColorStateLists
  return ResourcePickerDialog(
    facet = facet,
    initialResourceUrl = currentValue,
    supportedTypes = resourceTypes,
    preferredType = defaultResourceType,
    showSampleData = showSampleData,
    showThemeAttributes = showThemeAttributes,
    currentFile = file
  ).apply { title = dialogTitle }
}

/**
 * Creates and shows a popup dialog with the ColorPicker and if possible, the popup will have an additional tab with a ResourcePicker for
 * colors.
 *
 * @param initialColor The initial color for the ColorPicker panel
 * @param initialColorResource The initial resource reference for the ResourcePicker, when not null, the popup dialog will open in the
 * ResourcePicker tab
 * @param configuration The [Configuration] of the current file, required to have a ResourcePicker in the popup dialog
 * @param resourcePickerSources List of the different places the color resources will be pulled from, empty list will default to all sources
 * @param restoreFocusComponent When closing the popup dialog, this component will regain focus
 * @param locationToShow Preferred location in the screen to show the popup dialog, if null, the current location of the mouse will be used
 * @param colorPickedCallback The callback for whenever a new [Color] is picked in the ColorPicker
 * @param colorResourcePickedCallback The callback for whenever a new Color resource is picked in the ResourcePicker, returns the string
 * representation of the resource Eg: @color/colorPrimary
 */
fun createAndShowColorPickerPopup(
  initialColor: Color?,
  initialColorResource: ResourceValue?,
  configuration: Configuration?,
  resourcePickerSources: List<ResourcePickerSources>,
  restoreFocusComponent: Component?,
  locationToShow: Point?,
  colorPickedCallback: ((Color) -> Unit)?,
  colorResourcePickedCallback: ((String) -> Unit)?
<<<<<<< HEAD
=======
) {

  val facet = configuration?.let { AndroidFacet.getInstance(configuration.module) }
  val file = configuration?.file
  val resourceResolver = configuration?.resourceResolver

  createAndShowColorPickerPopup(initialColor, initialColorResource, facet, file, resourceResolver, resourcePickerSources,
                                restoreFocusComponent, locationToShow, colorPickedCallback, colorResourcePickedCallback)
}

/**
 * Creates and shows a popup dialog with the ColorPicker and if possible, the popup will have an additional tab with a ResourcePicker for
 * colors.
 *
 * @param initialColor The initial color for the ColorPicker panel
 * @param initialColorResource The initial resource reference for the ResourcePicker, when not null, the popup dialog will open in the
 * ResourcePicker tab
 * @param facet The [AndroidFacet] of current module
 * @param contextFile The [VirtualFile] to provide the context.
 * @param resourceResolver The [ResourceResolver] to read and parse the resource color
 * @param resourcePickerSources List of the different places the color resources will be pulled from, empty list will default to all sources
 * @param restoreFocusComponent When closing the popup dialog, this component will regain focus
 * @param locationToShow Preferred location in the screen to show the popup dialog, if null, the current location of the mouse will be used
 * @param colorPickedCallback The callback for whenever a new [Color] is picked in the ColorPicker
 * @param colorResourcePickedCallback The callback for whenever a new Color resource is picked in the ResourcePicker, returns the string
 * representation of the resource Eg: @color/colorPrimary
 */
fun createAndShowColorPickerPopup(
  initialColor: Color?,
  initialColorResource: ResourceValue?,
  facet: AndroidFacet?,
  contextFile: VirtualFile?,
  resourceResolver: ResourceResolver?,
  resourcePickerSources: List<ResourcePickerSources>,
  restoreFocusComponent: Component?,
  locationToShow: Point?,
  colorPickedCallback: ((Color) -> Unit)?,
  colorResourcePickedCallback: ((String) -> Unit)?
>>>>>>> b5f40ffd
) {
  val disposable = Disposer.newDisposable("ResourcePickerPopup")
  val onPopupClosed = {
    Disposer.dispose(disposable)
  }
  val popupDialog = LightCalloutPopup(onPopupClosed, onPopupClosed, null)

  val colorPicker = if (colorPickedCallback == null) null else {
    ColorPickerBuilder()
    .setOriginalColor(initialColor)
    .addSaturationBrightnessComponent()
    .addColorAdjustPanel(MaterialGraphicalColorPipetteProvider())
    .addColorValuePanel().withFocus()
    .addSeparator()
    .addCustomComponent(MaterialColorPaletteProvider)
    .addColorPickerListener(ColorPickerListener { color, _ -> colorPickedCallback(color) })
    .focusWhenDisplay(true)
    .setFocusCycleRoot(true)
    .addKeyAction(KeyStrokes.ESCAPE, object : AbstractAction() {
      override fun actionPerformed(event: ActionEvent) {
        popupDialog.close()
        restoreFocusComponent?.let(::restoreFocus)
      }
    })
    .build()
  }

<<<<<<< HEAD
  val facet = configuration?.let { AndroidFacet.getInstance(configuration.module) }
  val resourcePicker = if (colorResourcePickedCallback == null || facet == null) null else {
=======
  val resourcePicker = if (facet != null && colorPickedCallback != null && contextFile != null &&
                           resourceResolver != null && colorResourcePickedCallback != null) {
>>>>>>> b5f40ffd
    CompactResourcePicker(
      facet,
      contextFile,
      resourceResolver,
      ResourceType.COLOR,
      resourcePickerSources,
      colorResourcePickedCallback,
      popupDialog::close,
      disposable
    )
  }
<<<<<<< HEAD
=======
  else null
>>>>>>> b5f40ffd

  if (colorPicker == null && resourcePicker == null) {
    return
  }

  val popupContent = if (colorPicker != null && resourcePicker != null) {
    // TODO: Use relative resource url instead.
    HorizontalTabbedPanelBuilder() // Use tabbed panel instead.
      .addTab("Resources", resourcePicker)
      .addTab("Custom", colorPicker)
      .setDefaultPage(if (initialColorResource != null) 0 else 1)
      .addKeyAction(KeyStrokes.ESCAPE, object : AbstractAction() {
        override fun actionPerformed(event: ActionEvent) {
          popupDialog.close()
          restoreFocusComponent?.let(::restoreFocus)
        }
      })
      .build()
  }
  else colorPicker ?: resourcePicker!!

  popupDialog.show(popupContent, null, locationToShow ?: MouseInfo.getPointerInfo().location)
}

/**
 * Shows a popup with the resource picker.
 *
 * Contains different lists for local, libraries, framework and theme attributes resources.
 *
 * @param resourceType [ResourceType] to pick from
 * @param configuration The [Configuration] of the current file, required to have a ResourcePicker in the popup dialog
 * @param facet [AndroidFacet] from which local and library android resources are obtained
 * @param locationToShow Preferred location in the screen to show the popup dialog, if null, the current location of the mouse will be used
 * @param resourcePickedCallback The callback for whenever a resource is selected in the ResourcePicker, returns the string
 * reference of the resource Eg: @color/colorPrimary
 */
fun createAndShowResourcePickerPopup(
  resourceType: ResourceType,
  configuration: Configuration,
  facet: AndroidFacet,
  resourcePickerSources: List<ResourcePickerSources>,
  locationToShow: Point?,
  resourcePickedCallback: (String) -> Unit
) {
  val disposable = Disposer.newDisposable("ResourcePickerPopup")
  val onPopupClosed = {
    Disposer.dispose(disposable)
  }
  val popupDialog = LightCalloutPopup(onPopupClosed, onPopupClosed, null)
  val resourcePicker = CompactResourcePicker(
    facet,
    configuration.file,
    configuration.resourceResolver,
    resourceType,
    resourcePickerSources,
    resourcePickedCallback,
    popupDialog::close,
    disposable
  )
  popupDialog.show(resourcePicker, null, locationToShow ?: MouseInfo.getPointerInfo().location)
}

private fun restoreFocus(restoreFocusTo: Component?) {
  if (restoreFocusTo is JTable && restoreFocusTo.selectedRow > 0 && restoreFocusTo.selectedColumn > 0) {
    restoreFocusTo.editCellAt(restoreFocusTo.selectedRow, restoreFocusTo.selectedColumn)
    restoreFocusTo.editorComponent.requestFocus()
  }
  else {
    restoreFocusTo?.requestFocus()
  }
}<|MERGE_RESOLUTION|>--- conflicted
+++ resolved
@@ -16,10 +16,7 @@
 package com.android.tools.idea.ui.resourcechooser.util
 
 import com.android.ide.common.rendering.api.ResourceValue
-<<<<<<< HEAD
-=======
 import com.android.ide.common.resources.ResourceResolver
->>>>>>> b5f40ffd
 import com.android.resources.ResourceType
 import com.android.tools.adtui.LightCalloutPopup
 import com.android.tools.adtui.stdui.KeyStrokes
@@ -107,8 +104,6 @@
   locationToShow: Point?,
   colorPickedCallback: ((Color) -> Unit)?,
   colorResourcePickedCallback: ((String) -> Unit)?
-<<<<<<< HEAD
-=======
 ) {
 
   val facet = configuration?.let { AndroidFacet.getInstance(configuration.module) }
@@ -147,7 +142,6 @@
   locationToShow: Point?,
   colorPickedCallback: ((Color) -> Unit)?,
   colorResourcePickedCallback: ((String) -> Unit)?
->>>>>>> b5f40ffd
 ) {
   val disposable = Disposer.newDisposable("ResourcePickerPopup")
   val onPopupClosed = {
@@ -175,13 +169,8 @@
     .build()
   }
 
-<<<<<<< HEAD
-  val facet = configuration?.let { AndroidFacet.getInstance(configuration.module) }
-  val resourcePicker = if (colorResourcePickedCallback == null || facet == null) null else {
-=======
   val resourcePicker = if (facet != null && colorPickedCallback != null && contextFile != null &&
                            resourceResolver != null && colorResourcePickedCallback != null) {
->>>>>>> b5f40ffd
     CompactResourcePicker(
       facet,
       contextFile,
@@ -193,10 +182,7 @@
       disposable
     )
   }
-<<<<<<< HEAD
-=======
   else null
->>>>>>> b5f40ffd
 
   if (colorPicker == null && resourcePicker == null) {
     return
