/*
 * Copyright (C) 2016 The Android Open Source Project
 *
 * Licensed under the Apache License, Version 2.0 (the "License");
 * you may not use this file except in compliance with the License.
 * You may obtain a copy of the License at
 *
 *      http://www.apache.org/licenses/LICENSE-2.0
 *
 * Unless required by applicable law or agreed to in writing, software
 * distributed under the License is distributed on an "AS IS" BASIS,
 * WITHOUT WARRANTIES OR CONDITIONS OF ANY KIND, either express or implied.
 * See the License for the specific language governing permissions and
 * limitations under the License.
 */
package com.android.tools.idea.ui.resourcechooser;

import com.android.tools.idea.ui.resourcechooser.groups.ResourceChooserGroup;
import com.intellij.ide.util.treeView.AbstractTreeStructure;
import com.intellij.ide.util.treeView.NodeDescriptor;
import com.intellij.util.ArrayUtil;
import org.jetbrains.annotations.NotNull;

import java.util.Arrays;

/**
 * Tree model for the resource list in the resource chooser
 */
class ResourceTreeContentProvider extends AbstractTreeStructure {
  private final NodeWrapper[] myNodes;
  private final ResourceChooserItem[][] myItems;

<<<<<<< HEAD
  ResourceTreeContentProvider(ResourceChooserGroup[] groups) {
    myGroups = groups;
    myItems = new Object[groups.length][];
=======
  public ResourceTreeContentProvider(ResourceChooserGroup[] groups) {
    myNodes = Arrays.stream(groups)
      .map(group -> new NodeWrapper(group))
      .toArray(NodeWrapper[]::new);
    myItems = new ResourceChooserItem[groups.length][];
>>>>>>> 2cd46877
  }

  @NotNull
  @Override
  public Object getRootElement() {
    return myNodes;
  }

  @NotNull
  @Override
<<<<<<< HEAD
  public Object[] getChildElements(@NotNull Object element) {
    if (element == myTreeRoot) {
      return myGroups;
=======
  public Object[] getChildElements(Object element) {
    if (element == myNodes) {
      return myNodes;
>>>>>>> 2cd46877
    }
    if (element instanceof NodeWrapper) {
      ResourceChooserGroup group = ((NodeWrapper)element).group;
      int index = ArrayUtil.indexOf(myNodes, group);
      if (index == -1) {
        return group.getItems().toArray();
      }
      ResourceChooserItem[] items = myItems[index];
      if (items == null) {
        items = group.getItems().toArray(new ResourceChooserItem[0]);
        myItems[index] = items;
      }

      return items;
    }
    return ArrayUtil.EMPTY_OBJECT_ARRAY;
  }

  @Override
  public Object getParentElement(@NotNull Object element) {
    // Not required for the tree operations used in this tree.
    // And by not storing parent pointers, we can reuse tree items
    // (in particular the attribute items) in all the panels
    return null;
  }

  @NotNull
  @Override
  public NodeDescriptor createDescriptor(@NotNull Object element, NodeDescriptor parentDescriptor) {
    throw new UnsupportedOperationException();
  }

  @Override
  public boolean hasSomethingToCommit() {
    return false;
  }

  @Override
  public void commit() {
  }

  /**
   * Class to hide the ugliness of dealing with Object[]
   */
  private static class NodeWrapper {
    private final ResourceChooserGroup group;

    private NodeWrapper(@NotNull ResourceChooserGroup group) {
      this.group = group;
    }

    @Override
    public String toString() {
      return group.getGroupLabel();
    }
  }
}<|MERGE_RESOLUTION|>--- conflicted
+++ resolved
@@ -30,36 +30,22 @@
   private final NodeWrapper[] myNodes;
   private final ResourceChooserItem[][] myItems;
 
-<<<<<<< HEAD
-  ResourceTreeContentProvider(ResourceChooserGroup[] groups) {
-    myGroups = groups;
-    myItems = new Object[groups.length][];
-=======
   public ResourceTreeContentProvider(ResourceChooserGroup[] groups) {
     myNodes = Arrays.stream(groups)
       .map(group -> new NodeWrapper(group))
       .toArray(NodeWrapper[]::new);
     myItems = new ResourceChooserItem[groups.length][];
->>>>>>> 2cd46877
   }
 
-  @NotNull
   @Override
   public Object getRootElement() {
     return myNodes;
   }
 
-  @NotNull
   @Override
-<<<<<<< HEAD
-  public Object[] getChildElements(@NotNull Object element) {
-    if (element == myTreeRoot) {
-      return myGroups;
-=======
   public Object[] getChildElements(Object element) {
     if (element == myNodes) {
       return myNodes;
->>>>>>> 2cd46877
     }
     if (element instanceof NodeWrapper) {
       ResourceChooserGroup group = ((NodeWrapper)element).group;
@@ -79,7 +65,7 @@
   }
 
   @Override
-  public Object getParentElement(@NotNull Object element) {
+  public Object getParentElement(Object element) {
     // Not required for the tree operations used in this tree.
     // And by not storing parent pointers, we can reuse tree items
     // (in particular the attribute items) in all the panels
@@ -88,7 +74,7 @@
 
   @NotNull
   @Override
-  public NodeDescriptor createDescriptor(@NotNull Object element, NodeDescriptor parentDescriptor) {
+  public NodeDescriptor createDescriptor(Object element, NodeDescriptor parentDescriptor) {
     throw new UnsupportedOperationException();
   }
 
