/*
 * Copyright (C) 2015 The Android Open Source Project
 *
 * Licensed under the Apache License, Version 2.0 (the "License");
 * you may not use this file except in compliance with the License.
 * You may obtain a copy of the License at
 *
 *      http://www.apache.org/licenses/LICENSE-2.0
 *
 * Unless required by applicable law or agreed to in writing, software
 * distributed under the License is distributed on an "AS IS" BASIS,
 * WITHOUT WARRANTIES OR CONDITIONS OF ANY KIND, either express or implied.
 * See the License for the specific language governing permissions and
 * limitations under the License.
 */
package com.android.tools.idea.ui.resourcechooser;

import com.android.ide.common.rendering.api.ResourceValue;
import com.android.ide.common.resources.ResourceRepository;
import com.android.ide.common.resources.ResourceResolver;
import com.android.resources.ResourceFolderType;
import com.android.resources.ResourceType;
import com.android.resources.ResourceUrl;
import com.android.sdklib.IAndroidTarget;
import com.android.tools.idea.configurations.Configuration;
import com.android.tools.idea.editors.theme.ThemeEditorUtils;
import com.android.tools.idea.editors.theme.attributes.editors.DrawableRendererEditor;
import com.android.tools.idea.editors.theme.attributes.editors.GraphicalResourceRendererEditor;
import com.android.tools.idea.editors.theme.ui.ResourceComponent;
import com.android.tools.idea.rendering.RenderTask;
import com.android.tools.idea.res.ResourceHelper;
import com.android.tools.idea.res.StateList;
import com.android.tools.idea.res.StateListState;
import com.google.common.base.Strings;
import com.google.common.collect.ImmutableMap;
import com.google.common.collect.Iterables;
import com.google.common.collect.Lists;
import com.intellij.icons.AllIcons;
import com.intellij.openapi.application.ApplicationManager;
import com.intellij.openapi.application.ModalityState;
import com.intellij.openapi.editor.event.DocumentEvent;
import com.intellij.openapi.editor.event.DocumentListener;
import com.intellij.openapi.module.Module;
import com.intellij.openapi.project.Project;
import com.intellij.openapi.ui.JBPopupMenu;
import com.intellij.openapi.ui.ValidationInfo;
import com.intellij.openapi.util.text.StringUtil;
import com.intellij.ui.components.JBLabel;
import com.intellij.util.ui.JBUI;
import org.jetbrains.android.facet.AndroidFacet;
import org.jetbrains.android.sdk.AndroidTargetData;
import org.jetbrains.annotations.NotNull;
import org.jetbrains.annotations.Nullable;

import javax.swing.*;
import java.awt.*;
import java.awt.event.ActionEvent;
import java.awt.event.ActionListener;
import java.awt.image.BufferedImage;
import java.util.EnumSet;
import java.util.List;

public class StateListPicker extends JPanel {
  private static final EnumSet<ResourceType> DIMENSIONS_ONLY = EnumSet.of(ResourceType.DIMEN);

  private final Module myModule;
  private final Configuration myConfiguration;
  private @Nullable StateList myStateList;
  private List<StateComponent> myStateComponents;
  private final @NotNull RenderTask myRenderTask;

  private boolean myIsBackgroundStateList;
  /** If not empty, it contains colors to compare with the state list items colors to find out any possible contrast problems,
   *  and descriptions to use in case there is a problem. */
  private @NotNull ImmutableMap<String, Color> myContrastColorsWithDescription = ImmutableMap.of();

  public StateListPicker(@Nullable StateList stateList,
                         @NotNull Module module,
                         @NotNull Configuration configuration) {

    myModule = module;
    myConfiguration = configuration;
    myRenderTask = DrawableRendererEditor.configureRenderTask(module, configuration);
    setLayout(new BoxLayout(this, BoxLayout.Y_AXIS));
    if (stateList != null) {
      setStateList(stateList);
    }
  }

  public void setStateList(@NotNull StateList stateList) {
    myStateList = stateList;
    myStateComponents = Lists.newArrayListWithCapacity(myStateList.getStates().size());
    removeAll();
    if (myStateList.getStates().isEmpty()) {
      add(new JLabel("Empty " + myStateList.getType() + " StateList"));
    }
    for (final StateListState state : myStateList.getStates()) {
      final StateComponent stateComponent = createStateComponent(state);
      add(stateComponent);
    }
    revalidate();
    repaint();
  }

  @NotNull
  private StateComponent createStateComponent(@NotNull StateListState state) {
    final StateComponent stateComponent = new StateComponent(myModule.getProject());
    myStateComponents.add(stateComponent);

    String stateValue = state.getValue();
    String alphaValue = state.getAlpha();

    stateComponent.addValueActionListener(new ValueActionListener(state, stateComponent));
    stateComponent.addAlphaActionListener(new AlphaActionListener(state, stateComponent));

    stateComponent.setValueText(stateValue);
    stateComponent.setAlphaValue(alphaValue);

    stateComponent.setAlphaVisible(!StringUtil.isEmpty(alphaValue));

    stateComponent.setNameText(state.getDescription());
    stateComponent.setComponentPopupMenu(createAlphaPopupMenu(state, stateComponent));

    AndroidFacet facet = AndroidFacet.getInstance(myModule);
    assert facet != null;
    assert myStateList != null;
    List<String> completionStrings = ResourceHelper.getCompletionFromTypes(facet, myStateList.getFolderType() == ResourceFolderType.COLOR
                                                                                  ? GraphicalResourceRendererEditor.COLORS_ONLY
                                                                                  : GraphicalResourceRendererEditor.DRAWABLES_ONLY);
    stateComponent.getResourceComponent().setCompletionStrings(completionStrings);
    stateComponent.getAlphaComponent().setCompletionStrings(ResourceHelper.getCompletionFromTypes(facet, DIMENSIONS_ONLY));

    return stateComponent;
  }

  @NotNull
  private JBPopupMenu createAlphaPopupMenu(@NotNull final StateListState state,
                                           @NotNull final StateComponent stateComponent) {
    JBPopupMenu popupMenu = new JBPopupMenu();
    final JMenuItem deleteAlpha = new JMenuItem("Delete alpha");
    popupMenu.add(deleteAlpha);
    deleteAlpha.setVisible(!StringUtil.isEmpty(state.getAlpha()));

    final JMenuItem createAlpha = new JMenuItem("Create alpha");
    popupMenu.add(createAlpha);
    createAlpha.setVisible(StringUtil.isEmpty(state.getAlpha()));

    deleteAlpha.addActionListener(e -> {
      stateComponent.getAlphaComponent().setVisible(false);
      stateComponent.setAlphaValue(null);
      state.setAlpha(null);
      updateIcon(stateComponent);
      deleteAlpha.setVisible(false);
      createAlpha.setVisible(true);
    });

    createAlpha.addActionListener(e -> {
      AlphaActionListener listener = stateComponent.getAlphaActionListener();
      if (listener == null) {
        return;
      }
      listener.actionPerformed(new ActionEvent(stateComponent.getAlphaComponent(), ActionEvent.ACTION_PERFORMED, null));
      if (!StringUtil.isEmpty(state.getAlpha())) {
        stateComponent.getAlphaComponent().setVisible(true);
        createAlpha.setVisible(false);
        deleteAlpha.setVisible(true);
      }
    });

    return popupMenu;
  }

  /**
   * Returns a {@link ValidationInfo} in the case one of the state list state has a value that does not resolve to a valid resource,
   * or a value that is a private framework value. or if one of the state list component requires an API level higher than minApi.
   */
  @Nullable/*if there is no error*/
  public ValidationInfo doValidate(int minApi) {
    IAndroidTarget target = myConfiguration.getRealTarget();
    assert target != null;
    final AndroidTargetData androidTargetData = AndroidTargetData.getTargetData(target, myModule);
    assert androidTargetData != null;
    ResourceRepository frameworkResources = myConfiguration.getFrameworkResources();
    assert frameworkResources != null;

    for (StateComponent component : myStateComponents) {
      ValidationInfo error = component.doValidate(minApi, androidTargetData);
      if (error != null) {
        return error;
      }
    }
    return null;
  }

  public void setContrastParameters(@NotNull ImmutableMap<String, Color> contrastColorsWithDescription, boolean isBackgroundStateList) {
    myContrastColorsWithDescription = contrastColorsWithDescription;
    myIsBackgroundStateList = isBackgroundStateList;
  }

  @Nullable
  public StateList getStateList() {
    return myStateList;
  }

  class ValueActionListener implements ActionListener, DocumentListener {
    private final StateListState myState;
    private final StateComponent myComponent;

<<<<<<< HEAD
    ValueActionListener(ResourceHelper.StateListState state, StateComponent stateComponent) {
=======
    public ValueActionListener(StateListState state, StateComponent stateComponent) {
>>>>>>> 2cd46877
      myState = state;
      myComponent = stateComponent;
    }

    /**
     * @see AlphaActionListener#documentChanged(DocumentEvent)
     */
    @Override
    public void documentChanged(@NotNull DocumentEvent e) {
      myState.setValue(myComponent.getResourceValue());
      // This is run inside a WriteAction and updateIcon may need an APP_RESOURCES_LOCK from AndroidFacet.
      // To prevent a potential deadlock, we call updateIcon in another thread.
      ApplicationManager.getApplication().invokeLater(() -> {
        updateIcon(myComponent);
        myComponent.repaint();
      }, ModalityState.any());
    }

    @Override
    public void actionPerformed(ActionEvent e) {
      ResourceComponent resourceComponent = myComponent.getResourceComponent();

      final String attributeValue = resourceComponent.getValueText();
      ResourceUrl attributeValueUrl = ResourceUrl.parse(attributeValue);
      boolean isFrameworkValue = attributeValueUrl != null && attributeValueUrl.isFramework();
      String nameSuggestion = attributeValueUrl != null ? attributeValueUrl.name : attributeValue;

      EnumSet<ResourceType> allowedTypes;
      assert myStateList != null;
      if (myStateList.getFolderType() == ResourceFolderType.COLOR) {
        allowedTypes = GraphicalResourceRendererEditor.COLORS_ONLY;
      }
      else {
        allowedTypes = GraphicalResourceRendererEditor.DRAWABLES_ONLY;
      }

      ChooseResourceDialog.ResourceNameVisibility resourceNameVisibility = ChooseResourceDialog.ResourceNameVisibility.FORCE;
      if (nameSuggestion.startsWith("#")) {
        nameSuggestion = null;
        resourceNameVisibility = ChooseResourceDialog.ResourceNameVisibility.SHOW;
      }

      ChooseResourceDialog dialog = ChooseResourceDialog.builder()
        .setModule(myModule)
        .setTypes(allowedTypes)
        .setCurrentValue(attributeValue)
        .setIsFrameworkValue(isFrameworkValue)
        .setResourceNameVisibility(resourceNameVisibility)
        .setResourceNameSuggestion(nameSuggestion)
        .setConfiguration(myConfiguration)
        .build();


      if (!myContrastColorsWithDescription.isEmpty()) {
        dialog
          .setContrastParameters(myContrastColorsWithDescription, myIsBackgroundStateList, !myStateList.getDisabledStates().contains(myState));
      }

      dialog.show();

      if (dialog.isOK()) {
        String resourceName = dialog.getResourceName();
        myComponent.setValueText(resourceName);

        // If a resource was overridden, it may affect several states of the state list.
        // Thus we need to repaint all components.
        repaintAllComponents();
      }
    }
  }

  private class AlphaActionListener implements ActionListener, DocumentListener {
    private final StateListState myState;
    private final StateComponent myComponent;

<<<<<<< HEAD
    AlphaActionListener(ResourceHelper.StateListState state, StateComponent stateComponent) {
=======
    public AlphaActionListener(StateListState state, StateComponent stateComponent) {
>>>>>>> 2cd46877
      myState = state;
      myComponent = stateComponent;
    }

    /**
     * @see ValueActionListener#documentChanged(DocumentEvent)
     */
    @Override
    public void documentChanged(@NotNull DocumentEvent e) {
      myState.setAlpha(myComponent.getAlphaValue());
      // This is run inside a WriteAction and updateIcon may need an APP_RESOURCES_LOCK from AndroidFacet.
      // To prevent a potential deadlock, we call updateIcon in another thread.
      ApplicationManager.getApplication().invokeLater(() -> {
        updateIcon(myComponent);
        myComponent.repaint();
      }, ModalityState.any());
    }

    @Override
    public void actionPerformed(ActionEvent e) {
      ResourceSwatchComponent source = myComponent.getAlphaComponent();
      String itemValue = source.getText();

      ResourceResolver resourceResolver = myConfiguration.getResourceResolver();
      assert resourceResolver != null;

      ResourceValue resValue = resourceResolver.findResValue(itemValue, false);
      String resolvedResource = resValue != null ? resourceResolver.resolveResValue(resValue).getName() : itemValue;

      ChooseResourceDialog dialog = ChooseResourceDialog.builder()
        .setModule(myModule)
        .setTypes(DIMENSIONS_ONLY)
        .setCurrentValue(resolvedResource)
        .setConfiguration(myConfiguration)
        .build();

      dialog.show();

      if (dialog.isOK()) {
        String resourceName = dialog.getResourceName();
        myState.setAlpha(resourceName);
        myComponent.setAlphaValue(resourceName);

        // If a resource was overridden, it may affect several states of the state list.
        // Thus we need to repaint all components.
        repaintAllComponents();
      }
    }
  }

  private void updateIcon(@NotNull StateComponent component) {
    component.showAlphaError(false);

    ResourceResolver resourceResolver = myConfiguration.getResourceResolver();
    assert resourceResolver != null;
    component.setValueIcon(getSwatchIcon(component.getResourceValue(), resourceResolver, myRenderTask));

    String alphaValue = component.getAlphaValue();
    if (!StringUtil.isEmpty(alphaValue)) {
      try {
        float alpha = Float.parseFloat(ResourceHelper.resolveStringValue(resourceResolver, alphaValue));
        Font iconFont = JBUI.Fonts.smallFont().asBold();
        component.getAlphaComponent().setSwatchIcon(new ResourceSwatchComponent.TextIcon(String.format("%.2f", alpha), iconFont));
      }
      catch (NumberFormatException e) {
        component.showAlphaError(true);
        component.getAlphaComponent().setSwatchIcon(ResourceSwatchComponent.WARNING_ICON);
      }
    }
    else {
      Font iconFont = JBUI.Fonts.smallFont().asBold();
      component.getAlphaComponent().setSwatchIcon(new ResourceSwatchComponent.TextIcon("1.00", iconFont));
    }
  }

  @NotNull
  public static ResourceSwatchComponent.SwatchIcon getSwatchIcon(@Nullable String resourceName, @NotNull ResourceResolver resourceResolver, @NotNull RenderTask renderTask) {
    ResourceValue resValue = resourceResolver.findResValue(resourceName, false);
    resValue = resourceResolver.resolveResValue(resValue);

    if (resValue == null || resValue.getResourceType() == ResourceType.COLOR) {
      final List<Color> colors = ResourceHelper.resolveMultipleColors(resourceResolver, resValue,
                                                                      renderTask.getContext().getModule().getProject());
      ResourceSwatchComponent.SwatchIcon icon;
      if (colors.isEmpty()) {
        Color colorValue = ResourceHelper.parseColor(resourceName);
        if (colorValue != null) {
          icon = new ResourceSwatchComponent.ColorIcon(colorValue);
        }
        else {
          icon = ResourceSwatchComponent.WARNING_ICON;
        }
      }
      else {
        icon = new ResourceSwatchComponent.ColorIcon(Iterables.getLast(colors));
        icon.setIsStack(colors.size() > 1);
      }
      return icon;
    }

    List<BufferedImage> images = renderTask.renderDrawableAllStates(resValue);
    ResourceSwatchComponent.SwatchIcon icon;
    if (images.isEmpty()) {
      icon = ResourceSwatchComponent.WARNING_ICON;
    }
    else {
      icon = new ResourceSwatchComponent.SquareImageIcon(Iterables.getLast(images));
      icon.setIsStack(images.size() > 1);
    }
    return icon;
  }

  private void repaintAllComponents() {
    for (StateComponent component : myStateComponents) {
      updateIcon(component);
      component.repaint();
    }
  }

  private class StateComponent extends Box {
    private final ResourceComponent myResourceComponent;
    private final ResourceSwatchComponent myAlphaComponent;
    private final JBLabel myAlphaErrorLabel;
    private AlphaActionListener myAlphaActionListener;

    StateComponent(@NotNull Project project) {
      super(BoxLayout.PAGE_AXIS);

      myResourceComponent = new ResourceComponent(project, true);
      add(myResourceComponent);

      myAlphaComponent = new ResourceSwatchComponent(project, true);
      add(myAlphaComponent);

      Font font = StateListPicker.this.getFont();
      setFont(ThemeEditorUtils.scaleFontForAttribute(font));

      Box alphaErrorComponent = new Box(BoxLayout.LINE_AXIS);
      myAlphaErrorLabel =
        new JBLabel("This value does not resolve to a floating-point number.", AllIcons.General.BalloonWarning, SwingConstants.LEADING);
      myAlphaErrorLabel.setVisible(false);
      alphaErrorComponent.add(myAlphaErrorLabel);
      alphaErrorComponent.add(Box.createHorizontalGlue());
      add(alphaErrorComponent);
    }

    @NotNull
    public ResourceComponent getResourceComponent() {
      return myResourceComponent;
    }

    @NotNull
    public ResourceSwatchComponent getAlphaComponent() {
      return myAlphaComponent;
    }

    public void showAlphaError(boolean hasError) {
      myAlphaErrorLabel.setVisible(hasError);
      myAlphaComponent.setWarningBorder(hasError);
    }

    public void setNameText(@NotNull String name) {
      myResourceComponent.setNameText(name);
    }

    public void setValueText(@NotNull String value) {
      myResourceComponent.setValueText(value);
      updateIcon(this);
    }

    public void setAlphaValue(@Nullable String alphaValue) {
      myAlphaComponent.setText(Strings.nullToEmpty(alphaValue));
    }

    public void setAlphaVisible(boolean isVisible) {
      myAlphaComponent.setVisible(isVisible);
    }

    public void setValueIcon(@NotNull ResourceSwatchComponent.SwatchIcon icon) {
      myResourceComponent.setSwatchIcon(icon);
    }

    @NotNull
    public String getResourceValue() {
      return myResourceComponent.getValueText();
    }

    @Nullable
    public String getAlphaValue() {
      return myAlphaComponent.getText();
    }

    public void addValueActionListener(@NotNull ValueActionListener listener) {
      myResourceComponent.addSwatchListener(listener);
      myResourceComponent.addTextDocumentListener(listener);
    }

    public void addAlphaActionListener(@NotNull AlphaActionListener listener) {
      myAlphaComponent.addSwatchListener(listener);
      myAlphaComponent.addTextDocumentListener(listener);
      myAlphaActionListener = listener;
    }

    @Nullable
    public AlphaActionListener getAlphaActionListener() {
      return myAlphaActionListener;
    }

    @Override
    public void setComponentPopupMenu(JPopupMenu popup) {
      super.setComponentPopupMenu(popup);
      myResourceComponent.setComponentPopupMenu(popup);
      myAlphaComponent.setComponentPopupMenu(popup);
    }

    @Override
    public void setFont(Font font) {
      super.setFont(font);
      if (myResourceComponent != null) {
        myResourceComponent.setFont(font);
      }
      if (myAlphaComponent != null) {
        myAlphaComponent.setFont(font);
      }
    }

    @Nullable/*if there is no error*/
    public ValidationInfo doValidate(int minApi, @NotNull AndroidTargetData androidTargetData) {
      ValidationInfo error = getResourceComponent().doValidate(minApi, androidTargetData);
      if (error == null && getAlphaValue() != null) {
        error = getAlphaComponent().doValidate(minApi, androidTargetData);
      }
      return error;
    }
  }
}<|MERGE_RESOLUTION|>--- conflicted
+++ resolved
@@ -206,11 +206,7 @@
     private final StateListState myState;
     private final StateComponent myComponent;
 
-<<<<<<< HEAD
-    ValueActionListener(ResourceHelper.StateListState state, StateComponent stateComponent) {
-=======
     public ValueActionListener(StateListState state, StateComponent stateComponent) {
->>>>>>> 2cd46877
       myState = state;
       myComponent = stateComponent;
     }
@@ -219,7 +215,7 @@
      * @see AlphaActionListener#documentChanged(DocumentEvent)
      */
     @Override
-    public void documentChanged(@NotNull DocumentEvent e) {
+    public void documentChanged(DocumentEvent e) {
       myState.setValue(myComponent.getResourceValue());
       // This is run inside a WriteAction and updateIcon may need an APP_RESOURCES_LOCK from AndroidFacet.
       // To prevent a potential deadlock, we call updateIcon in another thread.
@@ -286,11 +282,7 @@
     private final StateListState myState;
     private final StateComponent myComponent;
 
-<<<<<<< HEAD
-    AlphaActionListener(ResourceHelper.StateListState state, StateComponent stateComponent) {
-=======
     public AlphaActionListener(StateListState state, StateComponent stateComponent) {
->>>>>>> 2cd46877
       myState = state;
       myComponent = stateComponent;
     }
@@ -299,7 +291,7 @@
      * @see ValueActionListener#documentChanged(DocumentEvent)
      */
     @Override
-    public void documentChanged(@NotNull DocumentEvent e) {
+    public void documentChanged(DocumentEvent e) {
       myState.setAlpha(myComponent.getAlphaValue());
       // This is run inside a WriteAction and updateIcon may need an APP_RESOURCES_LOCK from AndroidFacet.
       // To prevent a potential deadlock, we call updateIcon in another thread.
@@ -416,7 +408,7 @@
     private final JBLabel myAlphaErrorLabel;
     private AlphaActionListener myAlphaActionListener;
 
-    StateComponent(@NotNull Project project) {
+    public StateComponent(@NotNull Project project) {
       super(BoxLayout.PAGE_AXIS);
 
       myResourceComponent = new ResourceComponent(project, true);
