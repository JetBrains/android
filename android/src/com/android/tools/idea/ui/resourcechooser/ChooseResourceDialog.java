--- conflicted
+++ resolved
@@ -23,7 +23,6 @@
 import com.android.tools.idea.configurations.Configuration;
 import com.android.tools.idea.configurations.ConfigurationManager;
 import com.android.tools.idea.editors.theme.ColorUtils;
-import com.android.tools.idea.editors.theme.MaterialColorUtils;
 import com.android.tools.idea.editors.theme.ResolutionUtils;
 import com.android.tools.idea.editors.theme.ThemeEditorConstants;
 import com.android.tools.idea.editors.theme.ThemeEditorUtils;
@@ -38,7 +37,6 @@
 import com.android.tools.idea.res.ResourceRepositoryManager;
 import com.android.tools.idea.res.SampleDataResourceItem;
 import com.android.tools.idea.res.StateList;
-import com.android.tools.idea.ui.MaterialColors;
 import com.android.tools.idea.ui.resourcechooser.groups.ResourceChooserGroup;
 import com.android.tools.idea.ui.resourcechooser.groups.ResourceChooserGroups;
 import com.android.tools.idea.ui.resourcechooser.icons.IconFactory;
@@ -101,10 +99,6 @@
 import com.intellij.ui.TableSpeedSearch;
 import com.intellij.ui.components.JBLabel;
 import com.intellij.ui.components.JBLoadingPanel;
-<<<<<<< HEAD
-=======
-import com.intellij.ui.scale.JBUIScale;
->>>>>>> 12e77d2e
 import com.intellij.ui.speedSearch.FilteringTableModel;
 import com.intellij.ui.table.JBTable;
 import com.intellij.util.PlatformIcons;
@@ -182,26 +176,6 @@
 import org.jetbrains.annotations.Nullable;
 import org.jetbrains.ide.PooledThreadExecutor;
 
-<<<<<<< HEAD
-=======
-import javax.swing.*;
-import javax.swing.border.AbstractBorder;
-import javax.swing.border.Border;
-import javax.swing.border.CompoundBorder;
-import javax.swing.event.DocumentEvent;
-import javax.swing.table.AbstractTableModel;
-import javax.swing.table.DefaultTableCellRenderer;
-import javax.swing.table.TableColumnModel;
-import javax.swing.table.TableModel;
-import java.awt.*;
-import java.awt.event.*;
-import java.util.*;
-import java.util.List;
-import java.util.concurrent.CompletableFuture;
-
-import static com.android.SdkConstants.*;
-
->>>>>>> 12e77d2e
 /**
  * Resource Chooser, with previews. Based on ResourceDialog in the android-designer.
  * <p>
@@ -212,15 +186,15 @@
   private static final String FOLDER_TYPE_KEY = "ResourceFolderType";
   private static final String GRID_MODE_KEY = "ResourceChooserGridMode";
   private static final String APP_NAMESPACE_LABEL = "Project";
-  private static final int GRID_ICON_SIZE = JBUIScale.scale(50);
-  private static final int GRID_CHECK_SIZE = JBUIScale.scale(8);
-  private static final int GRID_CELL_SIZE = JBUIScale.scale(120);
-  private static final int LIST_ICON_SIZE = JBUIScale.scale(28);
-  private static final int LIST_CHECK_SIZE = JBUIScale.scale(5);
-  private static final int LIST_CELL_HEIGHT = JBUIScale.scale(40);
-  static final int TABLE_CELL_HEIGHT = JBUIScale.scale(30);
+  private static final int GRID_ICON_SIZE = JBUI.scale(50);
+  private static final int GRID_CHECK_SIZE = JBUI.scale(8);
+  private static final int GRID_CELL_SIZE = JBUI.scale(120);
+  private static final int LIST_ICON_SIZE = JBUI.scale(28);
+  private static final int LIST_CHECK_SIZE = JBUI.scale(5);
+  private static final int LIST_CELL_HEIGHT = JBUI.scale(40);
+  static final int TABLE_CELL_HEIGHT = JBUI.scale(30);
   private static final JBColor LIST_DIVIDER_COLOR = new JBColor(Gray._245, Gray._80);
-  private static final JBInsets LIST_PADDING = JBInsets.create(7, 6);
+  private static final JBInsets LIST_PADDING = JBUI.insets(7, 6);
   private static final JBDimension PANEL_PREFERRED_SIZE = JBUI.size(850, 620);
   private static final SimpleTextAttributes SEARCH_MATCH_ATTRIBUTES = new SimpleTextAttributes(null, null, null,
                                                                                                SimpleTextAttributes.STYLE_SEARCH_MATCH);
@@ -614,7 +588,7 @@
   private JComponent createToolbar() {
     JComponent toolbar = Box.createHorizontalBox();
     toolbar.add(mySearchField);
-    toolbar.add(Box.createHorizontalStrut(JBUIScale.scale(20)));
+    toolbar.add(Box.createHorizontalStrut(JBUI.scale(20)));
     toolbar.add(myViewOption);
 
     toolbar.add(Box.createHorizontalGlue());
@@ -640,7 +614,7 @@
     DefaultActionGroup group = new DefaultActionGroup(listView, gridView);
     JComponent component = ActionManager.getInstance().createActionToolbar("ResourceViewOptionToolbar", group, true).getComponent();
     component.setBorder(null);
-    component.setMaximumSize(new Dimension(JBUIScale.scale(100), component.getMaximumSize().height));
+    component.setMaximumSize(new Dimension(JBUI.scale(100), component.getMaximumSize().height));
     return component;
   }
 
@@ -853,7 +827,7 @@
         }
       }
     });
-    searchField.setMaximumSize(new Dimension(JBUIScale.scale(300), searchField.getMaximumSize().height));
+    searchField.setMaximumSize(new Dimension(JBUI.scale(300), searchField.getMaximumSize().height));
     searchField.addDocumentListener(new DocumentAdapter() {
       @Override
       protected void textChanged(@NotNull DocumentEvent e) {
@@ -1526,13 +1500,13 @@
             }
 
             if (isHeader) {
-              setFont(StartupUiUtil.getLabelFont().deriveFont(Font.BOLD));
+              setFont(UIUtil.getLabelFont().deriveFont(Font.BOLD));
               if (!isSelected) {
                 setBackground(UIUtil.getLabelBackground());
               }
             }
             else {
-              setFont(StartupUiUtil.getLabelFont());
+              setFont(UIUtil.getLabelFont());
               if (!isSelected) {
                 setBackground(table.getBackground());
               }
@@ -1591,7 +1565,7 @@
                                                                   ScrollPaneConstants.HORIZONTAL_SCROLLBAR_NEVER);
       scrollPane.setBorder(BorderFactory.createEmptyBorder());
       scrollPane.setViewportBorder(BorderFactory.createEmptyBorder());
-      scrollPane.getVerticalScrollBar().setUnitIncrement(JBUIScale.scale(16));
+      scrollPane.getVerticalScrollBar().setUnitIncrement(JBUI.scale(16));
       return scrollPane;
     }
 
