// Copyright 2000-2018 JetBrains s.r.o. Use of this source code is governed by the Apache 2.0 license that can be found in the LICENSE file.
package com.android.tools.idea.ui.resourcechooser;

import com.android.ide.common.rendering.api.ResourceNamespace;
import com.android.ide.common.rendering.api.ResourceReference;
import com.android.ide.common.rendering.api.ResourceValue;
import com.android.ide.common.rendering.api.StyleItemResourceValue;
import com.android.ide.common.resources.ResourceItem;
import com.android.ide.common.resources.ResourceResolver;
import com.android.resources.FolderTypeRelationship;
import com.android.resources.ResourceFolderType;
import com.android.resources.ResourceType;
import com.android.resources.ResourceUrl;
import com.android.sdklib.IAndroidTarget;
import com.android.tools.adtui.treegrid.TreeGrid;
import com.android.tools.adtui.treegrid.TreeGridSpeedSearch;
import com.android.tools.idea.configurations.Configuration;
import com.android.tools.idea.configurations.ConfigurationManager;
import com.android.tools.idea.editors.theme.ColorUtils;
import com.android.tools.idea.editors.theme.MaterialColorUtils;
import com.android.tools.idea.editors.theme.ResolutionUtils;
import com.android.tools.idea.editors.theme.ThemeEditorUtils;
import com.android.tools.idea.editors.theme.attributes.editors.DrawableRendererEditor;
import com.android.tools.idea.editors.theme.attributes.editors.GraphicalResourceRendererEditor;
import com.android.tools.idea.editors.theme.ui.ResourceComponent;
import com.android.tools.idea.flags.StudioFlags;
import com.android.tools.idea.javadoc.AndroidJavaDocRenderer;
import com.android.tools.idea.rendering.HtmlBuilderHelper;
import com.android.tools.idea.rendering.RenderTask;
import com.android.tools.idea.res.*;
import com.android.tools.idea.ui.MaterialColors;
import com.android.tools.idea.ui.resourcechooser.groups.ResourceChooserGroup;
import com.android.tools.idea.ui.resourcechooser.groups.ResourceChooserGroups;
import com.android.tools.idea.ui.resourcechooser.icons.IconFactory;
import com.android.tools.idea.ui.resourcechooser.preview.*;
import com.android.tools.idea.ui.resourcechooser.util.SimpleTabUI;
import com.android.tools.idea.util.DefaultIgnorable;
import com.android.utils.HtmlBuilder;
import com.google.common.collect.ImmutableMap;
import com.google.common.collect.Lists;
import com.google.common.collect.Maps;
import com.intellij.icons.AllIcons;
import com.intellij.ide.util.PropertiesComponent;
import com.intellij.ide.util.treeView.AbstractTreeStructure;
import com.intellij.openapi.Disposable;
import com.intellij.openapi.actionSystem.*;
import com.intellij.openapi.actionSystem.impl.SimpleDataContext;
import com.intellij.openapi.application.ApplicationManager;
import com.intellij.openapi.application.ModalityState;
import com.intellij.openapi.diagnostic.Logger;
import com.intellij.openapi.editor.event.DocumentListener;
import com.intellij.openapi.module.Module;
import com.intellij.openapi.project.Project;
import com.intellij.openapi.ui.DialogWrapper;
import com.intellij.openapi.ui.OnePixelDivider;
import com.intellij.openapi.ui.ValidationInfo;
import com.intellij.openapi.ui.popup.JBPopupFactory;
import com.intellij.openapi.ui.popup.ListPopup;
import com.intellij.openapi.util.Condition;
import com.intellij.openapi.util.Disposer;
import com.intellij.openapi.util.SystemInfo;
import com.intellij.openapi.util.text.StringUtil;
import com.intellij.openapi.vfs.VirtualFile;
import com.intellij.psi.PsiDocumentManager;
import com.intellij.psi.xml.XmlFile;
import com.intellij.psi.xml.XmlTag;
import com.intellij.ui.*;
import com.intellij.ui.components.JBLabel;
import com.intellij.ui.components.JBLoadingPanel;
import com.intellij.ui.speedSearch.FilteringTableModel;
import com.intellij.ui.table.JBTable;
import com.intellij.util.PlatformIcons;
import com.intellij.util.concurrency.EdtExecutorService;
import com.intellij.util.containers.MultiMap;
import com.intellij.util.ui.*;
import com.intellij.util.ui.accessibility.ScreenReader;
import icons.StudioIcons;
import org.jetbrains.android.actions.CreateResourceFileAction;
import org.jetbrains.android.actions.CreateXmlResourceDialog;
import org.jetbrains.android.actions.CreateXmlResourcePanel;
import org.jetbrains.android.facet.AndroidFacet;
import org.jetbrains.android.refactoring.AndroidBaseLayoutRefactoringAction;
import org.jetbrains.android.refactoring.AndroidExtractStyleAction;
import org.jetbrains.android.sdk.AndroidTargetData;
import org.jetbrains.android.util.AndroidBundle;
import org.jetbrains.android.util.AndroidResourceUtil;
import org.jetbrains.android.util.AndroidUtils;
import org.jetbrains.annotations.NotNull;
import org.jetbrains.annotations.Nullable;
import org.jetbrains.ide.PooledThreadExecutor;

import javax.swing.*;
import javax.swing.border.AbstractBorder;
import javax.swing.border.Border;
import javax.swing.border.CompoundBorder;
import javax.swing.event.DocumentEvent;
import javax.swing.table.AbstractTableModel;
import javax.swing.table.DefaultTableCellRenderer;
import javax.swing.table.TableColumnModel;
import javax.swing.table.TableModel;
import java.awt.*;
import java.awt.event.*;
<<<<<<< HEAD
import java.util.*;
import java.util.List;
import java.util.concurrent.CompletableFuture;
=======
import java.awt.image.BufferedImage;
import java.io.File;
import java.io.IOException;
import java.util.List;
import java.util.*;
>>>>>>> ae31a6be

import static com.android.SdkConstants.*;

/**
 * Resource Chooser, with previews. Based on ResourceDialog in the android-designer.
 * <p>
 * TODO: Perform validation (such as cyclic layout resource detection for layout selection)
 */
public class ChooseResourceDialog extends DialogWrapper {
  private static final String TYPE_KEY = "ResourceType";
  private static final String FOLDER_TYPE_KEY = "ResourceFolderType";
  private static final String GRID_MODE_KEY = "ResourceChooserGridMode";
  private static final String APP_NAMESPACE_LABEL = "Project";
  private static final int GRID_ICON_SIZE = JBUI.scale(50);
  private static final int GRID_CHECK_SIZE = JBUI.scale(8);
  private static final int GRID_CELL_SIZE = JBUI.scale(120);
  private static final int LIST_ICON_SIZE = JBUI.scale(28);
  private static final int LIST_CHECK_SIZE = JBUI.scale(5);
  private static final int LIST_CELL_HEIGHT = JBUI.scale(40);
  static final int TABLE_CELL_HEIGHT = JBUI.scale(30);
  private static final JBColor LIST_DIVIDER_COLOR = new JBColor(Gray._245, Gray._80);
  private static final JBInsets LIST_PADDING = JBUI.insets(7, 6);
  private static final JBDimension PANEL_PREFERRED_SIZE = JBUI.size(850, 620);
  private static final SimpleTextAttributes SEARCH_MATCH_ATTRIBUTES = new SimpleTextAttributes(null, null, null,
                                                                                               SimpleTextAttributes.STYLE_SEARCH_MATCH);
  private static final Action[] EMPTY_ACTIONS = new Action[0];
  private static final ResourceChooserGroup[] EMPTY_RESOURCE_CHOOSER_GROUPS = new ResourceChooserGroup[0];
  private static final Border GRID_SELECTION_BORDER = BorderFactory.createLineBorder(UIUtil.getListSelectionBackground());

  @NotNull private final Module myModule;
  @NotNull private final AndroidFacet myFacet;
  @NotNull private final Configuration myConfiguration;
  @Nullable private final XmlTag myTag;

  private final JComponent myContentPanel;
  private final JTabbedPane myTabbedPane;
  private final JPanel myAltPane; // Alternative used instead of tabbed pane if there is only one resource type
  private final JComponent myViewOption;
  private final String myResourceNameSuggestion;
  private final EnumSet<ResourceType> myTypes;
  private final String myInitialValue;
  private final boolean myInitialValueIsFramework;
  private final ResourceNameVisibility myResourceNameVisibility;
  /**
   * If true, we will display only colors but not color state lists.
   * This is useful when the resource picker
   * is being used to select a drawable since colors are valid but color state lists are not.
   */
  private final boolean myFilterColorStateLists;
  /**
   * If true, the list of resources to pick from, will include sample data resources
   */
  private final boolean myShowSampleDataPicker;
  private boolean myGridMode = PropertiesComponent.getInstance().getBoolean(GRID_MODE_KEY, false);

  // if we are picking a resource that can't be a color, then all these are null
  @Nullable private ResourceEditorTab myColorPickerPanel;
  @Nullable private ColorPicker myColorPicker;

  // we can ONLY ever have the state-list picker in {@link ResourceType#COLOR} or {@link ResourceType#DRAWABLE} mode.
  // We only ever need one stateList picker because Android can never allow picking both types for any attribute.
  @Nullable private ResourceEditorTab myStateListPickerPanel;
  @Nullable private StateListPicker myStateListPicker;
  @Nullable private ResourcePickerListener myResourcePickerListener;
  @NotNull private ImmutableMap<String, Color> myContrastColorsWithDescription = ImmutableMap.of();
  private boolean myIsBackgroundColor;
  private final SearchTextField mySearchField;
  private final boolean myHideLeftSideActions;
  private String myResultResourceName;
  private boolean myUseGlobalUndo;
  private final IconFactory myIconFactory;
  private RenderTask myRenderTask;
  private final MultiMap<ResourceType, String> myThemAttributes;

  /**
   * Condition used to filter elements based on the search text
   */
  private final Condition<ResourceChooserItem> myFilterCondition;


  /**
   * Creates a builder for a new resource chooser dialog
   */
  @NotNull
  public static Builder builder() {
    return new Builder();
  }

  /**
   * Builder class for constructing a resource chooser
   */
  public static class Builder {
    private Module myModule;
    private Configuration myConfiguration;
    private XmlTag myTag;
    private XmlFile myFile;
    private boolean myIsFrameworkValue;
    private String myCurrentValue;
    private EnumSet<ResourceType> myTypes;
    private ResourceNameVisibility myResourceNameVisibility = ResourceNameVisibility.SHOW;
    private String myResourceNameSuggestion;
    private boolean myHideLeftSideActions;
    @Nullable private ResourceType myDefaultType;
    private boolean myFilterColorStateLists;
    private boolean myShowSampleDataPicker;

    private Builder() {
    }

    public Builder setModule(@NotNull Module module) {
      myModule = module;
      return this;
    }

    public Builder setTag(@Nullable XmlTag tag) {
      myTag = tag;
      if (myTag != null && myFile == null) {
        myFile = (XmlFile)myTag.getContainingFile();
      }
      return this;
    }

    public Builder setFile(@Nullable XmlFile file) {
      myFile = file;
      return this;
    }

    public Builder setIsFrameworkValue(boolean frameworkValue) {
      myIsFrameworkValue = frameworkValue;
      return this;
    }

    public Builder setCurrentValue(@Nullable String currentValue) {
      myCurrentValue = currentValue;
      return this;
    }

    public Builder setTypes(@NotNull Set<ResourceType> types) {
      myTypes = EnumSet.copyOf(types);
      return this;
    }

    public Builder setResourceNameVisibility(@NotNull ResourceNameVisibility resourceNameVisibility) {
      myResourceNameVisibility = resourceNameVisibility;
      return this;
    }

    public Builder setResourceNameSuggestion(@Nullable String resourceNameSuggestion) {
      if (resourceNameSuggestion != null &&
          (resourceNameSuggestion.startsWith(PREFIX_RESOURCE_REF) ||
           resourceNameSuggestion.startsWith(PREFIX_THEME_REF) ||
           resourceNameSuggestion.startsWith("#"))) {
        throw new IllegalArgumentException("invalid name suggestion " + resourceNameSuggestion);
      }

      myResourceNameSuggestion = resourceNameSuggestion;
      return this;
    }

    public Builder setHideLeftSideActions() {
      myHideLeftSideActions = true;
      return this;
    }

    public Builder setConfiguration(@Nullable Configuration configuration) {
      myConfiguration = configuration;
      return this;
    }

    /**
     * Configures the dialog to not display color state lists. Please not that this only means state lists
     * contained within the color resource type folder.
     * This setting is useful to filter those lists when we are selecting a drawable resource (for example ImageView src).
     * In those cases, we can filter the color state lists since they are not supported.
     */
    @NotNull
    public Builder setFilterColorStateLists(boolean shouldFilterColorStateLists) {
      myFilterColorStateLists = shouldFilterColorStateLists;
      return this;
    }

    @NotNull
    public ChooseResourceDialog build() {
      Configuration configuration = myConfiguration;
      AndroidFacet facet = AndroidFacet.getInstance(myModule);
      assert facet != null;

      if (configuration == null) {
        if (myFile != null && myFile.getVirtualFile() != null) {
          ConfigurationManager configurationManager = ConfigurationManager.getOrCreateInstance(myModule);
          configuration = configurationManager.getConfiguration(myFile.getVirtualFile());
        }

        if (configuration == null) {
          configuration = ThemeEditorUtils.getConfigurationForModule(myModule);
        }
      }

      return new ChooseResourceDialog(facet, configuration, myTag, myTypes, myDefaultType, myCurrentValue, myIsFrameworkValue,
                                      myResourceNameVisibility, myResourceNameSuggestion, myHideLeftSideActions,
                                      myFilterColorStateLists, myShowSampleDataPicker);
    }

    @NotNull
    public Builder setDefaultType(@Nullable ResourceType defaultType) {
      myDefaultType = defaultType;
      return this;
    }

    /**
     * If true, the list of resources to pick from, will include sample data resources
     */
    @NotNull
    public Builder setShowSampleDataPicker(boolean picker) {
      myShowSampleDataPicker = picker;
      return this;
    }
  }

  public interface ResourcePickerListener {
    void resourceChanged(@Nullable String resource);
  }

  private ChooseResourceDialog(@NotNull AndroidFacet facet,
                               @NotNull Configuration configuration,
                               @Nullable XmlTag tag,
                               @NotNull EnumSet<ResourceType> types,
                               @Nullable ResourceType defaultType,
                               @Nullable String value,
                               boolean isFrameworkValue,
                               @NotNull ResourceNameVisibility resourceNameVisibility,
                               @Nullable String resourceNameSuggestion,
                               boolean hideLeftSideActions,
                               boolean filterColorStateLists,
                               boolean showSampleDataPicker) {
    super(facet.getModule().getProject());
    myModule = facet.getModule();
    myFacet = facet;
    myConfiguration = configuration;
    myTag = tag;
    myInitialValue = value;
    myInitialValueIsFramework = isFrameworkValue;
    myResourceNameVisibility = resourceNameVisibility;
    myShowSampleDataPicker = showSampleDataPicker;

    // Treat mipmaps as a type of drawable
    myTypes = types.clone();
    if (myTypes.contains(ResourceType.MIPMAP)) {
      myTypes.add(ResourceType.DRAWABLE);
      myTypes.remove(ResourceType.MIPMAP);
    }

    // You can specify a color in place of a drawable
    if (myTypes.contains(ResourceType.DRAWABLE) || types.contains(ResourceType.MIPMAP) && !types.contains(ResourceType.COLOR)) {
      myTypes.add(ResourceType.COLOR);
    }

    myHideLeftSideActions = hideLeftSideActions;
    myResourceNameSuggestion = resourceNameSuggestion;

    ResourceResolver resolver = configuration.getResourceResolver();
    assert resolver != null;

    myThemAttributes = initializeThemeAttributes(configuration, resolver, facet);

    ResourceValue resValue = null;
    if (value != null) {
      resValue = resolver.findResValue(value, isFrameworkValue);
    }

    myViewOption = createViewOptions();
    myTabbedPane = initializeTabbedPane(defaultType);
    if (myTabbedPane == null) {
      myAltPane = new JPanel(new BorderLayout());
      myAltPane.setPreferredSize(PANEL_PREFERRED_SIZE);
      myAltPane.setBorder(JBUI.Borders.emptyLeft(12));
    }
    else {
      myAltPane = null;
    }

    myContentPanel = new JPanel(new BorderLayout());
    myContentPanel.add(myTabbedPane != null ? myTabbedPane : myAltPane);
    mySearchField = createSearchField();
    myContentPanel.add(createToolbar(), BorderLayout.NORTH);
    myFilterColorStateLists = filterColorStateLists;

    myFilterCondition = item -> {
      ResourcePanel panel = getSelectedPanel();
      final String text = mySearchField.getText();
      // If we need to do a color resolution, avoid doing it multiple times by caching the first result in the method
      List<Color> cachedColorResolution = null;

      if (myFilterColorStateLists && panel.getType() == ResourceType.COLOR) {
        cachedColorResolution = ResourceHelper.resolveMultipleColors(getResourceResolver(), item.getResourceValue(), myModule.getProject());
        if (cachedColorResolution.size() > 1) {
          // Filter color state lists
          return false;
        }
      }

      if (text.isEmpty()) {
        return true;
      }

      if (panel.getType() == ResourceType.COLOR && text.startsWith("#")) {
        assert item.getType() == ResourceType.COLOR;

        // For colors, we allow to search the exact value if the search starts with #
        // This allow to search all the project colors that match a give value.
        final Color color = ResourceHelper.parseColor(text);
        return (cachedColorResolution == null ?
                ResourceHelper.resolveMultipleColors(getResourceResolver(), item.getResourceValue(), myModule.getProject()) :
                cachedColorResolution).contains(color);
      }

      if (item.getType() == ResourceType.STRING) {
        // For string items, we check the search string against the string value
        // TODO: Cache on item!
        String string = ResourceHelper.resolveStringValue(getResourceResolver(), item.getResourceUrl());
        if (StringUtil.containsIgnoreCase(string, text)) {
          return true;
        }
      }

      // If the search ends with a space, use the exact text value
      if (text.endsWith(" ")) {
        return StringUtil.equalsIgnoreCase(item.getName(), text.trim()); // Text needs to be trimmed to match the item name
      }
      return StringUtil.containsIgnoreCase(item.getName(), text);
    };
    myIconFactory = new IconFactory(this::getRenderTask);

    setTitle("Resources");
    setupViewOptions();
    init();

    updateFilter();
    selectResourceValue(resValue);

    // we need to trigger this once before the window is made visible to update any extra labels
    doValidate();
  }

  @NotNull
  public Module getModule() {
    return myModule;
  }

  @NotNull
  public AndroidFacet getFacet() {
    return myFacet;
  }

  private void selectResourceValue(@Nullable ResourceValue resValue) {
    // initial selection
    if (resValue != null) {
      ResourcePanel panel = getSelectedPanel();
      if (panel.select(resValue)) {
        return;
      }

      // Selection not found in the current panel: switch tab to show it

      ResourceType type;
      if (resValue instanceof StyleItemResourceValue) { // type is always null for StyleItemResourceValue
        type = ResolutionUtils.getAttrType((StyleItemResourceValue)resValue, myConfiguration);
      }
      else {
        type = resValue.getResourceType();
      }
      // panel is null if the reference is incorrect, e.g. "@sdfgsdfgs" (user error).
      // Also Sample Data does not have it's own panel and it's included as part of other panels.
      if (type != null && type != ResourceType.SAMPLE_DATA) {
        panel = getPanel(myTabbedPane, type);
        if (panel != null) {
          if (myTabbedPane != null) {
            myTabbedPane.setSelectedComponent(panel.myComponent.getParent());
          }
          if (!panel.select(resValue) && type == ResourceType.COLOR) {
            // You might have selected a private framework color; we *can* edit these
            panel.showPreview(null, true);
          }
        }
      }
    }
  }

  private static MultiMap<ResourceType, String> initializeThemeAttributes(@NotNull Configuration configuration,
                                                                          @NotNull ResourceResolver resolver,
                                                                          @NotNull AndroidFacet facet) {
    MultiMap<ResourceType, String> attrs = new MultiMap<>();
    String themeName = configuration.getTheme();
    for (StyleItemResourceValue item : ResolutionUtils.getThemeAttributes(resolver, themeName)) {
      ResourceType type = ResolutionUtils.getAttrType(item, configuration);
      if (type != null && ResourceHelper.isAccessibleInXml(item, facet)) {
        attrs.putValue(type, ResolutionUtils.getQualifiedItemAttrName(item));
      }
    }

    return attrs;
  }

  private boolean allowColors() {
    return myTypes.contains(ResourceType.COLOR);
  }

  private boolean allowDrawables() {
    return myTypes.contains(ResourceType.DRAWABLE) || myTypes.contains(ResourceType.MIPMAP);
  }

  @NotNull
  private JComponent createToolbar() {
    JComponent toolbar = Box.createHorizontalBox();
    toolbar.add(mySearchField);
    toolbar.add(Box.createHorizontalStrut(JBUI.scale(20)));
    toolbar.add(myViewOption);

    toolbar.add(Box.createHorizontalGlue());
    JBLabel addNew = new JBLabel("Add new resource");
    addNew.setIcon(PlatformIcons.COMBOBOX_ARROW_ICON);
    addNew.setHorizontalTextPosition(SwingConstants.LEFT);
    addNew.setIconTextGap(0);
    if (ScreenReader.isActive()) {
      addNew.setFocusable(true);
    }
    toolbar.add(addNew);
    MyAddNewResourceLabelListener listener = new MyAddNewResourceLabelListener();
    addNew.addMouseListener(listener);
    addNew.addKeyListener(listener);

    toolbar.setBorder(new CompoundBorder(JBUI.Borders.customLine(OnePixelDivider.BACKGROUND, 0, 0, 1, 0), JBUI.Borders.empty(8)));
    return toolbar;
  }

  private JComponent createViewOptions() {
    ToggleAction listView = createListViewAction();
    ToggleAction gridView = createGridViewAction();
    DefaultActionGroup group = new DefaultActionGroup(listView, gridView);
    JComponent component = ActionManager.getInstance().createActionToolbar("ResourceViewOptionToolbar", group, true).getComponent();
    component.setBorder(null);
    component.setMaximumSize(new Dimension(JBUI.scale(100), component.getMaximumSize().height));
    return component;
  }

  /**
   * @param defaultType The type corresponding to the tab to select by default
   */
  @Nullable
  private JTabbedPane initializeTabbedPane(@Nullable ResourceType defaultType) {
    if (myTypes.size() <= 1) {
      return null;
    }

    //noinspection UndesirableClassUsage We install our own special UI, intellij stuff will break it
    JTabbedPane pane = new JTabbedPane(SwingConstants.LEFT);
    pane.setName("ResourceTypeTabs"); // for UI tests
    pane.setUI(new SimpleTabUI());

    List<ResourceType> sorted = Lists.newArrayList(myTypes);
    // Sort drawables above colors
    sorted.sort(Comparator.comparingInt(ChooseResourceDialog::typeRank));

    int defaultTypesIndex = 0;
    int currentTypeIndex = 0;
    for (ResourceType type : sorted) {
      // only show color state lists if we are not showing drawables
      JPanel container = new JPanel(new BorderLayout());
      container.setPreferredSize(PANEL_PREFERRED_SIZE);
      container.putClientProperty(ResourceType.class, type);
      pane.addTab(type.getDisplayName(), container);
      if (type.equals(defaultType)) {
        defaultTypesIndex = currentTypeIndex;
      }
      currentTypeIndex++;
    }

    pane.setSelectedIndex(defaultTypesIndex);
    pane.addChangeListener(e -> handleTabChange());

    return pane;
  }

  private static int typeRank(ResourceType type) {
    switch (type) {
      case DRAWABLE:
        return 0;
      case COLOR:
        return 1;
      default:
        return type.ordinal() + 2;
    }
  }

  private void handleTabChange() {
    ResourcePanel panel = getSelectedPanel();
    panel.configureList(myGridMode);
    updateFilter();
    setupViewOptions();
  }

  @NotNull
  private ResourcePanel getSelectedPanel() {
    if (myTabbedPane != null) {
      JPanel selectedComponent = (JPanel)myTabbedPane.getSelectedComponent();
      ResourceType type = (ResourceType)selectedComponent.getClientProperty(ResourceType.class);
      return getPanel(myTabbedPane, type);
    }
    else {
      // Just one type
      return getPanel(null, myTypes.iterator().next());
    }
  }

  private final Map<ResourceType, ResourcePanel> myTypeToPanels = Maps.newEnumMap(ResourceType.class);

  private ResourcePanel getPanel(@Nullable JTabbedPane tabbedPane, @NotNull ResourceType resourceType) {
    // All ResourceType requests for MIPMAP should be converted into a drawable instead
    ResourceType type = resourceType;
    if (type == ResourceType.MIPMAP) { // mipmaps are treated as drawables
      type = ResourceType.DRAWABLE;
    }

    ResourcePanel panel = myTypeToPanels.get(type);
    if (panel == null) {
      boolean includeFileResources = type != ResourceType.COLOR || !allowDrawables() || !myFilterColorStateLists;
      panel = new ResourcePanel(type, includeFileResources, myThemAttributes.get(type), myShowSampleDataPicker);
      panel.expandAll();

      JPanel container = myAltPane;
      if (container == null && tabbedPane != null) {
        for (int i = 0, n = tabbedPane.getComponentCount(); i < n; i++) {
          JPanel tab = (JPanel)tabbedPane.getComponentAt(i);
          if (tab.getClientProperty(ResourceType.class) == type) {
            container = tab;
            break;
          }
        }
      }
      if (container != null) {
        container.add(panel.myComponent, BorderLayout.CENTER);
        myTypeToPanels.put(type, panel);
      }
    }

    return panel;
  }

  @NotNull
  private ToggleAction createGridViewAction() {
    return new ToggleAction(null, "grid", StudioIcons.LayoutEditor.Palette.GRID_VIEW) {
<<<<<<< HEAD
      @Override
      public boolean isSelected(AnActionEvent e) {
        return myGridMode;
      }

      @Override
      public void setSelected(AnActionEvent e, boolean state) {
        setGridMode(state);
      }
    };
=======
        @Override
        public boolean isSelected(@NotNull AnActionEvent e) {
          return myGridMode;
        }

        @Override
        public void setSelected(@NotNull AnActionEvent e, boolean state) {
          setGridMode(state);
        }
      };
>>>>>>> ae31a6be
  }

  @NotNull
  private ToggleAction createListViewAction() {
    return new ToggleAction(null, "list", StudioIcons.LayoutEditor.Palette.LIST_VIEW) {
<<<<<<< HEAD
      @Override
      public boolean isSelected(AnActionEvent e) {
        return !myGridMode;
      }

      @Override
      public void setSelected(AnActionEvent e, boolean state) {
        setGridMode(!state);
      }
    };
=======
        @Override
        public boolean isSelected(@NotNull AnActionEvent e) {
          return !myGridMode;
        }

        @Override
        public void setSelected(@NotNull AnActionEvent e, boolean state) {
          setGridMode(!state);
        }
      };
>>>>>>> ae31a6be
  }

  @NotNull
  private AnAction createNewResourceValueAction() {
    return new AnAction() {
      @Override
      public void actionPerformed(@NotNull AnActionEvent e) {
        ResourceType type = (ResourceType)getTemplatePresentation().getClientProperty(TYPE_KEY);
        createNewResourceValue(type);
      }
    };
  }

  @NotNull
  private AnAction createNewResourceFileAction() {
    return new AnAction() {
      @Override
      public void actionPerformed(@NotNull AnActionEvent e) {
        ResourceFolderType type = (ResourceFolderType)getTemplatePresentation().getClientProperty(FOLDER_TYPE_KEY);
        createNewResourceFile(type);
      }
    };
  }

  @NotNull
  private AbstractAction createNewResourceAction() {
    return new AbstractAction("New Resource", AllIcons.General.ComboArrowDown) {
      @Override
      public void actionPerformed(ActionEvent e) {
        JComponent component = (JComponent)e.getSource();
        ActionPopupMenu popupMenu = createNewResourcePopupMenu();
        popupMenu.getComponent().show(component, 0, component.getHeight());
      }
    };
  }

  @NotNull
  private AnAction createExtractStyleAction() {
    return new AnAction("Extract Style...") {
      @Override
      public void actionPerformed(@NotNull AnActionEvent e) {
        extractStyle();
      }
    };
  }

  @NotNull
  private AnAction createNewResourceReferenceAction() {
    return new AnAction() {
      @Override
      public void actionPerformed(@NotNull AnActionEvent e) {
        ResourcePanel panel = getSelectedPanel();
        panel.showNewResource(panel.myReferencePanel);
      }
    };
  }

  @NotNull
  private SearchTextField createSearchField() {
    SearchTextField searchField = new SearchTextField(false) { // no history: interferes with arrow down to jump into the list
      @Override
      protected void showPopup() {
        // Turn off search popup; we're overriding the Down key to jump into the list instead
      }
    };
    searchField.getTextEditor().addKeyListener(new KeyAdapter() {
      @Override
      public void keyPressed(KeyEvent e) {
        // Allow arrow down to jump directly into the list
        if (e.getKeyCode() == KeyEvent.VK_DOWN) {
          e.consume();
          getSelectedPanel().selectFirst();
        }
      }
    });
    searchField.setMaximumSize(new Dimension(JBUI.scale(300), searchField.getMaximumSize().height));
    searchField.addDocumentListener(new DocumentAdapter() {
      @Override
      protected void textChanged(@NotNull DocumentEvent e) {
        updateFilter();
      }
    });

    return searchField;
  }

  private void updateFilter() {
    final String text = mySearchField.getText();
    ResourcePanel panel = getSelectedPanel();
    panel.setShowFiltered(!text.isEmpty());

    if (text.isEmpty() && !myFilterColorStateLists) {
      // Optimization to just remove the filter when we do not needed at all
      if (panel.isFiltered()) {
        panel.setFilter(null);
      }
    }

    panel.setFilter(myFilterCondition);
  }

  private void initializeColorPicker(@Nullable String value,
                                     @NotNull final ResourceNameVisibility resourceNameVisibility,
                                     ResourceResolver resolver, ResourceValue resValue) {
    Color color = null;
    if (resValue != null) {
      color = ResourceHelper.resolveColor(resolver, resValue, myModule.getProject());
    }

    if (color == null) {
      color = ResourceHelper.parseColor(value);
    }
    myColorPicker = new ColorPicker(myDisposable, color, true, new ColorPickerListener() {
      @Override
      public void colorChanged(Color color) {
        notifyResourcePickerListeners(ResourceHelper.colorToString(color));
      }

      @Override
      public void closed(@Nullable Color color) {
      }
    });
    myColorPicker.pickARGB();

    myColorPickerPanel = new ResourceEditorTab(myModule, "Color", myColorPicker, resourceNameVisibility,
                                               ResourceFolderType.VALUES, true, ResourceType.COLOR) {
      @NotNull
      @Override
      public String doSave() {
        String value = ResourceHelper.colorToString(myColorPicker.getColor());
        if (getResourceNameVisibility() == ResourceNameVisibility.FORCE ||
            (getResourceNameVisibility() == ResourceNameVisibility.SHOW && !getSelectedPanel().myEditorPanel.getResourceName().isEmpty())) {
          value = saveValuesResource(getSelectedPanel().myEditorPanel.getResourceName(), value, getLocationSettings());
        }
        // else we use the value we got at the start of the method
        return value;
      }
    };
  }

  private void ensurePickersInitialized() {
    boolean allowDrawables = allowDrawables();
    boolean allowColors = allowColors();

    if (allowColors || allowDrawables) {
      if (myStateListPicker != null || myColorPicker != null) {
        return;
      }
      Configuration configuration = getConfiguration();
      ResourceResolver resolver = configuration.getResourceResolver();
      assert resolver != null;

      ResourceValue resValue = null;
      if (myInitialValue != null) {
        resValue = resolver.findResValue(myInitialValue, myInitialValueIsFramework);
      }

      final ResourceType stateListType;
      final ResourceFolderType stateListFolderType;
      if (allowDrawables) {
        stateListType = ResourceType.DRAWABLE;
        stateListFolderType = ResourceFolderType.DRAWABLE;
      }
      else {
        stateListType = ResourceType.COLOR;
        stateListFolderType = ResourceFolderType.COLOR;
      }

      initializeStateListPicker(configuration, resolver, resValue, stateListType, stateListFolderType);
      initializeColorPicker(myInitialValue, myResourceNameVisibility, resolver, resValue);
    }
  }

  private void initializeStateListPicker(@NotNull Configuration configuration,
                                         ResourceResolver resolver,
                                         ResourceValue resValue,
                                         final ResourceType stateListType, final ResourceFolderType stateListFolderType) {
    StateList stateList = null;
    if (resValue != null) {
      stateList = ResourceHelper.resolveStateList(resolver, resValue, myModule.getProject());
      if (stateList != null && stateList.getType() != stateListType) {
        // this is very strange, this means we have asked to open the resource picker to allow drawables but with a color state-list
        // or to 'not allow drawables', but with a drawables state-list, must be a user error, this should not normally happen.
        Logger.getInstance(ChooseResourceDialog.class).warn("StateList type mismatch " + stateList.getType() + " " + stateListType);
        stateList = null;
      }
    }

    myStateListPicker = new StateListPicker(stateList, myModule, configuration);
    myStateListPickerPanel = new ResourceEditorTab(myModule, "Statelist", myStateListPicker, ResourceNameVisibility.FORCE,
                                                   stateListFolderType, false, stateListType) {
      @Override
      @Nullable
      public ValidationInfo doValidate() {
        ValidationInfo error = super.doValidate();
        if (error == null) {
          int minDirectoriesApi = ThemeEditorUtils.getMinFolderApi(getLocationSettings().getDirNames(), myModule);
          error = myStateListPicker.doValidate(minDirectoriesApi);
        }
        return error;
      }

      @NotNull
      @Override
      public String doSave() {
        String stateListName = getSelectedPanel().myEditorPanel.getResourceName();
        Module module = getSelectedModule();
        VirtualFile resDir = getResourceDirectory();
        List<String> dirNames = getLocationSettings().getDirNames();
        ResourceFolderType resourceFolderType = ResourceFolderType.getFolderType(dirNames.get(0));
        assert resourceFolderType != null;
        ResourceType resourceType = FolderTypeRelationship.getNonIdRelatedResourceType(resourceFolderType);

        Project project = module.getProject();
        List<VirtualFile> files = null;
        if (resDir == null) {
          AndroidUtils.reportError(project, AndroidBundle.message("check.resource.dir.error", module.getName()));
        }
        else {
          if (resourceType != null) {
            files = AndroidResourceUtil.findOrCreateStateListFiles(project, resDir, resourceFolderType, resourceType,
                                                                   stateListName, dirNames);
          }
        }
        if (files != null) {
          assert myStateListPicker != null;
          StateList stateList1 = myStateListPicker.getStateList();
          assert stateList1 != null;
          AndroidResourceUtil.updateStateList(project, stateList1, files);
        }

        if (resourceFolderType == ResourceFolderType.COLOR) {
          return COLOR_RESOURCE_PREFIX + stateListName;
        }
        assert resourceFolderType == ResourceFolderType.DRAWABLE;
        return DRAWABLE_PREFIX + stateListName;
      }
    };
  }

  @NotNull
  Configuration getConfiguration() {
    return myConfiguration;
  }

  private void setupViewOptions() {
    myViewOption.setVisible(getSelectedPanel().supportsGridMode());
  }

  @NotNull
  @Override
  protected DialogStyle getStyle() {
    // will draw the line between the main panel and the action buttons.
    return DialogStyle.COMPACT;
  }

  public void setContrastParameters(@NotNull ImmutableMap<String, Color> contrastColorsWithDescription,
                                    boolean isBackground,
                                    boolean displayWarning) {
    ensurePickersInitialized();
    if (myColorPicker != null) {
      myColorPicker.setContrastParameters(contrastColorsWithDescription, isBackground, displayWarning);
    }
    if (myStateListPicker != null) {
      myStateListPicker.setContrastParameters(contrastColorsWithDescription, isBackground);
    }
    myContrastColorsWithDescription = contrastColorsWithDescription;
    myIsBackgroundColor = isBackground;
  }

  @Override
  protected boolean postponeValidation() {
    return false;
  }

  public enum ResourceNameVisibility {
    /**
     * Show field, but do not force name to be used.
     */
    SHOW,

    /**
     * Force creation of named color.
     */
    FORCE
  }

  @Override
  @Nullable
  protected ValidationInfo doValidate() {
    return getSelectedPanel().doValidate();
  }

  public void setResourcePickerListener(@Nullable ResourcePickerListener resourcePickerListener) {
    myResourcePickerListener = resourcePickerListener;
  }

  private void notifyResourcePickerListeners(@Nullable String resource) {
    if (myResourcePickerListener != null) {
      myResourcePickerListener.resourceChanged(resource);
    }
  }

  public void generateColorSuggestions(@NotNull Color primaryColor, @NotNull String attributeName) {
    List<Color> suggestedColors = null;
    switch (attributeName) {
      case MaterialColors.PRIMARY_MATERIAL_ATTR:
        suggestedColors = MaterialColorUtils.suggestPrimaryColors();
        break;
      case MaterialColors.PRIMARY_DARK_MATERIAL_ATTR:
        suggestedColors = MaterialColorUtils.suggestPrimaryDarkColors(primaryColor);
        break;
      case MaterialColors.ACCENT_MATERIAL_ATTR:
        suggestedColors = MaterialColorUtils.suggestAccentColors(primaryColor);
        break;
    }
    if (suggestedColors != null) {
      ensurePickersInitialized();
      assert myColorPicker != null;
      myColorPicker.setRecommendedColors(suggestedColors);
    }
  }

  private ActionPopupMenu createNewResourcePopupMenu() {
    ActionManager actionManager = ActionManager.getInstance();
    DefaultActionGroup actionGroup = new DefaultActionGroup();

    ResourcePanel panel = getSelectedPanel();
    ResourceType resourceType = panel.getType();

    ResourceFolderType folderType = FolderTypeRelationship.getNonValuesRelatedFolder(resourceType);
    if (folderType != null) {
      AnAction newFileAction = createNewResourceFileAction();
      newFileAction.getTemplatePresentation().setText("New " + folderType.getName() + " File...");
      newFileAction.getTemplatePresentation().putClientProperty(FOLDER_TYPE_KEY, folderType);
      actionGroup.add(newFileAction);
    }
    if (AndroidResourceUtil.VALUE_RESOURCE_TYPES.contains(resourceType)) {
      String title = "New " + resourceType + " Value...";
      if (resourceType == ResourceType.LAYOUT) {
        title = "New Layout Alias";
      }
      AnAction newValueAction = createNewResourceValueAction();
      newValueAction.getTemplatePresentation().setText(title);
      newValueAction.getTemplatePresentation().putClientProperty(TYPE_KEY, resourceType);
      actionGroup.add(newValueAction);
    }
    if (myTag != null && ResourceType.STYLE.equals(resourceType)) {
      final boolean enabled = AndroidBaseLayoutRefactoringAction.getLayoutViewElement(myTag) != null &&
                              AndroidExtractStyleAction.doIsEnabled(myTag);
      AnAction extractStyleAction = createExtractStyleAction();
      extractStyleAction.getTemplatePresentation().setEnabled(enabled);
      actionGroup.add(extractStyleAction);
    }
    if (GraphicalResourceRendererEditor.COLORS_AND_DRAWABLES.contains(resourceType)) {
      AnAction newReferenceAction = createNewResourceReferenceAction();
      newReferenceAction.getTemplatePresentation().setText("New " + resourceType + " Reference...");
      actionGroup.add(newReferenceAction);
    }

    return actionManager.createActionPopupMenu(ActionPlaces.UNKNOWN, actionGroup);
  }

  private void createNewResourceValue(ResourceType resourceType) {
    ensurePickersInitialized();
    if (resourceType == ResourceType.COLOR && myColorPickerPanel != null) {
      getSelectedPanel().showNewResource(myColorPickerPanel);
      return;
    }

    CreateXmlResourceDialog dialog = new CreateXmlResourceDialog(myModule, resourceType, null, null, true,
                                                                 null, null);
    dialog.setTitle("New " + StringUtil.capitalize(resourceType.getDisplayName()) + " Value Resource");
    if (!dialog.showAndGet()) {
      return;
    }

    Project project = myModule.getProject();
    final VirtualFile resDir = dialog.getResourceDirectory();
    if (resDir == null) {
      AndroidUtils.reportError(project, AndroidBundle.message("check.resource.dir.error", myModule));
      return;
    }

    String fileName = dialog.getFileName();
    List<String> dirNames = dialog.getDirNames();
    String resValue = dialog.getValue();
    String resName = dialog.getResourceName();
    if (!AndroidResourceUtil.createValueResource(project, resDir, resName, resourceType, fileName, dirNames, resValue)) {
      return;
    }

    PsiDocumentManager.getInstance(myModule.getProject()).commitAllDocuments();

    myResultResourceName = "@" + resourceType.getName() + "/" + resName;
    close(OK_EXIT_CODE);
  }

  private void createNewResourceFile(ResourceFolderType folderType) {
    ensurePickersInitialized();

    // if we are not showing the stateList picker, and we do have a stateList in it, then we can open it to allow the user to edit it.
    if (myStateListPicker != null && myStateListPicker.getStateList() != null &&
        folderType == myStateListPicker.getStateList().getFolderType()) {
      assert myStateListPickerPanel != null;
      getSelectedPanel().showNewResource(myStateListPickerPanel);
      return;
    }

    XmlFile newFile = CreateResourceFileAction.createFileResource(myFacet, folderType, null, null, null, true, null, null, null);
    if (newFile != null) {
      String name = newFile.getName();
      int index = name.lastIndexOf('.');
      if (index != -1) {
        name = name.substring(0, index);
      }
      myResultResourceName = "@" + folderType.getName() + "/" + name;
      close(OK_EXIT_CODE);
    }
  }

  private void extractStyle() {
    assert myTag != null;
    final String resName = AndroidExtractStyleAction.doExtractStyle(myModule, myTag, false, null);
    if (resName == null) {
      return;
    }
    myResultResourceName = "@style/" + resName;
    close(OK_EXIT_CODE);
  }

  @Override
  public JComponent getPreferredFocusedComponent() {
    return mySearchField;
  }

  @Override
  protected JComponent createCenterPanel() {
    return myContentPanel;
  }

  // These actions are placed in the "Add new resource" label's menu instead of in the dialog's own
  // actions (by overriding createLeftSideActions() with the below method body) such that they're not listed redundantly.
  @NotNull
  protected Action[] getCreateActions() {
    return !myHideLeftSideActions ? new Action[]{createNewResourceAction()} : EMPTY_ACTIONS;
  }

  /**
   * Expands the location settings panel
   */
  public void openLocationSettings() {
    ensurePickersInitialized();
    if (myColorPickerPanel != null) {
      myColorPickerPanel.setLocationSettingsOpen(true);
    }
    if (myStateListPickerPanel != null) {
      myStateListPickerPanel.setLocationSettingsOpen(true);
    }
    getSelectedPanel().myReferencePanel.setLocationSettingsOpen(true);
  }

  public String getResourceName() {
    return myResultResourceName;
  }

  @Override
  protected void doOKAction() {
    ResourcePanel resourcePanel = getSelectedPanel();
    ResourceEditorTab editor = resourcePanel.getCurrentResourceEditor();

    // we are about to close, and potentially create/edit resources, that may cause all sorts of refreshes, so lets clear any live preview values.
    notifyResourcePickerListeners(null);

    if (editor != null) {
      myResultResourceName = editor.doSave();
    }
    else {
      ResourceChooserItem item = resourcePanel.getSelectedItem();
      myResultResourceName = item != null ? item.getResourceUrl() : null;
    }
    super.doOKAction();
  }

  private void setGridMode(boolean gridMode) {
    if (gridMode != myGridMode) {
      myGridMode = gridMode;
      getSelectedPanel().configureList(myGridMode);
      PropertiesComponent.getInstance().setValue(GRID_MODE_KEY, gridMode, false);
    }
  }

  public void setUseGlobalUndo() {
    myUseGlobalUndo = true;
  }

  @Nullable
  private Icon getIcon(@NotNull ResourceChooserItem item, int size, int checkerboardSize, @Nullable Runnable onLoadComplete) {
    Icon cachedIcon = item.getIcon(size);
    if (cachedIcon != null) {
      return cachedIcon;
    }

    switch (item.getType()) {
      case COLOR:
      case DRAWABLE:
      case MIPMAP:
        Icon icon = null;
        String path = item.getPath();
        if (path != null) {
          icon = myIconFactory.createIconFromPath(size,
                                                  checkerboardSize,
                                                  true,
                                                  item.getPath());
        }

        if (icon == null) {
          icon = myIconFactory.createAsyncIconFromResourceValue(size,
                                                                checkerboardSize,
                                                                true,
                                                                item.getResourceValue(),
                                                                EmptyIcon.create(size),
                                                                onLoadComplete);
        }
        item.setIcon(icon);

        return icon;
      default:
    }

    return null;
  }

  @NotNull
  private ResourceSwatchComponent.SwatchIcon getSwatchIcon(@Nullable String name) {
    return StateListPicker.getSwatchIcon(name, getResourceResolver(), getRenderTask());
  }

  @NotNull
  private ResourceResolver getResourceResolver() {
    Configuration config = getConfiguration();
    ResourceResolver resolver = config.getResourceResolver();
    assert resolver != null;
    return resolver;
  }

  @NotNull
  private RenderTask getRenderTask() {
    if (myRenderTask == null) {
      myRenderTask = DrawableRendererEditor.configureRenderTask(myModule, getConfiguration());
      Disposer.register(getDisposable(), () -> myRenderTask.dispose());
      myRenderTask.setMaxRenderSize(150, 150); // don't make huge images here
    }
    return myRenderTask;
  }

  /**
   * Saves any value that can be saved into the values.xml file and does not require its own file.
   *
   * @param value of the resource being edited to be saved
   * @return the value that is returned by the resource chooser.
   */
  @NotNull
  private String saveValuesResource(@NotNull String name, @NotNull String value, @NotNull CreateXmlResourcePanel locationSettings) {
    ResourceType type = locationSettings.getType();
    String fileName = locationSettings.getFileName();
    List<String> dirNames = locationSettings.getDirNames();

    Project project = myModule.getProject();
    final VirtualFile resDir = locationSettings.getResourceDirectory();
    if (resDir == null) {
      AndroidUtils.reportError(project, AndroidBundle.message("check.resource.dir.error", myModule.getName()));
    }
    else {
      if (!AndroidResourceUtil.changeValueResource(project, resDir, name, type, value, fileName, dirNames, myUseGlobalUndo)) {
        // Changing value resource has failed, one possible reason is that resource isn't defined in the project.
        // Trying to create the resource instead.
        AndroidResourceUtil.createValueResource(project, resDir, name, type, fileName, dirNames, value);
      }
    }
    return PREFIX_RESOURCE_REF + type + "/" + name;
  }

  @NotNull
  private static EnumSet<ResourceType> getAllowedTypes(@NotNull ResourceType type) {
    switch (type) {
      case COLOR:
        return GraphicalResourceRendererEditor.COLORS_ONLY;
      case DRAWABLE:
        return GraphicalResourceRendererEditor.DRAWABLES_ONLY;
      default:
        return EnumSet.of(type);
    }
  }

  private class ResourcePanel {

    private static final String NONE = "None";
    private static final String TEXT = "Text";
    private static final String EDITOR = "Editor";
    private static final String DRAWABLE = "Bitmap";
    private static final String TABLE = "Table";
    private static final String SAMPLE_DRAWABLE = "Sample Data";

    @NotNull public final JBSplitter myComponent;
    @Nullable private TreeGrid<ResourceChooserItem> myList;
    @Nullable private JBTable myTable;
    @NotNull private final JPanel myPreviewPanel;

    private JLabel myNoPreviewComponent;
    private JTextPane myHtmlTextArea;
    private EditResourcePanel myEditorPanel;
    @Nullable private ResourceDrawablePanel myDrawablePanel;
    @Nullable private SampleDrawablePanel mySampleImagePanel;
    @Nullable private ResourceTablePanel myTablePanel;

    private ResourceComponent myReferenceComponent;
    private ResourceEditorTab myReferencePanel;

    @NotNull private ResourceChooserGroup[] myGroups = new ResourceChooserGroup[0];
    @NotNull private final ResourceType myType;

    private ResourceValue mySelectedValue;

    /**
     * @param type                 The type of resource to show
     * @param includeFileResources See {@link ResourceItem#isFileBased()}
     * @param showSampleDataPicker True if sample data should be displayed in the panel
     */
    public ResourcePanel(@NotNull ResourceType type, boolean includeFileResources,
                         @NotNull Collection<String> attrs, boolean showSampleDataPicker) {
      myType = type;

      myComponent = new JBSplitter(false, 0.5f);
      // The JBLoadingPanel requires a disposable to be passed so it knows when to stop the animation thread.
      // We create a Disposable here that we dispose when we've finished loading everything.
      Disposable animationDisposable = Disposer.newDisposable();
      JBLoadingPanel loadingPanel = new JBLoadingPanel(new FlowLayout(), animationDisposable);
      myComponent.setFirstComponent(loadingPanel);
      loadingPanel.startLoading();
      myComponent.setSplitterProportionKey("android.resource_dialog_splitter");
      CompletableFuture.runAsync(() -> {
        List<ResourceChooserGroup> groups = Lists.newArrayListWithCapacity(4);
        if (showSampleDataPicker && StudioFlags.NELE_SAMPLE_DATA_UI.get()) {
          ResourceChooserGroup sampleDataItems = ResourceChooserGroups.createSampleDataGroup(type, myFacet);
          if (!sampleDataItems.isEmpty()) {
            groups.add(sampleDataItems);
          }
        }
        ResourceChooserGroup projectItems =
          ResourceChooserGroups.createResourceItemsGroup(APP_NAMESPACE_LABEL, type, myFacet, false, includeFileResources);
        if (!projectItems.isEmpty()) {
          groups.add(projectItems);
        }
        ResourceChooserGroup frameworkItems =
          ResourceChooserGroups.createResourceItemsGroup(ANDROID_NS_NAME, type, myFacet, true, includeFileResources);
        if (!frameworkItems.isEmpty()) {
          groups.add(frameworkItems);
        }
        ResourceChooserGroup themeItems = ResourceChooserGroups.createThemeAttributesGroup(type, myFacet, attrs);
        if (!themeItems.isEmpty()) {
          groups.add(themeItems);
        }
        myGroups = groups.toArray(EMPTY_RESOURCE_CHOOSER_GROUPS);

        JComponent firstComponent = createListPanel(myGroups);
        firstComponent.setPreferredSize(JBUI.size(200, 600));

        myComponent.setFirstComponent(firstComponent);
        Disposer.dispose(animationDisposable);
      }, PooledThreadExecutor.INSTANCE)
                       .thenRunAsync(() -> {
                         updateFilter();
                         select(mySelectedValue);
                       }, EdtExecutorService.getInstance());

      myPreviewPanel = new JPanel(new CardLayout());
      myPreviewPanel.setPreferredSize(JBUI.size(400, 600));
      myComponent.setSecondComponent(myPreviewPanel);

      showPreview(null);
    }

    @NotNull
    private JComponent createListPanel(@NotNull ResourceChooserGroup[] groups) {
      JComponent component;
      if (myType == ResourceType.DRAWABLE
          || myType == ResourceType.COLOR
          || myType == ResourceType.MIPMAP
          // Styles and IDs: no "values" to show
          || myType == ResourceType.STYLE
          || myType == ResourceType.ID) {
        AbstractTreeStructure treeContentProvider = new ResourceTreeContentProvider(groups);
        TreeGrid<ResourceChooserItem> list = new TreeGrid<>(treeContentProvider);
        new TreeGridSpeedSearch<>(list);
        list.addListSelectionListener(e -> {
          showPreview(getSelectedItem());
          notifyResourcePickerListeners(getValueForLivePreview());
        });
        component = myList = list;
        // setup default list look and feel
        configureList(myGridMode);
      }
      else {
        // Table view (strings, dimensions, etc
        final AbstractTableModel model = new ResourceTableContentProvider(groups);

        FilteringTableModel<ResourceChooserItem> tableModel = new FilteringTableModel<>(new AbstractTableModel() {
          @Override
          public int getRowCount() {
            return model.getRowCount();
          }

          @Override
          public int getColumnCount() {
            return model.getColumnCount();
          }

          @Override
          public Object getValueAt(int rowIndex, int columnIndex) {
            return model.getValueAt(rowIndex, columnIndex);
          }
        }, ResourceChooserItem.class);
        tableModel.refilter(); // Needed as otherwise the filtered list does not show any content.

        component = myTable = new JBTable(tableModel);
        component.setName("nameTable"); // for tests
        myTable.setFillsViewportHeight(true);
        myTable.setTableHeader(null);
        myTable.setBorder(null);
        TableColumnModel columnModel = myTable.getColumnModel();
        columnModel.getColumn(0).setHeaderValue("Key");
        columnModel.getColumn(1).setHeaderValue("Default Value");
        columnModel.getColumn(0).setCellRenderer(new ColoredTableCellRenderer() {
          @Override
          protected void customizeCellRenderer(JTable table,
                                               Object value,
                                               boolean isSelected,
                                               boolean hasFocus,
                                               int row,
                                               int column) {
            boolean isHeader = false;
            if (value instanceof ResourceChooserItem) {
              ResourceChooserItem item = (ResourceChooserItem)value;
              String string = item.getName();
              String filter = mySearchField.getText();
              if (!filter.isEmpty()) {
                int match = StringUtil.indexOfIgnoreCase(string, filter, 0);
                if (match != -1) {
                  append(string.substring(0, match));
                  append(string.substring(match, match + filter.length()), SEARCH_MATCH_ATTRIBUTES);
                  append(string.substring(match + filter.length()));
                }
                else {
                  append(string);
                }
              }
              else {
                append(string);
              }
            }
            else {
              isHeader = true;
              append(value.toString());
            }

            if (isHeader) {
              setFont(UIUtil.getLabelFont().deriveFont(Font.BOLD));
              if (!isSelected) {
                setBackground(UIUtil.getLabelBackground());
              }
            }
            else {
              setFont(UIUtil.getLabelFont());
              if (!isSelected) {
                setBackground(table.getBackground());
              }
            }
          }
        });
        columnModel.getColumn(1).setCellRenderer(new DefaultTableCellRenderer() {
          @SuppressWarnings("AssignmentToMethodParameter") // for value
          @Override
          public Component getTableCellRendererComponent(JTable table,
                                                         Object value,
                                                         boolean isSelected,
                                                         boolean hasFocus,
                                                         int row,
                                                         int column) {
            if (value instanceof ResourceChooserItem) {
              value = StringUtil.shortenTextWithEllipsis(StringUtil.notNullize(((ResourceChooserItem)value).getDefaultValue()), 80, 10);
              setBackground(table.getBackground());
            }
            else {
              // Header node
              setBackground(UIUtil.getLabelBackground());
              value = "";
            }
            return super.getTableCellRendererComponent(table, value, isSelected, hasFocus, row, column);
          }
        });
        myTable.setRowHeight(TABLE_CELL_HEIGHT);
        myTable.setStriped(false);
        myTable.setSelectionMode(ListSelectionModel.SINGLE_SELECTION);

        myTable.getSelectionModel().addListSelectionListener(e -> {
          showPreview(getSelectedItem());
          notifyResourcePickerListeners(getValueForLivePreview());
        });
        myTable.setBorder(BorderFactory.createEmptyBorder());

        TableSpeedSearch speedSearch = new TableSpeedSearch(myTable);
        speedSearch.setClearSearchOnNavigateNoMatch(true);
      }

      new DoubleClickListener() {
        @Override
        protected boolean onDoubleClick(MouseEvent e) {
          ResourceChooserItem selected = getSelectedItem();
          if (selected != null) {
            myResultResourceName = selected.getResourceUrl();
            close(OK_EXIT_CODE);
            return true;
          }
          return false;
        }
      }.installOn(component);

      JScrollPane scrollPane = ScrollPaneFactory.createScrollPane(component, ScrollPaneConstants.VERTICAL_SCROLLBAR_ALWAYS,
                                                                  ScrollPaneConstants.HORIZONTAL_SCROLLBAR_NEVER);
      scrollPane.setBorder(BorderFactory.createEmptyBorder());
      scrollPane.setViewportBorder(BorderFactory.createEmptyBorder());
      scrollPane.getVerticalScrollBar().setUnitIncrement(JBUI.scale(16));
      return scrollPane;
    }

    boolean isFiltered() {
      if (myList != null) {
        return myList.isFiltered();
      }
      else if (myTable != null) {
        // Not tracking this yet; err on the side of caution
        return true;
      }
      else {
        return false;
      }
    }

    void setFilter(@Nullable Condition<ResourceChooserItem> condition) {
      if (myList != null) {
        myList.setFilter(condition);
        if (condition != null) {
          // Select the only single item after filtering, if any
          myList.selectIfUnique();
        }
      }
      else if (myTable != null) {
        //noinspection unchecked
        ((FilteringTableModel<ResourceChooserItem>)myTable.getModel()).setFilter(condition);
        if (condition != null) {
          TableModel model = myTable.getModel();
          ResourceChooserItem single = null;
          for (int row = 0, rowCount = model.getRowCount(); row < rowCount; row++) {
            Object value = model.getValueAt(row, 0);
            if (value instanceof ResourceChooserItem) {
              if (single == null) {
                single = (ResourceChooserItem)value;
              }
              else {
                single = null;
                break;
              }
            }
          }
          if (single != null) {
            setSelectedItem(single);
          }
        }
      }
    }

    void selectFirst() {
      if (myList != null) {
        myList.selectFirst();
      }
      else if (myTable != null) {
        List<ResourceChooserItem> first = myGroups.length > 0 ? myGroups[0].getItems() : Collections.emptyList();
        if (!first.isEmpty()) {
          setSelectedItem(first.get(0));
          myTable.requestFocus();
        }
      }
    }

    private void showDrawableItem(ResourceChooserItem item) {
      if (myDrawablePanel == null) {
        myDrawablePanel = new ResourceDrawablePanel(myConfiguration, myFacet, myIconFactory);
        myPreviewPanel.add(myDrawablePanel, DRAWABLE);
      }
      CardLayout layout = (CardLayout)myPreviewPanel.getLayout();
      myDrawablePanel.select(item);
      layout.show(myPreviewPanel, DRAWABLE);
    }

    private void showSampleItem(@NotNull ResourceChooserItem.SampleDataItem item) {
      if (mySampleImagePanel == null) {
        mySampleImagePanel = new SampleDrawablePanel(myFacet.getModule());
        myPreviewPanel.add(mySampleImagePanel, SAMPLE_DRAWABLE);
      }
      mySampleImagePanel.select(item);
      CardLayout layout = (CardLayout)myPreviewPanel.getLayout();
      layout.show(myPreviewPanel, SAMPLE_DRAWABLE);
    }

    private void showTableItem(ResourceChooserItem item) {
      if (myTablePanel == null) {
        myTablePanel = new ResourceTablePanel(getModule(), ChooseResourceDialog.this::close, TABLE_CELL_HEIGHT);
        myPreviewPanel.add(myTablePanel.getPanel(), TABLE);
      }
      else {
        // Without this, selecting different tables (e.g. keep arrow down pressed) causes the splitter
        // to keep recomputing the allocations based on the preferred sizes of the children instead
        // of sticking with the current proportion
        myComponent.skipNextLayout();
      }
      CardLayout layout = (CardLayout)myPreviewPanel.getLayout();
      myTablePanel.select(item);
      layout.show(myPreviewPanel, TABLE);
    }

    private void showEditorPanel() {
      if (myEditorPanel == null) {
        myReferenceComponent = new ResourceComponent(myModule.getProject(), true);
        myReferenceComponent.addSwatchListener(e -> {
          String attributeValue = myReferenceComponent.getValueText();
          ResourceUrl attributeValueUrl = ResourceUrl.parse(attributeValue);
          boolean isFrameworkValue = attributeValueUrl != null && attributeValueUrl.isFramework();
          String nameSuggestion = attributeValueUrl != null ? attributeValueUrl.name : null;

          ChooseResourceDialog dialog = builder()
            .setModule(myReferencePanel.getSelectedModule())
            .setTypes(getAllowedTypes(myType))
            .setCurrentValue(attributeValue)
            .setIsFrameworkValue(isFrameworkValue)
            .setResourceNameVisibility(ResourceNameVisibility.FORCE)
            .setResourceNameSuggestion(nameSuggestion)
            .setConfiguration(getConfiguration())
            .build();

          if (myResourcePickerListener != null) {
            dialog.setResourcePickerListener(myResourcePickerListener);
          }
          if (!myContrastColorsWithDescription.isEmpty()) {
            dialog.setContrastParameters(myContrastColorsWithDescription, myIsBackgroundColor, true);
          }
          dialog.show();

          if (dialog.isOK()) {
            String resourceName = dialog.getResourceName();
            myReferenceComponent.setValueText(resourceName);
            myReferenceComponent.repaint();
          }
          else {
            // reset live preview to original value
            notifyResourcePickerListeners(myReferenceComponent.getValueText());
          }
        });
        myReferenceComponent.addTextDocumentListener(new DocumentListener() {
          @Override
          public void documentChanged(@NotNull com.intellij.openapi.editor.event.DocumentEvent e) {
            // This is run inside a WriteAction and updateIcon may need an APP_RESOURCES_LOCK from AndroidFacet.
            // To prevent a potential deadlock, we call updateIcon in another thread.
            ApplicationManager.getApplication().invokeLater(() -> {
              updateReferenceSwatchIcon();
              notifyResourcePickerListeners(myReferenceComponent.getValueText());
            }, ModalityState.any());
          }
        });
        // TODO, what if we change module in the resource editor, we should update the auto complete to match
        myReferenceComponent.setCompletionStrings(ResourceHelper.getCompletionFromTypes(myFacet, getAllowedTypes(myType)));

        Box referenceComponentPanel = new Box(BoxLayout.Y_AXIS);
        referenceComponentPanel.setName("ReferenceEditor"); // for UI tests
        referenceComponentPanel.add(myReferenceComponent);
        referenceComponentPanel.add(Box.createVerticalGlue());
        myReferencePanel = new ResourceEditorTab(myModule, "Reference", referenceComponentPanel, ResourceNameVisibility.FORCE,
                                                 ResourceFolderType.VALUES, true, myType) {
          @Override
          @Nullable
          public ValidationInfo doValidate() {
            ValidationInfo error = super.doValidate();
            if (error == null) {
              int minDirectoriesApi = ThemeEditorUtils.getMinFolderApi(getLocationSettings().getDirNames(), myModule);
              IAndroidTarget target = getConfiguration().getRealTarget();
              assert target != null;
              final AndroidTargetData androidTargetData = AndroidTargetData.getTargetData(target, myModule);
              assert androidTargetData != null;
              error = myReferenceComponent.doValidate(minDirectoriesApi, androidTargetData);
            }
            return error;
          }

          @NotNull
          @Override
          public String doSave() {
            return saveValuesResource(myEditorPanel.getResourceName(), myReferenceComponent.getValueText(), getLocationSettings());
          }
        };

        myEditorPanel = new EditResourcePanel(myResourceNameSuggestion);
        myEditorPanel.addVariantActionListener(e -> {
          // user has selected a different variant for the current resource, so we need to display it
          getSelectedPanel().editResourceItem(myEditorPanel.getSelectedVariant());
        });

        myEditorPanel.addTab(myReferencePanel);
        ensurePickersInitialized();
        if (myType == ResourceType.COLOR) {
          assert myColorPickerPanel != null;
          myEditorPanel.addTab(myColorPickerPanel);
        }
        if (myStateListPicker != null && myStateListPicker.getStateList() != null && myType == myStateListPicker.getStateList().getType()) {
          assert myStateListPickerPanel != null;
          myEditorPanel.addTab(myStateListPickerPanel);
        }
        myPreviewPanel.add(myEditorPanel, EDITOR);
      }
      CardLayout layout = (CardLayout)myPreviewPanel.getLayout();
      layout.show(myPreviewPanel, EDITOR);
    }

    private void updateReferenceSwatchIcon() {
      ResourceSwatchComponent.SwatchIcon icon = getSwatchIcon(myReferenceComponent.getValueText());
      if (icon instanceof ResourceSwatchComponent.ColorIcon) {
        ResourceSwatchComponent.ColorIcon colorIcon = (ResourceSwatchComponent.ColorIcon)icon;
        myReferenceComponent.setWarning(
          ColorUtils.getContrastWarningMessage(myContrastColorsWithDescription, colorIcon.getColor(), myIsBackgroundColor));
      }
      else {
        myReferenceComponent.setWarning(null);
      }
      myReferenceComponent.setSwatchIcon(icon);
      myReferenceComponent.repaint();
    }

    private void showNoPreview() {
      if (myNoPreviewComponent == null) {
        myNoPreviewComponent = new JLabel("No Preview");
        myNoPreviewComponent.setHorizontalAlignment(SwingConstants.CENTER);
        myNoPreviewComponent.setVerticalAlignment(SwingConstants.CENTER);
        myPreviewPanel.add(myNoPreviewComponent, NONE);
      }

      CardLayout layout = (CardLayout)myPreviewPanel.getLayout();
      layout.show(myPreviewPanel, NONE);
    }

    private void showHtml(String doc) {
      if (myHtmlTextArea == null) {
        myHtmlTextArea = new JTextPane();
        myHtmlTextArea.setEditable(false);
        myHtmlTextArea.setContentType(UIUtil.HTML_MIME);
        myHtmlTextArea.setMargin(JBUI.insets(8, 8, 8, 8));
        JScrollPane scrollPane = ScrollPaneFactory.createScrollPane(myHtmlTextArea, true);
        myPreviewPanel.add(scrollPane, TEXT);
      }

      // b/80221739 Remove all Left-to-Right and Right-to-Left escape characters before displaying this documentation
      doc = DefaultIgnorable.removeDefaultIgnorable(doc);

      myHtmlTextArea.setText(doc);
      HtmlBuilderHelper.fixFontStyles(myHtmlTextArea);
      myHtmlTextArea.getCaret().setDot(0);

      CardLayout layout = (CardLayout)myPreviewPanel.getLayout();
      layout.show(myPreviewPanel, TEXT);
    }

    @NotNull
    public ResourceType getType() {
      return myType;
    }

    /**
     * Determines if the given item is something we can edit (vs just select)
     */
    private boolean allowEditing(@Nullable ResourceChooserItem item) {
      if (item == null) {
        return false;
      }

      // Determine whether we allow editing. We allow editing if
      //  (1) it's a project item, and
      //  (2) it's a "complex" type (e.g. a state list) or a color.
      //  (3) it's not an attribute
      //
      // You can't edit bitmaps, framework resources, etc.
      if (item.isFramework() || item.isAttr()) {
        return false;
      }

      // Checking for is-framework isn't enough: we don't let you edit resources
      // from libraries (such as appcompat) either
      LocalResourceRepository repository = ResourceRepositoryManager.getProjectResources(myModule);
      assert repository != null;
      if (!repository.hasResources(ResourceNamespace.TODO(), item.getType(), item.getName())) {
        return false;
      }

      ResourceType type = item.getType();
      if (type == ResourceType.COLOR) {
        // All (project) colors can be edited
        return true;
      }

      // Some drawables can be edited (e.g. state lists). No other resource types for now.
      if (type == ResourceType.DRAWABLE) {
        if (item.isReference()) {
          return true;
        }
        Project project = myModule.getProject();
        StateList stateList = ResourceHelper.resolveStateList(getResourceResolver(), item.getResourceValue(), project);
        if (stateList != null) { // if this is not a state list, it may be just a normal color
          return true;
        }
        else {
          return false;
        }
      }

      return false;
    }

    public void showPreview(@Nullable ResourceChooserItem item) {
      showPreview(item, allowEditing(item));
    }

    public void showPreview(@Nullable ResourceChooserItem element, boolean allowEditor) {
      // TODO maybe have a element of "new Color" and "new StateList"

      if (element != null && element.isAttr()) {
        ResourceUrl url = ResourceUrl.parse(element.getResourceUrl());
        assert url != null;
        String doc = AndroidJavaDocRenderer.render(myModule, getConfiguration(), url);
        showHtml(doc);
        return;
      }

      if (allowEditor) {
        if ((myType == ResourceType.COLOR || myType == ResourceType.DRAWABLE || myType == ResourceType.MIPMAP) && element != null) {
          LocalResourceRepository repository = ResourceRepositoryManager.getProjectResources(myModule);
          assert repository != null;
          boolean inProject = repository.hasResources(ResourceNamespace.TODO(), element.getType(), element.getName());
          if (inProject) {
            showEditorPanel();
            myEditorPanel.setResourceName(element.getName());
            ResourceItem defaultValue = setupVariants();
            if (defaultValue != null) {
              editResourceItem(defaultValue);
              return;
            }
          }
        }

        ensurePickersInitialized();
        if (element == null && myStateListPicker != null && myStateListPicker.getStateList() != null
            && myStateListPicker.getStateList().getType() == myType) {
          assert myStateListPickerPanel != null;
          showEditorPanel();
          myEditorPanel.setSelectedTab(myStateListPickerPanel);
          return;
        }

        if (element == null && myType == ResourceType.COLOR) {
          assert myColorPickerPanel != null;
          showEditorPanel();
          myEditorPanel.setSelectedTab(myColorPickerPanel);
          return;
        }
      }

      if (element == null || element.getType() == ResourceType.ID) {
        showNoPreview();
        return;
      }

      if (element.getType() == ResourceType.SAMPLE_DATA
          && element instanceof ResourceChooserItem.SampleDataItem
          && ((ResourceChooserItem.SampleDataItem)element).getResourceItem().getContentType() == SampleDataResourceItem.ContentType.IMAGE) {
        showSampleItem((ResourceChooserItem.SampleDataItem)element);
        return;
      }

      switch (myType) {
        case DRAWABLE:
        case MIPMAP:
        case COLOR:
          showDrawableItem(element);
          return;
        case STRING:
        case DIMEN:
        case BOOL:
          // TODO which other ones?
          showTableItem(element);
          return;
        default:
          // fall through to just do plain doc-pane rendering
      }

      String doc = AndroidJavaDocRenderer.render(myModule, getConfiguration(), element.getType(), element.getName(),
                                                 element.isFramework());
      if (doc != null) {
        showHtml(doc);
      }
      else {
        showNoPreview();
      }
    }

    public void editResourceItem(@NotNull ResourceItem selected) {
      ResourceValue resourceValue = selected.getResourceValue();
      assert resourceValue != null;

      @NotNull ResourceEditorTab resourceEditorTab;
      String value = resourceValue.getValue();
      if (value != null && (value.startsWith(PREFIX_RESOURCE_REF) || value.startsWith(PREFIX_THEME_REF))) {
        myReferenceComponent.setValueText(value);
        updateReferenceSwatchIcon();
        resourceEditorTab = myReferencePanel;
      }
      else {
        StateList stateList = ResourceHelper.resolveStateList(getResourceResolver(), resourceValue, myModule.getProject());
        if (stateList != null) { // if this is not a state list, it may be just a normal color
          ensurePickersInitialized();
          assert myStateListPickerPanel != null;
          assert myStateListPicker != null;

          if (stateList.getType() != myStateListPickerPanel.getLocationSettings().getType()) {
            Logger.getInstance(ChooseResourceDialog.class)
                  .warn("StateList type mismatch " + stateList.getType() + " " + myStateListPickerPanel.getLocationSettings().getType());
            showPreview(getSelectedItem(), false);
            return;
          }
          myStateListPicker.setStateList(stateList);
          if (myStateListPickerPanel.getFullPanel().getParent() == null) {
            myEditorPanel.addTab(myStateListPickerPanel);
          }
          resourceEditorTab = myStateListPickerPanel;
        }
        else {
          Color color = ResourceHelper.parseColor(resourceValue.getValue());
          if (color != null) { // if invalid color because of user error or a reference to another color
            ensurePickersInitialized();
            assert myColorPickerPanel != null;
            assert myColorPicker != null;
            myColorPicker.setColor(color);
            resourceEditorTab = myColorPickerPanel;
          }
          else {
            // we are an actual image, so we need to just display it.
            showPreview(getSelectedItem(), false);
            return;
          }
        }
      }

      myEditorPanel.setSelectedTab(resourceEditorTab);

      setLocationFromResourceItem(selected);
    }

    @Nullable
    public ValidationInfo doValidate() {
      final boolean okActionEnabled;
      ValidationInfo error = null;

      ResourceEditorTab editor = getCurrentResourceEditor();
      if (editor != null) {
        String overwriteResource = "";

        // if name is hidden, then we allow any value
        if (editor.getResourceNameVisibility() == ResourceNameVisibility.FORCE ||
            (editor.getResourceNameVisibility() == ResourceNameVisibility.SHOW && !myEditorPanel.getResourceName().isEmpty())) {
          IdeResourceNameValidator validator = editor.getValidator();
          String enteredName = myEditorPanel.getResourceName();
          if (validator.doesResourceExist(enteredName)) {
            ResourceType type = getSelectedPanel().getType();
            overwriteResource = String.format("Saving this %1$s will override existing resource %2$s.",
                                              type.getDisplayName().toLowerCase(Locale.US), enteredName);
          }
          else {
            String errorText = validator.getErrorText(enteredName);
            if (errorText != null) {
              error = new ValidationInfo(errorText, myEditorPanel.getResourceNameField());
            }
          }

          // the name of the resource must have changed, lets re-load the variants.
          if (!overwriteResource.equals(myEditorPanel.getResourceNameMessage())) {
            ResourceItem defaultResourceItem = setupVariants();
            if (defaultResourceItem != null) {
              setLocationFromResourceItem(defaultResourceItem);
            }
          }
        }

        if (!overwriteResource.equals(myEditorPanel.getResourceNameMessage())) {
          myEditorPanel.setResourceNameMessage(overwriteResource);
        }

        if (error == null) {
          error = editor.doValidate();
        }

        okActionEnabled = error == null;
      }
      else {
        okActionEnabled = getSelectedItem() != null;
      }

      // Need to always manually update the setOKActionEnabled as the DialogWrapper
      // only updates it if we go from having a error string to not having one
      // or the other way round, but not if the error string state has not changed.
      setOKActionEnabled(okActionEnabled);

      return error;
    }

    private void setLocationFromResourceItem(@NotNull ResourceItem item) {
      VirtualFile virtualFile = ResourceHelper.getSourceAsVirtualFile(item);
      if (virtualFile == null) {
        assert false : "Item's source can not be null when selecting a resource item";
        return;
      }
      // TODO as we only show variants that are specific to the folderType, and we have different folderTypes for different Editor tabs, reset does not always work.
      // TODO CreateXmlResourcePanel should show all variants irrespective of folderType and we should have just 1 CreateXmlResourcePanel per EditResourcePanel.
      for (ResourceEditorTab editor : myEditorPanel.getAllTabs()) {
        editor.getLocationSettings().resetFromFile(virtualFile, myModule.getProject());
      }
    }

    /**
     * @return the default value for this config, otherwise the first value.
     */
    @Nullable
    private ResourceItem setupVariants() {
      LocalResourceRepository repository = ResourceRepositoryManager.getAppResources(myFacet);
      List<ResourceItem> resources = repository.getResources(ResourceNamespace.TODO(), myType, myEditorPanel.getResourceName());
      ResourceItem defaultValue = getConfiguration().getFullConfig().findMatchingConfigurable(resources);
      if (defaultValue == null && !resources.isEmpty()) {
        // we may not have ANY value that works in current config, then just pick the first one
        defaultValue = resources.get(0);
      }
      myEditorPanel.setVariant(resources, defaultValue);
      return defaultValue;
    }

    @Nullable
    public ResourceEditorTab getCurrentResourceEditor() {
      return myEditorPanel != null && myEditorPanel.isVisible() ? myEditorPanel.getSelectedTab() : null;
    }

    private boolean supportsGridMode() {
      return myType == ResourceType.COLOR || myType == ResourceType.DRAWABLE || myType == ResourceType.MIPMAP;
    }

    private void configureList(boolean gridView) {
      if (myList == null) {
        return;
      }
      if (gridView && supportsGridMode()) {
        configureGridList(myList);
      }
      else {
        configureVerticalList(myList);
      }
    }

    private void configureVerticalList(@NotNull TreeGrid<ResourceChooserItem> list) {
      ColoredListCellRenderer<ResourceChooserItem> listRenderer = new ColoredListCellRenderer<ResourceChooserItem>() {
        @Override
        protected void customizeCellRenderer(@NotNull JList list, ResourceChooserItem value, int index, boolean selected,
                                             boolean hasFocus) {
          if (!hasFocus) {
            setBorder(new AbstractBorder() {
              @Override
              public void paintBorder(Component c, Graphics g, int x, int y, int width, int height) {
                Color oldColor = g.getColor();
                g.setColor(LIST_DIVIDER_COLOR);
                int thickness = 1;
                g.fillRect(x, y + height - thickness, width, thickness);
                g.setColor(oldColor);
              }
            });
          }
          setIpad(LIST_PADDING);

          // TODO: show deprecated resources with a strikeout
          // TODO: show private resources in a different way (and offer copy to project)
          setIcon(ChooseResourceDialog.this.getIcon(value, LIST_ICON_SIZE, LIST_CHECK_SIZE, list::repaint));

          String string = value.toString();
          String filter = mySearchField.getText();
          if (!filter.isEmpty()) {
            int match = StringUtil.indexOfIgnoreCase(string, filter, 0);
            if (match != -1) {
              append(string.substring(0, match));
              append(string.substring(match, match + filter.length()), SEARCH_MATCH_ATTRIBUTES);
              append(string.substring(match + filter.length()));
            }
            else {
              append(string);
            }
          }
          else {
            append(string);
          }
        }
      };
      // we use ANY fixed value here, as the width will stretch anyway, but we don't want the list to have to calculate it.
      list.setFixedCellWidth(10);
      list.setFixedCellHeight(LIST_CELL_HEIGHT);
      //noinspection unchecked
      list.setCellRenderer(listRenderer);
      list.setLayoutOrientation(JList.VERTICAL);
    }

    private void configureGridList(@NotNull TreeGrid<ResourceChooserItem> list) {
      // Using a DefaultListCellRenderer instead of a SimpleColoredComponent here because we want
      // to use HTML labels in order to handle line breaking with <nobr> and <br> tags
      ListCellRenderer gridRenderer = new DefaultListCellRenderer() {
        {
          setHorizontalTextPosition(SwingConstants.CENTER);
          setVerticalTextPosition(SwingConstants.BOTTOM);
          setHorizontalAlignment(SwingConstants.CENTER);
        }

        private final int CHAR_WIDTH = getFontMetrics(getFont()).charWidth('x'); // it's a monospace font;
        private final int CHARS_PER_CELL = GRID_CELL_SIZE / CHAR_WIDTH;

        @Override
        public Component getListCellRendererComponent(JList list, Object value, int index, boolean isSelected, boolean cellHasFocus) {
          super.getListCellRendererComponent(list, value, index, isSelected, false);

          if (!SystemInfo.isMac) {
            // Bug 63478794
            // On Linux and Windows, the backgrounds is paint on the whole row
            // and covers everything on left of the icon.
            // The workaround is to set the a transparent background and draw just a border instead
            // The list used is probably not the correct one and we need to find the correct grid view to use
            setBackground(UIUtil.TRANSPARENT_COLOR);
            if (isSelected) {
              setBorder(GRID_SELECTION_BORDER);
              setForeground(JBColor.foreground());
            }
          }

          // TODO show deprecated resources with a strikeout
          ResourceChooserItem rItem = (ResourceChooserItem)value;
          setIcon(ChooseResourceDialog.this.getIcon(rItem, GRID_ICON_SIZE, GRID_CHECK_SIZE, list::repaint));
          highlightSearchResult(rItem);
          return this;
        }

        private void highlightSearchResult(@NotNull ResourceChooserItem rItem) {
          String name = rItem.getName();

          String filter = mySearchField.getText();
          int match = -1;
          if (!filter.isEmpty()) {
            match = StringUtil.indexOfIgnoreCase(name, filter, 0);
          }

          int breakPoint = -1;
          if (name.length() > CHARS_PER_CELL) {
            breakPoint = name.indexOf('_', CHARS_PER_CELL / 2);
            if (breakPoint == -1 || breakPoint >= CHARS_PER_CELL || name.length() - breakPoint >= CHARS_PER_CELL) {
              breakPoint = CHARS_PER_CELL;
            }
            else {
              breakPoint++;
            }
          }

          if (match != -1 || breakPoint != -1) {
            HtmlBuilder builder = new HtmlBuilder();
            builder.openHtmlBody();
            builder.beginNoBr();
            if (match == -1) {
              // Just a breakpoint:
              builder.add(name, 0, breakPoint);
              builder.newline();
              builder.add(name, breakPoint, name.length());
            }
            else if (breakPoint == -1) {
              // Just a match
              builder.add(name, 0, match);
              builder.beginColor(JBColor.BLUE);
              builder.beginBold();
              builder.add(name, match, match + filter.length());
              builder.endBold();
              builder.endColor();
              builder.add(name, match + filter.length(), name.length());
            }
            else {
              // Both:
              if (breakPoint < match) {
                builder.add(name, 0, breakPoint);
                builder.newline();
                builder.add(name, breakPoint, match);
              }
              else {
                builder.add(name, 0, match);
              }
              builder.beginColor(JBColor.BLUE);
              builder.beginBold();
              builder.add(name, match, match + filter.length());
              builder.endBold();
              builder.endColor();
              // We don't show a breakpoint inside the matched region, we'll
              // put it right after if that's where it appeared
              if (breakPoint >= match && breakPoint < match + filter.length()) {
                builder.newline();
                builder.add(name, match + filter.length(), name.length());
              }
              else if (match < breakPoint) {
                builder.add(name, match + filter.length(), breakPoint);
                builder.newline();
                builder.add(name, breakPoint, name.length());
              }
            }
            builder.endNoBr();
            builder.closeHtmlBody();
            setText(builder.getHtml());
          }
        }
      };
      list.setFixedCellWidth(GRID_CELL_SIZE);
      list.setFixedCellHeight(GRID_CELL_SIZE);
      //noinspection unchecked
      list.setCellRenderer(gridRenderer);
      list.setLayoutOrientation(JList.HORIZONTAL_WRAP);
    }

    private void showNewResource(@NotNull ResourceEditorTab tab) {
      setSelectedItem(null);
      showEditorPanel();
      myEditorPanel.setSelectedTab(tab);
      myEditorPanel.setResourceName("");
      for (ResourceEditorTab editor : myEditorPanel.getAllTabs()) {
        editor.getLocationSettings().resetToDefault();
      }
    }

    /**
     * @param value can also be an instance of {@link StyleItemResourceValue} for ?attr/ values
     */
    private boolean select(@NotNull ResourceValue value) {
      mySelectedValue = value;
      boolean isAttr = value instanceof StyleItemResourceValue;
      for (ResourceChooserGroup group : myGroups) {
        for (ResourceChooserItem item : group.getItems()) {
          if (isAttr) {
            if (item.isAttr()) {
              ResourceReference attr = ((StyleItemResourceValue)value).getAttr();
              if (attr != null &&
                  // TODO: namespaces
                  ((attr.getNamespace() == ResourceNamespace.ANDROID) == item.isFramework()) &&
                  value.getName().equals(item.getName())) {
                setSelectedItem(item);
                return true;
              }
            }
          }
          else {
            if (!item.isAttr() && value.isFramework() == item.isFramework() && value.getName().equals(item.getName())) {
              setSelectedItem(item);
              return true;
            }
          }
        }
      }

      return false;
    }

    public void expandAll() {
      if (myList != null) {
        myList.expandAll();
      }
    }

    public ResourceChooserItem getSelectedItem() {
      if (myList != null) {
        return myList.getSelectedElement();
      }
      else if (myTable != null) {
        int index = myTable.getSelectionModel().getLeadSelectionIndex();
        if (index != -1) {
          Object selected = myTable.getValueAt(index, 0);
          if (selected instanceof ResourceChooserItem) {
            return (ResourceChooserItem)selected;
          }
        }
      }
      return null;
    }

    public void setSelectedItem(@Nullable ResourceChooserItem item) {
      if (myList != null) {
        myList.setSelectedElement(item);
      }
      else if (myTable != null) {
        TableModel model = myTable.getModel();
        for (int row = 0, rowCount = model.getRowCount(); row < rowCount; row++) {
          Object object = model.getValueAt(row, 0);
          if (object == item) {
            myTable.getSelectionModel().setSelectionInterval(row, row);
            Rectangle cellRect = myTable.getCellRect(row, 0, true);
            myTable.scrollRectToVisible(cellRect);
            break;
          }
        }
      }
    }

    @Nullable
    public String getValueForLivePreview() {
      if (myType == ResourceType.COLOR && myColorPicker != null && myColorPicker.isShowing()) {
        return ResourceHelper.colorToString(myColorPicker.getColor());
      }
      ResourceChooserItem item = getSelectedItem();
      return item != null ? item.getResourceUrl() : null;
    }

    public void setShowFiltered(boolean showFiltered) {
      if (myList != null) {
        myList.setExpandFiltered(showFiltered);
        if (!showFiltered) {
          myList.expandOnly(0);
        }
      }
    }
  }

  private class MyAddNewResourceLabelListener extends MouseAdapter implements KeyListener {
    @Override
    public void mouseClicked(MouseEvent e) {
      handle(e);
    }

    public void handle(InputEvent e) {
      DefaultActionGroup group = new DefaultActionGroup();
      Component source = (Component)e.getSource();
      DataContext context = SimpleDataContext.getSimpleContext(PlatformDataKeys.CONTEXT_COMPONENT.getName(), source, null);

      Action[] actions = getCreateActions();
      for (final Action action : actions) {
        final AnAction anAction = new AnAction() {
          @Override
          public void actionPerformed(@NotNull AnActionEvent e) {
            action.actionPerformed(new ActionEvent(source, 0, ""));
          }

          @Override
          public void update(@NotNull AnActionEvent e) {
            Presentation presentation = e.getPresentation();
            String name = (String)action.getValue(Action.NAME);
            if (name != null) {
              presentation.setText(name);
            }
            super.update(e);
          }
        };

        if (actions.length == 1) {
          // One action: perform it immediately
          AnActionEvent actionEvent =
            AnActionEvent.createFromInputEvent(e, ChooseResourceDialog.class.getSimpleName(), new Presentation(), context);
          anAction.actionPerformed(actionEvent);
          return;
        }
        else {
          group.add(anAction);
        }
      }

      // Post menu
      JBPopupFactory factory = JBPopupFactory.getInstance();
      ListPopup popup = factory.createActionGroupPopup(null, group, context, true, null, 10);
      popup.showUnderneathOf(source);
    }

    @Override
    public void keyTyped(KeyEvent e) {

    }

    @Override
    public void keyPressed(KeyEvent e) {
      if (e.getModifiers() == 0 && e.getKeyCode() == KeyEvent.VK_SPACE) {
        handle(e);
      }
    }

    @Override
    public void keyReleased(KeyEvent e) {

    }
  }
}<|MERGE_RESOLUTION|>--- conflicted
+++ resolved
@@ -100,17 +100,9 @@
 import javax.swing.table.TableModel;
 import java.awt.*;
 import java.awt.event.*;
-<<<<<<< HEAD
 import java.util.*;
 import java.util.List;
 import java.util.concurrent.CompletableFuture;
-=======
-import java.awt.image.BufferedImage;
-import java.io.File;
-import java.io.IOException;
-import java.util.List;
-import java.util.*;
->>>>>>> ae31a6be
 
 import static com.android.SdkConstants.*;
 
@@ -662,7 +654,6 @@
   @NotNull
   private ToggleAction createGridViewAction() {
     return new ToggleAction(null, "grid", StudioIcons.LayoutEditor.Palette.GRID_VIEW) {
-<<<<<<< HEAD
       @Override
       public boolean isSelected(AnActionEvent e) {
         return myGridMode;
@@ -673,24 +664,11 @@
         setGridMode(state);
       }
     };
-=======
-        @Override
-        public boolean isSelected(@NotNull AnActionEvent e) {
-          return myGridMode;
-        }
-
-        @Override
-        public void setSelected(@NotNull AnActionEvent e, boolean state) {
-          setGridMode(state);
-        }
-      };
->>>>>>> ae31a6be
   }
 
   @NotNull
   private ToggleAction createListViewAction() {
     return new ToggleAction(null, "list", StudioIcons.LayoutEditor.Palette.LIST_VIEW) {
-<<<<<<< HEAD
       @Override
       public boolean isSelected(AnActionEvent e) {
         return !myGridMode;
@@ -701,18 +679,6 @@
         setGridMode(!state);
       }
     };
-=======
-        @Override
-        public boolean isSelected(@NotNull AnActionEvent e) {
-          return !myGridMode;
-        }
-
-        @Override
-        public void setSelected(@NotNull AnActionEvent e, boolean state) {
-          setGridMode(!state);
-        }
-      };
->>>>>>> ae31a6be
   }
 
   @NotNull
