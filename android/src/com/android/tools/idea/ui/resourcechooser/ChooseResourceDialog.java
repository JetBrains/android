/*
 * Copyright 2000-2013 JetBrains s.r.o.
 *
 * Licensed under the Apache License, Version 2.0 (the "License");
 * you may not use this file except in compliance with the License.
 * You may obtain a copy of the License at
 *
 * http://www.apache.org/licenses/LICENSE-2.0
 *
 * Unless required by applicable law or agreed to in writing, software
 * distributed under the License is distributed on an "AS IS" BASIS,
 * WITHOUT WARRANTIES OR CONDITIONS OF ANY KIND, either express or implied.
 * See the License for the specific language governing permissions and
 * limitations under the License.
 */
package com.android.tools.idea.ui.resourcechooser;

import com.android.ide.common.rendering.api.ItemResourceValue;
import com.android.ide.common.rendering.api.ResourceValue;
import com.android.ide.common.res2.ResourceItem;
import com.android.ide.common.resources.ResourceResolver;
import com.android.resources.ResourceFolderType;
import com.android.resources.ResourceType;
import com.android.resources.ResourceUrl;
import com.android.sdklib.IAndroidTarget;
import com.android.tools.adtui.SearchField;
import com.android.tools.adtui.treegrid.TreeGrid;
import com.android.tools.adtui.treegrid.TreeGridSpeedSearch;
import com.android.tools.idea.configurations.Configuration;
import com.android.tools.idea.configurations.ConfigurationManager;
import com.android.tools.idea.editors.theme.*;
import com.android.tools.idea.editors.theme.attributes.editors.DrawableRendererEditor;
import com.android.tools.idea.editors.theme.attributes.editors.GraphicalResourceRendererEditor;
import com.android.tools.idea.editors.theme.ui.ResourceComponent;
import com.android.tools.idea.javadoc.AndroidJavaDocRenderer;
import com.android.tools.idea.rendering.HtmlBuilderHelper;
import com.android.tools.idea.rendering.RenderTask;
import com.android.tools.idea.res.AppResourceRepository;
import com.android.tools.idea.res.IdeResourceNameValidator;
import com.android.tools.idea.res.ProjectResourceRepository;
import com.android.tools.idea.res.ResourceHelper;
import com.android.tools.lint.checks.IconDetector;
import com.android.utils.HtmlBuilder;
import com.google.common.base.Function;
import com.google.common.collect.ImmutableMap;
import com.google.common.collect.Lists;
import com.google.common.collect.Maps;
import com.google.common.util.concurrent.Futures;
import com.google.common.util.concurrent.ListenableFuture;
import com.intellij.icons.AllIcons;
import com.intellij.ide.util.PropertiesComponent;
import com.intellij.ide.util.treeView.AbstractTreeStructure;
import com.intellij.openapi.Disposable;
import com.intellij.openapi.actionSystem.*;
import com.intellij.openapi.actionSystem.impl.SimpleDataContext;
import com.intellij.openapi.application.ApplicationManager;
import com.intellij.openapi.application.ModalityState;
import com.intellij.openapi.diagnostic.Logger;
import com.intellij.openapi.module.Module;
import com.intellij.openapi.project.Project;
import com.intellij.openapi.ui.DialogWrapper;
import com.intellij.openapi.ui.OnePixelDivider;
import com.intellij.openapi.ui.ValidationInfo;
import com.intellij.openapi.ui.popup.JBPopupFactory;
import com.intellij.openapi.ui.popup.ListPopup;
import com.intellij.openapi.util.Condition;
<<<<<<< HEAD
=======
import com.intellij.openapi.util.Disposer;
>>>>>>> 9e819fa1
import com.intellij.openapi.util.SystemInfo;
import com.intellij.openapi.util.text.StringUtil;
import com.intellij.openapi.vfs.LocalFileSystem;
import com.intellij.openapi.vfs.VirtualFile;
import com.intellij.psi.PsiDocumentManager;
import com.intellij.psi.xml.XmlFile;
import com.intellij.psi.xml.XmlTag;
import com.intellij.ui.*;
import com.intellij.ui.components.JBLabel;
import com.intellij.ui.components.JBLoadingPanel;
import com.intellij.ui.table.JBTable;
import com.intellij.util.PlatformIcons;
import com.intellij.util.containers.MultiMap;
import com.intellij.util.ui.*;
import com.intellij.util.ui.accessibility.ScreenReader;
import icons.StudioIcons;
import org.jetbrains.android.actions.CreateResourceFileAction;
import org.jetbrains.android.actions.CreateXmlResourceDialog;
import org.jetbrains.android.actions.CreateXmlResourcePanel;
import org.jetbrains.android.facet.AndroidFacet;
import org.jetbrains.android.refactoring.AndroidBaseLayoutRefactoringAction;
import org.jetbrains.android.refactoring.AndroidExtractStyleAction;
import org.jetbrains.android.sdk.AndroidTargetData;
import org.jetbrains.android.util.AndroidBundle;
import org.jetbrains.android.util.AndroidResourceUtil;
import org.jetbrains.android.util.AndroidUtils;
import org.jetbrains.annotations.NotNull;
import org.jetbrains.annotations.Nullable;

import javax.imageio.ImageIO;
import javax.swing.*;
import javax.swing.border.AbstractBorder;
import javax.swing.border.Border;
import javax.swing.border.CompoundBorder;
import javax.swing.event.DocumentEvent;
import javax.swing.table.AbstractTableModel;
import javax.swing.table.DefaultTableCellRenderer;
import javax.swing.table.TableColumnModel;
import javax.swing.table.TableModel;
import java.awt.*;
import java.awt.event.*;
import java.awt.image.BufferedImage;
import java.io.File;
import java.io.IOException;
import java.util.*;
import java.util.List;

import static com.android.SdkConstants.*;

/**
 * Resource Chooser, with previews. Based on ResourceDialog in the android-designer.
 * <P>
 * TODO: Perform validation (such as cyclic layout resource detection for layout selection)
 */
public class ChooseResourceDialog extends DialogWrapper {
  private static final String TYPE_KEY = "ResourceType";
  private static final String FOLDER_TYPE_KEY = "ResourceFolderType";
  private static final String GRID_MODE_KEY = "ResourceChooserGridMode";
  private static final String APP_NAMESPACE_LABEL = "Project";
  private static final int GRID_ICON_SIZE = JBUI.scale(50);
  private static final int GRID_CHECK_SIZE = JBUI.scale(8);
  private static final int GRID_CELL_SIZE = JBUI.scale(120);
  private static final int LIST_ICON_SIZE = JBUI.scale(28);
  private static final int LIST_CHECK_SIZE = JBUI.scale(5);
  private static final int LIST_CELL_HEIGHT = JBUI.scale(40);
  static final int TABLE_CELL_HEIGHT = JBUI.scale(30);
  private static final JBColor LIST_DIVIDER_COLOR = new JBColor(Gray._245, Gray._80);
  private static final JBInsets LIST_PADDING = JBUI.insets(7, 6);
  private static final JBDimension PANEL_PREFERRED_SIZE = JBUI.size(850, 620);
  private static final SimpleTextAttributes SEARCH_MATCH_ATTRIBUTES = new SimpleTextAttributes(null, null, null,
                                                                                               SimpleTextAttributes.STYLE_SEARCH_MATCH);
  private static final Action[] EMPTY_ACTIONS = new Action[0];
  private static final ResourceChooserGroup[] EMPTY_RESOURCE_CHOOSER_GROUPS = new ResourceChooserGroup[0];
  private static final Border GRID_SELECTION_BORDER = BorderFactory.createLineBorder(UIUtil.getListSelectionBackground());

  @NotNull private final Module myModule;
  @NotNull private final AndroidFacet myFacet;
  @NotNull private final Configuration myConfiguration;
  @Nullable private final XmlTag myTag;

  private final JComponent myContentPanel;
  private final JTabbedPane myTabbedPane;
  private final JPanel myAltPane; // Alternative used instead of tabbed pane if there is only one resource type
  private final JComponent myViewOption;
  private final String myResourceNameSuggestion;
  private final EnumSet<ResourceType> myTypes;
  private final String myInitialValue;
  private final boolean myInitialValueIsFramework;
  private final ResourceNameVisibility myResourceNameVisibility;
  private boolean myGridMode = PropertiesComponent.getInstance().getBoolean(GRID_MODE_KEY, false);

  // if we are picking a resource that can't be a color, then all these are null
  @Nullable private ResourceEditorTab myColorPickerPanel;
  @Nullable private ColorPicker myColorPicker;

  // we can ONLY ever have the state-list picker in {@link ResourceType#COLOR} or {@link ResourceType#DRAWABLE} mode.
  // We only ever need one stateList picker because Android can never allow picking both types for any attribute.
  @Nullable private ResourceEditorTab myStateListPickerPanel;
  @Nullable private StateListPicker myStateListPicker;
  @Nullable private ResourcePickerListener myResourcePickerListener;
  @NotNull private ImmutableMap<String, Color> myContrastColorsWithDescription = ImmutableMap.of();
  private boolean myIsBackgroundColor;
  private final SearchField mySearchField;
  private final boolean myHideLeftSideActions;
  private String myResultResourceName;
  private boolean myUseGlobalUndo;
  private RenderTask myRenderTask;
  private final MultiMap<ResourceType, String> myThemAttributes;

  /**
   * Creates a builder for a new resource chooser dialog
   */
  @NotNull
  public static Builder builder() {
    return new Builder();
  }

  /**
   * Builder class for constructing a resource chooser
   */
  public static class Builder {
    private Module myModule;
    private Configuration myConfiguration;
    private XmlTag myTag;
    private XmlFile myFile;
    private boolean myIsFrameworkValue;
    private String myCurrentValue;
    private EnumSet<ResourceType> myTypes;
    private ResourceNameVisibility myResourceNameVisibility = ResourceNameVisibility.SHOW;
    private String myResourceNameSuggestion;
    private boolean myHideLeftSideActions;
    @Nullable private ResourceType myDefaultType;

    public Builder() {
    }

    public Builder setModule(@NotNull Module module) {
      myModule = module;
      return this;
    }

    public Builder setTag(@Nullable XmlTag tag) {
      myTag = tag;
      if (myTag != null && myFile == null) {
        myFile = (XmlFile)myTag.getContainingFile();
      }
      return this;
    }

    public Builder setFile(@Nullable XmlFile file) {
      myFile = file;
      return this;
    }

    public Builder setIsFrameworkValue(boolean frameworkValue) {
      myIsFrameworkValue = frameworkValue;
      return this;
    }

    public Builder setCurrentValue(@Nullable String currentValue) {
      myCurrentValue = currentValue;
      return this;
    }

    public Builder setTypes(@NotNull EnumSet<ResourceType> types) {
      myTypes = types;
      return this;
    }

    public Builder setResourceNameVisibility(@NotNull ResourceNameVisibility resourceNameVisibility) {
      myResourceNameVisibility = resourceNameVisibility;
      return this;
    }

    public Builder setResourceNameSuggestion(@Nullable String resourceNameSuggestion) {
      if (resourceNameSuggestion != null &&
          (resourceNameSuggestion.startsWith(PREFIX_RESOURCE_REF) ||
           resourceNameSuggestion.startsWith(PREFIX_THEME_REF) ||
           resourceNameSuggestion.startsWith("#"))) {
        throw new IllegalArgumentException("invalid name suggestion " + resourceNameSuggestion);
      }

      myResourceNameSuggestion = resourceNameSuggestion;
      return this;
    }

    public Builder setHideLeftSideActions() {
      myHideLeftSideActions = true;
      return this;
    }

    public Builder setConfiguration(@Nullable Configuration configuration) {
      myConfiguration = configuration;
      return this;
    }

    public ChooseResourceDialog build() {
      Configuration configuration = myConfiguration;
      AndroidFacet facet = AndroidFacet.getInstance(myModule);
      assert facet != null;

      if (configuration == null) {
        if (myFile != null && myFile.getVirtualFile() != null) {
          ConfigurationManager configurationManager = ConfigurationManager.getOrCreateInstance(myModule);
          configuration = configurationManager.getConfiguration(myFile.getVirtualFile());
        }

        if (configuration == null) {
          configuration = ThemeEditorUtils.getConfigurationForModule(myModule);
        }
      }

      return new ChooseResourceDialog(facet, configuration, myTag, myTypes, myDefaultType, myCurrentValue, myIsFrameworkValue,
                                      myResourceNameVisibility, myResourceNameSuggestion, myHideLeftSideActions);
    }

    @NotNull
    public Builder setDefaultType(@Nullable ResourceType defaultType) {
      myDefaultType = defaultType;
      return this;
    }
  }

  public interface ResourcePickerListener {
    void resourceChanged(@Nullable String resource);
  }

  private ChooseResourceDialog(@NotNull AndroidFacet facet,
                               @NotNull Configuration configuration,
                               @Nullable XmlTag tag,
                               @NotNull EnumSet<ResourceType> types,
                               @Nullable ResourceType defaultType,
                               @Nullable String value,
                               boolean isFrameworkValue,
                               @NotNull ResourceNameVisibility resourceNameVisibility,
                               @Nullable String resourceNameSuggestion,
                               boolean hideLeftSideActions) {
    super(facet.getModule().getProject());
    myModule = facet.getModule();
    myFacet = facet;
    myConfiguration = configuration;
    myTag = tag;
    myInitialValue = value;
    myInitialValueIsFramework = isFrameworkValue;
    myResourceNameVisibility = resourceNameVisibility;

    // Treat mipmaps as a type of drawable
    myTypes = types.clone();
    if (myTypes.contains(ResourceType.MIPMAP)) {
      myTypes.add(ResourceType.DRAWABLE);
      myTypes.remove(ResourceType.MIPMAP);
    }

    // You can specify a color in place of a drawable
    if (myTypes.contains(ResourceType.DRAWABLE) || types.contains(ResourceType.MIPMAP) && !types.contains(ResourceType.COLOR)) {
      myTypes.add(ResourceType.COLOR);
    }

    myHideLeftSideActions = hideLeftSideActions;
    myResourceNameSuggestion = resourceNameSuggestion;

    ResourceResolver resolver = configuration.getResourceResolver();
    assert resolver != null;

    myThemAttributes = initializeThemeAttributes(configuration, resolver);

    ResourceValue resValue = null;
    if (value != null) {
      resValue = resolver.findResValue(value, isFrameworkValue);
    }

    myViewOption = createViewOptions();
    myTabbedPane = initializeTabbedPane(defaultType);
    if (myTabbedPane == null) {
      myAltPane = new JPanel(new BorderLayout());
      myAltPane.setPreferredSize(PANEL_PREFERRED_SIZE);
      myAltPane.setBorder(IdeBorderFactory.createEmptyBorder(0, JBUI.scale(12), 0, 0));
    }
    else {
      myAltPane = null;
    }

    myContentPanel = new JPanel(new BorderLayout());
    myContentPanel.add(myTabbedPane != null ? myTabbedPane : myAltPane);
    mySearchField = createSearchField();
    myContentPanel.add(createToolbar(), BorderLayout.NORTH);

    setTitle("Resources");
    setupViewOptions();
    init();

    selectResourceValue(resValue);

    // we need to trigger this once before the window is made visible to update any extra labels
    doValidate();
  }

  @NotNull
  public Module getModule() {
    return myModule;
  }

  @NotNull
  public AndroidFacet getFacet() {
    return myFacet;
  }

  private void selectResourceValue(@Nullable ResourceValue resValue) {
    // initial selection
    if (resValue != null) {
      ResourcePanel panel = getSelectedPanel();
      if (panel.select(resValue)) {
        return;
      }

      // Selection not found in the current panel: switch tab to show it

      ResourceType type;
      if (resValue instanceof ItemResourceValue) { // type is always null for ItemResourceValue
        type = ResolutionUtils.getAttrType((ItemResourceValue)resValue, myConfiguration);
      }
      else {
        type = resValue.getResourceType();
      }
      // panel is null if the reference is incorrect, e.g. "@sdfgsdfgs" (user error).
      if (type != null) {
        panel = getPanel(myTabbedPane, type);
        if (panel != null) {
          if (myTabbedPane != null) {
            myTabbedPane.setSelectedComponent(panel.myComponent.getParent());
          }
          if (!panel.select(resValue) && type == ResourceType.COLOR) {
            // You might have selected a private framework color; we *can* edit these
            panel.showPreview(null, true);
          }
        }
      }
    }
  }

  private static MultiMap<ResourceType, String> initializeThemeAttributes(@NotNull Configuration configuration,
                                                                          @NotNull ResourceResolver resolver) {
    MultiMap<ResourceType, String> attrs = new MultiMap<>();
    String themeName = configuration.getTheme();
    assert themeName != null;
    for (ItemResourceValue item : ResolutionUtils.getThemeAttributes(resolver, themeName)) {
      ResourceType type = ResolutionUtils.getAttrType(item, configuration);
      if (type != null) {
        attrs.putValue(type, ResolutionUtils.getQualifiedItemName(item));
      }
    }

    return attrs;
  }

  private boolean allowColors() {
    return myTypes.contains(ResourceType.COLOR);
  }

  private boolean allowDrawables() {
    return myTypes.contains(ResourceType.DRAWABLE) || myTypes.contains(ResourceType.MIPMAP);
  }

  @NotNull
  private JComponent createToolbar() {
    JComponent toolbar = Box.createHorizontalBox();
    toolbar.add(mySearchField);
    toolbar.add(Box.createHorizontalStrut(JBUI.scale(20)));
    toolbar.add(myViewOption);

    toolbar.add(Box.createHorizontalGlue());
    JBLabel addNew = new JBLabel("Add new resource");
    addNew.setIcon(PlatformIcons.COMBOBOX_ARROW_ICON);
    addNew.setHorizontalTextPosition(SwingConstants.LEFT);
    addNew.setIconTextGap(0);
    if (ScreenReader.isActive()) {
      addNew.setFocusable(true);
    }
    toolbar.add(addNew);
    MyAddNewResourceLabelListener listener = new MyAddNewResourceLabelListener();
    addNew.addMouseListener(listener);
    addNew.addKeyListener(listener);

    toolbar.setBorder(new CompoundBorder(JBUI.Borders.customLine(OnePixelDivider.BACKGROUND, 0, 0, 1, 0), JBUI.Borders.empty(8)));
    return toolbar;
  }

  private JComponent createViewOptions() {
    ToggleAction listView = createListViewAction();
    ToggleAction gridView = createGridViewAction();
    DefaultActionGroup group = new DefaultActionGroup(listView, gridView);
    JComponent component = ActionManager.getInstance().createActionToolbar("ResourceViewOptionToolbar", group, true).getComponent();
    component.setBorder(null);
    component.setMaximumSize(new Dimension(JBUI.scale(100), component.getMaximumSize().height));
    return component;
  }

  /**
   * @param defaultType The type corresponding to the tab to select by default
   */
  @Nullable
  private JTabbedPane initializeTabbedPane(@Nullable ResourceType defaultType) {
    if (myTypes.size() <= 1) {
      return null;
    }

    //noinspection UndesirableClassUsage We install our own special UI, intellij stuff will break it
    JTabbedPane pane = new JTabbedPane(SwingConstants.LEFT);
    pane.setName("ResourceTypeTabs"); // for UI tests
    pane.setUI(new SimpleTabUI());

    List<ResourceType> sorted = Lists.newArrayList(myTypes);
    // Sort drawables above colors
    sorted.sort(Comparator.comparingInt(ChooseResourceDialog::typeRank));

    int defaultTypesIndex = 0;
    int currentTypeIndex = 0;
    for (ResourceType type : sorted) {
      // only show color state lists if we are not showing drawables
      JPanel container = new JPanel(new BorderLayout());
      container.setPreferredSize(PANEL_PREFERRED_SIZE);
      container.putClientProperty(ResourceType.class, type);
      pane.addTab(type.getDisplayName(), container);
      if (type.equals(defaultType)) {
        defaultTypesIndex = currentTypeIndex;
      }
      currentTypeIndex++;
    }

    pane.setSelectedIndex(defaultTypesIndex);
    pane.addChangeListener(e -> handleTabChange());

    return pane;
  }

  private static int typeRank(ResourceType type) {
    switch (type) {
      case DRAWABLE:
        return 0;
      case COLOR:
        return 1;
      default:
        return type.ordinal() + 2;
    }
  }

  private void handleTabChange() {
    ResourcePanel panel = getSelectedPanel();
    panel.configureList(myGridMode);
    updateFilter();
    setupViewOptions();
  }

  @NotNull
  private ResourcePanel getSelectedPanel() {
    if (myTabbedPane != null) {
      JPanel selectedComponent = (JPanel)myTabbedPane.getSelectedComponent();
      ResourceType type = (ResourceType)selectedComponent.getClientProperty(ResourceType.class);
      return getPanel(myTabbedPane, type);
    }
    else {
      // Just one type
      return getPanel(null, myTypes.iterator().next());
    }
  }

  private final Map<ResourceType, ResourcePanel> myTypeToPanels = Maps.newEnumMap(ResourceType.class);

  private ResourcePanel getPanel(@Nullable JTabbedPane tabbedPane, @NotNull ResourceType resourceType) {
    // All ResourceType requests for MIPMAP should be converted into a drawable instead
    ResourceType type = resourceType;
    if (type == ResourceType.MIPMAP) { // mipmaps are treated as drawables
      type = ResourceType.DRAWABLE;
    }

    ResourcePanel panel = myTypeToPanels.get(type);
    if (panel == null) {
      panel = new ResourcePanel(type, type != ResourceType.COLOR || !allowDrawables(), myThemAttributes.get(type));
      panel.expandAll();

      JPanel container = myAltPane;
      if (container == null && tabbedPane != null) {
        for (int i = 0, n = tabbedPane.getComponentCount(); i < n; i++) {
          JPanel tab = (JPanel)tabbedPane.getComponentAt(i);
          if (tab.getClientProperty(ResourceType.class) == type) {
            container = tab;
            break;
          }
        }
      }
      if (container != null) {
        container.add(panel.myComponent, BorderLayout.CENTER);
        myTypeToPanels.put(type, panel);
      }
    }

    return panel;
  }

  @NotNull
  private ToggleAction createGridViewAction() {
<<<<<<< HEAD
    return new ToggleAction(null, "grid", AndroidIcons.Views.GridView) {
      @Override
      public boolean isSelected(AnActionEvent e) {
        return myGridMode;
      }
=======
    return new ToggleAction(null, "grid", StudioIcons.LayoutEditor.Palette.GRID_VIEW) {
        @Override
        public boolean isSelected(AnActionEvent e) {
          return myGridMode;
        }
>>>>>>> 9e819fa1

      @Override
      public void setSelected(AnActionEvent e, boolean state) {
        setGridMode(state);
      }
    };
  }

  @NotNull
  private ToggleAction createListViewAction() {
<<<<<<< HEAD
    return new ToggleAction(null, "list", AndroidIcons.Views.ListView) {
      @Override
      public boolean isSelected(AnActionEvent e) {
        return !myGridMode;
      }
=======
    return new ToggleAction(null, "list", StudioIcons.LayoutEditor.Palette.LIST_VIEW) {
        @Override
        public boolean isSelected(AnActionEvent e) {
          return !myGridMode;
        }
>>>>>>> 9e819fa1

      @Override
      public void setSelected(AnActionEvent e, boolean state) {
        setGridMode(!state);
      }
    };
  }

  @NotNull
  private AnAction createNewResourceValueAction() {
    return new AnAction() {
      @Override
      public void actionPerformed(AnActionEvent e) {
        ResourceType type = (ResourceType)getTemplatePresentation().getClientProperty(TYPE_KEY);
        createNewResourceValue(type);
      }
    };
  }

  @NotNull
  private AnAction createNewResourceFileAction() {
    return new AnAction() {
      @Override
      public void actionPerformed(AnActionEvent e) {
        ResourceFolderType type = (ResourceFolderType)getTemplatePresentation().getClientProperty(FOLDER_TYPE_KEY);
        createNewResourceFile(type);
      }
    };
  }

  @NotNull
  private AbstractAction createNewResourceAction() {
    return new AbstractAction("New Resource", AllIcons.General.ComboArrowDown) {
      @Override
      public void actionPerformed(ActionEvent e) {
        JComponent component = (JComponent)e.getSource();
        ActionPopupMenu popupMenu = createNewResourcePopupMenu();
        popupMenu.getComponent().show(component, 0, component.getHeight());
      }
    };
  }

  @NotNull
  private AnAction createExtractStyleAction() {
    return new AnAction("Extract Style...") {
      @Override
      public void actionPerformed(AnActionEvent e) {
        extractStyle();
      }
    };
  }

  @NotNull
  private AnAction createNewResourceReferenceAction() {
    return new AnAction() {
      @Override
      public void actionPerformed(AnActionEvent e) {
        ResourcePanel panel = getSelectedPanel();
        panel.showNewResource(panel.myReferencePanel);
      }
    };
  }

  @NotNull
  private SearchField createSearchField() {
    SearchField searchField = new SearchField(false) { // no history: interferes with arrow down to jump into the list
      @Override
      protected void showPopup() {
        // Turn off search popup; we're overriding the Down key to jump into the list instead
      }
    };
    searchField.getTextEditor().addKeyListener(new KeyAdapter() {
      @Override
      public void keyPressed(KeyEvent e) {
        // Allow arrow down to jump directly into the list
        if (e.getKeyCode() == KeyEvent.VK_DOWN) {
          e.consume();
          getSelectedPanel().selectFirst();
        }
      }
    });
    searchField.setMaximumSize(new Dimension(JBUI.scale(300), searchField.getMaximumSize().height));
    searchField.addDocumentListener(new DocumentAdapter() {
      @Override
      protected void textChanged(DocumentEvent e) {
        updateFilter();
      }
    });

    return searchField;
  }

  private void updateFilter() {
    ResourcePanel panel = getSelectedPanel();
    final String text = mySearchField.getText();
    if (text.isEmpty()) {
      if (!panel.isFiltered()) {
        return;
      }
      panel.setFilter(null);
      return;
    }
    if (panel.getType() == ResourceType.COLOR) {
      Condition<ResourceChooserItem> colorCondition = null;
      if (text.startsWith("#")) {
        final Color color = ResourceHelper.parseColor(text);
        if (color != null) {
          colorCondition = item -> {
            assert item.getType() == ResourceType.COLOR; // we don't want to search non-colors
            return ResourceHelper.resolveMultipleColors(getResourceResolver(), item.getResourceValue(), myModule.getProject())
              .contains(color);
          };
        }
      }
      if (colorCondition != null) {
        panel.setFilter(colorCondition);
        return;
      }
    }

    Condition<ResourceChooserItem> condition = item -> {
      if (item.getType() == ResourceType.STRING) {
        // TODO: Cache on item!
        String string = ResourceHelper.resolveStringValue(getResourceResolver(), item.getResourceUrl());
        if (StringUtil.containsIgnoreCase(string, text)) {
          return true;
        }
      }

      // If the search ends with a space, use the exact text value
      if (text.endsWith(" ")) {
        return StringUtil.equalsIgnoreCase(item.getName(), text.trim()); // Text needs to be trimmed to match the item name
      }
      return StringUtil.containsIgnoreCase(item.getName(), text);
    };

    panel.setFilter(condition);
  }

  private void initializeColorPicker(@Nullable String value,
                                     @NotNull final ResourceNameVisibility resourceNameVisibility,
                                     ResourceResolver resolver, ResourceValue resValue) {
    Color color = null;
    if (resValue != null) {
      color = ResourceHelper.resolveColor(resolver, resValue, myModule.getProject());
    }

    if (color == null) {
      color = ResourceHelper.parseColor(value);
    }
    myColorPicker = new ColorPicker(myDisposable, color, true, new ColorPickerListener() {
      @Override
      public void colorChanged(Color color) {
        notifyResourcePickerListeners(ResourceHelper.colorToString(color));
      }

      @Override
      public void closed(@Nullable Color color) {
      }
    });
    myColorPicker.pickARGB();

    myColorPickerPanel = new ResourceEditorTab(myModule, "Color", myColorPicker, resourceNameVisibility,
                                               ResourceFolderType.VALUES, true, ResourceType.COLOR) {
      @NotNull
      @Override
      public String doSave() {
        String value = ResourceHelper.colorToString(myColorPicker.getColor());
        if (getResourceNameVisibility() == ResourceNameVisibility.FORCE ||
            (getResourceNameVisibility() == ResourceNameVisibility.SHOW && !getSelectedPanel().myEditorPanel.getResourceName().isEmpty())) {
          value = saveValuesResource(getSelectedPanel().myEditorPanel.getResourceName(), value, getLocationSettings());
        }
        // else we use the value we got at the start of the method
        return value;
      }
    };
  }

  private void ensurePickersInitialized() {
    boolean allowDrawables = allowDrawables();
    boolean allowColors = allowColors();

    if (allowColors || allowDrawables) {
      if (myStateListPicker != null || myColorPicker != null) {
        return;
      }
      Configuration configuration = getConfiguration();
      ResourceResolver resolver = configuration.getResourceResolver();
      assert resolver != null;

      ResourceValue resValue = null;
      if (myInitialValue != null) {
        resValue = resolver.findResValue(myInitialValue, myInitialValueIsFramework);
      }

      final ResourceType stateListType;
      final ResourceFolderType stateListFolderType;
      if (allowDrawables) {
        stateListType = ResourceType.DRAWABLE;
        stateListFolderType = ResourceFolderType.DRAWABLE;
      }
      else {
        stateListType = ResourceType.COLOR;
        stateListFolderType = ResourceFolderType.COLOR;
      }

      initializeStateListPicker(configuration, resolver, resValue, stateListType, stateListFolderType);
      initializeColorPicker(myInitialValue, myResourceNameVisibility, resolver, resValue);
    }
  }

  private void initializeStateListPicker(@NotNull Configuration configuration,
                                         ResourceResolver resolver,
                                         ResourceValue resValue,
                                         final ResourceType stateListType, final ResourceFolderType stateListFolderType) {
    ResourceHelper.StateList stateList = null;
    if (resValue != null) {
      stateList = ResourceHelper.resolveStateList(resolver, resValue, myModule.getProject());
      if (stateList != null && stateList.getType() != stateListType) {
        // this is very strange, this means we have asked to open the resource picker to allow drawables but with a color state-list
        // or to 'not allow drawables', but with a drawables state-list, must be a user error, this should not normally happen.
        Logger.getInstance(ChooseResourceDialog.class).warn("StateList type mismatch " + stateList.getType() + " " + stateListType);
        stateList = null;
      }
    }

    myStateListPicker = new StateListPicker(stateList, myModule, configuration);
    myStateListPickerPanel = new ResourceEditorTab(myModule, "Statelist", myStateListPicker, ResourceNameVisibility.FORCE,
                                                   stateListFolderType, false, stateListType) {
      @Override
      @Nullable
      public ValidationInfo doValidate() {
        ValidationInfo error = super.doValidate();
        if (error == null) {
          int minDirectoriesApi = ThemeEditorUtils.getMinFolderApi(getLocationSettings().getDirNames(), myModule);
          error = myStateListPicker.doValidate(minDirectoriesApi);
        }
        return error;
      }

      @NotNull
      @Override
      public String doSave() {
        String stateListName = getSelectedPanel().myEditorPanel.getResourceName();
        Module module = getSelectedModule();
        VirtualFile resDir = getResourceDirectory();
        List<String> dirNames = getLocationSettings().getDirNames();
        ResourceFolderType resourceFolderType = ResourceFolderType.getFolderType(dirNames.get(0));
        ResourceType resourceType = ResourceType.getEnum(resourceFolderType.getName());

        Project project = module.getProject();
        List<VirtualFile> files = null;
        if (resDir == null) {
          AndroidUtils.reportError(project, AndroidBundle.message("check.resource.dir.error", module.getName()));
        }
        else {
          if (resourceType != null) {
            files = AndroidResourceUtil.findOrCreateStateListFiles(project, resDir, resourceFolderType, resourceType,
                                                                   stateListName, dirNames);
          }
        }
        if (files != null) {
          assert myStateListPicker != null;
          ResourceHelper.StateList stateList1 = myStateListPicker.getStateList();
          assert stateList1 != null;
          AndroidResourceUtil.updateStateList(project, stateList1, files);
        }

        if (resourceFolderType == ResourceFolderType.COLOR) {
          return COLOR_RESOURCE_PREFIX + stateListName;
        }
        assert resourceFolderType == ResourceFolderType.DRAWABLE;
        return DRAWABLE_PREFIX + stateListName;
      }
    };
  }

  @NotNull
  Configuration getConfiguration() {
    return myConfiguration;
  }

  private void setupViewOptions() {
    myViewOption.setVisible(getSelectedPanel().supportsGridMode());
  }

  @NotNull
  @Override
  protected DialogStyle getStyle() {
    // will draw the line between the main panel and the action buttons.
    return DialogStyle.COMPACT;
  }

  public void setContrastParameters(@NotNull ImmutableMap<String, Color> contrastColorsWithDescription,
                                    boolean isBackground,
                                    boolean displayWarning) {
    ensurePickersInitialized();
    if (myColorPicker != null) {
      myColorPicker.setContrastParameters(contrastColorsWithDescription, isBackground, displayWarning);
    }
    if (myStateListPicker != null) {
      myStateListPicker.setContrastParameters(contrastColorsWithDescription, isBackground);
    }
    myContrastColorsWithDescription = contrastColorsWithDescription;
    myIsBackgroundColor = isBackground;
  }

  @Override
  protected boolean postponeValidation() {
    return false;
  }

  public enum ResourceNameVisibility {
    /**
     * Show field, but do not force name to be used.
     */
    SHOW,

    /**
     * Force creation of named color.
     */
    FORCE
  }

  @Override
  @Nullable
  protected ValidationInfo doValidate() {
    return getSelectedPanel().doValidate();
  }

  public void setResourcePickerListener(@Nullable ResourcePickerListener resourcePickerListener) {
    myResourcePickerListener = resourcePickerListener;
  }

  private void notifyResourcePickerListeners(@Nullable String resource) {
    if (myResourcePickerListener != null) {
      myResourcePickerListener.resourceChanged(resource);
    }
  }

  public void generateColorSuggestions(@NotNull Color primaryColor, @NotNull String attributeName) {
    List<Color> suggestedColors = null;
    switch (attributeName) {
      case MaterialColors.PRIMARY_MATERIAL_ATTR:
        suggestedColors = MaterialColorUtils.suggestPrimaryColors();
        break;
      case MaterialColors.PRIMARY_DARK_MATERIAL_ATTR:
        suggestedColors = MaterialColorUtils.suggestPrimaryDarkColors(primaryColor);
        break;
      case MaterialColors.ACCENT_MATERIAL_ATTR:
        suggestedColors = MaterialColorUtils.suggestAccentColors(primaryColor);
        break;
    }
    if (suggestedColors != null) {
      ensurePickersInitialized();
      assert myColorPicker != null;
      myColorPicker.setRecommendedColors(suggestedColors);
    }
  }

  private ActionPopupMenu createNewResourcePopupMenu() {
    ActionManager actionManager = ActionManager.getInstance();
    DefaultActionGroup actionGroup = new DefaultActionGroup();

    ResourcePanel panel = getSelectedPanel();
    ResourceType resourceType = panel.getType();

    ResourceFolderType folderType = AndroidResourceUtil.XML_FILE_RESOURCE_TYPES.get(resourceType);
    if (folderType != null) {
      AnAction newFileAction = createNewResourceFileAction();
      newFileAction.getTemplatePresentation().setText("New " + folderType.getName() + " File...");
      newFileAction.getTemplatePresentation().putClientProperty(FOLDER_TYPE_KEY, folderType);
      actionGroup.add(newFileAction);
    }
    if (AndroidResourceUtil.VALUE_RESOURCE_TYPES.contains(resourceType)) {
      String title = "New " + resourceType + " Value...";
      if (resourceType == ResourceType.LAYOUT) {
        title = "New Layout Alias";
      }
      AnAction newValueAction = createNewResourceValueAction();
      newValueAction.getTemplatePresentation().setText(title);
      newValueAction.getTemplatePresentation().putClientProperty(TYPE_KEY, resourceType);
      actionGroup.add(newValueAction);
    }
    if (myTag != null && ResourceType.STYLE.equals(resourceType)) {
      final boolean enabled = AndroidBaseLayoutRefactoringAction.getLayoutViewElement(myTag) != null &&
                              AndroidExtractStyleAction.doIsEnabled(myTag);
      AnAction extractStyleAction = createExtractStyleAction();
      extractStyleAction.getTemplatePresentation().setEnabled(enabled);
      actionGroup.add(extractStyleAction);
    }
    if (GraphicalResourceRendererEditor.COLORS_AND_DRAWABLES.contains(resourceType)) {
      AnAction newReferenceAction = createNewResourceReferenceAction();
      newReferenceAction.getTemplatePresentation().setText("New " + resourceType + " Reference...");
      actionGroup.add(newReferenceAction);
    }

    return actionManager.createActionPopupMenu(ActionPlaces.UNKNOWN, actionGroup);
  }

  private void createNewResourceValue(ResourceType resourceType) {
    ensurePickersInitialized();
    if (resourceType == ResourceType.COLOR && myColorPickerPanel != null) {
      getSelectedPanel().showNewResource(myColorPickerPanel);
      return;
    }

    CreateXmlResourceDialog dialog = new CreateXmlResourceDialog(myModule, resourceType, null, null, true,
                                                                 null, null);
    dialog.setTitle("New " + StringUtil.capitalize(resourceType.getDisplayName()) + " Value Resource");
    if (!dialog.showAndGet()) {
      return;
    }

    Project project = myModule.getProject();
    final VirtualFile resDir = dialog.getResourceDirectory();
    if (resDir == null) {
      AndroidUtils.reportError(project, AndroidBundle.message("check.resource.dir.error", myModule));
      return;
    }

    String fileName = dialog.getFileName();
    List<String> dirNames = dialog.getDirNames();
    String resValue = dialog.getValue();
    String resName = dialog.getResourceName();
    if (!AndroidResourceUtil.createValueResource(project, resDir, resName, resourceType, fileName, dirNames, resValue)) {
      return;
    }

    PsiDocumentManager.getInstance(myModule.getProject()).commitAllDocuments();

    myResultResourceName = "@" + resourceType.getName() + "/" + resName;
    close(OK_EXIT_CODE);
  }

  private void createNewResourceFile(ResourceFolderType folderType) {
    ensurePickersInitialized();

    // if we are not showing the stateList picker, and we do have a stateList in it, then we can open it to allow the user to edit it.
    if (myStateListPicker != null && myStateListPicker.getStateList() != null &&
        folderType == myStateListPicker.getStateList().getFolderType()) {
      assert myStateListPickerPanel != null;
      getSelectedPanel().showNewResource(myStateListPickerPanel);
      return;
    }

    XmlFile newFile = CreateResourceFileAction.createFileResource(myFacet, folderType, null, null, null, true, null, null, null);
    if (newFile != null) {
      String name = newFile.getName();
      int index = name.lastIndexOf('.');
      if (index != -1) {
        name = name.substring(0, index);
      }
      myResultResourceName = "@" + folderType.getName() + "/" + name;
      close(OK_EXIT_CODE);
    }
  }

  private void extractStyle() {
    assert myTag != null;
    final String resName = AndroidExtractStyleAction.doExtractStyle(myModule, myTag, false, null);
    if (resName == null) {
      return;
    }
    myResultResourceName = "@style/" + resName;
    close(OK_EXIT_CODE);
  }

  @Override
  public JComponent getPreferredFocusedComponent() {
    return mySearchField;
  }

  @Override
  protected JComponent createCenterPanel() {
    return myContentPanel;
  }

  // These actions are placed in the "Add new resource" label's menu instead of in the dialog's own
  // actions (by overriding createLeftSideActions() with the below method body) such that they're not listed redundantly.
  @NotNull
  protected Action[] getCreateActions() {
    return !myHideLeftSideActions ? new Action[]{createNewResourceAction()} : EMPTY_ACTIONS;
  }

  /**
   * Expands the location settings panel
   */
  public void openLocationSettings() {
    ensurePickersInitialized();
    if (myColorPickerPanel != null) {
      myColorPickerPanel.setLocationSettingsOpen(true);
    }
    if (myStateListPickerPanel != null) {
      myStateListPickerPanel.setLocationSettingsOpen(true);
    }
    getSelectedPanel().myReferencePanel.setLocationSettingsOpen(true);
  }

  public String getResourceName() {
    return myResultResourceName;
  }

  @Override
  protected void doOKAction() {
    ResourcePanel resourcePanel = getSelectedPanel();
    ResourceEditorTab editor = resourcePanel.getCurrentResourceEditor();

    // we are about to close, and potentially create/edit resources, that may cause all sorts of refreshes, so lets clear any live preview values.
    notifyResourcePickerListeners(null);

    if (editor != null) {
      myResultResourceName = editor.doSave();
    }
    else {
      ResourceChooserItem item = resourcePanel.getSelectedItem();
      myResultResourceName = item != null ? item.getResourceUrl() : null;
    }
    super.doOKAction();
  }

  private void setGridMode(boolean gridMode) {
    if (gridMode != myGridMode) {
      myGridMode = gridMode;
      getSelectedPanel().configureList(myGridMode);
      PropertiesComponent.getInstance().setValue(GRID_MODE_KEY, gridMode, false);
    }
  }

  public void setUseGlobalUndo() {
    myUseGlobalUndo = true;
  }

  @Nullable
  private Icon getIcon(@NotNull ResourceChooserItem item, int size, int checkerboardSize, @Nullable Runnable onLoadComplete) {
    Icon cachedIcon = item.getIcon(size);
    if (cachedIcon != null) {
      return cachedIcon;
    }

    switch (item.getType()) {
      case COLOR:
      case DRAWABLE:
      case MIPMAP:
        AsyncIcon futureIcon =
          new AsyncIcon(createIcon(size, checkerboardSize, true, item.getPath(), item.getResourceValue(), item.getType()),
                        EmptyIcon.create(size), onLoadComplete);
        item.setIcon(futureIcon);

        return futureIcon;
      default:
    }

    return null;
  }

  @NotNull
  ListenableFuture<Icon> createIcon(int size,
                                    int checkerboardSize,
                                    boolean interpolate,
                                    @Nullable String path,
                                    @NotNull ResourceValue resourceValue,
                                    @NotNull ResourceType type) {
    if (path != null && IconDetector.isDrawableFile(path)
        && !path.endsWith(DOT_XML)) {
      // WebP images for unknown reasons don't load via ImageIcon(path)
      if (path.endsWith(DOT_WEBP)) {
        try {
          BufferedImage image = ImageIO.read(new File(path));
          if (image != null) {
            return Futures.immediateFuture(new ResourceChooserImageIcon(size, image, checkerboardSize, interpolate));
          }
        }
        catch (IOException ignore) {
        }
      }

      return Futures.immediateFuture(new ResourceChooserImageIcon(size, new ImageIcon(path).getImage(), checkerboardSize, interpolate));
    }
    else if (type == ResourceType.DRAWABLE || type == ResourceType.MIPMAP) {
      // TODO: Attempt to guess size for XML drawables since at least for vectors, we have attributes
      // like android:width, android:height, android:viewportWidth and android:viewportHeight
      // which we can use to get a suitable aspect ratio
      //noinspection UnnecessaryLocalVariable
      int width = size;
      //noinspection UnnecessaryLocalVariable
      int height = size;

      RenderTask renderTask = getRenderTask();
      renderTask.setOverrideRenderSize(width, height)
        .setMaxRenderSize(width, height);
      return Futures.transform(renderTask.renderDrawable(resourceValue), (Function<BufferedImage, ResourceChooserImageIcon>)drawable -> {
        if (drawable != null) {
          return new ResourceChooserImageIcon(size, drawable, checkerboardSize, interpolate);
        }

        return null;
      });
      // TODO maybe have a different icon for state list drawable
    }
    else if (type == ResourceType.COLOR) {
      List<Color> colors = ResourceHelper.resolveMultipleColors(getResourceResolver(), resourceValue, myModule.getProject());
      if (colors.size() == 1) {
        return Futures.immediateFuture(new ResourceChooserColorIcon(size, colors.get(0), checkerboardSize));
      }
      if (colors.size() > 1) {
        ResourceChooserColorIcon[] colorIcons = new ResourceChooserColorIcon[colors.size()];
        for (int i = 0; i < colors.size(); i++) {
          int sectionSize = size / colors.size();
          if (i == colors.size() - 1) {
            sectionSize = size - sectionSize * (colors.size() - 1);
          }
          colorIcons[i] = new ResourceChooserColorIcon(sectionSize, size, colors.get(i), checkerboardSize);
        }
        return Futures.immediateFuture(new RowIcon(colorIcons));
      }
    }

    return Futures.immediateFuture(null);
  }

  @NotNull
  private ResourceSwatchComponent.SwatchIcon getSwatchIcon(@Nullable String name) {
    return StateListPicker.getSwatchIcon(name, getResourceResolver(), getRenderTask());
  }

  @NotNull
  private ResourceResolver getResourceResolver() {
    Configuration config = getConfiguration();
    ResourceResolver resolver = config.getResourceResolver();
    assert resolver != null;
    return resolver;
  }

  @NotNull
  private RenderTask getRenderTask() {
    if (myRenderTask == null) {
      myRenderTask = DrawableRendererEditor.configureRenderTask(myModule, getConfiguration());
      myRenderTask.setMaxRenderSize(150, 150); // don't make huge images here
    }
    return myRenderTask;
  }

  /**
   * Saves any value that can be saved into the values.xml file and does not require its own file.
   *
   * @param value of the resource being edited to be saved
   * @return the value that is returned by the resource chooser.
   */
  @NotNull
  private String saveValuesResource(@NotNull String name, @NotNull String value, @NotNull CreateXmlResourcePanel locationSettings) {
    ResourceType type = locationSettings.getType();
    String fileName = locationSettings.getFileName();
    List<String> dirNames = locationSettings.getDirNames();

    Project project = myModule.getProject();
    final VirtualFile resDir = locationSettings.getResourceDirectory();
    if (resDir == null) {
      AndroidUtils.reportError(project, AndroidBundle.message("check.resource.dir.error", myModule.getName()));
    }
    else {
      if (!AndroidResourceUtil.changeValueResource(project, resDir, name, type, value, fileName, dirNames, myUseGlobalUndo)) {
        // Changing value resource has failed, one possible reason is that resource isn't defined in the project.
        // Trying to create the resource instead.
        AndroidResourceUtil.createValueResource(project, resDir, name, type, fileName, dirNames, value);
      }
    }
    return PREFIX_RESOURCE_REF + type + "/" + name;
  }

  @NotNull
  private static EnumSet<ResourceType> getAllowedTypes(@NotNull ResourceType type) {
    switch (type) {
      case COLOR:
        return GraphicalResourceRendererEditor.COLORS_ONLY;
      case DRAWABLE:
        return GraphicalResourceRendererEditor.DRAWABLES_ONLY;
      default:
        return EnumSet.of(type);
    }
  }

  private class ResourcePanel {

    private static final String NONE = "None";
    private static final String TEXT = "Text";
    private static final String EDITOR = "Editor";
    private static final String DRAWABLE = "Bitmap";
    private static final String TABLE = "Table";

    @NotNull public final JBSplitter myComponent;
    @Nullable private TreeGrid<ResourceChooserItem> myList;
    @Nullable private JBTable myTable;
    @NotNull private final JPanel myPreviewPanel;

    private JLabel myNoPreviewComponent;
    private JTextPane myHtmlTextArea;
    private EditResourcePanel myEditorPanel;
    @Nullable private ResourceDrawablePanel myDrawablePanel;
    @Nullable private ResourceTablePanel myTablePanel;

    private ResourceComponent myReferenceComponent;
    private ResourceEditorTab myReferencePanel;

    @NotNull private ResourceChooserGroup[] myGroups = new ResourceChooserGroup[0];
    @NotNull private final ResourceType myType;

    public ResourcePanel(@NotNull ResourceType type, boolean includeFileResources,
                         @NotNull Collection<String> attrs) {
      myType = type;

<<<<<<< HEAD
      List<ResourceChooserGroup> groups = Lists.newArrayListWithCapacity(3);
      ResourceChooserGroup projectItems = new ResourceChooserGroup(APP_NAMESPACE_LABEL, type, myFacet, false, includeFileResources);
      if (!projectItems.isEmpty()) {
        groups.add(projectItems);
      }
      ResourceChooserGroup frameworkItems = new ResourceChooserGroup(ANDROID_NS_NAME, type, myFacet, true, includeFileResources);
      if (!frameworkItems.isEmpty()) {
        groups.add(frameworkItems);
      }
      ResourceChooserGroup themeItems = new ResourceChooserGroup("Theme attributes", myType, myFacet, attrs);
      if (!themeItems.isEmpty()) {
        groups.add(themeItems);
      }
      myGroups = groups.toArray(EMPTY_RESOURCE_CHOOSER_GROUPS);

=======
>>>>>>> 9e819fa1
      myComponent = new JBSplitter(false, 0.5f);
      // The JBLoadingPanel requires a disposable to be passed so it knows when to stop the animation thread.
      // We create a Disposable here that we dispose when we've finished loading everything.
      Disposable animationDisposable = Disposer.newDisposable();
      JBLoadingPanel loadingPanel = new JBLoadingPanel(new FlowLayout(), animationDisposable);
      myComponent.setFirstComponent(loadingPanel);
      loadingPanel.startLoading();
      myComponent.setSplitterProportionKey("android.resource_dialog_splitter");
      ApplicationManager.getApplication().executeOnPooledThread(() -> {
        List<ResourceChooserGroup> groups = Lists.newArrayListWithCapacity(3);
        ResourceChooserGroup projectItems = new ResourceChooserGroup(APP_NAMESPACE_LABEL, type, myFacet, false, includeFileResources);
        if (!projectItems.isEmpty()) {
          groups.add(projectItems);
        }
        ResourceChooserGroup frameworkItems = new ResourceChooserGroup(ANDROID_NS_NAME, type, myFacet, true, includeFileResources);
        if (!frameworkItems.isEmpty()) {
          groups.add(frameworkItems);
        }
        ResourceChooserGroup themeItems = new ResourceChooserGroup("Theme attributes", myType, myFacet, attrs);
        if (!themeItems.isEmpty()) {
          groups.add(themeItems);
        }
        myGroups = groups.toArray(EMPTY_RESOURCE_CHOOSER_GROUPS);

<<<<<<< HEAD
      JComponent firstComponent = createListPanel();
      firstComponent.setPreferredSize(JBUI.size(200, 600));
=======
        JComponent firstComponent = createListPanel(myGroups);
        firstComponent.setPreferredSize(JBUI.size(200,600));
>>>>>>> 9e819fa1

        myComponent.setFirstComponent(firstComponent);
        Disposer.dispose(animationDisposable);
      });

      myPreviewPanel = new JPanel(new CardLayout());
      myPreviewPanel.setPreferredSize(JBUI.size(400, 600));
      myComponent.setSecondComponent(myPreviewPanel);

      showPreview(null);
    }

    @NotNull
    private JComponent createListPanel(@NotNull ResourceChooserGroup[] groups) {
      JComponent component;
      if (myType == ResourceType.DRAWABLE
          || myType == ResourceType.COLOR
          || myType == ResourceType.MIPMAP
          // Styles and IDs: no "values" to show
          || myType == ResourceType.STYLE
          || myType == ResourceType.ID) {
        AbstractTreeStructure treeContentProvider = new ResourceTreeContentProvider(groups);
        TreeGrid<ResourceChooserItem> list = new TreeGrid<>(treeContentProvider);
        new TreeGridSpeedSearch<>(list);
        list.addListSelectionListener(e -> {
          showPreview(getSelectedItem());
          notifyResourcePickerListeners(getValueForLivePreview());
        });
        component = myList = list;
        // setup default list look and feel
        configureList(myGridMode);
      }
      else {
        // Table view (strings, dimensions, etc
        final AbstractTableModel model = new ResourceTableContentProvider(groups);

        FilteringTableModel<ResourceChooserItem> tableModel = new FilteringTableModel<>(new AbstractTableModel() {
          @Override
          public int getRowCount() {
            return model.getRowCount();
          }

          @Override
          public int getColumnCount() {
            return model.getColumnCount();
          }

          @Override
          public Object getValueAt(int rowIndex, int columnIndex) {
            return model.getValueAt(rowIndex, columnIndex);
          }
        }, ResourceChooserItem.class);
        tableModel.refilter(); // Needed as otherwise the filtered list does not show any content.

        component = myTable = new JBTable(tableModel);
        component.setName("nameTable"); // for tests
        myTable.setFillsViewportHeight(true);
        myTable.setTableHeader(null);
        myTable.setBorder(null);
        TableColumnModel columnModel = myTable.getColumnModel();
        columnModel.getColumn(0).setHeaderValue("Key");
        columnModel.getColumn(1).setHeaderValue("Default Value");
        columnModel.getColumn(0).setCellRenderer(new ColoredTableCellRenderer() {
          @Override
          protected void customizeCellRenderer(JTable table,
                                               Object value,
                                               boolean isSelected,
                                               boolean hasFocus,
                                               int row,
                                               int column) {
            boolean isHeader = false;
            if (value instanceof ResourceChooserItem) {
              ResourceChooserItem item = (ResourceChooserItem)value;
              String string = item.getName();
              String filter = mySearchField.getText();
              if (!filter.isEmpty()) {
                int match = StringUtil.indexOfIgnoreCase(string, filter, 0);
                if (match != -1) {
                  append(string.substring(0, match));
                  append(string.substring(match, match + filter.length()), SEARCH_MATCH_ATTRIBUTES);
                  append(string.substring(match + filter.length()));
                }
                else {
                  append(string);
                }
              }
              else {
                append(string);
              }
            }
            else {
              isHeader = true;
              append(value.toString());
            }

            if (isHeader) {
              setFont(UIUtil.getLabelFont().deriveFont(Font.BOLD));
              if (!isSelected) {
                setBackground(UIUtil.getLabelBackground());
              }
            }
            else {
              setFont(UIUtil.getLabelFont());
              if (!isSelected) {
                setBackground(table.getBackground());
              }
            }
          }
        });
        columnModel.getColumn(1).setCellRenderer(new DefaultTableCellRenderer() {
          @SuppressWarnings("AssignmentToMethodParameter") // for value
          @Override
          public Component getTableCellRendererComponent(JTable table,
                                                         Object value,
                                                         boolean isSelected,
                                                         boolean hasFocus,
                                                         int row,
                                                         int column) {
            if (value instanceof ResourceChooserItem) {
              value = ((ResourceChooserItem)value).getDefaultValue();
              setBackground(table.getBackground());
            }
            else {
              // Header node
              setBackground(UIUtil.getLabelBackground());
              value = "";
            }
            return super.getTableCellRendererComponent(table, value, isSelected, hasFocus, row, column);
          }
        });
        myTable.setRowHeight(TABLE_CELL_HEIGHT);
        myTable.setStriped(false);
        myTable.setSelectionMode(ListSelectionModel.SINGLE_SELECTION);

        myTable.getSelectionModel().addListSelectionListener(e -> {
          showPreview(getSelectedItem());
          notifyResourcePickerListeners(getValueForLivePreview());
        });
        myTable.setBorder(BorderFactory.createEmptyBorder());

        TableSpeedSearch speedSearch = new TableSpeedSearch(myTable);
        speedSearch.setClearSearchOnNavigateNoMatch(true);
      }

      new DoubleClickListener() {
        @Override
        protected boolean onDoubleClick(MouseEvent e) {
          ResourceChooserItem selected = getSelectedItem();
          if (selected != null) {
            myResultResourceName = selected.getResourceUrl();
            close(OK_EXIT_CODE);
            return true;
          }
          return false;
        }
      }.installOn(component);

      JScrollPane scrollPane = ScrollPaneFactory.createScrollPane(component, ScrollPaneConstants.VERTICAL_SCROLLBAR_ALWAYS,
                                                                  ScrollPaneConstants.HORIZONTAL_SCROLLBAR_NEVER);
      scrollPane.setBorder(BorderFactory.createEmptyBorder());
      scrollPane.setViewportBorder(BorderFactory.createEmptyBorder());
      scrollPane.getVerticalScrollBar().setUnitIncrement(JBUI.scale(16));
      return scrollPane;
    }

    boolean isFiltered() {
      if (myList != null) {
        return myList.isFiltered();
      }
      else if (myTable != null) {
        // Not tracking this yet; err on the side of caution
        return true;
      }
      else {
        return false;
      }
    }

    void setFilter(@Nullable Condition<ResourceChooserItem> condition) {
      if (myList != null) {
        myList.setFilter(condition);
        if (condition != null) {
          // Select the only single item after filtering, if any
          myList.selectIfUnique();
        }
      }
      else if (myTable != null) {
        //noinspection unchecked
        ((FilteringTableModel<ResourceChooserItem>)myTable.getModel()).setFilter(condition);
        if (condition != null) {
          TableModel model = myTable.getModel();
          ResourceChooserItem single = null;
          for (int row = 0, rowCount = model.getRowCount(); row < rowCount; row++) {
            Object value = model.getValueAt(row, 0);
            if (value instanceof ResourceChooserItem) {
              if (single == null) {
                single = (ResourceChooserItem)value;
              }
              else {
                single = null;
                break;
              }
            }
          }
          if (single != null) {
            setSelectedItem(single);
          }
        }
      }
    }

    void selectFirst() {
      if (myList != null) {
        myList.selectFirst();
<<<<<<< HEAD
      }
      else if (myTable != null) {
        List<ResourceChooserItem> first = myGroups[0].getItems();
=======
      } else if (myTable != null) {
        List<ResourceChooserItem> first = myGroups.length > 0 ? myGroups[0].getItems() : Collections.emptyList();
>>>>>>> 9e819fa1
        if (!first.isEmpty()) {
          setSelectedItem(first.get(0));
          myTable.requestFocus();
        }
      }
    }

    private void showDrawableItem(ResourceChooserItem item) {
      if (myDrawablePanel == null) {
        myDrawablePanel = new ResourceDrawablePanel(ChooseResourceDialog.this);
        myPreviewPanel.add(myDrawablePanel, DRAWABLE);
      }
      CardLayout layout = (CardLayout)myPreviewPanel.getLayout();
      myDrawablePanel.select(item);
      layout.show(myPreviewPanel, DRAWABLE);
    }

    private void showTableItem(ResourceChooserItem item) {
      if (myTablePanel == null) {
        myTablePanel = new ResourceTablePanel(ChooseResourceDialog.this);
        myPreviewPanel.add(myTablePanel.getPanel(), TABLE);
      }
      else {
        // Without this, selecting different tables (e.g. keep arrow down pressed) causes the splitter
        // to keep recomputing the allocations based on the preferred sizes of the children instead
        // of sticking with the current proportion
        myComponent.skipNextLayouting();
      }
      CardLayout layout = (CardLayout)myPreviewPanel.getLayout();
      myTablePanel.select(item);
      layout.show(myPreviewPanel, TABLE);
    }

    private void showEditorPanel() {
      if (myEditorPanel == null) {
        myReferenceComponent = new ResourceComponent(myModule.getProject(), true);
        myReferenceComponent.addSwatchListener(e -> {
          String attributeValue = myReferenceComponent.getValueText();
          ResourceUrl attributeValueUrl = ResourceUrl.parse(attributeValue);
          boolean isFrameworkValue = attributeValueUrl != null && attributeValueUrl.framework;
          String nameSuggestion = attributeValueUrl != null ? attributeValueUrl.name : null;

          ChooseResourceDialog dialog = builder()
            .setModule(myReferencePanel.getSelectedModule())
            .setTypes(getAllowedTypes(myType))
            .setCurrentValue(attributeValue)
            .setIsFrameworkValue(isFrameworkValue)
            .setResourceNameVisibility(ResourceNameVisibility.FORCE)
            .setResourceNameSuggestion(nameSuggestion)
            .setConfiguration(getConfiguration())
            .build();

          if (myResourcePickerListener != null) {
            dialog.setResourcePickerListener(myResourcePickerListener);
          }
          if (!myContrastColorsWithDescription.isEmpty()) {
            dialog.setContrastParameters(myContrastColorsWithDescription, myIsBackgroundColor, true);
          }
          dialog.show();

          if (dialog.isOK()) {
            String resourceName = dialog.getResourceName();
            myReferenceComponent.setValueText(resourceName);
            myReferenceComponent.repaint();
          }
          else {
            // reset live preview to original value
            notifyResourcePickerListeners(myReferenceComponent.getValueText());
          }
        });
        myReferenceComponent.addTextDocumentListener(new com.intellij.openapi.editor.event.DocumentAdapter() {
          @Override
          public void documentChanged(com.intellij.openapi.editor.event.DocumentEvent e) {
            // This is run inside a WriteAction and updateIcon may need an APP_RESOURCES_LOCK from AndroidFacet.
            // To prevent a potential deadlock, we call updateIcon in another thread.
            ApplicationManager.getApplication().invokeLater(() -> {
              updateReferenceSwatchIcon();
              notifyResourcePickerListeners(myReferenceComponent.getValueText());
            }, ModalityState.any());
          }
        });
        // TODO, what if we change module in the resource editor, we should update the auto complete to match
        myReferenceComponent.setCompletionStrings(ResourceHelper.getCompletionFromTypes(myFacet, getAllowedTypes(myType)));

        Box referenceComponentPanel = new Box(BoxLayout.Y_AXIS);
        referenceComponentPanel.setName("ReferenceEditor"); // for UI tests
        referenceComponentPanel.add(myReferenceComponent);
        referenceComponentPanel.add(Box.createVerticalGlue());
        myReferencePanel = new ResourceEditorTab(myModule, "Reference", referenceComponentPanel, ResourceNameVisibility.FORCE,
                                                 ResourceFolderType.VALUES, true, myType) {
          @Override
          @Nullable
          public ValidationInfo doValidate() {
            ValidationInfo error = super.doValidate();
            if (error == null) {
              int minDirectoriesApi = ThemeEditorUtils.getMinFolderApi(getLocationSettings().getDirNames(), myModule);
              IAndroidTarget target = getConfiguration().getRealTarget();
              assert target != null;
              final AndroidTargetData androidTargetData = AndroidTargetData.getTargetData(target, myModule);
              assert androidTargetData != null;
              error = myReferenceComponent.doValidate(minDirectoriesApi, androidTargetData);
            }
            return error;
          }

          @NotNull
          @Override
          public String doSave() {
            return saveValuesResource(myEditorPanel.getResourceName(), myReferenceComponent.getValueText(), getLocationSettings());
          }
        };

        myEditorPanel = new EditResourcePanel(myResourceNameSuggestion);
        myEditorPanel.addVariantActionListener(e -> {
          // user has selected a different variant for the current resource, so we need to display it
          getSelectedPanel().editResourceItem(myEditorPanel.getSelectedVariant());
        });

        myEditorPanel.addTab(myReferencePanel);
        ensurePickersInitialized();
        if (myType == ResourceType.COLOR) {
          assert myColorPickerPanel != null;
          myEditorPanel.addTab(myColorPickerPanel);
        }
        if (myStateListPicker != null && myStateListPicker.getStateList() != null && myType == myStateListPicker.getStateList().getType()) {
          assert myStateListPickerPanel != null;
          myEditorPanel.addTab(myStateListPickerPanel);
        }
        myPreviewPanel.add(myEditorPanel, EDITOR);
      }
      CardLayout layout = (CardLayout)myPreviewPanel.getLayout();
      layout.show(myPreviewPanel, EDITOR);
    }

    private void updateReferenceSwatchIcon() {
      ResourceSwatchComponent.SwatchIcon icon = getSwatchIcon(myReferenceComponent.getValueText());
      if (icon instanceof ResourceSwatchComponent.ColorIcon) {
        ResourceSwatchComponent.ColorIcon colorIcon = (ResourceSwatchComponent.ColorIcon)icon;
        myReferenceComponent.setWarning(
          ColorUtils.getContrastWarningMessage(myContrastColorsWithDescription, colorIcon.getColor(), myIsBackgroundColor));
      }
      else {
        myReferenceComponent.setWarning(null);
      }
      myReferenceComponent.setSwatchIcon(icon);
      myReferenceComponent.repaint();
    }

    private void showNoPreview() {
      if (myNoPreviewComponent == null) {
        myNoPreviewComponent = new JLabel("No Preview");
        myNoPreviewComponent.setHorizontalAlignment(SwingConstants.CENTER);
        myNoPreviewComponent.setVerticalAlignment(SwingConstants.CENTER);
        myPreviewPanel.add(myNoPreviewComponent, NONE);
      }

      CardLayout layout = (CardLayout)myPreviewPanel.getLayout();
      layout.show(myPreviewPanel, NONE);
    }

    private void showHtml(String doc) {
      if (myHtmlTextArea == null) {
        myHtmlTextArea = new JTextPane();
        myHtmlTextArea.setEditable(false);
        myHtmlTextArea.setContentType(UIUtil.HTML_MIME);
        myHtmlTextArea.setMargin(JBUI.insets(8, 8, 8, 8));
        JScrollPane scrollPane = ScrollPaneFactory.createScrollPane(myHtmlTextArea, true);
        myPreviewPanel.add(scrollPane, TEXT);
      }

      myHtmlTextArea.setText(doc);
      HtmlBuilderHelper.fixFontStyles(myHtmlTextArea);
      myHtmlTextArea.getCaret().setDot(0);

      CardLayout layout = (CardLayout)myPreviewPanel.getLayout();
      layout.show(myPreviewPanel, TEXT);
    }

    @NotNull
    public ResourceType getType() {
      return myType;
    }

    /**
     * Determines if the given item is something we can edit (vs just select)
     */
    private boolean allowEditing(@Nullable ResourceChooserItem item) {
      if (item == null) {
        return false;
      }

      // Determine whether we allow editing. We allow editing if
      //  (1) it's a project item, and
      //  (2) it's a "complex" type (e.g. a state list) or a color.
      //  (3) it's not an attribute
      //
      // You can't edit bitmaps, framework resources, etc.
      if (item.isFramework() || item.isAttr()) {
        return false;
      }

      // Checking for is-framework isn't enough: we don't let you edit resources
      // from libraries (such as appcompat) either
      ProjectResourceRepository repository = ProjectResourceRepository.getOrCreateInstance(myModule);
      assert repository != null;
      if (!repository.hasResourceItem(item.getType(), item.getName())) {
        return false;
      }

      ResourceType type = item.getType();
      if (type == ResourceType.COLOR) {
        // All (project) colors can be edited
        return true;
      }

      // Some drawables can be edited (e.g. state lists). No other resource types for now.
      if (type == ResourceType.DRAWABLE) {
        if (item.isReference()) {
          return true;
        }
        Project project = myModule.getProject();
        ResourceHelper.StateList stateList = ResourceHelper.resolveStateList(getResourceResolver(), item.getResourceValue(), project);
        if (stateList != null) { // if this is not a state list, it may be just a normal color
          return true;
        }
        else {
          return false;
        }
      }

      return false;
    }

    public void showPreview(@Nullable ResourceChooserItem item) {
      showPreview(item, allowEditing(item));
    }

    public void showPreview(@Nullable ResourceChooserItem element, boolean allowEditor) {
      // TODO maybe have a element of "new Color" and "new StateList"

      if (element != null && element.isAttr()) {
        ResourceUrl url = ResourceUrl.parse(element.getResourceUrl());
        assert url != null;
        String doc = AndroidJavaDocRenderer.render(myModule, getConfiguration(), url);
        showHtml(doc);
        return;
      }

      if (allowEditor) {
        if ((myType == ResourceType.COLOR || myType == ResourceType.DRAWABLE || myType == ResourceType.MIPMAP) && element != null) {
          ProjectResourceRepository repository = ProjectResourceRepository.getOrCreateInstance(myModule);
          assert repository != null;
          boolean inProject = repository.hasResourceItem(element.getType(), element.getName());
          if (inProject) {
            showEditorPanel();
            myEditorPanel.setResourceName(element.getName());
            ResourceItem defaultValue = setupVariants();
            if (defaultValue != null) {
              editResourceItem(defaultValue);
              return;
            }
          }
        }

        ensurePickersInitialized();
        if (element == null && myStateListPicker != null && myStateListPicker.getStateList() != null
            && myStateListPicker.getStateList().getType() == myType) {
          assert myStateListPickerPanel != null;
          showEditorPanel();
          myEditorPanel.setSelectedTab(myStateListPickerPanel);
          return;
        }

        if (element == null && myType == ResourceType.COLOR) {
          assert myColorPickerPanel != null;
          showEditorPanel();
          myEditorPanel.setSelectedTab(myColorPickerPanel);
          return;
        }
      }

      if (element == null || element.getType() == ResourceType.ID) {
        showNoPreview();
        return;
      }

      switch (myType) {
        case DRAWABLE:
        case MIPMAP:
        case COLOR:
          showDrawableItem(element);
          return;
        case STRING:
        case DIMEN:
        case BOOL:
          // TODO which other ones?
          showTableItem(element);
          return;
        default:
          // fall through to just do plain doc-pane rendering
      }

      String doc = AndroidJavaDocRenderer.render(myModule, getConfiguration(), element.getType(), element.getName(),
                                                 element.isFramework());
      if (doc != null) {
        showHtml(doc);
      }
      else {
        showNoPreview();
      }
    }

    public void editResourceItem(@NotNull ResourceItem selected) {
      ResourceValue resourceValue = selected.getResourceValue(false);
      assert resourceValue != null;

      @NotNull ResourceEditorTab resourceEditorTab;
      String value = resourceValue.getValue();
      if (value != null && (value.startsWith(PREFIX_RESOURCE_REF) || value.startsWith(PREFIX_THEME_REF))) {
        myReferenceComponent.setValueText(value);
        updateReferenceSwatchIcon();
        resourceEditorTab = myReferencePanel;
      }
      else {
        ResourceHelper.StateList stateList = ResourceHelper.resolveStateList(getResourceResolver(), resourceValue, myModule.getProject());
        if (stateList != null) { // if this is not a state list, it may be just a normal color
          ensurePickersInitialized();
          assert myStateListPickerPanel != null;
          assert myStateListPicker != null;

          if (stateList.getType() != myStateListPickerPanel.getLocationSettings().getType()) {
            Logger.getInstance(ChooseResourceDialog.class)
              .warn("StateList type mismatch " + stateList.getType() + " " + myStateListPickerPanel.getLocationSettings().getType());
            showPreview(getSelectedItem(), false);
            return;
          }
          myStateListPicker.setStateList(stateList);
          if (myStateListPickerPanel.getFullPanel().getParent() == null) {
            myEditorPanel.addTab(myStateListPickerPanel);
          }
          resourceEditorTab = myStateListPickerPanel;
        }
        else {
          Color color = ResourceHelper.parseColor(resourceValue.getValue());
          if (color != null) { // if invalid color because of user error or a reference to another color
            ensurePickersInitialized();
            assert myColorPickerPanel != null;
            assert myColorPicker != null;
            myColorPicker.setColor(color);
            resourceEditorTab = myColorPickerPanel;
          }
          else {
            // we are an actual image, so we need to just display it.
            showPreview(getSelectedItem(), false);
            return;
          }
        }
      }

      myEditorPanel.setSelectedTab(resourceEditorTab);

      setLocationFromResourceItem(selected);
    }

    @Nullable
    public ValidationInfo doValidate() {
      final boolean okActionEnabled;
      ValidationInfo error = null;

      ResourceEditorTab editor = getCurrentResourceEditor();
      if (editor != null) {
        String overwriteResource = "";

        // if name is hidden, then we allow any value
        if (editor.getResourceNameVisibility() == ResourceNameVisibility.FORCE ||
            (editor.getResourceNameVisibility() == ResourceNameVisibility.SHOW && !myEditorPanel.getResourceName().isEmpty())) {
          IdeResourceNameValidator validator = editor.getValidator();
          String enteredName = myEditorPanel.getResourceName();
          if (validator.doesResourceExist(enteredName)) {
            ResourceType type = getSelectedPanel().getType();
            overwriteResource = String.format("Saving this %1$s will override existing resource %2$s.",
                                              type.getDisplayName().toLowerCase(Locale.US), enteredName);
          }
          else {
            String errorText = validator.getErrorText(enteredName);
            if (errorText != null) {
              error = new ValidationInfo(errorText, myEditorPanel.getResourceNameField());
            }
          }

          // the name of the resource must have changed, lets re-load the variants.
          if (!overwriteResource.equals(myEditorPanel.getResourceNameMessage())) {
            ResourceItem defaultResourceItem = setupVariants();
            if (defaultResourceItem != null) {
              setLocationFromResourceItem(defaultResourceItem);
            }
          }
        }

        if (!overwriteResource.equals(myEditorPanel.getResourceNameMessage())) {
          myEditorPanel.setResourceNameMessage(overwriteResource);
        }

        if (error == null) {
          error = editor.doValidate();
        }

        okActionEnabled = error == null;
      }
      else {
        okActionEnabled = getSelectedItem() != null;
      }

      // Need to always manually update the setOKActionEnabled as the DialogWrapper
      // only updates it if we go from having a error string to not having one
      // or the other way round, but not if the error string state has not changed.
      setOKActionEnabled(okActionEnabled);

      return error;
    }

    private void setLocationFromResourceItem(@NotNull ResourceItem item) {
      VirtualFile file = LocalFileSystem.getInstance().findFileByIoFile(item.getFile());
      assert file != null;
      // TODO as we only show variants that are specific to the folderType, and we have different folderTypes for different Editor tabs, reset does not always work.
      // TODO CreateXmlResourcePanel should show all variants irrespective of folderType and we should have just 1 CreateXmlResourcePanel per EditResourcePanel.
      for (ResourceEditorTab editor : myEditorPanel.getAllTabs()) {
        editor.getLocationSettings().resetFromFile(file, myModule.getProject());
      }
    }

    /**
     * @return the default value for this config, otherwise the first value.
     */
    @Nullable
    private ResourceItem setupVariants() {
      List<ResourceItem> resources =
        AppResourceRepository.getOrCreateInstance(myFacet).getResourceItem(myType, myEditorPanel.getResourceName());
      assert resources != null;
      ResourceItem defaultValue = getConfiguration().getFullConfig().findMatchingConfigurable(resources);
      if (defaultValue == null && !resources.isEmpty()) {
        // we may not have ANY value that works in current config, then just pick the first one
        defaultValue = resources.get(0);
      }
      myEditorPanel.setVariant(resources, defaultValue);
      return defaultValue;
    }

    @Nullable
    public ResourceEditorTab getCurrentResourceEditor() {
      return myEditorPanel != null && myEditorPanel.isVisible() ? myEditorPanel.getSelectedTab() : null;
    }

    private boolean supportsGridMode() {
      return myType == ResourceType.COLOR || myType == ResourceType.DRAWABLE || myType == ResourceType.MIPMAP;
    }

    private void configureList(boolean gridView) {
      if (myList == null) {
        return;
      }
      if (gridView && supportsGridMode()) {
        configureGridList(myList);
      }
      else {
        configureVerticalList(myList);
      }
    }

    private void configureVerticalList(@NotNull TreeGrid<ResourceChooserItem> list) {
      ColoredListCellRenderer<ResourceChooserItem> listRenderer = new ColoredListCellRenderer<ResourceChooserItem>() {
        @Override
        protected void customizeCellRenderer(@NotNull JList list, ResourceChooserItem value, int index, boolean selected,
                                             boolean hasFocus) {
          if (!hasFocus) {
            setBorder(new AbstractBorder() {
              @Override
              public void paintBorder(Component c, Graphics g, int x, int y, int width, int height) {
                Color oldColor = g.getColor();
                g.setColor(LIST_DIVIDER_COLOR);
                int thickness = 1;
                g.fillRect(x, y + height - thickness, width, thickness);
                g.setColor(oldColor);
              }
            });
          }
          setIpad(LIST_PADDING);

          // TODO: show deprecated resources with a strikeout
          // TODO: show private resources in a different way (and offer copy to project)
          setIcon(ChooseResourceDialog.this.getIcon(value, LIST_ICON_SIZE, LIST_CHECK_SIZE, list::repaint));

          String string = value.toString();
          String filter = mySearchField.getText();
          if (!filter.isEmpty()) {
            int match = StringUtil.indexOfIgnoreCase(string, filter, 0);
            if (match != -1) {
              append(string.substring(0, match));
              append(string.substring(match, match + filter.length()), SEARCH_MATCH_ATTRIBUTES);
              append(string.substring(match + filter.length()));
            }
            else {
              append(string);
            }
          }
          else {
            append(string);
          }
        }
      };
      // we use ANY fixed value here, as the width will stretch anyway, but we don't want the list to have to calculate it.
      list.setFixedCellWidth(10);
      list.setFixedCellHeight(LIST_CELL_HEIGHT);
      //noinspection unchecked
      list.setCellRenderer(listRenderer);
      list.setLayoutOrientation(JList.VERTICAL);
    }

    private void configureGridList(@NotNull TreeGrid<ResourceChooserItem> list) {
      // Using a DefaultListCellRenderer instead of a SimpleColoredComponent here because we want
      // to use HTML labels in order to handle line breaking with <nobr> and <br> tags
      ListCellRenderer gridRenderer = new DefaultListCellRenderer() {
        {
          setHorizontalTextPosition(SwingConstants.CENTER);
          setVerticalTextPosition(SwingConstants.BOTTOM);
          setHorizontalAlignment(SwingConstants.CENTER);
        }

        private final int CHAR_WIDTH = getFontMetrics(getFont()).charWidth('x'); // it's a monospace font;
        private final int CHARS_PER_CELL = GRID_CELL_SIZE / CHAR_WIDTH;

        @Override
        public Component getListCellRendererComponent(JList list, Object value, int index, boolean isSelected, boolean cellHasFocus) {
          super.getListCellRendererComponent(list, value, index, isSelected, false);

          if (!SystemInfo.isMac) {
            // Bug 63478794
            // On Linux and Windows, the backgrounds is paint on the whole row
            // and covers everything on left of the icon.
            // The workaround is to set the a transparent background and draw just a border instead
            // The list used is probably not the correct one and we need to find the correct grid view to use
            setBackground(UIUtil.TRANSPARENT_COLOR);
            if (isSelected) {
              setBorder(GRID_SELECTION_BORDER);
              setForeground(JBColor.foreground());
            }
          }

          // TODO show deprecated resources with a strikeout
          ResourceChooserItem rItem = (ResourceChooserItem)value;
          setIcon(ChooseResourceDialog.this.getIcon(rItem, GRID_ICON_SIZE, GRID_CHECK_SIZE, list::repaint));
          highlightSearchResult(rItem);
          return this;
        }

        private void highlightSearchResult(@NotNull ResourceChooserItem rItem) {
          String name = rItem.getName();

          String filter = mySearchField.getText();
          int match = -1;
          if (!filter.isEmpty()) {
            match = StringUtil.indexOfIgnoreCase(name, filter, 0);
          }

          int breakPoint = -1;
          if (name.length() > CHARS_PER_CELL) {
            breakPoint = name.indexOf('_', CHARS_PER_CELL / 2);
            if (breakPoint == -1 || breakPoint >= CHARS_PER_CELL || name.length() - breakPoint >= CHARS_PER_CELL) {
              breakPoint = CHARS_PER_CELL;
            }
            else {
              breakPoint++;
            }
          }

          if (match != -1 || breakPoint != -1) {
            HtmlBuilder builder = new HtmlBuilder();
            builder.openHtmlBody();
            builder.beginNoBr();
            if (match == -1) {
              // Just a breakpoint:
              builder.add(name, 0, breakPoint);
              builder.newline();
              builder.add(name, breakPoint, name.length());
            }
            else if (breakPoint == -1) {
              // Just a match
              builder.add(name, 0, match);
              builder.beginColor(JBColor.BLUE);
              builder.beginBold();
              builder.add(name, match, match + filter.length());
              builder.endBold();
              builder.endColor();
              builder.add(name, match + filter.length(), name.length());
            }
            else {
              // Both:
              if (breakPoint < match) {
                builder.add(name, 0, breakPoint);
                builder.newline();
                builder.add(name, breakPoint, match);
              }
              else {
                builder.add(name, 0, match);
              }
              builder.beginColor(JBColor.BLUE);
              builder.beginBold();
              builder.add(name, match, match + filter.length());
              builder.endBold();
              builder.endColor();
              // We don't show a breakpoint inside the matched region, we'll
              // put it right after if that's where it appeared
              if (breakPoint >= match && breakPoint < match + filter.length()) {
                builder.newline();
                builder.add(name, match + filter.length(), name.length());
              }
              else if (match < breakPoint) {
                builder.add(name, match + filter.length(), breakPoint);
                builder.newline();
                builder.add(name, breakPoint, name.length());
              }
            }
            builder.endNoBr();
            builder.closeHtmlBody();
            setText(builder.getHtml());
          }
        }
      };
      list.setFixedCellWidth(GRID_CELL_SIZE);
      list.setFixedCellHeight(GRID_CELL_SIZE);
      //noinspection unchecked
      list.setCellRenderer(gridRenderer);
      list.setLayoutOrientation(JList.HORIZONTAL_WRAP);
    }

    private void showNewResource(@NotNull ResourceEditorTab tab) {
      setSelectedItem(null);
      showEditorPanel();
      myEditorPanel.setSelectedTab(tab);
      myEditorPanel.setResourceName("");
      for (ResourceEditorTab editor : myEditorPanel.getAllTabs()) {
        editor.getLocationSettings().resetToDefault();
      }
    }

    /**
     * @param value can also be an instance of {@link ItemResourceValue} for ?attr/ values
     */
    private boolean select(@NotNull ResourceValue value) {
      boolean isAttr = value instanceof ItemResourceValue;
      for (ResourceChooserGroup group : myGroups) {
        for (ResourceChooserItem item : group.getItems()) {
          if (isAttr) {
            if (item.isAttr() &&
                ((ItemResourceValue)value).isFrameworkAttr() == item.isFramework() &&
                value.getName().equals(item.getName())) {
              setSelectedItem(item);
              return true;
            }
          }
          else {
            if (!item.isAttr() && value.isFramework() == item.isFramework() && value.getName().equals(item.getName())) {
              setSelectedItem(item);
              return true;
            }
          }
        }
      }

      return false;
    }

    public void expandAll() {
      if (myList != null) {
        myList.expandAll();
      }
    }

    public ResourceChooserItem getSelectedItem() {
      if (myList != null) {
        return myList.getSelectedElement();
      }
      else if (myTable != null) {
        int index = myTable.getSelectionModel().getLeadSelectionIndex();
        if (index != -1) {
          Object selected = myTable.getValueAt(index, 0);
          if (selected instanceof ResourceChooserItem) {
            return (ResourceChooserItem)selected;
          }
        }
      }
      return null;
    }

    public void setSelectedItem(@Nullable ResourceChooserItem item) {
      if (myList != null) {
        myList.setSelectedElement(item);
      }
      else if (myTable != null) {
        TableModel model = myTable.getModel();
        for (int row = 0, rowCount = model.getRowCount(); row < rowCount; row++) {
          Object object = model.getValueAt(row, 0);
          if (object == item) {
            myTable.getSelectionModel().setSelectionInterval(row, row);
            Rectangle cellRect = myTable.getCellRect(row, 0, true);
            myTable.scrollRectToVisible(cellRect);
            break;
          }
        }
      }
    }

    @Nullable
    public String getValueForLivePreview() {
      if (myType == ResourceType.COLOR && myColorPicker != null && myColorPicker.isShowing()) {
        return ResourceHelper.colorToString(myColorPicker.getColor());
      }
      ResourceChooserItem item = getSelectedItem();
      return item != null ? item.getResourceUrl() : null;
    }
  }

  private class MyAddNewResourceLabelListener extends MouseAdapter implements KeyListener {
    @Override
    public void mouseClicked(MouseEvent e) {
      handle(e);
    }

    public void handle(InputEvent e) {
      DefaultActionGroup group = new DefaultActionGroup();
      Component source = (Component)e.getSource();
      DataContext context = SimpleDataContext.getSimpleContext(PlatformDataKeys.CONTEXT_COMPONENT.getName(), source, null);

      Action[] actions = getCreateActions();
      for (final Action action : actions) {
        final AnAction anAction = new AnAction() {
          @Override
          public void actionPerformed(AnActionEvent e) {
            action.actionPerformed(new ActionEvent(source, 0, ""));
          }

          @Override
          public void update(AnActionEvent e) {
            Presentation presentation = e.getPresentation();
            String name = (String)action.getValue(Action.NAME);
            if (name != null) {
              presentation.setText(name);
            }
            super.update(e);
          }
        };

        if (actions.length == 1) {
          // One action: perform it immediately
          AnActionEvent actionEvent =
            AnActionEvent.createFromInputEvent(e, ChooseResourceDialog.class.getSimpleName(), new Presentation(), context);
          anAction.actionPerformed(actionEvent);
          return;
        }
        else {
          group.add(anAction);
        }
      }

      // Post menu
      JBPopupFactory factory = JBPopupFactory.getInstance();
      ListPopup popup = factory.createActionGroupPopup(null, group, context, true, null, 10);
      popup.showUnderneathOf(source);
    }

    @Override
    public void keyTyped(KeyEvent e) {

    }

    @Override
    public void keyPressed(KeyEvent e) {
      if (e.getModifiers() == 0 && e.getKeyCode() == KeyEvent.VK_SPACE) {
        handle(e);
      }
    }

    @Override
    public void keyReleased(KeyEvent e) {

    }
  }
}<|MERGE_RESOLUTION|>--- conflicted
+++ resolved
@@ -56,6 +56,7 @@
 import com.intellij.openapi.application.ApplicationManager;
 import com.intellij.openapi.application.ModalityState;
 import com.intellij.openapi.diagnostic.Logger;
+import com.intellij.openapi.editor.event.DocumentListener;
 import com.intellij.openapi.module.Module;
 import com.intellij.openapi.project.Project;
 import com.intellij.openapi.ui.DialogWrapper;
@@ -64,10 +65,7 @@
 import com.intellij.openapi.ui.popup.JBPopupFactory;
 import com.intellij.openapi.ui.popup.ListPopup;
 import com.intellij.openapi.util.Condition;
-<<<<<<< HEAD
-=======
 import com.intellij.openapi.util.Disposer;
->>>>>>> 9e819fa1
 import com.intellij.openapi.util.SystemInfo;
 import com.intellij.openapi.util.text.StringUtil;
 import com.intellij.openapi.vfs.LocalFileSystem;
@@ -177,17 +175,13 @@
   private RenderTask myRenderTask;
   private final MultiMap<ResourceType, String> myThemAttributes;
 
-  /**
-   * Creates a builder for a new resource chooser dialog
-   */
+  /** Creates a builder for a new resource chooser dialog */
   @NotNull
   public static Builder builder() {
     return new Builder();
   }
 
-  /**
-   * Builder class for constructing a resource chooser
-   */
+  /** Builder class for constructing a resource chooser */
   public static class Builder {
     private Module myModule;
     private Configuration myConfiguration;
@@ -344,9 +338,8 @@
     if (myTabbedPane == null) {
       myAltPane = new JPanel(new BorderLayout());
       myAltPane.setPreferredSize(PANEL_PREFERRED_SIZE);
-      myAltPane.setBorder(IdeBorderFactory.createEmptyBorder(0, JBUI.scale(12), 0, 0));
-    }
-    else {
+      myAltPane.setBorder(JBUI.Borders.emptyLeft(12));
+    } else {
       myAltPane = null;
     }
 
@@ -527,8 +520,7 @@
       JPanel selectedComponent = (JPanel)myTabbedPane.getSelectedComponent();
       ResourceType type = (ResourceType)selectedComponent.getClientProperty(ResourceType.class);
       return getPanel(myTabbedPane, type);
-    }
-    else {
+    } else {
       // Just one type
       return getPanel(null, myTypes.iterator().next());
     }
@@ -569,48 +561,32 @@
 
   @NotNull
   private ToggleAction createGridViewAction() {
-<<<<<<< HEAD
-    return new ToggleAction(null, "grid", AndroidIcons.Views.GridView) {
-      @Override
-      public boolean isSelected(AnActionEvent e) {
-        return myGridMode;
-      }
-=======
     return new ToggleAction(null, "grid", StudioIcons.LayoutEditor.Palette.GRID_VIEW) {
         @Override
         public boolean isSelected(AnActionEvent e) {
           return myGridMode;
         }
->>>>>>> 9e819fa1
-
-      @Override
-      public void setSelected(AnActionEvent e, boolean state) {
-        setGridMode(state);
-      }
-    };
+
+        @Override
+        public void setSelected(AnActionEvent e, boolean state) {
+          setGridMode(state);
+        }
+      };
   }
 
   @NotNull
   private ToggleAction createListViewAction() {
-<<<<<<< HEAD
-    return new ToggleAction(null, "list", AndroidIcons.Views.ListView) {
-      @Override
-      public boolean isSelected(AnActionEvent e) {
-        return !myGridMode;
-      }
-=======
     return new ToggleAction(null, "list", StudioIcons.LayoutEditor.Palette.LIST_VIEW) {
         @Override
         public boolean isSelected(AnActionEvent e) {
           return !myGridMode;
         }
->>>>>>> 9e819fa1
-
-      @Override
-      public void setSelected(AnActionEvent e, boolean state) {
-        setGridMode(!state);
-      }
-    };
+
+        @Override
+        public void setSelected(AnActionEvent e, boolean state) {
+          setGridMode(!state);
+        }
+      };
   }
 
   @NotNull
@@ -1177,8 +1153,7 @@
           if (image != null) {
             return Futures.immediateFuture(new ResourceChooserImageIcon(size, image, checkerboardSize, interpolate));
           }
-        }
-        catch (IOException ignore) {
+        } catch (IOException ignore) {
         }
       }
 
@@ -1264,8 +1239,7 @@
     final VirtualFile resDir = locationSettings.getResourceDirectory();
     if (resDir == null) {
       AndroidUtils.reportError(project, AndroidBundle.message("check.resource.dir.error", myModule.getName()));
-    }
-    else {
+    } else {
       if (!AndroidResourceUtil.changeValueResource(project, resDir, name, type, value, fileName, dirNames, myUseGlobalUndo)) {
         // Changing value resource has failed, one possible reason is that resource isn't defined in the project.
         // Trying to create the resource instead.
@@ -1277,7 +1251,7 @@
 
   @NotNull
   private static EnumSet<ResourceType> getAllowedTypes(@NotNull ResourceType type) {
-    switch (type) {
+    switch(type) {
       case COLOR:
         return GraphicalResourceRendererEditor.COLORS_ONLY;
       case DRAWABLE:
@@ -1316,24 +1290,6 @@
                          @NotNull Collection<String> attrs) {
       myType = type;
 
-<<<<<<< HEAD
-      List<ResourceChooserGroup> groups = Lists.newArrayListWithCapacity(3);
-      ResourceChooserGroup projectItems = new ResourceChooserGroup(APP_NAMESPACE_LABEL, type, myFacet, false, includeFileResources);
-      if (!projectItems.isEmpty()) {
-        groups.add(projectItems);
-      }
-      ResourceChooserGroup frameworkItems = new ResourceChooserGroup(ANDROID_NS_NAME, type, myFacet, true, includeFileResources);
-      if (!frameworkItems.isEmpty()) {
-        groups.add(frameworkItems);
-      }
-      ResourceChooserGroup themeItems = new ResourceChooserGroup("Theme attributes", myType, myFacet, attrs);
-      if (!themeItems.isEmpty()) {
-        groups.add(themeItems);
-      }
-      myGroups = groups.toArray(EMPTY_RESOURCE_CHOOSER_GROUPS);
-
-=======
->>>>>>> 9e819fa1
       myComponent = new JBSplitter(false, 0.5f);
       // The JBLoadingPanel requires a disposable to be passed so it knows when to stop the animation thread.
       // We create a Disposable here that we dispose when we've finished loading everything.
@@ -1358,20 +1314,15 @@
         }
         myGroups = groups.toArray(EMPTY_RESOURCE_CHOOSER_GROUPS);
 
-<<<<<<< HEAD
-      JComponent firstComponent = createListPanel();
-      firstComponent.setPreferredSize(JBUI.size(200, 600));
-=======
         JComponent firstComponent = createListPanel(myGroups);
         firstComponent.setPreferredSize(JBUI.size(200,600));
->>>>>>> 9e819fa1
 
         myComponent.setFirstComponent(firstComponent);
         Disposer.dispose(animationDisposable);
       });
 
       myPreviewPanel = new JPanel(new CardLayout());
-      myPreviewPanel.setPreferredSize(JBUI.size(400, 600));
+      myPreviewPanel.setPreferredSize(JBUI.size(400,600));
       myComponent.setSecondComponent(myPreviewPanel);
 
       showPreview(null);
@@ -1396,8 +1347,7 @@
         component = myList = list;
         // setup default list look and feel
         configureList(myGridMode);
-      }
-      else {
+      } else {
         // Table view (strings, dimensions, etc
         final AbstractTableModel model = new ResourceTableContentProvider(groups);
 
@@ -1446,16 +1396,13 @@
                   append(string.substring(0, match));
                   append(string.substring(match, match + filter.length()), SEARCH_MATCH_ATTRIBUTES);
                   append(string.substring(match + filter.length()));
-                }
-                else {
+                } else {
                   append(string);
                 }
-              }
-              else {
+              } else {
                 append(string);
               }
-            }
-            else {
+            } else {
               isHeader = true;
               append(value.toString());
             }
@@ -1486,8 +1433,7 @@
             if (value instanceof ResourceChooserItem) {
               value = ((ResourceChooserItem)value).getDefaultValue();
               setBackground(table.getBackground());
-            }
-            else {
+            } else {
               // Header node
               setBackground(UIUtil.getLabelBackground());
               value = "";
@@ -1533,12 +1479,10 @@
     boolean isFiltered() {
       if (myList != null) {
         return myList.isFiltered();
-      }
-      else if (myTable != null) {
+      } else if (myTable != null) {
         // Not tracking this yet; err on the side of caution
         return true;
-      }
-      else {
+      } else {
         return false;
       }
     }
@@ -1550,8 +1494,7 @@
           // Select the only single item after filtering, if any
           myList.selectIfUnique();
         }
-      }
-      else if (myTable != null) {
+      } else if (myTable != null) {
         //noinspection unchecked
         ((FilteringTableModel<ResourceChooserItem>)myTable.getModel()).setFilter(condition);
         if (condition != null) {
@@ -1562,8 +1505,7 @@
             if (value instanceof ResourceChooserItem) {
               if (single == null) {
                 single = (ResourceChooserItem)value;
-              }
-              else {
+              } else {
                 single = null;
                 break;
               }
@@ -1579,14 +1521,8 @@
     void selectFirst() {
       if (myList != null) {
         myList.selectFirst();
-<<<<<<< HEAD
-      }
-      else if (myTable != null) {
-        List<ResourceChooserItem> first = myGroups[0].getItems();
-=======
       } else if (myTable != null) {
         List<ResourceChooserItem> first = myGroups.length > 0 ? myGroups[0].getItems() : Collections.emptyList();
->>>>>>> 9e819fa1
         if (!first.isEmpty()) {
           setSelectedItem(first.get(0));
           myTable.requestFocus();
@@ -1657,7 +1593,7 @@
             notifyResourcePickerListeners(myReferenceComponent.getValueText());
           }
         });
-        myReferenceComponent.addTextDocumentListener(new com.intellij.openapi.editor.event.DocumentAdapter() {
+        myReferenceComponent.addTextDocumentListener(new DocumentListener() {
           @Override
           public void documentChanged(com.intellij.openapi.editor.event.DocumentEvent e) {
             // This is run inside a WriteAction and updateIcon may need an APP_RESOURCES_LOCK from AndroidFacet.
@@ -1770,9 +1706,7 @@
       return myType;
     }
 
-    /**
-     * Determines if the given item is something we can edit (vs just select)
-     */
+    /** Determines if the given item is something we can edit (vs just select) */
     private boolean allowEditing(@Nullable ResourceChooserItem item) {
       if (item == null) {
         return false;
@@ -1811,8 +1745,7 @@
         ResourceHelper.StateList stateList = ResourceHelper.resolveStateList(getResourceResolver(), item.getResourceValue(), project);
         if (stateList != null) { // if this is not a state list, it may be just a normal color
           return true;
-        }
-        else {
+        } else {
           return false;
         }
       }
@@ -2268,8 +2201,7 @@
     public ResourceChooserItem getSelectedItem() {
       if (myList != null) {
         return myList.getSelectedElement();
-      }
-      else if (myTable != null) {
+      } else if (myTable != null) {
         int index = myTable.getSelectionModel().getLeadSelectionIndex();
         if (index != -1) {
           Object selected = myTable.getValueAt(index, 0);
@@ -2284,8 +2216,7 @@
     public void setSelectedItem(@Nullable ResourceChooserItem item) {
       if (myList != null) {
         myList.setSelectedElement(item);
-      }
-      else if (myTable != null) {
+      } else if (myTable != null) {
         TableModel model = myTable.getModel();
         for (int row = 0, rowCount = model.getRowCount(); row < rowCount; row++) {
           Object object = model.getValueAt(row, 0);
@@ -2345,8 +2276,7 @@
             AnActionEvent.createFromInputEvent(e, ChooseResourceDialog.class.getSimpleName(), new Presentation(), context);
           anAction.actionPerformed(actionEvent);
           return;
-        }
-        else {
+        } else {
           group.add(anAction);
         }
       }
