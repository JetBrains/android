/*
 * Copyright (C) 2014 The Android Open Source Project
 *
 * Licensed under the Apache License, Version 2.0 (the "License");
 * you may not use this file except in compliance with the License.
 * You may obtain a copy of the License at
 *
 *      http://www.apache.org/licenses/LICENSE-2.0
 *
 * Unless required by applicable law or agreed to in writing, software
 * distributed under the License is distributed on an "AS IS" BASIS,
 * WITHOUT WARRANTIES OR CONDITIONS OF ANY KIND, either express or implied.
 * See the License for the specific language governing permissions and
 * limitations under the License.
 */
package com.android.tools.swing.layoutlib;

import com.android.ide.common.rendering.api.ILayoutPullParser;
import com.android.ide.common.rendering.api.ViewInfo;
import com.android.tools.idea.configurations.Configuration;
import com.android.tools.idea.layoutlib.UnsupportedJavaRuntimeException;
import com.android.tools.idea.rendering.DomPullParser;
import com.google.common.annotations.VisibleForTesting;
import com.intellij.notification.Notification;
import com.intellij.notification.NotificationType;
import com.intellij.notification.Notifications;
import com.intellij.openapi.Disposable;
import com.intellij.openapi.application.ApplicationManager;
import com.intellij.openapi.diagnostic.Logger;
import com.intellij.openapi.project.DumbService;
import org.jetbrains.annotations.NotNull;
import org.w3c.dom.Document;

import javax.swing.*;
import java.awt.*;
import java.util.Collections;
import java.util.Set;
import java.util.concurrent.ExecutionException;
import java.util.concurrent.Executor;
import java.util.concurrent.ForkJoinPool;
import java.util.concurrent.atomic.AtomicBoolean;

/**
 * Generic UI component for rendering.
 */
public class AndroidPreviewPanel extends JComponent implements Scrollable, Disposable {
  @VisibleForTesting
  interface GraphicsLayoutRendererFactory {
    GraphicsLayoutRenderer createGraphicsLayoutRenderer(@NotNull Configuration configuration,
                                                        @NotNull ILayoutPullParser parser,
                                                        @NotNull Color background) throws InitializationException;
  }

  private static final Logger LOG = Logger.getInstance(AndroidPreviewPanel.class);

  public static final int VERTICAL_SCROLLING_UNIT_INCREMENT = 5;
  public static final int VERTICAL_SCROLLING_BLOCK_INCREMENT = 10;

  // The two booleans are used to control the flow of pending invalidates and to avoid creating
  // any unnecessary tasks.
  // If myRunningInvalidates is true, a task is currently running so no other task will be started.
  // If myPendingInvalidates is true, an invalidateGraphicsRenderer call has been issued. This allows
  // the current task to do another invalidate once it has finished the current one.
  private final AtomicBoolean myRunningInvalidates = new AtomicBoolean(false);
  private final AtomicBoolean myPendingInvalidates = new AtomicBoolean(false);
  private final GraphicsLayoutRendererFactory myGraphicsLayoutRendererFactory;
  private final Executor myExecutor;
  @VisibleForTesting
  protected final Runnable myInvalidateRunnable = new Runnable() {
    @Override
    public void run() {
      if (ApplicationManager.getApplication().isDispatchThread()) {
        myExecutor.execute(this);
        return;
      }

      try {
        synchronized (myGraphicsLayoutRendererLock) {
          // The previous GraphicsLayoutRenderer needs to be disposed before we create a new one since there is static state that
          // can not be shared.
          if (myGraphicsLayoutRenderer != null) {
            myGraphicsLayoutRenderer.dispose();
            myGraphicsLayoutRenderer = null;
          }
        }

        ILayoutPullParser parser = new DomPullParser(myDocument.getDocumentElement());
        GraphicsLayoutRenderer graphicsLayoutRenderer =
          myGraphicsLayoutRendererFactory.createGraphicsLayoutRenderer(myConfiguration, parser, getBackground());
        graphicsLayoutRenderer.setScale(myScale);
        // We reset the height so that it can be recomputed to the needed value.
        graphicsLayoutRenderer.setSize(getWidth(), 1);

        synchronized (myGraphicsLayoutRendererLock) {
          myGraphicsLayoutRenderer = graphicsLayoutRenderer;
        }
      }
      catch (AlreadyDisposedException e) {
        // This will be thrown if create happens to run on already disposed module. Since this runs on a separate thread
        // it can happen that create blocks until after the module has been disposed.
        // In this case we just ignore it, since this might be a stale request.
      }
      catch (UnsupportedLayoutlibException e) {
        notifyUnsupportedLayoutlib();
      }
      catch (InitializationException e) {
        Throwable cause = e.getCause();

        if (cause instanceof UnsupportedJavaRuntimeException) {
          notifyUnsupportedJavaRuntime(((UnsupportedJavaRuntimeException)cause).getPresentableMessage());
        } else {
          LOG.error(e);
        }
      }
    }
  };

  private class InvalidateTask extends SwingWorker<Void, Void> {
    @Override
    protected Void doInBackground() throws Exception {
      do {
        myRunningInvalidates.set(true);
        myPendingInvalidates.set(false);

<<<<<<< HEAD
        // We can only inflate views when the project has been indexed
        myDumbService.runReadActionInSmartMode(myInvalidateRunnable);
=======
        // We can only inflate views when the project has been indexed. First we wait for the smart mode. Since the waitForSmartMode call
        // doesn't guarantee that the next statement will be called in smart mode, we call runWhenSmart. This way:
        //  - The pending invalidate state is maintained to true while the indexing happens
        //  - runWhenSmart will likely just execute in the current thread. If that's not the case, myInvalidateRunnable will actually call
        //    itself in a new thread.
        myDumbService.waitForSmartMode();
        myDumbService.runWhenSmart(myInvalidateRunnable);
>>>>>>> 02229574

        myRunningInvalidates.set(false);
      } while (myPendingInvalidates.get());

      return null;
    }

    @Override
    protected void done() {
      try {
        get();
      } catch (ExecutionException ex) {
        Throwable t = ex.getCause();
        if (t instanceof RuntimeException) {
          throw (RuntimeException) t;
        } else if (t instanceof Error) {
          throw (Error) t;
        } else {
          throw new RuntimeException(t);
        }
      } catch (InterruptedException ex) {
        Thread.currentThread().interrupt();
      }

      repaint();
    }
  }

  private static final Notification UNSUPPORTED_LAYOUTLIB_NOTIFICATION =
    new Notification("Android", "Preview", "The Theme Editor preview requires at least Android M Platform SDK", NotificationType.ERROR);
  private static final AtomicBoolean ourLayoutlibNotification = new AtomicBoolean(false);
  private static final AtomicBoolean ourJavaRuntimeNotification = new AtomicBoolean(false);

  private final DumbService myDumbService;
  private final Object myGraphicsLayoutRendererLock = new Object();
  private GraphicsLayoutRenderer myGraphicsLayoutRenderer;
  private Configuration myConfiguration;
  private Document myDocument;
  private double myScale = 1.0;
  private Dimension myLastRenderedSize;
  private Dimension myCachedPreferredSize;
  private int myCurrentWidth;

  @VisibleForTesting
  AndroidPreviewPanel(@NotNull Configuration configuration,
                      @NotNull Executor executor,
                      @NotNull GraphicsLayoutRendererFactory graphicsLayoutRendererFactory) {
    myConfiguration = configuration;

    myDumbService = DumbService.getInstance(myConfiguration.getModule().getProject());
    myExecutor = executor;
    myGraphicsLayoutRendererFactory = graphicsLayoutRendererFactory;
  }

  public AndroidPreviewPanel(@NotNull Configuration configuration) {
    this(configuration,
         ForkJoinPool.commonPool(),
         (configuration1, parser, background) -> GraphicsLayoutRenderer
           .create(configuration1, parser, background, false/*hasHorizontalScroll*/, true/*hasVerticalScroll*/));
    myConfiguration = configuration;
  }

  @Override
  public void setBounds(int x, int y, int width, int height) {
    Dimension previousSize = getSize();

    super.setBounds(x, y, width, height);

    // Update the size of the layout renderer. This is done here instead of a component listener because
    // this runs before the paintComponent saving an extra paint cycle.
    Dimension currentSize = getSize();
    synchronized (myGraphicsLayoutRendererLock) {
      if (myGraphicsLayoutRenderer != null && !currentSize.equals(previousSize)) {
        // Because we use GraphicsLayoutRender in vertical scroll mode, the height passed it's only a minimum.
        // If the actual rendering results in a bigger size, the GraphicsLayoutRenderer.getPreferredSize()
        // call will return the correct size.

        // Older versions of layoutlib do not handle correctly when 1 is passed and don't always recalculate
        // the height if the width hasn't decreased.
        // We workaround that by keep track of the last known width and passing height 1 when it decreases.
        myGraphicsLayoutRenderer.setSize(width, (myCurrentWidth < width) ? 1 : height);
        myCurrentWidth = width;
      }
    }
  }

  public void setScale(double scale) {
    myScale = scale;
    synchronized (myGraphicsLayoutRendererLock) {
      if (myGraphicsLayoutRenderer != null) {
        myGraphicsLayoutRenderer.setScale(scale);
      }
    }
  }

  public void invalidateGraphicsRenderer() {
    if (myDocument != null) {
      myPendingInvalidates.set(true);
      if (!myRunningInvalidates.get()) {
        new InvalidateTask().execute();
      }
    }
  }

  /**
   * Updates the current configuration. You need to call this method if you change the configuration and want to update the rendered view.
   * <p/>
   * <p/>This will re-inflate the sample view with the new parameters in the configuration.
   *
   * @param configuration
   */
  public void updateConfiguration(@NotNull Configuration configuration) {
    myConfiguration = configuration;
    invalidateGraphicsRenderer();
  }

  public void setDocument(@NotNull Document document) {
    myDocument = document;
    invalidateGraphicsRenderer();
  }

  @Override
  public void paintComponent(final Graphics graphics) {
    synchronized (myGraphicsLayoutRendererLock) {
      if (myGraphicsLayoutRenderer != null) {
        myGraphicsLayoutRenderer.render((Graphics2D)graphics);
        Dimension renderSize = myGraphicsLayoutRenderer.getPreferredSize();

        // We will only call revalidate (to adjust the scrollbars) if the size of the output has actually changed. This can happen after
        // the side of the panel has been changed. The new render will have a different size.
        if (!renderSize.equals(myLastRenderedSize)) {
          myLastRenderedSize = renderSize;
          revalidate();
        }
      }
    }
  }

  private static void notifyUnsupportedLayoutlib() {
    if (ourLayoutlibNotification.compareAndSet(false, true)) {
      Notifications.Bus.notify(UNSUPPORTED_LAYOUTLIB_NOTIFICATION);
    }
  }

  private static void notifyUnsupportedJavaRuntime(String message) {
    if (ourJavaRuntimeNotification.compareAndSet(false, true)) {
      Notifications.Bus.notify(new Notification("Android", "Preview", message, NotificationType.ERROR));
    }
  }

  @Override
  public Dimension getPreferredScrollableViewportSize() {
    return getPreferredSize();
  }

  @Override
  public Dimension getPreferredSize() {
    synchronized (myGraphicsLayoutRendererLock) {
      if (isPreferredSizeSet() || myGraphicsLayoutRenderer == null) {
        return myCachedPreferredSize == null ? super.getPreferredSize() : myCachedPreferredSize;
      }

      myCachedPreferredSize = myGraphicsLayoutRenderer.getPreferredSize();
      return myCachedPreferredSize;
    }
  }

  @Override
  public int getScrollableUnitIncrement(Rectangle visibleRect, int orientation, int direction) {
    return VERTICAL_SCROLLING_UNIT_INCREMENT;
  }

  @Override
  public int getScrollableBlockIncrement(Rectangle visibleRect, int orientation, int direction) {
    return VERTICAL_SCROLLING_BLOCK_INCREMENT;
  }

  @Override
  public boolean getScrollableTracksViewportWidth() {
    // We only scroll vertically so the viewport can adjust the size to our real width.
    return true;
  }

  @Override
  public boolean getScrollableTracksViewportHeight() {
    return false;
  }

  /**
   * Returns the list of attribute names used to render the preview..
   */
  public Set<String> getUsedAttrs() {
    synchronized (myGraphicsLayoutRendererLock) {
      if (myGraphicsLayoutRenderer == null) {
        return Collections.emptySet();
      }

      return myGraphicsLayoutRenderer.getUsedAttrs();
    }
  }

  public ViewInfo findViewAtPoint(Point p) {
    synchronized (myGraphicsLayoutRendererLock) {
      return myGraphicsLayoutRenderer != null ? myGraphicsLayoutRenderer.findViewAtPoint(p) : null;
    }
  }

  @Override
  public void setBackground(Color bg) {
    super.setBackground(bg);

    invalidateGraphicsRenderer();
  }

  @Override
  public void dispose() {
    synchronized (myGraphicsLayoutRendererLock) {
      if (myGraphicsLayoutRenderer != null) {
        myGraphicsLayoutRenderer.dispose();
      }
    }
  }
}<|MERGE_RESOLUTION|>--- conflicted
+++ resolved
@@ -122,10 +122,6 @@
         myRunningInvalidates.set(true);
         myPendingInvalidates.set(false);
 
-<<<<<<< HEAD
-        // We can only inflate views when the project has been indexed
-        myDumbService.runReadActionInSmartMode(myInvalidateRunnable);
-=======
         // We can only inflate views when the project has been indexed. First we wait for the smart mode. Since the waitForSmartMode call
         // doesn't guarantee that the next statement will be called in smart mode, we call runWhenSmart. This way:
         //  - The pending invalidate state is maintained to true while the indexing happens
@@ -133,7 +129,6 @@
         //    itself in a new thread.
         myDumbService.waitForSmartMode();
         myDumbService.runWhenSmart(myInvalidateRunnable);
->>>>>>> 02229574
 
         myRunningInvalidates.set(false);
       } while (myPendingInvalidates.get());
