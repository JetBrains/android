/*
 * Copyright (C) 2015 The Android Open Source Project
 *
 * Licensed under the Apache License, Version 2.0 (the "License");
 * you may not use this file except in compliance with the License.
 * You may obtain a copy of the License at
 *
 *      http://www.apache.org/licenses/LICENSE-2.0
 *
 * Unless required by applicable law or agreed to in writing, software
 * distributed under the License is distributed on an "AS IS" BASIS,
 * WITHOUT WARRANTIES OR CONDITIONS OF ANY KIND, either express or implied.
 * See the License for the specific language governing permissions and
 * limitations under the License.
 */
package com.android.tools.swing.ui;

import com.android.tools.idea.editors.theme.ThemeEditorConstants;
import com.android.tools.swing.util.GraphicsUtil;
import com.intellij.ui.Gray;
import com.intellij.ui.JBColor;
import com.intellij.ui.RoundedLineBorder;
import com.intellij.ui.components.JBTextField;
import com.intellij.util.ui.JBUI;
import icons.AndroidIcons;
import org.jetbrains.annotations.NotNull;
import org.jetbrains.annotations.Nullable;

<<<<<<< HEAD
import javax.swing.ImageIcon;
import javax.swing.JComponent;
import javax.swing.SwingUtilities;
import java.awt.*;
import java.awt.event.ActionEvent;
import java.awt.event.ActionListener;
import java.awt.event.MouseAdapter;
import java.awt.event.MouseEvent;
=======
import javax.swing.*;
import javax.swing.event.DocumentListener;
import java.awt.*;
import java.awt.event.*;
>>>>>>> fd394df3
import java.awt.geom.RoundRectangle2D;
import java.awt.image.BufferedImage;

import static com.intellij.util.ui.GraphicsUtil.setupAAPainting;

/**
 * Component that displays a list of icons and a label
 */
public class SwatchComponent extends Box {
  /**
   * Padding used vertically and horizontally
   */
  private static final int PADDING = JBUI.scale(3);
  /**
   * Additional padding from the top for the value label. The text padding from the top will be PADDING + TEXT_PADDING
   */
  private static final int TEXT_PADDING = JBUI.scale(8);
  /**
   * Separation between states
   */
  private static final int ARC_SIZE = ThemeEditorConstants.ROUNDED_BORDER_ARC_SIZE;
  private static final Color DEFAULT_BORDER_COLOR = Gray._170;
  private static final Color WARNING_BORDER_COLOR = JBColor.ORANGE;
<<<<<<< HEAD
  private String myText = "";

  private List<SwatchIcon> myIconList = Collections.emptyList();
  private short myMaxIcons;
  private boolean myHasOverflowIcons;
=======

  public static final SwatchIcon WARNING_ICON = new SwatchIcon() {
    @Override
    public void paintSwatch(@NotNull Component c, @NotNull Graphics g, int x, int y, int w, int h) {
      Icon QUESTION_ICON = AndroidIcons.GreyQuestionMark;
      int horizontalMargin = (w + JBUI.scale(1) - QUESTION_ICON.getIconWidth()) / 2;
      int verticalMargin = (h + JBUI.scale(3) - QUESTION_ICON.getIconHeight()) / 2;
      QUESTION_ICON.paintIcon(c, g, x + horizontalMargin, y + verticalMargin);
    }
  };

  private final JBTextField myTextField;
  private final ClickableLabel mySwatchButton;

>>>>>>> fd394df3
  private Color myBorderColor;

  /**
   * Constructs a SwatchComponent with a maximum number of icons. If the number of icons is greater than maxIcons
   * the component will display a text with the number of icons left to display. When the user clicks that icon the
   * icons will expand until the user leaves the control area.
   */
  public SwatchComponent() {
    super(BoxLayout.LINE_AXIS);
    setBorder(null);
    myBorderColor = DEFAULT_BORDER_COLOR;

    myBorderColor = DEFAULT_BORDER_COLOR;
    mySwatchButton = new ClickableLabel();
    myTextField = new JBTextField() {
      @Override
      protected void paintComponent(Graphics graphics) {
        setupAAPainting(graphics);
        Graphics2D g = (Graphics2D)graphics;

        Shape savedClip = g.getClip();
        RoundRectangle2D clipRectangle = new RoundRectangle2D.Double(0, 0, getWidth(), getHeight(), ARC_SIZE, ARC_SIZE);

        g.clip(clipRectangle);
        super.paintComponent(g);
        g.setClip(savedClip);
      }
    };
    final Insets insets = myTextField.getInsets();
    myTextField.setBorder(new RoundedLineBorder(myBorderColor, ARC_SIZE, 1) {
      @Override
      public Insets getBorderInsets(Component c) {
        return insets;
      }
    });
    add(mySwatchButton);
    add(Box.createHorizontalStrut(PADDING));
    add(myTextField);
  }

  public void setSwatchIcon(@NotNull SwatchIcon icon) {
    int iconSize = getMinimumSize().height;
    icon.setSize(iconSize);
    icon.setBackgroundColor(getBackground());
    mySwatchButton.setIcon(icon);
  }

  public void showStack(boolean show) {
    ((SwatchIcon)mySwatchButton.getIcon()).setIsStack(show);
  }

  public void setWarningBorder(boolean isWarning) {
    myBorderColor = isWarning ? WARNING_BORDER_COLOR : DEFAULT_BORDER_COLOR;
  }
<<<<<<< HEAD

  @Override
  protected void paintComponent(Graphics graphics) {
    setupAAPainting(graphics);
    Graphics2D g = (Graphics2D)graphics.create();

    final int width = getWidth();
    final int height = getHeight();
    final int iconSize = getIconSize();

    // Background is filled manually here instead of calling super.paintComponent()
    // because some L'n'Fs (e.g. GTK+) paint additional decoration even with null border.
    g.setColor(getBackground());
    if (getBorder() == null) {
      g.fillRoundRect(0, 0, width - 1, height - 1, ARC_SIZE, ARC_SIZE);
      // Default border
      g.setColor(myBorderColor);
      g.drawRoundRect(0, 0, width - 1, height - 1, ARC_SIZE, ARC_SIZE);
    } else {
      g.fillRect(0, 0, width - 1, height - 1);
    }

    Shape savedClip = g.getClip();
    int xOffset = PADDING;
    int nIcons = myIconList.size();
    int iconsToPaint;
    RoundRectangle2D clipRectangle = new RoundRectangle2D.Double();

    // Since the overflow icons takes the same space as one icon, only draw it if the number of overflow icons is at least 2.
    if (nIcons - myMaxIcons >= 2) {
      myHasOverflowIcons = true;
      iconsToPaint = myMaxIcons;
    } else {
      myHasOverflowIcons = false;
      iconsToPaint = nIcons;
    }

    for (SwatchIcon icon : myIconList) {
      if (iconsToPaint == 0) {
        // Paint the overflow icon
        icon = new TextIcon("+" + (nIcons - myMaxIcons), getFont());
      }
      else if (iconsToPaint < 0) {
        // Do not paint more icons
        break;
      }

      clipRectangle.setRoundRect(xOffset, PADDING, iconSize, iconSize, ARC_SIZE, ARC_SIZE);
      g.clip(clipRectangle);
      icon.paint(this, g, xOffset, PADDING, iconSize, iconSize);
      g.setColor(Gray._239);
      g.setClip(savedClip);
      g.drawRoundRect(xOffset, PADDING, iconSize, iconSize, ARC_SIZE, ARC_SIZE);
      xOffset += iconSize + SWATCH_HORIZONTAL_ICONS_PADDING;

      iconsToPaint--;
    }

    xOffset += SWATCH_HORIZONTAL_ICONS_PADDING * 2;

    // Text is centered vertically so we do not need to use TEXT_PADDING here, only in the preferred size.
    Rectangle textRectangle = new Rectangle(xOffset, 0, width - xOffset, height);
    g.setColor(getForeground());
    g.setFont(getFont());
    GraphicsUtil.drawCenteredString(g, textRectangle, myText, false, true);
    g.dispose();
=======

  @Override
  public void setFont(Font font) {
    super.setFont(font);
    if (myTextField != null) {
      myTextField.setFont(font);
    }
>>>>>>> fd394df3
  }

  @Override
  public Dimension getMinimumSize() {
    if (!isPreferredSizeSet()) {
      FontMetrics fm = getFontMetrics(getFont());
      return new Dimension(0, fm.getHeight() + 2 * TEXT_PADDING);
    }
    return super.getPreferredSize();
  }

  @Override
  public Dimension getPreferredSize() {
    if (!isPreferredSizeSet()) {
      return getMinimumSize();
    }
    return super.getPreferredSize();
  }

  public static class ColorIcon extends SwatchIcon {
    private final Color myColor;

    public ColorIcon(@NotNull Color color) {
      myColor = color;
    }

    @Override
    public void paintSwatch(@NotNull Component c, @NotNull Graphics g, int x, int y, int w, int h) {
      if (myColor.getAlpha() != 0xff) {
        GraphicsUtil.paintCheckeredBackground(g, new Rectangle(x, y, w, h));
      }

      g.setColor(myColor);
      g.fillRect(x, y, w, h);
    }
  }

  public static class SquareImageIcon extends SwatchIcon {
    private final ImageIcon myImageIcon;

    public SquareImageIcon(@NotNull BufferedImage image) {
      myImageIcon = new ImageIcon(image);
    }

    @Override
    public void paintSwatch(@NotNull Component c, @NotNull Graphics g, int x, int y, int w, int h) {
      Image image = myImageIcon.getImage();
      GraphicsUtil.paintCheckeredBackground(g, new Rectangle(x, y, w, h));
      g.drawImage(image, x, y, w, h, c);
    }
  }

<<<<<<< HEAD
  public static class TextIcon implements SwatchIcon {
    private final Font myFont;
    private final String myText;

    public TextIcon(String text, @NotNull Font font) {
      myText = text;
      myFont = font;
    }

    @Override
    public void paint(@Nullable Component c, @NotNull Graphics g, int x, int y, int w, int h) {
      g.setColor(JBColor.LIGHT_GRAY);
      g.fillRect(x, y, w, h);
      g.setColor(JBColor.DARK_GRAY);
      g.setFont(myFont);
      GraphicsUtil.drawCenteredString(g, new Rectangle(x, y, w, h), myText);
    }
  }

  /**
   * Returns a list of {@link SwatchIcon} for the given {@link Color}.
   */
  @NotNull
  public static List<SwatchIcon> colorListOf(@NotNull List<Color> colors) {
    ImmutableList.Builder<SwatchIcon> colorIcons = ImmutableList.builder();
    for (Color color : colors) {
      colorIcons.add(new ColorIcon(color));
    }
=======
  public static class TextIcon extends SwatchIcon {
    private final Font myFont;
    private final String myText;
>>>>>>> fd394df3

    public TextIcon(String text, @NotNull Font font) {
      myText = text;
      myFont = font;
    }

    @Override
    protected void paintSwatch(@NotNull Component c, @NotNull Graphics graphics, int x, int y, int w, int h) {
      Graphics2D g = (Graphics2D)graphics;
      g.setColor(JBColor.LIGHT_GRAY);
      g.fillRect(x, y, w, h);
      g.setColor(JBColor.DARK_GRAY);
      g.setFont(myFont);
      GraphicsUtil.drawCenteredString(g, new Rectangle(x, y, w, h), myText);
    }
  }

  public void setText(@NotNull String text) {
    myTextField.setText(text);
  }

  @NotNull
  public String getText() {
    return myTextField.getText();
  }

  public void addSwatchListener(@NotNull ActionListener listener) {
    mySwatchButton.addActionListener(listener);
  }

  public void addTextListener(@NotNull ActionListener listener) {
    myTextField.addActionListener(listener);
  }

  public void addTextDocumentListener(@NotNull final DocumentListener listener) {
    myTextField.getDocument().addDocumentListener(listener);
  }

  public boolean hasWarningIcon() {
    return WARNING_ICON.equals(mySwatchButton.getIcon());
  }

  public abstract static class SwatchIcon implements Icon {
    private static final int SPACING = JBUI.scale(3);
    private static final int TRIANGLE_SIZE = JBUI.scale(13);

    private int mySize;
    private boolean myIsStack;
    private Color myBackgroundColor;

    @Override
    public void paintIcon(Component c, Graphics graphics, int x, int y) {
      setupAAPainting(graphics);
      Graphics2D g = (Graphics2D)graphics;
      if (myIsStack) {
        paintStack(c, g);
      }
      else {
        paintSingleIcon(c, g);
      }
    }

    protected abstract void paintSwatch(@NotNull Component c, @NotNull Graphics g, int x, int y, int w, int h);

    private void paintSingleIcon(@NotNull Component c, @NotNull Graphics2D g) {
      g.setColor(myBackgroundColor);
      g.fillRect(0, 0, mySize - 1, mySize - 1);

      Shape savedClip = g.getClip();
      RoundRectangle2D clipRectangle = new RoundRectangle2D.Double(0, 0, mySize - 1, mySize - 1, ARC_SIZE, ARC_SIZE);

      g.clip(clipRectangle);
      paintSwatch(c, g, 0, 0, mySize - 1, mySize - 1);
      g.setColor(JBColor.WHITE);

      g.fillPolygon(new int[]{mySize - TRIANGLE_SIZE, mySize - 1, mySize - 1}, new int[]{mySize - 1, mySize - 1, mySize - TRIANGLE_SIZE}, 3);
      g.setClip(savedClip);
      g.setColor(DEFAULT_BORDER_COLOR);
      g.drawRoundRect(0, 0, mySize - 1, mySize - 1, ARC_SIZE, ARC_SIZE);
      g.drawLine(mySize - 1 - TRIANGLE_SIZE, mySize - 1, mySize - 1, mySize - 1 - TRIANGLE_SIZE);
    }

    private void paintStack(@NotNull Component c, @NotNull Graphics2D g) {
      g.setColor(myBackgroundColor);
      g.fillRect(0, 0, mySize - 1, mySize - 1);
      Shape savedClip = g.getClip();

      int smallSize = mySize - 2 * SPACING - 1;

      g.setColor(DEFAULT_BORDER_COLOR);
      g.drawRoundRect(2 * SPACING, 0, smallSize, smallSize, ARC_SIZE, ARC_SIZE);
      g.drawRoundRect(SPACING, SPACING, smallSize, smallSize, ARC_SIZE, ARC_SIZE);
      g.setColor(myBackgroundColor);
      g.fillRoundRect(SPACING + 1, SPACING + 1, smallSize - 1, smallSize - 1, ARC_SIZE, ARC_SIZE);

      RoundRectangle2D clipRectangle = new RoundRectangle2D.Double(0, 2 * SPACING, smallSize + 1, smallSize + 1, ARC_SIZE, ARC_SIZE);
      g.clip(clipRectangle);
      paintSwatch(c, g, 0, 2 * SPACING, smallSize, smallSize);
      g.setColor(JBColor.WHITE);
      g.fillPolygon(new int[]{smallSize + 1 - TRIANGLE_SIZE + SPACING, smallSize, smallSize}, new int[]{mySize - 1, mySize - 1, mySize - TRIANGLE_SIZE + SPACING}, 3);
      g.setClip(savedClip);

      g.setColor(DEFAULT_BORDER_COLOR);
      g.drawRoundRect(0, 2 * SPACING, smallSize, smallSize, ARC_SIZE, ARC_SIZE);
      g.drawLine(smallSize - TRIANGLE_SIZE + SPACING, mySize - 1, smallSize, mySize - 1 - TRIANGLE_SIZE + SPACING);
    }

    @Override
    public int getIconWidth() {
      return mySize;
    }

    @Override
    public int getIconHeight() {
      return mySize;
    }

    public void setSize(int size) {
      mySize = size;
    }

    public void setIsStack(boolean isStack) {
      myIsStack = isStack;
    }

    public void setBackgroundColor(@Nullable Color backgroundColor) {
      myBackgroundColor = backgroundColor;
    }
  }
}<|MERGE_RESOLUTION|>--- conflicted
+++ resolved
@@ -26,21 +26,10 @@
 import org.jetbrains.annotations.NotNull;
 import org.jetbrains.annotations.Nullable;
 
-<<<<<<< HEAD
-import javax.swing.ImageIcon;
-import javax.swing.JComponent;
-import javax.swing.SwingUtilities;
-import java.awt.*;
-import java.awt.event.ActionEvent;
-import java.awt.event.ActionListener;
-import java.awt.event.MouseAdapter;
-import java.awt.event.MouseEvent;
-=======
 import javax.swing.*;
 import javax.swing.event.DocumentListener;
 import java.awt.*;
 import java.awt.event.*;
->>>>>>> fd394df3
 import java.awt.geom.RoundRectangle2D;
 import java.awt.image.BufferedImage;
 
@@ -64,13 +53,6 @@
   private static final int ARC_SIZE = ThemeEditorConstants.ROUNDED_BORDER_ARC_SIZE;
   private static final Color DEFAULT_BORDER_COLOR = Gray._170;
   private static final Color WARNING_BORDER_COLOR = JBColor.ORANGE;
-<<<<<<< HEAD
-  private String myText = "";
-
-  private List<SwatchIcon> myIconList = Collections.emptyList();
-  private short myMaxIcons;
-  private boolean myHasOverflowIcons;
-=======
 
   public static final SwatchIcon WARNING_ICON = new SwatchIcon() {
     @Override
@@ -85,7 +67,6 @@
   private final JBTextField myTextField;
   private final ClickableLabel mySwatchButton;
 
->>>>>>> fd394df3
   private Color myBorderColor;
 
   /**
@@ -96,7 +77,6 @@
   public SwatchComponent() {
     super(BoxLayout.LINE_AXIS);
     setBorder(null);
-    myBorderColor = DEFAULT_BORDER_COLOR;
 
     myBorderColor = DEFAULT_BORDER_COLOR;
     mySwatchButton = new ClickableLabel();
@@ -140,74 +120,6 @@
   public void setWarningBorder(boolean isWarning) {
     myBorderColor = isWarning ? WARNING_BORDER_COLOR : DEFAULT_BORDER_COLOR;
   }
-<<<<<<< HEAD
-
-  @Override
-  protected void paintComponent(Graphics graphics) {
-    setupAAPainting(graphics);
-    Graphics2D g = (Graphics2D)graphics.create();
-
-    final int width = getWidth();
-    final int height = getHeight();
-    final int iconSize = getIconSize();
-
-    // Background is filled manually here instead of calling super.paintComponent()
-    // because some L'n'Fs (e.g. GTK+) paint additional decoration even with null border.
-    g.setColor(getBackground());
-    if (getBorder() == null) {
-      g.fillRoundRect(0, 0, width - 1, height - 1, ARC_SIZE, ARC_SIZE);
-      // Default border
-      g.setColor(myBorderColor);
-      g.drawRoundRect(0, 0, width - 1, height - 1, ARC_SIZE, ARC_SIZE);
-    } else {
-      g.fillRect(0, 0, width - 1, height - 1);
-    }
-
-    Shape savedClip = g.getClip();
-    int xOffset = PADDING;
-    int nIcons = myIconList.size();
-    int iconsToPaint;
-    RoundRectangle2D clipRectangle = new RoundRectangle2D.Double();
-
-    // Since the overflow icons takes the same space as one icon, only draw it if the number of overflow icons is at least 2.
-    if (nIcons - myMaxIcons >= 2) {
-      myHasOverflowIcons = true;
-      iconsToPaint = myMaxIcons;
-    } else {
-      myHasOverflowIcons = false;
-      iconsToPaint = nIcons;
-    }
-
-    for (SwatchIcon icon : myIconList) {
-      if (iconsToPaint == 0) {
-        // Paint the overflow icon
-        icon = new TextIcon("+" + (nIcons - myMaxIcons), getFont());
-      }
-      else if (iconsToPaint < 0) {
-        // Do not paint more icons
-        break;
-      }
-
-      clipRectangle.setRoundRect(xOffset, PADDING, iconSize, iconSize, ARC_SIZE, ARC_SIZE);
-      g.clip(clipRectangle);
-      icon.paint(this, g, xOffset, PADDING, iconSize, iconSize);
-      g.setColor(Gray._239);
-      g.setClip(savedClip);
-      g.drawRoundRect(xOffset, PADDING, iconSize, iconSize, ARC_SIZE, ARC_SIZE);
-      xOffset += iconSize + SWATCH_HORIZONTAL_ICONS_PADDING;
-
-      iconsToPaint--;
-    }
-
-    xOffset += SWATCH_HORIZONTAL_ICONS_PADDING * 2;
-
-    // Text is centered vertically so we do not need to use TEXT_PADDING here, only in the preferred size.
-    Rectangle textRectangle = new Rectangle(xOffset, 0, width - xOffset, height);
-    g.setColor(getForeground());
-    g.setFont(getFont());
-    GraphicsUtil.drawCenteredString(g, textRectangle, myText, false, true);
-    g.dispose();
-=======
 
   @Override
   public void setFont(Font font) {
@@ -215,7 +127,6 @@
     if (myTextField != null) {
       myTextField.setFont(font);
     }
->>>>>>> fd394df3
   }
 
   @Override
@@ -268,40 +179,9 @@
     }
   }
 
-<<<<<<< HEAD
-  public static class TextIcon implements SwatchIcon {
-    private final Font myFont;
-    private final String myText;
-
-    public TextIcon(String text, @NotNull Font font) {
-      myText = text;
-      myFont = font;
-    }
-
-    @Override
-    public void paint(@Nullable Component c, @NotNull Graphics g, int x, int y, int w, int h) {
-      g.setColor(JBColor.LIGHT_GRAY);
-      g.fillRect(x, y, w, h);
-      g.setColor(JBColor.DARK_GRAY);
-      g.setFont(myFont);
-      GraphicsUtil.drawCenteredString(g, new Rectangle(x, y, w, h), myText);
-    }
-  }
-
-  /**
-   * Returns a list of {@link SwatchIcon} for the given {@link Color}.
-   */
-  @NotNull
-  public static List<SwatchIcon> colorListOf(@NotNull List<Color> colors) {
-    ImmutableList.Builder<SwatchIcon> colorIcons = ImmutableList.builder();
-    for (Color color : colors) {
-      colorIcons.add(new ColorIcon(color));
-    }
-=======
   public static class TextIcon extends SwatchIcon {
     private final Font myFont;
     private final String myText;
->>>>>>> fd394df3
 
     public TextIcon(String text, @NotNull Font font) {
       myText = text;
