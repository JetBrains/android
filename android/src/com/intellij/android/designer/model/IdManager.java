--- conflicted
+++ resolved
@@ -180,20 +180,10 @@
             String id = viewComponent.getId();
             String idName = getIdName(id);
             if (component == container) {
-<<<<<<< HEAD
-              createId(viewComponent);
-            }
-            else if (idValue != null && myIdList.contains(idValue)) {
-              createId(viewComponent);
-              replaceList.add(Pair.create(
-                new Pair<String, String>(ID_PREFIX + idValue, NEW_ID_PREFIX + idValue),
-                viewComponent.getId()));
-=======
               if (idName != null || needsDefaultId(viewComponent)) {
                 id = assignId(viewComponent, idList);
                 idList.add(getIdName(id));
               }
->>>>>>> 7749032b
             }
             else if (idName != null && idList.contains(idName)) {
               id = assignId(viewComponent, idList);
