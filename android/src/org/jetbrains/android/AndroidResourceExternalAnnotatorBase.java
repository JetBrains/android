--- conflicted
+++ resolved
@@ -112,10 +112,6 @@
         // Inline color
         assert (element.getColor() != null);
         Color color = element.getColor();
-<<<<<<< HEAD
-
-=======
->>>>>>> 0d09370c
         gutterIconRenderer = ReadAction
           .nonBlocking(() -> buildInlineColorRenderer(element, color, resolver, facet))
           .executeSynchronously();
@@ -131,11 +127,7 @@
                                                                  Color color,
                                                                  ResourceResolver resolver,
                                                                  AndroidFacet facet) {
-<<<<<<< HEAD
-    return new AndroidAnnotatorUtil.ColorRenderer(element.getPsiElement(), color, resolver, null, true, facet);
-=======
     return new ColorRenderer(element.getPsiElement(), color, resolver, null, true, facet);
->>>>>>> 0d09370c
   }
 
   @Nullable
@@ -217,11 +209,7 @@
     // For java and kotlin files, it opens color resource picker only and set R.color.[resource_name] or android.R.color.[resource_name].
     // For xml files, it opens custom color palette and color resource picker. (which shows as 2 tabs)
     boolean withCustomColorPalette = AndroidAnnotatorUtil.getFileType(element) == XmlFileType.INSTANCE;
-<<<<<<< HEAD
-    return new AndroidAnnotatorUtil.ColorRenderer(element, color, resourceResolver, resourceValue, withCustomColorPalette, facet);
-=======
     return new ColorRenderer(element, color, resourceResolver, resourceValue, withCustomColorPalette, facet);
->>>>>>> 0d09370c
   }
 
   @Override
