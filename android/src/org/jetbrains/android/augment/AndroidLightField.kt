// Copyright 2000-2022 JetBrains s.r.o. and contributors. Use of this source code is governed by the Apache 2.0 license.
package org.jetbrains.android.augment

import com.android.ide.common.rendering.api.ResourceReference
import com.android.ide.common.resources.resourceNameToFieldName
import com.android.resources.ResourceType
import com.android.resources.ResourceVisibility
import com.google.common.base.MoreObjects
import com.intellij.lang.java.JavaLanguage
import com.intellij.navigation.NavigationItem
import com.intellij.openapi.util.TextRange
import com.intellij.psi.PsiClass
import com.intellij.psi.PsiElement
import com.intellij.psi.PsiExpression
import com.intellij.psi.PsiField
import com.intellij.psi.PsiFile
import com.intellij.psi.PsiModifier
import com.intellij.psi.PsiType
import com.intellij.psi.PsiTypeElement
import com.intellij.psi.PsiTypes
import com.intellij.psi.PsiVariable
import com.intellij.psi.impl.ElementPresentationUtil
import com.intellij.psi.impl.PsiClassImplUtil
import com.intellij.psi.impl.PsiVariableEx
import com.intellij.psi.impl.light.LightElement
import com.intellij.psi.impl.light.LightIdentifier
import com.intellij.psi.impl.light.LightModifierList
import com.intellij.psi.javadoc.PsiDocComment
import com.intellij.ui.IconManager
<<<<<<< HEAD
=======
import com.intellij.ui.PlatformIcons
>>>>>>> de127946
import org.jetbrains.annotations.NonNls
import javax.swing.Icon

open class AndroidLightField(
  @Volatile protected var _name: String,
  private val myContext: PsiClass,
  private val myType: PsiType,
  fieldModifier: FieldModifier,
  private val myConstantValue: Any?
) : LightElement(myContext.manager, JavaLanguage.INSTANCE), PsiField, PsiVariableEx, NavigationItem {
  /**
   * Possible modifiers for the generated fields. R classes for non-namespaced apps use final fields, all other R classes don't.
   */
  enum class FieldModifier {
    FINAL,
    NON_FINAL
  }

  @Volatile private var _initializer: PsiExpression? = null
  private val _modifierList: LightModifierList

  init {
    // Declared abstract to exclude from the implementation search.
    val modifiers = mutableListOf(PsiModifier.PUBLIC, PsiModifier.STATIC, PsiModifier.ABSTRACT)
    if (fieldModifier == FieldModifier.FINAL) {
      modifiers += PsiModifier.FINAL
    }
    _modifierList = LightModifierList(manager, language, *modifiers.toTypedArray())
  }

  override fun isEquivalentTo(another: PsiElement) = PsiClassImplUtil.isFieldEquivalentTo(this, another)
  override fun getParent() = myContext
  override fun getContainingFile(): PsiFile? = myContext.containingFile
  override fun computeConstantValue(visitedVars: Set<PsiVariable>) = computeConstantValue()
  override fun computeConstantValue() = myConstantValue
  override fun getContainingClass() = myContext
  override fun toString() = "AndroidLightField:$_name"
  override fun getType() = myType
  override fun getModifierList() = _modifierList
  override fun hasModifierProperty(@NonNls name: String) = _modifierList.hasModifierProperty(name)
  override fun getInitializer() = _initializer
  override fun setInitializer(initializer: PsiExpression?) { _initializer = initializer }
  override fun getNameIdentifier() = LightIdentifier(manager, _name)
  override fun getTextRange(): TextRange = TextRange.EMPTY_RANGE
  override fun getTypeElement(): PsiTypeElement? = null
  override fun hasInitializer() = false
  override fun isVisibilitySupported() = true
  override fun normalizeDeclaration() {}
  override fun getDocComment(): PsiDocComment? = null
  override fun isDeprecated() = false
  override fun getName() = _name

  override fun setName(name: String): PsiElement {
    _name = name
    return this
  }

  public override fun getElementIcon(flags: Int): Icon? {
<<<<<<< HEAD
    val baseIcon = IconManager.getInstance().createLayeredIcon(this, IconManager.getInstance().getPlatformIcon(
      com.intellij.ui.PlatformIcons.Field), ElementPresentationUtil.getFlags(this, false))
=======
    val baseIcon = IconManager.getInstance().createLayeredIcon(
      this, IconManager.getInstance().getPlatformIcon(PlatformIcons.Field), ElementPresentationUtil.getFlags(this, false))
>>>>>>> de127946
    return ElementPresentationUtil.addVisibilityIcon(this, flags, baseIcon)
  }
}

class ResourceLightField(
  resourceName: String,
  myContext: PsiClass,
  myType: PsiType,
  fieldModifier: FieldModifier,
  myConstantValue: Any?,
  val resourceVisibility: ResourceVisibility
) : AndroidLightField(resourceName, myContext, myType, fieldModifier, myConstantValue) {

  override fun getNameIdentifier(): LightIdentifier = LightIdentifier(manager, resourceNameToFieldName(_name))
  override fun getName(): String = resourceNameToFieldName(_name)
  override fun toString(): String = "ResourceLightField:$_name"

  val resourceName: String get() = super._name
  val resourceType: ResourceType get() = ResourceType.fromClassName(containingClass.name!!)!!
}

class ManifestLightField(
  name: String,
  myContext: PsiClass,
  myType: PsiType,
  fieldModifier: FieldModifier,
  myConstantValue: Any?) : AndroidLightField(name, myContext, myType, fieldModifier, myConstantValue) {
  override fun toString(): String = "ManifestLightField:$_name"
}

/**
 * Subclass of [AndroidLightField] to store extra information specific to styleable attribute fields.
 */
class StyleableAttrLightField(
  val styleableAttrFieldUrl: StyleableAttrFieldUrl,
  myContext: PsiClass,
  fieldModifier: FieldModifier,
  myConstantValue: Any?
) : AndroidLightField(styleableAttrFieldUrl.toFieldName(), myContext, PsiTypes.intType(), fieldModifier, myConstantValue) {

  override fun toString(): String {
    return MoreObjects.toStringHelper(this)
      .add("styleable", styleableAttrFieldUrl.styleable)
      .add("attr", styleableAttrFieldUrl.attr)
      .toString()
  }
}

data class StyleableAttrFieldUrl(val styleable: ResourceReference, val attr: ResourceReference) {
  fun toFieldName(): String {
    val packageName = attr.namespace.packageName
    return if (styleable.namespace == attr.namespace || packageName.isNullOrEmpty()) {
      "${resourceNameToFieldName(styleable.name)}_${resourceNameToFieldName(attr.name)}"
    } else {
      "${resourceNameToFieldName(styleable.name)}_${resourceNameToFieldName(packageName)}_${resourceNameToFieldName(attr.name)}"
    }
  }
}<|MERGE_RESOLUTION|>--- conflicted
+++ resolved
@@ -1,4 +1,4 @@
-// Copyright 2000-2022 JetBrains s.r.o. and contributors. Use of this source code is governed by the Apache 2.0 license.
+// Copyright 2000-2020 JetBrains s.r.o. Use of this source code is governed by the Apache 2.0 license that can be found in the LICENSE file.
 package org.jetbrains.android.augment
 
 import com.android.ide.common.rendering.api.ResourceReference
@@ -27,10 +27,7 @@
 import com.intellij.psi.impl.light.LightModifierList
 import com.intellij.psi.javadoc.PsiDocComment
 import com.intellij.ui.IconManager
-<<<<<<< HEAD
-=======
 import com.intellij.ui.PlatformIcons
->>>>>>> de127946
 import org.jetbrains.annotations.NonNls
 import javax.swing.Icon
 
@@ -89,13 +86,8 @@
   }
 
   public override fun getElementIcon(flags: Int): Icon? {
-<<<<<<< HEAD
-    val baseIcon = IconManager.getInstance().createLayeredIcon(this, IconManager.getInstance().getPlatformIcon(
-      com.intellij.ui.PlatformIcons.Field), ElementPresentationUtil.getFlags(this, false))
-=======
     val baseIcon = IconManager.getInstance().createLayeredIcon(
       this, IconManager.getInstance().getPlatformIcon(PlatformIcons.Field), ElementPresentationUtil.getFlags(this, false))
->>>>>>> de127946
     return ElementPresentationUtil.addVisibilityIcon(this, flags, baseIcon)
   }
 }
