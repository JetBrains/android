/*
 * Copyright (C) 2021 The Android Open Source Project
 *
 * Licensed under the Apache License, Version 2.0 (the "License");
 * you may not use this file except in compliance with the License.
 * You may obtain a copy of the License at
 *
 *      http://www.apache.org/licenses/LICENSE-2.0
 *
 * Unless required by applicable law or agreed to in writing, software
 * distributed under the License is distributed on an "AS IS" BASIS,
 * WITHOUT WARRANTIES OR CONDITIONS OF ANY KIND, either express or implied.
 * See the License for the specific language governing permissions and
 * limitations under the License.
 */
package org.jetbrains.android.uipreview.classloading

import com.android.ide.common.rendering.api.ResourceNamespace
import com.android.ide.common.resources.AndroidManifestPackageNameUtils
import com.android.ide.common.resources.ResourceRepository
import com.android.projectmodel.ExternalAndroidLibrary
import com.android.tools.idea.projectsystem.DependencyScopeType
import com.android.tools.idea.projectsystem.getModuleSystem
import com.android.tools.idea.rendering.classloading.loaders.DelegatingClassLoader
import com.android.tools.idea.res.AndroidDependenciesCache
import com.android.tools.idea.res.ResourceClassRegistry
import com.android.tools.idea.res.ResourceIdManager
import com.android.tools.idea.res.StudioResourceRepositoryManager
import com.android.tools.idea.util.VirtualFileSystemOpener.recognizes
import com.android.tools.idea.util.toVirtualFile
import com.android.tools.res.ResourceNamespacing
import com.intellij.openapi.application.ReadAction
import com.intellij.openapi.diagnostic.Logger
import com.intellij.openapi.module.Module
import org.jetbrains.android.facet.AndroidFacet
import java.io.IOException
import java.lang.ref.WeakReference
import java.util.regex.Pattern

/**
 * Finds the `packageName` for a given external library.
 */
private fun ExternalAndroidLibrary.getResolvedPackageName(): String? {
  if (packageName != null) {
    return packageName
  }
  return manifestFile?.let {
    return try {
      AndroidManifestPackageNameUtils.getPackageNameFromManifestFile(it)
    }
    catch (ignore: IOException) {
      // Workaround for https://issuetracker.google.com/127647973
      // Until fixed, the VFS might have an outdated view of the gradle cache directory. Some manifests might appear as missing but they
      // are actually there. In those cases, we issue a refresh call to fix the problem.
      if (recognizes(it)) {
        manifestFile.toVirtualFile(true)
        try {
          return AndroidManifestPackageNameUtils.getPackageNameFromManifestFile(it)
        }
        catch (_: IOException) {
        }
      }
      null
    }
  }
}

/**
 * Register this [ExternalAndroidLibrary] with the [ResourceClassRegistry].
 */
private fun ExternalAndroidLibrary.registerLibraryResources(
  repositoryManager: StudioResourceRepositoryManager,
  classRegistry: ResourceClassRegistry,
  idManager: ResourceIdManager) {
  val appResources = repositoryManager.appResources

  // Choose which resources should be in the generated R class. This is described in the JavaDoc of ResourceClassGenerator.
  val rClassContents: ResourceRepository
  val resourcesNamespace: ResourceNamespace
  val packageName: String?
  if (repositoryManager.namespacing === ResourceNamespacing.DISABLED) {
    packageName = getResolvedPackageName() ?: return
    rClassContents = appResources
    resourcesNamespace = ResourceNamespace.RES_AUTO
  }
  else {
    val aarResources = repositoryManager.findLibraryResources(this) ?: return
    rClassContents = aarResources
    resourcesNamespace = aarResources.namespace
    packageName = aarResources.packageName
  }
  classRegistry.addLibrary(rClassContents, idManager, packageName, resourcesNamespace)
}

/**
 * Register all the [Module] resources, including libraries and dependencies with the [ResourceClassRegistry].
 */
private fun registerResources(module: Module) {
  val androidFacet: AndroidFacet = AndroidFacet.getInstance(module) ?: return
  val repositoryManager = StudioResourceRepositoryManager.getInstance(androidFacet)
  val idManager = ResourceIdManager.get(module)
  val classRegistry = ResourceClassRegistry.get(module.project)

  // If final ids are used, we will read the real class from disk later (in loadAndParseRClass), using this class loader. So we
  // can't treat it specially here, or we will read the wrong bytecode later.
  if (!idManager.finalIdsUsed) {
    classRegistry.addLibrary(repositoryManager.appResources,
                             idManager,
                             ReadAction.compute<String?, RuntimeException> {
                               androidFacet.getModuleSystem().getPackageName()
                             },
                             repositoryManager.namespace)

    AndroidDependenciesCache.getAllAndroidDependencies(module, false)
      .distinct()
      .forEach { facet ->
        classRegistry.addLibrary(repositoryManager.appResources,
                                 idManager,
                                 ReadAction.compute<String?, RuntimeException> {
                                   facet.getModuleSystem().getPackageName()
                                 },
                                 repositoryManager.namespace)
      }
  }
  module.getModuleSystem().getAndroidLibraryDependencies(DependencyScopeType.MAIN)
    .filter { it.hasResources }
    .forEach { it.registerLibraryResources(repositoryManager, classRegistry, idManager) }
}

// matches foo.bar.R or foo.bar.R$baz
private val RESOURCE_CLASS_NAME = Pattern.compile(".+\\.R(\\$[^.]+)?$")
private fun isResourceClassName(className: String): Boolean = RESOURCE_CLASS_NAME.matcher(className).matches()

/**
 * [ClassLoader] responsible for loading the `R` class from libraries and dependencies of the given module.
 */
<<<<<<< HEAD
class LibraryResourceClassLoader(parent: ClassLoader?, module: Module) : ClassLoader(parent) {
  private val moduleRef = WeakReference(module)
=======
class LibraryResourceClassLoader(
  parent: ClassLoader?,
  module: Module,
  private val childLoader: DelegatingClassLoader.Loader
) : ClassLoader(parent) {
  val moduleRef = WeakReference(module)
>>>>>>> de127946

  init {
    registerResources(module)
  }

  private fun findResourceClass(name: String): Class<*> {
    val module = moduleRef.get() ?: throw ClassNotFoundException(name)
    if (!isResourceClassName(name)) {
      throw ClassNotFoundException(name)
    }

    if (ResourceIdManager.get(module).finalIdsUsed) {
      // If final IDs are used, we check to see if the child loader will load the class.  If so, throw a ClassNotFoundException
      // here and let the R classes be loaded by the child class loader.
      //
      // If compiled classes are not available, there are two possible scenarios:
      //     1) We are looking for a resource class available in the ResourceClassRegistry
      //     2) We are looking for a resource class that's not available in the ResourceClassRegistry
      //
      // In the first scenario, we'll load the R class using this class loader. This covers the case where users are opening a project
      // before compiling and want to view an XML resource file, which should work.  In the second, the resource class is not available
      // anywhere, so the class loader will (correctly) fail.
      if (childLoader.loadClass(name) != null) {
        throw ClassNotFoundException(name)
      }
    }

    val facet: AndroidFacet = AndroidFacet.getInstance(module) ?: throw ClassNotFoundException(name)
    val repositoryManager = StudioResourceRepositoryManager.getInstance(facet)
    val data = ResourceClassRegistry.get(module.project).findClassDefinition(name, repositoryManager) ?: throw ClassNotFoundException(name)
    Logger.getInstance(LibraryResourceClassLoader::class.java).debug("  Defining class from AAR registry")
    return defineClass(name, data, 0, data.size)
  }

  override fun findClass(name: String): Class<*> =
    try {
      super.findClass(name)
    }
    catch (e: ClassNotFoundException) {
      findResourceClass(name)
    }
}<|MERGE_RESOLUTION|>--- conflicted
+++ resolved
@@ -134,17 +134,12 @@
 /**
  * [ClassLoader] responsible for loading the `R` class from libraries and dependencies of the given module.
  */
-<<<<<<< HEAD
-class LibraryResourceClassLoader(parent: ClassLoader?, module: Module) : ClassLoader(parent) {
-  private val moduleRef = WeakReference(module)
-=======
 class LibraryResourceClassLoader(
   parent: ClassLoader?,
   module: Module,
   private val childLoader: DelegatingClassLoader.Loader
 ) : ClassLoader(parent) {
   val moduleRef = WeakReference(module)
->>>>>>> de127946
 
   init {
     registerResources(module)
