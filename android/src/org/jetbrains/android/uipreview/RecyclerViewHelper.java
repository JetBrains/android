/*
 * Copyright (C) 2015 The Android Open Source Project
 *
 * Licensed under the Apache License, Version 2.0 (the "License");
 * you may not use this file except in compliance with the License.
 * You may obtain a copy of the License at
 *
 *      http://www.apache.org/licenses/LICENSE-2.0
 *
 * Unless required by applicable law or agreed to in writing, software
 * distributed under the License is distributed on an "AS IS" BASIS,
 * WITHOUT WARRANTIES OR CONDITIONS OF ANY KIND, either express or implied.
 * See the License for the specific language governing permissions and
 * limitations under the License.
 */
package org.jetbrains.android.uipreview;

<<<<<<< HEAD
import static com.android.SdkConstants.CLASS_RECYCLER_VIEW_ADAPTER;
import static com.android.SdkConstants.CLASS_RECYCLER_VIEW_V7;
import static com.android.SdkConstants.CLASS_RECYCLER_VIEW_VIEW_HOLDER;
=======
import static com.android.AndroidXConstants.CLASS_RECYCLER_VIEW_ADAPTER;
import static com.android.AndroidXConstants.CLASS_RECYCLER_VIEW_V7;
import static com.android.AndroidXConstants.CLASS_RECYCLER_VIEW_VIEW_HOLDER;
>>>>>>> b5f40ffd
import static org.jetbrains.org.objectweb.asm.Opcodes.ACC_ABSTRACT;
import static org.jetbrains.org.objectweb.asm.Opcodes.ACC_PRIVATE;
import static org.jetbrains.org.objectweb.asm.Opcodes.ACC_PUBLIC;
import static org.jetbrains.org.objectweb.asm.Opcodes.ACC_STATIC;
import static org.jetbrains.org.objectweb.asm.Opcodes.ACC_SUPER;
import static org.jetbrains.org.objectweb.asm.Opcodes.ALOAD;
import static org.jetbrains.org.objectweb.asm.Opcodes.ARETURN;
import static org.jetbrains.org.objectweb.asm.Opcodes.ASTORE;
import static org.jetbrains.org.objectweb.asm.Opcodes.BIPUSH;
import static org.jetbrains.org.objectweb.asm.Opcodes.CHECKCAST;
import static org.jetbrains.org.objectweb.asm.Opcodes.DUP;
import static org.jetbrains.org.objectweb.asm.Opcodes.GETFIELD;
import static org.jetbrains.org.objectweb.asm.Opcodes.GOTO;
import static org.jetbrains.org.objectweb.asm.Opcodes.ICONST_0;
import static org.jetbrains.org.objectweb.asm.Opcodes.IFEQ;
import static org.jetbrains.org.objectweb.asm.Opcodes.IFLE;
<<<<<<< HEAD
import static org.jetbrains.org.objectweb.asm.Opcodes.IFNE;
import static org.jetbrains.org.objectweb.asm.Opcodes.IF_ICMPGE;
import static org.jetbrains.org.objectweb.asm.Opcodes.ILOAD;
import static org.jetbrains.org.objectweb.asm.Opcodes.INSTANCEOF;
import static org.jetbrains.org.objectweb.asm.Opcodes.INVOKEINTERFACE;
=======
import static org.jetbrains.org.objectweb.asm.Opcodes.ILOAD;
import static org.jetbrains.org.objectweb.asm.Opcodes.INSTANCEOF;
>>>>>>> b5f40ffd
import static org.jetbrains.org.objectweb.asm.Opcodes.INVOKESPECIAL;
import static org.jetbrains.org.objectweb.asm.Opcodes.INVOKESTATIC;
import static org.jetbrains.org.objectweb.asm.Opcodes.INVOKEVIRTUAL;
import static org.jetbrains.org.objectweb.asm.Opcodes.IRETURN;
<<<<<<< HEAD
import static org.jetbrains.org.objectweb.asm.Opcodes.ISTORE;
import static org.jetbrains.org.objectweb.asm.Opcodes.NEW;
import static org.jetbrains.org.objectweb.asm.Opcodes.POP;
import static org.jetbrains.org.objectweb.asm.Opcodes.PUTFIELD;
import static org.jetbrains.org.objectweb.asm.Opcodes.RETURN;
import static org.jetbrains.org.objectweb.asm.Opcodes.V1_6;
import static org.jetbrains.org.objectweb.asm.Opcodes.V1_7;
=======
import static org.jetbrains.org.objectweb.asm.Opcodes.NEW;
import static org.jetbrains.org.objectweb.asm.Opcodes.PUTFIELD;
import static org.jetbrains.org.objectweb.asm.Opcodes.RETURN;
import static org.jetbrains.org.objectweb.asm.Opcodes.V1_8;
>>>>>>> b5f40ffd

import com.android.support.AndroidxName;
import java.util.HashMap;
import java.util.Map;
import java.util.function.Function;
import org.jetbrains.annotations.NotNull;
import org.jetbrains.org.objectweb.asm.AnnotationVisitor;
import org.jetbrains.org.objectweb.asm.ClassWriter;
import org.jetbrains.org.objectweb.asm.FieldVisitor;
import org.jetbrains.org.objectweb.asm.Label;
import org.jetbrains.org.objectweb.asm.MethodVisitor;
import org.jetbrains.org.objectweb.asm.Opcodes;

/**
 * Some constants that are needed to render the RecyclerView correctly.
 */
@SuppressWarnings("SpellCheckingInspection")
public class RecyclerViewHelper {
  private static final String SUPPORT_PACKAGE_NAME = "com.android.layoutlib.bridge.android.support";
  public static final String CN_SUPPORT_CUSTOM_ADAPTER = SUPPORT_PACKAGE_NAME + ".Adapter";
  private static final String CN_SUPPORT_CUSTOM_VIEW_HOLDER = SUPPORT_PACKAGE_NAME + ".Adapter$ViewHolder";
<<<<<<< HEAD
=======
  private static final String CN_SUPPORT_CUSTOM_TEXT_VIEW = SUPPORT_PACKAGE_NAME + ".Adapter$MyTextView";
>>>>>>> b5f40ffd

  private static final String ANDROIDX_PACKAGE_NAME = "com.android.layoutlib.bridge.android.androidx";
  public static final String CN_ANDROIDX_CUSTOM_ADAPTER = ANDROIDX_PACKAGE_NAME + ".Adapter";
  private static final String CN_ANDROIDX_CUSTOM_VIEW_HOLDER = ANDROIDX_PACKAGE_NAME + ".Adapter$ViewHolder";
<<<<<<< HEAD
=======
  private static final String CN_ANDROIDX_CUSTOM_TEXT_VIEW = ANDROIDX_PACKAGE_NAME + ".Adapter$MyTextView";
>>>>>>> b5f40ffd

  public enum AdapterNamespace {
    ANDROIDX,
    SUPPORT
  }

  // Lazily initialized.
  private static final Map<String, byte[]> ourClassesCache = new HashMap<>();

  /**
   * Converts the given {@link AndroidxName} to the VM binary class name representation using slashes.
   *
   * @param nameFunction One of either {@link AndroidxName#newName()} or One of either {@link AndroidxName#oldName()} depending on whether
   *                     the androidx or support namespaces repectively need to be used.
   * @param androidxName The {@link AndroidxName} to convert.
   */
  @NotNull
  private static String nameToBinaryRepresentation(@NotNull Function<AndroidxName, String> nameFunction, @NotNull AndroidxName androidxName) {
    return nameFunction.apply(androidxName).replaceAll("\\.", "/");
<<<<<<< HEAD
  }

  /**
   * If the name matches any of the adapter helper classes (adapter or view holder), it will return the class definition for that helper
   * class. This method will return null if the name does not match any of the helper classes.
   */
  public static byte[] getAdapterHelperClass(@NotNull String name) {
    byte[] clazz = null;
    switch (name) {
      case CN_ANDROIDX_CUSTOM_ADAPTER:
        clazz = getAdapterClass(CN_ANDROIDX_CUSTOM_ADAPTER, AdapterNamespace.ANDROIDX);
        break;
      case CN_ANDROIDX_CUSTOM_VIEW_HOLDER:
        clazz = getViewHolder(CN_ANDROIDX_CUSTOM_ADAPTER, AdapterNamespace.ANDROIDX);
        break;
      case CN_SUPPORT_CUSTOM_ADAPTER:
        clazz = getAdapterClass(CN_SUPPORT_CUSTOM_ADAPTER, AdapterNamespace.SUPPORT);
        break;
      case CN_SUPPORT_CUSTOM_VIEW_HOLDER:
        clazz = getViewHolder(CN_SUPPORT_CUSTOM_ADAPTER, AdapterNamespace.SUPPORT);
        break;
    }
    return clazz;
  }

  /**
=======
  }

  /**
   * If the name matches any of the adapter helper classes (adapter or view holder), it will return the class definition for that helper
   * class. This method will return null if the name does not match any of the helper classes.
   */
  public static byte[] getAdapterHelperClass(@NotNull String name) {
    byte[] clazz = null;
    switch (name) {
      case CN_ANDROIDX_CUSTOM_ADAPTER:
        clazz = getAdapterClass(CN_ANDROIDX_CUSTOM_ADAPTER, AdapterNamespace.ANDROIDX);
        break;
      case CN_ANDROIDX_CUSTOM_VIEW_HOLDER:
        clazz = getViewHolder(CN_ANDROIDX_CUSTOM_ADAPTER, AdapterNamespace.ANDROIDX);
        break;
      case CN_ANDROIDX_CUSTOM_TEXT_VIEW:
        clazz = getMyTextView(CN_ANDROIDX_CUSTOM_ADAPTER, AdapterNamespace.ANDROIDX);
        break;
      case CN_SUPPORT_CUSTOM_ADAPTER:
        clazz = getAdapterClass(CN_SUPPORT_CUSTOM_ADAPTER, AdapterNamespace.SUPPORT);
        break;
      case CN_SUPPORT_CUSTOM_VIEW_HOLDER:
        clazz = getViewHolder(CN_SUPPORT_CUSTOM_ADAPTER, AdapterNamespace.SUPPORT);
        break;
      case CN_SUPPORT_CUSTOM_TEXT_VIEW:
        clazz = getMyTextView(CN_SUPPORT_CUSTOM_ADAPTER, AdapterNamespace.SUPPORT);
        break;
    }
    return clazz;
  }

  /**
>>>>>>> b5f40ffd
   * Generates the custom RecyclerView adapter that allows using sample data from the Layout Editor.
   *
   * @param customAdapterName the name of the custom adapter. Different combinations of recyclerViewName/viewHolderName/adapterName must
   *                          have a different customAdapterName so they do not collide. Usually there will be one for androidx and one for
   *                          the old support library.
   * @param adapterNamespace defined the namespaced that must be used for the generated adapter class (either androidx or support).
   * @return the byte array containing the new class.
   */
  private static byte[] getAdapterClass(@NotNull final String customAdapterName,
                                        @NotNull RecyclerViewHelper.AdapterNamespace adapterNamespace) {
    return ourClassesCache.computeIfAbsent(customAdapterName, (adapterClassName) -> {
      Function<AndroidxName, String> nameFunction =
        adapterNamespace == AdapterNamespace.ANDROIDX ? AndroidxName::newName : AndroidxName::oldName;
      String recyclerViewName = nameToBinaryRepresentation(nameFunction, CLASS_RECYCLER_VIEW_V7);
      String viewHolderName = nameToBinaryRepresentation(nameFunction, CLASS_RECYCLER_VIEW_VIEW_HOLDER);
      String adapterName = nameToBinaryRepresentation(nameFunction, CLASS_RECYCLER_VIEW_ADAPTER);

      return getAdapterClassDump(adapterClassName.replaceAll("\\.", "/"),
                                 recyclerViewName,
                                 viewHolderName,
                                 adapterName);
    });
  }

  /**
   * Generates the custom RecyclerView adapter ViewHolder that allows using sample data from the Layout Editor.
   *
   * @param customAdapterName the name of the custom adapter. Different combinations of recyclerViewName/viewHolderName/adapterName must
   *                          have a different customAdapterName so they do not collide. Usually there will be one for androidx and one for
   *                          the old support library.
   * @param adapterNamespace defined the namespaced that must be used for the generated adapter class (either androidx or support).
   * @return the byte array containing the new class.
   */
  private static byte[] getViewHolder(@NotNull final String customAdapterName,
                                      @NotNull RecyclerViewHelper.AdapterNamespace adapterNamespace) {
    return ourClassesCache.computeIfAbsent(customAdapterName + "$ViewHolder", (ignore) -> {
      Function<AndroidxName, String> nameFunction =
        adapterNamespace == AdapterNamespace.ANDROIDX ? AndroidxName::newName : AndroidxName::oldName;
      String recyclerViewName = nameToBinaryRepresentation(nameFunction, CLASS_RECYCLER_VIEW_V7);
      String viewHolderName = nameToBinaryRepresentation(nameFunction, CLASS_RECYCLER_VIEW_VIEW_HOLDER);
      String adapterName = nameToBinaryRepresentation(nameFunction, CLASS_RECYCLER_VIEW_ADAPTER);

      return getViewHolderDump(customAdapterName.replaceAll("\\.", "/"),
                               recyclerViewName,
                               viewHolderName,
                               adapterName);
    });
<<<<<<< HEAD
=======
  }

  /**
   * Generates the custom RecyclerView adapter MyTextView that allows using sample data from the Layout Editor.
   *
   * @param customAdapterName the name of the custom adapter. Different combinations of recyclerViewName/viewHolderName/adapterName must
   *                          have a different customAdapterName so they do not collide. Usually there will be one for androidx and one for
   *                          the old support library.
   * @param adapterNamespace defined the namespaced that must be used for the generated adapter class (either androidx or support).
   * @return the byte array containing the new class.
   */
  private static byte[] getMyTextView(@NotNull final String customAdapterName,
                                      @NotNull RecyclerViewHelper.AdapterNamespace adapterNamespace) {
    return ourClassesCache.computeIfAbsent(customAdapterName + "$MyTextView", (ignore) -> {
      Function<AndroidxName, String> nameFunction =
        adapterNamespace == AdapterNamespace.ANDROIDX ? AndroidxName::newName : AndroidxName::oldName;
      String recyclerViewName = nameToBinaryRepresentation(nameFunction, CLASS_RECYCLER_VIEW_V7);
      String viewHolderName = nameToBinaryRepresentation(nameFunction, CLASS_RECYCLER_VIEW_VIEW_HOLDER);
      String adapterName = nameToBinaryRepresentation(nameFunction, CLASS_RECYCLER_VIEW_ADAPTER);

      return getMyTextViewDump(customAdapterName.replaceAll("\\.", "/"),
                               recyclerViewName,
                               viewHolderName,
                               adapterName);
    });
>>>>>>> b5f40ffd
  }

  // See comment at the end of the file for how this method was generated.
  @SuppressWarnings("unused")  // Generated code
  private static byte[] getAdapterClassDump(@NotNull String customAdapterName,
                                            @NotNull String recyclerViewName,
                                            @NotNull String viewHolderName,
                                            @NotNull String adapterName) {
    ClassWriter cw = new ClassWriter(0);
    FieldVisitor fv;
    MethodVisitor mv;
    AnnotationVisitor av0;

    String signature = String.format("L%1$s<L%2$s;>;",
                                     adapterName,
                                     viewHolderName);
<<<<<<< HEAD
    cw.visit(V1_7, ACC_PUBLIC + ACC_SUPER, customAdapterName, signature, adapterName, null);
=======
    cw.visit(V1_8, ACC_PUBLIC + ACC_SUPER, customAdapterName, signature, adapterName, null);

    cw.visitInnerClass(customAdapterName + "$MyTextView", customAdapterName, "MyTextView", ACC_PRIVATE + ACC_STATIC);
>>>>>>> b5f40ffd

    cw.visitInnerClass(customAdapterName + "$ViewHolder", customAdapterName, "ViewHolder", ACC_PRIVATE + ACC_STATIC);

    cw.visitInnerClass(viewHolderName, recyclerViewName, "ViewHolder", ACC_PUBLIC + ACC_STATIC + ACC_ABSTRACT);

    cw.visitInnerClass(adapterName, recyclerViewName, "Adapter", ACC_PUBLIC + ACC_STATIC + ACC_ABSTRACT);

    {
      fv = cw.visitField(ACC_PRIVATE, "mItemCount", "I", null, null);
      fv.visitEnd();
    }
    {
      fv = cw.visitField(ACC_PRIVATE, "mId", "I", null, null);
      fv.visitEnd();
    }
    {
      mv = cw.visitMethod(ACC_PUBLIC, "<init>", "()V", null, null);
      mv.visitCode();
      mv.visitVarInsn(ALOAD, 0);
      mv.visitMethodInsn(INVOKESPECIAL, adapterName, "<init>", "()V", false);
      mv.visitVarInsn(ALOAD, 0);
      mv.visitIntInsn(BIPUSH, 10);
      mv.visitFieldInsn(PUTFIELD, customAdapterName, "mItemCount", "I");
      mv.visitInsn(RETURN);
      mv.visitMaxs(2, 1);
      mv.visitEnd();
    }
    {
      String desc = String.format("(Landroid/view/ViewGroup;I)L%1$s;", viewHolderName);
      mv = cw.visitMethod(ACC_PUBLIC, "onCreateViewHolder", desc, null, null);
      mv.visitCode();
      mv.visitVarInsn(ALOAD, 0);
      mv.visitFieldInsn(GETFIELD, customAdapterName, "mId", "I");
      Label l0 = new Label();
      mv.visitJumpInsn(IFLE, l0);
      mv.visitVarInsn(ALOAD, 1);
      mv.visitMethodInsn(INVOKEVIRTUAL, "android/view/ViewGroup", "getContext", "()Landroid/content/Context;", false);
      mv.visitMethodInsn(INVOKESTATIC, "android/view/LayoutInflater", "from", "(Landroid/content/Context;)Landroid/view/LayoutInflater;", false);
      mv.visitVarInsn(ALOAD, 0);
      mv.visitFieldInsn(GETFIELD, customAdapterName, "mId", "I");
      mv.visitVarInsn(ALOAD, 1);
      mv.visitInsn(ICONST_0);
      mv.visitMethodInsn(INVOKEVIRTUAL, "android/view/LayoutInflater", "inflate", "(ILandroid/view/ViewGroup;Z)Landroid/view/View;", false);
      mv.visitVarInsn(ASTORE, 3);
      Label l1 = new Label();
      mv.visitJumpInsn(GOTO, l1);
      mv.visitLabel(l0);
      mv.visitFrame(Opcodes.F_SAME, 0, null, 0, null);
      mv.visitTypeInsn(NEW, customAdapterName + "$MyTextView");
      mv.visitInsn(DUP);
      mv.visitVarInsn(ALOAD, 1);
      mv.visitMethodInsn(INVOKEVIRTUAL, "android/view/ViewGroup", "getContext", "()Landroid/content/Context;", false);
      mv.visitMethodInsn(INVOKESPECIAL, customAdapterName + "$MyTextView", "<init>", "(Landroid/content/Context;)V", false);
      mv.visitVarInsn(ASTORE, 3);
      mv.visitLabel(l1);
      mv.visitFrame(Opcodes.F_APPEND,1, new Object[] {"android/view/View"}, 0, null);
      mv.visitTypeInsn(NEW, customAdapterName + "$ViewHolder");
      mv.visitInsn(DUP);
      mv.visitVarInsn(ALOAD, 3);
      mv.visitMethodInsn(INVOKESPECIAL, customAdapterName + "$ViewHolder", "<init>", "(Landroid/view/View;)V", false);
      mv.visitInsn(ARETURN);
      mv.visitMaxs(4, 4);
      mv.visitEnd();
    }
    {
      String desc = String.format("(L%1$s;I)V", viewHolderName);
      mv = cw.visitMethod(ACC_PUBLIC, "onBindViewHolder", desc, null, null);
      mv.visitCode();
      mv.visitVarInsn(ALOAD, 1);
      mv.visitFieldInsn(GETFIELD, viewHolderName, "itemView", "Landroid/view/View;");
      mv.visitVarInsn(ASTORE, 3);
      mv.visitVarInsn(ALOAD, 3);
<<<<<<< HEAD
      mv.visitVarInsn(ALOAD, 4);
      mv.visitTypeInsn(NEW, "java/util/LinkedList");
      mv.visitInsn(DUP);
      mv.visitMethodInsn(INVOKESPECIAL, "java/util/LinkedList", "<init>", "()V", false);
      mv.visitMethodInsn(INVOKESPECIAL, customAdapterName, "findTextViews", "(Landroid/view/View;Ljava/util/ArrayList;Ljava/util/LinkedList;)V", false);
=======
      mv.visitTypeInsn(INSTANCEOF, customAdapterName + "$MyTextView");
      Label l0 = new Label();
      mv.visitJumpInsn(IFEQ, l0);
      mv.visitVarInsn(ALOAD, 3);
      mv.visitTypeInsn(CHECKCAST, customAdapterName + "$MyTextView");
>>>>>>> b5f40ffd
      mv.visitTypeInsn(NEW, "java/lang/StringBuilder");
      mv.visitInsn(DUP);
      mv.visitMethodInsn(INVOKESPECIAL, "java/lang/StringBuilder", "<init>", "()V", false);
      mv.visitLdcInsn("Item ");
      mv.visitMethodInsn(INVOKEVIRTUAL, "java/lang/StringBuilder", "append", "(Ljava/lang/String;)Ljava/lang/StringBuilder;", false);
      mv.visitVarInsn(ILOAD, 2);
      mv.visitMethodInsn(INVOKEVIRTUAL, "java/lang/StringBuilder", "append", "(I)Ljava/lang/StringBuilder;", false);
      mv.visitMethodInsn(INVOKEVIRTUAL, "java/lang/StringBuilder", "toString", "()Ljava/lang/String;", false);
      mv.visitMethodInsn(INVOKEVIRTUAL, customAdapterName + "$MyTextView", "setText", "(Ljava/lang/CharSequence;)V", false);
      mv.visitLabel(l0);
<<<<<<< HEAD
      mv.visitFrame(Opcodes.F_FULL, 7, new Object[] {customAdapterName, viewHolderName, Opcodes.INTEGER, "android/view/View", "java/util/ArrayList", "java/lang/String", Opcodes.INTEGER}, 0, new Object[] {});
      mv.visitVarInsn(ILOAD, 6);
      mv.visitVarInsn(ALOAD, 4);
      mv.visitMethodInsn(INVOKEVIRTUAL, "java/util/ArrayList", "size", "()I", false);
      Label l1 = new Label();
      mv.visitJumpInsn(IF_ICMPGE, l1);
      mv.visitVarInsn(ALOAD, 4);
      mv.visitVarInsn(ILOAD, 6);
      mv.visitMethodInsn(INVOKEVIRTUAL, "java/util/ArrayList", "get", "(I)Ljava/lang/Object;", false);
      mv.visitTypeInsn(CHECKCAST, "android/widget/TextView");
      mv.visitVarInsn(ALOAD, 5);
      mv.visitMethodInsn(INVOKEVIRTUAL, "android/widget/TextView", "setText", "(Ljava/lang/CharSequence;)V", false);
      mv.visitTypeInsn(NEW, "java/lang/StringBuilder");
      mv.visitInsn(DUP);
      mv.visitMethodInsn(INVOKESPECIAL, "java/lang/StringBuilder", "<init>", "()V", false);
      mv.visitLdcInsn("Sub");
      mv.visitMethodInsn(INVOKEVIRTUAL, "java/lang/StringBuilder", "append", "(Ljava/lang/String;)Ljava/lang/StringBuilder;", false);
      mv.visitVarInsn(ALOAD, 5);
      mv.visitMethodInsn(INVOKEVIRTUAL, "java/lang/StringBuilder", "append", "(Ljava/lang/String;)Ljava/lang/StringBuilder;", false);
      mv.visitMethodInsn(INVOKEVIRTUAL, "java/lang/StringBuilder", "toString", "()Ljava/lang/String;", false);
      mv.visitVarInsn(ASTORE, 5);
      mv.visitIincInsn(6, 1);
      mv.visitJumpInsn(GOTO, l0);
      mv.visitLabel(l1);
      mv.visitFrame(Opcodes.F_CHOP,1, null, 0, null);
=======
      mv.visitFrame(Opcodes.F_APPEND,1, new Object[] {"android/view/View"}, 0, null);
>>>>>>> b5f40ffd
      mv.visitInsn(RETURN);
      mv.visitMaxs(3, 4);
      mv.visitEnd();
    }
    {
      mv = cw.visitMethod(ACC_PUBLIC, "getItemCount", "()I", null, null);
      mv.visitCode();
      mv.visitVarInsn(ALOAD, 0);
      mv.visitFieldInsn(GETFIELD, customAdapterName, "mItemCount", "I");
      mv.visitInsn(IRETURN);
      mv.visitMaxs(1, 1);
      mv.visitEnd();
    }
    {
      mv = cw.visitMethod(ACC_PUBLIC, "setLayoutId", "(I)V", null, null);
      mv.visitCode();
      mv.visitVarInsn(ALOAD, 0);
      mv.visitVarInsn(ILOAD, 1);
      mv.visitFieldInsn(PUTFIELD, customAdapterName, "mId", "I");
      mv.visitInsn(RETURN);
      mv.visitMaxs(2, 2);
      mv.visitEnd();
    }
    {
      mv = cw.visitMethod(ACC_PUBLIC, "setItemCount", "(I)V", null, null);
      mv.visitCode();
      mv.visitVarInsn(ALOAD, 0);
      mv.visitVarInsn(ILOAD, 1);
      mv.visitFieldInsn(PUTFIELD, customAdapterName, "mItemCount", "I");
      mv.visitInsn(RETURN);
      mv.visitMaxs(2, 2);
      mv.visitEnd();
    }
<<<<<<< HEAD
    {
      mv = cw.visitMethod(ACC_PRIVATE, "findTextViews", "(Landroid/view/View;Ljava/util/ArrayList;Ljava/util/LinkedList;)V", "(Landroid/view/View;Ljava/util/ArrayList<Landroid/widget/TextView;>;Ljava/util/LinkedList<Landroid/view/View;>;)V", null);
      mv.visitCode();
      mv.visitVarInsn(ALOAD, 1);
      mv.visitTypeInsn(INSTANCEOF, "android/widget/TextView");
      Label l0 = new Label();
      mv.visitJumpInsn(IFEQ, l0);
      mv.visitVarInsn(ALOAD, 1);
      mv.visitTypeInsn(CHECKCAST, "android/widget/TextView");
      mv.visitMethodInsn(INVOKEVIRTUAL, "android/widget/TextView", "getText", "()Ljava/lang/CharSequence;", false);
      mv.visitMethodInsn(INVOKEINTERFACE, "java/lang/CharSequence", "length", "()I", true);
      Label l1 = new Label();
      mv.visitJumpInsn(IFNE, l1);
      mv.visitVarInsn(ALOAD, 2);
      mv.visitVarInsn(ALOAD, 1);
      mv.visitTypeInsn(CHECKCAST, "android/widget/TextView");
      mv.visitMethodInsn(INVOKEVIRTUAL, "java/util/ArrayList", "add", "(Ljava/lang/Object;)Z", false);
      mv.visitInsn(POP);
      mv.visitJumpInsn(GOTO, l1);
      mv.visitLabel(l0);
      mv.visitFrame(Opcodes.F_SAME, 0, null, 0, null);
      mv.visitVarInsn(ALOAD, 1);
      mv.visitTypeInsn(INSTANCEOF, "android/view/ViewGroup");
      mv.visitJumpInsn(IFEQ, l1);
      mv.visitInsn(ICONST_0);
      mv.visitVarInsn(ISTORE, 4);
      Label l2 = new Label();
      mv.visitLabel(l2);
      mv.visitFrame(Opcodes.F_APPEND,1, new Object[] {Opcodes.INTEGER}, 0, null);
      mv.visitVarInsn(ILOAD, 4);
      mv.visitVarInsn(ALOAD, 1);
      mv.visitTypeInsn(CHECKCAST, "android/view/ViewGroup");
      mv.visitMethodInsn(INVOKEVIRTUAL, "android/view/ViewGroup", "getChildCount", "()I", false);
      mv.visitJumpInsn(IF_ICMPGE, l1);
      mv.visitVarInsn(ALOAD, 3);
      mv.visitVarInsn(ALOAD, 1);
      mv.visitTypeInsn(CHECKCAST, "android/view/ViewGroup");
      mv.visitVarInsn(ILOAD, 4);
      mv.visitMethodInsn(INVOKEVIRTUAL, "android/view/ViewGroup", "getChildAt", "(I)Landroid/view/View;", false);
      mv.visitMethodInsn(INVOKEVIRTUAL, "java/util/LinkedList", "add", "(Ljava/lang/Object;)Z", false);
      mv.visitInsn(POP);
      mv.visitIincInsn(4, 1);
      mv.visitJumpInsn(GOTO, l2);
      mv.visitLabel(l1);
      mv.visitFrame(Opcodes.F_CHOP,1, null, 0, null);
      mv.visitVarInsn(ALOAD, 3);
      mv.visitMethodInsn(INVOKEVIRTUAL, "java/util/LinkedList", "isEmpty", "()Z", false);
      Label l3 = new Label();
      mv.visitJumpInsn(IFNE, l3);
      mv.visitVarInsn(ALOAD, 0);
      mv.visitVarInsn(ALOAD, 3);
      mv.visitMethodInsn(INVOKEVIRTUAL, "java/util/LinkedList", "remove", "()Ljava/lang/Object;", false);
      mv.visitTypeInsn(CHECKCAST, "android/view/View");
      mv.visitVarInsn(ALOAD, 2);
      mv.visitVarInsn(ALOAD, 3);
      mv.visitMethodInsn(INVOKESPECIAL, customAdapterName, "findTextViews", "(Landroid/view/View;Ljava/util/ArrayList;Ljava/util/LinkedList;)V", false);
      mv.visitLabel(l3);
      mv.visitFrame(Opcodes.F_SAME, 0, null, 0, null);
      mv.visitInsn(RETURN);
      mv.visitMaxs(4, 5);
      mv.visitEnd();
    }
=======
>>>>>>> b5f40ffd
    cw.visitEnd();

    return cw.toByteArray();
  }

  // See comment at the end of the file for how this method was generated.
  @SuppressWarnings("unused")  // Generated code.
  private static byte[] getViewHolderDump(@NotNull String customAdapterName,
                                          @NotNull String recyclerViewClass,
                                          @NotNull String viewHolderClass,
                                          @NotNull String viewAdapterClass) {
    ClassWriter cw = new ClassWriter(0);
    FieldVisitor fv;
    MethodVisitor mv;
    AnnotationVisitor av0;

<<<<<<< HEAD
    cw.visit(V1_6, ACC_SUPER, customAdapterName + "$ViewHolder", null,
=======
    cw.visit(V1_8, ACC_SUPER, customAdapterName + "$ViewHolder", null,
>>>>>>> b5f40ffd
             viewHolderClass, null);

    cw.visitInnerClass(customAdapterName + "$ViewHolder",
                       customAdapterName, "ViewHolder", ACC_PRIVATE + ACC_STATIC);

    cw.visitInnerClass(viewHolderClass, recyclerViewClass, "ViewHolder",
                       ACC_PUBLIC + ACC_STATIC + ACC_ABSTRACT);

    {
      mv = cw.visitMethod(ACC_PUBLIC, "<init>", "(Landroid/view/View;)V", null, null);
      mv.visitCode();
      mv.visitVarInsn(ALOAD, 0);
      mv.visitVarInsn(ALOAD, 1);
      mv.visitMethodInsn(INVOKESPECIAL, viewHolderClass, "<init>", "(Landroid/view/View;)V", false);
      mv.visitInsn(RETURN);
      mv.visitMaxs(2, 2);
      mv.visitEnd();
    }
    cw.visitEnd();

    return cw.toByteArray();
  }

  // See comment at the end of the file for how this method was generated.
  @SuppressWarnings("unused")  // Generated code.
  private static byte[] getMyTextViewDump(@NotNull String customAdapterName,
                                          @NotNull String recyclerViewClass,
                                          @NotNull String viewHolderClass,
                                          @NotNull String viewAdapterClass) {
    ClassWriter cw = new ClassWriter(0);
    FieldVisitor fv;
    MethodVisitor mv;
    AnnotationVisitor av0;

    cw.visit(V1_8, ACC_SUPER, customAdapterName + "$MyTextView", null, "android/widget/TextView", null);

    cw.visitInnerClass(customAdapterName + "$MyTextView", customAdapterName, "MyTextView", ACC_PRIVATE + ACC_STATIC);

    {
      mv = cw.visitMethod(ACC_PUBLIC, "<init>", "(Landroid/content/Context;)V", null, null);
      mv.visitCode();
      mv.visitVarInsn(ALOAD, 0);
      mv.visitVarInsn(ALOAD, 1);
      mv.visitMethodInsn(INVOKESPECIAL, "android/widget/TextView", "<init>", "(Landroid/content/Context;)V", false);
      mv.visitInsn(RETURN);
      mv.visitMaxs(2, 2);
      mv.visitEnd();
    }
    cw.visitEnd();

    return cw.toByteArray();
  }


  // The above dump methods were obtained by compiling the following class and running ASMifier on both Adapter and Adapter$ViewHolder.
  // $ echo com.android.layoutlib.bridge.android.support.Adapter com.android.layoutlib.bridge.android.support.Adapter\$ViewHolder \
  //       com.android.layoutlib.bridge.android.support.Adapter\$MyTextView | xargs -n 1 java jdk.internal.org.objectweb.asm.util.ASMifier
  //
  //package com.android.layoutlib.bridge.android.support;
  //
  //import android.support.v7.widget.RecyclerView;
  //import android.content.Context;
  //import android.view.LayoutInflater;
  //import android.view.View;
  //import android.view.ViewGroup;
  //import android.widget.TextView;
  //
  //public class Adapter extends RecyclerView.Adapter<RecyclerView.ViewHolder> {
  //
  //  private int mItemCount = 10;
  //  private int mId;
  //
  //  @Override
  //  public RecyclerView.ViewHolder onCreateViewHolder(ViewGroup parent,
  //                                                    int viewType) {
  //    View view;
  //    if (mId > 0) {
  //      view = LayoutInflater.from(parent.getContext()).inflate(mId, parent, false);
  //    } else {
  //      view = new MyTextView(parent.getContext());
  //    }
  //    return new ViewHolder(view);
  //  }
  //
  //  @Override
  //  public void onBindViewHolder(RecyclerView.ViewHolder holder, int position) {
  //    View view = holder.itemView;
  //    if (view instanceOf MyTextView) {
  //      ((MyTextView)view).setText("Item " + position);
  //    }
  //  }
  //
  //  @Override
  //  public int getItemCount() {
  //    return mItemCount;
  //  }
  //
  //  public void setLayoutId(int id) {
  //    mId = id;
  //  }
  //
  //  public void setItemCount(int itemCount) {
  //    mItemCount = itemCount;
  //  }
  //
  //  private static class ViewHolder extends RecyclerView.ViewHolder {
  //    public ViewHolder(View itemView) {
  //      super(itemView);
  //    }
  //  }
  //
  //  private static class MyTextView extends TextView {
  //    public MyTextView(Context context) {
  //      super(context);
  //    }
  //  }
  //}

}<|MERGE_RESOLUTION|>--- conflicted
+++ resolved
@@ -15,15 +15,9 @@
  */
 package org.jetbrains.android.uipreview;
 
-<<<<<<< HEAD
-import static com.android.SdkConstants.CLASS_RECYCLER_VIEW_ADAPTER;
-import static com.android.SdkConstants.CLASS_RECYCLER_VIEW_V7;
-import static com.android.SdkConstants.CLASS_RECYCLER_VIEW_VIEW_HOLDER;
-=======
 import static com.android.AndroidXConstants.CLASS_RECYCLER_VIEW_ADAPTER;
 import static com.android.AndroidXConstants.CLASS_RECYCLER_VIEW_V7;
 import static com.android.AndroidXConstants.CLASS_RECYCLER_VIEW_VIEW_HOLDER;
->>>>>>> b5f40ffd
 import static org.jetbrains.org.objectweb.asm.Opcodes.ACC_ABSTRACT;
 import static org.jetbrains.org.objectweb.asm.Opcodes.ACC_PRIVATE;
 import static org.jetbrains.org.objectweb.asm.Opcodes.ACC_PUBLIC;
@@ -40,34 +34,16 @@
 import static org.jetbrains.org.objectweb.asm.Opcodes.ICONST_0;
 import static org.jetbrains.org.objectweb.asm.Opcodes.IFEQ;
 import static org.jetbrains.org.objectweb.asm.Opcodes.IFLE;
-<<<<<<< HEAD
-import static org.jetbrains.org.objectweb.asm.Opcodes.IFNE;
-import static org.jetbrains.org.objectweb.asm.Opcodes.IF_ICMPGE;
 import static org.jetbrains.org.objectweb.asm.Opcodes.ILOAD;
 import static org.jetbrains.org.objectweb.asm.Opcodes.INSTANCEOF;
-import static org.jetbrains.org.objectweb.asm.Opcodes.INVOKEINTERFACE;
-=======
-import static org.jetbrains.org.objectweb.asm.Opcodes.ILOAD;
-import static org.jetbrains.org.objectweb.asm.Opcodes.INSTANCEOF;
->>>>>>> b5f40ffd
 import static org.jetbrains.org.objectweb.asm.Opcodes.INVOKESPECIAL;
 import static org.jetbrains.org.objectweb.asm.Opcodes.INVOKESTATIC;
 import static org.jetbrains.org.objectweb.asm.Opcodes.INVOKEVIRTUAL;
 import static org.jetbrains.org.objectweb.asm.Opcodes.IRETURN;
-<<<<<<< HEAD
-import static org.jetbrains.org.objectweb.asm.Opcodes.ISTORE;
-import static org.jetbrains.org.objectweb.asm.Opcodes.NEW;
-import static org.jetbrains.org.objectweb.asm.Opcodes.POP;
-import static org.jetbrains.org.objectweb.asm.Opcodes.PUTFIELD;
-import static org.jetbrains.org.objectweb.asm.Opcodes.RETURN;
-import static org.jetbrains.org.objectweb.asm.Opcodes.V1_6;
-import static org.jetbrains.org.objectweb.asm.Opcodes.V1_7;
-=======
 import static org.jetbrains.org.objectweb.asm.Opcodes.NEW;
 import static org.jetbrains.org.objectweb.asm.Opcodes.PUTFIELD;
 import static org.jetbrains.org.objectweb.asm.Opcodes.RETURN;
 import static org.jetbrains.org.objectweb.asm.Opcodes.V1_8;
->>>>>>> b5f40ffd
 
 import com.android.support.AndroidxName;
 import java.util.HashMap;
@@ -89,18 +65,12 @@
   private static final String SUPPORT_PACKAGE_NAME = "com.android.layoutlib.bridge.android.support";
   public static final String CN_SUPPORT_CUSTOM_ADAPTER = SUPPORT_PACKAGE_NAME + ".Adapter";
   private static final String CN_SUPPORT_CUSTOM_VIEW_HOLDER = SUPPORT_PACKAGE_NAME + ".Adapter$ViewHolder";
-<<<<<<< HEAD
-=======
   private static final String CN_SUPPORT_CUSTOM_TEXT_VIEW = SUPPORT_PACKAGE_NAME + ".Adapter$MyTextView";
->>>>>>> b5f40ffd
 
   private static final String ANDROIDX_PACKAGE_NAME = "com.android.layoutlib.bridge.android.androidx";
   public static final String CN_ANDROIDX_CUSTOM_ADAPTER = ANDROIDX_PACKAGE_NAME + ".Adapter";
   private static final String CN_ANDROIDX_CUSTOM_VIEW_HOLDER = ANDROIDX_PACKAGE_NAME + ".Adapter$ViewHolder";
-<<<<<<< HEAD
-=======
   private static final String CN_ANDROIDX_CUSTOM_TEXT_VIEW = ANDROIDX_PACKAGE_NAME + ".Adapter$MyTextView";
->>>>>>> b5f40ffd
 
   public enum AdapterNamespace {
     ANDROIDX,
@@ -120,7 +90,6 @@
   @NotNull
   private static String nameToBinaryRepresentation(@NotNull Function<AndroidxName, String> nameFunction, @NotNull AndroidxName androidxName) {
     return nameFunction.apply(androidxName).replaceAll("\\.", "/");
-<<<<<<< HEAD
   }
 
   /**
@@ -136,42 +105,15 @@
       case CN_ANDROIDX_CUSTOM_VIEW_HOLDER:
         clazz = getViewHolder(CN_ANDROIDX_CUSTOM_ADAPTER, AdapterNamespace.ANDROIDX);
         break;
+      case CN_ANDROIDX_CUSTOM_TEXT_VIEW:
+        clazz = getMyTextView(CN_ANDROIDX_CUSTOM_ADAPTER, AdapterNamespace.ANDROIDX);
+        break;
       case CN_SUPPORT_CUSTOM_ADAPTER:
         clazz = getAdapterClass(CN_SUPPORT_CUSTOM_ADAPTER, AdapterNamespace.SUPPORT);
         break;
       case CN_SUPPORT_CUSTOM_VIEW_HOLDER:
         clazz = getViewHolder(CN_SUPPORT_CUSTOM_ADAPTER, AdapterNamespace.SUPPORT);
         break;
-    }
-    return clazz;
-  }
-
-  /**
-=======
-  }
-
-  /**
-   * If the name matches any of the adapter helper classes (adapter or view holder), it will return the class definition for that helper
-   * class. This method will return null if the name does not match any of the helper classes.
-   */
-  public static byte[] getAdapterHelperClass(@NotNull String name) {
-    byte[] clazz = null;
-    switch (name) {
-      case CN_ANDROIDX_CUSTOM_ADAPTER:
-        clazz = getAdapterClass(CN_ANDROIDX_CUSTOM_ADAPTER, AdapterNamespace.ANDROIDX);
-        break;
-      case CN_ANDROIDX_CUSTOM_VIEW_HOLDER:
-        clazz = getViewHolder(CN_ANDROIDX_CUSTOM_ADAPTER, AdapterNamespace.ANDROIDX);
-        break;
-      case CN_ANDROIDX_CUSTOM_TEXT_VIEW:
-        clazz = getMyTextView(CN_ANDROIDX_CUSTOM_ADAPTER, AdapterNamespace.ANDROIDX);
-        break;
-      case CN_SUPPORT_CUSTOM_ADAPTER:
-        clazz = getAdapterClass(CN_SUPPORT_CUSTOM_ADAPTER, AdapterNamespace.SUPPORT);
-        break;
-      case CN_SUPPORT_CUSTOM_VIEW_HOLDER:
-        clazz = getViewHolder(CN_SUPPORT_CUSTOM_ADAPTER, AdapterNamespace.SUPPORT);
-        break;
       case CN_SUPPORT_CUSTOM_TEXT_VIEW:
         clazz = getMyTextView(CN_SUPPORT_CUSTOM_ADAPTER, AdapterNamespace.SUPPORT);
         break;
@@ -180,7 +122,6 @@
   }
 
   /**
->>>>>>> b5f40ffd
    * Generates the custom RecyclerView adapter that allows using sample data from the Layout Editor.
    *
    * @param customAdapterName the name of the custom adapter. Different combinations of recyclerViewName/viewHolderName/adapterName must
@@ -228,8 +169,6 @@
                                viewHolderName,
                                adapterName);
     });
-<<<<<<< HEAD
-=======
   }
 
   /**
@@ -255,7 +194,6 @@
                                viewHolderName,
                                adapterName);
     });
->>>>>>> b5f40ffd
   }
 
   // See comment at the end of the file for how this method was generated.
@@ -272,13 +210,9 @@
     String signature = String.format("L%1$s<L%2$s;>;",
                                      adapterName,
                                      viewHolderName);
-<<<<<<< HEAD
-    cw.visit(V1_7, ACC_PUBLIC + ACC_SUPER, customAdapterName, signature, adapterName, null);
-=======
     cw.visit(V1_8, ACC_PUBLIC + ACC_SUPER, customAdapterName, signature, adapterName, null);
 
     cw.visitInnerClass(customAdapterName + "$MyTextView", customAdapterName, "MyTextView", ACC_PRIVATE + ACC_STATIC);
->>>>>>> b5f40ffd
 
     cw.visitInnerClass(customAdapterName + "$ViewHolder", customAdapterName, "ViewHolder", ACC_PRIVATE + ACC_STATIC);
 
@@ -351,19 +285,11 @@
       mv.visitFieldInsn(GETFIELD, viewHolderName, "itemView", "Landroid/view/View;");
       mv.visitVarInsn(ASTORE, 3);
       mv.visitVarInsn(ALOAD, 3);
-<<<<<<< HEAD
-      mv.visitVarInsn(ALOAD, 4);
-      mv.visitTypeInsn(NEW, "java/util/LinkedList");
-      mv.visitInsn(DUP);
-      mv.visitMethodInsn(INVOKESPECIAL, "java/util/LinkedList", "<init>", "()V", false);
-      mv.visitMethodInsn(INVOKESPECIAL, customAdapterName, "findTextViews", "(Landroid/view/View;Ljava/util/ArrayList;Ljava/util/LinkedList;)V", false);
-=======
       mv.visitTypeInsn(INSTANCEOF, customAdapterName + "$MyTextView");
       Label l0 = new Label();
       mv.visitJumpInsn(IFEQ, l0);
       mv.visitVarInsn(ALOAD, 3);
       mv.visitTypeInsn(CHECKCAST, customAdapterName + "$MyTextView");
->>>>>>> b5f40ffd
       mv.visitTypeInsn(NEW, "java/lang/StringBuilder");
       mv.visitInsn(DUP);
       mv.visitMethodInsn(INVOKESPECIAL, "java/lang/StringBuilder", "<init>", "()V", false);
@@ -374,35 +300,7 @@
       mv.visitMethodInsn(INVOKEVIRTUAL, "java/lang/StringBuilder", "toString", "()Ljava/lang/String;", false);
       mv.visitMethodInsn(INVOKEVIRTUAL, customAdapterName + "$MyTextView", "setText", "(Ljava/lang/CharSequence;)V", false);
       mv.visitLabel(l0);
-<<<<<<< HEAD
-      mv.visitFrame(Opcodes.F_FULL, 7, new Object[] {customAdapterName, viewHolderName, Opcodes.INTEGER, "android/view/View", "java/util/ArrayList", "java/lang/String", Opcodes.INTEGER}, 0, new Object[] {});
-      mv.visitVarInsn(ILOAD, 6);
-      mv.visitVarInsn(ALOAD, 4);
-      mv.visitMethodInsn(INVOKEVIRTUAL, "java/util/ArrayList", "size", "()I", false);
-      Label l1 = new Label();
-      mv.visitJumpInsn(IF_ICMPGE, l1);
-      mv.visitVarInsn(ALOAD, 4);
-      mv.visitVarInsn(ILOAD, 6);
-      mv.visitMethodInsn(INVOKEVIRTUAL, "java/util/ArrayList", "get", "(I)Ljava/lang/Object;", false);
-      mv.visitTypeInsn(CHECKCAST, "android/widget/TextView");
-      mv.visitVarInsn(ALOAD, 5);
-      mv.visitMethodInsn(INVOKEVIRTUAL, "android/widget/TextView", "setText", "(Ljava/lang/CharSequence;)V", false);
-      mv.visitTypeInsn(NEW, "java/lang/StringBuilder");
-      mv.visitInsn(DUP);
-      mv.visitMethodInsn(INVOKESPECIAL, "java/lang/StringBuilder", "<init>", "()V", false);
-      mv.visitLdcInsn("Sub");
-      mv.visitMethodInsn(INVOKEVIRTUAL, "java/lang/StringBuilder", "append", "(Ljava/lang/String;)Ljava/lang/StringBuilder;", false);
-      mv.visitVarInsn(ALOAD, 5);
-      mv.visitMethodInsn(INVOKEVIRTUAL, "java/lang/StringBuilder", "append", "(Ljava/lang/String;)Ljava/lang/StringBuilder;", false);
-      mv.visitMethodInsn(INVOKEVIRTUAL, "java/lang/StringBuilder", "toString", "()Ljava/lang/String;", false);
-      mv.visitVarInsn(ASTORE, 5);
-      mv.visitIincInsn(6, 1);
-      mv.visitJumpInsn(GOTO, l0);
-      mv.visitLabel(l1);
-      mv.visitFrame(Opcodes.F_CHOP,1, null, 0, null);
-=======
       mv.visitFrame(Opcodes.F_APPEND,1, new Object[] {"android/view/View"}, 0, null);
->>>>>>> b5f40ffd
       mv.visitInsn(RETURN);
       mv.visitMaxs(3, 4);
       mv.visitEnd();
@@ -436,71 +334,6 @@
       mv.visitMaxs(2, 2);
       mv.visitEnd();
     }
-<<<<<<< HEAD
-    {
-      mv = cw.visitMethod(ACC_PRIVATE, "findTextViews", "(Landroid/view/View;Ljava/util/ArrayList;Ljava/util/LinkedList;)V", "(Landroid/view/View;Ljava/util/ArrayList<Landroid/widget/TextView;>;Ljava/util/LinkedList<Landroid/view/View;>;)V", null);
-      mv.visitCode();
-      mv.visitVarInsn(ALOAD, 1);
-      mv.visitTypeInsn(INSTANCEOF, "android/widget/TextView");
-      Label l0 = new Label();
-      mv.visitJumpInsn(IFEQ, l0);
-      mv.visitVarInsn(ALOAD, 1);
-      mv.visitTypeInsn(CHECKCAST, "android/widget/TextView");
-      mv.visitMethodInsn(INVOKEVIRTUAL, "android/widget/TextView", "getText", "()Ljava/lang/CharSequence;", false);
-      mv.visitMethodInsn(INVOKEINTERFACE, "java/lang/CharSequence", "length", "()I", true);
-      Label l1 = new Label();
-      mv.visitJumpInsn(IFNE, l1);
-      mv.visitVarInsn(ALOAD, 2);
-      mv.visitVarInsn(ALOAD, 1);
-      mv.visitTypeInsn(CHECKCAST, "android/widget/TextView");
-      mv.visitMethodInsn(INVOKEVIRTUAL, "java/util/ArrayList", "add", "(Ljava/lang/Object;)Z", false);
-      mv.visitInsn(POP);
-      mv.visitJumpInsn(GOTO, l1);
-      mv.visitLabel(l0);
-      mv.visitFrame(Opcodes.F_SAME, 0, null, 0, null);
-      mv.visitVarInsn(ALOAD, 1);
-      mv.visitTypeInsn(INSTANCEOF, "android/view/ViewGroup");
-      mv.visitJumpInsn(IFEQ, l1);
-      mv.visitInsn(ICONST_0);
-      mv.visitVarInsn(ISTORE, 4);
-      Label l2 = new Label();
-      mv.visitLabel(l2);
-      mv.visitFrame(Opcodes.F_APPEND,1, new Object[] {Opcodes.INTEGER}, 0, null);
-      mv.visitVarInsn(ILOAD, 4);
-      mv.visitVarInsn(ALOAD, 1);
-      mv.visitTypeInsn(CHECKCAST, "android/view/ViewGroup");
-      mv.visitMethodInsn(INVOKEVIRTUAL, "android/view/ViewGroup", "getChildCount", "()I", false);
-      mv.visitJumpInsn(IF_ICMPGE, l1);
-      mv.visitVarInsn(ALOAD, 3);
-      mv.visitVarInsn(ALOAD, 1);
-      mv.visitTypeInsn(CHECKCAST, "android/view/ViewGroup");
-      mv.visitVarInsn(ILOAD, 4);
-      mv.visitMethodInsn(INVOKEVIRTUAL, "android/view/ViewGroup", "getChildAt", "(I)Landroid/view/View;", false);
-      mv.visitMethodInsn(INVOKEVIRTUAL, "java/util/LinkedList", "add", "(Ljava/lang/Object;)Z", false);
-      mv.visitInsn(POP);
-      mv.visitIincInsn(4, 1);
-      mv.visitJumpInsn(GOTO, l2);
-      mv.visitLabel(l1);
-      mv.visitFrame(Opcodes.F_CHOP,1, null, 0, null);
-      mv.visitVarInsn(ALOAD, 3);
-      mv.visitMethodInsn(INVOKEVIRTUAL, "java/util/LinkedList", "isEmpty", "()Z", false);
-      Label l3 = new Label();
-      mv.visitJumpInsn(IFNE, l3);
-      mv.visitVarInsn(ALOAD, 0);
-      mv.visitVarInsn(ALOAD, 3);
-      mv.visitMethodInsn(INVOKEVIRTUAL, "java/util/LinkedList", "remove", "()Ljava/lang/Object;", false);
-      mv.visitTypeInsn(CHECKCAST, "android/view/View");
-      mv.visitVarInsn(ALOAD, 2);
-      mv.visitVarInsn(ALOAD, 3);
-      mv.visitMethodInsn(INVOKESPECIAL, customAdapterName, "findTextViews", "(Landroid/view/View;Ljava/util/ArrayList;Ljava/util/LinkedList;)V", false);
-      mv.visitLabel(l3);
-      mv.visitFrame(Opcodes.F_SAME, 0, null, 0, null);
-      mv.visitInsn(RETURN);
-      mv.visitMaxs(4, 5);
-      mv.visitEnd();
-    }
-=======
->>>>>>> b5f40ffd
     cw.visitEnd();
 
     return cw.toByteArray();
@@ -517,11 +350,7 @@
     MethodVisitor mv;
     AnnotationVisitor av0;
 
-<<<<<<< HEAD
-    cw.visit(V1_6, ACC_SUPER, customAdapterName + "$ViewHolder", null,
-=======
     cw.visit(V1_8, ACC_SUPER, customAdapterName + "$ViewHolder", null,
->>>>>>> b5f40ffd
              viewHolderClass, null);
 
     cw.visitInnerClass(customAdapterName + "$ViewHolder",
