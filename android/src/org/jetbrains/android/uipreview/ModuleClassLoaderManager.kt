/*
 * Copyright (C) 2019 The Android Open Source Project
 *
 * Licensed under the Apache License, Version 2.0 (the "License");
 * you may not use this file except in compliance with the License.
 * You may obtain a copy of the License at
 *
 *      http://www.apache.org/licenses/LICENSE-2.0
 *
 * Unless required by applicable law or agreed to in writing, software
 * distributed under the License is distributed on an "AS IS" BASIS,
 * WITHOUT WARRANTIES OR CONDITIONS OF ANY KIND, either express or implied.
 * See the License for the specific language governing permissions and
 * limitations under the License.
 */
package org.jetbrains.android.uipreview

import com.android.flags.ifEnabled
import com.android.tools.idea.LogAnonymizerUtil.anonymize
import com.android.tools.idea.flags.StudioFlags.COMPOSE_CLASSLOADERS_PRELOADING
import com.android.tools.idea.projectsystem.ProjectSystemBuildManager
import com.android.tools.idea.projectsystem.ProjectSystemService
<<<<<<< HEAD
=======
import com.android.tools.idea.projectsystem.getHolderModule
>>>>>>> b5f40ffd
import com.android.tools.idea.rendering.classloading.ClassTransform
import com.android.tools.idea.rendering.classloading.combine
import com.android.utils.reflection.qualifiedName
import com.google.common.base.Charsets
import com.google.common.hash.Hashing
import com.intellij.openapi.Disposable
import com.intellij.openapi.application.ApplicationManager
import com.intellij.openapi.components.Service
import com.intellij.openapi.diagnostic.Logger
import com.intellij.openapi.diagnostic.debug
import com.intellij.openapi.module.Module
import com.intellij.openapi.module.ModuleManager
import com.intellij.openapi.project.Project
import com.intellij.openapi.util.Disposer
import com.intellij.openapi.util.Key
import com.intellij.openapi.util.UserDataHolder
import com.intellij.util.concurrency.AppExecutorUtil.getAppExecutorService
import org.jetbrains.android.uipreview.ModuleClassLoader.NON_PROJECT_CLASSES_DEFAULT_TRANSFORMS
import org.jetbrains.android.uipreview.ModuleClassLoader.PROJECT_DEFAULT_TRANSFORMS
import org.jetbrains.annotations.TestOnly
import org.jetbrains.annotations.VisibleForTesting
import org.jetbrains.plugins.groovy.util.removeUserData
import java.lang.ref.SoftReference
import java.util.Collections
import java.util.IdentityHashMap
import java.util.WeakHashMap
<<<<<<< HEAD
import java.util.concurrent.CancellationException
import java.util.concurrent.CompletableFuture
=======
import java.util.concurrent.CompletableFuture
import java.util.concurrent.atomic.AtomicBoolean
>>>>>>> b5f40ffd

private val DUMMY_HOLDER = Any()

private fun throwIfNotUnitTest(e: Exception) = if (!ApplicationManager.getApplication().isUnitTestMode) {
  throw e
} else {
  Logger.getInstance(ModuleClassLoaderProjectHelperService::class.java).info(
    "ModuleClassLoaderProjectHelperService is disabled for unit testing since there is no ProjectSystemBuildManager")
}

/**
 * This helper service listens for builds and cleans the module cache after it finishes.
 */
@Service
private class ModuleClassLoaderProjectHelperService(val project: Project): ProjectSystemBuildManager.BuildListener, Disposable {
  init {
    try {
      ProjectSystemService.getInstance(project).projectSystem.getBuildManager().addBuildListener(this, this)
    }
    catch (e: IllegalStateException) {
      throwIfNotUnitTest(e)
    }
    catch (e: UnsupportedOperationException) {
      throwIfNotUnitTest(e)
    }
  }

  override fun beforeBuildCompleted(result: ProjectSystemBuildManager.BuildResult) {
    if (result.status == ProjectSystemBuildManager.BuildStatus.SUCCESS
        && result.mode == ProjectSystemBuildManager.BuildMode.COMPILE) {
      ModuleManager.getInstance(project).modules.forEach { ModuleClassLoaderManager.get().clearCache(it) }
    }
  }

  override fun dispose() {}
}

/**
 * This is a wrapper around a class preloading [CompletableFuture] that allows for the proper disposal of the resources used.
 */
class Preloader(
  moduleClassLoader: ModuleClassLoader,
<<<<<<< HEAD
  classesToPreload: Collection<String> = emptyList()) : Disposable {
  private val classLoader = SoftReference(moduleClassLoader)
  private val preloader = if (classesToPreload.isEmpty())
    CompletableFuture.completedFuture<Void>(null)
  else
    preload (moduleClassLoader, classesToPreload, getAppExecutorService())

  init {
    Disposer.register(moduleClassLoader, this)
  }

  fun getClassLoader(): ModuleClassLoader? {
    // Once ClassLoader is requested we should stop class pre-loading
    try {
      preloader.cancel(false)
    } catch (ignore: CancellationException) { }
=======
  classesToPreload: Collection<String> = emptyList()) {
  private val classLoader = SoftReference(moduleClassLoader)
  private var isActive = AtomicBoolean(true)

  init {
    if (classesToPreload.isNotEmpty()) {
      preload(moduleClassLoader, {
        isActive.get() && Disposer.isDisposed(classLoader.get() ?: return@preload false)
       }, classesToPreload, getAppExecutorService())
    }
  }

  /**
   * Cancels the on-going preloading.
   */
  fun cancel() {
    isActive.set(false)
  }

  fun getClassLoader(): ModuleClassLoader? {
    cancel() // Stop preloading since we are going to use the class loader
>>>>>>> b5f40ffd
    return classLoader.get()
  }

  /**
   * Checks if this [Preloader] loads classes for [cl] [ModuleClassLoader]. This allows for safe check without the need for share the
   * actual [classLoader] and prevent its use.
   */
  fun isLoadingFor(cl: ModuleClassLoader) = classLoader.get() == cl

  fun isForCompatible(parent: ClassLoader?, projectTransformations: ClassTransform, nonProjectTransformations: ClassTransform) =
    classLoader.get()?.isCompatible(parent, projectTransformations, nonProjectTransformations) == true

<<<<<<< HEAD
  override fun dispose() {
    try {
      preloader.cancel(true)
    } catch (ignore: CancellationException) { }
    try {
      preloader.join()
    } catch (ignore: Exception) { }
  }

=======
>>>>>>> b5f40ffd
  /**
   * Returns the number of currently loaded classes for the underlying [ModuleClassLoader]. Intended to be used for debugging and
   * diagnostics.
   */
  fun getLoadedCount(): Int = classLoader.get()?.let { it.nonProjectLoadedClasses.size + it.projectLoadedClasses.size } ?: 0
}

private val PRELOADER: Key<Preloader> = Key.create(::PRELOADER.qualifiedName)
val HATCHERY: Key<ModuleClassLoaderHatchery> = Key.create(::HATCHERY.qualifiedName)

private fun calculateTransformationsUniqueId(projectClassesTransformationProvider: ClassTransform,
<<<<<<< HEAD
                                             nonProjectClassesTransformationProvider: ClassTransform): String {
=======
                                             nonProjectClassesTransformationProvider: ClassTransform): String? {
>>>>>>> b5f40ffd
  return Hashing.goodFastHash(64).newHasher()
    .putString(projectClassesTransformationProvider.id, Charsets.UTF_8)
    .putString(nonProjectClassesTransformationProvider.id, Charsets.UTF_8)
    .hash()
    .toString()
}

fun ModuleClassLoader.areTransformationsUpToDate(projectClassesTransformationProvider: ClassTransform,
                               nonProjectClassesTransformationProvider: ClassTransform): Boolean {
  return (calculateTransformationsUniqueId(this.projectClassesTransform, this.nonProjectClassesTransform)
    == calculateTransformationsUniqueId(projectClassesTransformationProvider, nonProjectClassesTransformationProvider))
}

/**
 * Checks if the [ModuleClassLoader] has the same transformations and parent [ClassLoader] making it compatible but not necessarily
 * up-to-date because it does not check the state of user project files. Compatibility means that the [ModuleClassLoader] can be used if it
 * did not load any classes from the user source code. This allows for pre-loading the classes from dependencies (which are usually more
 * stable than user code) and speeding up the preview update when user changes the source code (but not dependencies).
 */
fun ModuleClassLoader.isCompatible(
  parent: ClassLoader?,
  projectTransformations: ClassTransform,
  nonProjectTransformations: ClassTransform) = when {
  !this.isCompatibleParentClassLoader(parent) -> {
    ModuleClassLoaderManager.LOG.debug("Parent has changed, discarding ModuleClassLoader")
    false
  }
  !this.areTransformationsUpToDate(projectTransformations, nonProjectTransformations) -> {
    ModuleClassLoaderManager.LOG.debug("Transformations have changed, discarding ModuleClassLoader")
    false
  }
  !this.areDependenciesUpToDate() -> {
    ModuleClassLoaderManager.LOG.debug("Files have changed, discarding ModuleClassLoader")
    false
  }
  else -> {
    ModuleClassLoaderManager.LOG.debug("ModuleClassLoader is up to date")
    true
  }
}

private fun <T> UserDataHolder.getOrCreate(key: Key<T>, factory: () -> T): T {
  getUserData(key)?.let {
    return it
  }
  return factory().also {
    putUserData(key, it)
  }
}

private fun UserDataHolder.getOrCreateHatchery() = getOrCreate(HATCHERY) { ModuleClassLoaderHatchery() }

/**
 * A [ClassLoader] for the [Module] dependencies.
 */
class ModuleClassLoaderManager {
  // MutableSet is backed by the WeakHashMap in prod so we do not retain the holders
  private val holders: MutableMap<ModuleClassLoader, MutableSet<Any>> = IdentityHashMap()
  private var captureDiagnostics = false

  @TestOnly
  fun hasAllocatedSharedClassLoaders() = holders.isNotEmpty()

  /**
   * Returns a project class loader to use for rendering. May cache instances across render sessions.
   */
  @JvmOverloads
  @Synchronized
  fun getShared(parent: ClassLoader?, moduleRenderContext: ModuleRenderContext, holder: Any,
                additionalProjectTransformation: ClassTransform = ClassTransform.identity,
                additionalNonProjectTransformation: ClassTransform = ClassTransform.identity,
                onNewModuleClassLoader: Runnable = Runnable {}): ModuleClassLoader {
    val module: Module = moduleRenderContext.module
    var moduleClassLoader = module.getUserData(PRELOADER)?.getClassLoader()
    val combinedProjectTransformations: ClassTransform by lazy {
      combine(PROJECT_DEFAULT_TRANSFORMS, additionalProjectTransformation)
    }
    val combinedNonProjectTransformations: ClassTransform by lazy {
      combine(NON_PROJECT_CLASSES_DEFAULT_TRANSFORMS, additionalNonProjectTransformation)
    }

    var oldClassLoader: ModuleClassLoader? = null
    if (moduleClassLoader != null) {
      val invalidate =
<<<<<<< HEAD
        Disposer.isDisposed(moduleClassLoader) ||
=======
        moduleClassLoader.isDisposed ||
>>>>>>> b5f40ffd
        !moduleClassLoader.isCompatible(parent, combinedProjectTransformations, combinedNonProjectTransformations) ||
        !moduleClassLoader.isUserCodeUpToDate

      if (invalidate) {
        oldClassLoader = moduleClassLoader
        moduleClassLoader = null
      }
    }

    if (moduleClassLoader == null) {
      // Make sure the helper service is initialized
      moduleRenderContext.module.project.getService(ModuleClassLoaderProjectHelperService::class.java)
      LOG.debug { "Loading new class loader for module ${anonymize(module)}" }
      val preloadedClassLoader: ModuleClassLoader? = COMPOSE_CLASSLOADERS_PRELOADING.ifEnabled {
        moduleRenderContext.module.getOrCreateHatchery().requestClassLoader(
          parent, combinedProjectTransformations, combinedNonProjectTransformations)
      }
      moduleClassLoader = preloadedClassLoader ?:
                          ModuleClassLoader(parent, moduleRenderContext, combinedProjectTransformations, combinedNonProjectTransformations, createDiagnostics())
      module.putUserData(PRELOADER, Preloader(moduleClassLoader))
<<<<<<< HEAD
      oldClassLoader?.let { release(it, DUMMY_HOLDER) }
      onNewModuleClassLoader.run()
    }

=======
      onNewModuleClassLoader.run()
    }

    oldClassLoader?.let { release(it, DUMMY_HOLDER) }
>>>>>>> b5f40ffd
    holders.computeIfAbsent(moduleClassLoader) { createHoldersSet() }.apply { add(holder) }
    return moduleClassLoader
  }

  /**
   * Return a [ModuleClassLoader] for a [Module] to be used for rendering. Similar to [getShared] but guarantees that the returned
   * [ModuleClassLoader] is not shared and the caller has full ownership of it.
   */
  @JvmOverloads
  @Synchronized
  fun getPrivate(parent: ClassLoader?,
                 moduleRenderContext: ModuleRenderContext,
                 holder: Any,
                 additionalProjectTransformation: ClassTransform = ClassTransform.identity,
                 additionalNonProjectTransformation: ClassTransform = ClassTransform.identity): ModuleClassLoader {
    // Make sure the helper service is initialized
    moduleRenderContext.module.project.getService(ModuleClassLoaderProjectHelperService::class.java)

    val combinedProjectTransformations = combine(PROJECT_DEFAULT_TRANSFORMS, additionalProjectTransformation)
    val combinedNonProjectTransformations = combine(NON_PROJECT_CLASSES_DEFAULT_TRANSFORMS, additionalNonProjectTransformation)
    val preloadedClassLoader: ModuleClassLoader? = COMPOSE_CLASSLOADERS_PRELOADING.ifEnabled {
      moduleRenderContext.module.getOrCreateHatchery().requestClassLoader(
        parent, combinedProjectTransformations, combinedNonProjectTransformations)
    }
    return (preloadedClassLoader ?: ModuleClassLoader(parent, moduleRenderContext,
                             combinedProjectTransformations,
                             combinedNonProjectTransformations,
                             createDiagnostics())).apply {
      holders[this] = createHoldersSet().apply { add(holder) }
    }
  }

  @VisibleForTesting
  fun createCopy(mcl: ModuleClassLoader): ModuleClassLoader? = mcl.copy(createDiagnostics())

  private fun createDiagnostics() = if (captureDiagnostics) ModuleClassLoadedDiagnosticsImpl() else NopModuleClassLoadedDiagnostics

  /**
   * Creates a [MutableMap] to be used as a storage of [ModuleClassLoader] holders. We would like the implementation to be different in
   * prod and in tests:
   *
   * In Prod, it should be a Set of WEAK references. So that in case we do not release the holder (due to some unexpected flow) it is not
   * retained by the [ModuleClassLoaderManager]
   *
   * In Tests, we would like it to be a Set of STRONG references. So that any unreleased references got caught by the LeakHunter.
   */
  private fun createHoldersSet(): MutableSet<Any> =
    if (ApplicationManager.getApplication().isUnitTestMode) {
      mutableSetOf()
    } else {
      Collections.newSetFromMap(WeakHashMap())
    }

  @Synchronized
  fun clearCache(module: Module) {
<<<<<<< HEAD
    module.removeUserData(PRELOADER)?.getClassLoader()?.let { Disposer.dispose(it) }
=======
    setOf(module.getHolderModule(), module).forEach { module ->
      module.removeUserData(PRELOADER)?.getClassLoader()?.let { Disposer.dispose(it) }
    }
>>>>>>> b5f40ffd
  }

  @Synchronized
  private fun unHold(moduleClassLoader: ModuleClassLoader, holder: Any) {
    holders[moduleClassLoader]?.let {
      it.remove(holder)
      if (it.isEmpty()) {
        holders.remove(moduleClassLoader)
      }
    }
  }

  @Synchronized
  private fun stopManagingIfNotHeld(moduleClassLoader: ModuleClassLoader): Boolean {
    if (holders[moduleClassLoader]?.isNotEmpty() == true) {
      return false
    }
    // If that was a shared ModuleClassLoader that is no longer used, we have to destroy the old one to free the resources, but we also
    // recreate a new one for faster load next time
    moduleClassLoader.module?.let { module ->
<<<<<<< HEAD
      if (module.isDisposed()) {
=======
      if (module.isDisposed) {
>>>>>>> b5f40ffd
        return@let
      }
      if (module.getUserData(PRELOADER)?.isLoadingFor(moduleClassLoader) != true) {
        if (COMPOSE_CLASSLOADERS_PRELOADING.get() && holders.isNotEmpty()) {
          module.getOrCreateHatchery().incubateIfNeeded(moduleClassLoader, ::createCopy)
        }
      }
      else {
<<<<<<< HEAD
        val newClassLoader = createCopy(moduleClassLoader) ?: return@let
        module.removeUserData(PRELOADER)?.let { Disposer.dispose(it) }
=======
        module.removeUserData(PRELOADER)?.cancel()
        val newClassLoader = createCopy(moduleClassLoader) ?: return@let
>>>>>>> b5f40ffd
        // We first load dependencies classes and then project classes since the latter reference the former and not vice versa
        val classesToLoad = moduleClassLoader.nonProjectLoadedClasses + moduleClassLoader.projectLoadedClasses
        module.putUserData(PRELOADER, Preloader(newClassLoader, classesToLoad))
      }
      if (holders.isEmpty()) { // If there are no more users of ModuleClassLoader destroy the hatchery to free the resources
        module.getUserData(HATCHERY)?.destroy()
      }
    }
    return true
  }

  /**
   * Inform [ModuleClassLoaderManager] that [ModuleClassLoader] is not used anymore and therefore can be
   * disposed if no longer managed.
   */
  fun release(moduleClassLoader: ModuleClassLoader, holder: Any) {
    unHold(moduleClassLoader, holder)
    if (stopManagingIfNotHeld(moduleClassLoader)) {
      Disposer.dispose(moduleClassLoader)
    }
  }

  /**
   * If set to true, any class loaders instantiated after this call will record diagnostics about the load
   * time and load counts.
   */
  @TestOnly
  @Synchronized
  fun setCaptureClassLoadingDiagnostics(enabled: Boolean) {
    captureDiagnostics = enabled
  }

  companion object {
    @JvmStatic
    val LOG = Logger.getInstance(ModuleClassLoaderManager::class.java)

    @JvmStatic
    fun get(): ModuleClassLoaderManager =
      ApplicationManager.getApplication().getService(ModuleClassLoaderManager::class.java)
  }
}<|MERGE_RESOLUTION|>--- conflicted
+++ resolved
@@ -20,10 +20,7 @@
 import com.android.tools.idea.flags.StudioFlags.COMPOSE_CLASSLOADERS_PRELOADING
 import com.android.tools.idea.projectsystem.ProjectSystemBuildManager
 import com.android.tools.idea.projectsystem.ProjectSystemService
-<<<<<<< HEAD
-=======
 import com.android.tools.idea.projectsystem.getHolderModule
->>>>>>> b5f40ffd
 import com.android.tools.idea.rendering.classloading.ClassTransform
 import com.android.tools.idea.rendering.classloading.combine
 import com.android.utils.reflection.qualifiedName
@@ -50,13 +47,8 @@
 import java.util.Collections
 import java.util.IdentityHashMap
 import java.util.WeakHashMap
-<<<<<<< HEAD
-import java.util.concurrent.CancellationException
-import java.util.concurrent.CompletableFuture
-=======
 import java.util.concurrent.CompletableFuture
 import java.util.concurrent.atomic.AtomicBoolean
->>>>>>> b5f40ffd
 
 private val DUMMY_HOLDER = Any()
 
@@ -99,24 +91,6 @@
  */
 class Preloader(
   moduleClassLoader: ModuleClassLoader,
-<<<<<<< HEAD
-  classesToPreload: Collection<String> = emptyList()) : Disposable {
-  private val classLoader = SoftReference(moduleClassLoader)
-  private val preloader = if (classesToPreload.isEmpty())
-    CompletableFuture.completedFuture<Void>(null)
-  else
-    preload (moduleClassLoader, classesToPreload, getAppExecutorService())
-
-  init {
-    Disposer.register(moduleClassLoader, this)
-  }
-
-  fun getClassLoader(): ModuleClassLoader? {
-    // Once ClassLoader is requested we should stop class pre-loading
-    try {
-      preloader.cancel(false)
-    } catch (ignore: CancellationException) { }
-=======
   classesToPreload: Collection<String> = emptyList()) {
   private val classLoader = SoftReference(moduleClassLoader)
   private var isActive = AtomicBoolean(true)
@@ -138,7 +112,6 @@
 
   fun getClassLoader(): ModuleClassLoader? {
     cancel() // Stop preloading since we are going to use the class loader
->>>>>>> b5f40ffd
     return classLoader.get()
   }
 
@@ -151,18 +124,6 @@
   fun isForCompatible(parent: ClassLoader?, projectTransformations: ClassTransform, nonProjectTransformations: ClassTransform) =
     classLoader.get()?.isCompatible(parent, projectTransformations, nonProjectTransformations) == true
 
-<<<<<<< HEAD
-  override fun dispose() {
-    try {
-      preloader.cancel(true)
-    } catch (ignore: CancellationException) { }
-    try {
-      preloader.join()
-    } catch (ignore: Exception) { }
-  }
-
-=======
->>>>>>> b5f40ffd
   /**
    * Returns the number of currently loaded classes for the underlying [ModuleClassLoader]. Intended to be used for debugging and
    * diagnostics.
@@ -174,11 +135,7 @@
 val HATCHERY: Key<ModuleClassLoaderHatchery> = Key.create(::HATCHERY.qualifiedName)
 
 private fun calculateTransformationsUniqueId(projectClassesTransformationProvider: ClassTransform,
-<<<<<<< HEAD
                                              nonProjectClassesTransformationProvider: ClassTransform): String {
-=======
-                                             nonProjectClassesTransformationProvider: ClassTransform): String? {
->>>>>>> b5f40ffd
   return Hashing.goodFastHash(64).newHasher()
     .putString(projectClassesTransformationProvider.id, Charsets.UTF_8)
     .putString(nonProjectClassesTransformationProvider.id, Charsets.UTF_8)
@@ -263,11 +220,7 @@
     var oldClassLoader: ModuleClassLoader? = null
     if (moduleClassLoader != null) {
       val invalidate =
-<<<<<<< HEAD
-        Disposer.isDisposed(moduleClassLoader) ||
-=======
         moduleClassLoader.isDisposed ||
->>>>>>> b5f40ffd
         !moduleClassLoader.isCompatible(parent, combinedProjectTransformations, combinedNonProjectTransformations) ||
         !moduleClassLoader.isUserCodeUpToDate
 
@@ -288,17 +241,10 @@
       moduleClassLoader = preloadedClassLoader ?:
                           ModuleClassLoader(parent, moduleRenderContext, combinedProjectTransformations, combinedNonProjectTransformations, createDiagnostics())
       module.putUserData(PRELOADER, Preloader(moduleClassLoader))
-<<<<<<< HEAD
-      oldClassLoader?.let { release(it, DUMMY_HOLDER) }
       onNewModuleClassLoader.run()
     }
 
-=======
-      onNewModuleClassLoader.run()
-    }
-
     oldClassLoader?.let { release(it, DUMMY_HOLDER) }
->>>>>>> b5f40ffd
     holders.computeIfAbsent(moduleClassLoader) { createHoldersSet() }.apply { add(holder) }
     return moduleClassLoader
   }
@@ -354,13 +300,9 @@
 
   @Synchronized
   fun clearCache(module: Module) {
-<<<<<<< HEAD
-    module.removeUserData(PRELOADER)?.getClassLoader()?.let { Disposer.dispose(it) }
-=======
     setOf(module.getHolderModule(), module).forEach { module ->
       module.removeUserData(PRELOADER)?.getClassLoader()?.let { Disposer.dispose(it) }
     }
->>>>>>> b5f40ffd
   }
 
   @Synchronized
@@ -381,11 +323,7 @@
     // If that was a shared ModuleClassLoader that is no longer used, we have to destroy the old one to free the resources, but we also
     // recreate a new one for faster load next time
     moduleClassLoader.module?.let { module ->
-<<<<<<< HEAD
-      if (module.isDisposed()) {
-=======
       if (module.isDisposed) {
->>>>>>> b5f40ffd
         return@let
       }
       if (module.getUserData(PRELOADER)?.isLoadingFor(moduleClassLoader) != true) {
@@ -394,13 +332,8 @@
         }
       }
       else {
-<<<<<<< HEAD
-        val newClassLoader = createCopy(moduleClassLoader) ?: return@let
-        module.removeUserData(PRELOADER)?.let { Disposer.dispose(it) }
-=======
         module.removeUserData(PRELOADER)?.cancel()
         val newClassLoader = createCopy(moduleClassLoader) ?: return@let
->>>>>>> b5f40ffd
         // We first load dependencies classes and then project classes since the latter reference the former and not vice versa
         val classesToLoad = moduleClassLoader.nonProjectLoadedClasses + moduleClassLoader.projectLoadedClasses
         module.putUserData(PRELOADER, Preloader(newClassLoader, classesToLoad))
