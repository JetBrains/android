/*
 * Copyright 2000-2013 JetBrains s.r.o.
 *
 * Licensed under the Apache License, Version 2.0 (the "License");
 * you may not use this file except in compliance with the License.
 * You may obtain a copy of the License at
 *
 * http://www.apache.org/licenses/LICENSE-2.0
 *
 * Unless required by applicable law or agreed to in writing, software
 * distributed under the License is distributed on an "AS IS" BASIS,
 * WITHOUT WARRANTIES OR CONDITIONS OF ANY KIND, either express or implied.
 * See the License for the specific language governing permissions and
 * limitations under the License.
 */
package org.jetbrains.android.uipreview;

import com.android.SdkConstants;
import com.android.resources.ResourceFolderType;
import com.android.resources.ResourceType;
import com.android.tools.idea.configurations.Configuration;
import com.android.tools.idea.editors.theme.StateListPicker;
import com.android.tools.idea.rendering.AppResourceRepository;
import com.android.tools.idea.rendering.ResourceHelper;
import com.android.tools.idea.rendering.ResourceNameValidator;
import com.intellij.icons.AllIcons;
import com.intellij.ide.highlighter.XmlFileType;
import com.intellij.ide.util.treeView.AbstractTreeBuilder;
import com.intellij.ide.util.treeView.AbstractTreeStructure;
import com.intellij.ide.util.treeView.NodeDescriptor;
import com.intellij.ide.util.treeView.NodeRenderer;
import com.intellij.openapi.actionSystem.ActionManager;
import com.intellij.openapi.actionSystem.ActionPlaces;
import com.intellij.openapi.actionSystem.ActionPopupMenu;
import com.intellij.openapi.actionSystem.AnAction;
import com.intellij.openapi.actionSystem.AnActionEvent;
import com.intellij.openapi.actionSystem.DefaultActionGroup;
import com.intellij.openapi.application.ex.ApplicationManagerEx;
import com.intellij.openapi.module.Module;
import com.intellij.openapi.ui.DialogWrapper;
import com.intellij.openapi.ui.ValidationInfo;
import com.intellij.openapi.util.Disposer;
import com.intellij.openapi.util.text.StringUtil;
import com.intellij.openapi.vfs.VirtualFile;
import com.intellij.psi.PsiDirectory;
import com.intellij.psi.PsiDocumentManager;
import com.intellij.psi.xml.XmlFile;
import com.intellij.psi.xml.XmlTag;
import com.intellij.ui.ColorPickerListener;
import com.intellij.ui.DoubleClickListener;
import com.intellij.ui.JBSplitter;
import com.intellij.ui.ScrollPaneFactory;
import com.intellij.ui.TreeSpeedSearch;
import com.intellij.ui.components.JBScrollPane;
import com.intellij.ui.components.JBTabbedPane;
import com.intellij.ui.treeStructure.Tree;
import com.intellij.util.ArrayUtil;
import com.intellij.util.ui.tree.TreeUtil;
import org.intellij.images.fileTypes.ImageFileTypeManager;
import org.jetbrains.android.actions.CreateResourceFileAction;
import org.jetbrains.android.actions.CreateXmlResourceDialog;
import org.jetbrains.android.actions.CreateXmlResourcePanel;
import org.jetbrains.android.dom.resources.ResourceElement;
import org.jetbrains.android.facet.AndroidFacet;
import org.jetbrains.android.refactoring.AndroidBaseLayoutRefactoringAction;
import org.jetbrains.android.refactoring.AndroidExtractStyleAction;
import org.jetbrains.android.resourceManagers.FileResourceProcessor;
import org.jetbrains.android.resourceManagers.ResourceManager;
import org.jetbrains.android.util.AndroidResourceUtil;
import org.jetbrains.android.util.AndroidUtils;
import org.jetbrains.annotations.NotNull;
import org.jetbrains.annotations.Nullable;

import java.awt.BorderLayout;
import java.awt.CardLayout;
import java.awt.Color;
import java.awt.Component;
import java.awt.Container;
import java.awt.Dimension;
import java.awt.Graphics;
import java.awt.Image;
import java.awt.Rectangle;
import java.awt.event.ActionEvent;
import java.awt.event.ActionListener;
import java.awt.event.MouseEvent;
import javax.swing.AbstractAction;
import javax.swing.Action;
import javax.swing.DefaultComboBoxModel;
import javax.swing.Icon;
import javax.swing.ImageIcon;
import javax.swing.JComboBox;
import javax.swing.JComponent;
import javax.swing.JLabel;
import javax.swing.JPanel;
import javax.swing.JTextArea;
import javax.swing.JTextField;
import javax.swing.SwingConstants;
import javax.swing.ToolTipManager;
import javax.swing.event.ChangeEvent;
import javax.swing.event.ChangeListener;
import javax.swing.event.TreeSelectionEvent;
import javax.swing.event.TreeSelectionListener;
import javax.swing.tree.DefaultMutableTreeNode;
import javax.swing.tree.DefaultTreeModel;
import javax.swing.tree.TreeSelectionModel;
import java.io.IOException;
import java.util.ArrayList;
import java.util.Collection;
import java.util.Collections;
import java.util.Comparator;
import java.util.HashSet;
import java.util.List;
import java.util.Set;

/**
 * Resource Chooser, with previews. Based on ResourceDialog in the android-designer.
 * <P>
 * TODO:
 * <ul>
 *   <li> Finish color parsing</li>
 *   <li> Perform validation (such as cyclic layout resource detection for layout selection)</li>
 *   <li> Render drawables using layoutlib, e.g. drawable XML files, .9.png's, etc.</li>
 *   <li> Offer to create more resource types</li>
 * </ul>
 */
public class ChooseResourceDialog extends DialogWrapper implements TreeSelectionListener {

  private static final String ANDROID = "@android:";
  private static final String TYPE_KEY = "ResourceType";

  private static final String TEXT = "Text";
  private static final String COMBO = "Combo";
  private static final String IMAGE = "Image";
  private static final String NONE = "None";

  private static final Icon RESOURCE_ITEM_ICON = AllIcons.Css.Property;

  private final Module myModule;
  @Nullable private final XmlTag myTag;

  private final JBTabbedPane myContentPanel;
  private final ResourcePanel myProjectPanel;
  private final ResourcePanel mySystemPanel;

  private JComponent myColorPickerPanel;
  private ColorPicker myColorPicker;

  private JComponent myStateListPickerPanel;
  private StateListPicker myStateListPicker;

  private ResourcePickerListener myResourcePickerListener;

  private boolean myAllowCreateResource = true;
  private final Action myNewResourceAction = new AbstractAction("New Resource", AllIcons.General.ComboArrowDown) {
    @Override
    public void actionPerformed(ActionEvent e) {
      JComponent component = (JComponent)e.getSource();
      ActionPopupMenu popupMenu = createNewResourcePopupMenu();
      popupMenu.getComponent().show(component, 0, component.getHeight());
    }
  };
  private final AnAction myNewResourceValueAction = new AnAction() {
    @Override
    public void actionPerformed(AnActionEvent e) {
      ResourceType type = (ResourceType)getTemplatePresentation().getClientProperty(TYPE_KEY);
      createNewResourceValue(type);
    }
  };
  private final AnAction myNewResourceFileAction = new AnAction() {
    @Override
    public void actionPerformed(AnActionEvent e) {
      ResourceType type = (ResourceType)getTemplatePresentation().getClientProperty(TYPE_KEY);
      createNewResourceFile(type);
    }
  };
  private final AnAction myExtractStyleAction = new AnAction("Extract Style...") {
    @Override
    public void actionPerformed(AnActionEvent e) {
      extractStyle();
    }
  };

  private String myResultResourceName;

  public static ResourceType[] COLOR_TYPES = {ResourceType.COLOR, ResourceType.DRAWABLE, ResourceType.MIPMAP};
  private boolean myOverwriteResource = false;
  private JTextField myResourceNameField;
  private JLabel myResourceNameMessage;
  private ResourceNameValidator myValidator;
  private ResourceNameVisibility myResourceNameVisibility;
  CreateXmlResourcePanel myLocationSettings;

  public interface ResourcePickerListener {
    void resourceChanged(String resource);
  }

  public ChooseResourceDialog(@NotNull Module module, @NotNull ResourceType[] types, @Nullable String value, @Nullable XmlTag tag) {
    this(module, types, value, tag, ResourceNameVisibility.HIDE, null);
  }

  /**
   * Constructor to use when the dialog needs to know the name of the resource used to open it
   */
  public ChooseResourceDialog(@NotNull Module module, @NotNull ResourceType[] types, @Nullable String value,
                              @Nullable XmlTag tag, ResourceNameVisibility resourceNameVisibility, @Nullable String resourceName) {
    this(module, null, types, value,tag, resourceNameVisibility, resourceName, null);
  }

  /**
   * Constructor to use to get the statelist panel, where the statelist shown is the one represented by colorStates
   */
  public ChooseResourceDialog(@NotNull Module module, @NotNull Configuration configuration, @NotNull ResourceType[] types,
                              @NotNull List<StateListPicker.StateListState> colorStates, ResourceNameVisibility resourceNameVisibility,
                              @Nullable String resourceName) {
    this(module, configuration, types, null, null,resourceNameVisibility, resourceName, colorStates);
  }

  private ChooseResourceDialog(@NotNull Module module, @Nullable Configuration configuration, @NotNull ResourceType[] types,
                              @Nullable String value, @Nullable XmlTag tag, ResourceNameVisibility resourceNameVisibility,
                              @Nullable String resourceName, @Nullable List<StateListPicker.StateListState> colorStates) {
    super(module.getProject());
    myModule = module;
    myTag = tag;
    myResourceNameVisibility = resourceNameVisibility;

    setTitle("Resources");

    AndroidFacet facet = AndroidFacet.getInstance(module);
    myProjectPanel = new ResourcePanel(facet, types, false);
    mySystemPanel = new ResourcePanel(facet, types, true);

    myContentPanel = new JBTabbedPane();
    myContentPanel.addTab("Project", myProjectPanel.myComponent);
    myContentPanel.addTab("System", mySystemPanel.myComponent);

    myProjectPanel.myTreeBuilder.expandAll(null);
    mySystemPanel.myTreeBuilder.expandAll(null);

    boolean doSelection = value != null;

    if (types == COLOR_TYPES) {
      if (colorStates != null) {
        assert configuration != null;
        myStateListPicker = new StateListPicker(colorStates, module, configuration);
        myStateListPickerPanel = new JBScrollPane(myStateListPicker);
        myStateListPickerPanel.setBorder(null);

        myContentPanel.addTab("StateList", myStateListPickerPanel);

        // TODO: lots of duplicated code between statelists and colors to be refactored
        if (myResourceNameVisibility != ResourceNameVisibility.HIDE) {
          ResourceDialogSouthPanel resourceDialogSouthPanel = new ResourceDialogSouthPanel();
          myResourceNameField = resourceDialogSouthPanel.getResourceNameField();
          if (resourceName != null) {
            myResourceNameField.setText(resourceName);
          }
          myResourceNameMessage = resourceDialogSouthPanel.getResourceNameMessage();
          myStateListPicker.add(resourceDialogSouthPanel.getFullPanel(), BorderLayout.SOUTH);

          // TODO: Fix location panel to deal with statelists
          myLocationSettings = new CreateXmlResourcePanel(myModule, ResourceType.COLOR, null);
          resourceDialogSouthPanel.setExpertPanel(myLocationSettings.getPanel());
          myLocationSettings.addModuleComboActionListener(new ActionListener() {
            @Override
            public void actionPerformed(ActionEvent e) {
              myValidator = ResourceNameValidator
                .create(true, AppResourceRepository.getAppResources(myLocationSettings.getModule(), true), ResourceType.COLOR, true);
            }
          });
        }

        myContentPanel.setSelectedIndex(2);

        myValidator = ResourceNameValidator.create(true, AppResourceRepository.getAppResources(myModule, true), ResourceType.COLOR, true);
      }
      else {
        Color color = ResourceHelper.parseColor(value);
        myColorPicker = new ColorPicker(myDisposable, color, true, new ColorPickerListener() {
          @Override
          public void colorChanged(Color color) {
            notifyResourcePickerListeners(ResourceHelper.colorToString(color));
          }

          @Override
          public void closed(@Nullable Color color) {
          }
        });
        myColorPicker.pickARGB();

        JPanel colorPickerContent = new JPanel(new BorderLayout());
        myColorPickerPanel = new JBScrollPane(colorPickerContent);
        myColorPickerPanel.setBorder(null);
        colorPickerContent.add(myColorPicker);
        myContentPanel.addTab("Color", myColorPickerPanel);

        if (myResourceNameVisibility != ResourceNameVisibility.HIDE) {
          ResourceDialogSouthPanel resourceDialogSouthPanel = new ResourceDialogSouthPanel();
          myResourceNameField = resourceDialogSouthPanel.getResourceNameField();
          if (resourceName != null) {
            myResourceNameField.setText(resourceName);
          }
          myResourceNameMessage = resourceDialogSouthPanel.getResourceNameMessage();
          colorPickerContent.add(resourceDialogSouthPanel.getFullPanel(), BorderLayout.SOUTH);

          myLocationSettings = new CreateXmlResourcePanel(myModule, ResourceType.COLOR, null);
          resourceDialogSouthPanel.setExpertPanel(myLocationSettings.getPanel());
          myLocationSettings.addModuleComboActionListener(new ActionListener() {
            @Override
            public void actionPerformed(ActionEvent e) {
              myValidator = ResourceNameValidator
                .create(false, AppResourceRepository.getAppResources(myLocationSettings.getModule(), true), ResourceType.COLOR, false);
            }
          });
        }

        if (color != null) {
          myContentPanel.setSelectedIndex(2);
          doSelection = false;
        }
        myValidator = ResourceNameValidator.create(false, AppResourceRepository.getAppResources(myModule, true), ResourceType.COLOR, false);
      }
    }
    if (doSelection && value.startsWith("@")) {
      value = StringUtil.replace(value, "+", "");
      int index = value.indexOf('/');
      if (index != -1) {
        ResourcePanel panel;
        String type;
        String name = value.substring(index + 1);
        if (value.startsWith(ANDROID)) {
          panel = mySystemPanel;
          type = value.substring(ANDROID.length(), index);
        }
        else {
          panel = myProjectPanel;
          type = value.substring(1, index);
        }
        myContentPanel.setSelectedComponent(panel.myComponent);
        panel.select(type, name);
      }
    }

    myContentPanel.addChangeListener(new ChangeListener() {
      @Override
      public void stateChanged(ChangeEvent e) {
        valueChanged(null);
      }
    });

    valueChanged(null);
    init();
    // we need to trigger this once before the window is made visible to update any extra labels
    doValidate();
  }

  @Override
  protected boolean postponeValidation() {
    return false;
  }

  public enum ResourceNameVisibility {
    /**
     * Don't show field with resource name at all.
     */
    HIDE,

    /**
     * Force creation of named color.
     */
    FORCE
  }

  private String getErrorString() {
    myOverwriteResource = false;
    String result = null;
    if (myValidator != null && myResourceNameField != null) {
      String enteredName = myResourceNameField.getText();
      if (myValidator.doesResourceExist(enteredName)) {
        result = String.format("Saving this color will override existing resource %1$s.", enteredName);
        myOverwriteResource = true;
      } else {
        result = myValidator.getErrorText(enteredName);
      }
    }

    return result;
  }

  @Nullable
  @Override
  protected ValidationInfo doValidate() {
    Component selectedComponent = myContentPanel.getSelectedComponent();

    final boolean oKActionEnabled;
    ValidationInfo error = null;

    if (selectedComponent == mySystemPanel.myComponent || selectedComponent ==myProjectPanel.myComponent) {
      boolean isProjectPanel = selectedComponent == myProjectPanel.myComponent;
      ResourcePanel panel = isProjectPanel ? myProjectPanel : mySystemPanel;
      ResourceItem element = getSelectedElement(panel.myTreeBuilder, ResourceItem.class);
      oKActionEnabled = element != null;
    }
    else {
      // if name is hidden, then we allow any value
      if (myResourceNameVisibility != ResourceNameVisibility.HIDE) {
        final String errorText = getErrorString();
        if (errorText != null && !myOverwriteResource) {
          myResourceNameMessage.setText("");
          error = new ValidationInfo(errorText, myResourceNameField);
        }
        else {
          myResourceNameMessage.setText(errorText != null ? errorText : "");
          error = myLocationSettings.doValidate();
        }
      }
      oKActionEnabled = error == null;
    }

    // Need to always manually update the setOKActionEnabled as the DialogWrapper
    // only updates it if we go from having a error string to not having one
    // or the other way round, but not if the error string state has not changed.
    setOKActionEnabled(oKActionEnabled);

    return error;
  }

  public void setResourcePickerListener(ResourcePickerListener resourcePickerListener) {
    myResourcePickerListener = resourcePickerListener;
  }

  protected void notifyResourcePickerListeners(String resource) {
    if (myResourcePickerListener != null) {
      myResourcePickerListener.resourceChanged(resource);
    }
  }

  private ActionPopupMenu createNewResourcePopupMenu() {
    ActionManager actionManager = ActionManager.getInstance();
    DefaultActionGroup actionGroup = new DefaultActionGroup();

    ResourceGroup resourceGroup = getSelectedElement(myProjectPanel.myTreeBuilder, ResourceGroup.class);
    if (resourceGroup == null) {
      resourceGroup = getSelectedElement(myProjectPanel.myTreeBuilder, ResourceItem.class).getGroup();
    }

    if (AndroidResourceUtil.XML_FILE_RESOURCE_TYPES.contains(resourceGroup.getType())) {
      myNewResourceFileAction.getTemplatePresentation().setText("New " + resourceGroup + " File...");
      myNewResourceFileAction.getTemplatePresentation().putClientProperty(TYPE_KEY, resourceGroup.getType());
      actionGroup.add(myNewResourceFileAction);
    }
    if (AndroidResourceUtil.VALUE_RESOURCE_TYPES.contains(resourceGroup.getType())) {
      String title = "New " + resourceGroup + " Value...";
      if (resourceGroup.getType() == ResourceType.LAYOUT) {
        title = "New Layout Alias";
      }
      myNewResourceValueAction.getTemplatePresentation().setText(title);
      myNewResourceValueAction.getTemplatePresentation().putClientProperty(TYPE_KEY, resourceGroup.getType());
      actionGroup.add(myNewResourceValueAction);
    }
    if (myTag != null && ResourceType.STYLE.equals(resourceGroup.getType())) {
      final boolean enabled = AndroidBaseLayoutRefactoringAction.getLayoutViewElement(myTag) != null &&
                              AndroidExtractStyleAction.doIsEnabled(myTag);
      myExtractStyleAction.getTemplatePresentation().setEnabled(enabled);
      actionGroup.add(myExtractStyleAction);
    }

    return actionManager.createActionPopupMenu(ActionPlaces.UNKNOWN, actionGroup);
  }

  private void createNewResourceValue(ResourceType resourceType) {
    CreateXmlResourceDialog dialog = new CreateXmlResourceDialog(myModule, resourceType, null, null, true);
    dialog.setTitle("New " + StringUtil.capitalize(resourceType.getDisplayName()) + " Value Resource");
    if (!dialog.showAndGet()) {
      return;
    }

    Module moduleToPlaceResource = dialog.getModule();
    if (moduleToPlaceResource == null) {
      return;
    }

    String fileName = dialog.getFileName();
    List<String> dirNames = dialog.getDirNames();
    String resValue = dialog.getValue();
    String resName = dialog.getResourceName();
    if (!AndroidResourceUtil.createValueResource(moduleToPlaceResource, resName, resourceType, fileName, dirNames, resValue)) {
      return;
    }

    PsiDocumentManager.getInstance(myModule.getProject()).commitAllDocuments();

    myResultResourceName = "@" + resourceType.getName() + "/" + resName;
    close(OK_EXIT_CODE);
  }

  private void createNewResourceFile(ResourceType resourceType) {
    AndroidFacet facet = AndroidFacet.getInstance(myModule);
    XmlFile newFile = CreateResourceFileAction.createFileResource(facet, resourceType, null, null, null, true, null);

    if (newFile != null) {
      String name = newFile.getName();
      int index = name.lastIndexOf('.');
      if (index != -1) {
        name = name.substring(0, index);
      }
      myResultResourceName = "@" + resourceType.getName() + "/" + name;
      close(OK_EXIT_CODE);
    }
  }

  private void extractStyle() {
    final String resName = AndroidExtractStyleAction.doExtractStyle(myModule, myTag, false, null);
    if (resName == null) {
      return;
    }
    myResultResourceName = "@style/" + resName;
    close(OK_EXIT_CODE);
  }

  @Override
  public JComponent getPreferredFocusedComponent() {
    return myProjectPanel.myTree;
  }

  @Override
  protected JComponent createCenterPanel() {
    return myContentPanel;
  }

  @NotNull
  @Override
  protected Action[] createLeftSideActions() {
    return myAllowCreateResource ? new Action[]{myNewResourceAction} : new Action[0];
  }

  public ChooseResourceDialog setAllowCreateResource(boolean allowCreateResource) {
    myAllowCreateResource = allowCreateResource;
    return this;
  }

  public boolean getAllowCreateResource() {
    return myAllowCreateResource;
  }

  @Override
  protected void dispose() {
    super.dispose();
    Disposer.dispose(myProjectPanel.myTreeBuilder);
    Disposer.dispose(mySystemPanel.myTreeBuilder);
  }

  public String getResourceName() {
    return myResultResourceName;
  }

  @Override
  protected void doOKAction() {
    valueChanged(null);
    if (myContentPanel.getSelectedComponent() == myColorPickerPanel && myResourceNameVisibility != ResourceNameVisibility.HIDE) {
      String colorName = myResourceNameField.getText();
      Module module = myLocationSettings.getModule();
      String fileName = myLocationSettings.getFileName();
      List<String> dirNames = myLocationSettings.getDirNames();
      assert module != null;
      AndroidFacet facet = AndroidFacet.getInstance(module);
      assert facet != null;

      if (!AndroidResourceUtil.changeColorResource(facet, colorName, myResultResourceName, fileName, dirNames)) {
        // Changing color resource has failed, one possible reason is that color isn't defined in the project.
        // Trying to create the color instead.
        AndroidResourceUtil.createValueResource(module, colorName, ResourceType.COLOR, fileName, dirNames, myResultResourceName);
      }

      myResultResourceName = SdkConstants.COLOR_RESOURCE_PREFIX + colorName;
    }
    else if (myContentPanel.getSelectedComponent() == myStateListPickerPanel && myResourceNameVisibility != ResourceNameVisibility.HIDE) {
      String stateListName = myResourceNameField.getText();
      List<String> dirNames = Collections.singletonList("color");

      List<VirtualFile> files = AndroidResourceUtil.findOrCreateStateListFiles(myModule, ResourceFolderType.COLOR, ResourceType.COLOR, stateListName, dirNames);
      if (files != null) {
        myStateListPicker.updateStateList(files);
      }

      myResultResourceName = SdkConstants.COLOR_RESOURCE_PREFIX + stateListName;
    }
    super.doOKAction();
  }

  @Nullable
  private static <T> T getSelectedElement(AbstractTreeBuilder treeBuilder, Class<T> elementClass) {
    Set<T> elements = treeBuilder.getSelectedElements(elementClass);
    return elements.isEmpty() ? null : elements.iterator().next();
  }

  @Override
  public void valueChanged(@Nullable TreeSelectionEvent e) {
    Component selectedComponent = myContentPanel.getSelectedComponent();

    if (selectedComponent == myColorPickerPanel) {
      Color color = myColorPicker.getColor();
      myNewResourceAction.setEnabled(false);
      myResultResourceName = ResourceHelper.colorToString(color);
    }
    else if (selectedComponent == myStateListPickerPanel) {
      myNewResourceAction.setEnabled(false);
    }
    else {
      boolean isProjectPanel = selectedComponent == myProjectPanel.myComponent;
      ResourcePanel panel = isProjectPanel ? myProjectPanel : mySystemPanel;
      ResourceItem element = getSelectedElement(panel.myTreeBuilder, ResourceItem.class);

      myNewResourceAction.setEnabled(isProjectPanel && !panel.myTreeBuilder.getSelectedElements().isEmpty());

      if (element == null) {
        myResultResourceName = null;
      }
      else {
        String prefix = panel == myProjectPanel ? "@" : ANDROID;
        myResultResourceName = prefix + element.getName();
      }

      panel.showPreview(element);
    }
    notifyResourcePickerListeners(myResultResourceName);
  }

  private class ResourcePanel {
    public final Tree myTree;
    public final AbstractTreeBuilder myTreeBuilder;
    public final JBSplitter myComponent;

    private final JPanel myPreviewPanel;
    private final JTextArea myTextArea;
    private final JTextArea myComboTextArea;
    private final JComboBox myComboBox;
    private final JLabel myImageComponent;
    private final JLabel myNoPreviewComponent;

    private final ResourceGroup[] myGroups;
    private final ResourceManager myManager;

    public ResourcePanel(AndroidFacet facet, ResourceType[] types, boolean system) {
      myTree = new Tree();
      myTree.setModel(new DefaultTreeModel(new DefaultMutableTreeNode()));
      myTree.setScrollsOnExpand(true);
      myTree.setRootVisible(false);
      myTree.setShowsRootHandles(true);
      new DoubleClickListener() {
        @Override
        protected boolean onDoubleClick(MouseEvent e) {
          if (!myTreeBuilder.getSelectedElements(ResourceItem.class).isEmpty()) {
            close(OK_EXIT_CODE);
            return true;
          }
          return false;
        }
      }.installOn(myTree);

      ToolTipManager.sharedInstance().registerComponent(myTree);
      TreeUtil.installActions(myTree);

      myManager = facet.getResourceManager(system ? AndroidUtils.SYSTEM_RESOURCE_PACKAGE : null);
      myGroups = new ResourceGroup[types.length];

      for (int i = 0; i < types.length; i++) {
        myGroups[i] = new ResourceGroup(types[i], myManager);
      }

      myTreeBuilder =
        new AbstractTreeBuilder(myTree, (DefaultTreeModel)myTree.getModel(), new TreeContentProvider(myGroups), null);
      myTreeBuilder.initRootNode();

      TreeSelectionModel selectionModel = myTree.getSelectionModel();
      selectionModel.setSelectionMode(TreeSelectionModel.SINGLE_TREE_SELECTION);
      selectionModel.addTreeSelectionListener(ChooseResourceDialog.this);

      myTree.setCellRenderer(new NodeRenderer());
      new TreeSpeedSearch(myTree, TreeSpeedSearch.NODE_DESCRIPTOR_TOSTRING, true);

      myComponent = new JBSplitter(true, 0.8f);
      myComponent.setSplitterProportionKey("android.resource_dialog_splitter");

      myComponent.setFirstComponent(ScrollPaneFactory.createScrollPane(myTree));

      myPreviewPanel = new JPanel(new CardLayout());
      myComponent.setSecondComponent(myPreviewPanel);

      myTextArea = new JTextArea(5, 20);
      myTextArea.setEditable(false);
      myPreviewPanel.add(ScrollPaneFactory.createScrollPane(myTextArea), TEXT);

      myComboTextArea = new JTextArea(5, 20);
      myComboTextArea.setEditable(false);

      myComboBox = new JComboBox();
      myComboBox.setMaximumRowCount(15);
      myComboBox.addActionListener(new ActionListener() {
        @Override
        public void actionPerformed(ActionEvent e) {
          List<ResourceElement> resources = (List<ResourceElement>)myComboBox.getClientProperty(COMBO);
          myComboTextArea.setText(getResourceElementValue(resources.get(myComboBox.getSelectedIndex())));
        }
      });

      JPanel comboPanel = new JPanel(new BorderLayout(0, 1) {
        @Override
        public void layoutContainer(Container target) {
          super.layoutContainer(target);
          Rectangle bounds = myComboBox.getBounds();
          Dimension size = myComboBox.getPreferredSize();
          size.width += 20;
          myComboBox.setBounds((int)bounds.getMaxX() - size.width, bounds.y, size.width, size.height);
        }
      });
      comboPanel.add(ScrollPaneFactory.createScrollPane(myComboTextArea), BorderLayout.CENTER);
      comboPanel.add(myComboBox, BorderLayout.SOUTH);
      myPreviewPanel.add(comboPanel, COMBO);

      myImageComponent = new JLabel();
      myImageComponent.setHorizontalAlignment(SwingConstants.CENTER);
      myImageComponent.setVerticalAlignment(SwingConstants.CENTER);
      myPreviewPanel.add(myImageComponent, IMAGE);

      myNoPreviewComponent = new JLabel("No Preview");
      myNoPreviewComponent.setHorizontalAlignment(SwingConstants.CENTER);
      myNoPreviewComponent.setVerticalAlignment(SwingConstants.CENTER);
      myPreviewPanel.add(myNoPreviewComponent, NONE);
    }

    public void showPreview(@Nullable ResourceItem element) {
      CardLayout layout = (CardLayout)myPreviewPanel.getLayout();

      if (element == null || element.getGroup().getType() == ResourceType.ID) {
        layout.show(myPreviewPanel, NONE);
        return;
      }

      try {
        VirtualFile file = element.getFile();
        if (file == null) {
          String value = element.getPreviewString();
          if (value == null) {
            List<ResourceElement> resources = element.getPreviewResources();

            if (resources == null) {
              long time = System.currentTimeMillis();
              resources = myManager.findValueResources(element.getGroup().getType().getName(), element.toString());
              if (ApplicationManagerEx.getApplicationEx().isInternal()) {
                System.out.println("Time: " + (System.currentTimeMillis() - time)); // XXX
              }

              int size = resources.size();
              if (size == 1) {
                value = getResourceElementValue(resources.get(0));
                element.setPreviewString(value);
              }
              else if (size > 1) {
                resources = new ArrayList<ResourceElement>(resources);
                Collections.sort(resources, new Comparator<ResourceElement>() {
                  @Override
                  public int compare(ResourceElement element1, ResourceElement element2) {
                    PsiDirectory directory1 = element1.getXmlTag().getContainingFile().getParent();
                    PsiDirectory directory2 = element2.getXmlTag().getContainingFile().getParent();

                    if (directory1 == null && directory2 == null) {
                      return 0;
                    }
                    if (directory2 == null) {
                      return 1;
                    }
                    if (directory1 == null) {
                      return -1;
                    }

                    return directory1.getName().compareTo(directory2.getName());
                  }
                });

                DefaultComboBoxModel model = new DefaultComboBoxModel();
                String defaultSelection = null;
                for (int i = 0; i < size; i++) {
                  ResourceElement resource = resources.get(i);
                  PsiDirectory directory = resource.getXmlTag().getContainingFile().getParent();
                  String name = directory == null ? "unknown-" + i : directory.getName();
                  model.addElement(name);
                  if (defaultSelection == null && "values".equalsIgnoreCase(name)) {
                    defaultSelection = name;
                  }
                }
                element.setPreviewResources(resources, model, defaultSelection);

                showComboPreview(element);
                return;
              }
              else {
                layout.show(myPreviewPanel, NONE);
                return;
              }
            }
            else {
              showComboPreview(element);
              return;
            }
          }
          if (value == null) {
            layout.show(myPreviewPanel, NONE);
            return;
          }

          myTextArea.setText(value);
          layout.show(myPreviewPanel, TEXT);
        }
        else if (ImageFileTypeManager.getInstance().isImage(file)) {
          Icon icon = element.getPreviewIcon();
          if (icon == null) {
            icon = new SizedIcon(100, 100, new ImageIcon(file.getPath()));
            element.setPreviewIcon(icon);
          }
          myImageComponent.setIcon(icon);
          layout.show(myPreviewPanel, IMAGE);
        }
        else if (file.getFileType() == XmlFileType.INSTANCE) {
          String value = element.getPreviewString();
          if (value == null) {
            value = new String(file.contentsToByteArray());
            element.setPreviewString(value);
          }
          myTextArea.setText(value);
          myTextArea.setEditable(false);
          layout.show(myPreviewPanel, TEXT);
        }
        else {
          layout.show(myPreviewPanel, NONE);
        }
      }
      catch (IOException e) {
        layout.show(myPreviewPanel, NONE);
      }
    }

    private void showComboPreview(ResourceItem element) {
      List<ResourceElement> resources = element.getPreviewResources();
      String selection = (String)myComboBox.getSelectedItem();
      if (selection == null) {
        selection = element.getPreviewComboDefaultSelection();
      }

      int index = element.getPreviewComboModel().getIndexOf(selection);
      if (index == -1) {
        index = 0;
      }

      myComboBox.setModel(element.getPreviewComboModel());
      myComboBox.putClientProperty(COMBO, resources);
      myComboBox.setSelectedIndex(index);
      myComboTextArea.setText(getResourceElementValue(resources.get(index)));

      CardLayout layout = (CardLayout)myPreviewPanel.getLayout();
      layout.show(myPreviewPanel, COMBO);
    }

    private void select(String type, String name) {
      for (ResourceGroup group : myGroups) {
        if (type.equalsIgnoreCase(group.getName())) {
          for (ResourceItem item : group.getItems()) {
            if (name.equals(item.toString())) {
              myTreeBuilder.select(item);
              return;
            }
          }
          return;
        }
      }
    }
  }

  private static String getResourceElementValue(ResourceElement element) {
    String text = element.getRawText();
    if (StringUtil.isEmpty(text)) {
      return element.getXmlTag().getText();
    }
    return text;
  }

<<<<<<< HEAD
  public static class ResourceGroup {
    private java.util.List<ResourceItem> myItems = new ArrayList<ResourceItem>();
=======
  private static class ResourceGroup {
    private List<ResourceItem> myItems = new ArrayList<ResourceItem>();
>>>>>>> 45b8449d
    private final ResourceType myType;

    public ResourceGroup(ResourceType type, ResourceManager manager) {
      myType = type;

      final String resourceType = type.getName();

      Collection<String> resourceNames = manager.getValueResourceNames(resourceType);
      for (String resourceName : resourceNames) {
        myItems.add(new ResourceItem(this, resourceName, null, RESOURCE_ITEM_ICON));
      }
      final Set<String> fileNames = new HashSet<String>();

      manager.processFileResources(resourceType, new FileResourceProcessor() {
        @Override
        public boolean process(@NotNull VirtualFile resFile, @NotNull String resName, @NotNull String resFolderType) {
          if (fileNames.add(resName)) {
            myItems.add(new ResourceItem(ResourceGroup.this, resName, resFile, resFile.getFileType().getIcon()));
          }
          return true;
        }
      });

      if (type == ResourceType.ID) {
        for (String id : manager.getIds(true)) {
          if (!resourceNames.contains(id)) {
            myItems.add(new ResourceItem(this, id, null, RESOURCE_ITEM_ICON));
          }
        }
      }

      Collections.sort(myItems, new Comparator<ResourceItem>() {
        @Override
        public int compare(ResourceItem resource1, ResourceItem resource2) {
          return resource1.toString().compareTo(resource2.toString());
        }
      });
    }

    public ResourceType getType() {
      return myType;
    }

    public String getName() {
      return myType.getName();
    }

    public List<ResourceItem> getItems() {
      return myItems;
    }

    @Override
    public String toString() {
      return myType.getDisplayName();
    }
  }

  public static class ResourceItem {
    private final ResourceGroup myGroup;
    private final String myName;
    private final VirtualFile myFile;
    private final Icon myIcon;
    private String myPreviewString;
    private List<ResourceElement> myPreviewResources;
    private DefaultComboBoxModel myPreviewComboModel;
    private String myDefaultSelection;
    private Icon myPreviewIcon;

    public ResourceItem(@NotNull ResourceGroup group, @NotNull String name, @Nullable VirtualFile file, Icon icon) {
      myGroup = group;
      myName = name;
      myFile = file;
      myIcon = icon;
    }

    public ResourceGroup getGroup() {
      return myGroup;
    }

    public String getName() {
      return myGroup.getName() + "/" + myName;
    }

    public VirtualFile getFile() {
      return myFile;
    }

    public Icon getIcon() {
      return myIcon;
    }

    public String getPreviewString() {
      return myPreviewString;
    }

    public void setPreviewString(String previewString) {
      myPreviewString = previewString;
    }

    public List<ResourceElement> getPreviewResources() {
      return myPreviewResources;
    }

    public DefaultComboBoxModel getPreviewComboModel() {
      return myPreviewComboModel;
    }

    public String getPreviewComboDefaultSelection() {
      return myDefaultSelection;
    }

    public void setPreviewResources(List<ResourceElement> previewResources,
                                    DefaultComboBoxModel previewComboModel,
                                    String defaultSelection) {
      myPreviewResources = previewResources;
      myPreviewComboModel = previewComboModel;
      myDefaultSelection = defaultSelection;
    }

    public Icon getPreviewIcon() {
      return myPreviewIcon;
    }

    public void setPreviewIcon(Icon previewIcon) {
      myPreviewIcon = previewIcon;
    }

    @Override
    public String toString() {
      return myName;
    }
  }

  private static class TreeContentProvider extends AbstractTreeStructure {
    private final Object myTreeRoot = new Object();
    private final ResourceGroup[] myGroups;

    public TreeContentProvider(ResourceGroup[] groups) {
      myGroups = groups;
    }

    @Override
    public Object getRootElement() {
      return myTreeRoot;
    }

    @Override
    public Object[] getChildElements(Object element) {
      if (element == myTreeRoot) {
        return myGroups;
      }
      if (element instanceof ResourceGroup) {
        ResourceGroup group = (ResourceGroup)element;
        return group.getItems().toArray();
      }
      return ArrayUtil.EMPTY_OBJECT_ARRAY;
    }

    @Override
    public Object getParentElement(Object element) {
      if (element instanceof ResourceItem) {
        ResourceItem resource = (ResourceItem)element;
        return resource.getGroup();
      }
      return null;
    }

    @NotNull
    @Override
    public NodeDescriptor createDescriptor(Object element, NodeDescriptor parentDescriptor) {
      TreeNodeDescriptor descriptor = new TreeNodeDescriptor(parentDescriptor, element, element == null ? null : element.toString());
      if (element instanceof ResourceGroup) {
        descriptor.setIcon(AllIcons.Nodes.TreeClosed);
      }
      else if (element instanceof ResourceItem) {
        descriptor.setIcon(((ResourceItem)element).getIcon());
      }
      return descriptor;
    }

    @Override
    public boolean hasSomethingToCommit() {
      return false;
    }

    @Override
    public void commit() {
    }
  }

  // Copied from com.intellij.designer.componentTree.TreeNodeDescriptor
  public static final class TreeNodeDescriptor extends NodeDescriptor {
    private final Object myElement;

    public TreeNodeDescriptor(@Nullable NodeDescriptor parentDescriptor, Object element) {
      super(null, parentDescriptor);
      myElement = element;
    }

    public TreeNodeDescriptor(@Nullable NodeDescriptor parentDescriptor, Object element, String name) {
      this(parentDescriptor, element);
      myName = name;
    }

    @Override
    public boolean update() {
      return true;
    }

    @Override
    public Object getElement() {
      return myElement;
    }
  }

  public static class SizedIcon implements Icon {
    private final int myWidth;
    private final int myHeight;
    private final Image myImage;

    public SizedIcon(int maxWidth, int maxHeight, Image image) {
      myWidth = Math.min(maxWidth, image.getWidth(null));
      myHeight = Math.min(maxHeight, image.getHeight(null));
      myImage = image;
    }

    public SizedIcon(int maxWidth, int maxHeight, ImageIcon icon) {
      this(maxWidth, maxHeight, icon.getImage());
    }

    @Override
    public void paintIcon(Component c, Graphics g, int x, int y) {
      g.drawImage(myImage, x, y, myWidth, myHeight, null);
    }

    @Override
    public int getIconWidth() {
      return myWidth;
    }

    @Override
    public int getIconHeight() {
      return myHeight;
    }
  }
}<|MERGE_RESOLUTION|>--- conflicted
+++ resolved
@@ -883,13 +883,8 @@
     return text;
   }
 
-<<<<<<< HEAD
   public static class ResourceGroup {
-    private java.util.List<ResourceItem> myItems = new ArrayList<ResourceItem>();
-=======
-  private static class ResourceGroup {
     private List<ResourceItem> myItems = new ArrayList<ResourceItem>();
->>>>>>> 45b8449d
     private final ResourceType myType;
 
     public ResourceGroup(ResourceType type, ResourceManager manager) {
