/*
 * Copyright 2000-2012 JetBrains s.r.o.
 *
 * Licensed under the Apache License, Version 2.0 (the "License");
 * you may not use this file except in compliance with the License.
 * You may obtain a copy of the License at
 *
 * http://www.apache.org/licenses/LICENSE-2.0
 *
 * Unless required by applicable law or agreed to in writing, software
 * distributed under the License is distributed on an "AS IS" BASIS,
 * WITHOUT WARRANTIES OR CONDITIONS OF ANY KIND, either express or implied.
 * See the License for the specific language governing permissions and
 * limitations under the License.
 */
package org.jetbrains.android.uipreview;

import com.intellij.icons.AllIcons;
import com.intellij.openapi.application.ApplicationManager;
import com.intellij.openapi.components.PersistentStateComponent;
import com.intellij.openapi.components.State;
import com.intellij.openapi.components.Storage;
import javax.swing.Icon;
import org.jetbrains.annotations.NotNull;

@State(name = "AndroidEditors", storages = @Storage("androidEditors.xml"))
public class AndroidEditorSettings implements PersistentStateComponent<AndroidEditorSettings.MyState> {
  public enum EditorMode {
    CODE("Code", AllIcons.General.LayoutEditorOnly),
    SPLIT("Split", AllIcons.General.LayoutEditorPreview),
    DESIGN("Design", AllIcons.General.LayoutPreviewOnly);

    @NotNull
    private final String myDisplayName;

    @NotNull
    private final Icon myIcon;

    EditorMode(@NotNull String displayName, @NotNull Icon icon) {
      myDisplayName = displayName;
      myIcon = icon;
    }

    @NotNull
    public String getDisplayName() {
      return myDisplayName;
    }

    @NotNull
    public Icon getIcon() {
      return myIcon;
    }
  }

  /**
   * The minimum magnify sensitivity value. Can't be zero. Otherwise the magnify function is disabled.
   */
  public static final double MIN_MAGNIFY_SENSITIVITY = 0.1;
  /**
   * The maximum magnify sensitivity value.
   */
  public static final double MAX_MAGNIFY_SENSITIVITY = 2.1;
  /**
   * The default value of magnify sensitivity.
   */
  public static final double DEFAULT_MAGNIFY_SENSITIVITY = (MIN_MAGNIFY_SENSITIVITY + MAX_MAGNIFY_SENSITIVITY) / 2;

  private GlobalState myGlobalState = new GlobalState();

  public static AndroidEditorSettings getInstance() {
    return ApplicationManager.getApplication().getService(AndroidEditorSettings.class);
  }

  @NotNull
  public GlobalState getGlobalState() {
    return myGlobalState;
  }

  @Override
  public MyState getState() {
    final MyState state = new MyState();
    state.setState(myGlobalState);
    return state;
  }

  @Override
  public void loadState(@NotNull MyState state) {
    myGlobalState = state.getState();
  }

  public static class MyState {
    private GlobalState myGlobalState = new GlobalState();

    public GlobalState getState() {
      return myGlobalState;
    }

    public void setState(GlobalState state) {
      myGlobalState = state;
    }
  }

  public static class GlobalState {
    private EditorMode myPreferredEditorMode;
    private EditorMode myPreferredDrawableEditorMode;
    private EditorMode myPreferredComposableEditorMode;
    private EditorMode myPreferredPreviewableEditorMode;
    private EditorMode myPreferredKotlinEditorMode;
    private double myMagnifySensitivity = DEFAULT_MAGNIFY_SENSITIVITY;
<<<<<<< HEAD
    private boolean myComposePreviewEssentialsModeEnabled = false;
=======
    private boolean myPreviewEssentialsModeEnabled = false;
>>>>>>> 0d09370c

    public EditorMode getPreferredEditorMode() {
      return myPreferredEditorMode;
    }

    public void setPreferredEditorMode(EditorMode preferredEditorMode) {
      myPreferredEditorMode = preferredEditorMode;
    }

    public EditorMode getPreferredDrawableEditorMode() {
      return myPreferredDrawableEditorMode;
    }

    public void setPreferredDrawableEditorMode(EditorMode preferredDrawableEditorMode) {
      myPreferredDrawableEditorMode = preferredDrawableEditorMode;
    }

    public EditorMode getPreferredComposableEditorMode() {
      return myPreferredComposableEditorMode;
    }

    public void setPreferredComposableEditorMode(EditorMode preferredComposableEditorMode) {
      myPreferredComposableEditorMode = preferredComposableEditorMode;
    }

    public EditorMode getPreferredPreviewableEditorMode() {
      return myPreferredPreviewableEditorMode;
    }

    public void setPreferredPreviewableEditorMode(EditorMode preferredPreviewableEditorMode) {
      myPreferredPreviewableEditorMode = preferredPreviewableEditorMode;
    }

    public EditorMode getPreferredKotlinEditorMode() {
      return myPreferredKotlinEditorMode;
    }

    public void setPreferredKotlinEditorMode(EditorMode preferredKotlinEditorMode) {
      myPreferredKotlinEditorMode = preferredKotlinEditorMode;
    }

    public double getMagnifySensitivity() {
      return myMagnifySensitivity;
    }

    public void setMagnifySensitivity(double magnifySensitivity) {
      myMagnifySensitivity = magnifySensitivity;
    }

<<<<<<< HEAD
    public boolean isComposePreviewEssentialsModeEnabled() {
      return myComposePreviewEssentialsModeEnabled;
    }

    public void setComposePreviewEssentialsModeEnabled(boolean composePreviewEssentialsModeEnabled) {
      myComposePreviewEssentialsModeEnabled = composePreviewEssentialsModeEnabled;
=======
    public boolean isPreviewEssentialsModeEnabled() {
      return myPreviewEssentialsModeEnabled;
    }

    public void setPreviewEssentialsModeEnabled(boolean previewEssentialsModeEnabled) {
      myPreviewEssentialsModeEnabled = previewEssentialsModeEnabled;
>>>>>>> 0d09370c
    }
  }
}<|MERGE_RESOLUTION|>--- conflicted
+++ resolved
@@ -107,11 +107,7 @@
     private EditorMode myPreferredPreviewableEditorMode;
     private EditorMode myPreferredKotlinEditorMode;
     private double myMagnifySensitivity = DEFAULT_MAGNIFY_SENSITIVITY;
-<<<<<<< HEAD
-    private boolean myComposePreviewEssentialsModeEnabled = false;
-=======
     private boolean myPreviewEssentialsModeEnabled = false;
->>>>>>> 0d09370c
 
     public EditorMode getPreferredEditorMode() {
       return myPreferredEditorMode;
@@ -161,21 +157,12 @@
       myMagnifySensitivity = magnifySensitivity;
     }
 
-<<<<<<< HEAD
-    public boolean isComposePreviewEssentialsModeEnabled() {
-      return myComposePreviewEssentialsModeEnabled;
-    }
-
-    public void setComposePreviewEssentialsModeEnabled(boolean composePreviewEssentialsModeEnabled) {
-      myComposePreviewEssentialsModeEnabled = composePreviewEssentialsModeEnabled;
-=======
     public boolean isPreviewEssentialsModeEnabled() {
       return myPreviewEssentialsModeEnabled;
     }
 
     public void setPreviewEssentialsModeEnabled(boolean previewEssentialsModeEnabled) {
       myPreviewEssentialsModeEnabled = previewEssentialsModeEnabled;
->>>>>>> 0d09370c
     }
   }
 }