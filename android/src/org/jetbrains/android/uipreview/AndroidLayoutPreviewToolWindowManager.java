--- conflicted
+++ resolved
@@ -388,14 +388,7 @@
       }
     }
 
-<<<<<<< HEAD
-    if (!myRenderingQueue.isEmpty()) {
-=======
-    final FixableIssueMessage finalErrorMessage = errorMessage;
-    final BufferedImage finalImage = image;
-
     if (!getRenderingQueue().isEmpty()) {
->>>>>>> 512c0970
       return;
     }
 
