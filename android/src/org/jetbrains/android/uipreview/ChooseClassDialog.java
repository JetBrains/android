/*
 * Copyright 2000-2013 JetBrains s.r.o.
 *
 * Licensed under the Apache License, Version 2.0 (the "License");
 * you may not use this file except in compliance with the License.
 * You may obtain a copy of the License at
 *
 * http://www.apache.org/licenses/LICENSE-2.0
 *
 * Unless required by applicable law or agreed to in writing, software
 * distributed under the License is distributed on an "AS IS" BASIS,
 * WITHOUT WARRANTIES OR CONDITIONS OF ANY KIND, either express or implied.
 * See the License for the specific language governing permissions and
 * limitations under the License.
 */
package org.jetbrains.android.uipreview;

import static com.android.SdkConstants.ANDROIDX_PKG_PREFIX;
import static com.android.SdkConstants.ANDROID_PKG_PREFIX;
import static com.android.SdkConstants.ANDROID_SUPPORT_PKG_PREFIX;
import static com.android.SdkConstants.GOOGLE_SUPPORT_ARTIFACT_PREFIX;
import static com.android.tools.lint.checks.AnnotationDetectorKt.RESTRICT_TO_ANNOTATION;

<<<<<<< HEAD
import com.intellij.ide.util.DefaultPsiElementCellRenderer;
=======
import com.intellij.ide.util.PsiClassListCellRenderer;
>>>>>>> de127946
import com.intellij.openapi.module.Module;
import com.intellij.openapi.project.DumbService;
import com.intellij.openapi.project.IndexNotReadyException;
import com.intellij.openapi.project.Project;
import com.intellij.openapi.ui.DialogWrapper;
import com.intellij.openapi.ui.Messages;
import com.intellij.psi.JavaPsiFacade;
import com.intellij.psi.PsiAnnotation;
import com.intellij.psi.PsiClass;
import com.intellij.psi.PsiModifier;
import com.intellij.psi.PsiModifierList;
import com.intellij.psi.presentation.java.SymbolPresentationUtil;
import com.intellij.psi.search.GlobalSearchScope;
import com.intellij.psi.search.searches.ClassInheritorsSearch;
import com.intellij.ui.DoubleClickListener;
import com.intellij.ui.ListSpeedSearch;
import com.intellij.ui.components.JBList;
<<<<<<< HEAD
import java.awt.Dimension;
=======
import com.intellij.ui.components.JBScrollPane;
>>>>>>> de127946
import java.awt.event.MouseEvent;
import java.text.Collator;
import java.util.ArrayList;
import java.util.Collection;
import java.util.Collections;
import java.util.Locale;
import java.util.function.Predicate;
<<<<<<< HEAD
import javax.swing.DefaultListModel;
import javax.swing.JComponent;
import javax.swing.JList;
import javax.swing.JScrollPane;
import javax.swing.ListModel;
import javax.swing.ListSelectionModel;
=======
import java.util.stream.Collectors;
import javax.swing.DefaultListModel;
import javax.swing.JComponent;
import javax.swing.JList;
import javax.swing.ListModel;
import javax.swing.ListSelectionModel;
import javax.swing.event.ListDataEvent;
import javax.swing.event.ListDataListener;
>>>>>>> de127946
import javax.swing.event.ListSelectionEvent;
import javax.swing.event.ListSelectionListener;
import org.jetbrains.annotations.NotNull;
import org.jetbrains.annotations.Nullable;

public class ChooseClassDialog extends DialogWrapper implements ListSelectionListener {
  private final JList<PsiClass> myList = new JBList<>();
  private final JComponent myComponent =
    new JBScrollPane(myList, JBScrollPane.VERTICAL_SCROLLBAR_AS_NEEDED, JBScrollPane.HORIZONTAL_SCROLLBAR_NEVER);
  private String myResultClassName;

  private ChooseClassDialog(Module module, String title, @NotNull Collection<PsiClass> classes) {
    super(module.getProject());

    new DoubleClickListener() {
      @Override
<<<<<<< HEAD
      protected boolean onDoubleClick(@NotNull MouseEvent e) {
=======
      public boolean onDoubleClick(@NotNull MouseEvent e) {
>>>>>>> de127946
        if (myList.getSelectedValue() != null) {
          close(OK_EXIT_CODE);
          return true;
        }
        return false;
      }
    }.installOn(myList);

    DefaultListModel<PsiClass> model = new DefaultListModel<>();
    model.addAll(classes);
    // Add a listener to the model to detect content changes. Even though the content itself never changes (it's always "classes"),\
    // the UI elements are calculated in a background thread. When the final UI is ready, the contentChanged listener will be called.
    // When that happens, we call repack to ensure the full UI is visible.
    model.addListDataListener(new ListDataListener() {
      @Override
      public void intervalAdded(ListDataEvent e) { }

      @Override
      public void intervalRemoved(ListDataEvent e) { }

      @Override
      public void contentsChanged(ListDataEvent e) {
        remeasureDialog();
      }

      private void remeasureDialog() {
        model.removeListDataListener(this);
        if (isVisible()) pack();
      }
    });
    myList.setModel(model);
    myList.setCellRenderer(new PsiClassListCellRenderer());

    ListSelectionModel selectionModel = myList.getSelectionModel();
    selectionModel.setSelectionMode(ListSelectionModel.SINGLE_SELECTION);
    selectionModel.addListSelectionListener(this);

<<<<<<< HEAD
    ListSpeedSearch<PsiClass> search = new ListSpeedSearch<>(myList, null, null) {
=======
    new ListSpeedSearch<>(myList) {
>>>>>>> de127946
      @Override
      protected boolean isMatchingElement(Object element, String pattern) {
        PsiClass psiClass = (PsiClass)element;
        assert psiClass.getName() != null && psiClass.getQualifiedName() != null;
        return compare(psiClass.getName(), pattern) || compare(psiClass.getQualifiedName(), pattern);
      }
    };
    search.setupListeners();

    setTitle(title);
    setOKActionEnabled(false);

    init();
  }

  private void setSelectedClass(@NotNull String className) {
    ListModel<PsiClass> model = myList.getModel();
    for (int index = 0; index < myList.getModel().getSize(); index++) {
      if (className.equals(model.getElementAt(index).getQualifiedName())) {
        myList.setSelectedIndex(index);
        break;
      }
    }
  }

  @NotNull
  protected static Collection<PsiClass> findClasses(@NotNull Module module,
                                                    boolean includeAll,
                                                    @NotNull Predicate<PsiClass> filter,
                                                    @NotNull String[] classes) {
    Collection<PsiClass> collection = new ArrayList<>(classes.length);

    for (String className : classes) {
      for (PsiClass psiClass : findInheritors(module, className, includeAll)) {
        if (!filter.test(psiClass)) {
          continue;
        }

        collection.add(psiClass);
      }
    }

    Collator collator = Collator.getInstance(Locale.US);

    return collection.stream()
      .sorted((psiClass1, psiClass2) -> collator.compare(SymbolPresentationUtil.getSymbolPresentableText(psiClass1),
                                                         SymbolPresentationUtil.getSymbolPresentableText(psiClass2)))
      .collect(Collectors.toUnmodifiableList());
  }

  private static Collection<PsiClass> findInheritors(Module module, String name, boolean includeAll) {
    PsiClass base = findClass(module, name);
    if (base != null) {
      GlobalSearchScope scope = includeAll ?
                                GlobalSearchScope.moduleWithDependenciesAndLibrariesScope(module, false) :
                                GlobalSearchScope.moduleScope(module);
      Collection<PsiClass> classes;
      try {
        classes = ClassInheritorsSearch.search(base, scope, true).findAll();
      }
      catch (IndexNotReadyException e) {
        classes = Collections.emptyList();
      }
      return classes;
    }
    return Collections.emptyList();
  }

  @Nullable
  public static PsiClass findClass(Module module, @Nullable String name) {
    if (name == null) {
      return null;
    }
    Project project = module.getProject();
    PsiClass aClass;
    try {
      aClass = JavaPsiFacade.getInstance(project).findClass(name, GlobalSearchScope.allScope(project));
    }
    catch (IndexNotReadyException e) {
      aClass = null;
    }
    return aClass;
  }

  /**
   * Open a dialog if indices are available, otherwise show an error message.
   *
   * @return class name if user has selected one, null otherwise
   */
  @Nullable
  public static String openDialog(@NotNull Module module,
                                  @NotNull String title,
                                  @Nullable String currentValue,
                                  @Nullable Predicate<PsiClass> filter,
                                  @NotNull String... classes) {
    final Project project = module.getProject();
    final DumbService dumbService = DumbService.getInstance(project);
    if (dumbService.isDumb()) {
      // Variable "title" contains a string like "Views", "Fragments".
      dumbService.showDumbModeNotification(String.format("%1$s are not available while indices are updating.", title));
      return null;
    }

    Collection<PsiClass> filteredClasses = findClasses(module, true, filter != null ? filter : aClass -> true, classes);
    ChooseClassDialog dialog = new ChooseClassDialog(module, title, filteredClasses);
    if (currentValue != null) {
      dialog.setSelectedClass(currentValue);
    }
    if (!dialog.hasChoices()) {
      String emptyErrorTitle = "No " + title + " Found";
      String emptyErrorMessage = "You must first create one or more " + title + " in code";
      Messages.showErrorDialog(emptyErrorMessage, emptyErrorTitle);
      return null;
    }
    return dialog.showAndGet() ? dialog.getClassName() : null;
  }

  /**
   * Returns a {@link PsiClass} filter that is true if the class is public and does not have a
   * "RestrictTo" annotation which limits the use of the class to a smaller non public scope.
   */
  @NotNull
  public static Predicate<PsiClass> getIsPublicAndUnrestrictedFilter() {
    return psiClass -> {
      PsiModifierList modifiers = psiClass.getModifierList();
      if (modifiers == null) {
        return false;
      }
      if (!modifiers.hasModifierProperty(PsiModifier.PUBLIC)) {
        return false;
      }
      for (PsiAnnotation annotation : modifiers.getAnnotations()) {
        if (RESTRICT_TO_ANNOTATION.isEquals(annotation.getQualifiedName())) {
          return false;
        }
      }
      return true;
    };
  }

  @NotNull
  public static Predicate<PsiClass> qualifiedNameFilter(@NotNull Predicate<String> filter) {
    return psiClass -> {
      String qualifiedName = psiClass.getQualifiedName();
      if (qualifiedName == null) {
        return false;
      }
      return filter.test(qualifiedName);
    };
  }

  @NotNull
  public static Predicate<String> getIsUserDefinedFilter() {
    return qualifiedName -> !qualifiedName.startsWith(ANDROID_PKG_PREFIX) &&
                            !qualifiedName.startsWith(ANDROID_SUPPORT_PKG_PREFIX) &&
                            !qualifiedName.startsWith(ANDROIDX_PKG_PREFIX) &&
                            !qualifiedName.startsWith(GOOGLE_SUPPORT_ARTIFACT_PREFIX);
  }

  @NotNull
  public static Predicate<PsiClass> getUserDefinedPublicAndUnrestrictedFilter() {
    return getIsPublicAndUnrestrictedFilter().and(qualifiedNameFilter(getIsUserDefinedFilter()));
  }

  private boolean hasChoices() {
    return myList.getModel().getSize() > 0;
  }

  @Override
  public JComponent getPreferredFocusedComponent() {
    return myList;
  }

  @Override
  protected JComponent createCenterPanel() {
    return myComponent;
  }

  public String getClassName() {
    return myResultClassName;
  }

  @Override
  public void valueChanged(ListSelectionEvent e) {
    PsiClass psiClass = myList.getSelectedValue();
    setOKActionEnabled(psiClass != null);
    myResultClassName = psiClass == null ? null : psiClass.getQualifiedName();
  }
}<|MERGE_RESOLUTION|>--- conflicted
+++ resolved
@@ -21,11 +21,7 @@
 import static com.android.SdkConstants.GOOGLE_SUPPORT_ARTIFACT_PREFIX;
 import static com.android.tools.lint.checks.AnnotationDetectorKt.RESTRICT_TO_ANNOTATION;
 
-<<<<<<< HEAD
-import com.intellij.ide.util.DefaultPsiElementCellRenderer;
-=======
 import com.intellij.ide.util.PsiClassListCellRenderer;
->>>>>>> de127946
 import com.intellij.openapi.module.Module;
 import com.intellij.openapi.project.DumbService;
 import com.intellij.openapi.project.IndexNotReadyException;
@@ -43,11 +39,7 @@
 import com.intellij.ui.DoubleClickListener;
 import com.intellij.ui.ListSpeedSearch;
 import com.intellij.ui.components.JBList;
-<<<<<<< HEAD
-import java.awt.Dimension;
-=======
 import com.intellij.ui.components.JBScrollPane;
->>>>>>> de127946
 import java.awt.event.MouseEvent;
 import java.text.Collator;
 import java.util.ArrayList;
@@ -55,14 +47,6 @@
 import java.util.Collections;
 import java.util.Locale;
 import java.util.function.Predicate;
-<<<<<<< HEAD
-import javax.swing.DefaultListModel;
-import javax.swing.JComponent;
-import javax.swing.JList;
-import javax.swing.JScrollPane;
-import javax.swing.ListModel;
-import javax.swing.ListSelectionModel;
-=======
 import java.util.stream.Collectors;
 import javax.swing.DefaultListModel;
 import javax.swing.JComponent;
@@ -71,7 +55,6 @@
 import javax.swing.ListSelectionModel;
 import javax.swing.event.ListDataEvent;
 import javax.swing.event.ListDataListener;
->>>>>>> de127946
 import javax.swing.event.ListSelectionEvent;
 import javax.swing.event.ListSelectionListener;
 import org.jetbrains.annotations.NotNull;
@@ -88,11 +71,7 @@
 
     new DoubleClickListener() {
       @Override
-<<<<<<< HEAD
-      protected boolean onDoubleClick(@NotNull MouseEvent e) {
-=======
       public boolean onDoubleClick(@NotNull MouseEvent e) {
->>>>>>> de127946
         if (myList.getSelectedValue() != null) {
           close(OK_EXIT_CODE);
           return true;
@@ -130,11 +109,7 @@
     selectionModel.setSelectionMode(ListSelectionModel.SINGLE_SELECTION);
     selectionModel.addListSelectionListener(this);
 
-<<<<<<< HEAD
     ListSpeedSearch<PsiClass> search = new ListSpeedSearch<>(myList, null, null) {
-=======
-    new ListSpeedSearch<>(myList) {
->>>>>>> de127946
       @Override
       protected boolean isMatchingElement(Object element, String pattern) {
         PsiClass psiClass = (PsiClass)element;
