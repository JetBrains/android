/*
 * Copyright (C) 2013 The Android Open Source Project
 *
 * Licensed under the Apache License, Version 2.0 (the "License");
 * you may not use this file except in compliance with the License.
 * You may obtain a copy of the License at
 *
 *      http://www.apache.org/licenses/LICENSE-2.0
 *
 * Unless required by applicable law or agreed to in writing, software
 * distributed under the License is distributed on an "AS IS" BASIS,
 * WITHOUT WARRANTIES OR CONDITIONS OF ANY KIND, either express or implied.
 * See the License for the specific language governing permissions and
 * limitations under the License.
 */
package org.jetbrains.android.uipreview;

import static com.android.SdkConstants.ANDROID_PKG_PREFIX;
import static com.android.SdkConstants.CLASS_ATTRIBUTE_SET;
import static com.android.SdkConstants.CLASS_RECYCLER_VIEW_ADAPTER;
import static com.android.SdkConstants.R_CLASS;
import static com.android.SdkConstants.VIEW_FRAGMENT;
import static com.android.SdkConstants.VIEW_INCLUDE;
import static com.android.tools.idea.LogAnonymizerUtil.anonymize;
import static com.android.tools.idea.LogAnonymizerUtil.anonymizeClassName;
import static com.intellij.lang.annotation.HighlightSeverity.WARNING;

import android.view.Gravity;
<<<<<<< HEAD
=======
import com.android.annotations.NonNull;
import com.google.common.annotations.VisibleForTesting;
>>>>>>> e624679c
import com.android.ide.common.rendering.api.LayoutLog;
import com.android.layoutlib.bridge.MockView;
import com.android.tools.idea.layoutlib.LayoutLibrary;
import com.android.tools.idea.rendering.IRenderLogger;
import com.android.tools.idea.rendering.classloading.InconvertibleClassError;
import com.android.tools.idea.rendering.RenderProblem;
import com.android.tools.idea.rendering.RenderSecurityManager;
import com.android.tools.idea.res.ResourceIdManager;
import com.android.utils.HtmlBuilder;
import com.google.common.annotations.VisibleForTesting;
import com.google.common.collect.HashMultiset;
import com.google.common.collect.Maps;
import com.google.common.collect.Multiset;
import com.google.common.collect.Sets;
import com.intellij.openapi.application.ApplicationManager;
import com.intellij.openapi.diagnostic.Logger;
import com.intellij.openapi.extensions.ExtensionPoint;
import com.intellij.openapi.extensions.ExtensionsArea;
import com.intellij.openapi.module.Module;
import com.intellij.openapi.project.DumbService;
import com.intellij.openapi.util.Computable;
import com.intellij.openapi.util.Ref;
import com.intellij.psi.JavaPsiFacade;
import com.intellij.psi.PsiClass;
import com.intellij.util.ArrayUtilRt;
import java.lang.reflect.Constructor;
import java.lang.reflect.InvocationTargetException;
import java.util.Collections;
import java.util.HashSet;
import java.util.List;
import com.intellij.util.ArrayUtil;
import java.lang.reflect.Constructor;
import java.lang.reflect.InvocationTargetException;
import java.util.HashSet;
import java.util.Map;
import java.util.Set;
import java.util.function.BiFunction;
import org.jetbrains.android.dom.manifest.Manifest;
import org.jetbrains.android.facet.AndroidFacet;
import org.jetbrains.android.util.AndroidUtils;
import org.jetbrains.annotations.NotNull;
import org.jetbrains.annotations.Nullable;

/**
 * Handler for loading views for the layout editor on demand, and reporting issues with class
 * loading, instance creation, etc.
 * If the project is indexing, the ViewLoader will not be able to detect the modification times
 * in the project so it will not report outdated classes.
 */
public class ViewLoader {
  private static final Logger LOG = Logger.getInstance(ViewLoader.class);
  /** Number of instances of a custom view that are allowed to nest inside itself. */
  private static final int ALLOWED_NESTED_VIEWS = 100;

  @NotNull private final Module myModule;
  @NotNull private final Map<String, Class<?>> myLoadedClasses = Maps.newHashMap();
  /** Classes that are being loaded currently. */
  @NotNull private final Multiset<Class<?>> myLoadingClasses = HashMultiset.create(5);
  /** Classes that have been modified after compilation. */
  @NotNull private final Set<String> myRecentlyModifiedClasses = Sets.newHashSetWithExpectedSize(5);
  @Nullable private final Object myCredential;
  @NotNull private final LayoutLibrary myLayoutLibrary;
  /** {@link IRenderLogger} used to log loading problems. */
  @NotNull private IRenderLogger myLogger;
  @NotNull private final ModuleClassLoader myModuleClassLoader;

  @VisibleForTesting
  public ViewLoader(@NotNull LayoutLibrary layoutLib, @NotNull AndroidFacet facet, @NotNull IRenderLogger logger,
                    @Nullable Object credential) {
    this(layoutLib, facet, logger, credential, ModuleClassLoaderManager.get()::getShared);
  }

  public ViewLoader(@NotNull LayoutLibrary layoutLib, @NotNull AndroidFacet facet, @NotNull IRenderLogger logger,
                    @Nullable Object credential,
                    @NotNull BiFunction<? super ClassLoader, ? super Module, ModuleClassLoader> classLoaderFactory) {
    myLayoutLibrary = layoutLib;
    myModule = facet.getModule();
    myLogger = logger;
    myCredential = credential;
    // Allow creating class loaders during rendering; may be prevented by the RenderSecurityManager
    boolean token = RenderSecurityManager.enterSafeRegion(myCredential);
    try {
      myModuleClassLoader = classLoaderFactory.apply(myLayoutLibrary.getClassLoader(), myModule);
    }
    finally {
      RenderSecurityManager.exitSafeRegion(token);
    }
  }

  /**
   * Sets the {@link LayoutLog} logger to use for error messages during problems.
   *
   * @param logger the new logger to use
   */
  public void setLogger(@NotNull IRenderLogger logger) {
    myLogger = logger;
  }

  @Nullable
  private static String getRClassName(@NotNull final Module module) {
    return ApplicationManager.getApplication().runReadAction((Computable<String>)() -> {
      final AndroidFacet facet = AndroidFacet.getInstance(module);
      if (facet == null) {
        return null;
      }

      final Manifest manifest = Manifest.getMainManifest(facet);
      if (manifest == null) {
        return null;
      }

      final String packageName = manifest.getPackage().getValue();
      return packageName == null ? null : packageName + '.' + R_CLASS;
    });
  }

  /**
   * Like loadView, but doesn't log  exceptions if failed and doesn't try to create a mock view.
   */
  @Nullable
  public Object loadClass(String className, Class<?>[] constructorSignature, Object[] constructorArgs) {
    // RecyclerView.Adapter is an abstract class, but its instance is needed for RecyclerView to work correctly. So, when LayoutLib asks for
    // its instance, we define a new class which extends the Adapter class.
    if (CLASS_RECYCLER_VIEW_ADAPTER.isEquals(className)) {
      className = RecyclerViewHelper.CN_CUSTOM_ADAPTER;
      constructorSignature = ArrayUtilRt.EMPTY_CLASS_ARRAY;
      constructorArgs = ArrayUtilRt.EMPTY_OBJECT_ARRAY;
    }
    return loadClass(className, constructorSignature, constructorArgs, false);
  }

  @Nullable
  public Object loadView(@NotNull String className, @Nullable Class<?>[] constructorSignature, @Nullable Object[] constructorArgs)
    throws ClassNotFoundException {

    Object aClass = loadClass(className, constructorSignature, constructorArgs, true);
    if (aClass != null) {
      return aClass;
    }

    try {
      final Object o = createViewFromSuperclass(className, constructorSignature, constructorArgs);

      if (o != null) {
        return o;
      }
      return createMockView(className, constructorSignature, constructorArgs);
    }
    catch (ClassNotFoundException | InvocationTargetException | IllegalAccessException | InstantiationException | NoSuchMethodException e) {
      throw new ClassNotFoundException(className, e);
    }
  }

  @Nullable
  private Object loadClass(@NotNull String className, @Nullable Class<?>[] constructorSignature, @Nullable Object[] constructorArgs, boolean isView) {
    Class<?> aClass = myLoadedClasses.get(className);

    if (LOG.isDebugEnabled()) {
      LOG.debug(String.format("loadClassA(%s)", anonymizeClassName(className)));
    }

    try {
      if (aClass != null) {
        checkModified(className);
        return createNewInstance(aClass, constructorSignature, constructorArgs, isView);
      }
      aClass = loadClass(className, isView);

      if (aClass != null) {
        checkModified(className);
        if (myLoadingClasses.count(aClass) > ALLOWED_NESTED_VIEWS) {
          throw new InstantiationException(
            "The layout involves creation of " + className + " over " + ALLOWED_NESTED_VIEWS + " levels deep. Infinite recursion?");
        }
        myLoadingClasses.add(aClass);
        try {
          final Object viewObject = createNewInstance(aClass, constructorSignature, constructorArgs, isView);
          myLoadedClasses.put(className, aClass);
          if (LOG.isDebugEnabled()) {
            LOG.debug("  instance created");
          }
          return viewObject;
        }
        finally {
          myLoadingClasses.remove(aClass);
        }
      }
    }
    catch (InconvertibleClassError e) {
      myLogger.addIncorrectFormatClass(e.getClassName(), e);
      if (LOG.isDebugEnabled()) {
        LOG.debug(e);
      }
    }
    catch (LinkageError | IllegalAccessException | ClassNotFoundException | NoSuchMethodException | InstantiationException e) {
      if (LOG.isDebugEnabled()) {
        LOG.debug(e);
      }
      myLogger.addBrokenClass(className, e);
    }
    catch (InvocationTargetException e) {
      if (LOG.isDebugEnabled()) {
        LOG.debug(e);
      }
      final Throwable cause = e.getCause();
      if (cause instanceof InconvertibleClassError) {
        InconvertibleClassError error = (InconvertibleClassError)cause;
        myLogger.addIncorrectFormatClass(error.getClassName(), error);
      }
      else {
        myLogger.addBrokenClass(className, cause);
      }
    }
    return null;
  }

  /**
   * Checks if a class with this name was loaded by this loader.
   * @param name binary name of a class, see {@link ClassLoader}
   * @return true if a class with this name was loaded, false otherwise
   */
  public boolean isClassLoaded(@NonNull String name) {
    return myLoadedClasses.containsKey(name);
  }

  @NotNull
  private List<ViewLoaderExtension> getExtensions() {
    ExtensionsArea area = myModule.getProject().getExtensionArea();
    ExtensionPoint<ViewLoaderExtension> point = area.getExtensionPointIfRegistered(ViewLoaderExtension.EP_NAME.getName());
    return point == null ? Collections.emptyList() : point.getExtensionList();
  }

  /** Checks that the given class has not been edited since the last compilation (and if it has, logs a warning to the user) */
  private void checkModified(@NotNull String fqcn) {
    if (DumbService.getInstance(myModule.getProject()).isDumb()) {
      // If the index is not ready, we can not check the modified time since it requires accessing the PSI
      return;
    }

    if (myModuleClassLoader != null && myModuleClassLoader.isSourceModified(fqcn, myCredential) && !myRecentlyModifiedClasses.contains(fqcn)) {
      myRecentlyModifiedClasses.add(fqcn);
      RenderProblem.Html problem = RenderProblem.create(WARNING);
      HtmlBuilder builder = problem.getHtmlBuilder();
      String className = fqcn.substring(fqcn.lastIndexOf('.') + 1);
      builder.addLink("The " + className + " custom view has been edited more recently than the last build: ", "Build", " the project.",
                      myLogger.getLinkManager().createBuildProjectUrl());
      myLogger.addMessage(problem);
    }
  }

  @NotNull
  private MockView createMockView(@NotNull String className, @Nullable Class<?>[] constructorSignature, @Nullable Object[] constructorArgs)
      throws
          ClassNotFoundException,
          InvocationTargetException,
          NoSuchMethodException,
          InstantiationException,
          IllegalAccessException {
    MockView mockView = (MockView)createNewInstance(MockView.class, constructorSignature, constructorArgs, true);
    String label = getShortClassName(className);
    switch (label) {
      case VIEW_FRAGMENT:
        label = "<fragment>";
        // TODO:
        // Append "\nPick preview layout from the \"Fragment Layout\" context menu"
        // when used from the layout editor
        break;
      case VIEW_INCLUDE:
        label = "Text";
        break;
    }

    mockView.setText(label);
    mockView.setGravity(Gravity.CENTER);

    return mockView;
  }

  @NotNull
  public Module getModule() {
    return myModule;
  }

  @VisibleForTesting
  @NotNull
  static String getShortClassName(@NotNull String fqcn) {
    int first = fqcn.indexOf('.');
    int last = fqcn.lastIndexOf('.');
    if (fqcn.startsWith(ANDROID_PKG_PREFIX)) {
      // android.foo.Name -> android...Name
      if (last > first) {
        return fqcn.substring(0, first) + ".." + fqcn.substring(last);
      }
    }
    else {
      // com.example.p1.p2.MyClass -> com.example...MyClass
      first = fqcn.indexOf('.', first + 1);
      if (last > first && first >= 0) {
        return fqcn.substring(0, first) + ".." + fqcn.substring(last);
      }
    }

    return fqcn;
  }

  @NotNull
  private Object createNewInstance(@NotNull Class<?> clazz,
                                   @Nullable Class<?>[] constructorSignature,
                                   @Nullable Object[] constructorParameters,
                                   boolean isView)
    throws NoSuchMethodException, ClassNotFoundException, InvocationTargetException, IllegalAccessException, InstantiationException {
    Constructor<?> constructor = null;

    try {
      constructor = clazz.getConstructor(constructorSignature);
    }
    catch (NoSuchMethodException e) {
      if (!isView) {
        throw e;
      }

      // View class has 1-parameter, 2-parameter and 3-parameter constructors

      final int paramsCount = constructorSignature != null ? constructorSignature.length : 0;
      if (paramsCount == 0) {
        throw e;
      }
      assert constructorParameters != null;

      for (int i = 3; i >= 1; i--) {
        if (i == paramsCount) {
          continue;
        }

        final int k = paramsCount < i ? paramsCount : i;

        final Class[] sig = new Class[i];
        System.arraycopy(constructorSignature, 0, sig, 0, k);

        final Object[] params = new Object[i];
        System.arraycopy(constructorParameters, 0, params, 0, k);

        for (int j = k + 1; j <= i; j++) {
          if (j == 2) {
            sig[j - 1] = myLayoutLibrary.getClassLoader().loadClass(CLASS_ATTRIBUTE_SET);
            params[j - 1] = null;
          }
          else if (j == 3) {
            // parameter 3: int defstyle
            sig[j - 1] = int.class;
            params[j - 1] = 0;
          }
        }

        constructorSignature = sig;
        constructorParameters = params;

        try {
          constructor = clazz.getConstructor(constructorSignature);
          if (constructor != null) {
            if (constructorSignature.length < 2) {
              LOG.info("wrong_constructor: Custom view " +
                       clazz.getSimpleName() +
                       " is not using the 2- or 3-argument " +
                       "View constructors; XML attributes will not work");
              myLogger.warning("wrongconstructor", //$NON-NLS-1$
                               String.format(
                                "Custom view %1$s is not using the 2- or 3-argument View constructors; XML attributes will not work",
                                clazz.getSimpleName()), null, null);
            }
            break;
          }
        }
        catch (NoSuchMethodException ignored) {
        }
      }

      if (constructor == null) {
        throw e;
      }
    }

    constructor.setAccessible(true);
    return constructor.newInstance(constructorParameters);
  }

  @Nullable
  public Class<?> loadClass(@NotNull String className, boolean logError) throws InconvertibleClassError {
    if (LOG.isDebugEnabled()) {
      LOG.debug(String.format("loadClassB(%s)", anonymizeClassName(className)));
    }

    try {
      for (ViewLoaderExtension extension : getExtensions()) {
        Class<?> loadedClass = extension.loadClass(className, myModuleClassLoader);
        if (loadedClass != null) {
          return loadedClass;
        }
      }

      return myModuleClassLoader.loadClass(className);
    }
    catch (ClassNotFoundException e) {
      if (logError && !className.equals(VIEW_FRAGMENT)) {
        myLogger.addMissingClass(className);
      }
      return null;
    }
  }

  @Nullable
  private Object createViewFromSuperclass(@NotNull final String className,
                                          @Nullable final Class<?>[] constructorSignature,
                                          @Nullable final Object[] constructorArgs) {
    if (LOG.isDebugEnabled()) {
      LOG.debug(String.format("createViewFromSuperClass(%s)", anonymizeClassName(className)));
    }

    // Creating views from the superclass calls into PSI which may need
    // I/O access (for example when it consults the Java class index
    // and that index needs to be lazily updated.)
    // We run most of the method as a safe region, but we exit the
    // safe region before calling {@link #createNewInstance} (which can
    // call user code), and enter it again upon return.
    final Ref<Boolean> token = new Ref<>();
    token.set(RenderSecurityManager.enterSafeRegion(myCredential));
    try {
      return ApplicationManager.getApplication().runReadAction((Computable<Object>)() -> {
        final JavaPsiFacade facade = JavaPsiFacade.getInstance(myModule.getProject());
        PsiClass psiClass = facade.findClass(className, myModule.getModuleWithDependenciesAndLibrariesScope(false));

        if (psiClass == null) {
          return null;
        }
        psiClass = psiClass.getSuperClass();
        final Set<String> visited = new HashSet<>();

        while (psiClass != null) {
          final String qName = psiClass.getQualifiedName();
          if (LOG.isDebugEnabled()) {
            LOG.debug("  parent " + anonymizeClassName(qName));
          }

          if (qName == null ||
              !visited.add(qName) ||
              AndroidUtils.VIEW_CLASS_NAME.equals(psiClass.getQualifiedName())) {
            break;
          }

          if (!AndroidUtils.isAbstract(psiClass)) {
            try {
              Class<?> aClass = myLoadedClasses.get(qName);
              if (aClass == null && myLayoutLibrary.getClassLoader() != null) {
                aClass = myLayoutLibrary.getClassLoader().loadClass(qName);
                if (aClass != null) {
                  myLoadedClasses.put(qName, aClass);
                }
              }
              if (aClass != null) {
                try {
                  RenderSecurityManager.exitSafeRegion(token.get());
                  return createNewInstance(aClass, constructorSignature, constructorArgs, true);
                }
                finally {
                  token.set(RenderSecurityManager.enterSafeRegion(myCredential));
                }
              }
            }
            catch (Throwable e) {
              LOG.debug(e);
            }
          }
          psiClass = psiClass.getSuperClass();
        }
        return null;
      });
    }
    finally {
      RenderSecurityManager.exitSafeRegion(token.get());
    }
  }

  /**
   * Load and parse the R class such that resource references in the layout rendering can refer
   * to local resources properly. Only needed if views are compiled against an R class with
   * final fields.
   *
   * @see ResourceIdManager#getFinalIdsUsed()
   */
  public void loadAndParseRClassSilently() {
    final String rClassName = getRClassName(myModule);
    try {
      if (rClassName == null) {
        LOG.info(String.format("loadAndParseRClass: failed to find manifest package for project %1$s", myModule.getProject().getName()));
        return;
      }
      myLogger.setResourceClass(rClassName);
      loadAndParseRClass(rClassName);
    }
    catch (ClassNotFoundException | NoClassDefFoundError e) {
      myLogger.setMissingResourceClass();
    }
    catch (InconvertibleClassError e) {
      assert rClassName != null;
      myLogger.addIncorrectFormatClass(rClassName, e);
    }
  }

  @VisibleForTesting
  void loadAndParseRClass(@NotNull String className) throws ClassNotFoundException, InconvertibleClassError {
    if (LOG.isDebugEnabled()) {
      LOG.debug(String.format("loadAndParseRClass(%s)", anonymizeClassName(className)));
    }

    Class<?> aClass = myLoadedClasses.get(className);
    ResourceIdManager idManager = ResourceIdManager.get(myModule);

    if (aClass == null) {
      if (LOG.isDebugEnabled()) {
        LOG.debug("  The R class is not loaded.");
      }

      final boolean isClassLoaded = myModuleClassLoader.isClassLoaded(className);
      aClass = myModuleClassLoader.loadClass(className);

      if (!isClassLoaded) {
        if (LOG.isDebugEnabled()) {
          LOG.debug(String.format("  Class found in module %s, first time load.", anonymize(myModule)));
        }

        idManager.resetDynamicIds();
      }
      else {
        if (LOG.isDebugEnabled()) {
          LOG.debug(String.format("  Class already loaded in module %s.", anonymize(myModule)));
        }
      }
<<<<<<< HEAD
      if (LOG.isDebugEnabled()) {
        LOG.debug("  Class loaded");
      }

      myLoadedClasses.put(className, aClass);
      myLogger.setHasLoadedClasses();
    }

    AndroidFacet facet = AndroidFacet.getInstance(myModule);
    if (facet != null) {
      idManager.loadCompiledIds(aClass);
=======

      if (LOG.isDebugEnabled()) {
        LOG.debug("  Class loaded");
      }

      myLoadedClasses.put(className, aClass);
      myLogger.setHasLoadedClasses();
>>>>>>> e624679c
    }

    idManager.loadCompiledIds(aClass);

    if (LOG.isDebugEnabled()) {
      LOG.debug(String.format("END loadAndParseRClass(%s)", anonymizeClassName(className)));
    }
  }

  /**
   * Returns true if this ViewLoaded has loaded the given class.
   */
  public boolean hasLoadedClass(@NotNull String classFqn) {
<<<<<<< HEAD
    return myModuleClassLoader != null && myModuleClassLoader.isClassLoaded(classFqn);
=======
    return myModuleClassLoader.isClassLoaded(classFqn);
>>>>>>> e624679c
  }
}<|MERGE_RESOLUTION|>--- conflicted
+++ resolved
@@ -26,11 +26,8 @@
 import static com.intellij.lang.annotation.HighlightSeverity.WARNING;
 
 import android.view.Gravity;
-<<<<<<< HEAD
-=======
 import com.android.annotations.NonNull;
 import com.google.common.annotations.VisibleForTesting;
->>>>>>> e624679c
 import com.android.ide.common.rendering.api.LayoutLog;
 import com.android.layoutlib.bridge.MockView;
 import com.android.tools.idea.layoutlib.LayoutLibrary;
@@ -568,27 +565,12 @@
           LOG.debug(String.format("  Class already loaded in module %s.", anonymize(myModule)));
         }
       }
-<<<<<<< HEAD
       if (LOG.isDebugEnabled()) {
         LOG.debug("  Class loaded");
       }
 
       myLoadedClasses.put(className, aClass);
       myLogger.setHasLoadedClasses();
-    }
-
-    AndroidFacet facet = AndroidFacet.getInstance(myModule);
-    if (facet != null) {
-      idManager.loadCompiledIds(aClass);
-=======
-
-      if (LOG.isDebugEnabled()) {
-        LOG.debug("  Class loaded");
-      }
-
-      myLoadedClasses.put(className, aClass);
-      myLogger.setHasLoadedClasses();
->>>>>>> e624679c
     }
 
     idManager.loadCompiledIds(aClass);
@@ -602,10 +584,6 @@
    * Returns true if this ViewLoaded has loaded the given class.
    */
   public boolean hasLoadedClass(@NotNull String classFqn) {
-<<<<<<< HEAD
-    return myModuleClassLoader != null && myModuleClassLoader.isClassLoaded(classFqn);
-=======
     return myModuleClassLoader.isClassLoaded(classFqn);
->>>>>>> e624679c
   }
 }