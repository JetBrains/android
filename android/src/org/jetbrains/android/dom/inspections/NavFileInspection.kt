--- conflicted
+++ resolved
@@ -33,16 +33,7 @@
 import org.jetbrains.android.util.AndroidBundle
 import org.jetbrains.annotations.Nls
 
-<<<<<<< HEAD
-private val tagsWithDestination =
-  setOf(
-    "activity",
-    "dialog",
-    "fragment",
-  )
-=======
 private val tagsWithDestination = setOf("activity", "dialog", "fragment")
->>>>>>> 0d09370c
 
 class NavFileInspection : LocalInspectionTool() {
 
@@ -57,11 +48,7 @@
   override fun checkFile(
     file: PsiFile,
     manager: InspectionManager,
-<<<<<<< HEAD
-    isOnTheFly: Boolean
-=======
     isOnTheFly: Boolean,
->>>>>>> 0d09370c
   ): Array<ProblemDescriptor>? {
     if (file !is XmlFile) {
       return ProblemDescriptor.EMPTY_ARRAY
@@ -85,11 +72,7 @@
   private class AttributesVisitor(
     private val module: Module,
     private val myInspectionManager: InspectionManager,
-<<<<<<< HEAD
-    private val myOnTheFly: Boolean
-=======
     private val myOnTheFly: Boolean,
->>>>>>> 0d09370c
   ) : XmlRecursiveElementVisitor() {
     val myResult: MutableList<ProblemDescriptor> = ArrayList()
 
