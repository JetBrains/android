--- conflicted
+++ resolved
@@ -670,11 +670,7 @@
     return convertToString(element);
   }
 
-<<<<<<< HEAD
-  public String doToString(ResourceValue element) {
-=======
   public @Nullable String convertToString(@Nullable ResourceValue element) {
->>>>>>> 176f09ad
     if (element == null) {
       return null;
     }
