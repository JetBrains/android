--- conflicted
+++ resolved
@@ -87,27 +87,19 @@
     String manifestPackage = manifest != null ? manifest.getPackage().getValue() : null;
 
     if (manifestPackage == null && myUseManifestBasePackage) {
-<<<<<<< HEAD
-      manifestPackage = ManifestInfo.get(context.getModule(), false).getPackage();
-=======
       Module module = context.getModule();
       if (module != null) {
         manifestPackage = MergedManifest.get(module).getPackage();
       }
->>>>>>> a001a568
     }
     return manifestPackage;
   }
 
   @Override
   public PsiClass fromString(@Nullable @NonNls String s, @NotNull ConvertContext context) {
-<<<<<<< HEAD
-    if (s == null) return null;
-=======
     if (s == null) {
       return null;
     }
->>>>>>> a001a568
     String manifestPackage = getManifestPackage(context);
     s = s.replace('$', '.');
     String className = null;
@@ -133,11 +125,7 @@
   }
 
   /**
-<<<<<<< HEAD
-   * Returns whether the given file is contained within the test sources
-=======
    * @return whether the given file is contained within the test sources
->>>>>>> a001a568
    */
   private static boolean isTestFile(@NotNull AndroidFacet facet, @Nullable VirtualFile file) {
     if (file != null) {
@@ -172,17 +160,9 @@
 
     AndroidFacet facet = AndroidFacet.getInstance(context);
     // If the source XML file is contained within the test folders, we'll also allow to resolve test classes
-<<<<<<< HEAD
-    boolean isTestFile = facet != null && isTestFile(facet, element.getContainingFile().getVirtualFile());
-
-    List<PsiReference> result = new ArrayList<PsiReference>();
-    final String[] nameParts = strValue.split("\\.");
-    if (nameParts.length == 0) {
-=======
     final boolean isTestFile = facet != null && isTestFile(facet, element.getContainingFile().getVirtualFile());
 
     if (strValue.isEmpty()) {
->>>>>>> a001a568
       return PsiReference.EMPTY_ARRAY;
     }
 
@@ -206,39 +186,16 @@
           result.add(reference);
         }
 
-<<<<<<< HEAD
-      if (packageName.length() > 0) {
-        offset += packageName.length();
-        final TextRange range = new TextRange(offset - packageName.length(), offset);
-        result.add(new MyReference(element, range, manifestPackage, startsWithPoint, start, true, module, extendClassesNames, inModuleOnly,
-                                   isTestFile));
-=======
         myPartStart = index + 1;
->>>>>>> a001a568
-      }
-    }
-
-<<<<<<< HEAD
-    final String className = nameParts[nameParts.length - 1];
-    final String[] classNameParts = className.split("\\$");
-    for (String s : classNameParts) {
-      if (s.length() > 0) {
-        offset += s.length();
-
-        final TextRange range = new TextRange(offset - s.length(), offset);
-        result.add(new MyReference(element, range, manifestPackage, startsWithPoint, start, false, module, extendClassesNames, inModuleOnly,
-                                   isTestFile));
-      }
-      offset++;
-    }
-=======
+      }
+    }
+
     final CustomConsumer consumer = new CustomConsumer();
 
     AndroidTextUtils.forEachOccurrence(strValue, '.', consumer);
     consumer.myIsPackage = false;
     AndroidTextUtils.forEachOccurrence(strValue, '$', consumer.myPartStart, consumer);
     consumer.consume(strValue.length());
->>>>>>> a001a568
 
     return result.toArray(new PsiReference[result.size()]);
   }
