/*
 * Copyright (C) 2017 The Android Open Source Project
 *
 * Licensed under the Apache License, Version 2.0 (the "License");
 * you may not use this file except in compliance with the License.
 * You may obtain a copy of the License at
 *
 *      http://www.apache.org/licenses/LICENSE-2.0
 *
 * Unless required by applicable law or agreed to in writing, software
 * distributed under the License is distributed on an "AS IS" BASIS,
 * WITHOUT WARRANTIES OR CONDITIONS OF ANY KIND, either express or implied.
 * See the License for the specific language governing permissions and
 * limitations under the License.
 */
package org.jetbrains.android.dom.converters;

import com.android.sdklib.AndroidVersion;
import com.android.tools.idea.lint.common.LintIdeClient;
import com.android.tools.idea.model.AndroidModel;
import com.android.tools.lint.checks.ApiLookup;
import com.android.tools.lint.checks.ApiMember;
import com.intellij.codeInsight.lookup.LookupElementBuilder;
import com.intellij.openapi.module.Module;
import com.intellij.openapi.project.Project;
import com.intellij.psi.JavaPsiFacade;
import com.intellij.psi.PsiClass;
import com.intellij.psi.PsiElement;
import com.intellij.psi.PsiField;
import com.intellij.psi.PsiModifier;
import com.intellij.psi.PsiReference;
import com.intellij.psi.PsiReferenceBase;
import com.intellij.psi.impl.source.resolve.ResolveCache;
import com.intellij.psi.search.GlobalSearchScope;
import com.intellij.util.ArrayUtil;
import com.intellij.util.xml.ConvertContext;
import com.intellij.util.xml.Converter;
import com.intellij.util.xml.CustomReferenceConverter;
import com.intellij.util.xml.DomElement;
import com.intellij.util.xml.GenericDomValue;
import java.util.ArrayList;
import java.util.Collection;
import java.util.Collections;
import java.util.HashMap;
import java.util.List;
import java.util.Map;
import java.util.Set;
import java.util.TreeMap;
import org.jetbrains.android.dom.RemovedApiField;
import org.jetbrains.android.facet.AndroidFacet;
import org.jetbrains.annotations.NonNls;
import org.jetbrains.annotations.NotNull;
import org.jetbrains.annotations.Nullable;

/**
 * Provides completion for app permission values.
 * Modeled after {@link ConstantFieldConverter}.
 */
public class AndroidPermissionConverter extends Converter<String> implements CustomReferenceConverter<String> {
  private static final String PERMISSION_CLASS_NAME = "android.Manifest.permission";
  private static final String PERMISSION_CLASS_NAME_FOR_API_LOOKUP = "android/Manifest$permission";
  private static final String PERMISSION_PREFIX = "android.permission.";

  @Override
  public String fromString(@Nullable @NonNls String str, ConvertContext context) {
    return str;
  }

  @Override
  public String toString(@Nullable String value, ConvertContext context) {
    return value;
  }

  @NotNull
  @Override
  public PsiReference[] createReferences(@NotNull GenericDomValue<String> value, @NotNull PsiElement element,
                                         @NotNull ConvertContext context) {
    DomElement domElement = context.getInvocationElement();

    Module module = context.getModule();
    GlobalSearchScope scope = module != null ? GlobalSearchScope.allScope(module.getProject()) : domElement.getResolveScope();
    JavaPsiFacade javaFacade = JavaPsiFacade.getInstance(context.getPsiManager().getProject());

    PsiClass permissionClass = javaFacade.findClass(PERMISSION_CLASS_NAME, scope);
    if (permissionClass == null) {
      return PsiReference.EMPTY_ARRAY;
    }

    int minVersion = 1;
    int maxVersion = Integer.MAX_VALUE;
    if (module != null) {
      AndroidFacet facet = AndroidFacet.getInstance(module);
      if (facet != null) {
<<<<<<< HEAD
        AndroidModel model = facet.getModel();
=======
        AndroidModel model = AndroidModel.get(facet);
>>>>>>> bd07c1f4
        if (model != null) {
          AndroidVersion version = model.getMinSdkVersion();
          if (version != null) {
            minVersion = version.getApiLevel();
          }
          version = model.getTargetSdkVersion();
          if (version != null) {
            maxVersion = version.getApiLevel();
          }
        }
      }
    }

    return new PsiReference[] { new MyReference(element, permissionClass, minVersion, maxVersion) };
  }

  private static class MyReference extends PsiReferenceBase<PsiElement> {
    private final PsiClass myPermissionClass;
    private final int myMinVersion;
    private final int myMaxVersion;

    public MyReference(@NotNull PsiElement element, @NotNull PsiClass permissionClass, int minVersion, int maxVersion) {
      super(element, true);
      myPermissionClass = permissionClass;
      myMinVersion = minVersion;
      myMaxVersion = maxVersion;
    }

    @Nullable
    @Override
    public PsiElement resolve() {
      return ResolveCache.getInstance(myElement.getProject()).resolveWithCaching(this, new ResolveCache.Resolver() {
        @Nullable
        @Override
        public PsiElement resolve(@NotNull PsiReference reference, boolean incompleteCode) {
          return resolveInner();
        }
      }, false, false);
    }

    @Nullable
    private PsiElement resolveInner() {
      String qualifiedName = getValue();
      if (!qualifiedName.startsWith(PERMISSION_PREFIX)) {
        return null;
      }

      String name = qualifiedName.substring(PERMISSION_PREFIX.length());
      Map<String, PsiElement> permissions = getPermissions(Collections.singleton(name));
      return permissions.get(name);
    }

    @NotNull
    @Override
    public Object[] getVariants() {
      Map<String, PsiElement> permissions = getPermissions(null);
      List<LookupElementBuilder> result = new ArrayList<>(permissions.size());
      for (Map.Entry<String, PsiElement> entry : permissions.entrySet()) {
        String name = entry.getKey();
        String qualifiedName = PERMISSION_PREFIX + name;
        LookupElementBuilder builder = LookupElementBuilder.create(entry.getValue(), qualifiedName).withCaseSensitivity(true);

        // Provide case-insensitive completion by the last part of the name (after the last dot).
        // For example, to provide "android.permission.INTERNET" as completion for "INT".
        builder = builder.withLookupString(name);
        result.add(builder);
      }
      return ArrayUtil.toObjectArray(result);
    }

    /**
     * Calculates the set of app permissions applicable to the API level range between {@link #myMinVersion} and {@link #myMaxVersion},
     * inclusive.
     *
     * @param filter if not null, limits the set of returned permissions
     */
    @NotNull
    private Map<String, PsiElement> getPermissions(@Nullable Set<String> filter) {
      Project project = getElement().getProject();
      ApiLookup apiLookup = LintIdeClient.getApiLookup(project);
      Collection<ApiMember> removedFields =
          apiLookup == null ? Collections.emptyList() : apiLookup.getRemovedFields(PERMISSION_CLASS_NAME_FOR_API_LOOKUP);

      Map<String, ApiMember> removedFieldMap;
      if (removedFields == null || removedFields.isEmpty()) {
        removedFieldMap = Collections.emptyMap();
      } else {
        removedFieldMap = new HashMap<>();
        for (ApiMember field : removedFields) {
          removedFieldMap.put(field.getSignature(), field);
        }
      }

      Map<String, PsiElement> result = new TreeMap<>();
      // Add current android.Manifest$permission fields that existed between minVersion and targetVersion.
      for (PsiField field : myPermissionClass.getFields()) {
        if (field.hasModifierProperty(PsiModifier.STATIC) && field.hasModifierProperty(PsiModifier.PUBLIC)) {
          String fieldName = field.getName();
          ApiMember removedField = removedFieldMap.remove(fieldName);
          if ((removedField == null ? isApplicable(field, apiLookup) : isApplicable(removedField))
              && (filter == null || filter.contains(fieldName))) {
            result.put(fieldName, field);
          }
        }
      }

      // Add removed android.Manifest$permission fields that existed between minVersion and targetVersion.
      for (ApiMember removedField : removedFieldMap.values()) {
        if (isApplicable(removedField)) {
          String fieldName = removedField.getSignature();
          if (filter == null || filter.contains(fieldName)) {
            RemovedApiField field = new RemovedApiField(fieldName, myPermissionClass, removedField.getSince(), removedField.getRemovedIn(),
                                                        removedField.getRemovedIn());
            result.put(fieldName, field);
          }
        }
      }

      return result;
    }

    private boolean isApplicable(@NotNull ApiMember removedField) {
      return removedField.getSince() <= myMaxVersion && removedField.getRemovedIn() > myMinVersion;
    }

    private boolean isApplicable(@NotNull PsiField field, @Nullable ApiLookup apiLookup) {
      return apiLookup == null || apiLookup.getFieldVersion(PERMISSION_CLASS_NAME_FOR_API_LOOKUP, field.getName()) <= myMaxVersion;
    }
  }
}<|MERGE_RESOLUTION|>--- conflicted
+++ resolved
@@ -91,11 +91,7 @@
     if (module != null) {
       AndroidFacet facet = AndroidFacet.getInstance(module);
       if (facet != null) {
-<<<<<<< HEAD
-        AndroidModel model = facet.getModel();
-=======
         AndroidModel model = AndroidModel.get(facet);
->>>>>>> bd07c1f4
         if (model != null) {
           AndroidVersion version = model.getMinSdkVersion();
           if (version != null) {
