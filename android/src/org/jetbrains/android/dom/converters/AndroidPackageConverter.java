/*
 * Copyright 2000-2011 JetBrains s.r.o.
 *
 * Licensed under the Apache License, Version 2.0 (the "License");
 * you may not use this file except in compliance with the License.
 * You may obtain a copy of the License at
 *
 * http://www.apache.org/licenses/LICENSE-2.0
 *
 * Unless required by applicable law or agreed to in writing, software
 * distributed under the License is distributed on an "AS IS" BASIS,
 * WITHOUT WARRANTIES OR CONDITIONS OF ANY KIND, either express or implied.
 * See the License for the specific language governing permissions and
 * limitations under the License.
 */
package org.jetbrains.android.dom.converters;

import com.android.tools.idea.model.AndroidModel;
import com.intellij.openapi.util.Pair;
import com.intellij.openapi.util.TextRange;
import com.intellij.psi.ElementManipulators;
import com.intellij.psi.PsiElement;
import com.intellij.psi.PsiElementResolveResult;
import com.intellij.psi.PsiFile;
import com.intellij.psi.PsiPackage;
import com.intellij.psi.PsiReference;
import com.intellij.psi.ResolveResult;
import com.intellij.psi.impl.source.resolve.reference.impl.providers.PackageReferenceSet;
import com.intellij.psi.impl.source.resolve.reference.impl.providers.PsiPackageReference;
import com.intellij.psi.xml.XmlAttributeValue;
import com.intellij.psi.xml.XmlFile;
import com.intellij.util.IncorrectOperationException;
import com.intellij.util.Processor;
import com.intellij.util.xml.ConvertContext;
import com.intellij.util.xml.Converter;
import com.intellij.util.xml.CustomReferenceConverter;
import com.intellij.util.xml.GenericAttributeValue;
import com.intellij.util.xml.GenericDomValue;
import org.jetbrains.android.AndroidApplicationPackageRenameProcessor;
import org.jetbrains.android.facet.AndroidFacet;
import org.jetbrains.annotations.NonNls;
import org.jetbrains.annotations.NotNull;
import org.jetbrains.annotations.Nullable;

/**
 * @author Eugene.Kudelevsky
 */
public class AndroidPackageConverter extends Converter<String> implements CustomReferenceConverter<String> {

  @Override
  public String fromString(@Nullable @NonNls String s, ConvertContext context) {
    return s;
  }

  @Override
  public String toString(@Nullable String s, ConvertContext context) {
    return s;
  }

  @NotNull
  @Override
  public PsiReference[] createReferences(GenericDomValue<String> value, PsiElement element, ConvertContext context) {
    final String s = value.getStringValue();
    return s != null
           ? new MyPackageReferenceSet(s, element).getPsiReferences()
           : PsiReference.EMPTY_ARRAY;
  }

  private static class MyPackageReferenceSet extends PackageReferenceSet {
    final int myStartInElement;

    public MyPackageReferenceSet(String s, PsiElement element) {
      this(s, element, ElementManipulators.getOffsetInElement(element));
    }

    public MyPackageReferenceSet(String str, PsiElement element, int startInElement) {
      super(str, element, startInElement);
      myStartInElement = startInElement;
    }

    @NotNull
    @Override
    protected PsiPackageReference createReference(TextRange range, int index) {
      // If the Gradle model specifies an application id, which does not rely on
      // the package in any way, then the package attribute in the manifest should
      // be taken to be a normal package reference, and should participate in normal
      // package rename refactoring
      AndroidFacet facet = AndroidFacet.getInstance(getElement());
      if (facet != null) {
<<<<<<< HEAD
        AndroidModel androidModel = facet.getModel();
=======
        AndroidModel androidModel = AndroidModel.get(facet);
>>>>>>> bd07c1f4
        if (androidModel != null && androidModel.overridesManifestPackage() || facet.getConfiguration().isLibraryProject()) {
          return new PsiPackageReference(this, range, index);
        }
      }

      return new MyPsiPackageReference(this, range, index);
    }
  }

  private static class MyPsiPackageReference extends PsiPackageReference {
    private final MyPackageReferenceSet myReferenceSet;
    private final TextRange myTextRange;

    public MyPsiPackageReference(MyPackageReferenceSet referenceSet, TextRange textRange, int index) {
      super(referenceSet, textRange, index);
      myReferenceSet = referenceSet;
      myTextRange = textRange;
    }

    @NotNull
    @Override
    public ResolveResult[] multiResolve(boolean incompleteCode) {
      return PsiElementResolveResult.createResults(myElement);
    }

    @Override
    public boolean isReferenceTo(@NotNull PsiElement element) {
      final ResolveResult[] results = doMultiResolve();
      for (ResolveResult result : results) {
        if (getElement().getManager().areElementsEquivalent(result.getElement(), element)) {
          return true;
        }
      }
      return false;
    }

    @Override
    public PsiElement handleElementRename(@NotNull String newElementName) throws IncorrectOperationException {
      return myElement;
    }

    @Override
    public PsiElement bindToElement(@NotNull PsiElement element) throws IncorrectOperationException {
      // here we only detect package movement and update relative names of components in manifest, don't change the current element

      if (!(element instanceof PsiPackage) || !(myElement instanceof XmlAttributeValue)) {
        throw new IncorrectOperationException("Cannot bind to " + element);
      }
      final String newPackageName = ((PsiPackage)element).getQualifiedName();
      final String basePackage = ((XmlAttributeValue)myElement).getValue();
      final String oldPackageName = myElement.getText().substring(myReferenceSet.myStartInElement, myTextRange.getEndOffset());
      final PsiFile file = myElement.getContainingFile();

      if (!basePackage.isEmpty() && file instanceof XmlFile) {
        AndroidApplicationPackageRenameProcessor.processAllAttributesToUpdate(
          (XmlFile)file, basePackage, oldPackageName, newPackageName, new Processor<Pair<GenericAttributeValue, String>>() {
          @Override
          public boolean process(Pair<GenericAttributeValue, String> pair) {
            pair.getFirst().setStringValue(pair.getSecond());
            return true;
          }
        });
      }
      return myElement;
    }
  }
}<|MERGE_RESOLUTION|>--- conflicted
+++ resolved
@@ -87,11 +87,7 @@
       // package rename refactoring
       AndroidFacet facet = AndroidFacet.getInstance(getElement());
       if (facet != null) {
-<<<<<<< HEAD
-        AndroidModel androidModel = facet.getModel();
-=======
         AndroidModel androidModel = AndroidModel.get(facet);
->>>>>>> bd07c1f4
         if (androidModel != null && androidModel.overridesManifestPackage() || facet.getConfiguration().isLibraryProject()) {
           return new PsiPackageReference(this, range, index);
         }
