--- conflicted
+++ resolved
@@ -35,11 +35,7 @@
 fun getStartDestLayoutId(
   navResourceId: String,
   project: Project,
-<<<<<<< HEAD
-  resourceResolver: ResourceResolver
-=======
   resourceResolver: ResourceResolver,
->>>>>>> 0d09370c
 ): String? {
   if (!navResourceId.startsWith("@navigation/")) {
     return null
