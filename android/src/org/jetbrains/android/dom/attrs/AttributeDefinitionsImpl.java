--- conflicted
+++ resolved
@@ -22,16 +22,6 @@
 import com.google.common.base.Splitter;
 import com.google.common.collect.Maps;
 import com.intellij.openapi.diagnostic.Logger;
-<<<<<<< HEAD
-import com.intellij.openapi.util.text.StringUtil;
-import com.intellij.psi.xml.XmlComment;
-import com.intellij.psi.xml.XmlDocument;
-import com.intellij.psi.xml.XmlFile;
-import com.intellij.psi.xml.XmlTag;
-import com.intellij.util.containers.HashMap;
-import com.intellij.xml.util.XmlUtil;
-=======
->>>>>>> 2660b5e5
 import org.jetbrains.annotations.NotNull;
 import org.jetbrains.annotations.Nullable;
 import org.kxml2.io.KXmlParser;
@@ -172,35 +162,6 @@
     }
   }
 
-<<<<<<< HEAD
-  private static void parseDocComment(XmlTag tag, AttributeDefinition def, @Nullable String styleable) {
-    XmlComment comment = XmlUtil.findPreviousComment(tag);
-    if (comment != null) {
-      String docValue = comment.getCommentText();
-      if (!StringUtil.isEmpty(docValue)) {
-        def.addDocValue(docValue, styleable);
-      }
-    }
-  }
-
-  @Nullable
-  private static String getCommentBeforeEatComment(XmlTag tag) {
-    XmlComment comment = XmlUtil.findPreviousComment(tag);
-    for (int i = 0; i < 5; ++i) {
-      if (comment == null) {
-        break;
-      }
-      String value = StringUtil.trim(comment.getCommentText());
-
-      //  This check is there to ignore "formatting" comments like the first and third lines in
-      //  <!-- ============== -->
-      //  <!-- Generic styles -->
-      //  <!-- ============== -->
-      if (!StringUtil.isEmpty(value) && value.charAt(0) != '*' && value.charAt(0) != '=') {
-        return value;
-      }
-      comment = XmlUtil.findPreviousComment(comment.getPrevSibling());
-=======
   private void addAttrsFromFile(@NotNull File file) {
     try (InputStream stream = new BufferedInputStream(new FileInputStream(file))) {
       XmlPullParser parser = new KXmlParser(); // Parser for regular text XML.
@@ -304,7 +265,6 @@
     if (attrName.indexOf(':') >= 0) {
       LOG.info("Found attr tag with an invalid name at " + file.getAbsolutePath() + " line " + parser.getLineNumber());
       return;
->>>>>>> 2660b5e5
     }
 
     AttributeDefinition attrDef = myAttrs.get(ResourceReference.attr(ResourceNamespace.ANDROID, attrName));
@@ -320,16 +280,6 @@
       parentStyleable.addAttribute(attrDef);
     }
 
-<<<<<<< HEAD
-      def.addValue(valueName);
-      XmlComment comment = XmlUtil.findPreviousComment(value);
-      if (comment != null) {
-        String docValue = comment.getCommentText();
-        if (!StringUtil.isEmpty(docValue)) {
-          def.addValueDoc(valueName, docValue);
-        }
-      }
-=======
     Set<AttributeFormat> formats = EnumSet.noneOf(AttributeFormat.class);
     String format = parser.getAttributeValue(null, ATTR_FORMAT);
     if (format != null) {
@@ -357,7 +307,6 @@
             LOG.info("Unknown value for tag: " + tagName);
             continue;
           }
->>>>>>> 2660b5e5
 
           String strIntValue = parser.getAttributeValue(null, ATTR_VALUE);
           Integer intValue = strIntValue == null ? null : decodeIntegerValue(strIntValue);
