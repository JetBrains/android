/*
 * Copyright (C) 2015 The Android Open Source Project
 *
 * Licensed under the Apache License, Version 2.0 (the "License");
 * you may not use this file except in compliance with the License.
 * You may obtain a copy of the License at
 *
 *      http://www.apache.org/licenses/LICENSE-2.0
 *
 * Unless required by applicable law or agreed to in writing, software
 * distributed under the License is distributed on an "AS IS" BASIS,
 * WITHOUT WARRANTIES OR CONDITIONS OF ANY KIND, either express or implied.
 * See the License for the specific language governing permissions and
 * limitations under the License.
 */
package org.jetbrains.android.dom;

<<<<<<< HEAD
=======
import com.google.common.collect.Sets;
>>>>>>> 4130c6eb
import com.intellij.codeInsight.completion.PrioritizedLookupElement;
import com.intellij.codeInsight.completion.XmlTagInsertHandler;
import com.intellij.codeInsight.lookup.LookupElement;
import com.intellij.codeInsight.lookup.LookupElementBuilder;
import com.intellij.psi.*;
import com.intellij.psi.impl.source.xml.TagNameVariantCollector;
import com.intellij.psi.meta.PsiPresentableMetaData;
import com.intellij.psi.xml.XmlFile;
import com.intellij.psi.xml.XmlTag;
import com.intellij.xml.XmlElementDescriptor;
import com.intellij.xml.XmlExtension;
import com.intellij.xml.XmlTagNameProvider;
import com.intellij.xml.util.XmlUtil;
import org.jetbrains.android.dom.layout.LayoutDomFileDescription;
import org.jetbrains.android.util.AndroidUtils;
import org.jetbrains.annotations.NotNull;
import org.jetbrains.annotations.Nullable;

import java.util.Collections;
import java.util.List;
import java.util.Set;

/**
 * Tag name provider that is supposed to work with Java-style fully-qualified names
 * and adds simple name (suffix after the last dot, if present) as a lookup string.
 * This makes it possible to do completions like "TvV" to "android.media.tv.TvView".
 *
 * Implementation is derived from {@link com.intellij.psi.impl.source.xml.DefaultXmlTagNameProvider}
 * with described above LookupElementBuilder modification, unnecessary bits stripped out
 * and adding some comments on implementation.
 */
public class AndroidLayoutXmlTagNameProvider implements XmlTagNameProvider {
  // List of namespaces this tag name provider would provide names for.
  private static final List<String> NAMESPACES = Collections.singletonList(XmlUtil.EMPTY_URI);

  @Override
  public void addTagNameVariants(List<LookupElement> elements, @NotNull XmlTag tag, String prefix) {
    final PsiFile file = tag.getContainingFile();
    if (!(file instanceof XmlFile && LayoutDomFileDescription.isLayoutFile((XmlFile)file))) {
      // Only use this provider for Android layout files
      return;
    }

    XmlExtension xmlExtension = XmlExtension.getExtension(file);
    List<XmlElementDescriptor> variants =
      TagNameVariantCollector.getTagDescriptors(tag, NAMESPACES, null);

    // Find the framework widgets that have a support library alternative
    Set<String> supportAlternatives = Sets.newHashSet();
    for (XmlElementDescriptor descriptor : variants) {
      String qualifiedName = descriptor.getName(tag);

      if (qualifiedName.startsWith("android.support.")) {
        supportAlternatives.add(AndroidUtils.getUnqualifiedName(qualifiedName));
      }
    }

    final Set<String> addedNames = Sets.newHashSet();
    for (XmlElementDescriptor descriptor : variants) {
      String qualifiedName = descriptor.getName(tag);
      if (!addedNames.add(qualifiedName)) {
        continue;
      }

      final String simpleName = AndroidUtils.getUnqualifiedName(qualifiedName);

      // Creating LookupElementBuilder with PsiElement gives an ability to show documentation during completion time
      PsiElement declaration = descriptor.getDeclaration();
      LookupElementBuilder lookupElement =
        declaration == null ? LookupElementBuilder.create(qualifiedName) : LookupElementBuilder.create(declaration, qualifiedName);

      final boolean isDeprecated = isDeclarationDeprecated(declaration);
      if (isDeprecated) {
        lookupElement = lookupElement.withStrikeoutness(true);
      }

      if (simpleName != null) {
        lookupElement = lookupElement.withLookupString(simpleName);
      }

      // For some standard widgets available by short names, icons are available.
      // This statement preserves them in autocompletion.
      if (descriptor instanceof PsiPresentableMetaData) {
        lookupElement = lookupElement.withIcon(((PsiPresentableMetaData)descriptor).getIcon());
      }

      // Using insert handler is required for, e.g. automatic insertion of required fields in Android layout XMLs
      if (xmlExtension.useXmlTagInsertHandler()) {
        lookupElement = lookupElement.withInsertHandler(XmlTagInsertHandler.INSTANCE);
      }

<<<<<<< HEAD
      // DefaultXmlTagNameProvider uses PrioritizedLookupElement with priority 1.0 for most elements
      // We're using 0.5 here because those elements that would be processed by DefaultXmlTagNameProvider
      // are views available by short names and thus should have higher priority. Otherwise because this
      // provider kicks in first they would be lower.
      elements.add(PrioritizedLookupElement.withPriority(lookupElement, 0.5));
=======
      // Deprecated tag names are supposed to be shown below non-deprecated tags
      int priority = isDeprecated ? 10 : 100;
      if (simpleName == null) {
        if (supportAlternatives.contains(qualifiedName)) {
          // This component has a support library alternative so lower the priority so the support component is shown at the top.
          priority -= 1;
        }
        else {
          // The component doesn't have an alternative in the support library so push it to the top.
          priority += 10;
        }
      }

      elements.add(PrioritizedLookupElement.withPriority(lookupElement, priority));
>>>>>>> 4130c6eb
    }
  }

  private static boolean isDeclarationDeprecated(@Nullable PsiElement declaration) {
    if (!(declaration instanceof PsiClass)) {
      return false;
    }

    final PsiClass aClass = (PsiClass)declaration;
    final PsiModifierList modifierList = aClass.getModifierList();
    if (modifierList == null) {
      return false;
    }

    return modifierList.findAnnotation("java.lang.Deprecated") != null;
  }
}<|MERGE_RESOLUTION|>--- conflicted
+++ resolved
@@ -15,10 +15,7 @@
  */
 package org.jetbrains.android.dom;
 
-<<<<<<< HEAD
-=======
 import com.google.common.collect.Sets;
->>>>>>> 4130c6eb
 import com.intellij.codeInsight.completion.PrioritizedLookupElement;
 import com.intellij.codeInsight.completion.XmlTagInsertHandler;
 import com.intellij.codeInsight.lookup.LookupElement;
@@ -110,13 +107,6 @@
         lookupElement = lookupElement.withInsertHandler(XmlTagInsertHandler.INSTANCE);
       }
 
-<<<<<<< HEAD
-      // DefaultXmlTagNameProvider uses PrioritizedLookupElement with priority 1.0 for most elements
-      // We're using 0.5 here because those elements that would be processed by DefaultXmlTagNameProvider
-      // are views available by short names and thus should have higher priority. Otherwise because this
-      // provider kicks in first they would be lower.
-      elements.add(PrioritizedLookupElement.withPriority(lookupElement, 0.5));
-=======
       // Deprecated tag names are supposed to be shown below non-deprecated tags
       int priority = isDeprecated ? 10 : 100;
       if (simpleName == null) {
@@ -131,7 +121,6 @@
       }
 
       elements.add(PrioritizedLookupElement.withPriority(lookupElement, priority));
->>>>>>> 4130c6eb
     }
   }
 
