/*
 * Copyright (C) 2020 The Android Open Source Project
 *
 * Licensed under the Apache License, Version 2.0 (the "License");
 * you may not use this file except in compliance with the License.
 * You may obtain a copy of the License at
 *
 *      http://www.apache.org/licenses/LICENSE-2.0
 *
 * Unless required by applicable law or agreed to in writing, software
 * distributed under the License is distributed on an "AS IS" BASIS,
 * WITHOUT WARRANTIES OR CONDITIONS OF ANY KIND, either express or implied.
 * See the License for the specific language governing permissions and
 * limitations under the License.
 */
package org.jetbrains.android.dom.resources

import com.android.ide.common.rendering.api.ResourceNamespace
import com.android.ide.common.rendering.api.ResourceReference
import com.android.ide.common.resources.ResourceItem
import com.android.resources.ResourceType
import com.android.tools.idea.res.StudioResourceRepositoryManager
import com.android.tools.idea.res.psi.ResourceReferencePsiElement
import com.android.tools.idea.res.resourceNamespace
import com.intellij.psi.PsiElement
import com.intellij.psi.util.PsiTreeUtil
import com.intellij.psi.xml.XmlAttribute
import com.intellij.psi.xml.XmlTag
import com.intellij.util.xml.Convert
import com.intellij.util.xml.ConvertContext
import com.intellij.util.xml.GenericAttributeValue
import com.intellij.util.xml.GenericDomValue
import com.intellij.util.xml.Required
import com.intellij.util.xml.ResolvingConverter
import com.intellij.util.xml.ResolvingConverter.StringConverter
import java.util.stream.Collectors
import org.jetbrains.android.dom.AndroidDomElement
import org.jetbrains.android.facet.AndroidFacet

/** Public tag DOM for values resource files in library modules. */
interface PublicResource : GenericDomValue<String>, AndroidDomElement {
  @Required
  @Convert(PublicResourceNameConverter::class)
  fun getName(): GenericAttributeValue<String?>?

  @Required
  @Convert(PublicResourceTypeConverter::class)
  fun getType(): GenericAttributeValue<ResourceType>?
}

/** Converter for <public\> tag name attributes. */
class PublicResourceNameConverter : StringConverter() {

  override fun resolve(resourceName: String?, context: ConvertContext): PsiElement? {
    if (resourceName == null) {
      return null
    }
    val element = context?.xmlElement ?: return null
    val resourceNamespace = element.resourceNamespace ?: return null
    val tag = PsiTreeUtil.getParentOfType(element, XmlTag::class.java) ?: return null
    val xmlAttribute: XmlAttribute = tag.getAttribute("type") ?: return null
    val attributeValue = xmlAttribute.value ?: return null
    val resourceType = ResourceType.fromXmlValue(attributeValue) ?: return null
    return ResourceReferencePsiElement(
      element,
<<<<<<< HEAD
      ResourceReference(resourceNamespace, resourceType, resourceName)
=======
      ResourceReference(resourceNamespace, resourceType, resourceName),
>>>>>>> 0d09370c
    )
  }

  override fun getVariants(context: ConvertContext): Collection<String> {
    val element = context?.invocationElement?.parent as? PublicResource ?: return emptyList()
    val module = context.module ?: return emptyList()
    val facet = AndroidFacet.getInstance(module) ?: return emptyList()
    val elementType = element.getType()?.value
    val moduleResources = StudioResourceRepositoryManager.getInstance(facet).moduleResources
    return if (elementType == null) {
      // No type attribute set, show all resources.
      moduleResources.allResources
        .stream()
        .map { obj: ResourceItem -> obj.name }
        .collect(Collectors.toList())
    } else {
      // User has already provided the type attribute, so we can filter by ResourceType.
      moduleResources.getResourceNames(ResourceNamespace.RES_AUTO, elementType)
    }
  }
}

/** Converter for <public\> tag type attributes. */
class PublicResourceTypeConverter : ResolvingConverter<ResourceType>() {
<<<<<<< HEAD
  override fun toString(resourceType: ResourceType?, context: ConvertContext): String? {
=======
  override fun toString(resourceType: ResourceType?, context: ConvertContext?): String? {
>>>>>>> 0d09370c
    return resourceType?.getName()
  }

  override fun fromString(resourceTypeValue: String?, context: ConvertContext): ResourceType? {
    return if (resourceTypeValue == null) null else ResourceType.fromXmlValue(resourceTypeValue)
  }

  override fun getVariants(context: ConvertContext): Collection<ResourceType> {
    return ResourceType.REFERENCEABLE_TYPES.toMutableList()
  }
}<|MERGE_RESOLUTION|>--- conflicted
+++ resolved
@@ -63,11 +63,7 @@
     val resourceType = ResourceType.fromXmlValue(attributeValue) ?: return null
     return ResourceReferencePsiElement(
       element,
-<<<<<<< HEAD
-      ResourceReference(resourceNamespace, resourceType, resourceName)
-=======
       ResourceReference(resourceNamespace, resourceType, resourceName),
->>>>>>> 0d09370c
     )
   }
 
@@ -92,11 +88,7 @@
 
 /** Converter for <public\> tag type attributes. */
 class PublicResourceTypeConverter : ResolvingConverter<ResourceType>() {
-<<<<<<< HEAD
   override fun toString(resourceType: ResourceType?, context: ConvertContext): String? {
-=======
-  override fun toString(resourceType: ResourceType?, context: ConvertContext?): String? {
->>>>>>> 0d09370c
     return resourceType?.getName()
   }
 
