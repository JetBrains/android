--- conflicted
+++ resolved
@@ -31,11 +31,7 @@
   CustomLogicResourceDomFileDescription<CustomDrawableDomElement>(
     CustomDrawableDomElement::class.java,
     ResourceFolderType.DRAWABLE,
-<<<<<<< HEAD
-    "customDrawable"
-=======
     "customDrawable",
->>>>>>> 0d09370c
   ) {
 
   override fun checkFile(file: XmlFile, module: Module?): Boolean {
