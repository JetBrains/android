--- conflicted
+++ resolved
@@ -24,11 +24,7 @@
 import com.android.sdklib.ISystemImage;
 import com.android.sdklib.internal.avd.AvdInfo;
 import com.android.sdklib.internal.avd.AvdManager;
-<<<<<<< HEAD
 import com.android.sdklib.repository.AndroidSdkHandler;
-=======
-import com.android.sdklib.repositoryv2.AndroidSdkHandler;
->>>>>>> cf17ce69
 import com.android.tools.idea.configurations.ConfigurationManager;
 import com.android.tools.idea.databinding.DataBindingUtil;
 import com.android.tools.idea.gradle.project.sync.GradleSyncState;
@@ -198,10 +194,7 @@
   /**
    * Indicates whether the project requires a {@link AndroidProject} (obtained from a build system. To check if a project is a "Gradle
    * project," please use the method {@link Projects#isBuildWithGradle(Project)}.
-<<<<<<< HEAD
    *
-=======
->>>>>>> cf17ce69
    * @return {@code true} if the project has a {@code AndroidProject}; {@code false} otherwise.
    */
   public boolean requiresAndroidModel() {
@@ -512,12 +505,6 @@
             synchronized (myDirtyModes) {
               myDirtyModes.addAll(Arrays.asList(AndroidAutogeneratorMode.values()));
             }
-<<<<<<< HEAD
-=======
-            myPrevSdk = newSdk;
-
-            getLocalResourceManager().invalidateAttributeDefinitions();
->>>>>>> cf17ce69
           }
           else {
             // When roots change, we need to rebuild the class inheritance map to make sure new dependencies
@@ -680,12 +667,8 @@
 
   // TODO: correctly support classes from external non-platform jars
   @NotNull
-<<<<<<< HEAD
   public Map<String, PsiClass> getClassMap(@NotNull String className) {
-=======
-  public Map<String, PsiClass> getClassMap(@NotNull final String className, @NotNull final ClassMapConstructor constructor) {
     CachedValue<Map<String, PsiClass>> value;
->>>>>>> cf17ce69
     synchronized (myClassMapLock) {
       value = myClassMaps.get(className);
 
