/*
 * Copyright 2000-2010 JetBrains s.r.o.
 *
 * Licensed under the Apache License, Version 2.0 (the "License");
 * you may not use this file except in compliance with the License.
 * You may obtain a copy of the License at
 *
 * http://www.apache.org/licenses/LICENSE-2.0
 *
 * Unless required by applicable law or agreed to in writing, software
 * distributed under the License is distributed on an "AS IS" BASIS,
 * WITHOUT WARRANTIES OR CONDITIONS OF ANY KIND, either express or implied.
 * See the License for the specific language governing permissions and
 * limitations under the License.
 */

package org.jetbrains.android.facet;

import com.android.SdkConstants;
import com.android.builder.model.Variant;
import com.android.tools.idea.gradle.IdeaAndroidProject;
import com.intellij.ide.highlighter.ArchiveFileType;
import com.intellij.lang.properties.psi.PropertiesFile;
import com.intellij.openapi.application.ApplicationManager;
import com.intellij.openapi.diagnostic.Logger;
import com.intellij.openapi.module.Module;
import com.intellij.openapi.projectRoots.Sdk;
import com.intellij.openapi.roots.*;
import com.intellij.openapi.roots.libraries.Library;
import com.intellij.openapi.util.Comparing;
import com.intellij.openapi.util.Computable;
import com.intellij.openapi.util.Pair;
import com.intellij.openapi.util.io.FileUtil;
import com.intellij.openapi.vfs.JarFileSystem;
import com.intellij.openapi.vfs.LocalFileSystem;
import com.intellij.openapi.vfs.VfsUtilCore;
import com.intellij.openapi.vfs.VirtualFile;
import com.intellij.psi.PsiFile;
import com.intellij.psi.PsiManager;
import com.intellij.util.containers.OrderedSet;
import org.jetbrains.android.compiler.AndroidCompileUtil;
import org.jetbrains.android.compiler.AndroidDexCompiler;
import org.jetbrains.android.maven.AndroidMavenUtil;
import org.jetbrains.android.sdk.AndroidPlatform;
import org.jetbrains.android.sdk.AndroidSdkAdditionalData;
import org.jetbrains.android.sdk.AndroidSdkType;
import org.jetbrains.android.util.AndroidCommonUtils;
import org.jetbrains.annotations.NonNls;
import org.jetbrains.annotations.NotNull;
import org.jetbrains.annotations.Nullable;

import java.io.File;
import java.io.FileInputStream;
import java.io.IOException;
import java.util.*;

/**
 * @author Eugene.Kudelevsky
 */
public class AndroidRootUtil {
  private static final Logger LOG = Logger.getInstance("#org.jetbrains.android.facet.AndroidRootUtil");
  @NonNls public static final String DEFAULT_PROPERTIES_FILE_NAME = "default.properties";

  private AndroidRootUtil() {
  }

  @Nullable
  public static VirtualFile getManifestFile(@NotNull AndroidFacet facet) {
    return getFileByRelativeModulePath(facet.getModule(), facet.getProperties().MANIFEST_FILE_RELATIVE_PATH, true);
  }

  @Nullable
  public static VirtualFile getCustomManifestFileForCompiler(@NotNull AndroidFacet facet) {
    return getFileByRelativeModulePath(facet.getModule(), facet.getProperties().CUSTOM_COMPILER_MANIFEST, false);
  }

  // DO NOT get PSI or DOM from this file, because it may be excluded (f.ex. it can be in /target/ directory)
  @Nullable
  public static VirtualFile getManifestFileForCompiler(@NotNull AndroidFacet facet) {
    return facet.getProperties().USE_CUSTOM_COMPILER_MANIFEST
           ? getCustomManifestFileForCompiler(facet)
           : getManifestFile(facet);
  }

  /** @deprecated You must use {@link AndroidFacet#getAllResourceDirectories()} instead */
  @Deprecated
  @Nullable
  public static VirtualFile getResourceDir(@NotNull AndroidFacet facet) {
    return facet.getPrimaryResourceDir();
  }

  @Nullable
  private static String suggestResourceDirPath(@NotNull AndroidFacet facet) {
    final Module module = facet.getModule();
    
    final VirtualFile[] contentRoots = ModuleRootManager.getInstance(module).getContentRoots();
    if (contentRoots.length == 0) {
      return null;
    }
    
    VirtualFile root = contentRoots[0];

    if (contentRoots.length > 1) {
      final String moduleFileParentDirPath = FileUtil.toSystemIndependentName(new File(module.getModuleFilePath()).getParent());
      final VirtualFile moduleFileParentDir = LocalFileSystem.getInstance().findFileByPath(moduleFileParentDirPath);
      if (moduleFileParentDir != null) {
        for (VirtualFile contentRoot : contentRoots) {
          if (Comparing.equal(contentRoot, moduleFileParentDir)) {
            root = contentRoot;
          }
        }
      }
    }
    return root.getPath() + facet.getProperties().RES_FOLDER_RELATIVE_PATH;
  }
  
  @Nullable
  public static String getResourceDirPath(@NotNull AndroidFacet facet) {
    final VirtualFile resourceDir = getResourceDir(facet);
    return resourceDir != null ? resourceDir.getPath() : suggestResourceDirPath(facet);
  }

  @Nullable
  public static VirtualFile getFileByRelativeModulePath(Module module, String relativePath, boolean lookInContentRoot) {
    if (relativePath == null || relativePath.length() == 0) {
      return null;
    }

    VirtualFile[] contentRoots = ModuleRootManager.getInstance(module).getContentRoots();

    String moduleDirPath = new File(module.getModuleFilePath()).getParent();
    if (moduleDirPath != null) {
      String absPath = FileUtil.toSystemIndependentName(moduleDirPath + relativePath);
      VirtualFile file = LocalFileSystem.getInstance().findFileByPath(absPath);
      if (file != null) {
        return file;
      }
    }

    if (lookInContentRoot) {
      for (VirtualFile contentRoot : contentRoots) {
        String absPath = FileUtil.toSystemIndependentName(contentRoot.getPath() + relativePath);
        VirtualFile file = LocalFileSystem.getInstance().findFileByPath(absPath);
        if (file != null) {
          return file;
        }
      }
    }
    return null;
  }

  @Nullable
  public static VirtualFile getAssetsDir(@NotNull AndroidFacet facet) {
    return getFileByRelativeModulePath(facet.getModule(), facet.getProperties().ASSETS_FOLDER_RELATIVE_PATH, false);
  }

  @Nullable
<<<<<<< HEAD
=======
  public static VirtualFile getProguardCfgFile(@NotNull AndroidFacet facet) {
    return getFileByRelativeModulePath(facet.getModule(), facet.getProperties().PROGUARD_CFG_PATH, true);
  }

  @Nullable
>>>>>>> 71f3f836
  public static VirtualFile getLibsDir(@NotNull AndroidFacet facet) {
    return getFileByRelativeModulePath(facet.getModule(), facet.getProperties().LIBS_FOLDER_RELATIVE_PATH, false);
  }

  @Nullable
  public static VirtualFile getAidlGenDir(@NotNull AndroidFacet facet) {
    final String genPath = getAidlGenSourceRootPath(facet);
    return genPath != null
           ? LocalFileSystem.getInstance().findFileByPath(genPath)
           : null;
  }

  @Nullable
  public static VirtualFile getAaptGenDir(@NotNull AndroidFacet facet) {
    final String genPath = getAptGenSourceRootPath(facet);
    return genPath != null
           ? LocalFileSystem.getInstance().findFileByPath(genPath)
           : null;
  }

  @Nullable
  public static VirtualFile getRenderscriptGenDir(@NotNull AndroidFacet facet) {
    final String path = getRenderscriptGenSourceRootPath(facet);
    return path != null ? LocalFileSystem.getInstance().findFileByPath(path) : null;
  }

  @Nullable
  public static VirtualFile getBuildconfigGenDir(@NotNull AndroidFacet facet) {
    final String path = getBuildconfigGenSourceRootPath(facet);
    return path != null ? LocalFileSystem.getInstance().findFileByPath(path) : null;
  }

  // works even if there is no Android facet in a module

  @Nullable
  public static VirtualFile getStandardGenDir(@NotNull Module module) {
    return getFileByRelativeModulePath(module, '/' + SdkConstants.FD_GEN_SOURCES, false);
  }

  private static void collectClassFilesAndJars(@NotNull VirtualFile root,
                                               @NotNull Set<VirtualFile> result,
                                               @NotNull Set<VirtualFile> visited) {
    if (!visited.add(root)) {
      return;
    }
    for (VirtualFile child : root.getChildren()) {
      if (child.exists()) {
        if (child.isDirectory()) {
          collectClassFilesAndJars(child, result, visited);
        }
        else if ("jar".equals(child.getExtension()) || "class".equals(child.getExtension())) {
          if (child.getFileSystem() instanceof JarFileSystem) {
            final VirtualFile localFile = JarFileSystem.getInstance().getVirtualFileForJar(child);
            if (localFile != null) {
              result.add(localFile);
            }
          }
          else {
            result.add(child);
          }
        }
      }
    }
  }

  private static void fillExternalLibrariesAndModules(final Module module,
                                                      final Set<VirtualFile> outputDirs,
                                                      @Nullable final Set<VirtualFile> libraries,
                                                      final Set<Module> visited,
                                                      final boolean exportedLibrariesOnly,
                                                      final boolean recursive) {
    if (!visited.add(module)) {
      return;
    }
    ApplicationManager.getApplication().runReadAction(new Runnable() {
      @Override
      public void run() {
        ModuleRootManager manager = ModuleRootManager.getInstance(module);
        for (OrderEntry entry : manager.getOrderEntries()) {
          if (!(entry instanceof ExportableOrderEntry) || ((ExportableOrderEntry)entry).getScope() != DependencyScope.COMPILE) {
            continue;
          }
          if (libraries != null && entry instanceof LibraryOrderEntry) {
            final LibraryOrderEntry libraryOrderEntry = (LibraryOrderEntry)entry;
            final Library library = libraryOrderEntry.getLibrary();
            if (library != null && (!exportedLibrariesOnly || libraryOrderEntry.isExported())) {
              for (VirtualFile file : library.getFiles(OrderRootType.CLASSES)) {
                if (!file.exists()) {
                  continue;
                }

                if (file.getFileType() instanceof ArchiveFileType) {
                  if (file.getFileSystem() instanceof JarFileSystem) {
                    VirtualFile localFile = JarFileSystem.getInstance().getVirtualFileForJar(file);
                    if (localFile != null) {
                      libraries.add(localFile);
                    }
                  }
                  else {
                    libraries.add(file);
                  }
                }
                else if (file.isDirectory() && !(file.getFileSystem() instanceof JarFileSystem)) {
                  collectClassFilesAndJars(file, libraries, new HashSet<VirtualFile>());
                }
              }
            }
          }
          else if (entry instanceof ModuleOrderEntry) {
            Module depModule = ((ModuleOrderEntry)entry).getModule();
            if (depModule == null) {
              continue;
            }
            final AndroidFacet facet = AndroidFacet.getInstance(depModule);
            final boolean libraryProject = facet != null && facet.isLibraryProject();

            CompilerModuleExtension extension = CompilerModuleExtension.getInstance(depModule);
            if (extension != null) {
              VirtualFile classDir = extension.getCompilerOutputPath();

              if (libraryProject) {
                final VirtualFile tmpArtifactsDir = AndroidDexCompiler.getOutputDirectoryForDex(depModule);

                if (tmpArtifactsDir != null) {
                  final VirtualFile packedClassesJar = tmpArtifactsDir.findChild(AndroidCommonUtils.CLASSES_JAR_FILE_NAME);
                  if (packedClassesJar != null) {
                    outputDirs.add(packedClassesJar);
                  }
                }
              }
              // do not support android-app->android-app compile dependencies
              else if (facet == null && !outputDirs.contains(classDir) && classDir != null && classDir.exists()) {
                outputDirs.add(classDir);
              }
            }
            if (recursive) {
              fillExternalLibrariesAndModules(depModule, outputDirs, libraries, visited,
                                              !libraryProject || exportedLibrariesOnly, recursive);
            }
          }
        }
      }
    });
  }

  @NotNull
  public static List<VirtualFile> getExternalLibraries(Module module) {
    Set<VirtualFile> files = new HashSet<VirtualFile>();
    OrderedSet<VirtualFile> libs = new OrderedSet<VirtualFile>();
    // In a module imported from Maven dependencies are transitive, so we don't need to traverse all dependency tree
    // and compute all jars referred by library modules. Moreover it would be incorrect,
    // because Maven has dependency resolving algorithm based on versioning
    final boolean recursive = !AndroidMavenUtil.isMavenizedModule(module);
    fillExternalLibrariesAndModules(module, files, libs, new HashSet<Module>(), false, recursive);

    addAnnotationsJar(module, libs);
    return libs;
  }

  private static void addAnnotationsJar(Module module, OrderedSet<VirtualFile> libs) {
    final Sdk sdk = ModuleRootManager.getInstance(module).getSdk();
    if (sdk == null || !sdk.getSdkType().equals(AndroidSdkType.getInstance())) {
      return;
    }

    final String sdkHomePath = sdk.getHomePath();
    if (sdkHomePath == null) {
      return;
    }

    final AndroidSdkAdditionalData data = (AndroidSdkAdditionalData)sdk.getSdkAdditionalData();
    if (data == null) {
      return;
    }
    final AndroidPlatform platform = data.getAndroidPlatform();

    if (platform != null && platform.needToAddAnnotationsJarToClasspath()) {
      final String annotationsJarPath = FileUtil.toSystemIndependentName(sdkHomePath) + AndroidCommonUtils.ANNOTATIONS_JAR_RELATIVE_PATH;
      final VirtualFile annotationsJar = LocalFileSystem.getInstance().findFileByPath(annotationsJarPath);

      if (annotationsJar != null) {
        libs.add(annotationsJar);
      }
    }
  }

  @NotNull
  public static Set<VirtualFile> getDependentModules(Module module,
                                                     VirtualFile moduleOutputDir) {
    Set<VirtualFile> files = new HashSet<VirtualFile>();
    fillExternalLibrariesAndModules(module, files, null, new HashSet<Module>(), false, true);
    files.remove(moduleOutputDir);
    return files;
  }

  @NotNull
  public static VirtualFile[] getResourceOverlayDirs(@NotNull AndroidFacet facet) {
    List<String> overlayFolders = facet.getProperties().RES_OVERLAY_FOLDERS;
    List<VirtualFile> result = new ArrayList<VirtualFile>();
    for (String overlayFolder : overlayFolders) {
      VirtualFile overlayDir = getFileByRelativeModulePath(facet.getModule(), overlayFolder, true);
      if (overlayDir != null) {
        result.add(overlayDir);
      }
    }
    return VfsUtilCore.toVirtualFileArray(result);
  }

  @Nullable
  public static String getModuleDirPath(Module module) {
    String moduleFilePath = module.getModuleFilePath();
    String moduleDirPath = new File(moduleFilePath).getParent();
    if (moduleDirPath != null) {
      moduleDirPath = FileUtil.toSystemIndependentName(moduleDirPath);
    }
    return moduleDirPath;
  }

  @Nullable
  public static String getRenderscriptGenSourceRootPath(@NotNull AndroidFacet facet) {
    // todo: return correct path for mavenized module when it'll be supported
    return getAidlGenSourceRootPath(facet);
  }

  @Nullable
  public static String getBuildconfigGenSourceRootPath(@NotNull AndroidFacet facet) {
    // todo: return correct path for mavenized module when it'll be supported
    return getAptGenSourceRootPath(facet);
  }

  @Nullable
  public static VirtualFile getMainContentRoot(@NotNull AndroidFacet facet) {
    final Module module = facet.getModule();
    
    final VirtualFile[] contentRoots = ModuleRootManager.getInstance(module).getContentRoots();
    if (contentRoots.length == 0) {
      return null;
    }

    final VirtualFile manifestFile = getManifestFile(facet);
    if (manifestFile != null) {
      for (VirtualFile root : contentRoots) {
        if (VfsUtilCore.isAncestor(root, manifestFile, true)) {
          return root;
        }
      }
    }
    return contentRoots[0];
  }

  @Nullable
  public static Pair<PropertiesFile, VirtualFile> findPropertyFile(@NotNull final Module module, @NotNull String propertyFileName) {
    for (VirtualFile contentRoot : ModuleRootManager.getInstance(module).getContentRoots()) {
      final VirtualFile vFile = contentRoot.findChild(propertyFileName);
      if (vFile != null) {
        final PsiFile psiFile = ApplicationManager.getApplication().runReadAction(new Computable<PsiFile>() {
          @Nullable
          @Override
          public PsiFile compute() {
            return PsiManager.getInstance(module.getProject()).findFile(vFile);
          }
        });
        if (psiFile instanceof PropertiesFile) {
          return Pair.create((PropertiesFile)psiFile, vFile);
        }
      }
    }
    return null;
  }

  @SuppressWarnings("IOResourceOpenedButNotSafelyClosed")
  @Nullable
  public static Pair<Properties, VirtualFile> readPropertyFile(@NotNull Module module, @NotNull String propertyFileName) {
    for (VirtualFile contentRoot : ModuleRootManager.getInstance(module).getContentRoots()) {
      final Pair<Properties, VirtualFile> result = readPropertyFile(contentRoot, propertyFileName);
      if (result != null) {
        return result;
      }
    }
    return null;
  }

  @Nullable
  public static Pair<Properties, VirtualFile> readProjectPropertyFile(@NotNull Module module) {
    final Pair<Properties, VirtualFile> pair = readPropertyFile(module, SdkConstants.FN_PROJECT_PROPERTIES);
    return pair != null
           ? pair
           : readPropertyFile(module, DEFAULT_PROPERTIES_FILE_NAME);
  }

  @SuppressWarnings("IOResourceOpenedButNotSafelyClosed")
  @Nullable
  private static Pair<Properties, VirtualFile> readPropertyFile(@NotNull VirtualFile contentRoot, @NotNull String propertyFileName) {
    final VirtualFile vFile = contentRoot.findChild(propertyFileName);
    if (vFile != null) {
      final Properties properties = new Properties();
      try {
        properties.load(new FileInputStream(new File(vFile.getPath())));
        return new Pair<Properties, VirtualFile>(properties, vFile);
      }
      catch (IOException e) {
        LOG.info(e);
      }
    }
    return null;
  }

  @Nullable
  public static Pair<Properties, VirtualFile> readProjectPropertyFile(@NotNull VirtualFile contentRoot) {
    final Pair<Properties, VirtualFile> pair = readPropertyFile(contentRoot, SdkConstants.FN_PROJECT_PROPERTIES);
    return pair != null
           ? pair
           : readPropertyFile(contentRoot, DEFAULT_PROPERTIES_FILE_NAME);
  }

  @SuppressWarnings("IOResourceOpenedButNotSafelyClosed")
  @Nullable
  public static Pair<String, VirtualFile> getPropertyValue(@NotNull Module module,
                                                           @NotNull String propertyFileName,
                                                           @NotNull String propertyKey) {
    final Pair<Properties, VirtualFile> pair = readPropertyFile(module, propertyFileName);
    if (pair != null) {
      final String value = pair.first.getProperty(propertyKey);
      if (value != null) {
        return Pair.create(value, pair.second);
      }
    }
    return null;
  }

  @Nullable
  public static Pair<String, VirtualFile> getProjectPropertyValue(@NotNull Module module, @NotNull String propertyName) {
    Pair<String, VirtualFile> result = getPropertyValue(module, SdkConstants.FN_PROJECT_PROPERTIES, propertyName);
    return result != null
           ? result
           : getPropertyValue(module, DEFAULT_PROPERTIES_FILE_NAME, propertyName);
  }

  @Nullable
  public static String getAptGenSourceRootPath(@NotNull AndroidFacet facet) {
    String path = facet.getProperties().GEN_FOLDER_RELATIVE_PATH_APT;
    if (path.length() == 0) return null;
    String moduleDirPath = getModuleDirPath(facet.getModule());
    return moduleDirPath != null ? moduleDirPath + path : null;
  }

  @Nullable
  public static String getAidlGenSourceRootPath(@NotNull AndroidFacet facet) {
    String path = facet.getProperties().GEN_FOLDER_RELATIVE_PATH_AIDL;
    if (path.length() == 0) return null;
    String moduleDirPath = getModuleDirPath(facet.getModule());
    return moduleDirPath != null ? moduleDirPath + path : null;
  }

  @Nullable
  public static String getApkPath(@NotNull AndroidFacet facet) {
    IdeaAndroidProject ideaAndroidProject = facet.getIdeaAndroidProject();
    if (ideaAndroidProject != null) {
      // For Android-Gradle projects, IdeaAndroidProject is not null.
      Variant selectedVariant = ideaAndroidProject.getSelectedVariant();
      File outputFile = selectedVariant.getMainArtifactInfo().getOutputFile();
      return outputFile.getAbsolutePath();
    }
    String path = facet.getProperties().APK_PATH;
    if (path.length() == 0) {
      return AndroidCompileUtil.getOutputPackage(facet.getModule());
    }
    String moduleDirPath = getModuleDirPath(facet.getModule());
    return moduleDirPath != null ? FileUtil.toSystemDependentName(moduleDirPath + path) : null;
  }

  @Nullable
  public static String getPathRelativeToModuleDir(@NotNull Module module, @NotNull String path) {
    String moduleDirPath = getModuleDirPath(module);
    if (moduleDirPath == null) {
      return null;
    }
    if (moduleDirPath.equals(path)) {
      return "";
    }
    return FileUtil.getRelativePath(moduleDirPath, path, '/');
  }
}<|MERGE_RESOLUTION|>--- conflicted
+++ resolved
@@ -155,14 +155,6 @@
   }
 
   @Nullable
-<<<<<<< HEAD
-=======
-  public static VirtualFile getProguardCfgFile(@NotNull AndroidFacet facet) {
-    return getFileByRelativeModulePath(facet.getModule(), facet.getProperties().PROGUARD_CFG_PATH, true);
-  }
-
-  @Nullable
->>>>>>> 71f3f836
   public static VirtualFile getLibsDir(@NotNull AndroidFacet facet) {
     return getFileByRelativeModulePath(facet.getModule(), facet.getProperties().LIBS_FOLDER_RELATIVE_PATH, false);
   }
