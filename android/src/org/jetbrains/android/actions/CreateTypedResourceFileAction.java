/*
 * Copyright 2000-2010 JetBrains s.r.o.
 *
 * Licensed under the Apache License, Version 2.0 (the "License");
 * you may not use this file except in compliance with the License.
 * You may obtain a copy of the License at
 *
 * http://www.apache.org/licenses/LICENSE-2.0
 *
 * Unless required by applicable law or agreed to in writing, software
 * distributed under the License is distributed on an "AS IS" BASIS,
 * WITHOUT WARRANTIES OR CONDITIONS OF ANY KIND, either express or implied.
 * See the License for the specific language governing permissions and
 * limitations under the License.
 */

package org.jetbrains.android.actions;

import com.android.AndroidXConstants;
import com.android.SdkConstants;
import com.android.ide.common.repository.GoogleMavenArtifactId;
import com.android.resources.ResourceFolderType;
import com.android.tools.idea.navigator.AndroidProjectView;
<<<<<<< HEAD
=======
import com.android.tools.idea.util.DependencyManagementUtil;
import com.android.tools.rendering.parsers.LayoutPullParsers;
>>>>>>> 574fcae1
import com.android.tools.idea.rendering.parsers.PsiXmlFile;
import com.android.tools.idea.res.IdeResourceNameValidator;
import com.android.tools.idea.res.IdeResourcesUtil;
import com.android.tools.rendering.parsers.LayoutPullParsers;
import com.intellij.CommonBundle;
import com.intellij.ide.IdeView;
import com.intellij.ide.highlighter.XmlFileType;
import com.intellij.ide.projectView.ProjectView;
import com.intellij.ide.projectView.impl.AbstractProjectViewPane;
import com.intellij.openapi.actionSystem.ActionUpdateThread;
import com.intellij.openapi.actionSystem.CommonDataKeys;
import com.intellij.openapi.actionSystem.DataContext;
import com.intellij.openapi.actionSystem.LangDataKeys;
import com.intellij.openapi.application.ApplicationManager;
import com.intellij.openapi.editor.CaretModel;
import com.intellij.openapi.editor.Editor;
import com.intellij.openapi.fileEditor.FileEditorManager;
import com.intellij.openapi.fileEditor.OpenFileDescriptor;
import com.intellij.openapi.module.Module;
import com.intellij.openapi.module.ModuleUtilCore;
import com.intellij.openapi.project.Project;
import com.intellij.openapi.ui.InputValidator;
import com.intellij.openapi.ui.InputValidatorEx;
import com.intellij.openapi.ui.Messages;
import com.intellij.openapi.util.Computable;
import com.intellij.openapi.vfs.VirtualFile;
import com.intellij.psi.PsiDirectory;
import com.intellij.psi.PsiElement;
import com.intellij.psi.xml.XmlDocument;
import com.intellij.psi.xml.XmlFile;
import com.intellij.psi.xml.XmlTag;
import com.intellij.util.PsiNavigateUtil;
import com.intellij.xml.refactoring.XmlTagInplaceRenamer;
import java.util.ArrayList;
import java.util.Collections;
import java.util.List;
import org.jetbrains.android.dom.font.FontFamilyDomFileDescription;
import org.jetbrains.android.dom.navigation.NavigationDomFileDescription;
import org.jetbrains.android.dom.transition.TransitionDomUtil;
import org.jetbrains.android.facet.AndroidFacet;
import org.jetbrains.android.util.AndroidBundle;
import org.jetbrains.android.util.AndroidUtils;
import org.jetbrains.annotations.NotNull;
import org.jetbrains.annotations.Nullable;

public class CreateTypedResourceFileAction extends CreateResourceActionBase {

  protected final ResourceFolderType myResourceFolderType;
  protected final String myResourcePresentableName;
  private final boolean myValuesResourceFile;
  private boolean myChooseTagName;

  public CreateTypedResourceFileAction(@NotNull String resourcePresentableName,
                                       @NotNull ResourceFolderType resourceFolderType,
                                       boolean valuesResourceFile,
                                       boolean chooseTagName) {
    super(AndroidBundle.messagePointer("new.typed.resource.action.title", resourcePresentableName),
          AndroidBundle.messagePointer("new.typed.resource.action.description", resourcePresentableName), XmlFileType.INSTANCE.getIcon());
    myResourceFolderType = resourceFolderType;
    myResourcePresentableName = resourcePresentableName;
    myValuesResourceFile = valuesResourceFile;
    myChooseTagName = chooseTagName;
  }

  @NotNull
  public ResourceFolderType getResourceFolderType() {
    return myResourceFolderType;
  }

  protected InputValidator createValidator(Project project, PsiDirectory directory) {
    return new MyValidator(project, directory);
  }

  @NotNull
  @Override
  protected PsiElement[] invokeDialog(@NotNull Project project, @NotNull DataContext dataContext) {
    final IdeView view = LangDataKeys.IDE_VIEW.getData(dataContext);
    if (view != null) {
      // If you're in the Android View, we want to ask you not just the filename but also let you
      // create other resource folder configurations
      AbstractProjectViewPane pane = ProjectView.getInstance(project).getCurrentProjectViewPane();
      if (pane.getId().equals(AndroidProjectView.ID)) {
        return CreateResourceFileAction.getInstance().invokeDialog(project, dataContext);
      }

      final PsiDirectory directory = view.getOrChooseDirectory();
      if (directory != null) {
        InputValidator validator = createValidator(project, directory);
        Messages.showInputDialog(project, AndroidBundle.message("new.file.dialog.text"),
                                 AndroidBundle.message("new.typed.resource.dialog.title", myResourcePresentableName),
                                 Messages.getQuestionIcon(), "", validator);
      }
    }
    return PsiElement.EMPTY_ARRAY;
  }

  @NotNull
  @Override
  protected PsiElement[] create(String newName, PsiDirectory directory) throws Exception {
    Module module = ModuleUtilCore.findModuleForPsiElement(directory);
    return doCreateAndNavigate(newName, directory, getDefaultRootTag(module), myChooseTagName, true);
  }

  PsiElement[] doCreateAndNavigate(String newName, PsiDirectory directory, String rootTagName, boolean chooseTagName, boolean navigate)
    throws Exception {
    final XmlFile file = IdeResourcesUtil
      .createFileResource(newName, directory, rootTagName, myResourceFolderType.getName(), myValuesResourceFile);

    if (navigate) {
      doNavigate(file);
    }
    if (chooseTagName) {
      XmlDocument document = file.getDocument();
      if (document != null) {
        XmlTag rootTag = document.getRootTag();
        if (rootTag != null) {
          final Project project = file.getProject();
          final Editor editor = FileEditorManager.getInstance(project).getSelectedTextEditor();
          if (editor != null) {
            CaretModel caretModel = editor.getCaretModel();
            caretModel.moveToOffset(rootTag.getTextOffset() + 1);
            XmlTagInplaceRenamer.rename(editor, rootTag);
          }
        }
      }
    }
    return new PsiElement[]{file};
  }

  protected void doNavigate(XmlFile file) {
    if (file.isValid() && LayoutPullParsers.isSupported(new PsiXmlFile(file))) {
      VirtualFile virtualFile = file.getVirtualFile();
      if (virtualFile != null && virtualFile.isValid()) {
        new OpenFileDescriptor(file.getProject(), virtualFile).navigate(true);
      }
    } else {
      PsiNavigateUtil.navigate(file);
    }
  }

  @Override
  protected boolean isAvailable(DataContext context) {
    return super.isAvailable(context) && doIsAvailable(context, myResourceFolderType.getName());
  }

  public boolean isChooseTagName() {
    return myChooseTagName;
  }

  @NotNull
  public List<String> getAllowedTagNames(@NotNull AndroidFacet facet) {
    return Collections.singletonList(getDefaultRootTag(facet.getModule()));
  }

  @NotNull
  public final List<String> getSortedAllowedTagNames(@NotNull AndroidFacet facet) {
    final List<String> result = new ArrayList<>(getAllowedTagNames(facet));
    Collections.sort(result);
    return result;
  }

  public String getDefaultRootTag(@Nullable Module module) {
    return getDefaultRootTagByResourceType(module, myResourceFolderType);
  }

  static boolean doIsAvailable(DataContext context, final String resourceType) {
    final PsiElement element = CommonDataKeys.PSI_ELEMENT.getData(context);
    if (element == null || AndroidFacet.getInstance(element) == null) {
      // Requires a given PsiElement.
      return false;
    }

    return ApplicationManager.getApplication().runReadAction((Computable<Boolean>)() -> {
      PsiElement e = element;
      while (e != null) {
        if (e instanceof PsiDirectory && IdeResourcesUtil.isResourceSubdirectory((PsiDirectory)e, resourceType, true)) {
          // Verify the given PsiElement is a directory within a valid resource type folder (e.g: .../res/color).
          return true;
        }
        e = e.getParent();
      }
      return false;
    });
  }

  @Override
  protected String getErrorTitle() {
    return CommonBundle.getErrorTitle();
  }

  @Override
  protected String getCommandName() {
    return AndroidBundle.message("new.typed.resource.command.name", myResourceFolderType);
  }

  @Nullable
  @Override
  protected String getActionName(PsiDirectory directory, String newName) {
    return CreateResourceFileAction.doGetActionName(directory, newName);
  }

  @Override
  public String toString() {
    return myResourcePresentableName;
  }

  @NotNull
  public static String getDefaultRootTagByResourceType(@Nullable Module module, @NotNull ResourceFolderType resourceType) {
    switch (resourceType) {
      case XML -> {
        if (module != null) {
          if (DependencyManagementUtil.dependsOn(module, GoogleMavenArtifactId.ANDROIDX_PREFERENCE)) {
            return AndroidXConstants.PreferenceAndroidX.CLASS_PREFERENCE_SCREEN_ANDROIDX.newName();
          }
        }
        return "PreferenceScreen";
      }
      case DRAWABLE, COLOR -> {
        return "selector";
      }
      case VALUES -> {
        return "resources";
      }
      case MENU -> {
        return "menu";
      }
      case ANIM, ANIMATOR -> {
        return "set";
      }
      case LAYOUT -> {
        if (module != null) {
          if (DependencyManagementUtil.dependsOn(module, GoogleMavenArtifactId.CONSTRAINT_LAYOUT)) {
            return AndroidXConstants.CONSTRAINT_LAYOUT.oldName();
          }
          else if (DependencyManagementUtil.dependsOn(module, GoogleMavenArtifactId.ANDROIDX_CONSTRAINT_LAYOUT)) {
            return AndroidXConstants.CONSTRAINT_LAYOUT.newName();
          }
        }
        return AndroidUtils.TAG_LINEAR_LAYOUT;
      }
      case TRANSITION -> {
        return TransitionDomUtil.DEFAULT_ROOT;
      }
      case FONT -> {
        return FontFamilyDomFileDescription.TAG_NAME;
      }
      case NAVIGATION -> {
        return NavigationDomFileDescription.DEFAULT_ROOT_TAG;
      }
      default -> throw new IllegalArgumentException("Incorrect resource folder type");

    }
  }

  private class MyValidator extends MyInputValidator implements InputValidatorEx {
    @NotNull
    private final IdeResourceNameValidator myNameValidator;

    public MyValidator(Project project, PsiDirectory directory) {
      super(project, directory);
      myNameValidator = IdeResourceNameValidator.forFilename(myResourceFolderType, SdkConstants.DOT_XML);
    }

    @Override
    public String getErrorText(String inputString) {
      return myNameValidator.getErrorText(inputString);
    }
  }
}<|MERGE_RESOLUTION|>--- conflicted
+++ resolved
@@ -21,15 +21,10 @@
 import com.android.ide.common.repository.GoogleMavenArtifactId;
 import com.android.resources.ResourceFolderType;
 import com.android.tools.idea.navigator.AndroidProjectView;
-<<<<<<< HEAD
-=======
 import com.android.tools.idea.util.DependencyManagementUtil;
 import com.android.tools.rendering.parsers.LayoutPullParsers;
->>>>>>> 574fcae1
 import com.android.tools.idea.rendering.parsers.PsiXmlFile;
 import com.android.tools.idea.res.IdeResourceNameValidator;
-import com.android.tools.idea.res.IdeResourcesUtil;
-import com.android.tools.rendering.parsers.LayoutPullParsers;
 import com.intellij.CommonBundle;
 import com.intellij.ide.IdeView;
 import com.intellij.ide.highlighter.XmlFileType;
@@ -67,6 +62,7 @@
 import org.jetbrains.android.dom.transition.TransitionDomUtil;
 import org.jetbrains.android.facet.AndroidFacet;
 import org.jetbrains.android.util.AndroidBundle;
+import com.android.tools.idea.res.IdeResourcesUtil;
 import org.jetbrains.android.util.AndroidUtils;
 import org.jetbrains.annotations.NotNull;
 import org.jetbrains.annotations.Nullable;
@@ -82,8 +78,8 @@
                                        @NotNull ResourceFolderType resourceFolderType,
                                        boolean valuesResourceFile,
                                        boolean chooseTagName) {
-    super(AndroidBundle.messagePointer("new.typed.resource.action.title", resourcePresentableName),
-          AndroidBundle.messagePointer("new.typed.resource.action.description", resourcePresentableName), XmlFileType.INSTANCE.getIcon());
+    super(AndroidBundle.message("new.typed.resource.action.title", resourcePresentableName),
+          AndroidBundle.message("new.typed.resource.action.description", resourcePresentableName), XmlFileType.INSTANCE.getIcon());
     myResourceFolderType = resourceFolderType;
     myResourcePresentableName = resourcePresentableName;
     myValuesResourceFile = valuesResourceFile;
