--- conflicted
+++ resolved
@@ -17,10 +17,7 @@
 
 import com.android.resources.ResourceFolderType;
 import com.android.tools.idea.res.IdeResourcesUtil;
-<<<<<<< HEAD
-=======
 import com.intellij.openapi.actionSystem.ActionUpdateThread;
->>>>>>> 0d09370c
 import com.intellij.openapi.actionSystem.AnAction;
 import com.intellij.openapi.actionSystem.AnActionEvent;
 import com.intellij.openapi.actionSystem.CommonDataKeys;
@@ -37,18 +34,11 @@
 import com.intellij.ui.ToolbarDecorator;
 import com.intellij.util.ArrayUtil;
 import com.intellij.util.PlatformIcons;
-<<<<<<< HEAD
-import java.util.ArrayList;
-import java.util.Collections;
-import java.util.HashMap;
-import java.util.List;
-import java.util.Map;
-import javax.swing.JCheckBox;
-import javax.swing.JPanel;
 import org.jetbrains.android.util.AndroidBundle;
-=======
->>>>>>> 0d09370c
 import org.jetbrains.annotations.NotNull;
+
+import javax.swing.*;
+import java.util.*;
 
 /**
  * List of subdirectories where a new XML resource should be added.
@@ -89,32 +79,23 @@
 
     decorator.setRemoveAction(button -> doDeleteDirectory());
 
-<<<<<<< HEAD
-    AnAction selectAll = new DumbAwareAction(AndroidBundle.messagePointer("action.AnActionButton.update.sites.text.select.all"), Presentation.NULL_STRING, PlatformIcons.SELECT_ALL_ICON) {
-=======
-    AnAction selectAll = new DumbAwareAction("Select All", null, PlatformIcons.SELECT_ALL_ICON) {
+    AnAction selectAll = new DumbAwareAction(AndroidBundle.messagePointer("action.AnActionButton.update.sites.text.select.all"), Presentation.NULL_STRING, PlatformIcons.SELECT_ALL_ICON) {      @Override
+      public @NotNull ActionUpdateThread getActionUpdateThread() {
+        return ActionUpdateThread.BGT;
+      }
+
+      @Override
+      public void actionPerformed(@NotNull AnActionEvent e) {
+        doSelectAllDirs();
+      }
+    };
+    decorator.addExtraAction(selectAll);
+
+    AnAction unselectAll = new DumbAwareAction(AndroidBundle.messagePointer("action.AnActionButton.update.sites.text.deselect.all"), Presentation.NULL_STRING, PlatformIcons.UNSELECT_ALL_ICON) {
       @Override
       public @NotNull ActionUpdateThread getActionUpdateThread() {
         return ActionUpdateThread.BGT;
       }
-
->>>>>>> 0d09370c
-      @Override
-      public void actionPerformed(@NotNull AnActionEvent e) {
-        doSelectAllDirs();
-      }
-    };
-    decorator.addExtraAction(selectAll);
-
-<<<<<<< HEAD
-    AnAction unselectAll = new DumbAwareAction(AndroidBundle.messagePointer("action.AnActionButton.update.sites.text.deselect.all"), Presentation.NULL_STRING, PlatformIcons.UNSELECT_ALL_ICON) {
-=======
-    AnAction unselectAll = new DumbAwareAction("Unselect All", null, PlatformIcons.UNSELECT_ALL_ICON) {
-      @Override
-      public @NotNull ActionUpdateThread getActionUpdateThread() {
-        return ActionUpdateThread.BGT;
-      }
->>>>>>> 0d09370c
       @Override
       public void actionPerformed(@NotNull AnActionEvent e) {
         doUnselectAllDirs();
@@ -195,7 +176,7 @@
       directories = IdeResourcesUtil.getResourceSubdirs(myFolderType, Collections.singleton(resourceDir));
     }
 
-    directories.sort((f1, f2) -> f1.getName().compareTo(f2.getName()));
+    Collections.sort(directories, (f1, f2) -> f1.getName().compareTo(f2.getName()));
 
     final Map<String, JCheckBox> oldCheckBoxes = myCheckBoxes;
     final int selectedIndex = myDirectoriesList.getSelectedIndex();
