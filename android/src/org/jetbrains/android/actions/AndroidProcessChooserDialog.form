--- conflicted
+++ resolved
@@ -43,11 +43,7 @@
           <text value="Show &amp;all processes"/>
         </properties>
       </component>
-<<<<<<< HEAD
-      <component id="4d3bd" class="javax.swing.JLabel">
-=======
       <component id="4d3bd" class="javax.swing.JLabel" binding="myDebuggerLabel">
->>>>>>> a001a568
         <constraints>
           <grid row="2" column="0" row-span="1" col-span="1" vsize-policy="0" hsize-policy="0" anchor="8" fill="0" indent="0" use-parent-layout="false"/>
         </constraints>
