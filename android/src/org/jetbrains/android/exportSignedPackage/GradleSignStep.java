--- conflicted
+++ resolved
@@ -124,15 +124,9 @@
         lastApkFolder = VfsUtilCore.virtualToIoFile(myIdeaAndroidProject.getRootDir());
       }
     }
-<<<<<<< HEAD
     myApkPathField.setText(lastApkFolder.getAbsolutePath());
-    myApkPathField.addBrowseFolderListener("Select APK destination folder", null, myWizard.getProject(),
-                                           FileChooserDescriptorFactory.getDirectoryChooserDescriptor("destination folder"));
-=======
-    myApkPathField.setText(ourLastApkFolder.getAbsolutePath());
     FileChooserDescriptor descriptor = FileChooserDescriptorFactory.createSingleFolderDescriptor();
     myApkPathField.addBrowseFolderListener("Select APK Destination Folder", null, myWizard.getProject(), descriptor);
->>>>>>> 00e0fcc7
   }
 
   @Override
