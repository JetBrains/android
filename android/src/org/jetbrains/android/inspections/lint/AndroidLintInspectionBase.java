// Copyright 2000-2019 JetBrains s.r.o. Use of this source code is governed by the Apache 2.0 license that can be found in the LICENSE file.
package org.jetbrains.android.inspections.lint;

import static com.android.tools.lint.detector.api.TextFormat.HTML;
import static com.android.tools.lint.detector.api.TextFormat.HTML_WITH_UNICODE;
import static com.android.tools.lint.detector.api.TextFormat.RAW;
import static com.android.tools.lint.detector.api.TextFormat.TEXT;
import static com.intellij.xml.CommonXmlStrings.HTML_END;
import static com.intellij.xml.CommonXmlStrings.HTML_START;

import com.android.tools.idea.lint.ProvideLintFeedbackFix;
import com.android.tools.idea.lint.ProvideLintFeedbackPanel;
import com.android.tools.idea.lint.ReplaceStringQuickFix;
<<<<<<< HEAD
=======
import com.android.tools.idea.lint.SuppressLintIntentionAction;
>>>>>>> f305d7b8
import com.android.tools.lint.checks.BuiltinIssueRegistry;
import com.android.tools.lint.detector.api.Category;
import com.android.tools.lint.detector.api.Implementation;
import com.android.tools.lint.detector.api.Issue;
import com.android.tools.lint.detector.api.LintFix;
import com.android.tools.lint.detector.api.LintFix.LintFixGroup;
import com.android.tools.lint.detector.api.LintFix.ReplaceString;
import com.android.tools.lint.detector.api.LintFix.SetAttribute;
import com.android.tools.lint.detector.api.Position;
import com.android.tools.lint.detector.api.Scope;
import com.android.tools.lint.detector.api.Severity;
import com.google.common.collect.Lists;
import com.intellij.analysis.AnalysisScope;
import com.intellij.codeHighlighting.HighlightDisplayLevel;
import com.intellij.codeInsight.daemon.HighlightDisplayKey;
import com.intellij.codeInsight.intention.IntentionAction;
import com.intellij.codeInspection.BatchSuppressManager;
import com.intellij.codeInspection.GlobalInspectionContext;
import com.intellij.codeInspection.GlobalInspectionTool;
import com.intellij.codeInspection.InspectionManager;
import com.intellij.codeInspection.InspectionProfile;
import com.intellij.codeInspection.InspectionProfileEntry;
import com.intellij.codeInspection.LocalQuickFix;
import com.intellij.codeInspection.ProblemDescriptionsProcessor;
import com.intellij.codeInspection.ProblemDescriptor;
import com.intellij.codeInspection.ProblemDescriptorBase;
import com.intellij.codeInspection.ProblemHighlightType;
import com.intellij.codeInspection.QuickFix;
import com.intellij.codeInspection.SuppressQuickFix;
import com.intellij.codeInspection.XmlSuppressableInspectionTool;
import com.intellij.codeInspection.ex.GlobalInspectionToolWrapper;
import com.intellij.codeInspection.ex.InspectionProfileImpl;
import com.intellij.codeInspection.ex.InspectionProfileKt;
import com.intellij.codeInspection.ex.InspectionToolWrapper;
import com.intellij.codeInspection.ex.Tools;
import com.intellij.codeInspection.ex.ToolsImpl;
import com.intellij.lang.annotation.ProblemGroup;
import com.intellij.openapi.application.ApplicationManager;
import com.intellij.openapi.diagnostic.Logger;
import com.intellij.openapi.editor.colors.TextAttributesKey;
import com.intellij.openapi.project.Project;
import com.intellij.openapi.util.Key;
import com.intellij.openapi.util.TextRange;
import com.intellij.openapi.vfs.LocalFileSystem;
import com.intellij.openapi.vfs.VirtualFile;
import com.intellij.profile.codeInspection.InspectionProjectProfileManager;
import com.intellij.psi.PsiBinaryFile;
import com.intellij.psi.PsiDirectory;
import com.intellij.psi.PsiElement;
import com.intellij.psi.PsiFile;
import com.intellij.psi.PsiFileSystemItem;
import com.intellij.psi.PsiManager;
import com.intellij.psi.SmartPointerManager;
import com.intellij.psi.SmartPsiFileRange;
import com.intellij.psi.util.PsiTreeUtil;
import com.intellij.psi.xml.XmlAttribute;
import com.intellij.psi.xml.XmlTag;
import com.siyeh.ig.InspectionGadgetsFix;
<<<<<<< HEAD
import gnu.trove.THashMap;
=======
>>>>>>> f305d7b8
import java.io.File;
import java.util.ArrayList;
import java.util.Arrays;
import java.util.Collections;
import java.util.EnumSet;
import java.util.HashMap;
import java.util.List;
import java.util.Map;
import java.util.regex.Pattern;
import org.jetbrains.android.util.AndroidBundle;
import org.jetbrains.annotations.Nls;
import org.jetbrains.annotations.NotNull;
import org.jetbrains.annotations.Nullable;
import org.jetbrains.annotations.TestOnly;
<<<<<<< HEAD
import org.jetbrains.kotlin.idea.KotlinFileType;
=======
>>>>>>> f305d7b8

public abstract class AndroidLintInspectionBase extends GlobalInspectionTool {
  /** Prefix used by the comment suppress mechanism in Studio/IntelliJ */
  public static final String LINT_INSPECTION_PREFIX = "AndroidLint";

  private static final Logger LOG = Logger.getInstance("#org.jetbrains.android.inspections.lint.AndroidLintInspectionBase");

  private static final Object ISSUE_MAP_LOCK = new Object();

  // Corresponds to an issue map for each project, which is protected by ISSUE_MAP_LOCK.
  private static final Key<Map<Issue, String>> ISSUE_MAP_KEY = Key.create(AndroidLintInspectionBase.class.getName() + ".ISSUE_MAP");

  // Corresponds to a dynamic tools list for each project, which is protected by ISSUE_MAP_LOCK.
  private static final Key<List<Tools>> DYNAMIC_TOOLS_KEY = Key.create(AndroidLintInspectionBase.class.getName() + ".DYNAMIC_TOOLS");

  private static boolean ourRegisterDynamicToolsFromTests;

  protected final Issue myIssue;
  private String[] myGroupPath;
  private final String myDisplayName;

  protected AndroidLintInspectionBase(@NotNull String displayName, @NotNull Issue issue) {
    myIssue = issue;
    myDisplayName = displayName;
  }

  @NotNull
  public AndroidLintQuickFix[] getQuickFixes(@NotNull PsiElement startElement, @NotNull PsiElement endElement, @NotNull String message,
                                             @Nullable LintFix fixData) {
    AndroidLintQuickFix[] fixes = getQuickFixes(startElement, endElement, message);

    if (fixData != null && fixes.length == 0) {
      return createFixes(startElement.getContainingFile(), fixData);
    }

    return fixes;
  }

  @NotNull
  public AndroidLintQuickFix[] getQuickFixes(@NotNull PsiElement startElement, @NotNull PsiElement endElement, @NotNull String message) {
    return getQuickFixes(message);
  }

  @NotNull
  public AndroidLintQuickFix[] getQuickFixes(@NotNull String message) {
    return AndroidLintQuickFix.EMPTY_ARRAY;
  }

  @NotNull
  public IntentionAction[] getIntentions(@NotNull PsiElement startElement, @NotNull PsiElement endElement) {
    return IntentionAction.EMPTY_ARRAY;
  }

  @Override
  public boolean isGraphNeeded() {
    return false;
  }

  /**
   * Returns all the fixes for this element and message.
   * This doesn't just call the direct fix provider methods on this inspection,
   * but also consults any {@link AndroidLintQuickFixProvider} implementations
   * to have their say.
   */
  @NotNull
  public AndroidLintQuickFix[] getAllFixes(@NotNull PsiElement startElement,
                                     @NotNull PsiElement endElement,
                                     @NotNull String message,
                                     @Nullable LintFix fixData,
                                     @NotNull AndroidLintQuickFixProvider[] fixProviders,
                                     @NotNull Issue issue) {
    List<AndroidLintQuickFix> result = new ArrayList<>(4);

    // The AndroidLintQuickFixProvider interface is a generic mechanism, but currently
    // only used by the Kotlin plugin - but it currently adds in Suppress actions for
    // all file types so limit its lookup to Kotlin files for now
    PsiFile file = startElement.getContainingFile();
    if (file != null && file.getFileType() == KotlinFileType.INSTANCE) {
      for (AndroidLintQuickFixProvider provider : fixProviders) {
        AndroidLintQuickFix[] fixes = provider.getQuickFixes(issue, startElement, endElement, message, fixData);
        Collections.addAll(result, fixes);
      }
    }

    AndroidLintQuickFix[] fixes = getQuickFixes(startElement, endElement, message, fixData);
    Collections.addAll(result, fixes);

    return result.toArray(AndroidLintQuickFix.EMPTY_ARRAY);
  }

  @NotNull
  public LocalQuickFix[] getLocalQuickFixes(@NotNull PsiElement startElement,
                                             @NotNull PsiElement endElement,
                                             @NotNull String message,
                                             @Nullable LintFix fixData,
                                             @NotNull AndroidLintQuickFixProvider[] fixProviders,
                                             @NotNull Issue issue) {
    boolean includeFeedbackFix = ProvideLintFeedbackPanel.canRequestFeedback();
    AndroidLintQuickFix[] fixes = getAllFixes(startElement, endElement, message, fixData, fixProviders, issue);
    if (fixes.length == 0) {
      if (includeFeedbackFix) {
        return new LocalQuickFix[] { new ProvideLintFeedbackFix(issue.getId()) };
      } else {
        return LocalQuickFix.EMPTY_ARRAY;
      }
    }
    List<LocalQuickFix> result = new ArrayList<>(fixes.length);
    for (AndroidLintQuickFix fix : fixes) {
      if (fix.isApplicable(startElement, endElement, AndroidQuickfixContexts.BatchContext.TYPE)) {
        result.add(new MyLocalQuickFix(fix));
      }
    }

    if (includeFeedbackFix) {
      result.add(new ProvideLintFeedbackFix(issue.getId()));
    }

    return result.toArray(LocalQuickFix.EMPTY_ARRAY);
  }

  @Override
  public void runInspection(@NotNull AnalysisScope scope,
                            @NotNull final InspectionManager manager,
                            @NotNull final GlobalInspectionContext globalContext,
                            @NotNull final ProblemDescriptionsProcessor problemDescriptionsProcessor) {
    final AndroidLintGlobalInspectionContext androidLintContext = globalContext.getExtension(AndroidLintGlobalInspectionContext.ID);
    if (androidLintContext == null) {
      return;
    }

    final Map<Issue, Map<File, List<ProblemData>>> problemMap = androidLintContext.getResults();
    if (problemMap == null) {
      return;
    }

    final Map<File, List<ProblemData>> file2ProblemList = problemMap.get(myIssue);
    if (file2ProblemList == null) {
      return;
    }

    for (final Map.Entry<File, List<ProblemData>> entry : file2ProblemList.entrySet()) {
      final File file = entry.getKey();
      final VirtualFile vFile = LocalFileSystem.getInstance().findFileByIoFile(file);

      if (vFile == null) {
        continue;
      }
      ApplicationManager.getApplication().runReadAction(() -> {
        final PsiManager psiManager = PsiManager.getInstance(globalContext.getProject());
        final PsiFile psiFile = psiManager.findFile(vFile);

        if (psiFile != null) {
          final ProblemDescriptor[] descriptors = computeProblemDescriptors(psiFile, manager, entry.getValue());

          if (descriptors.length > 0) {
            problemDescriptionsProcessor.addProblemElement(globalContext.getRefManager().getReference(psiFile), descriptors);
          }
        } else if (vFile.isDirectory()) {
          final PsiDirectory psiDirectory = psiManager.findDirectory(vFile);

          if (psiDirectory != null) {
            final ProblemDescriptor[] descriptors = computeProblemDescriptors(psiDirectory, manager, entry.getValue());

            if (descriptors.length > 0) {
              problemDescriptionsProcessor.addProblemElement(globalContext.getRefManager().getReference(psiDirectory), descriptors);
            }
          }
        }
      });
    }
  }

  @NotNull
  private ProblemDescriptor[] computeProblemDescriptors(@NotNull PsiElement psiFile,
                                                        @NotNull InspectionManager manager,
                                                        @NotNull List<ProblemData> problems) {
    final List<ProblemDescriptor> result = new ArrayList<>();

    AndroidLintQuickFixProvider[] fixProviders = AndroidLintQuickFixProvider.EP_NAME.getExtensions();

    for (ProblemData problemData : problems) {
      final String originalMessage = problemData.getMessage();

      // We need to have explicit <html> and </html> tags around the text; inspection infrastructure
      // such as the {@link com.intellij.codeInspection.ex.DescriptorComposer} will call
      // {@link com.intellij.xml.util.XmlStringUtil.isWrappedInHtml}. See issue 177283 for uses.
      // Note that we also need to use HTML with unicode characters here, since the HTML display
      // in the inspections view does not appear to support numeric code character entities.
      String formattedMessage = HTML_START + RAW.convertTo(originalMessage, HTML_WITH_UNICODE) + HTML_END;
      LintFix quickfixData = problemData.getQuickfixData();

      // The inspections UI does not correctly handle

      final TextRange range = problemData.getTextRange();
      Issue issue = problemData.getIssue();

      if (range.getStartOffset() == range.getEndOffset()) {

        if (psiFile instanceof PsiBinaryFile || psiFile instanceof PsiDirectory) {
          final LocalQuickFix[] fixes = getLocalQuickFixes(psiFile, psiFile, originalMessage, quickfixData, fixProviders, issue);
          result.add(new NonTextFileProblemDescriptor((PsiFileSystemItem)psiFile, formattedMessage, fixes));
        } else if (!isSuppressedFor(psiFile)) {
          result.add(manager.createProblemDescriptor(psiFile, formattedMessage, false,
                                                     getLocalQuickFixes(psiFile, psiFile, originalMessage, quickfixData, fixProviders,
                                                                        issue), ProblemHighlightType.GENERIC_ERROR_OR_WARNING));
        }
      }
      else {
        final PsiElement startElement = psiFile.findElementAt(range.getStartOffset());
        final PsiElement endElement = psiFile.findElementAt(range.getEndOffset() - 1);

        if (startElement != null && endElement != null && !isSuppressedFor(startElement)) {
          result.add(manager.createProblemDescriptor(startElement, endElement, formattedMessage,
                                                     ProblemHighlightType.GENERIC_ERROR_OR_WARNING, false,
                                                     getLocalQuickFixes(startElement, endElement, originalMessage, quickfixData,
                                                                        fixProviders, issue)));
        }
      }
    }
    return result.toArray(ProblemDescriptor.EMPTY_ARRAY);
  }

  @NotNull
  @Override
  public SuppressQuickFix[] getBatchSuppressActions(@Nullable PsiElement element) {
    SuppressLintQuickFix suppressLintQuickFix = new SuppressLintQuickFix(myIssue.getId(), element);
    if (AndroidLintExternalAnnotator.INCLUDE_IDEA_SUPPRESS_ACTIONS) {
      final List<SuppressQuickFix> result = new ArrayList<>();
      result.add(suppressLintQuickFix);
      result.addAll(Arrays.asList(BatchSuppressManager.SERVICE.getInstance().createBatchSuppressActions(HighlightDisplayKey.find(getShortName()))));
      result.addAll(Arrays.asList(new XmlSuppressableInspectionTool.SuppressTagStatic(getShortName()),
                                  new XmlSuppressableInspectionTool.SuppressForFile(getShortName())));
      return result.toArray(SuppressQuickFix.EMPTY_ARRAY);
    } else {
      return new SuppressQuickFix[] { suppressLintQuickFix };
    }
  }

<<<<<<< HEAD
=======
  private static class SuppressLintQuickFix implements SuppressQuickFix {
    private Issue myIssue;

    private SuppressLintQuickFix(Issue issue) {
      myIssue = issue;
    }

    @Override
    public boolean isAvailable(@NotNull Project project, @NotNull PsiElement context) {
      // This action doesn't work for Kotlin files
      PsiFile file = context.getContainingFile();
      return file == null || !AndroidLintExternalAnnotator.isKotlin(file.getFileType());
    }

    @Override
    public boolean isSuppressAll() {
      return false;
    }

    @NotNull
    @Override
    public String getName() {
      return "Suppress with @SuppressLint (Java) or tools:ignore (XML) or lint.xml";
    }

    @NotNull
    @Override
    public String getFamilyName() {
      return "Suppress";
    }

    @Override
    public void applyFix(@NotNull Project project, @NotNull ProblemDescriptor descriptor) {
      PsiElement myElement = descriptor.getPsiElement();
      PsiFile file = PsiTreeUtil.getParentOfType(myElement, PsiFile.class, false);
      if (file != null) {
        new SuppressLintIntentionAction(myIssue, myElement).invoke(project, null, file);
      }
    }
  }

>>>>>>> f305d7b8
  @TestOnly
  public static void setRegisterDynamicToolsFromTests(boolean registerDynamicToolsFromTests) {
    synchronized (ISSUE_MAP_LOCK) {
      ourRegisterDynamicToolsFromTests = registerDynamicToolsFromTests;
    }
  }

  @Nullable
  public static List<Tools> getDynamicTools(@Nullable Project project) {
    if (project == null) {
      return null;
    }
    synchronized (ISSUE_MAP_LOCK) {
      List<Tools> tools = project.getUserData(DYNAMIC_TOOLS_KEY);
      return tools != null ? Collections.unmodifiableList(tools) : null;
    }
  }

  @Nullable
  public static Issue findIssueByShortName(@Nullable Project project, @NotNull String name) {
    // Look up issue by inspections (for third-party issues)
    String inspectionName = name.startsWith(LINT_INSPECTION_PREFIX) ? name : LINT_INSPECTION_PREFIX + name;

    Issue issue = null;
    List<Tools> tools = getDynamicTools(project);
    if (tools != null) {
      for (Tools tool : tools) {
        if (inspectionName.equals(tool.getShortName())) {
          InspectionProfileEntry e = tool.getTool().getTool();
          if (e instanceof AndroidLintInspectionBase) {
            issue = ((AndroidLintInspectionBase)e).getIssue();
            break;
          }
        }
      }
    }

    if (issue == null && project != null) {
      InspectionProfile profile = InspectionProjectProfileManager.getInstance(project).getCurrentProfile();
      for (InspectionToolWrapper e : profile.getInspectionTools(null)) {
        if (inspectionName.equals(e.getShortName())) {
          InspectionProfileEntry entry = e.getTool();
          if (entry instanceof AndroidLintInspectionBase) {
            issue = ((AndroidLintInspectionBase)entry).getIssue();
          }
        }
      }
    }

    return issue;
  }

  public static String getInspectionShortNameByIssue(@NotNull Project project, @NotNull Issue issue) {
    synchronized (ISSUE_MAP_LOCK) {
      Map<Issue, String> issue2InspectionShortName = project.getUserData(ISSUE_MAP_KEY);
      if (issue2InspectionShortName == null) {
        issue2InspectionShortName = new HashMap<>();
        project.putUserData(ISSUE_MAP_KEY, issue2InspectionShortName);

        final InspectionProfile profile = InspectionProjectProfileManager.getInstance(project).getCurrentProfile();

        for (InspectionToolWrapper e : profile.getInspectionTools(null)) {
          final String shortName = e.getShortName();

          if (shortName.startsWith(LINT_INSPECTION_PREFIX)) {
            final InspectionProfileEntry entry = e.getTool();
            if (entry instanceof AndroidLintInspectionBase) {
              final Issue s = ((AndroidLintInspectionBase)entry).getIssue();
              issue2InspectionShortName.put(s, shortName);
            }
          }
        }
      }

      // Third party lint check? If so register it dynamically, but
      // not during unit tests (where we typically end up with empty
      // inspection profiles containing only the to-be-tested inspections
      // and we don't want random other inspections to show up)
      String name = issue2InspectionShortName.get(issue);
      if (name == null &&
          (!ApplicationManager.getApplication().isUnitTestMode() ||
           (ourRegisterDynamicToolsFromTests && !new BuiltinIssueRegistry().getIssues().contains(issue)))) {
        AndroidLintInspectionBase tool = createInspection(issue);
        LintInspectionFactory factory = new LintInspectionFactory(tool);
        // We have to add the tool both to the current and the base profile; otherwise, bringing up
        // the profile settings will show all these issues as modified (blue) because
        // InspectionProfileModifiableModel#isProperSetting returns true if the tool is found
        // only in the current profile, not the base profile (and returning true from that method
        // shows the setting as modified, even though the name seems totally unrelated)
        InspectionProfileImpl base = InspectionProfileKt.getBASE_PROFILE();
        InspectionProfileImpl current = InspectionProjectProfileManager.getInstance(project).getCurrentProfile();
        base.addTool(project, factory, null);
        current.addTool(project, factory, null);

        name = tool.getShortName();
        issue2InspectionShortName.put(issue, name);

        ToolsImpl tools = current.getToolsOrNull(name, project);
        if (tools != null) {
          List<Tools> ourDynamicTools = project.getUserData(DYNAMIC_TOOLS_KEY);
          if (ourDynamicTools == null) {
            ourDynamicTools = new ArrayList<>();
            project.putUserData(DYNAMIC_TOOLS_KEY, ourDynamicTools);
          }
          ourDynamicTools.add(tools);
        }
      }
      return name;
    }
  }

  private static AndroidLintInspectionBase createInspection(Issue issue) {
    return new AndroidLintInspectionBase(issue.getBriefDescription(TEXT), issue) {};
  }

  private static class LintInspectionFactory extends GlobalInspectionToolWrapper {
    private final AndroidLintInspectionBase myInspection;

    private LintInspectionFactory(AndroidLintInspectionBase inspection) {
      super(inspection);
      myInspection = inspection;
    }

    @Override
    public boolean isEnabledByDefault() {
      return myInspection.isEnabledByDefault();
    }

    @NotNull
    @Override
    public GlobalInspectionToolWrapper createCopy() {
      return new LintInspectionFactory(createInspection(myInspection.myIssue));
    }
  }

  @Nls
  @NotNull
  @Override
  public String getGroupDisplayName() {
    // Use root category (inspections window doesn't do nesting the way the preference window does)
    Category category = myIssue.getCategory();
    while (category.getParent() != null) {
      category = category.getParent();
    }

    return AndroidBundle.message("android.lint.inspections.group.name") + ": " + category.getName();
  }

  @NotNull
  @Override
  public String[] getGroupPath() {
    if (myGroupPath == null) {
      Category category = myIssue.getCategory();

      int count = 2; // "Android", "Lint"
      Category curr = category;
      while (curr != null) {
        count++;
        curr = curr.getParent();
      }

      String[] path = new String[count];
      while (category != null) {
        path[--count] = category.getName();
        category = category.getParent();
      }
      assert count == 2;

      path[0] = AndroidBundle.message("android.inspections.group.name");
      path[1] = AndroidBundle.message("android.lint.inspections.subgroup.name");

      myGroupPath = path;
    }

    return myGroupPath;
  }

  @Nls
  @NotNull
  @Override
  public String getDisplayName() {
    return myDisplayName;
  }

  @SuppressWarnings("deprecation")
  @Override
  public String getStaticDescription() {
    StringBuilder sb = new StringBuilder(1000);
    sb.append("<html><body>");
    sb.append(myIssue.getBriefDescription(HTML));
    sb.append("<br><br>");
    sb.append(myIssue.getExplanation(HTML));
    sb.append("<br><br>Issue id: ").append(myIssue.getId());
    List<String> urls = myIssue.getMoreInfo();
    if (!urls.isEmpty()) {
      boolean separated = false;
      for (String url : urls) {
        if (!myIssue.getExplanation(RAW).contains(url)) {
          if (!separated) {
            sb.append("<br><br>");
            separated = true;
          } else {
            sb.append("<br>");
          }
          sb.append("<a href=\"");
          sb.append(url);
          sb.append("\">");
          sb.append(url);
          sb.append("</a>");
        }
      }
    }
    sb.append("</body></html>");

    return sb.toString();
  }

  @Override
  public boolean isEnabledByDefault() {
    return myIssue.isEnabledByDefault();
  }

  @NotNull
  @Override
  public String getShortName() {
    return LINT_INSPECTION_PREFIX + myIssue.getId();
  }

  @NotNull
  @Override
  public HighlightDisplayLevel getDefaultLevel() {
    final Severity defaultSeverity = myIssue.getDefaultSeverity();
    final HighlightDisplayLevel displayLevel = toHighlightDisplayLevel(defaultSeverity);
    return displayLevel != null ? displayLevel : HighlightDisplayLevel.WARNING;
  }

  @Nullable
  static HighlightDisplayLevel toHighlightDisplayLevel(@NotNull Severity severity) {
    switch (severity) {
      case ERROR:
        return HighlightDisplayLevel.ERROR;
      case FATAL:
        return HighlightDisplayLevel.ERROR;
      case WARNING:
        return HighlightDisplayLevel.WARNING;
      case INFORMATIONAL:
        return HighlightDisplayLevel.WEAK_WARNING;
      case IGNORE:
        return null;
      default:
        LOG.error("Unknown severity " + severity);
        return null;
    }
  }

  /** Returns true if the given analysis scope is adequate for single-file analysis */
  private static boolean isSingleFileScope(EnumSet<Scope> scopes) {
    if (scopes.size() != 1) {
      return false;
    }
    final Scope scope = scopes.iterator().next();
    return scope == Scope.JAVA_FILE || scope == Scope.RESOURCE_FILE || scope == Scope.MANIFEST
           || scope == Scope.PROGUARD_FILE || scope == Scope.OTHER;
  }

  @Override
  public boolean worksInBatchModeOnly() {
    Implementation implementation = myIssue.getImplementation();
    if (isSingleFileScope(implementation.getScope())) {
      return false;
    }
    for (EnumSet<Scope> scopes : implementation.getAnalysisScopes()) {
      if (isSingleFileScope(scopes)) {
        return false;
      }
    }

    return true;
  }

  @NotNull
  public Issue getIssue() {
    return myIssue;
  }

  /** Wraps quickfixes from {@link LintFix} with default implementations */
  public static AndroidLintQuickFix[] createFixes(@Nullable PsiFile file, @Nullable LintFix lintFix) {
    if (lintFix instanceof ReplaceString) {
      ReplaceString data = (ReplaceString)lintFix;
      String regexp;
      if (data.oldPattern != null) {
        regexp = data.oldPattern;
      } else if (data.oldString != null) {
        if (data.oldString == ReplaceString.INSERT_BEGINNING || data.oldString == ReplaceString.INSERT_END) {
          regexp = data.oldString;
        } else {
          regexp = "(" + Pattern.quote(data.oldString) + ")";
        }
      } else {
        regexp = null;
      }
      ReplaceStringQuickFix fix = new ReplaceStringQuickFix(data.getDisplayName(), data.getFamilyName(), regexp, data.replacement);
      if (data.shortenNames) {
        fix.setShortenNames(true);
      }
      if (data.reformat) {
        fix.setFormat(true);
      }
      if (data.selectPattern != null) {
        fix.setSelectPattern(data.selectPattern);
      }
      if (data.range != null && file != null) {
        Position start = data.range.getStart();
        Position end = data.range.getEnd();
        if (start != null && end != null) {
          SmartPointerManager manager = SmartPointerManager.getInstance(file.getProject());
          int startOffset = start.getOffset();
          int endOffset = end.getOffset();
          if (endOffset > startOffset) {
            TextRange textRange = TextRange.create(startOffset, Math.max(startOffset, endOffset));
            SmartPsiFileRange smartRange = manager.createSmartPsiFileRangePointer(file, textRange);
            fix.setRange(smartRange);
          }
        }
      }
      return new AndroidLintQuickFix[]{fix};
    } else if (lintFix instanceof SetAttribute) {
      SetAttribute data = (SetAttribute)lintFix;
      if (data.value == null) {
        return new AndroidLintQuickFix[]{ new RemoteAttributeFix(data) };
      }

      // TODO: SetAttribute can now have a custom range!
      return new AndroidLintQuickFix[]{new SetAttributeQuickFix(data.getDisplayName(), data.getFamilyName(), data.attribute,
                                                                data.namespace, data.value,
                                                                data.dot, data.mark)};
    } else if (lintFix instanceof LintFixGroup) {
      LintFixGroup group = (LintFixGroup)lintFix;
      List<AndroidLintQuickFix> fixList = Lists.newArrayList();
      for (LintFix fix : group.fixes) {
        Collections.addAll(fixList, createFixes(file, fix));
      }
      AndroidLintQuickFix[] fixes = fixList.toArray(AndroidLintQuickFix.EMPTY_ARRAY);

      switch (group.type) {
        case COMPOSITE:
          return new AndroidLintQuickFix[] { new CompositeLintFix(lintFix.getDisplayName(), lintFix.getFamilyName(), fixes) };
        case ALTERNATIVES:
          return fixes;
      }
    }
    return AndroidLintQuickFix.EMPTY_ARRAY;
  }

  static class CompositeLintFix implements AndroidLintQuickFix {
    private final String myDisplayName;
    private final String myFamilyName;
    private final AndroidLintQuickFix[] myFixes;

    CompositeLintFix(String displayName, String familyName, AndroidLintQuickFix[] myFixes) {
      myDisplayName = displayName;
      myFamilyName = familyName;
      this.myFixes = myFixes;
    }

    @Override
    public void apply(@NotNull PsiElement startElement, @NotNull PsiElement endElement, @NotNull AndroidQuickfixContexts.Context context) {
      for (AndroidLintQuickFix fix : myFixes) {
        fix.apply(startElement, endElement, context);
      }
    }

    @Override
    public boolean isApplicable(@NotNull PsiElement startElement,
                                @NotNull PsiElement endElement,
                                @NotNull AndroidQuickfixContexts.ContextType contextType) {
      for (AndroidLintQuickFix fix : myFixes) {
        if (!fix.isApplicable(startElement, endElement, contextType)) {
          return false;
        }
      }
      return true;
    }

    @NotNull
    @Override
    public String getName() {
      return myDisplayName != null ? myDisplayName : "Fix";
    }

    @Nullable
    @Override
    public String getFamilyName() {
      return myFamilyName;
    }
  }

  static class RemoteAttributeFix implements AndroidLintQuickFix {
    private final SetAttribute myData;

    public RemoteAttributeFix(SetAttribute data) {
      myData = data;
    }

    @Override
    public void apply(@NotNull PsiElement startElement,
                      @NotNull PsiElement endElement,
                      @NotNull AndroidQuickfixContexts.Context context) {
      XmlAttribute attribute = findAttribute(startElement);
      if(attribute != null && attribute.isValid()) {
        attribute.delete();
      }
    }

    @Override
    public boolean isApplicable(@NotNull PsiElement startElement,
                                @NotNull PsiElement endElement,
                                @NotNull AndroidQuickfixContexts.ContextType contextType) {
      XmlAttribute attribute = findAttribute(startElement);
      return attribute != null && attribute.isValid();
    }

    @Nullable
    private XmlAttribute findAttribute(@NotNull PsiElement startElement) {
      final XmlTag tag = PsiTreeUtil.getParentOfType(startElement, XmlTag.class, false);

      if (tag == null) {
        return null;
      }

      return myData.namespace != null ? tag.getAttribute(myData.attribute, myData.namespace) :
             tag.getAttribute(myData.attribute);
    }

    @NotNull
    @Override
    public String getName() {
      return myData.getDisplayName();
    }

    @Nullable
    @Override
    public String getFamilyName() {
      return myData.getFamilyName();
    }
  }

  static class MyLocalQuickFix extends InspectionGadgetsFix {
    private final AndroidLintQuickFix myLintQuickFix;

    MyLocalQuickFix(@NotNull AndroidLintQuickFix lintQuickFix) {
      myLintQuickFix = lintQuickFix;
    }

    @NotNull
    @Override
    public String getName() {
      return myLintQuickFix.getName();
    }

    @NotNull
    @Override
    public String getFamilyName() {
      String familyName = myLintQuickFix.getFamilyName();
      if (familyName != null) {
        return familyName;
      }
      return myLintQuickFix.getName();
    }

    @Override
    protected void doFix(Project project, ProblemDescriptor descriptor) {
      myLintQuickFix.apply(descriptor.getStartElement(), descriptor.getEndElement(), AndroidQuickfixContexts.BatchContext.getInstance());
    }

    @Override
    public boolean startInWriteAction() {
      return myLintQuickFix.startInWriteAction();
    }

    @Nullable
    @Override
    public PsiElement getElementToMakeWritable(@NotNull PsiFile currentFile) {
      return currentFile;
    }
  }

  /**
   * A {@link ProblemDescriptor} for image and directory files. This is
   * necessary because the {@link InspectionManager}'s createProblemDescriptor methods
   * all use {@link ProblemDescriptorBase} where in the constructor
   * it insists that the start and end {@link PsiElement} instances must have a valid
   * <b>text</b> range, which does not apply for images.
   * <p>
   * This custom descriptor allows the batch lint analysis to correctly handle lint errors
   * associated with image files (such as the various {@link com.android.tools.lint.checks.IconDetector}
   * warnings), as well as directory errors (such as incorrect locale folders),
   * and clicking on them will navigate to the correct icon.
   */
  private static class NonTextFileProblemDescriptor implements ProblemDescriptor {
    private final PsiFileSystemItem myFile;
    private final String myMessage;
    private final LocalQuickFix[] myFixes;
    private ProblemGroup myGroup;

    public NonTextFileProblemDescriptor(@NotNull PsiFileSystemItem file, @NotNull String message, @NotNull LocalQuickFix[] fixes) {
      myFile = file;
      myMessage = message;
      myFixes = fixes;
    }

    @Override
    public PsiElement getPsiElement() {
      return myFile;
    }

    @Override
    public PsiElement getStartElement() {
      return myFile;
    }

    @Override
    public PsiElement getEndElement() {
      return myFile;
    }

    @Override
    public TextRange getTextRangeInElement() {
      return new TextRange(0, 0);
    }

    @Override
    public int getLineNumber() {
      return 0;
    }

    @NotNull
    @Override
    public ProblemHighlightType getHighlightType() {
      return ProblemHighlightType.GENERIC_ERROR_OR_WARNING;
    }

    @Override
    public boolean isAfterEndOfLine() {
      return false;
    }

    @Override
    public void setTextAttributes(TextAttributesKey key) {
    }

    @Nullable
    @Override
    public ProblemGroup getProblemGroup() {
      return myGroup;
    }

    @Override
    public void setProblemGroup(@Nullable ProblemGroup problemGroup) {
      myGroup = problemGroup;
    }

    @Override
    public boolean showTooltip() {
      return false;
    }

    @NotNull
    @Override
    public String getDescriptionTemplate() {
      return myMessage;
    }

    @Nullable
    @Override
    public QuickFix[] getFixes() {
      return myFixes;
    }
  }
}<|MERGE_RESOLUTION|>--- conflicted
+++ resolved
@@ -11,10 +11,6 @@
 import com.android.tools.idea.lint.ProvideLintFeedbackFix;
 import com.android.tools.idea.lint.ProvideLintFeedbackPanel;
 import com.android.tools.idea.lint.ReplaceStringQuickFix;
-<<<<<<< HEAD
-=======
-import com.android.tools.idea.lint.SuppressLintIntentionAction;
->>>>>>> f305d7b8
 import com.android.tools.lint.checks.BuiltinIssueRegistry;
 import com.android.tools.lint.detector.api.Category;
 import com.android.tools.lint.detector.api.Implementation;
@@ -73,10 +69,6 @@
 import com.intellij.psi.xml.XmlAttribute;
 import com.intellij.psi.xml.XmlTag;
 import com.siyeh.ig.InspectionGadgetsFix;
-<<<<<<< HEAD
-import gnu.trove.THashMap;
-=======
->>>>>>> f305d7b8
 import java.io.File;
 import java.util.ArrayList;
 import java.util.Arrays;
@@ -91,10 +83,7 @@
 import org.jetbrains.annotations.NotNull;
 import org.jetbrains.annotations.Nullable;
 import org.jetbrains.annotations.TestOnly;
-<<<<<<< HEAD
 import org.jetbrains.kotlin.idea.KotlinFileType;
-=======
->>>>>>> f305d7b8
 
 public abstract class AndroidLintInspectionBase extends GlobalInspectionTool {
   /** Prefix used by the comment suppress mechanism in Studio/IntelliJ */
@@ -333,50 +322,6 @@
     }
   }
 
-<<<<<<< HEAD
-=======
-  private static class SuppressLintQuickFix implements SuppressQuickFix {
-    private Issue myIssue;
-
-    private SuppressLintQuickFix(Issue issue) {
-      myIssue = issue;
-    }
-
-    @Override
-    public boolean isAvailable(@NotNull Project project, @NotNull PsiElement context) {
-      // This action doesn't work for Kotlin files
-      PsiFile file = context.getContainingFile();
-      return file == null || !AndroidLintExternalAnnotator.isKotlin(file.getFileType());
-    }
-
-    @Override
-    public boolean isSuppressAll() {
-      return false;
-    }
-
-    @NotNull
-    @Override
-    public String getName() {
-      return "Suppress with @SuppressLint (Java) or tools:ignore (XML) or lint.xml";
-    }
-
-    @NotNull
-    @Override
-    public String getFamilyName() {
-      return "Suppress";
-    }
-
-    @Override
-    public void applyFix(@NotNull Project project, @NotNull ProblemDescriptor descriptor) {
-      PsiElement myElement = descriptor.getPsiElement();
-      PsiFile file = PsiTreeUtil.getParentOfType(myElement, PsiFile.class, false);
-      if (file != null) {
-        new SuppressLintIntentionAction(myIssue, myElement).invoke(project, null, file);
-      }
-    }
-  }
-
->>>>>>> f305d7b8
   @TestOnly
   public static void setRegisterDynamicToolsFromTests(boolean registerDynamicToolsFromTests) {
     synchronized (ISSUE_MAP_LOCK) {
