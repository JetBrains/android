/*
 * Copyright (C) 2019 The Android Open Source Project
 *
 * Licensed under the Apache License, Version 2.0 (the "License");
 * you may not use this file except in compliance with the License.
 * You may obtain a copy of the License at
 *
 *      http://www.apache.org/licenses/LICENSE-2.0
 *
 * Unless required by applicable law or agreed to in writing, software
 * distributed under the License is distributed on an "AS IS" BASIS,
 * WITHOUT WARRANTIES OR CONDITIONS OF ANY KIND, either express or implied.
 * See the License for the specific language governing permissions and
 * limitations under the License.
 */
package org.jetbrains.android.quickDefinitions

import com.android.ide.common.rendering.api.ResourceNamespace
import com.android.ide.common.rendering.api.ResourceReference
import com.android.resources.ResourceUrl
import com.android.tools.idea.res.psi.AndroidResourceToPsiResolver
import com.android.tools.idea.res.psi.ResourceReferencePsiElement
import com.intellij.codeInsight.hint.ImplementationViewElement
import com.intellij.codeInsight.hint.ImplementationViewSession
import com.intellij.codeInsight.hint.ImplementationViewSessionFactory
import com.intellij.codeInsight.hint.PsiImplementationViewElement
import com.intellij.codeInsight.hint.PsiImplementationViewSession
import com.intellij.codeInsight.navigation.ImplementationSearcher
import com.intellij.openapi.actionSystem.CommonDataKeys
import com.intellij.openapi.actionSystem.DataContext
import com.intellij.openapi.application.runReadAction
import com.intellij.openapi.editor.Editor
import com.intellij.openapi.progress.ProgressIndicator
import com.intellij.openapi.progress.ProgressManager
import com.intellij.openapi.project.Project
import com.intellij.openapi.util.ThrowableComputable
import com.intellij.openapi.vfs.VirtualFile
import com.intellij.psi.PsiElement
import com.intellij.psi.PsiManager
import com.intellij.util.Processor
import org.jetbrains.android.dom.AndroidXmlDocumentationProvider
import org.jetbrains.kotlin.asJava.classes.runReadAction

/**
 *  [ImplementationViewSessionFactory] for Android resources, for a better "Quick Definition" UI.`
 *
 * Shows a preview of resource declarations for a [ResourceReference] found in the resource repository.
 */
class AndroidImplementationViewSessionFactory : ImplementationViewSessionFactory {
  override fun createSession(
    dataContext: DataContext,
    project: Project,
    isSearchDeep: Boolean,
    alwaysIncludeSelf: Boolean
  ): ImplementationViewSession? {
    // createSession() is called on elements in editor. It is also called the first time you ask for quick definitions on a lookupElement.
    // For this reason, we use PsiImplementationViewSession.getElement to decide which element to use.
    val file = CommonDataKeys.PSI_FILE.getData(dataContext) ?: return null
    val editor = PsiImplementationViewSession.getEditor(dataContext) ?: return null
    val elementInEditor = CommonDataKeys.PSI_ELEMENT.getData(dataContext)
    val correctedElement = PsiImplementationViewSession.getElement(project, file, editor, elementInEditor)
    val contextElement = file.findElementAt(editor.caretModel.offset) ?: return null
    val resourceReferencePsiElement = getResourceReferencePsiElement(correctedElement, contextElement) ?: return null
    return AndroidImplementationViewSession(resourceReferencePsiElement, contextElement, editor)
  }

  override fun createSessionForLookupElement(
    project: Project,
    editor: Editor?,
    file: VirtualFile?,
    lookupItemObject: Any?,
    isSearchDeep: Boolean,
    alwaysIncludeSelf: Boolean
  ): ImplementationViewSession? {
    // createSessionForLookupElement() is called on the second and subsequent requests for the quick definitions of lookup items.
    if (editor == null || file == null) {
      return null
    }
    val contextElement = PsiManager.getInstance(project).findFile(file)?.findElementAt(editor.caretModel.offset) ?: return null
    val resourceReferencePsiElement = getResourceReferencePsiElement(lookupItemObject, contextElement) ?: return null
    return AndroidImplementationViewSession(resourceReferencePsiElement, contextElement, editor)
  }

  private fun getResourceReferencePsiElement(element: Any?, contextElement: PsiElement): ResourceReferencePsiElement? {
    return when (element) {
      is AndroidXmlDocumentationProvider.ResourceReferenceCompletionElement -> {
        val resourceReference = ResourceUrl.parse(element.resource)?.resolve(
          ResourceNamespace.TODO(),
          ResourceNamespace.Resolver.EMPTY_RESOLVER) ?: return null
        ResourceReferencePsiElement(contextElement, resourceReference)
      }
      is PsiElement -> ResourceReferencePsiElement.create(element)
      else -> null
    }
  }
}

/**
 * [ImplementationViewSession] specific to Android resources
 *
 * Implementations for resources are found via the [AndroidResourceToPsiResolver] resource repositories.
 */
class AndroidImplementationViewSession(
  private val resourceReferencePsiElement: ResourceReferencePsiElement,
  private val contextElement: PsiElement,
  override val editor: Editor?
) : ImplementationViewSession {

  // TODO(lukeegan): Create own ImplementationViewElement to show custom text eg. entire Style Tags for styleable attrs.
  override val implementationElements: List<ImplementationViewElement>
    get() {
      return ProgressManager.getInstance().runProcessWithProgressSynchronously(
        ThrowableComputable {
          runReadAction {
            AndroidResourceToPsiResolver.getInstance()
              .getGotoDeclarationTargets(resourceReferencePsiElement.resourceReference, contextElement)
              .map { PsiImplementationViewElement(it) }
          }
        },
        ImplementationSearcher.getSearchingForImplementations(),
        true,
<<<<<<< HEAD
        contextElement.project
      )
=======
        contextElement.project)
>>>>>>> 0d09370c
    }

  override val file: VirtualFile? = contextElement.containingFile.virtualFile
  override val text: String? = contextElement.text

  override val factory: ImplementationViewSessionFactory
    get() = ImplementationViewSessionFactory.EP_NAME.findExtensionOrFail(AndroidImplementationViewSessionFactory::class.java)

  override val project: Project = resourceReferencePsiElement.project

  override fun searchImplementationsInBackground(indicator: ProgressIndicator,
                                                 processor: Processor<in ImplementationViewElement>): List<ImplementationViewElement> = emptyList()

  override fun elementRequiresIncludeSelf(): Boolean = false

  override fun needUpdateInBackground(): Boolean = false

  override fun dispose() {}
}<|MERGE_RESOLUTION|>--- conflicted
+++ resolved
@@ -39,7 +39,6 @@
 import com.intellij.psi.PsiManager
 import com.intellij.util.Processor
 import org.jetbrains.android.dom.AndroidXmlDocumentationProvider
-import org.jetbrains.kotlin.asJava.classes.runReadAction
 
 /**
  *  [ImplementationViewSessionFactory] for Android resources, for a better "Quick Definition" UI.`
@@ -73,9 +72,7 @@
     alwaysIncludeSelf: Boolean
   ): ImplementationViewSession? {
     // createSessionForLookupElement() is called on the second and subsequent requests for the quick definitions of lookup items.
-    if (editor == null || file == null) {
-      return null
-    }
+    if (editor == null || file == null) { return null }
     val contextElement = PsiManager.getInstance(project).findFile(file)?.findElementAt(editor.caretModel.offset) ?: return null
     val resourceReferencePsiElement = getResourceReferencePsiElement(lookupItemObject, contextElement) ?: return null
     return AndroidImplementationViewSession(resourceReferencePsiElement, contextElement, editor)
@@ -119,28 +116,24 @@
         },
         ImplementationSearcher.getSearchingForImplementations(),
         true,
-<<<<<<< HEAD
         contextElement.project
       )
-=======
-        contextElement.project)
->>>>>>> 0d09370c
     }
 
-  override val file: VirtualFile? = contextElement.containingFile.virtualFile
-  override val text: String? = contextElement.text
+    override val file: VirtualFile? = contextElement.containingFile.virtualFile
+    override val text: String? = contextElement.text
 
-  override val factory: ImplementationViewSessionFactory
-    get() = ImplementationViewSessionFactory.EP_NAME.findExtensionOrFail(AndroidImplementationViewSessionFactory::class.java)
+    override val factory: ImplementationViewSessionFactory
+      get() = ImplementationViewSessionFactory.EP_NAME.findExtensionOrFail(AndroidImplementationViewSessionFactory::class.java)
 
-  override val project: Project = resourceReferencePsiElement.project
+    override val project: Project = resourceReferencePsiElement.project
 
-  override fun searchImplementationsInBackground(indicator: ProgressIndicator,
-                                                 processor: Processor<in ImplementationViewElement>): List<ImplementationViewElement> = emptyList()
+    override fun searchImplementationsInBackground(indicator: ProgressIndicator,
+                                                   processor: Processor<in ImplementationViewElement>): List<ImplementationViewElement> = emptyList()
 
-  override fun elementRequiresIncludeSelf(): Boolean = false
+    override fun elementRequiresIncludeSelf(): Boolean = false
 
-  override fun needUpdateInBackground(): Boolean = false
+    override fun needUpdateInBackground(): Boolean = false
 
-  override fun dispose() {}
+    override fun dispose() {}
 }