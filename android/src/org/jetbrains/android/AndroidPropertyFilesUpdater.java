// Copyright 2000-2021 JetBrains s.r.o. Use of this source code is governed by the Apache 2.0 license that can be found in the LICENSE file.
package org.jetbrains.android;

import com.android.SdkConstants;
import com.android.sdklib.IAndroidTarget;
import com.android.tools.idea.model.AndroidModel;
import com.intellij.facet.ProjectFacetManager;
import com.intellij.lang.properties.IProperty;
import com.intellij.lang.properties.psi.PropertiesElementFactory;
import com.intellij.lang.properties.psi.PropertiesFile;
import com.intellij.notification.Notification;
import com.intellij.notification.NotificationGroup;
import com.intellij.notification.NotificationListener;
import com.intellij.notification.NotificationType;
import com.intellij.openapi.Disposable;
import com.intellij.openapi.application.ApplicationManager;
import com.intellij.openapi.command.CommandProcessor;
<<<<<<< HEAD
import com.intellij.openapi.components.Service;
=======
import com.intellij.openapi.components.ServiceManager;
>>>>>>> 799703f0
import com.intellij.openapi.extensions.PluginId;
import com.intellij.openapi.module.Module;
import com.intellij.openapi.project.Project;
import com.intellij.openapi.roots.ModuleRootEvent;
import com.intellij.openapi.roots.ModuleRootListener;
import com.intellij.openapi.roots.ModuleRootManager;
import com.intellij.openapi.startup.StartupManager;
import com.intellij.openapi.util.Key;
import com.intellij.openapi.util.Pair;
import com.intellij.openapi.util.io.FileUtil;
import com.intellij.openapi.vfs.ReadonlyStatusHandler;
import com.intellij.openapi.vfs.VfsUtilCore;
import com.intellij.openapi.vfs.VirtualFile;
import com.intellij.psi.PsiDocumentManager;
import com.intellij.psi.PsiElement;
import com.intellij.util.Processor;
import com.intellij.util.SingleAlarm;
import java.util.ArrayList;
import java.util.Arrays;
import java.util.Collection;
import java.util.Collections;
import java.util.HashSet;
import java.util.List;
import java.util.Objects;
import java.util.Properties;
import java.util.Set;
import javax.swing.event.HyperlinkEvent;
import org.jetbrains.android.facet.AndroidFacet;
import org.jetbrains.android.facet.AndroidRootUtil;
import org.jetbrains.android.importDependencies.ImportDependenciesUtil;
import org.jetbrains.android.sdk.AndroidPlatform;
import org.jetbrains.android.util.AndroidBundle;
import org.jetbrains.android.util.AndroidUtils;
import org.jetbrains.annotations.NotNull;
import org.jetbrains.annotations.Nullable;

// This class supports JPS projects and relies on APIs which should not be used in AS otherwise. We suppress related warnings to
// avoid cluttering of the build output.
@SuppressWarnings("deprecation")
@Service
public final class AndroidPropertyFilesUpdater implements Disposable {
  private static final NotificationGroup PROPERTY_FILES_UPDATING_NOTIFICATION =
    NotificationGroup.balloonGroup("Android Property Files Updating", PluginId.getId("org.jetbrains.android"));
  private static final Key<List<Object>> ANDROID_PROPERTIES_STATE_KEY = Key.create("ANDROID_PROPERTIES_STATE");
  private Notification myNotification;
  private final SingleAlarm myAlarm;
  private final Project myProject;

  public static class ModuleRootListenerImpl implements ModuleRootListener {
    @Override
    public void rootsChanged(@NotNull final ModuleRootEvent event) {
<<<<<<< HEAD
      Project project = event.getProject();
      if (!project.isDefault()) {
        project.getService(AndroidPropertyFilesUpdater.class).onRootsChanged();
      }
=======
      ServiceManager.getService(event.getProject(), AndroidPropertyFilesUpdater.class).onRootsChanged();
>>>>>>> 799703f0
    }
  }

  private AndroidPropertyFilesUpdater(Project project) {
<<<<<<< HEAD
    myAlarm = new SingleAlarm(() -> ApplicationManager.getApplication().invokeLater(this::updatePropertyFilesIfNecessary), 50, this);
=======
    myAlarm = new SingleAlarm(this::updatePropertyFilesIfNecessary, 50, this);
>>>>>>> 799703f0
    myProject = project;
  }

  @Override
  public void dispose() {
    if (myNotification != null && !myNotification.isExpired()) {
      myNotification.expire();
    }
    myAlarm.cancel();
  }

  private void onRootsChanged() {
<<<<<<< HEAD
    StartupManager.getInstance(myProject).runWhenProjectIsInitialized(myAlarm::cancelAndRequest);
=======
    if (!ApplicationManager.getApplication().isUnitTestMode() &&
        !ApplicationManager.getApplication().isHeadlessEnvironment()) {
      StartupManager.getInstance(myProject).runWhenProjectIsInitialized(myAlarm::cancelAndRequest);
    }
>>>>>>> 799703f0
  }

  private void updatePropertyFilesIfNecessary() {
    if (myProject.isDisposed()) return;
    PsiDocumentManager.getInstance(myProject).commitAllDocuments();

    final List<VirtualFile> toAskFiles = new ArrayList<>();
    final List<AndroidFacet> toAskFacets = new ArrayList<>();
    final List<Runnable> toAskChanges = new ArrayList<>();

    final List<VirtualFile> files = new ArrayList<>();
    final List<Runnable> changes = new ArrayList<>();

    for (AndroidFacet facet : ProjectFacetManager.getInstance(myProject).getFacets(AndroidFacet.ID)) {
      if (!AndroidModel.isRequired(facet)) {
        final String updatePropertyFiles = facet.getProperties().UPDATE_PROPERTY_FILES;
        final boolean ask = updatePropertyFiles.isEmpty();

        if (!ask && !Boolean.parseBoolean(updatePropertyFiles)) {
          continue;
        }
        final Pair<VirtualFile, List<Runnable>> pair = updateProjectPropertiesIfNecessary(facet);

        if (pair != null) {
          if (ask) {
            toAskFacets.add(facet);
            toAskFiles.add(pair.getFirst());
            toAskChanges.addAll(pair.getSecond());
          }
          else {
            files.add(pair.getFirst());
            changes.addAll(pair.getSecond());
          }
        }
      }
    }

    /* We should expire old notification even if there are no properties to update in current event.
     For example, user changed "is library" setting to 'true', the notification was shown, but user ignored it.
     Then he changed the setting to 'false' again. New notification won't be shown, because the value of
     "android.library" in project.properties is correct. However if the old notification was not expired,
     user may press on it, and "android.library" property will be changed to 'false'. */
    if (myNotification != null && !myNotification.isExpired()) {
      myNotification.expire();
    }

    if (!changes.isEmpty() || !toAskChanges.isEmpty()) {
      if (!toAskChanges.isEmpty()) {
        askUserIfUpdatePropertyFile(myProject, toAskFacets, new Processor<MyResult>() {
          @Override
          public boolean process(MyResult result) {
            if (result == MyResult.NEVER) {
              for (AndroidFacet facet : toAskFacets) {
                facet.getProperties().UPDATE_PROPERTY_FILES = Boolean.FALSE.toString();
              }
              return true;
            }
            else if (result == MyResult.ALWAYS) {
              for (AndroidFacet facet : toAskFacets) {
                facet.getProperties().UPDATE_PROPERTY_FILES = Boolean.TRUE.toString();
              }
            }
            if (ReadonlyStatusHandler.ensureFilesWritable(myProject, toAskFiles.toArray(VirtualFile.EMPTY_ARRAY))) {
              CommandProcessor.getInstance().executeCommand(myProject, new Runnable() {
                @Override
                public void run() {
                  ApplicationManager.getApplication().runWriteAction(new Runnable() {
                    @Override
                    public void run() {
                      for (Runnable change : toAskChanges) {
                        change.run();
                      }
                    }
                  });
                }
              }, "Update Android property files", null);
            }
            return true;
          }
        });
      }

      if (!changes.isEmpty() && ReadonlyStatusHandler.ensureFilesWritable(
        myProject, files.toArray(VirtualFile.EMPTY_ARRAY))) {
        CommandProcessor.getInstance().executeCommand(myProject, new Runnable() {
          @Override
          public void run() {
            ApplicationManager.getApplication().runWriteAction(new Runnable() {
              @Override
              public void run() {
                for (Runnable change : changes) {
                  change.run();
                }
              }
            });
            CommandProcessor.getInstance().markCurrentCommandAsGlobal(myProject);
          }
        }, "Update Android property files", null);
      }
    }
  }

  @Nullable
  private static Pair<VirtualFile, List<Runnable>> updateProjectPropertiesIfNecessary(@NotNull AndroidFacet facet) {
    if (facet.isDisposed()) {
      return null;
    }
    final Module module = facet.getModule();
    final Pair<PropertiesFile, VirtualFile> pair =
      AndroidRootUtil.findPropertyFile(module, SdkConstants.FN_PROJECT_PROPERTIES);

    if (pair == null) {
      return null;
    }
    final PropertiesFile projectProperties = pair.getFirst();
    final VirtualFile projectPropertiesVFile = pair.getSecond();

    final Pair<Properties, VirtualFile> localProperties =
      AndroidRootUtil.readPropertyFile(module, SdkConstants.FN_LOCAL_PROPERTIES);
    final List<Runnable> changes = new ArrayList<>();

    final AndroidPlatform androidPlatform = AndroidPlatform.getInstance(facet.getModule());
    final IAndroidTarget androidTarget = androidPlatform == null ? null : androidPlatform.getTarget();
    final String androidTargetHashString = androidTarget != null ? androidTarget.hashString() : null;
    final VirtualFile[] dependencies = collectDependencies(module);
    final String[] dependencyPaths = toSortedPaths(dependencies);

    final List<Object> newState = Arrays.asList(
      androidTargetHashString,
      facet.getConfiguration().getProjectType(),
      Arrays.asList(dependencyPaths),
      facet.getProperties().ENABLE_MANIFEST_MERGING,
      facet.getProperties().ENABLE_PRE_DEXING);
    final List<Object> state = facet.getUserData(ANDROID_PROPERTIES_STATE_KEY);

    if (state == null || !Objects.equals(state, newState)) {
      updateTargetProperty(facet, projectProperties, changes);
      updateProjectTypeProperty(facet, projectProperties, changes);
      updateManifestMergerProperty(facet, projectProperties, changes);
      updateDependenciesInPropertyFile(projectProperties, localProperties, dependencies, changes);

      facet.putUserData(ANDROID_PROPERTIES_STATE_KEY, newState);
    }
    return !changes.isEmpty() ? Pair.create(projectPropertiesVFile, changes) : null;
  }

  private static void updateDependenciesInPropertyFile(@NotNull final PropertiesFile projectProperties,
                                                       @Nullable final Pair<Properties, VirtualFile> localProperties,
                                                       @NotNull final VirtualFile[] dependencies,
                                                       @NotNull List<Runnable> changes) {
    final VirtualFile vFile = projectProperties.getVirtualFile();
    if (vFile == null) {
      return;
    }
    final Set<VirtualFile> localDependencies = localProperties != null
                                               ? ImportDependenciesUtil.getLibDirs(localProperties)
                                               : Collections.emptySet();
    final VirtualFile baseDir = vFile.getParent();
    final String baseDirPath = baseDir.getPath();
    final List<String> newDepValues = new ArrayList<>();

    for (VirtualFile dependency : dependencies) {
      if (!localDependencies.contains(dependency)) {
        final String relPath = FileUtil.getRelativePath(baseDirPath, dependency.getPath(), '/');
        final String value = relPath != null ? relPath : dependency.getPath();
        newDepValues.add(value);
      }
    }
    final Set<String> oldDepValues = new HashSet<>();

    for (IProperty property : projectProperties.getProperties()) {
      final String name = property.getName();
      if (name != null && name.startsWith(AndroidUtils.ANDROID_LIBRARY_REFERENCE_PROPERTY_PREFIX)) {
        oldDepValues.add(property.getValue());
      }
    }

    if (!new HashSet<>(newDepValues).equals(oldDepValues)) {
      changes.add(new Runnable() {
        @Override
        public void run() {
          for (IProperty property : projectProperties.getProperties()) {
            final String name = property.getName();
            if (name != null && name.startsWith(AndroidUtils.ANDROID_LIBRARY_REFERENCE_PROPERTY_PREFIX)) {
              property.getPsiElement().delete();
            }
          }

          for (int i = 0; i < newDepValues.size(); i++) {
            final String value = newDepValues.get(i);
            projectProperties.addProperty(AndroidUtils.ANDROID_LIBRARY_REFERENCE_PROPERTY_PREFIX + (i + 1), value);
          }
        }
      });
    }
  }

  @NotNull
  private static VirtualFile[] collectDependencies(@NotNull Module module) {
    final List<VirtualFile> dependenciesList = new ArrayList<>();

    for (AndroidFacet depFacet : AndroidUtils.getAndroidLibraryDependencies(module)) {
      final Module depModule = depFacet.getModule();
      final VirtualFile libDir = getBaseAndroidContentRoot(depModule);
      if (libDir != null) {
        dependenciesList.add(libDir);
      }
    }
    return dependenciesList.toArray(VirtualFile.EMPTY_ARRAY);
  }

  private static void updateTargetProperty(@NotNull AndroidFacet facet,
                                           @NotNull final PropertiesFile propertiesFile,
                                           @NotNull List<Runnable> changes) {
    final Project project = facet.getModule().getProject();
    final AndroidPlatform androidPlatform = AndroidPlatform.getInstance(facet.getModule());
    final IAndroidTarget androidTarget = androidPlatform == null ? null : androidPlatform.getTarget();

    if (androidTarget != null) {
      final String targetPropertyValue = androidTarget.hashString();
      final IProperty property = propertiesFile.findPropertyByKey(AndroidUtils.ANDROID_TARGET_PROPERTY);


      if (property == null) {
        changes.add(new Runnable() {
          @Override
          public void run() {
            propertiesFile.addProperty(createProperty(project, targetPropertyValue));
          }
        });
      }
      else {
        if (!Objects.equals(property.getValue(), targetPropertyValue)) {
          final PsiElement element = property.getPsiElement();
          changes.add(new Runnable() {
            @Override
            public void run() {
              element.replace(createProperty(project, targetPropertyValue).getPsiElement());
            }
          });
        }
      }
    }
  }

  public static void updateProjectTypeProperty(@NotNull AndroidFacet facet,
                                               @NotNull final PropertiesFile propertiesFile,
                                               @NotNull List<Runnable> changes) {
    IProperty property = propertiesFile.findPropertyByKey(AndroidUtils.ANDROID_PROJECT_TYPE_PROPERTY);
    String value = Integer.toString(facet.getConfiguration().getProjectType());

    if (property != null) {

      if (!value.equals(property.getValue())) {
        changes.add(() -> property.setValue(value));
      }
    }
    else {
      changes.add(() -> propertiesFile.addProperty(AndroidUtils.ANDROID_PROJECT_TYPE_PROPERTY, value));
    }
  }

  public static void updateManifestMergerProperty(@NotNull AndroidFacet facet,
                                                  @NotNull final PropertiesFile propertiesFile,
                                                  @NotNull List<Runnable> changes) {
    final IProperty property = propertiesFile.findPropertyByKey(AndroidUtils.ANDROID_MANIFEST_MERGER_PROPERTY);

    if (property != null) {
      final String value = Boolean.toString(facet.getProperties().ENABLE_MANIFEST_MERGING);

      if (!value.equals(property.getValue())) {
        changes.add(new Runnable() {
          @Override
          public void run() {
            property.setValue(value);
          }
        });
      }
    }
    else if (facet.getProperties().ENABLE_MANIFEST_MERGING) {
      changes.add(new Runnable() {
        @Override
        public void run() {
          propertiesFile.addProperty(AndroidUtils.ANDROID_MANIFEST_MERGER_PROPERTY, Boolean.TRUE.toString());
        }
      });
    }
    else if (!facet.getProperties().ENABLE_PRE_DEXING) {
      changes.add(new Runnable() {
        @Override
        public void run() {
          propertiesFile.addProperty(AndroidUtils.ANDROID_DEX_DISABLE_MERGER, Boolean.TRUE.toString());
        }
      });
    }
  }

  @Nullable
  private static VirtualFile getBaseAndroidContentRoot(@NotNull Module module) {
    final AndroidFacet facet = AndroidFacet.getInstance(module);
    final VirtualFile manifestFile = facet != null ? AndroidRootUtil.getPrimaryManifestFile(facet) : null;
    final VirtualFile[] contentRoots = ModuleRootManager.getInstance(module).getContentRoots();
    if (manifestFile != null) {
      for (VirtualFile contentRoot : contentRoots) {
        if (VfsUtilCore.isAncestor(contentRoot, manifestFile, true)) {
          return contentRoot;
        }
      }
    }
    return contentRoots.length > 0 ? contentRoots[0] : null;
  }

  // workaround for behavior of Android SDK , which uses non-escaped ':' characters
  @NotNull
  private static IProperty createProperty(@NotNull Project project, @NotNull String targetPropertyValue) {
    final String text = AndroidUtils.ANDROID_TARGET_PROPERTY + "=" + targetPropertyValue;
    final PropertiesFile dummyFile = PropertiesElementFactory.createPropertiesFile(project, text);
    return dummyFile.getProperties().get(0);
  }

  @NotNull
  private static String[] toSortedPaths(@NotNull VirtualFile[] files) {
    final String[] result = new String[files.length];

    for (int i = 0; i < files.length; i++) {
      result[i] = files[i].getPath();
    }
    Arrays.sort(result);
    return result;
  }

  private void askUserIfUpdatePropertyFile(@NotNull Project project,
                                           @NotNull Collection<AndroidFacet> facets,
                                           @NotNull final Processor<MyResult> callback) {
    final StringBuilder moduleList = new StringBuilder();

    for (AndroidFacet facet : facets) {
      moduleList.append(facet.getModule().getName()).append("<br>");
    }
    myNotification = PROPERTY_FILES_UPDATING_NOTIFICATION.createNotification(
        AndroidBundle.message("android.update.project.properties.dialog.title"),
        AndroidBundle.message("android.update.project.properties.dialog.text", moduleList.toString()),
        NotificationType.INFORMATION)
      .setListener(new NotificationListener.Adapter() {
        @Override
        protected void hyperlinkActivated(@NotNull Notification notification, @NotNull HyperlinkEvent event) {
          final String desc = event.getDescription();
          if ("once".equals(desc)) {
            callback.process(MyResult.ONCE);
          }
          else if ("never".equals(desc)) {
            callback.process(MyResult.NEVER);
          }
          else {
            callback.process(MyResult.ALWAYS);
          }
          notification.expire();
        }
      });
    myNotification.notify(project);
  }

  private enum MyResult {
    ONCE, NEVER, ALWAYS
  }
}<|MERGE_RESOLUTION|>--- conflicted
+++ resolved
@@ -15,11 +15,7 @@
 import com.intellij.openapi.Disposable;
 import com.intellij.openapi.application.ApplicationManager;
 import com.intellij.openapi.command.CommandProcessor;
-<<<<<<< HEAD
 import com.intellij.openapi.components.Service;
-=======
-import com.intellij.openapi.components.ServiceManager;
->>>>>>> 799703f0
 import com.intellij.openapi.extensions.PluginId;
 import com.intellij.openapi.module.Module;
 import com.intellij.openapi.project.Project;
@@ -71,23 +67,15 @@
   public static class ModuleRootListenerImpl implements ModuleRootListener {
     @Override
     public void rootsChanged(@NotNull final ModuleRootEvent event) {
-<<<<<<< HEAD
       Project project = event.getProject();
       if (!project.isDefault()) {
         project.getService(AndroidPropertyFilesUpdater.class).onRootsChanged();
       }
-=======
-      ServiceManager.getService(event.getProject(), AndroidPropertyFilesUpdater.class).onRootsChanged();
->>>>>>> 799703f0
     }
   }
 
   private AndroidPropertyFilesUpdater(Project project) {
-<<<<<<< HEAD
-    myAlarm = new SingleAlarm(() -> ApplicationManager.getApplication().invokeLater(this::updatePropertyFilesIfNecessary), 50, this);
-=======
     myAlarm = new SingleAlarm(this::updatePropertyFilesIfNecessary, 50, this);
->>>>>>> 799703f0
     myProject = project;
   }
 
@@ -100,14 +88,10 @@
   }
 
   private void onRootsChanged() {
-<<<<<<< HEAD
-    StartupManager.getInstance(myProject).runWhenProjectIsInitialized(myAlarm::cancelAndRequest);
-=======
     if (!ApplicationManager.getApplication().isUnitTestMode() &&
         !ApplicationManager.getApplication().isHeadlessEnvironment()) {
       StartupManager.getInstance(myProject).runWhenProjectIsInitialized(myAlarm::cancelAndRequest);
     }
->>>>>>> 799703f0
   }
 
   private void updatePropertyFilesIfNecessary() {
