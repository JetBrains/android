--- conflicted
+++ resolved
@@ -14,27 +14,15 @@
 import com.intellij.openapi.ui.ValidationInfo;
 import com.intellij.openapi.vfs.VirtualFile;
 import com.intellij.psi.xml.XmlAttribute;
-import com.intellij.ui.AnActionButton;
-import com.intellij.ui.CheckboxTree;
-import com.intellij.ui.CheckedTreeNode;
-import com.intellij.ui.SimpleTextAttributes;
-import com.intellij.ui.ToolbarDecorator;
-import com.intellij.ui.TreeSpeedSearch;
+import com.intellij.ui.*;
 import com.intellij.ui.components.JBCheckBox;
 import com.intellij.ui.components.JBLabel;
 import com.intellij.util.PlatformIcons;
 import com.intellij.util.ui.tree.TreeUtil;
-import java.util.ArrayList;
-import java.util.HashSet;
-import java.util.List;
-import java.util.Set;
-import java.util.function.Function;
 import javax.swing.JComponent;
 import javax.swing.JPanel;
 import javax.swing.JTextField;
 import javax.swing.JTree;
-import javax.swing.tree.TreePath;
-import javax.swing.tree.TreeSelectionModel;
 import org.jetbrains.android.actions.CreateXmlResourceDialog;
 import org.jetbrains.android.facet.AndroidFacet;
 import org.jetbrains.android.facet.ResourceFolderManager;
@@ -42,9 +30,6 @@
 import org.jetbrains.annotations.NotNull;
 import org.jetbrains.annotations.Nullable;
 
-<<<<<<< HEAD
-=======
-import javax.swing.*;
 import javax.swing.tree.TreePath;
 import javax.swing.tree.TreeSelectionModel;
 import java.util.ArrayList;
@@ -52,7 +37,6 @@
 import java.util.List;
 import java.util.Set;
 import java.util.function.Function;
->>>>>>> de127946
 
 class ExtractStyleDialog extends DialogWrapper {
 
@@ -133,11 +117,7 @@
     myTree = new CheckboxTree(renderer, myRootNode) {
       @Override
       protected void installSpeedSearch() {
-<<<<<<< HEAD
         TreeSpeedSearch.installOn(this, false, new Function<TreePath, String>() {
-=======
-        new TreeSpeedSearch(this, false, new Function<TreePath, String>() {
->>>>>>> de127946
           @Override
           public String apply(TreePath path) {
             Object object = path.getLastPathComponent();
