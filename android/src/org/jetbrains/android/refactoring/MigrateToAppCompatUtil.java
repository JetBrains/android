/*
 * Copyright (C) 2016 The Android Open Source Project
 *
 * Licensed under the Apache License, Version 2.0 (the "License");
 * you may not use this file except in compliance with the License.
 * You may obtain a copy of the License at
 *
 *      http://www.apache.org/licenses/LICENSE-2.0
 *
 * Unless required by applicable law or agreed to in writing, software
 * distributed under the License is distributed on an "AS IS" BASIS,
 * WITHOUT WARRANTIES OR CONDITIONS OF ANY KIND, either express or implied.
 * See the License for the specific language governing permissions and
 * limitations under the License.
 */
package org.jetbrains.android.refactoring;

import static com.android.SdkConstants.ANDROIDX_APPCOMPAT_LIB_ARTIFACT;
import static com.android.SdkConstants.APPCOMPAT_LIB_ARTIFACT;
import static com.android.SdkConstants.CLASS_ACTIVITY;

import com.android.annotations.NonNull;
import com.android.ide.common.rendering.api.ResourceNamespace;
import com.android.ide.common.resources.ResourceRepository;
import com.android.resources.ResourceType;
import com.android.tools.idea.lint.AndroidLintIdeIssueRegistry;
import com.android.tools.idea.lint.common.LintBatchResult;
import com.android.tools.idea.lint.common.LintIdeClient;
import com.android.tools.idea.lint.common.LintIdeRequest;
import com.android.tools.idea.lint.common.LintIdeSupport;
import com.android.tools.idea.lint.common.LintProblemData;
import com.android.tools.idea.res.LocalResourceRepository;
import com.android.tools.idea.res.ResourceRepositoryManager;
import com.android.tools.lint.checks.AppCompatCustomViewDetector;
import com.android.tools.lint.client.api.LintDriver;
import com.android.tools.lint.client.api.LintRequest;
import com.android.tools.lint.detector.api.Issue;
import com.android.tools.lint.detector.api.LintFix;
import com.android.tools.lint.detector.api.Scope;
import com.google.common.collect.ArrayListMultimap;
import com.google.common.collect.Maps;
import com.intellij.analysis.AnalysisScope;
import com.intellij.ide.plugins.IdeaPluginDescriptor;
import com.intellij.ide.plugins.PluginManagerCore;
import com.intellij.openapi.extensions.PluginId;
import com.intellij.openapi.module.Module;
import com.intellij.openapi.project.Project;
import com.intellij.openapi.vfs.LocalFileSystem;
import com.intellij.psi.JavaPsiFacade;
import com.intellij.psi.PsiClass;
import com.intellij.psi.PsiElement;
import com.intellij.psi.PsiFile;
import com.intellij.psi.PsiImportStatement;
import com.intellij.psi.PsiManager;
import com.intellij.psi.PsiMethod;
import com.intellij.psi.PsiPackage;
import com.intellij.psi.PsiReference;
import com.intellij.psi.XmlRecursiveElementVisitor;
import com.intellij.psi.search.GlobalSearchScope;
import com.intellij.psi.search.searches.ReferencesSearch;
import com.intellij.psi.util.PsiTreeUtil;
import com.intellij.psi.xml.XmlFile;
import com.intellij.psi.xml.XmlTag;
import com.intellij.refactoring.rename.RenamePsiElementProcessor;
import com.intellij.usageView.UsageInfo;
import com.intellij.util.SmartList;
import java.io.File;
import java.util.ArrayList;
import java.util.Arrays;
import java.util.Collection;
import java.util.Collections;
import java.util.HashSet;
import java.util.List;
import java.util.Map;
import java.util.Objects;
import java.util.Set;
import java.util.stream.Collectors;
import org.jetbrains.android.refactoring.AppCompatMigrationEntry.MethodMigrationEntry;
import org.jetbrains.android.refactoring.MigrateToAppCompatUsageInfo.ChangeCustomViewUsageInfo;
import org.jetbrains.android.refactoring.MigrateToAppCompatUsageInfo.ClassMigrationUsageInfo;
import org.jetbrains.android.util.AndroidResourceUtil;
import org.jetbrains.annotations.NotNull;

class MigrateToAppCompatUtil {

  // Class known for its static members
  private MigrateToAppCompatUtil() {
  }

  static List<UsageInfo> findClassUsages(@NonNull Project project,
                                         @NonNull String qName) {
    PsiClass aClass = JavaPsiFacade.getInstance(project).findClass(qName, GlobalSearchScope.allScope(project));
    return findRefs(project, aClass);
  }

  public static List<UsageInfo> findPackageUsages(Project project, String qName) {
    PsiPackage aPackage = JavaPsiFacade.getInstance(project).findPackage(qName);
    return findRefs(project, aPackage);
  }

  @NotNull
  private static List<UsageInfo> findRefs(@NonNull Project project, PsiElement element) {
    if (element == null) {
      return Collections.emptyList();
    }
    List<UsageInfo> results = new SmartList<>();
    // ignoreScope should work with false in this case but, for some reason, it does not return any results for
    // certain classes even when it should. For now setting it to true to workaround b/79696324
    for (PsiReference usage : ReferencesSearch.search(element, GlobalSearchScope.projectScope(project), true)) {
      if (usage.getElement().isWritable()) {
        results.add(new UsageInfo(usage));
      }
    }
    return results;
  }

  static Collection<PsiReference> findChangeMethodRefs(Project project, MethodMigrationEntry entry) {
    String psiClass = entry.myOldClassName;
    PsiClass psiLookupClass = JavaPsiFacade.getInstance(project).findClass(psiClass, GlobalSearchScope.allScope(project));
    if (psiLookupClass == null) {
      return Collections.emptyList();
    }
    PsiMethod[] methods = psiLookupClass.findMethodsByName(entry.myOldMethodName, true);
    if (methods.length > 0) {
      List<PsiReference> refs = new ArrayList<>();
      for (PsiMethod method : methods) {
        RenamePsiElementProcessor processor = RenamePsiElementProcessor.forElement(method);
        refs.addAll(processor.findReferences(methods[0], GlobalSearchScope.projectScope(project), false));
      }
      return refs;
    }
    return Collections.emptyList();
  }

  @NonNull
  static List<ChangeCustomViewUsageInfo> findCustomViewsUsages(@NonNull Project project, @NonNull Module[] modules) {
    PsiManager manager = PsiManager.getInstance(project);
    LocalFileSystem fileSystem = LocalFileSystem.getInstance();

    Map<Issue, Map<File, List<LintProblemData>>> issues = computeCustomViewIssuesMap(project, modules);
    Map<File, List<LintProblemData>> fileListMap = issues.get(AppCompatCustomViewDetector.ISSUE);
    if (fileListMap == null) {
      return Collections.emptyList();
    }

    List<ChangeCustomViewUsageInfo> result = new ArrayList<>();

    //noinspection ConstantConditions
    Map<PsiFile, List<LintProblemData>> psiFileListMap = fileListMap.entrySet().stream()
      .filter(e -> fileSystem.findFileByIoFile(e.getKey()) != null)
      .collect(Collectors.toMap(
        e -> manager.findFile(fileSystem.findFileByIoFile(e.getKey())),
        Map.Entry::getValue));

    for (Map.Entry<PsiFile, List<LintProblemData>> entry : psiFileListMap.entrySet()) {
      PsiFile psiFile = entry.getKey();

      if (!psiFile.isValid()) {
        continue;
      }
      List<LintProblemData> problemDataList = entry.getValue();

<<<<<<< HEAD
      for (ProblemData problemData : problemDataList) {
=======
      for (LintProblemData problemData : problemDataList) {
>>>>>>> c50c8b87
        int start = problemData.getTextRange().getStartOffset();
        LintFix fix = problemData.getQuickfixData();
        if (!(fix instanceof LintFix.ReplaceString)) continue;
        LintFix.ReplaceString replaceFix = (LintFix.ReplaceString)fix;
        String suggestedSuperClass = replaceFix.replacement;
        PsiElement element = PsiTreeUtil.findElementOfClassAtOffset(psiFile, start, PsiElement.class, true);
        if (element != null) {
          result.add(new ChangeCustomViewUsageInfo(element, suggestedSuperClass));
        }
      }
    }
    return result;
  }

  /**
   * Run the {@link AppCompatCustomViewDetector} lint check to find all usages of Custom Views that need
   * to be migrated to their appCompat counterparts.
   *
   * @param project
   * @param modules
   * @return map of issues with the problemdata.
   */
  @NotNull
  static Map<Issue, Map<File, List<LintProblemData>>> computeCustomViewIssuesMap(@NotNull Project project, @NotNull Module[] modules) {
    Map<Issue, Map<File, List<LintProblemData>>> map = Maps.newHashMap();
    boolean detectorWasEnabled = AppCompatCustomViewDetector.ISSUE.isEnabledByDefault();
    AppCompatCustomViewDetector.ISSUE.setEnabledByDefault(true);
    AnalysisScope scope = new AnalysisScope(project);

    try {
      Set<Issue> issues = new HashSet<>(1);
      issues.add(AppCompatCustomViewDetector.ISSUE);
      LintBatchResult lintResult = new LintBatchResult(project, map, scope, issues);
      LintIdeClient client = LintIdeSupport.get().createBatchClient(lintResult);
      LintRequest request = new LintIdeRequest(client, project, null, Arrays.asList(modules), false) {
        @NonNull
        @Override
        public com.android.tools.lint.detector.api.Project getMainProject(@NonNull com.android.tools.lint.detector.api.Project project) {
          com.android.tools.lint.detector.api.Project mainProject = super.getMainProject(project);
          return new com.android.tools.lint.detector.api.Project(mainProject.getClient(), mainProject.getDir(),
                                                                 mainProject.getReferenceDir()) {
            @Override
            public Boolean dependsOn(@NotNull String artifact) {
              // Make it look like the App already depends on AppCompat to get the warnings for custom views.
              if (APPCOMPAT_LIB_ARTIFACT.equals(artifact) || ANDROIDX_APPCOMPAT_LIB_ARTIFACT.equals(artifact)) {
                return Boolean.TRUE;
              }
              return super.dependsOn(artifact);
            }
          };
        }
      };
      request.setScope(Scope.JAVA_FILE_SCOPE);
      new LintDriver(new AndroidLintIdeIssueRegistry(), client, request).analyze();
    }
    finally {
      AppCompatCustomViewDetector.ISSUE.setEnabledByDefault(detectorWasEnabled);
    }
    return map;
  }

  /**
   * Get {@link XmlFile} instances of type {@link ResourceType} from the given
   * {@link ResourceRepository} and {@link Project}.
   *
   * @param project      The project to use to get the PsiFile.
   * @param repository   The repository to be used for getting the items.
   * @param resourceType The resourceType to look up
   * @return A Set of XmlFile objects.
   */
  @NonNull
  static Set<XmlFile> getPsiFilesOfType(@NonNull Project project,
                                        @NonNull ResourceRepository repository,
                                        @NonNull ResourceType resourceType) {

    Collection<String> itemsOfType = repository.getResources(ResourceNamespace.TODO(), resourceType).keySet();

    return itemsOfType.stream()
      .map(name -> repository.getResources(ResourceNamespace.TODO(), resourceType, name))
      .flatMap(Collection::stream)
      .map(item -> AndroidResourceUtil.getItemPsiFile(project, item))
      .filter(f -> f instanceof XmlFile)
      .map(XmlFile.class::cast)
      .collect(Collectors.toSet());
  }

  /**
   * Utility method for finding usages of any {@link AppCompatMigrationEntry.XmlElementMigration}.
   *
   * @param project the current project
   * @param modules The modules that should be looked at for this project.
   * @param operations A list of {@link AppCompatMigrationEntry.XmlElementMigration} instances that define
   *                   which tags/attributes and attribute values should be looked at.
   * @param resourceType The {@link ResourceType} such as LAYOUT, MENU that is used for fetching
   *                     the resources from the {@link LocalResourceRepository}.
   * @return A list of UsageInfos that describe the changes to be migrated.
   */
  public static List<UsageInfo> findUsagesOfXmlElements(@NonNull Project project,
                                                        @NonNull Module[] modules,
                                                        @NonNull List<AppCompatMigrationEntry.XmlElementMigration> operations,
                                                        @NonNull ResourceType resourceType) {

    if (operations.isEmpty()) {
      return Collections.emptyList();
    }
    // Create a mapping between tagName => XmlElementMigration so we can simply lookup any xmlOperations
    // for a given tagName when visiting all the xml tags. (This is to prevent looking at each operation
    // while visiting every xml tag in a file)
    ArrayListMultimap<String, AppCompatMigrationEntry.XmlElementMigration> tag2XmlOperation = ArrayListMultimap.create();
    for (AppCompatMigrationEntry.XmlElementMigration operation : operations) {
      for (String tagName : operation.applicableTagNames()) {
        tag2XmlOperation.put(tagName, operation);
      }
    }

    List<UsageInfo> usageInfos = new ArrayList<>();
    for (Module module : modules) {
      LocalResourceRepository projectResources = ResourceRepositoryManager.getProjectResources(module);
      if (projectResources == null) {
        continue;
      }
      Set<XmlFile> xmlFiles = getPsiFilesOfType(project, projectResources, resourceType);
      for (XmlFile file : xmlFiles) {
        file.accept(new XmlRecursiveElementVisitor() {
          @Override
          public void visitXmlTag(XmlTag tag) {
            super.visitXmlTag(tag);
            List<AppCompatMigrationEntry.XmlElementMigration> operations = tag2XmlOperation.get(tag.getName());
            if (operations != null) {
              for (AppCompatMigrationEntry.XmlElementMigration operation : operations) {
                UsageInfo usage = operation.apply(tag);
                if (usage != null) {
                  usageInfos.add(usage);
                }
              }
            }
          }
        });
      }
    }
    tag2XmlOperation.clear();
    return usageInfos;
  }

  /**
   * Prevent the issue where we show Usages only pointing to a migration for an import
   * especially for Activity and FragmentActivity.
   *
   * This happens because we exclude the two classes when used within a method parameter.
   * for e.g: onAttach(Activity activity) - should not be migrated.
   *
   * @param infos The usageInfos to process
   */
  public static void removeUnneededUsages(@NonNull List<UsageInfo> infos) {

    ArrayListMultimap<PsiFile, ClassMigrationUsageInfo> map = ArrayListMultimap.create();
    for (UsageInfo usageInfo : infos) {
      if (!(usageInfo instanceof ClassMigrationUsageInfo)) {
        continue;
      }
      if (usageInfo.getElement() == null || usageInfo.getElement().getContainingFile() == null) {
        continue;
      }
      map.put(usageInfo.getElement().getContainingFile(), (ClassMigrationUsageInfo)usageInfo);
    }

    List<UsageInfo> toRemove = new SmartList<>();
    for (PsiFile file : map.keySet()) {
      List<ClassMigrationUsageInfo> usages = map.get(file);
      boolean excludeUsages = usages.stream()
        .allMatch(u -> {
          if (u.getElement() != null && u.getElement().getParent() instanceof PsiImportStatement) {
            String qname = ((PsiImportStatement)u.getElement().getParent()).getQualifiedName();
            if (qname != null &&
                (qname.equals(CLASS_ACTIVITY) || qname.equals(MigrateToAppCompatProcessor.CLASS_SUPPORT_FRAGMENT_ACTIVITY))) {
              return true;
            }
          }
          return false;
        });
      if (excludeUsages) {
        toRemove.addAll(usages);
      }
    }
    infos.removeAll(toRemove);
  }

  static boolean isKotlinSimpleNameReference(PsiReference reference) {
    PluginId kotlinPluginId = PluginId.findId("org.jetbrains.kotlin");
    IdeaPluginDescriptor kotlinPlugin = Objects.requireNonNull(PluginManagerCore.getPlugin(kotlinPluginId));
    ClassLoader pluginClassLoader = kotlinPlugin.getPluginClassLoader();
    try {
      Class<?> simpleNameReferenceClass =
        Class.forName("org.jetbrains.kotlin.idea.references.KtSimpleNameReference", true, pluginClassLoader);
      return simpleNameReferenceClass.isInstance(reference);
    }
    catch (ClassNotFoundException e) {
      return false;
    }
  }
}<|MERGE_RESOLUTION|>--- conflicted
+++ resolved
@@ -160,11 +160,7 @@
       }
       List<LintProblemData> problemDataList = entry.getValue();
 
-<<<<<<< HEAD
-      for (ProblemData problemData : problemDataList) {
-=======
       for (LintProblemData problemData : problemDataList) {
->>>>>>> c50c8b87
         int start = problemData.getTextRange().getStartOffset();
         LintFix fix = problemData.getQuickfixData();
         if (!(fix instanceof LintFix.ReplaceString)) continue;
