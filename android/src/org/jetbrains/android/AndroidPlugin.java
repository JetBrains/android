/*
 * Copyright 2000-2010 JetBrains s.r.o.
 *
 * Licensed under the Apache License, Version 2.0 (the "License");
 * you may not use this file except in compliance with the License.
 * You may obtain a copy of the License at
 *
 * http://www.apache.org/licenses/LICENSE-2.0
 *
 * Unless required by applicable law or agreed to in writing, software
 * distributed under the License is distributed on an "AS IS" BASIS,
 * WITHOUT WARRANTIES OR CONDITIONS OF ANY KIND, either express or implied.
 * See the License for the specific language governing permissions and
 * limitations under the License.
 */
package org.jetbrains.android;

import com.intellij.openapi.components.ApplicationComponent;
import org.jetbrains.android.sdk.AndroidSdkData;
import org.jetbrains.annotations.NotNull;

/**
 * @author coyote
 */
public class AndroidPlugin implements ApplicationComponent {

  @Override
  @NotNull
  public String getComponentName() {
    return "AndroidApplicationComponent";
  }

  @Override
  public void initComponent() {
<<<<<<< HEAD
    createDynamicTemplateMenu();
  }

  public static void createDynamicTemplateMenu() {
    DefaultActionGroup newGroup = (DefaultActionGroup)ActionManager.getInstance().getAction("NewGroup");
    newGroup.addSeparator();
    final ActionGroup menu = TemplateManager.getInstance().getTemplateCreationMenu(null);

    if (menu != null) {
      newGroup.add(menu, new Constraints(Anchor.AFTER, "NewFromTemplate"));
    }
=======
>>>>>>> cb46cb32
  }

  @Override
  public void disposeComponent() {
    AndroidSdkData.terminateDdmlib();
  }
}<|MERGE_RESOLUTION|>--- conflicted
+++ resolved
@@ -32,20 +32,6 @@
 
   @Override
   public void initComponent() {
-<<<<<<< HEAD
-    createDynamicTemplateMenu();
-  }
-
-  public static void createDynamicTemplateMenu() {
-    DefaultActionGroup newGroup = (DefaultActionGroup)ActionManager.getInstance().getAction("NewGroup");
-    newGroup.addSeparator();
-    final ActionGroup menu = TemplateManager.getInstance().getTemplateCreationMenu(null);
-
-    if (menu != null) {
-      newGroup.add(menu, new Constraints(Anchor.AFTER, "NewFromTemplate"));
-    }
-=======
->>>>>>> cb46cb32
   }
 
   @Override
