--- conflicted
+++ resolved
@@ -1,23 +1,21 @@
 // Copyright 2000-2018 JetBrains s.r.o. Use of this source code is governed by the Apache 2.0 license that can be found in the LICENSE file.
 package org.jetbrains.android;
 
+import com.android.tools.analytics.AnalyticsSettings;
+import com.android.tools.analytics.UsageTracker;
 import com.android.tools.idea.IdeInfo;
-<<<<<<< HEAD
+import com.android.tools.idea.startup.Actions;
 import com.android.tools.idea.util.VirtualFileSystemOpener;
 import com.google.wireless.android.sdk.stats.AndroidStudioEvent;
-import com.intellij.openapi.actionSystem.ActionManager;
-=======
-import com.android.tools.idea.startup.Actions;
-import com.android.tools.idea.util.VirtualFileSystemOpener;
 import com.intellij.openapi.actionSystem.ActionManager;
 import com.intellij.openapi.actionSystem.Anchor;
 import com.intellij.openapi.actionSystem.Constraints;
 import com.intellij.openapi.actionSystem.IdeActions;
->>>>>>> 8b7d83e8
 import com.intellij.openapi.actionSystem.impl.ActionConfigurationCustomizer;
 import org.jetbrains.annotations.NotNull;
 
 public final class AndroidPlugin {
+  private static final String GROUP_ANDROID_TOOLS = "AndroidToolsGroup";
 
   public AndroidPlugin() {
     VirtualFileSystemOpener.INSTANCE.mount();
@@ -27,11 +25,7 @@
     @Override
     public void customize(@NotNull ActionManager actionManager) {
       if (!IdeInfo.getInstance().isAndroidStudio()) {
-<<<<<<< HEAD
-        initializeForNonStudio();
-=======
         customizeActionsForNonStudio(actionManager);
->>>>>>> 8b7d83e8
       }
     }
   }
@@ -40,18 +34,14 @@
    * Initializes the Android plug-in when it runs outside of Android Studio.
    * Reduces prominence of the Android related UI elements to keep low profile.
    */
-<<<<<<< HEAD
-  private static void initializeForNonStudio() {
+  private static void customizeActionsForNonStudio(ActionManager actionManager) {
     AnalyticsSettings.disable();
     UsageTracker.disable();
     UsageTracker.setIdeBrand(AndroidStudioEvent.IdeBrand.INTELLIJ);
-=======
-  private static void customizeActionsForNonStudio(ActionManager actionManager) {
     // Move the "Sync Project with Gradle Files" from the File menu to Tools > Android.
     Actions.moveAction(actionManager, "Android.SyncProject", IdeActions.GROUP_FILE, GROUP_ANDROID_TOOLS, new Constraints(Anchor.FIRST, null));
     // Move the "Sync Project with Gradle Files" toolbar button to a less prominent place.
     Actions.moveAction(actionManager, "Android.MainToolBarGradleGroup", IdeActions.GROUP_MAIN_TOOLBAR, "Android.MainToolBarActionGroup",
-               new Constraints(Anchor.LAST, null));
->>>>>>> 8b7d83e8
+                       new Constraints(Anchor.LAST, null));
   }
 }