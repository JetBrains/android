// Copyright 2000-2018 JetBrains s.r.o. Use of this source code is governed by the Apache 2.0 license that can be found in the LICENSE file.
package org.jetbrains.android;

import com.android.tools.analytics.AnalyticsSettings;
import com.android.tools.analytics.UsageTracker;
import com.android.tools.idea.IdeInfo;
<<<<<<< HEAD
import com.android.tools.idea.flags.StudioFlags;
import com.android.tools.idea.modes.essentials.EssentialsModeToggleAction;
import com.android.tools.idea.projectsystem.ProjectSystemUtil;
=======
import com.android.tools.idea.modes.essentials.EssentialsModeToggleAction;
>>>>>>> 0d09370c
import com.android.tools.idea.startup.Actions;
import com.android.tools.idea.util.VirtualFileSystemOpener;
import com.google.wireless.android.sdk.stats.AndroidStudioEvent;
import com.intellij.ide.util.PropertiesComponent;
import com.intellij.openapi.actionSystem.ActionManager;
import com.intellij.openapi.actionSystem.ActionUpdateThread;
import com.intellij.openapi.actionSystem.AnAction;
import com.intellij.openapi.actionSystem.Anchor;
import com.intellij.openapi.actionSystem.Constraints;
import com.intellij.openapi.actionSystem.DefaultActionGroup;
import com.intellij.openapi.actionSystem.ToggleAction;
import com.intellij.openapi.actionSystem.impl.ActionConfigurationCustomizer;
<<<<<<< HEAD
import com.intellij.openapi.project.Project;
=======
>>>>>>> 0d09370c
import org.jetbrains.annotations.NotNull;

public final class AndroidPlugin {

  public AndroidPlugin() {
    VirtualFileSystemOpener.INSTANCE.mount();
  }

  static final class ActionCustomizer implements ActionConfigurationCustomizer {
    @Override
    public void customize(@NotNull ActionManager actionManager) {
      if (!IdeInfo.getInstance().isAndroidStudio()) {
        initializeForNonStudio();
      } else {
        overrideEssentialHighlightingAction(actionManager);
      }
    }
  }

  /**
   * Initializes the Android plug-in when it runs outside of Android Studio.
   * Reduces prominence of the Android related UI elements to keep low profile.
   */
  private static void initializeForNonStudio() {
    AnalyticsSettings.disable();
    UsageTracker.disable();
    UsageTracker.setIdeBrand(AndroidStudioEvent.IdeBrand.INTELLIJ);
  }

<<<<<<< HEAD
  private static void setUpActionsUnderFlag(ActionManager actionManager) {
    // TODO: Once the StudioFlag is removed, the configuration type registration should move to the
    // android-plugin.xml file.
    if (StudioFlags.RUNDEBUG_ANDROID_BUILD_BUNDLE_ENABLED.get()) {
      AnAction parentGroup = actionManager.getAction("BuildMenu");
      if (parentGroup instanceof DefaultActionGroup) {
        // Create new "Build Bundle(s) / APK(s)" group
        final String groupId = "Android.BuildApkOrBundle";
        DefaultActionGroup group = new DefaultActionGroup("Build Bundle(s) / APK(s)", true) {
          @Override
          public void update(@NotNull AnActionEvent e) {
            Project project = e.getProject();
            e.getPresentation().setEnabledAndVisible(project != null && ProjectSystemUtil.requiresAndroidModel(project));
          }
          @NotNull
          @Override
          public ActionUpdateThread getActionUpdateThread() {
            return ActionUpdateThread.BGT;
          }
        };
        actionManager.registerAction(groupId, group);
        ((DefaultActionGroup)parentGroup).add(group, new Constraints(Anchor.BEFORE, "Android.GenerateSignedApk"), actionManager);

        // Move "Build" actions to new "Build Bundle(s) / APK(s)" group
        Actions.moveAction(actionManager, "Android.BuildApk", "BuildMenu", groupId, new Constraints(Anchor.FIRST, null));
        Actions.moveAction(actionManager, "Android.BuildBundle", "BuildMenu", groupId, new Constraints(Anchor.AFTER, null));
      }
    }

  }

=======
>>>>>>> 0d09370c
  /**
   * Set up "Essential Highlighting" action to be behind feature flag.
   * <p>
   * In Intellij platform it is currently internal action, and only available in internal mode.
   * For Android Studio make it non-internal and controlled by server side flag.
   */
  private static void overrideEssentialHighlightingAction(ActionManager actionManager) {
    ToggleAction studioAction = new EssentialsModeToggleAction();
    // when using Essentials mode, don't show essential-highlighting notifications
    PropertiesComponent.getInstance().setValue("ignore.essential-highlighting.mode", true);
    if (actionManager.getAction("ToggleEssentialHighlighting") != null) {
      Actions.replaceAction(actionManager, "ToggleEssentialHighlighting", studioAction);
    } else {
      AnAction group = actionManager.getAction("PowerSaveGroup");
      ((DefaultActionGroup)group).add(studioAction, Constraints.LAST, actionManager);
    }
  }

}<|MERGE_RESOLUTION|>--- conflicted
+++ resolved
@@ -4,29 +4,18 @@
 import com.android.tools.analytics.AnalyticsSettings;
 import com.android.tools.analytics.UsageTracker;
 import com.android.tools.idea.IdeInfo;
-<<<<<<< HEAD
-import com.android.tools.idea.flags.StudioFlags;
 import com.android.tools.idea.modes.essentials.EssentialsModeToggleAction;
-import com.android.tools.idea.projectsystem.ProjectSystemUtil;
-=======
-import com.android.tools.idea.modes.essentials.EssentialsModeToggleAction;
->>>>>>> 0d09370c
 import com.android.tools.idea.startup.Actions;
 import com.android.tools.idea.util.VirtualFileSystemOpener;
 import com.google.wireless.android.sdk.stats.AndroidStudioEvent;
 import com.intellij.ide.util.PropertiesComponent;
 import com.intellij.openapi.actionSystem.ActionManager;
-import com.intellij.openapi.actionSystem.ActionUpdateThread;
 import com.intellij.openapi.actionSystem.AnAction;
 import com.intellij.openapi.actionSystem.Anchor;
 import com.intellij.openapi.actionSystem.Constraints;
 import com.intellij.openapi.actionSystem.DefaultActionGroup;
 import com.intellij.openapi.actionSystem.ToggleAction;
 import com.intellij.openapi.actionSystem.impl.ActionConfigurationCustomizer;
-<<<<<<< HEAD
-import com.intellij.openapi.project.Project;
-=======
->>>>>>> 0d09370c
 import org.jetbrains.annotations.NotNull;
 
 public final class AndroidPlugin {
@@ -56,40 +45,6 @@
     UsageTracker.setIdeBrand(AndroidStudioEvent.IdeBrand.INTELLIJ);
   }
 
-<<<<<<< HEAD
-  private static void setUpActionsUnderFlag(ActionManager actionManager) {
-    // TODO: Once the StudioFlag is removed, the configuration type registration should move to the
-    // android-plugin.xml file.
-    if (StudioFlags.RUNDEBUG_ANDROID_BUILD_BUNDLE_ENABLED.get()) {
-      AnAction parentGroup = actionManager.getAction("BuildMenu");
-      if (parentGroup instanceof DefaultActionGroup) {
-        // Create new "Build Bundle(s) / APK(s)" group
-        final String groupId = "Android.BuildApkOrBundle";
-        DefaultActionGroup group = new DefaultActionGroup("Build Bundle(s) / APK(s)", true) {
-          @Override
-          public void update(@NotNull AnActionEvent e) {
-            Project project = e.getProject();
-            e.getPresentation().setEnabledAndVisible(project != null && ProjectSystemUtil.requiresAndroidModel(project));
-          }
-          @NotNull
-          @Override
-          public ActionUpdateThread getActionUpdateThread() {
-            return ActionUpdateThread.BGT;
-          }
-        };
-        actionManager.registerAction(groupId, group);
-        ((DefaultActionGroup)parentGroup).add(group, new Constraints(Anchor.BEFORE, "Android.GenerateSignedApk"), actionManager);
-
-        // Move "Build" actions to new "Build Bundle(s) / APK(s)" group
-        Actions.moveAction(actionManager, "Android.BuildApk", "BuildMenu", groupId, new Constraints(Anchor.FIRST, null));
-        Actions.moveAction(actionManager, "Android.BuildBundle", "BuildMenu", groupId, new Constraints(Anchor.AFTER, null));
-      }
-    }
-
-  }
-
-=======
->>>>>>> 0d09370c
   /**
    * Set up "Essential Highlighting" action to be behind feature flag.
    * <p>
