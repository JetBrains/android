// Copyright 2000-2020 JetBrains s.r.o. Use of this source code is governed by the Apache 2.0 license that can be found in the LICENSE file.
package org.jetbrains.android.util;

import static com.android.AndroidProjectTypes.PROJECT_TYPE_DYNAMIC_FEATURE;

import com.android.tools.idea.res.AndroidProjectRootListener;
import com.intellij.ProjectTopics;
import com.intellij.facet.Facet;
import com.intellij.facet.FacetManager;
import com.intellij.facet.FacetManagerAdapter;
import com.intellij.openapi.Disposable;
import com.intellij.openapi.diagnostic.Logger;
import com.intellij.openapi.module.Module;
import com.intellij.openapi.project.ModuleListener;
import com.intellij.openapi.project.Project;
import com.intellij.openapi.roots.DependencyScope;
import com.intellij.openapi.roots.ModuleOrderEntry;
import com.intellij.openapi.roots.ModuleRootManager;
import com.intellij.openapi.roots.OrderEntry;
import com.intellij.openapi.util.Disposer;
import com.intellij.openapi.util.Key;
import com.intellij.util.containers.ContainerUtil;
import com.intellij.util.messages.MessageBusConnection;
import java.lang.ref.WeakReference;
import java.util.ArrayList;
import java.util.Collections;
import java.util.HashSet;
import java.util.List;
import java.util.Set;
import java.util.concurrent.atomic.AtomicReference;
import org.jetbrains.android.facet.AndroidFacet;
import org.jetbrains.annotations.NotNull;

<<<<<<< HEAD
/**
 * @author Eugene.Kudelevsky
 */
public final class AndroidDependenciesCache implements Disposable {
=======
public class AndroidDependenciesCache implements Disposable {
>>>>>>> 640ce73c
  private static final Key<AndroidDependenciesCache> KEY = Key.create(AndroidDependenciesCache.class.getName());

  private final Module myModule;
  private final AtomicReference<List<WeakReference<AndroidFacet>>> myAllDependencies = new AtomicReference<>();
  private final AtomicReference<List<WeakReference<AndroidFacet>>> myAllLibraryDependencies = new AtomicReference<>();

  private AndroidDependenciesCache(@NotNull Module module) {
    myModule = module;

    AndroidProjectRootListener.ensureSubscribed(module.getProject());

    // ProjectTopics.MODULES publishes on the project bus, FACETS_TOPIC is per module but broadcasts to parent buses. For this
    // AndroidDependenciesCache we are interested in any changes in the project.
    MessageBusConnection busConnection = module.getProject().getMessageBus().connect(this);

    busConnection.subscribe(FacetManager.FACETS_TOPIC, new FacetManagerAdapter() {
      @Override
      public void facetAdded(@NotNull Facet facet) {
        dropCache();
      }

      @Override
      public void facetRemoved(@NotNull Facet facet) {
        dropCache();
      }

      @Override
      public void facetConfigurationChanged(@NotNull Facet facet) {
        dropCache();
      }
    });

    busConnection.subscribe(ProjectTopics.MODULES, new ModuleListener() {
      @Override
      public void moduleAdded(@NotNull Project project, @NotNull Module module) {
        dropCache();
      }

      @Override
      public void moduleRemoved(@NotNull Project project, @NotNull Module module) {
        dropCache();
      }
    });
  }

  @Override
  public void dispose() {}

  /**
   * This method is called by {@link AndroidProjectRootListener} when module dependencies change.
   */
  public synchronized void dropCache() {
    myAllDependencies.set(null);
    myAllLibraryDependencies.set(null);
  }

  @NotNull
  public static synchronized AndroidDependenciesCache getInstance(@NotNull Module module) {
    AndroidDependenciesCache cache = module.getUserData(KEY);

    if (cache == null) {
      cache = new AndroidDependenciesCache(module);
      Disposer.register(module, cache);
      module.putUserData(KEY, cache);
    }
    return cache;
  }

  @NotNull
  public synchronized List<AndroidFacet> getAllAndroidDependencies(boolean androidLibrariesOnly) {
    return getAllAndroidDependencies(myModule, androidLibrariesOnly, getListRef(androidLibrariesOnly));
  }

  @NotNull
  private AtomicReference<List<WeakReference<AndroidFacet>>> getListRef(boolean androidLibrariesOnly) {
    return androidLibrariesOnly ? myAllLibraryDependencies : myAllDependencies;
  }

  @NotNull
  private static List<AndroidFacet> getAllAndroidDependencies(@NotNull Module module,
                                                              boolean androidLibrariesOnly,
                                                              @NotNull AtomicReference<List<WeakReference<AndroidFacet>>> listRef) {
    if (module.isDisposed()) {
      return Collections.emptyList();
    }

    List<WeakReference<AndroidFacet>> refs = listRef.get();

    if (refs == null) {
      List<AndroidFacet> facets = new ArrayList<>();
      collectAllAndroidDependencies(module, androidLibrariesOnly, facets, new HashSet<>());

      refs = ContainerUtil.map(ContainerUtil.reverse(facets), facet -> new WeakReference<>(facet));
      listRef.set(refs);
    }
    return dereference(refs);
  }

  @NotNull
  private static List<AndroidFacet> dereference(@NotNull List<WeakReference<AndroidFacet>> refs) {
    return ContainerUtil.mapNotNull(refs, ref -> {
      AndroidFacet facet = ref.get();
      if (facet == null) {
        logNullReference();
        return null;
      }

      if (facet.isDisposed()) {
        logDisposedFacet();
        return null;
      }

      AndroidFacet facetFromModule = AndroidFacet.getInstance(facet.getModule());
      if (facetFromModule == null) {
        logNonAndroidModule();
        return null;
      }

      if (facetFromModule != facet) {
        // This means the facet thinks it belongs to a module which uses a different instance of AndroidFacet already.
        logObsoleteFacet();
        return null;
      }

      return facet;
    });
  }

  private static void logObsoleteFacet() {
    Logger.getInstance(AndroidDependenciesCache.class).warn("obsolete facet");
  }

  private static void logNonAndroidModule() {
    Logger.getInstance(AndroidDependenciesCache.class).warn("non-Android module");
  }

  private static void logDisposedFacet() {
    Logger.getInstance(AndroidDependenciesCache.class).warn("disposed facet");
  }

  private static void logNullReference() {
    Logger.getInstance(AndroidDependenciesCache.class).warn("null in dereference");
  }

  private static void collectAllAndroidDependencies(@NotNull Module module,
                                                    boolean androidLibrariesOnly,
                                                    @NotNull List<AndroidFacet> result,
                                                    @NotNull Set<AndroidFacet> visited) {
    AndroidFacet facet = AndroidFacet.getInstance(module);
    boolean isDynamicFeature = facet != null && facet.getConfiguration().getProjectType() == PROJECT_TYPE_DYNAMIC_FEATURE;
    OrderEntry[] entries = ModuleRootManager.getInstance(module).getOrderEntries();
    // Loop in the reverse order to resolve dependencies on the libraries, so that if a library
    // is required by two higher level libraries it can be inserted in the correct place.

    for (int i = entries.length; --i >= 0;) {
      OrderEntry orderEntry = entries[i];
      if (orderEntry instanceof ModuleOrderEntry) {
        ModuleOrderEntry moduleOrderEntry = (ModuleOrderEntry)orderEntry;

        if (moduleOrderEntry.getScope() == DependencyScope.COMPILE) {
          Module depModule = moduleOrderEntry.getModule();

          if (depModule != null) {
            AndroidFacet depFacet = AndroidFacet.getInstance(depModule);

            if (depFacet != null &&
                !(androidLibrariesOnly && depFacet.getConfiguration().isAppProject() && !isDynamicFeature) &&
                visited.add(depFacet)) {
              List<WeakReference<AndroidFacet>> cachedDepDeps = getInstance(depModule).getListRef(androidLibrariesOnly).get();

              if (cachedDepDeps != null) {
                List<AndroidFacet> depDeps = dereference(cachedDepDeps);

                for (AndroidFacet depDepFacet : depDeps) {
                  if (visited.add(depDepFacet)) {
                    result.add(depDepFacet);
                  }
                }
              }
              else {
                collectAllAndroidDependencies(depModule, androidLibrariesOnly, result, visited);
              }
              result.add(depFacet);
            }
          }
        }
      }
    }
  }
}<|MERGE_RESOLUTION|>--- conflicted
+++ resolved
@@ -1,4 +1,3 @@
-// Copyright 2000-2020 JetBrains s.r.o. Use of this source code is governed by the Apache 2.0 license that can be found in the LICENSE file.
 package org.jetbrains.android.util;
 
 import static com.android.AndroidProjectTypes.PROJECT_TYPE_DYNAMIC_FEATURE;
@@ -31,14 +30,7 @@
 import org.jetbrains.android.facet.AndroidFacet;
 import org.jetbrains.annotations.NotNull;
 
-<<<<<<< HEAD
-/**
- * @author Eugene.Kudelevsky
- */
-public final class AndroidDependenciesCache implements Disposable {
-=======
 public class AndroidDependenciesCache implements Disposable {
->>>>>>> 640ce73c
   private static final Key<AndroidDependenciesCache> KEY = Key.create(AndroidDependenciesCache.class.getName());
 
   private final Module myModule;
