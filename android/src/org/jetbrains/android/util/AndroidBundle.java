// Copyright 2000-2020 JetBrains s.r.o. Use of this source code is governed by the Apache 2.0 license that can be found in the LICENSE file.
package org.jetbrains.android.util;

import com.intellij.DynamicBundle;
import java.util.function.Supplier;
import org.jetbrains.annotations.Nls;
import org.jetbrains.annotations.NonNls;
import org.jetbrains.annotations.NotNull;
import org.jetbrains.annotations.PropertyKey;

public final class AndroidBundle extends DynamicBundle {
  @NonNls private static final String BUNDLE = "messages.AndroidBundle";
  private static final AndroidBundle INSTANCE = new AndroidBundle();

<<<<<<< HEAD
  private AndroidBundle() { super(BUNDLE); }
=======
/**
 * Messages bundle.
 */
public final class AndroidBundle {
  @NonNls
  private static final String BUNDLE_NAME = "messages.AndroidBundle";
  private static Reference<ResourceBundle> ourBundle;
>>>>>>> e624679c

  @NotNull
  public static @Nls String message(@NotNull @PropertyKey(resourceBundle = BUNDLE) String key, @NotNull Object... params) {
    return INSTANCE.getMessage(key, params);
  }

  @NotNull
  public static Supplier<String> messagePointer(@NotNull @PropertyKey(resourceBundle = BUNDLE) String key, @NotNull Object... params) {
    return INSTANCE.getLazyMessage(key, params);
  }
}<|MERGE_RESOLUTION|>--- conflicted
+++ resolved
@@ -1,4 +1,4 @@
-// Copyright 2000-2020 JetBrains s.r.o. Use of this source code is governed by the Apache 2.0 license that can be found in the LICENSE file.
+// Copyright 2000-2019 JetBrains s.r.o. Use of this source code is governed by the Apache 2.0 license that can be found in the LICENSE file.
 package org.jetbrains.android.util;
 
 import com.intellij.DynamicBundle;
@@ -8,21 +8,11 @@
 import org.jetbrains.annotations.NotNull;
 import org.jetbrains.annotations.PropertyKey;
 
-public final class AndroidBundle extends DynamicBundle {
+public class AndroidBundle extends DynamicBundle {
   @NonNls private static final String BUNDLE = "messages.AndroidBundle";
   private static final AndroidBundle INSTANCE = new AndroidBundle();
 
-<<<<<<< HEAD
   private AndroidBundle() { super(BUNDLE); }
-=======
-/**
- * Messages bundle.
- */
-public final class AndroidBundle {
-  @NonNls
-  private static final String BUNDLE_NAME = "messages.AndroidBundle";
-  private static Reference<ResourceBundle> ourBundle;
->>>>>>> e624679c
 
   @NotNull
   public static @Nls String message(@NotNull @PropertyKey(resourceBundle = BUNDLE) String key, @NotNull Object... params) {
