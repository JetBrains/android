/*
 * Copyright 2000-2012 JetBrains s.r.o.
 *
 * Licensed under the Apache License, Version 2.0 (the "License");
 * you may not use this file except in compliance with the License.
 * You may obtain a copy of the License at
 *
 * http://www.apache.org/licenses/LICENSE-2.0
 *
 * Unless required by applicable law or agreed to in writing, software
 * distributed under the License is distributed on an "AS IS" BASIS,
 * WITHOUT WARRANTIES OR CONDITIONS OF ANY KIND, either express or implied.
 * See the License for the specific language governing permissions and
 * limitations under the License.
 */
package org.jetbrains.android.compiler.tools;

import com.android.sdklib.BuildToolInfo;
import com.android.sdklib.IAndroidTarget;
import com.intellij.execution.ExecutionException;
import com.intellij.execution.configurations.CommandLineBuilder;
import com.intellij.execution.configurations.GeneralCommandLine;
import com.intellij.execution.configurations.JavaParameters;
import com.intellij.execution.configurations.ParametersList;
import com.intellij.openapi.diagnostic.Logger;
import com.intellij.openapi.module.Module;
import com.intellij.openapi.projectRoots.Sdk;
import com.intellij.openapi.roots.ModuleRootManager;
import com.intellij.openapi.util.io.FileUtilRt;
import com.intellij.util.PathUtil;
import com.intellij.util.PathsList;
import com.intellij.util.containers.HashMap;
import org.jetbrains.android.util.AndroidBundle;
import org.jetbrains.android.util.AndroidCommonUtils;
import org.jetbrains.android.util.AndroidCompilerMessageKind;
import org.jetbrains.annotations.NotNull;

import java.io.File;
import java.util.ArrayList;
import java.util.Collections;
import java.util.List;
import java.util.Map;

/**
 * @author Eugene.Kudelevsky
 */
public class AndroidDxWrapper {
  private static final Logger LOG = Logger.getInstance("#org.jetbrains.android.compiler.tools.AndroidDx");

  private AndroidDxWrapper() {
  }

  @SuppressWarnings({"IOResourceOpenedButNotSafelyClosed"})
  public static Map<AndroidCompilerMessageKind, List<String>> execute(@NotNull Module module,
                                                                      @NotNull IAndroidTarget target,
                                                                      @NotNull String outputDir,
                                                                      @NotNull String[] compileTargets,
                                                                      @NotNull String additionalVmParams,
                                                                      int maxHeapSize,
                                                                      boolean optimize) {
    BuildToolInfo buildToolInfo = target.getBuildToolInfo();
    if (buildToolInfo == null) {
      return Collections.singletonMap(AndroidCompilerMessageKind.ERROR, Collections.singletonList("No Build Tools in the Android SDK."));
    }

    String outFile = outputDir + File.separatorChar + AndroidCommonUtils.CLASSES_FILE_NAME;

    final Map<AndroidCompilerMessageKind, List<String>> messages = new HashMap<AndroidCompilerMessageKind, List<String>>(2);
    messages.put(AndroidCompilerMessageKind.ERROR, new ArrayList<String>());
    messages.put(AndroidCompilerMessageKind.INFORMATION, new ArrayList<String>());
    messages.put(AndroidCompilerMessageKind.WARNING, new ArrayList<String>());

    String dxJarPath = buildToolInfo.getPath(BuildToolInfo.PathId.DX_JAR);
    File dxJar = new File(dxJarPath);
    if (!dxJar.isFile()) {
      messages.get(AndroidCompilerMessageKind.ERROR).add(AndroidBundle.message("android.file.not.exist.error", dxJarPath));
      return messages;
    }

    JavaParameters parameters = new JavaParameters();
    Sdk sdk = ModuleRootManager.getInstance(module).getSdk();

    // dex runs after simple java compilation, so JDK must be specified
    assert sdk != null;

    parameters.setJdk(sdk);
    parameters.setMainClass(AndroidDxRunner.class.getName());

    ParametersList programParamList = parameters.getProgramParametersList();
    programParamList.add(dxJarPath);
    programParamList.add(outFile);
    programParamList.add("--optimize", Boolean.toString(optimize));
    programParamList.addAll(compileTargets);
    programParamList.add("--exclude");

    ParametersList vmParamList = parameters.getVMParametersList();

    if (additionalVmParams.length() > 0) {
      vmParamList.addParametersString(additionalVmParams);
    }
    if (!AndroidCommonUtils.hasXmxParam(vmParamList.getParameters())) {
      vmParamList.add("-Xmx" + maxHeapSize + "M");
    }
    final PathsList classPath = parameters.getClassPath();
    classPath.add(PathUtil.getJarPathForClass(AndroidDxRunner.class));
    classPath.add(PathUtil.getJarPathForClass(FileUtilRt.class));

    // delete file to check if it will exist after dex compilation
    if (!new File(outFile).delete()) {
      LOG.info("Cannot delete file " + outFile);
    }

    Process process;
    try {
      GeneralCommandLine commandLine = CommandLineBuilder.createFromJavaParameters(parameters, true);
      LOG.info(commandLine.getCommandLineString());
      process = commandLine.createProcess();
      AndroidCommonUtils.handleDexCompilationResult(process, commandLine.getCommandLineString(), outFile, messages, false);
    }
    catch (ExecutionException e) {
      messages.get(AndroidCompilerMessageKind.ERROR).add("ExecutionException: " + e.getMessage());
      LOG.info(e);
      return messages;
    }

<<<<<<< HEAD
    AndroidCommonUtils.handleDexCompilationResult(process, outFile, messages, false);
=======
>>>>>>> 5b35b005

    return messages;
  }
}<|MERGE_RESOLUTION|>--- conflicted
+++ resolved
@@ -123,11 +123,6 @@
       return messages;
     }
 
-<<<<<<< HEAD
-    AndroidCommonUtils.handleDexCompilationResult(process, outFile, messages, false);
-=======
->>>>>>> 5b35b005
-
     return messages;
   }
 }