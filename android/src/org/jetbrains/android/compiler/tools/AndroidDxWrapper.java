--- conflicted
+++ resolved
@@ -115,6 +115,7 @@
       GeneralCommandLine commandLine = CommandLineBuilder.createFromJavaParameters(parameters, true);
       LOG.info(commandLine.getCommandLineString());
       process = commandLine.createProcess();
+      AndroidCommonUtils.handleDexCompilationResult(process, commandLine.getCommandLineString(), outFile, messages, false);
     }
     catch (ExecutionException e) {
       messages.get(AndroidCompilerMessageKind.ERROR).add("ExecutionException: " + e.getMessage());
@@ -122,11 +123,6 @@
       return messages;
     }
 
-<<<<<<< HEAD
-    AndroidCommonUtils.handleDexCompilationResult(process, outFile, messages, false);
-
-=======
->>>>>>> 50d6ab60
     return messages;
   }
 }