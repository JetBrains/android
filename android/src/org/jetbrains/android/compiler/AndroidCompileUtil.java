// Copyright 2000-2021 JetBrains s.r.o. Use of this source code is governed by the Apache 2.0 license that can be found in the LICENSE file.
package org.jetbrains.android.compiler;

<<<<<<< HEAD
import com.android.tools.idea.lang.aidl.AidlFileType;
import com.android.tools.idea.lang.rs.AndroidRenderscriptFileType;
import com.android.tools.idea.model.AndroidModel;
import com.android.tools.idea.res.AndroidDependenciesCache;
import com.intellij.CommonBundle;
import com.intellij.compiler.CompilerConfiguration;
import com.intellij.compiler.CompilerConfigurationImpl;
import com.intellij.compiler.CompilerWorkspaceConfiguration;
import com.intellij.compiler.options.CompileStepBeforeRun;
import com.intellij.execution.configurations.RunConfiguration;
import com.intellij.notification.Notification;
import com.intellij.notification.NotificationGroup;
import com.intellij.notification.NotificationListener;
import com.intellij.notification.NotificationType;
import com.intellij.openapi.application.ApplicationManager;
import com.intellij.openapi.compiler.CompileContext;
=======
import static com.intellij.openapi.util.io.FileUtil.toSystemDependentName;

import com.android.tools.idea.res.AndroidDependenciesCache;
>>>>>>> b5f40ffd
import com.intellij.openapi.compiler.CompileScope;
import com.intellij.openapi.module.Module;
<<<<<<< HEAD
import com.intellij.openapi.module.ModuleManager;
import com.intellij.openapi.module.ModuleUtil;
import com.intellij.openapi.options.ShowSettingsUtil;
import com.intellij.openapi.project.Project;
import com.intellij.openapi.roots.CompilerModuleExtension;
import com.intellij.openapi.roots.CompilerProjectExtension;
import com.intellij.openapi.roots.ContentEntry;
import com.intellij.openapi.roots.ModifiableRootModel;
import com.intellij.openapi.roots.ModuleOrderEntry;
import com.intellij.openapi.roots.ModuleRootManager;
import com.intellij.openapi.roots.OrderEntry;
import com.intellij.openapi.roots.ProjectFileIndex;
import com.intellij.openapi.roots.ProjectRootManager;
import com.intellij.openapi.roots.SourceFolder;
import com.intellij.openapi.roots.impl.ModifiableModelCommitter;
import com.intellij.openapi.roots.ui.configuration.ProjectStructureConfigurable;
import com.intellij.openapi.ui.Messages;
import com.intellij.openapi.util.Key;
import com.intellij.openapi.util.Pair;
import com.intellij.openapi.util.Ref;
import com.intellij.openapi.util.io.FileUtil;
import com.intellij.openapi.util.io.FileUtilRt;
import com.intellij.openapi.vfs.LocalFileSystem;
import com.intellij.openapi.vfs.VfsUtilCore;
import com.intellij.openapi.vfs.VirtualFile;
import com.intellij.openapi.vfs.VirtualFileManager;
import com.intellij.psi.JavaPsiFacade;
import com.intellij.psi.PsiClass;
import com.intellij.psi.PsiFile;
import com.intellij.psi.search.FileTypeIndex;
import com.intellij.psi.search.GlobalSearchScope;
import com.intellij.util.ArrayUtilRt;
import java.io.File;
import java.io.IOException;
import java.util.ArrayList;
import java.util.Arrays;
import java.util.Collection;
import java.util.Collections;
import java.util.HashMap;
import java.util.HashSet;
import java.util.List;
import java.util.Map;
import java.util.Objects;
import java.util.Set;
import java.util.regex.Matcher;
import javax.swing.event.HyperlinkEvent;
import org.jetbrains.android.dom.manifest.Manifest;
import org.jetbrains.android.facet.AndroidFacet;
import org.jetbrains.android.facet.AndroidRootUtil;
import org.jetbrains.android.sdk.AndroidPlatform;
import org.jetbrains.android.util.AndroidBuildCommonUtils;
import org.jetbrains.android.util.AndroidBundle;
import org.jetbrains.android.util.AndroidCompilerMessageKind;
import org.jetbrains.android.util.AndroidExecutionUtil;
import org.jetbrains.android.util.AndroidUtils;
=======
import com.intellij.openapi.roots.CompilerModuleExtension;
import com.intellij.openapi.util.Key;
import com.intellij.openapi.util.Pair;
import com.intellij.openapi.vfs.VirtualFile;
import java.io.File;
import java.util.List;
import org.jetbrains.android.dom.manifest.Manifest;
import org.jetbrains.android.facet.AndroidFacet;
import org.jetbrains.android.facet.AndroidRootUtil;
import org.jetbrains.android.util.AndroidBuildCommonUtils;
>>>>>>> b5f40ffd
import org.jetbrains.annotations.NonNls;
import org.jetbrains.annotations.NotNull;
import org.jetbrains.annotations.Nullable;
import org.jetbrains.annotations.SystemIndependent;
<<<<<<< HEAD
import org.jetbrains.jps.model.java.JavaModuleSourceRootTypes;
import org.jetbrains.jps.model.java.JavaSourceRootProperties;
import org.jetbrains.jps.model.java.JavaSourceRootType;
import org.jetbrains.jps.model.java.JpsJavaExtensionService;
=======
>>>>>>> b5f40ffd

public class AndroidCompileUtil {

<<<<<<< HEAD
  private static final Key<Boolean> RELEASE_BUILD_KEY = new Key<>(AndroidBuildCommonUtils.RELEASE_BUILD_OPTION);
  @NonNls private static final String RESOURCES_CACHE_DIR_NAME = "res-cache";
  @NonNls private static final String GEN_MODULE_PREFIX = "~generated_";
=======
  private static final Key<Boolean> RELEASE_BUILD_KEY = new Key<Boolean>(AndroidBuildCommonUtils.RELEASE_BUILD_OPTION);
>>>>>>> b5f40ffd

  @NonNls public static final String OLD_PROGUARD_CFG_FILE_NAME = "proguard.cfg";
  public static Key<String> PROGUARD_CFG_PATHS_KEY = Key.create(AndroidBuildCommonUtils.PROGUARD_CFG_PATHS_OPTION);

  private AndroidCompileUtil() {
  }

<<<<<<< HEAD
  @NotNull
  public static <T> Map<CompilerMessageCategory, T> toCompilerMessageCategoryKeys(@NotNull Map<AndroidCompilerMessageKind, T> map) {
    final Map<CompilerMessageCategory, T> result = new HashMap<>();

    for (Map.Entry<AndroidCompilerMessageKind, T> entry : map.entrySet()) {
      final AndroidCompilerMessageKind key = entry.getKey();
      final T value = entry.getValue();

      switch (key) {
        case ERROR:
          result.put(CompilerMessageCategory.ERROR, value);
          break;
        case INFORMATION:
          result.put(CompilerMessageCategory.INFORMATION, value);
          break;
        case WARNING:
          result.put(CompilerMessageCategory.WARNING, value);
          break;
      }
    }
    return result;
  }

=======
>>>>>>> b5f40ffd
  @Nullable
  public static Pair<VirtualFile, Boolean> getDefaultProguardConfigFile(@NotNull AndroidFacet facet) {
    VirtualFile root = AndroidRootUtil.getMainContentRoot(facet);
    if (root == null) {
      return null;
    }
    final VirtualFile proguardCfg = root.findChild(AndroidBuildCommonUtils.PROGUARD_CFG_FILE_NAME);
    if (proguardCfg != null) {
      return new Pair<>(proguardCfg, true);
    }

    final VirtualFile oldProguardCfg = root.findChild(OLD_PROGUARD_CFG_FILE_NAME);
    if (oldProguardCfg != null) {
      return new Pair<>(oldProguardCfg, false);
    }
    return null;
  }

<<<<<<< HEAD
  public static void addMessages(final CompileContext context, final Map<CompilerMessageCategory, List<String>> messages, @Nullable Module module) {
    addMessages(context, messages, null, module);
  }

  static void addMessages(final CompileContext context,
                          final Map<CompilerMessageCategory, List<String>> messages,
                          @Nullable final Map<VirtualFile, VirtualFile> presentableFilesMap,
                          @Nullable final Module module) {
    ApplicationManager.getApplication().runReadAction(new Runnable() {
      @Override
      public void run() {
        if (context.getProject().isDisposed()) return;
        for (CompilerMessageCategory category : messages.keySet()) {
          List<String> messageList = messages.get(category);
          for (String message : messageList) {
            String url = null;
            int line = -1;
            Matcher matcher = AndroidBuildCommonUtils.COMPILER_MESSAGE_PATTERN.matcher(message);
            if (matcher.matches()) {
              String fileName = matcher.group(1);
              if (new File(fileName).exists()) {
                url = getPresentableFile("file://" + fileName, presentableFilesMap);
                line = Integer.parseInt(matcher.group(2));
              }
            }
            String moduleName = module != null? module.getName() : null;
            context.addMessage(category, (moduleName != null ? '[' + moduleName + "] " : "") + message, url, line, -1, null, moduleName != null? Collections.singleton(moduleName) : Collections.emptyList());
          }
        }
      }
    });
  }

  @NotNull
  private static String getPresentableFile(@NotNull String url, @Nullable Map<VirtualFile, VirtualFile> presentableFilesMap) {
    final VirtualFile file = VirtualFileManager.getInstance().findFileByUrl(url);
    if (file == null) {
      return url;
    }

    if (presentableFilesMap == null) {
      return url;
    }

    for (Map.Entry<VirtualFile, VirtualFile> entry : presentableFilesMap.entrySet()) {
      if (Objects.equals(file, entry.getValue())) {
        return entry.getKey().getUrl();
      }
    }
    return url;
  }

  private static void collectChildrenRecursively(@NotNull VirtualFile root,
                                                 @NotNull VirtualFile anchor,
                                                 @NotNull Collection<VirtualFile> result) {
    if (Objects.equals(root, anchor)) {
      return;
    }

    VirtualFile parent = anchor.getParent();
    if (parent == null) {
      return;
    }
    for (VirtualFile child : parent.getChildren()) {
      if (!Objects.equals(child, anchor)) {
        result.add(child);
      }
    }
    if (!Objects.equals(parent, root)) {
      collectChildrenRecursively(root, parent, result);
    }
  }

  private static void unexcludeRootIfNecessary(@NotNull VirtualFile root,
                                               @NotNull ModifiableRootModel model,
                                               @NotNull Ref<Boolean> modelChangedFlag) {
    Set<VirtualFile> excludedRoots = new HashSet<>(Arrays.asList(model.getExcludeRoots()));
    VirtualFile excludedRoot = root;
    while (excludedRoot != null && !excludedRoots.contains(excludedRoot)) {
      excludedRoot = excludedRoot.getParent();
    }
    if (excludedRoot == null) {
      return;
    }
    Set<VirtualFile> rootsToExclude = new HashSet<>();
    collectChildrenRecursively(excludedRoot, root, rootsToExclude);
    ContentEntry contentEntry = findContentEntryForRoot(model, excludedRoot);
    if (contentEntry != null) {
      if (contentEntry.removeExcludeFolder(excludedRoot.getUrl())) {
        modelChangedFlag.set(true);
      }
      for (VirtualFile rootToExclude : rootsToExclude) {
        if (!excludedRoots.contains(rootToExclude)) {
          contentEntry.addExcludeFolder(rootToExclude);
          modelChangedFlag.set(true);
        }
      }
    }
  }

  @NotNull
  private static String getGenModuleName(@NotNull Module module) {
    return GEN_MODULE_PREFIX + module.getName();
  }

  @Nullable
  public static VirtualFile createSourceRootIfNotExist(@NotNull final String path,
                                                       @NotNull final ModifiableRootModel model,
                                                       @NotNull Ref<Boolean> modelChangedFlag) {
    ApplicationManager.getApplication().assertIsDispatchThread();

    final File rootFile = new File(path);
    final boolean created;
    if (!rootFile.exists()) {
      if (!rootFile.mkdirs()) return null;
      created = true;
    }
    else {
      created = false;
    }
    final Module module = model.getModule();
    final Project project = module.getProject();

    if (project.isDisposed() || module.isDisposed()) {
      return null;
    }

    final VirtualFile root;
    if (created) {
      root = LocalFileSystem.getInstance().refreshAndFindFileByIoFile(rootFile);
    }
    else {
      root = LocalFileSystem.getInstance().findFileByIoFile(rootFile);
    }
    if (root != null) {
      unexcludeRootIfNecessary(root, model, modelChangedFlag);

      boolean markedAsSource = false;

      for (VirtualFile existingRoot : model.getSourceRoots()) {
        if (Objects.equals(existingRoot, root)) {
          markedAsSource = true;
          break;
        }
      }

      if (markedAsSource) {
        markRootAsGenerated(model, root, modelChangedFlag);
      }
      else {
        addSourceRoot(model, root);
        modelChangedFlag.set(true);
      }
    }
    return root;
  }

  private static void markRootAsGenerated(ModifiableRootModel model, VirtualFile root, Ref<Boolean> modelChangedFlag) {
    final ContentEntry contentEntry = findContentEntryForRoot(model, root);

    if (contentEntry == null) {
      return;
    }
    for (SourceFolder sourceFolder : contentEntry.getSourceFolders()) {
      if (root.equals(sourceFolder.getFile())) {
        final JavaSourceRootProperties props = sourceFolder.getJpsElement().getProperties(JavaModuleSourceRootTypes.SOURCES);
        if (props != null) {
          props.setForGeneratedSources(true);
          modelChangedFlag.set(true);
          break;
        }
      }
    }
  }

  private static void excludeFromCompilation(@NotNull Project project, @NotNull VirtualFile sourceRoot, @NotNull String aPackage) {
    final String buildConfigPath = sourceRoot.getPath() + '/' + aPackage.replace('.', '/') + "/BuildConfig.java";
    String url = VfsUtilCore.pathToUrl(buildConfigPath);
    final ExcludesConfiguration configuration =
      CompilerConfiguration.getInstance(project).getExcludedEntriesConfiguration();

    for (ExcludeEntryDescription description : configuration.getExcludeEntryDescriptions()) {
      if (Objects.equals(description.getUrl(), url)) {
        return;
      }
    }
    configuration.addExcludeEntryDescription(new ExcludeEntryDescription(url, true, false, project));
  }

  private static void excludeFromCompilation(@NotNull Project project, @NotNull VirtualFile dir) {
    final ExcludesConfiguration configuration =
      CompilerConfiguration.getInstance(project).getExcludedEntriesConfiguration();

    for (ExcludeEntryDescription description : configuration.getExcludeEntryDescriptions()) {
      if (Objects.equals(description.getVirtualFile(), dir)) {
        return;
      }
    }
    configuration.addExcludeEntryDescription(new ExcludeEntryDescription(dir, true, false, project));
  }

  private static void removeGenModule(@NotNull final ModifiableRootModel model, @NotNull Ref<Boolean> modelChangedFlag) {
    final String genModuleName = getGenModuleName(model.getModule());
    final Project project = model.getProject();
    final ModuleManager moduleManager = ModuleManager.getInstance(project);

    final Module genModule = moduleManager.findModuleByName(genModuleName);
    if (genModule == null) {
      return;
    }

    for (OrderEntry entry : model.getOrderEntries()) {
      if (entry instanceof ModuleOrderEntry &&
          genModuleName.equals(((ModuleOrderEntry)entry).getModuleName())) {
        model.removeOrderEntry(entry);
        modelChangedFlag.set(true);
      }
    }
    final VirtualFile moduleFile = genModule.getModuleFile();
    moduleManager.disposeModule(genModule);

    if (moduleFile != null) {
      ApplicationManager.getApplication().invokeLater(new Runnable() {
        @Override
        public void run() {
          ApplicationManager.getApplication().runWriteAction(new Runnable() {
            @Override
            public void run() {
              try {
                moduleFile.delete(project);
              }
              catch (IOException e) {
                LOG.error(e);
              }
            }
          });
        }
      });
    }
  }

  @Nullable
  public static SourceFolder addSourceRoot(final ModifiableRootModel model, @NotNull final VirtualFile root) {
    ContentEntry contentEntry = findContentEntryForRoot(model, root);

    if (contentEntry == null) {
      final Project project = model.getProject();
      final String message = "Cannot mark directory '" + FileUtilRt.toSystemDependentName(root.getPath()) +
                             "' as source root, because it is not located under content root of module '" +
                             model.getModule().getName() + "'\n<a href='fix'>Open Project Structure</a>";
      final Notification notification = new Notification(
        NotificationGroup.createIdWithTitle("Android Autogeneration", AndroidBundle.message("android.autogeneration.notification.group")),
        "Autogeneration Error", message, NotificationType.ERROR).setListener(
        new NotificationListener.Adapter() {
          @Override
          protected void hyperlinkActivated(@NotNull Notification notification,
                                            @NotNull HyperlinkEvent e) {
            notification.expire();
            final ProjectStructureConfigurable configurable =
              ProjectStructureConfigurable.getInstance(project);

            ShowSettingsUtil.getInstance()
              .editConfigurable(project, configurable, new Runnable() {
                @Override
                public void run() {
                  final Module module = model.getModule();
                  final AndroidFacet facet = AndroidFacet.getInstance(module);

                  if (facet != null) {
                    configurable.select(facet, true);
                  }
                }
              });
          }
        });
      notification.notify(project);
      LOG.debug(message);
      return null;
    }
    else {
      return contentEntry.addSourceFolder(root, JavaSourceRootType.SOURCE,
                                          JpsJavaExtensionService.getInstance().createSourceRootProperties("", true));
    }
  }

  @Nullable
  public static ContentEntry findContentEntryForRoot(@NotNull ModifiableRootModel model, @NotNull VirtualFile root) {
    ContentEntry contentEntry = null;
    for (ContentEntry candidate : model.getContentEntries()) {
      VirtualFile contentRoot = candidate.getFile();
      if (contentRoot != null && VfsUtilCore.isAncestor(contentRoot, root, false)) {
        contentEntry = candidate;
      }
    }
    return contentEntry;
  }

  public static boolean isModuleAffected(CompileContext context, Module module) {
    return ArrayUtilRt.find(context.getCompileScope().getAffectedModules(), module) >= 0;
  }

  // must be invoked in a read action!

  public static void removeDuplicatingClasses(final Module module, @NotNull final String packageName, @NotNull String className,
                                              @Nullable File classFile, String sourceRootPath) {
    if (sourceRootPath == null) {
      return;
    }
    VirtualFile sourceRoot = LocalFileSystem.getInstance().findFileByPath(sourceRootPath);
    if (sourceRoot == null) {
      return;
    }
    final Project project = module.getProject();
    final JavaPsiFacade facade = JavaPsiFacade.getInstance(project);
    final String interfaceQualifiedName = packageName + '.' + className;
    PsiClass[] classes = facade.findClasses(interfaceQualifiedName, GlobalSearchScope.moduleScope(module));
    final ProjectFileIndex projectFileIndex = ProjectRootManager.getInstance(project).getFileIndex();
    for (PsiClass c : classes) {
      PsiFile psiFile = c.getContainingFile();
      if (className.equals(FileUtil.getNameWithoutExtension(psiFile.getName()))) {
        VirtualFile virtualFile = psiFile.getVirtualFile();
        if (virtualFile != null && Objects.equals(projectFileIndex.getSourceRootForFile(virtualFile), sourceRoot)) {
          final File f = VfsUtilCore.virtualToIoFile(virtualFile);

          if (!FileUtil.filesEqual(f, classFile) && f.exists()) {
            if (f.delete()) {
              virtualFile.refresh(true, false);
            }
            else {
              ApplicationManager.getApplication().invokeLater(new Runnable() {
                @Override
                public void run() {
                  Messages.showErrorDialog(project, "Can't delete file " + virtualFile.getPresentableUrl(), CommonBundle.getErrorTitle());
                }
              }, project.getDisposed());
            }
          }
        }
      }
    }
  }

  @Nullable
  public static String findResourcesCacheDirectory(@NotNull Module module, boolean createIfNotFound, @Nullable CompileContext context) {
    final Project project = module.getProject();

    final CompilerProjectExtension extension = CompilerProjectExtension.getInstance(project);
    if (extension == null) {
      if (context != null) {
        context.addMessage(CompilerMessageCategory.ERROR, "Cannot get compiler settings for project " + project.getName(), null, -1, -1, null, Collections.singleton(module.getName()));
      }
      return null;
    }

    final String projectOutputDirUrl = extension.getCompilerOutputUrl();
    if (projectOutputDirUrl == null) {
      if (context != null) {
        context.addMessage(CompilerMessageCategory.ERROR, "Cannot find output directory for project " + project.getName(), null, -1, -1, null, Collections.singleton(module.getName()));
      }
      return null;
    }

    final String pngCacheDirPath = VfsUtilCore.urlToPath(projectOutputDirUrl) + '/' + RESOURCES_CACHE_DIR_NAME + '/' + module.getName();
    final String pngCacheDirOsPath = FileUtilRt.toSystemDependentName(pngCacheDirPath);

    final File pngCacheDir = new File(pngCacheDirOsPath);
    if (pngCacheDir.exists()) {
      if (pngCacheDir.isDirectory()) {
        return pngCacheDirOsPath;
      }
      else {
        if (context != null) {
          context.addMessage(CompilerMessageCategory.ERROR, "Cannot create directory " + pngCacheDirOsPath + " because file already exists",
                             null, -1, -1, null, Collections.singleton(module.getName()));
        }
        return null;
      }
    }

    if (!createIfNotFound) {
      return null;
    }

    if (!pngCacheDir.mkdirs()) {
      if (context != null) {
        context.addMessage(CompilerMessageCategory.ERROR, "Cannot create directory " + pngCacheDirOsPath, null, -1, -1, null, Collections.singleton(module.getName()));
      }
      return null;
    }

    return pngCacheDirOsPath;
  }

  public static boolean isFullBuild(@NotNull CompileContext context) {
    return isFullBuild(context.getCompileScope());
  }

  public static boolean isFullBuild(@NotNull CompileScope scope) {
    final RunConfiguration c = CompileStepBeforeRun.getRunConfiguration(scope);
    return c == null || !AndroidBuildCommonUtils.isTestConfiguration(c.getType().getId());
  }

=======
  // must be invoked in a read action!

>>>>>>> b5f40ffd
  public static void setReleaseBuild(@NotNull CompileScope compileScope) {
    compileScope.putUserData(RELEASE_BUILD_KEY, Boolean.TRUE);
  }

<<<<<<< HEAD
  @SuppressWarnings("deprecation")
  public static boolean createGenModulesAndSourceRoots(@NotNull AndroidFacet facet, @NotNull ModifiableRootModel model) {
    if (AndroidModel.isRequired(facet) || !facet.getProperties().ENABLE_SOURCES_AUTOGENERATION) {
      return false;
    }
    final GlobalSearchScope moduleScope = facet.getModule().getModuleScope();
    final Ref<Boolean> modelChangedFlag = Ref.create(false);

    if (facet.getConfiguration().isLibraryProject()) {
      removeGenModule(model, modelChangedFlag);
    }
    final Set<String> genRootsToCreate = new HashSet<>();
    final Set<String> genRootsToInit = new HashSet<>();

    final String buildConfigGenRootPath = AndroidRootUtil.getBuildconfigGenSourceRootPath(facet);

    if (buildConfigGenRootPath != null) {
      genRootsToCreate.add(buildConfigGenRootPath);
    }
    final String renderscriptGenRootPath = AndroidRootUtil.getRenderscriptGenSourceRootPath(facet);

    if (renderscriptGenRootPath != null) {
      final boolean createIfNotExist = !FileTypeIndex.getFiles(AndroidRenderscriptFileType.INSTANCE, moduleScope).isEmpty();
      (createIfNotExist ? genRootsToCreate : genRootsToInit).add(renderscriptGenRootPath);
    }

    final String aptGenRootPath = AndroidRootUtil.getAptGenSourceRootPath(facet);

    if (aptGenRootPath != null) {
      genRootsToCreate.add(aptGenRootPath);
    }
    final String aidlGenRootPath = AndroidRootUtil.getAidlGenSourceRootPath(facet);

    if (aidlGenRootPath != null) {
      final boolean createIfNotExist = !FileTypeIndex.getFiles(AidlFileType.INSTANCE, moduleScope).isEmpty();
      (createIfNotExist ? genRootsToCreate : genRootsToInit).add(aidlGenRootPath);
    }
    genRootsToInit.addAll(genRootsToCreate);

    for (String genRootPath : genRootsToInit) {
      initializeGenSourceRoot(model, genRootPath, genRootsToCreate.contains(genRootPath), true, modelChangedFlag);
    }
    return modelChangedFlag.get();
  }

  private static void excludeAllBuildConfigsFromCompilation(AndroidFacet facet, VirtualFile sourceRoot) {
    final Module module = facet.getModule();
    final Project project = module.getProject();
    final Set<String> packages = new HashSet<>();

    final Manifest manifest = Manifest.getMainManifest(facet);
    final String aPackage = manifest != null ? manifest.getPackage().getStringValue() : null;

    if (aPackage != null) {
      packages.add(aPackage);
    }
    packages.addAll(AndroidUtils.getDepLibsPackages(module));

    for (String p : packages) {
      excludeFromCompilation(project, sourceRoot, p);
    }
  }

  @SuppressWarnings("deprecation")
  private static void includeAaptGenSourceRootToCompilation(AndroidFacet facet) {
    final Project project = facet.getModule().getProject();
    final ExcludesConfiguration configuration =
      ((CompilerConfigurationImpl)CompilerConfiguration.getInstance(project)).getExcludedEntriesConfiguration();
    final ExcludeEntryDescription[] descriptions = configuration.getExcludeEntryDescriptions();

    configuration.removeAllExcludeEntryDescriptions();

    for (ExcludeEntryDescription description : descriptions) {
      final VirtualFile vFile = description.getVirtualFile();
      if (!Objects.equals(vFile, AndroidRootUtil.getAaptGenDir(facet))) {
        configuration.addExcludeEntryDescription(description);
      }
    }
  }

  @Nullable
  private static VirtualFile initializeGenSourceRoot(@NotNull ModifiableRootModel model,
                                                     @Nullable String sourceRootPath,
                                                     boolean createIfNotExist,
                                                     boolean excludeInNonExternalMode,
                                                     @NotNull Ref<Boolean> modelChangedFlag) {
    if (sourceRootPath == null) {
      return null;
    }
    VirtualFile sourceRoot = null;

    if (createIfNotExist) {
      final VirtualFile root = createSourceRootIfNotExist(sourceRootPath, model, modelChangedFlag);
      if (root != null) {
        sourceRoot = root;
      }
    }
    if (sourceRoot == null) {
      sourceRoot = LocalFileSystem.getInstance().findFileByPath(sourceRootPath);
    }
    if (sourceRoot != null && excludeInNonExternalMode) {
      final Module module = model.getModule();
      final CompilerWorkspaceConfiguration config = CompilerWorkspaceConfiguration.getInstance(module.getProject());
    }
    return sourceRoot;
  }

  @NotNull
  public static String[] toOsPaths(@NotNull VirtualFile[] classFilesDirs) {
    final String[] classFilesDirOsPaths = new String[classFilesDirs.length];

    for (int i = 0; i < classFilesDirs.length; i++) {
      classFilesDirOsPaths[i] = FileUtilRt.toSystemDependentName(classFilesDirs[i].getPath());
    }
    return classFilesDirOsPaths;
  }

  // can't be invoked from dispatch thread
  @NotNull
  public static Map<CompilerMessageCategory, List<String>> execute(String... argv) throws IOException {
    assert !ApplicationManager.getApplication().isDispatchThread();
    final Map<AndroidCompilerMessageKind, List<String>> messages = AndroidExecutionUtil.doExecute(argv);
    return toCompilerMessageCategoryKeys(messages);
  }

=======
>>>>>>> b5f40ffd
  public static String getApkName(Module module) {
    return module.getName() + ".apk";
  }

  @Nullable
  public static String getOutputPackage(@NotNull Module module) {
    VirtualFile compilerOutput = CompilerModuleExtension.getInstance(module).getCompilerOutputPath();
    if (compilerOutput == null) return null;
    return new File(compilerOutput.getPath(), getApkName(module)).getPath();
  }

<<<<<<< HEAD
  public static boolean isExcludedFromCompilation(@NotNull File file, @Nullable Project project) {
    final VirtualFile vFile = LocalFileSystem.getInstance().findFileByIoFile(file);
    return vFile != null && isExcludedFromCompilation(vFile, project);
  }

  public static boolean isExcludedFromCompilation(VirtualFile child, @Nullable Project project) {
    final CompilerManager compilerManager = project != null ? CompilerManager.getInstance(project) : null;

    if (compilerManager == null) {
      return false;
    }

    if (!compilerManager.isExcludedFromCompilation(child)) {
      return false;
    }

    final Module module = ModuleUtil.findModuleForFile(child, project);
    if (module == null) {
      return true;
    }

    final AndroidFacet facet = AndroidFacet.getInstance(module);
    if (facet == null || facet.getConfiguration().isAppProject()) {
      return true;
    }

    final AndroidPlatform platform = AndroidPlatform.getInstance(facet.getModule());
    if (platform == null) {
      return true;
    }

    // we exclude sources of library modules automatically for tools r7 or previous
    return platform.getSdkData().getPlatformToolsRevision() > 7;
  }

=======
>>>>>>> b5f40ffd
  @Nullable
  public static Module findCircularDependencyOnLibraryWithSamePackage(@NotNull AndroidFacet facet) {
    final Manifest manifest = Manifest.getMainManifest(facet);
    final String aPackage = manifest != null ? manifest.getPackage().getValue() : null;
    if (aPackage == null) {
      return null;
    }

    for (AndroidFacet depFacet : AndroidDependenciesCache.getAllAndroidDependencies(facet.getModule(), true)) {
      final Manifest depManifest = Manifest.getMainManifest(depFacet);
      final String depPackage = depManifest != null ? depManifest.getPackage().getValue() : null;
      if (aPackage.equals(depPackage)) {
        final List<AndroidFacet> depDependencies = AndroidDependenciesCache.getAllAndroidDependencies(depFacet.getModule(), false);

        if (depDependencies.contains(facet)) {
          // circular dependency on library with the same package
          return depFacet.getModule();
        }
      }
    }
    return null;
  }

<<<<<<< HEAD
  @NotNull
  public static String[] getLibPackages(@NotNull Module module, @NotNull String packageName) {
    final Set<String> packageSet = new HashSet<>();
    packageSet.add(packageName);

    final List<String> result = new ArrayList<>();

    for (String libPackage : AndroidUtils.getDepLibsPackages(module)) {
      if (packageSet.add(libPackage)) {
        result.add(libPackage);
      }
    }

    return ArrayUtilRt.toStringArray(result);
  }

  // support for lib<->lib and app<->lib circular dependencies
  // see IDEA-79737 for details
  public static boolean isLibraryWithBadCircularDependency(@NotNull AndroidFacet facet) {
    if (!facet.getConfiguration().canBeDependency()) {
      return false;
    }

    final List<AndroidFacet> dependencies = AndroidDependenciesCache.getAllAndroidDependencies(facet.getModule(), false);

    final Manifest manifest = Manifest.getMainManifest(facet);
    if (manifest == null) {
      return false;
    }

    final String aPackage = manifest.getPackage().getValue();
    if (aPackage == null || aPackage.isEmpty()) {
      return false;
    }

    for (AndroidFacet depFacet : dependencies) {
      final List<AndroidFacet> depDependencies = AndroidDependenciesCache.getAllAndroidDependencies(depFacet.getModule(), true);

      if (depDependencies.contains(facet) &&
          dependencies.contains(depFacet) &&
          (depFacet.getModule().getName().compareTo(facet.getModule().getName()) < 0 ||
           !depFacet.getConfiguration().canBeDependency())) {
        return true;
      }
    }
    return false;
  }

=======
>>>>>>> b5f40ffd
  @Nullable
  public static String getUnsignedApkPath(@NotNull AndroidFacet facet) {
    String path = facet.getProperties().APK_PATH;
    if (path.isEmpty()) {
      return getOutputPackage(facet.getModule());
    }
    @SystemIndependent String moduleDirPath = AndroidRootUtil.getModuleDirPath(facet.getModule());
    return moduleDirPath != null ? FileUtilRt.toSystemDependentName(moduleDirPath + path) : null;
  }

  @Nullable
  public static String getAaptManifestPackage(@NotNull AndroidFacet facet) {
    if (facet.getProperties().USE_CUSTOM_MANIFEST_PACKAGE) {
      return facet.getProperties().CUSTOM_MANIFEST_PACKAGE;
    }
    final Manifest manifest = Manifest.getMainManifest(facet);

    return manifest != null
           ? manifest.getPackage().getStringValue()
           : null;
  }
<<<<<<< HEAD

  public static void createGenModulesAndSourceRoots(@NotNull Project project, @NotNull final Collection<AndroidFacet> facets) {
    if (project.isDisposed()) {
      return;
    }
    final ModifiableModuleModel moduleModel = ModuleManager.getInstance(project).getModifiableModel();

    ApplicationManager.getApplication().runWriteAction(new Runnable() {
      @Override
      public void run() {
        final List<ModifiableRootModel> modelsToCommit = new ArrayList<>();

        for (final AndroidFacet facet : facets) {
          if (AndroidModel.isRequired(facet)) {
            continue;
          }
          final Module module = facet.getModule();

          if (module.isDisposed()) {
            continue;
          }
          final ModifiableRootModel model = ModuleRootManager.getInstance(module).getModifiableModel();

          if (createGenModulesAndSourceRoots(facet, model)) {
            modelsToCommit.add(model);
          }
          else {
            model.dispose();
          }
        }
        if (modelsToCommit.isEmpty()) {
          return;
        }

        ModifiableModelCommitter.multiCommit(modelsToCommit, moduleModel);
      }
    });
  }
=======
>>>>>>> b5f40ffd
}<|MERGE_RESOLUTION|>--- conflicted
+++ resolved
@@ -1,90 +1,13 @@
 // Copyright 2000-2021 JetBrains s.r.o. Use of this source code is governed by the Apache 2.0 license that can be found in the LICENSE file.
 package org.jetbrains.android.compiler;
 
-<<<<<<< HEAD
-import com.android.tools.idea.lang.aidl.AidlFileType;
-import com.android.tools.idea.lang.rs.AndroidRenderscriptFileType;
-import com.android.tools.idea.model.AndroidModel;
 import com.android.tools.idea.res.AndroidDependenciesCache;
-import com.intellij.CommonBundle;
-import com.intellij.compiler.CompilerConfiguration;
-import com.intellij.compiler.CompilerConfigurationImpl;
-import com.intellij.compiler.CompilerWorkspaceConfiguration;
-import com.intellij.compiler.options.CompileStepBeforeRun;
-import com.intellij.execution.configurations.RunConfiguration;
-import com.intellij.notification.Notification;
-import com.intellij.notification.NotificationGroup;
-import com.intellij.notification.NotificationListener;
-import com.intellij.notification.NotificationType;
-import com.intellij.openapi.application.ApplicationManager;
-import com.intellij.openapi.compiler.CompileContext;
-=======
-import static com.intellij.openapi.util.io.FileUtil.toSystemDependentName;
-
-import com.android.tools.idea.res.AndroidDependenciesCache;
->>>>>>> b5f40ffd
 import com.intellij.openapi.compiler.CompileScope;
 import com.intellij.openapi.module.Module;
-<<<<<<< HEAD
-import com.intellij.openapi.module.ModuleManager;
-import com.intellij.openapi.module.ModuleUtil;
-import com.intellij.openapi.options.ShowSettingsUtil;
-import com.intellij.openapi.project.Project;
-import com.intellij.openapi.roots.CompilerModuleExtension;
-import com.intellij.openapi.roots.CompilerProjectExtension;
-import com.intellij.openapi.roots.ContentEntry;
-import com.intellij.openapi.roots.ModifiableRootModel;
-import com.intellij.openapi.roots.ModuleOrderEntry;
-import com.intellij.openapi.roots.ModuleRootManager;
-import com.intellij.openapi.roots.OrderEntry;
-import com.intellij.openapi.roots.ProjectFileIndex;
-import com.intellij.openapi.roots.ProjectRootManager;
-import com.intellij.openapi.roots.SourceFolder;
-import com.intellij.openapi.roots.impl.ModifiableModelCommitter;
-import com.intellij.openapi.roots.ui.configuration.ProjectStructureConfigurable;
-import com.intellij.openapi.ui.Messages;
-import com.intellij.openapi.util.Key;
-import com.intellij.openapi.util.Pair;
-import com.intellij.openapi.util.Ref;
-import com.intellij.openapi.util.io.FileUtil;
-import com.intellij.openapi.util.io.FileUtilRt;
-import com.intellij.openapi.vfs.LocalFileSystem;
-import com.intellij.openapi.vfs.VfsUtilCore;
-import com.intellij.openapi.vfs.VirtualFile;
-import com.intellij.openapi.vfs.VirtualFileManager;
-import com.intellij.psi.JavaPsiFacade;
-import com.intellij.psi.PsiClass;
-import com.intellij.psi.PsiFile;
-import com.intellij.psi.search.FileTypeIndex;
-import com.intellij.psi.search.GlobalSearchScope;
-import com.intellij.util.ArrayUtilRt;
-import java.io.File;
-import java.io.IOException;
-import java.util.ArrayList;
-import java.util.Arrays;
-import java.util.Collection;
-import java.util.Collections;
-import java.util.HashMap;
-import java.util.HashSet;
-import java.util.List;
-import java.util.Map;
-import java.util.Objects;
-import java.util.Set;
-import java.util.regex.Matcher;
-import javax.swing.event.HyperlinkEvent;
-import org.jetbrains.android.dom.manifest.Manifest;
-import org.jetbrains.android.facet.AndroidFacet;
-import org.jetbrains.android.facet.AndroidRootUtil;
-import org.jetbrains.android.sdk.AndroidPlatform;
-import org.jetbrains.android.util.AndroidBuildCommonUtils;
-import org.jetbrains.android.util.AndroidBundle;
-import org.jetbrains.android.util.AndroidCompilerMessageKind;
-import org.jetbrains.android.util.AndroidExecutionUtil;
-import org.jetbrains.android.util.AndroidUtils;
-=======
 import com.intellij.openapi.roots.CompilerModuleExtension;
 import com.intellij.openapi.util.Key;
 import com.intellij.openapi.util.Pair;
+import com.intellij.openapi.util.io.FileUtilRt;
 import com.intellij.openapi.vfs.VirtualFile;
 import java.io.File;
 import java.util.List;
@@ -92,28 +15,14 @@
 import org.jetbrains.android.facet.AndroidFacet;
 import org.jetbrains.android.facet.AndroidRootUtil;
 import org.jetbrains.android.util.AndroidBuildCommonUtils;
->>>>>>> b5f40ffd
 import org.jetbrains.annotations.NonNls;
 import org.jetbrains.annotations.NotNull;
 import org.jetbrains.annotations.Nullable;
 import org.jetbrains.annotations.SystemIndependent;
-<<<<<<< HEAD
-import org.jetbrains.jps.model.java.JavaModuleSourceRootTypes;
-import org.jetbrains.jps.model.java.JavaSourceRootProperties;
-import org.jetbrains.jps.model.java.JavaSourceRootType;
-import org.jetbrains.jps.model.java.JpsJavaExtensionService;
-=======
->>>>>>> b5f40ffd
 
 public class AndroidCompileUtil {
 
-<<<<<<< HEAD
-  private static final Key<Boolean> RELEASE_BUILD_KEY = new Key<>(AndroidBuildCommonUtils.RELEASE_BUILD_OPTION);
-  @NonNls private static final String RESOURCES_CACHE_DIR_NAME = "res-cache";
-  @NonNls private static final String GEN_MODULE_PREFIX = "~generated_";
-=======
   private static final Key<Boolean> RELEASE_BUILD_KEY = new Key<Boolean>(AndroidBuildCommonUtils.RELEASE_BUILD_OPTION);
->>>>>>> b5f40ffd
 
   @NonNls public static final String OLD_PROGUARD_CFG_FILE_NAME = "proguard.cfg";
   public static Key<String> PROGUARD_CFG_PATHS_KEY = Key.create(AndroidBuildCommonUtils.PROGUARD_CFG_PATHS_OPTION);
@@ -121,32 +30,6 @@
   private AndroidCompileUtil() {
   }
 
-<<<<<<< HEAD
-  @NotNull
-  public static <T> Map<CompilerMessageCategory, T> toCompilerMessageCategoryKeys(@NotNull Map<AndroidCompilerMessageKind, T> map) {
-    final Map<CompilerMessageCategory, T> result = new HashMap<>();
-
-    for (Map.Entry<AndroidCompilerMessageKind, T> entry : map.entrySet()) {
-      final AndroidCompilerMessageKind key = entry.getKey();
-      final T value = entry.getValue();
-
-      switch (key) {
-        case ERROR:
-          result.put(CompilerMessageCategory.ERROR, value);
-          break;
-        case INFORMATION:
-          result.put(CompilerMessageCategory.INFORMATION, value);
-          break;
-        case WARNING:
-          result.put(CompilerMessageCategory.WARNING, value);
-          break;
-      }
-    }
-    return result;
-  }
-
-=======
->>>>>>> b5f40ffd
   @Nullable
   public static Pair<VirtualFile, Boolean> getDefaultProguardConfigFile(@NotNull AndroidFacet facet) {
     VirtualFile root = AndroidRootUtil.getMainContentRoot(facet);
@@ -155,555 +38,22 @@
     }
     final VirtualFile proguardCfg = root.findChild(AndroidBuildCommonUtils.PROGUARD_CFG_FILE_NAME);
     if (proguardCfg != null) {
-      return new Pair<>(proguardCfg, true);
+      return new Pair<VirtualFile, Boolean>(proguardCfg, true);
     }
 
     final VirtualFile oldProguardCfg = root.findChild(OLD_PROGUARD_CFG_FILE_NAME);
     if (oldProguardCfg != null) {
-      return new Pair<>(oldProguardCfg, false);
+      return new Pair<VirtualFile, Boolean>(oldProguardCfg, false);
     }
     return null;
   }
 
-<<<<<<< HEAD
-  public static void addMessages(final CompileContext context, final Map<CompilerMessageCategory, List<String>> messages, @Nullable Module module) {
-    addMessages(context, messages, null, module);
-  }
-
-  static void addMessages(final CompileContext context,
-                          final Map<CompilerMessageCategory, List<String>> messages,
-                          @Nullable final Map<VirtualFile, VirtualFile> presentableFilesMap,
-                          @Nullable final Module module) {
-    ApplicationManager.getApplication().runReadAction(new Runnable() {
-      @Override
-      public void run() {
-        if (context.getProject().isDisposed()) return;
-        for (CompilerMessageCategory category : messages.keySet()) {
-          List<String> messageList = messages.get(category);
-          for (String message : messageList) {
-            String url = null;
-            int line = -1;
-            Matcher matcher = AndroidBuildCommonUtils.COMPILER_MESSAGE_PATTERN.matcher(message);
-            if (matcher.matches()) {
-              String fileName = matcher.group(1);
-              if (new File(fileName).exists()) {
-                url = getPresentableFile("file://" + fileName, presentableFilesMap);
-                line = Integer.parseInt(matcher.group(2));
-              }
-            }
-            String moduleName = module != null? module.getName() : null;
-            context.addMessage(category, (moduleName != null ? '[' + moduleName + "] " : "") + message, url, line, -1, null, moduleName != null? Collections.singleton(moduleName) : Collections.emptyList());
-          }
-        }
-      }
-    });
-  }
-
-  @NotNull
-  private static String getPresentableFile(@NotNull String url, @Nullable Map<VirtualFile, VirtualFile> presentableFilesMap) {
-    final VirtualFile file = VirtualFileManager.getInstance().findFileByUrl(url);
-    if (file == null) {
-      return url;
-    }
-
-    if (presentableFilesMap == null) {
-      return url;
-    }
-
-    for (Map.Entry<VirtualFile, VirtualFile> entry : presentableFilesMap.entrySet()) {
-      if (Objects.equals(file, entry.getValue())) {
-        return entry.getKey().getUrl();
-      }
-    }
-    return url;
-  }
-
-  private static void collectChildrenRecursively(@NotNull VirtualFile root,
-                                                 @NotNull VirtualFile anchor,
-                                                 @NotNull Collection<VirtualFile> result) {
-    if (Objects.equals(root, anchor)) {
-      return;
-    }
-
-    VirtualFile parent = anchor.getParent();
-    if (parent == null) {
-      return;
-    }
-    for (VirtualFile child : parent.getChildren()) {
-      if (!Objects.equals(child, anchor)) {
-        result.add(child);
-      }
-    }
-    if (!Objects.equals(parent, root)) {
-      collectChildrenRecursively(root, parent, result);
-    }
-  }
-
-  private static void unexcludeRootIfNecessary(@NotNull VirtualFile root,
-                                               @NotNull ModifiableRootModel model,
-                                               @NotNull Ref<Boolean> modelChangedFlag) {
-    Set<VirtualFile> excludedRoots = new HashSet<>(Arrays.asList(model.getExcludeRoots()));
-    VirtualFile excludedRoot = root;
-    while (excludedRoot != null && !excludedRoots.contains(excludedRoot)) {
-      excludedRoot = excludedRoot.getParent();
-    }
-    if (excludedRoot == null) {
-      return;
-    }
-    Set<VirtualFile> rootsToExclude = new HashSet<>();
-    collectChildrenRecursively(excludedRoot, root, rootsToExclude);
-    ContentEntry contentEntry = findContentEntryForRoot(model, excludedRoot);
-    if (contentEntry != null) {
-      if (contentEntry.removeExcludeFolder(excludedRoot.getUrl())) {
-        modelChangedFlag.set(true);
-      }
-      for (VirtualFile rootToExclude : rootsToExclude) {
-        if (!excludedRoots.contains(rootToExclude)) {
-          contentEntry.addExcludeFolder(rootToExclude);
-          modelChangedFlag.set(true);
-        }
-      }
-    }
-  }
-
-  @NotNull
-  private static String getGenModuleName(@NotNull Module module) {
-    return GEN_MODULE_PREFIX + module.getName();
-  }
-
-  @Nullable
-  public static VirtualFile createSourceRootIfNotExist(@NotNull final String path,
-                                                       @NotNull final ModifiableRootModel model,
-                                                       @NotNull Ref<Boolean> modelChangedFlag) {
-    ApplicationManager.getApplication().assertIsDispatchThread();
-
-    final File rootFile = new File(path);
-    final boolean created;
-    if (!rootFile.exists()) {
-      if (!rootFile.mkdirs()) return null;
-      created = true;
-    }
-    else {
-      created = false;
-    }
-    final Module module = model.getModule();
-    final Project project = module.getProject();
-
-    if (project.isDisposed() || module.isDisposed()) {
-      return null;
-    }
-
-    final VirtualFile root;
-    if (created) {
-      root = LocalFileSystem.getInstance().refreshAndFindFileByIoFile(rootFile);
-    }
-    else {
-      root = LocalFileSystem.getInstance().findFileByIoFile(rootFile);
-    }
-    if (root != null) {
-      unexcludeRootIfNecessary(root, model, modelChangedFlag);
-
-      boolean markedAsSource = false;
-
-      for (VirtualFile existingRoot : model.getSourceRoots()) {
-        if (Objects.equals(existingRoot, root)) {
-          markedAsSource = true;
-          break;
-        }
-      }
-
-      if (markedAsSource) {
-        markRootAsGenerated(model, root, modelChangedFlag);
-      }
-      else {
-        addSourceRoot(model, root);
-        modelChangedFlag.set(true);
-      }
-    }
-    return root;
-  }
-
-  private static void markRootAsGenerated(ModifiableRootModel model, VirtualFile root, Ref<Boolean> modelChangedFlag) {
-    final ContentEntry contentEntry = findContentEntryForRoot(model, root);
-
-    if (contentEntry == null) {
-      return;
-    }
-    for (SourceFolder sourceFolder : contentEntry.getSourceFolders()) {
-      if (root.equals(sourceFolder.getFile())) {
-        final JavaSourceRootProperties props = sourceFolder.getJpsElement().getProperties(JavaModuleSourceRootTypes.SOURCES);
-        if (props != null) {
-          props.setForGeneratedSources(true);
-          modelChangedFlag.set(true);
-          break;
-        }
-      }
-    }
-  }
-
-  private static void excludeFromCompilation(@NotNull Project project, @NotNull VirtualFile sourceRoot, @NotNull String aPackage) {
-    final String buildConfigPath = sourceRoot.getPath() + '/' + aPackage.replace('.', '/') + "/BuildConfig.java";
-    String url = VfsUtilCore.pathToUrl(buildConfigPath);
-    final ExcludesConfiguration configuration =
-      CompilerConfiguration.getInstance(project).getExcludedEntriesConfiguration();
-
-    for (ExcludeEntryDescription description : configuration.getExcludeEntryDescriptions()) {
-      if (Objects.equals(description.getUrl(), url)) {
-        return;
-      }
-    }
-    configuration.addExcludeEntryDescription(new ExcludeEntryDescription(url, true, false, project));
-  }
-
-  private static void excludeFromCompilation(@NotNull Project project, @NotNull VirtualFile dir) {
-    final ExcludesConfiguration configuration =
-      CompilerConfiguration.getInstance(project).getExcludedEntriesConfiguration();
-
-    for (ExcludeEntryDescription description : configuration.getExcludeEntryDescriptions()) {
-      if (Objects.equals(description.getVirtualFile(), dir)) {
-        return;
-      }
-    }
-    configuration.addExcludeEntryDescription(new ExcludeEntryDescription(dir, true, false, project));
-  }
-
-  private static void removeGenModule(@NotNull final ModifiableRootModel model, @NotNull Ref<Boolean> modelChangedFlag) {
-    final String genModuleName = getGenModuleName(model.getModule());
-    final Project project = model.getProject();
-    final ModuleManager moduleManager = ModuleManager.getInstance(project);
-
-    final Module genModule = moduleManager.findModuleByName(genModuleName);
-    if (genModule == null) {
-      return;
-    }
-
-    for (OrderEntry entry : model.getOrderEntries()) {
-      if (entry instanceof ModuleOrderEntry &&
-          genModuleName.equals(((ModuleOrderEntry)entry).getModuleName())) {
-        model.removeOrderEntry(entry);
-        modelChangedFlag.set(true);
-      }
-    }
-    final VirtualFile moduleFile = genModule.getModuleFile();
-    moduleManager.disposeModule(genModule);
-
-    if (moduleFile != null) {
-      ApplicationManager.getApplication().invokeLater(new Runnable() {
-        @Override
-        public void run() {
-          ApplicationManager.getApplication().runWriteAction(new Runnable() {
-            @Override
-            public void run() {
-              try {
-                moduleFile.delete(project);
-              }
-              catch (IOException e) {
-                LOG.error(e);
-              }
-            }
-          });
-        }
-      });
-    }
-  }
-
-  @Nullable
-  public static SourceFolder addSourceRoot(final ModifiableRootModel model, @NotNull final VirtualFile root) {
-    ContentEntry contentEntry = findContentEntryForRoot(model, root);
-
-    if (contentEntry == null) {
-      final Project project = model.getProject();
-      final String message = "Cannot mark directory '" + FileUtilRt.toSystemDependentName(root.getPath()) +
-                             "' as source root, because it is not located under content root of module '" +
-                             model.getModule().getName() + "'\n<a href='fix'>Open Project Structure</a>";
-      final Notification notification = new Notification(
-        NotificationGroup.createIdWithTitle("Android Autogeneration", AndroidBundle.message("android.autogeneration.notification.group")),
-        "Autogeneration Error", message, NotificationType.ERROR).setListener(
-        new NotificationListener.Adapter() {
-          @Override
-          protected void hyperlinkActivated(@NotNull Notification notification,
-                                            @NotNull HyperlinkEvent e) {
-            notification.expire();
-            final ProjectStructureConfigurable configurable =
-              ProjectStructureConfigurable.getInstance(project);
-
-            ShowSettingsUtil.getInstance()
-              .editConfigurable(project, configurable, new Runnable() {
-                @Override
-                public void run() {
-                  final Module module = model.getModule();
-                  final AndroidFacet facet = AndroidFacet.getInstance(module);
-
-                  if (facet != null) {
-                    configurable.select(facet, true);
-                  }
-                }
-              });
-          }
-        });
-      notification.notify(project);
-      LOG.debug(message);
-      return null;
-    }
-    else {
-      return contentEntry.addSourceFolder(root, JavaSourceRootType.SOURCE,
-                                          JpsJavaExtensionService.getInstance().createSourceRootProperties("", true));
-    }
-  }
-
-  @Nullable
-  public static ContentEntry findContentEntryForRoot(@NotNull ModifiableRootModel model, @NotNull VirtualFile root) {
-    ContentEntry contentEntry = null;
-    for (ContentEntry candidate : model.getContentEntries()) {
-      VirtualFile contentRoot = candidate.getFile();
-      if (contentRoot != null && VfsUtilCore.isAncestor(contentRoot, root, false)) {
-        contentEntry = candidate;
-      }
-    }
-    return contentEntry;
-  }
-
-  public static boolean isModuleAffected(CompileContext context, Module module) {
-    return ArrayUtilRt.find(context.getCompileScope().getAffectedModules(), module) >= 0;
-  }
-
   // must be invoked in a read action!
 
-  public static void removeDuplicatingClasses(final Module module, @NotNull final String packageName, @NotNull String className,
-                                              @Nullable File classFile, String sourceRootPath) {
-    if (sourceRootPath == null) {
-      return;
-    }
-    VirtualFile sourceRoot = LocalFileSystem.getInstance().findFileByPath(sourceRootPath);
-    if (sourceRoot == null) {
-      return;
-    }
-    final Project project = module.getProject();
-    final JavaPsiFacade facade = JavaPsiFacade.getInstance(project);
-    final String interfaceQualifiedName = packageName + '.' + className;
-    PsiClass[] classes = facade.findClasses(interfaceQualifiedName, GlobalSearchScope.moduleScope(module));
-    final ProjectFileIndex projectFileIndex = ProjectRootManager.getInstance(project).getFileIndex();
-    for (PsiClass c : classes) {
-      PsiFile psiFile = c.getContainingFile();
-      if (className.equals(FileUtil.getNameWithoutExtension(psiFile.getName()))) {
-        VirtualFile virtualFile = psiFile.getVirtualFile();
-        if (virtualFile != null && Objects.equals(projectFileIndex.getSourceRootForFile(virtualFile), sourceRoot)) {
-          final File f = VfsUtilCore.virtualToIoFile(virtualFile);
-
-          if (!FileUtil.filesEqual(f, classFile) && f.exists()) {
-            if (f.delete()) {
-              virtualFile.refresh(true, false);
-            }
-            else {
-              ApplicationManager.getApplication().invokeLater(new Runnable() {
-                @Override
-                public void run() {
-                  Messages.showErrorDialog(project, "Can't delete file " + virtualFile.getPresentableUrl(), CommonBundle.getErrorTitle());
-                }
-              }, project.getDisposed());
-            }
-          }
-        }
-      }
-    }
-  }
-
-  @Nullable
-  public static String findResourcesCacheDirectory(@NotNull Module module, boolean createIfNotFound, @Nullable CompileContext context) {
-    final Project project = module.getProject();
-
-    final CompilerProjectExtension extension = CompilerProjectExtension.getInstance(project);
-    if (extension == null) {
-      if (context != null) {
-        context.addMessage(CompilerMessageCategory.ERROR, "Cannot get compiler settings for project " + project.getName(), null, -1, -1, null, Collections.singleton(module.getName()));
-      }
-      return null;
-    }
-
-    final String projectOutputDirUrl = extension.getCompilerOutputUrl();
-    if (projectOutputDirUrl == null) {
-      if (context != null) {
-        context.addMessage(CompilerMessageCategory.ERROR, "Cannot find output directory for project " + project.getName(), null, -1, -1, null, Collections.singleton(module.getName()));
-      }
-      return null;
-    }
-
-    final String pngCacheDirPath = VfsUtilCore.urlToPath(projectOutputDirUrl) + '/' + RESOURCES_CACHE_DIR_NAME + '/' + module.getName();
-    final String pngCacheDirOsPath = FileUtilRt.toSystemDependentName(pngCacheDirPath);
-
-    final File pngCacheDir = new File(pngCacheDirOsPath);
-    if (pngCacheDir.exists()) {
-      if (pngCacheDir.isDirectory()) {
-        return pngCacheDirOsPath;
-      }
-      else {
-        if (context != null) {
-          context.addMessage(CompilerMessageCategory.ERROR, "Cannot create directory " + pngCacheDirOsPath + " because file already exists",
-                             null, -1, -1, null, Collections.singleton(module.getName()));
-        }
-        return null;
-      }
-    }
-
-    if (!createIfNotFound) {
-      return null;
-    }
-
-    if (!pngCacheDir.mkdirs()) {
-      if (context != null) {
-        context.addMessage(CompilerMessageCategory.ERROR, "Cannot create directory " + pngCacheDirOsPath, null, -1, -1, null, Collections.singleton(module.getName()));
-      }
-      return null;
-    }
-
-    return pngCacheDirOsPath;
-  }
-
-  public static boolean isFullBuild(@NotNull CompileContext context) {
-    return isFullBuild(context.getCompileScope());
-  }
-
-  public static boolean isFullBuild(@NotNull CompileScope scope) {
-    final RunConfiguration c = CompileStepBeforeRun.getRunConfiguration(scope);
-    return c == null || !AndroidBuildCommonUtils.isTestConfiguration(c.getType().getId());
-  }
-
-=======
-  // must be invoked in a read action!
-
->>>>>>> b5f40ffd
   public static void setReleaseBuild(@NotNull CompileScope compileScope) {
     compileScope.putUserData(RELEASE_BUILD_KEY, Boolean.TRUE);
   }
 
-<<<<<<< HEAD
-  @SuppressWarnings("deprecation")
-  public static boolean createGenModulesAndSourceRoots(@NotNull AndroidFacet facet, @NotNull ModifiableRootModel model) {
-    if (AndroidModel.isRequired(facet) || !facet.getProperties().ENABLE_SOURCES_AUTOGENERATION) {
-      return false;
-    }
-    final GlobalSearchScope moduleScope = facet.getModule().getModuleScope();
-    final Ref<Boolean> modelChangedFlag = Ref.create(false);
-
-    if (facet.getConfiguration().isLibraryProject()) {
-      removeGenModule(model, modelChangedFlag);
-    }
-    final Set<String> genRootsToCreate = new HashSet<>();
-    final Set<String> genRootsToInit = new HashSet<>();
-
-    final String buildConfigGenRootPath = AndroidRootUtil.getBuildconfigGenSourceRootPath(facet);
-
-    if (buildConfigGenRootPath != null) {
-      genRootsToCreate.add(buildConfigGenRootPath);
-    }
-    final String renderscriptGenRootPath = AndroidRootUtil.getRenderscriptGenSourceRootPath(facet);
-
-    if (renderscriptGenRootPath != null) {
-      final boolean createIfNotExist = !FileTypeIndex.getFiles(AndroidRenderscriptFileType.INSTANCE, moduleScope).isEmpty();
-      (createIfNotExist ? genRootsToCreate : genRootsToInit).add(renderscriptGenRootPath);
-    }
-
-    final String aptGenRootPath = AndroidRootUtil.getAptGenSourceRootPath(facet);
-
-    if (aptGenRootPath != null) {
-      genRootsToCreate.add(aptGenRootPath);
-    }
-    final String aidlGenRootPath = AndroidRootUtil.getAidlGenSourceRootPath(facet);
-
-    if (aidlGenRootPath != null) {
-      final boolean createIfNotExist = !FileTypeIndex.getFiles(AidlFileType.INSTANCE, moduleScope).isEmpty();
-      (createIfNotExist ? genRootsToCreate : genRootsToInit).add(aidlGenRootPath);
-    }
-    genRootsToInit.addAll(genRootsToCreate);
-
-    for (String genRootPath : genRootsToInit) {
-      initializeGenSourceRoot(model, genRootPath, genRootsToCreate.contains(genRootPath), true, modelChangedFlag);
-    }
-    return modelChangedFlag.get();
-  }
-
-  private static void excludeAllBuildConfigsFromCompilation(AndroidFacet facet, VirtualFile sourceRoot) {
-    final Module module = facet.getModule();
-    final Project project = module.getProject();
-    final Set<String> packages = new HashSet<>();
-
-    final Manifest manifest = Manifest.getMainManifest(facet);
-    final String aPackage = manifest != null ? manifest.getPackage().getStringValue() : null;
-
-    if (aPackage != null) {
-      packages.add(aPackage);
-    }
-    packages.addAll(AndroidUtils.getDepLibsPackages(module));
-
-    for (String p : packages) {
-      excludeFromCompilation(project, sourceRoot, p);
-    }
-  }
-
-  @SuppressWarnings("deprecation")
-  private static void includeAaptGenSourceRootToCompilation(AndroidFacet facet) {
-    final Project project = facet.getModule().getProject();
-    final ExcludesConfiguration configuration =
-      ((CompilerConfigurationImpl)CompilerConfiguration.getInstance(project)).getExcludedEntriesConfiguration();
-    final ExcludeEntryDescription[] descriptions = configuration.getExcludeEntryDescriptions();
-
-    configuration.removeAllExcludeEntryDescriptions();
-
-    for (ExcludeEntryDescription description : descriptions) {
-      final VirtualFile vFile = description.getVirtualFile();
-      if (!Objects.equals(vFile, AndroidRootUtil.getAaptGenDir(facet))) {
-        configuration.addExcludeEntryDescription(description);
-      }
-    }
-  }
-
-  @Nullable
-  private static VirtualFile initializeGenSourceRoot(@NotNull ModifiableRootModel model,
-                                                     @Nullable String sourceRootPath,
-                                                     boolean createIfNotExist,
-                                                     boolean excludeInNonExternalMode,
-                                                     @NotNull Ref<Boolean> modelChangedFlag) {
-    if (sourceRootPath == null) {
-      return null;
-    }
-    VirtualFile sourceRoot = null;
-
-    if (createIfNotExist) {
-      final VirtualFile root = createSourceRootIfNotExist(sourceRootPath, model, modelChangedFlag);
-      if (root != null) {
-        sourceRoot = root;
-      }
-    }
-    if (sourceRoot == null) {
-      sourceRoot = LocalFileSystem.getInstance().findFileByPath(sourceRootPath);
-    }
-    if (sourceRoot != null && excludeInNonExternalMode) {
-      final Module module = model.getModule();
-      final CompilerWorkspaceConfiguration config = CompilerWorkspaceConfiguration.getInstance(module.getProject());
-    }
-    return sourceRoot;
-  }
-
-  @NotNull
-  public static String[] toOsPaths(@NotNull VirtualFile[] classFilesDirs) {
-    final String[] classFilesDirOsPaths = new String[classFilesDirs.length];
-
-    for (int i = 0; i < classFilesDirs.length; i++) {
-      classFilesDirOsPaths[i] = FileUtilRt.toSystemDependentName(classFilesDirs[i].getPath());
-    }
-    return classFilesDirOsPaths;
-  }
-
-  // can't be invoked from dispatch thread
-  @NotNull
-  public static Map<CompilerMessageCategory, List<String>> execute(String... argv) throws IOException {
-    assert !ApplicationManager.getApplication().isDispatchThread();
-    final Map<AndroidCompilerMessageKind, List<String>> messages = AndroidExecutionUtil.doExecute(argv);
-    return toCompilerMessageCategoryKeys(messages);
-  }
-
-=======
->>>>>>> b5f40ffd
   public static String getApkName(Module module) {
     return module.getName() + ".apk";
   }
@@ -715,44 +65,6 @@
     return new File(compilerOutput.getPath(), getApkName(module)).getPath();
   }
 
-<<<<<<< HEAD
-  public static boolean isExcludedFromCompilation(@NotNull File file, @Nullable Project project) {
-    final VirtualFile vFile = LocalFileSystem.getInstance().findFileByIoFile(file);
-    return vFile != null && isExcludedFromCompilation(vFile, project);
-  }
-
-  public static boolean isExcludedFromCompilation(VirtualFile child, @Nullable Project project) {
-    final CompilerManager compilerManager = project != null ? CompilerManager.getInstance(project) : null;
-
-    if (compilerManager == null) {
-      return false;
-    }
-
-    if (!compilerManager.isExcludedFromCompilation(child)) {
-      return false;
-    }
-
-    final Module module = ModuleUtil.findModuleForFile(child, project);
-    if (module == null) {
-      return true;
-    }
-
-    final AndroidFacet facet = AndroidFacet.getInstance(module);
-    if (facet == null || facet.getConfiguration().isAppProject()) {
-      return true;
-    }
-
-    final AndroidPlatform platform = AndroidPlatform.getInstance(facet.getModule());
-    if (platform == null) {
-      return true;
-    }
-
-    // we exclude sources of library modules automatically for tools r7 or previous
-    return platform.getSdkData().getPlatformToolsRevision() > 7;
-  }
-
-=======
->>>>>>> b5f40ffd
   @Nullable
   public static Module findCircularDependencyOnLibraryWithSamePackage(@NotNull AndroidFacet facet) {
     final Manifest manifest = Manifest.getMainManifest(facet);
@@ -776,57 +88,6 @@
     return null;
   }
 
-<<<<<<< HEAD
-  @NotNull
-  public static String[] getLibPackages(@NotNull Module module, @NotNull String packageName) {
-    final Set<String> packageSet = new HashSet<>();
-    packageSet.add(packageName);
-
-    final List<String> result = new ArrayList<>();
-
-    for (String libPackage : AndroidUtils.getDepLibsPackages(module)) {
-      if (packageSet.add(libPackage)) {
-        result.add(libPackage);
-      }
-    }
-
-    return ArrayUtilRt.toStringArray(result);
-  }
-
-  // support for lib<->lib and app<->lib circular dependencies
-  // see IDEA-79737 for details
-  public static boolean isLibraryWithBadCircularDependency(@NotNull AndroidFacet facet) {
-    if (!facet.getConfiguration().canBeDependency()) {
-      return false;
-    }
-
-    final List<AndroidFacet> dependencies = AndroidDependenciesCache.getAllAndroidDependencies(facet.getModule(), false);
-
-    final Manifest manifest = Manifest.getMainManifest(facet);
-    if (manifest == null) {
-      return false;
-    }
-
-    final String aPackage = manifest.getPackage().getValue();
-    if (aPackage == null || aPackage.isEmpty()) {
-      return false;
-    }
-
-    for (AndroidFacet depFacet : dependencies) {
-      final List<AndroidFacet> depDependencies = AndroidDependenciesCache.getAllAndroidDependencies(depFacet.getModule(), true);
-
-      if (depDependencies.contains(facet) &&
-          dependencies.contains(depFacet) &&
-          (depFacet.getModule().getName().compareTo(facet.getModule().getName()) < 0 ||
-           !depFacet.getConfiguration().canBeDependency())) {
-        return true;
-      }
-    }
-    return false;
-  }
-
-=======
->>>>>>> b5f40ffd
   @Nullable
   public static String getUnsignedApkPath(@NotNull AndroidFacet facet) {
     String path = facet.getProperties().APK_PATH;
@@ -848,45 +109,4 @@
            ? manifest.getPackage().getStringValue()
            : null;
   }
-<<<<<<< HEAD
-
-  public static void createGenModulesAndSourceRoots(@NotNull Project project, @NotNull final Collection<AndroidFacet> facets) {
-    if (project.isDisposed()) {
-      return;
-    }
-    final ModifiableModuleModel moduleModel = ModuleManager.getInstance(project).getModifiableModel();
-
-    ApplicationManager.getApplication().runWriteAction(new Runnable() {
-      @Override
-      public void run() {
-        final List<ModifiableRootModel> modelsToCommit = new ArrayList<>();
-
-        for (final AndroidFacet facet : facets) {
-          if (AndroidModel.isRequired(facet)) {
-            continue;
-          }
-          final Module module = facet.getModule();
-
-          if (module.isDisposed()) {
-            continue;
-          }
-          final ModifiableRootModel model = ModuleRootManager.getInstance(module).getModifiableModel();
-
-          if (createGenModulesAndSourceRoots(facet, model)) {
-            modelsToCommit.add(model);
-          }
-          else {
-            model.dispose();
-          }
-        }
-        if (modelsToCommit.isEmpty()) {
-          return;
-        }
-
-        ModifiableModelCommitter.multiCommit(modelsToCommit, moduleModel);
-      }
-    });
-  }
-=======
->>>>>>> b5f40ffd
 }