--- conflicted
+++ resolved
@@ -1,4 +1,3 @@
-// Copyright 2000-2020 JetBrains s.r.o. Use of this source code is governed by the Apache 2.0 license that can be found in the LICENSE file.
 package org.jetbrains.android.compiler.artifact;
 
 import com.intellij.CommonBundle;
@@ -22,14 +21,7 @@
 import java.util.List;
 import java.util.Map;
 
-<<<<<<< HEAD
-/**
- * @author Eugene.Kudelevsky
- */
-public final class AndroidArtifactUtil {
-=======
 public class AndroidArtifactUtil {
->>>>>>> 640ce73c
   private AndroidArtifactUtil() {
   }
 
