--- conflicted
+++ resolved
@@ -17,11 +17,6 @@
 
 import com.android.annotations.concurrency.GuardedBy;
 import com.android.ddmlib.*;
-<<<<<<< HEAD
-=======
-import com.android.ddmlib.TimeoutException;
-import com.android.ide.common.build.SplitOutputMatcher;
->>>>>>> c0824b25
 import com.android.prefs.AndroidLocation;
 import com.android.sdklib.IAndroidTarget;
 import com.android.sdklib.internal.avd.AvdInfo;
@@ -35,12 +30,7 @@
 import com.android.tools.idea.monitor.AndroidToolWindowFactory;
 import com.android.tools.idea.run.*;
 import com.android.tools.idea.stats.UsageTracker;
-<<<<<<< HEAD
-=======
 import com.google.common.base.Charsets;
-import com.google.common.base.Joiner;
-import com.google.common.collect.Lists;
->>>>>>> c0824b25
 import com.google.common.collect.Sets;
 import com.google.common.hash.Hashing;
 import com.intellij.CommonBundle;
@@ -846,7 +836,6 @@
     message("Target device: " + device.getName(), STDOUT);
     try {
       if (myDeploy) {
-<<<<<<< HEAD
         Collection<ApkInfo> apks;
         try {
           apks = myApkProvider.getApks(device);
@@ -858,45 +847,9 @@
         for (ApkInfo apk : apks) {
           if (!uploadAndInstallApk(device, apk.getApplicationId(), apk.getFile())) {
             return false;
-=======
-        if (!checkPackageNames()) return false;
-        IdeaAndroidProject ideaAndroidProject = myFacet.getIdeaAndroidProject();
-        if (ideaAndroidProject == null || !Projects.isBuildWithGradle(myFacet.getModule())) {
-          if (!uploadAndInstall(device, myPackageName, myFacet)) return false;
-          if (!uploadAndInstallDependentModules(device)) return false;
-        } else {
-          Variant selectedVariant = ideaAndroidProject.getSelectedVariant();
-
-          // install apk (note that variant.getOutputFile() will point to a .aar in the case of a library)
-          if (!ideaAndroidProject.getDelegate().isLibrary()) {
-            File apk = getApk(selectedVariant, device);
-            if (apk == null) {
-              String message =
-                AndroidBundle.message("deployment.failed.cannot.determine.apk", selectedVariant.getDisplayName(), device.getName());
-              message(message, STDERR);
-              return false;
-            }
-            if (!uploadAndInstallApk(device, myPackageName, apk.getAbsolutePath())) {
-              return false;
-            }
-            trackInstallation(device);
-          }
-
-          // install test apk
-          if (getConfiguration() instanceof AndroidTestRunConfiguration) {
-            BaseArtifact testArtifactInfo = ideaAndroidProject.findSelectedTestArtifactInSelectedVariant();
-            if (testArtifactInfo instanceof AndroidArtifact) {
-              AndroidArtifactOutput output = GradleUtil.getOutput((AndroidArtifact) testArtifactInfo);
-              File testApk = output.getMainOutputFile().getOutputFile();
-              if (!uploadAndInstallApk(device, myTestPackageName, testApk.getAbsolutePath())) {
-                return false;
-              }
-            }
->>>>>>> c0824b25
-          }
-        }
-        UsageTracker.getInstance()
-          .trackEvent(UsageTracker.CATEGORY_DEPLOYMENT, UsageTracker.ACTION_DEPLOYMENT_APK, null, null);
+          }
+        }
+        trackInstallation(device);
         myApplicationDeployed = true;
       }
       final AndroidApplicationLauncher.LaunchResult launchResult =
@@ -968,14 +921,12 @@
     }
   }
 
-<<<<<<< HEAD
-=======
   private static void trackInstallation(@NotNull IDevice device) {
     if (!UsageTracker.getInstance().canTrack()) {
       return;
     }
 
-    UsageTracker.getInstance().trackEvent(UsageTracker.CATEGORY_DEPLOYMENT, UsageTracker.ACTION_APK_DEPLOYED, null, null);
+    UsageTracker.getInstance().trackEvent(UsageTracker.CATEGORY_DEPLOYMENT, UsageTracker.ACTION_DEPLOYMENT_APK, null, null);
 
     UsageTracker.getInstance().trackEvent(UsageTracker.CATEGORY_DEVICEINFO, UsageTracker.INFO_DEVICE_SERIAL_HASH,
                                           Hashing.md5().hashString(device.getSerialNumber(), Charsets.UTF_8).toString(), null);
@@ -995,67 +946,6 @@
                                           device.getProperty(IDevice.PROP_DEVICE_CPU_ABI), null);
   }
 
-  @Nullable
-  private static File getApk(@NotNull Variant variant, @NotNull IDevice device) {
-    AndroidArtifact mainArtifact = variant.getMainArtifact();
-    List<AndroidArtifactOutput> outputs = Lists.newArrayList(mainArtifact.getOutputs());
-    if (outputs.isEmpty()) {
-      LOG.info("No outputs for the main artifact of variant: " + variant.getDisplayName());
-      return null;
-    }
-
-    List<String> abis = device.getAbis();
-    int density = device.getDensity();
-    Set<String> variantAbiFilters = mainArtifact.getAbiFilters();
-    List<OutputFile> apkFiles = SplitOutputMatcher.computeBestOutput(outputs, variantAbiFilters, density, abis);
-    if (apkFiles.isEmpty()) {
-      String message = AndroidBundle.message("deployment.failed.splitapk.nomatch", outputs.size(), density, Joiner.on(", ").join(abis));
-      LOG.error(message);
-      return null;
-    }
-    return apkFiles.get(0).getOutputFile();
-  }
-
-  private boolean checkPackageNames() {
-    final Map<String, List<String>> packageName2ModuleNames = new HashMap<String, List<String>>();
-    packageName2ModuleNames.put(myPackageName, new ArrayList<String>(Arrays.asList(myFacet.getModule().getName())));
-
-    for (Map.Entry<AndroidFacet, String> entry : myAdditionalFacet2PackageName.entrySet()) {
-      final String moduleName = entry.getKey().getModule().getName();
-      final String packageName = entry.getValue();
-      List<String> list = packageName2ModuleNames.get(packageName);
-
-      if (list == null) {
-        list = new ArrayList<String>();
-        packageName2ModuleNames.put(packageName, list);
-      }
-      list.add(moduleName);
-    }
-    boolean result = true;
-
-    for (Map.Entry<String, List<String>> entry : packageName2ModuleNames.entrySet()) {
-      final String packageName = entry.getKey();
-      final List<String> moduleNames = entry.getValue();
-
-      if (moduleNames.size() > 1) {
-        final StringBuilder messageBuilder = new StringBuilder("Applications have the same package name ");
-        messageBuilder.append(packageName).append(":\n    ");
-
-        for (Iterator<String> it = moduleNames.iterator(); it.hasNext(); ) {
-          String moduleName = it.next();
-          messageBuilder.append(moduleName);
-          if (it.hasNext()) {
-            messageBuilder.append(", ");
-          }
-        }
-        message(messageBuilder.toString(), STDERR);
-        result = false;
-      }
-    }
-    return result;
-  }
-
->>>>>>> c0824b25
   protected static void clearLogcatAndConsole(@NotNull final Project project, @NotNull final IDevice device) {
     ApplicationManager.getApplication().invokeAndWait(new Runnable() {
       @Override
