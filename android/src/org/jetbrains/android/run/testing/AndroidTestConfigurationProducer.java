--- conflicted
+++ resolved
@@ -80,18 +80,12 @@
     return false;
   }
 
-<<<<<<< HEAD
-  @Nullable
-  private RunnerAndConfigurationSettings createMethodConfiguration(PsiElement element, ConfigurationContext context) {
-    PsiMethod elementMethod = PsiTreeUtil.getParentOfType(element, PsiMethod.class, false);
-=======
   private boolean setupMethodConfiguration(AndroidTestRunConfiguration configuration,
                                                   PsiElement element,
                                                   ConfigurationContext context,
                                                   Ref<PsiElement> sourceElement) {
     PsiMethod elementMethod = PsiTreeUtil.getParentOfType(element, PsiMethod.class);
 
->>>>>>> 2065d1b0
     while (elementMethod != null) {
       if (isTestMethod(elementMethod)) {
         PsiClass c = elementMethod.getContainingClass();
