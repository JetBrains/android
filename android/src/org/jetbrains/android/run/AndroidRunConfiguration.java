/*
 * Copyright 2000-2010 JetBrains s.r.o.
 *
 * Licensed under the Apache License, Version 2.0 (the "License");
 * you may not use this file except in compliance with the License.
 * You may obtain a copy of the License at
 *
 * http://www.apache.org/licenses/LICENSE-2.0
 *
 * Unless required by applicable law or agreed to in writing, software
 * distributed under the License is distributed on an "AS IS" BASIS,
 * WITHOUT WARRANTIES OR CONDITIONS OF ANY KIND, either express or implied.
 * See the License for the specific language governing permissions and
 * limitations under the License.
 */
package org.jetbrains.android.run;

import com.android.SdkConstants;
import com.android.annotations.VisibleForTesting;
import com.android.ddmlib.*;
import com.android.tools.idea.model.ManifestInfo;
import com.google.common.base.Predicates;
import com.intellij.execution.ExecutionException;
import com.intellij.execution.Executor;
import com.intellij.execution.JavaExecutionUtil;
import com.intellij.execution.configurations.*;
import com.intellij.execution.filters.TextConsoleBuilder;
import com.intellij.execution.filters.TextConsoleBuilderFactory;
import com.intellij.execution.process.ProcessHandler;
import com.intellij.execution.runners.ExecutionEnvironment;
import com.intellij.execution.ui.ConsoleView;
import com.intellij.openapi.application.ApplicationManager;
import com.intellij.openapi.diagnostic.Logger;
import com.intellij.openapi.module.Module;
import com.intellij.openapi.options.SettingsEditor;
import com.intellij.openapi.project.Project;
import com.intellij.openapi.util.Comparing;
import com.intellij.openapi.util.Computable;
import com.intellij.openapi.util.Pair;
import com.intellij.openapi.util.io.FileUtil;
import com.intellij.openapi.vfs.LocalFileSystem;
import com.intellij.openapi.vfs.VirtualFile;
import com.intellij.psi.JavaPsiFacade;
import com.intellij.psi.PsiClass;
import com.intellij.psi.PsiElement;
import com.intellij.psi.search.GlobalSearchScope;
import com.intellij.psi.search.ProjectScope;
import com.intellij.refactoring.listeners.RefactoringElementAdapter;
import com.intellij.refactoring.listeners.RefactoringElementListener;
import org.jetbrains.android.dom.AndroidDomUtil;
import org.jetbrains.android.dom.manifest.*;
import org.jetbrains.android.facet.AndroidFacet;
import org.jetbrains.android.util.AndroidBundle;
import org.jetbrains.android.util.AndroidUtils;
import org.jetbrains.annotations.NonNls;
import org.jetbrains.annotations.NotNull;
import org.jetbrains.annotations.Nullable;

import java.io.File;
import java.io.IOException;
import java.util.List;

import static com.intellij.execution.process.ProcessOutputTypes.STDERR;
import static com.intellij.execution.process.ProcessOutputTypes.STDOUT;

/**
 * @author Eugene.Kudelevsky
 */
public class AndroidRunConfiguration extends AndroidRunConfigurationBase implements RefactoringListenerProvider {
  @NonNls public static final String LAUNCH_DEFAULT_ACTIVITY = "default_activity";
  @NonNls public static final String LAUNCH_SPECIFIC_ACTIVITY = "specific_activity";
  @NonNls public static final String DO_NOTHING = "do_nothing";

  public String ACTIVITY_CLASS = "";
  public String MODE = LAUNCH_DEFAULT_ACTIVITY;
  public boolean DEPLOY = true;
  public String ARTIFACT_NAME = "";

  public AndroidRunConfiguration(Project project, ConfigurationFactory factory) {
    super(project, factory);
  }

  @Override
  protected Pair<Boolean, String> supportsRunningLibraryProjects(@NotNull AndroidFacet facet) {
    return new Pair<Boolean, String>(Boolean.FALSE, AndroidBundle.message("android.cannot.run.library.project.error"));
  }

  @Override
  protected void checkConfiguration(@NotNull AndroidFacet facet) throws RuntimeConfigurationException {
    final boolean packageContainMavenProperty = doesPackageContainMavenProperty(facet);
    final JavaRunConfigurationModule configurationModule = getConfigurationModule();
    final Module module = facet.getModule();

    if (MODE.equals(LAUNCH_SPECIFIC_ACTIVITY)) {
      Project project = configurationModule.getProject();
      final JavaPsiFacade facade = JavaPsiFacade.getInstance(project);
      PsiClass activityClass = facade.findClass(AndroidUtils.ACTIVITY_BASE_CLASS_NAME, ProjectScope.getAllScope(project));
      if (activityClass == null) {
        throw new RuntimeConfigurationError(AndroidBundle.message("cant.find.activity.class.error"));
      }
      if (ACTIVITY_CLASS == null || ACTIVITY_CLASS.length() == 0) {
        throw new RuntimeConfigurationError(AndroidBundle.message("activity.class.not.specified.error"));
      }
      PsiClass c = configurationModule.findClass(ACTIVITY_CLASS);

      if (c == null || !c.isInheritor(activityClass, true)) {
        final ActivityAlias activityAlias = findActivityAlias(facet, ACTIVITY_CLASS);

        if (activityAlias == null) {
          throw new RuntimeConfigurationError(AndroidBundle.message("not.activity.subclass.error", ACTIVITY_CLASS));
        }

        if (!isActivityLaunchable(activityAlias.getIntentFilters())) {
          throw new RuntimeConfigurationError(AndroidBundle.message("activity.not.launchable.error", AndroidUtils.LAUNCH_ACTION_NAME));
        }
        return;
      }
      if (!packageContainMavenProperty) {
<<<<<<< HEAD
        List<Activity> activities = ManifestInfo.get(facet.getModule(), true).getActivities();
        final Activity activity = AndroidDomUtil.getActivityDomElementByClass(activities, c);
=======
        Manifest manifest = AndroidModuleInfo.getManifest(module, true);
        Activity activity = AndroidDomUtil.getActivityDomElementByClass(manifest, c);
        Module libModule = null;

>>>>>>> ef393f33
        if (activity == null) {
          for (AndroidFacet depFacet : AndroidUtils.getAllAndroidDependencies(module, true)) {
            final Module depModule = depFacet.getModule();
            final Manifest depManifest = AndroidModuleInfo.getManifest(depModule, true);
            activity = AndroidDomUtil.getActivityDomElementByClass(depManifest, c);

            if (activity != null) {
              libModule = depModule;
              break;
            }
          }
          if (activity == null) {
            throw new RuntimeConfigurationError(AndroidBundle.message("activity.not.declared.in.manifest", c.getName()));
          }
          else if (!facet.getProperties().ENABLE_MANIFEST_MERGING) {
            throw new RuntimeConfigurationError(AndroidBundle.message("activity.declared.but.manifest.merging.disabled",
                                                                      c.getName(), libModule.getName(), module.getName()));
          }
        }
      }
    }
    else if (MODE.equals(LAUNCH_DEFAULT_ACTIVITY)) {
<<<<<<< HEAD
      if (packageContainMavenProperty) {
        return;
      }

      List<Activity> activities = ManifestInfo.get(facet.getModule(), true).getActivities();
      List<ActivityAlias> activityAliases = ManifestInfo.get(facet.getModule(), true).getActivityAliases();
      String activity = AndroidUtils.getDefaultLauncherActivityName(activities, activityAliases);
      if (activity != null) {
        return;
=======
      Manifest manifest = AndroidModuleInfo.getManifest(module, true);
      if (manifest != null) {
        if (packageContainMavenProperty || AndroidUtils.getDefaultLauncherActivityName(manifest) != null) return;
>>>>>>> ef393f33
      }
      throw new RuntimeConfigurationError(AndroidBundle.message("default.activity.not.found.error"));
    }
  }


  @Nullable
  private static ActivityAlias findActivityAlias(@NotNull AndroidFacet facet, @NotNull String name) {
    ActivityAlias alias = doFindActivityAlias(facet, name);

    if (alias != null) {
      return alias;
    }
    for (AndroidFacet depFacet : AndroidUtils.getAllAndroidDependencies(facet.getModule(), true)) {
      alias = doFindActivityAlias(depFacet, name);

      if (alias != null) {
        return alias;
      }
    }
    return null;
  }

  @Nullable
  private static ActivityAlias doFindActivityAlias(@NotNull AndroidFacet facet, @NotNull String name) {
    final Manifest manifest = facet.getManifest();

    if (manifest == null) {
      return null;
    }
    final Application application = manifest.getApplication();

    if (application == null) {
      return null;
    }
    final String aPackage = manifest.getPackage().getStringValue();

    for (ActivityAlias activityAlias : application.getActivityAliass()) {
      final String alias = activityAlias.getName().getStringValue();

      if (alias != null && alias.length() > 0 && name.endsWith(alias)) {
        String prefix = name.substring(0, name.length() - alias.length());

        if (prefix.endsWith(".")) {
          prefix = prefix.substring(0, prefix.length() - 1);
        }

        if (prefix.length() == 0 || prefix.equals(aPackage)) {
          return activityAlias;
        }
      }
    }
    return null;
  }

  private static boolean doesPackageContainMavenProperty(@NotNull AndroidFacet facet) {
    final Manifest manifest = facet.getManifest();

    if (manifest == null) {
      return false;
    }
    final String aPackage = manifest.getPackage().getStringValue();
    return aPackage != null && aPackage.contains("${");
  }

  @Override
  public AndroidRunningState getState(@NotNull Executor executor, @NotNull ExecutionEnvironment env) throws ExecutionException {
    AndroidRunningState state = super.getState(executor, env);
    if (state != null) {
      state.setDeploy(DEPLOY);
      state.setArtifactName(ARTIFACT_NAME);
      state.setOpenLogcatAutomatically(SHOW_LOGCAT_AUTOMATICALLY);
      state.setFilterLogcatAutomatically(FILTER_LOGCAT_AUTOMATICALLY);
    }
    return state;
  }

  @NotNull
  @Override
  public SettingsEditor<? extends RunConfiguration> getConfigurationEditor() {
    Project project = getProject();
    AndroidRunConfigurationEditor<AndroidRunConfiguration> editor =
      new AndroidRunConfigurationEditor<AndroidRunConfiguration>(project, Predicates.<AndroidFacet>alwaysFalse());
    editor.setConfigurationSpecificEditor(new ApplicationRunParameters(project, editor.getModuleSelector()));
    return editor;
  }

  @Override
  @Nullable
  public RefactoringElementListener getRefactoringElementListener(PsiElement element) {
    if (element instanceof PsiClass && Comparing.strEqual(((PsiClass)element).getQualifiedName(), ACTIVITY_CLASS, true)) {
      return new RefactoringElementAdapter() {
        @Override
        public void elementRenamedOrMoved(@NotNull PsiElement newElement) {
          ACTIVITY_CLASS = ((PsiClass)newElement).getQualifiedName();
        }

        @Override
        public void undoElementMovedOrRenamed(@NotNull PsiElement newElement, @NotNull String oldQualifiedName) {
          ACTIVITY_CLASS = oldQualifiedName;
        }
      };
    }
    return null;
  }

  @NotNull
  @Override
  protected ConsoleView attachConsole(AndroidRunningState state, Executor executor) {
    Project project = getConfigurationModule().getProject();
    final TextConsoleBuilder builder = TextConsoleBuilderFactory.getInstance().createBuilder(project);
    ConsoleView console = builder.getConsole();
    console.attachToProcess(state.getProcessHandler());
    return console;
  }

  @Override
  protected boolean supportMultipleDevices() {
    return true;
  }

  @Nullable
  @Override
  protected AndroidApplicationLauncher getApplicationLauncher(final AndroidFacet facet) {
    return new MyApplicationLauncher() {
      @Nullable
      @Override
      protected String getActivityName(@Nullable ProcessHandler processHandler) {
        return getActivityToLaunch(facet, processHandler);
      }
    };
  }

  @Nullable
  private String getActivityToLaunch(@NotNull final AndroidFacet facet, @Nullable ProcessHandler processHandler) {
    String activityToLaunch = null;

    if (MODE.equals(LAUNCH_DEFAULT_ACTIVITY)) {
      final String defaultActivityName = computeDefaultActivity(facet, processHandler);

      if (defaultActivityName != null) {
        activityToLaunch = defaultActivityName;
      }
      else {
        if (processHandler != null) {
          processHandler.notifyTextAvailable(AndroidBundle.message("default.activity.not.found.error"), STDERR);
        }
        return null;
      }
    }
    else if (MODE.equals(LAUNCH_SPECIFIC_ACTIVITY)) {
      activityToLaunch = ACTIVITY_CLASS;
    }

    if (activityToLaunch != null) {
      final String finalActivityToLaunch = activityToLaunch;

      final String activityRuntimeQName = ApplicationManager.getApplication().runReadAction(new Computable<String>() {
        @Override
        public String compute() {
          final GlobalSearchScope scope = facet.getModule().getModuleWithDependenciesAndLibrariesScope(false);
          final PsiClass activityClass = JavaPsiFacade.getInstance(getProject()).findClass(finalActivityToLaunch, scope);

          if (activityClass != null) {
            return JavaExecutionUtil.getRuntimeQualifiedName(activityClass);
          }
          return null;
        }
      });
      if (activityRuntimeQName != null) {
        return activityRuntimeQName;
      }
    }

    return activityToLaunch;
  }

  @Nullable
  @VisibleForTesting
  static String computeDefaultActivity(@NotNull final AndroidFacet facet, @Nullable final ProcessHandler processHandler) {
    if (!facet.getProperties().USE_CUSTOM_COMPILER_MANIFEST) {
      ManifestInfo manifestInfo = ManifestInfo.get(facet.getModule(), true);
      return AndroidUtils.getDefaultLauncherActivityName(manifestInfo.getActivities(), manifestInfo.getActivityAliases());
    }

    File manifestCopy = null;
    try {
      final Pair<File, String> pair = getCopyOfCompilerManifestFile(facet, processHandler);
      manifestCopy = pair != null ? pair.getFirst() : null;
      VirtualFile manifestVFile = manifestCopy != null ? LocalFileSystem.getInstance().findFileByIoFile(manifestCopy) : null;
      final Manifest manifest =
        manifestVFile == null ? null : AndroidUtils.loadDomElement(facet.getModule(), manifestVFile, Manifest.class);

      return ApplicationManager.getApplication().runReadAction(new Computable<String>() {
        @Override
        public String compute() {
          if (manifest == null) {
            if (processHandler != null) {
              processHandler.notifyTextAvailable("Cannot find " + SdkConstants.FN_ANDROID_MANIFEST_XML + " file\n", STDERR);
            }
            return null;
          }
          return AndroidUtils.getDefaultLauncherActivityName(manifest);
        }
      });
    }
    finally {
      if (manifestCopy != null) {
        FileUtil.delete(manifestCopy.getParentFile());
      }
    }
  }

  private static boolean isActivityLaunchable(List<IntentFilter> intentFilters) {
    for (IntentFilter filter : intentFilters) {
      if (AndroidDomUtil.containsAction(filter, AndroidUtils.LAUNCH_ACTION_NAME)) {
        return true;
      }
    }
    return false;
  }

  private static abstract class MyApplicationLauncher extends AndroidApplicationLauncher {
    private static final Logger LOG = Logger.getInstance("#org.jetbrains.android.run.AndroidRunConfiguration.MyApplicationLauncher");

    @Nullable
    protected abstract String getActivityName(@Nullable ProcessHandler processHandler);

    @SuppressWarnings({"EnumSwitchStatementWhichMissesCases"})
    @Override
    public boolean isReadyForDebugging(ClientData data, ProcessHandler processHandler) {
      final String activityName = getActivityName(processHandler);
      if (activityName == null) {
        ClientData.DebuggerStatus status = data.getDebuggerConnectionStatus();
        switch (status) {
          case ERROR:
            if (processHandler != null) {
              processHandler.notifyTextAvailable("Debug port is busy\n", STDOUT);
            }
            LOG.info("Debug port is busy");
            return false;
          case ATTACHED:
            if (processHandler != null) {
              processHandler.notifyTextAvailable("Debugger already attached\n", STDOUT);
            }
            LOG.info("Debugger already attached");
            return false;
          default:
            return true;
        }
      }
      return super.isReadyForDebugging(data, processHandler);
    }

    @Override
    public LaunchResult launch(@NotNull AndroidRunningState state, @NotNull IDevice device)
      throws IOException, AdbCommandRejectedException, TimeoutException {
      ProcessHandler processHandler = state.getProcessHandler();
      String activityName = getActivityName(processHandler);
      if (activityName == null) return LaunchResult.NOTHING_TO_DO;
      activityName = activityName.replace("$", "\\$");
      final String activityPath = state.getPackageName() + '/' + activityName;
      if (state.isStopped()) return LaunchResult.STOP;
      processHandler.notifyTextAvailable("Launching application: " + activityPath + ".\n", STDOUT);
      AndroidRunningState.MyReceiver receiver = state.new MyReceiver();
      boolean debug = state.isDebugMode();
      while (true) {
        if (state.isStopped()) return LaunchResult.STOP;
        String command = "am start " +
                         (debug ? "-D " : "") +
                         "-n \"" + activityPath + "\" " +
                         "-a android.intent.action.MAIN " +
                         "-c android.intent.category.LAUNCHER";
        boolean deviceNotResponding = false;
        try {
          state.executeDeviceCommandAndWriteToConsole(device, command, receiver);
        }
        catch (ShellCommandUnresponsiveException e) {
          LOG.info(e);
          deviceNotResponding = true;
        }
        if (!deviceNotResponding && receiver.getErrorType() != 2) {
          break;
        }
        processHandler.notifyTextAvailable("Device is not ready. Waiting for " + AndroidRunningState.WAITING_TIME + " sec.\n", STDOUT);
        synchronized (state.getRunningLock()) {
          try {
            state.getRunningLock().wait(AndroidRunningState.WAITING_TIME * 1000);
          }
          catch (InterruptedException e) {
          }
        }
        receiver = state.new MyReceiver();
      }
      boolean success = receiver.getErrorType() == AndroidRunningState.NO_ERROR;
      if (success) {
        processHandler.notifyTextAvailable(receiver.getOutput().toString(), STDOUT);
      }
      else {
        processHandler.notifyTextAvailable(receiver.getOutput().toString(), STDERR);
      }
      return success ? LaunchResult.SUCCESS : LaunchResult.STOP;
    }
  }
}<|MERGE_RESOLUTION|>--- conflicted
+++ resolved
@@ -89,8 +89,7 @@
   protected void checkConfiguration(@NotNull AndroidFacet facet) throws RuntimeConfigurationException {
     final boolean packageContainMavenProperty = doesPackageContainMavenProperty(facet);
     final JavaRunConfigurationModule configurationModule = getConfigurationModule();
-    final Module module = facet.getModule();
-
+    Module module = facet.getModule();
     if (MODE.equals(LAUNCH_SPECIFIC_ACTIVITY)) {
       Project project = configurationModule.getProject();
       final JavaPsiFacade facade = JavaPsiFacade.getInstance(project);
@@ -116,20 +115,15 @@
         return;
       }
       if (!packageContainMavenProperty) {
-<<<<<<< HEAD
-        List<Activity> activities = ManifestInfo.get(facet.getModule(), true).getActivities();
-        final Activity activity = AndroidDomUtil.getActivityDomElementByClass(activities, c);
-=======
-        Manifest manifest = AndroidModuleInfo.getManifest(module, true);
-        Activity activity = AndroidDomUtil.getActivityDomElementByClass(manifest, c);
+        List<Activity> activities = ManifestInfo.get(module, true).getActivities();
+        Activity activity = AndroidDomUtil.getActivityDomElementByClass(activities, c);
         Module libModule = null;
-
->>>>>>> ef393f33
         if (activity == null) {
           for (AndroidFacet depFacet : AndroidUtils.getAllAndroidDependencies(module, true)) {
             final Module depModule = depFacet.getModule();
-            final Manifest depManifest = AndroidModuleInfo.getManifest(depModule, true);
-            activity = AndroidDomUtil.getActivityDomElementByClass(depManifest, c);
+            activities = ManifestInfo.get(depModule, true).getActivities();
+            activity = AndroidDomUtil.getActivityDomElementByClass(activities, c);
+
 
             if (activity != null) {
               libModule = depModule;
@@ -140,28 +134,22 @@
             throw new RuntimeConfigurationError(AndroidBundle.message("activity.not.declared.in.manifest", c.getName()));
           }
           else if (!facet.getProperties().ENABLE_MANIFEST_MERGING) {
-            throw new RuntimeConfigurationError(AndroidBundle.message("activity.declared.but.manifest.merging.disabled",
-                                                                      c.getName(), libModule.getName(), module.getName()));
+            throw new RuntimeConfigurationError(AndroidBundle.message("activity.declared.but.manifest.merging.disabled", c.getName(),
+                                                                      libModule.getName(), module.getName()));
           }
         }
       }
     }
     else if (MODE.equals(LAUNCH_DEFAULT_ACTIVITY)) {
-<<<<<<< HEAD
       if (packageContainMavenProperty) {
         return;
       }
 
-      List<Activity> activities = ManifestInfo.get(facet.getModule(), true).getActivities();
-      List<ActivityAlias> activityAliases = ManifestInfo.get(facet.getModule(), true).getActivityAliases();
+      List<Activity> activities = ManifestInfo.get(module, true).getActivities();
+      List<ActivityAlias> activityAliases = ManifestInfo.get(module, true).getActivityAliases();
       String activity = AndroidUtils.getDefaultLauncherActivityName(activities, activityAliases);
       if (activity != null) {
         return;
-=======
-      Manifest manifest = AndroidModuleInfo.getManifest(module, true);
-      if (manifest != null) {
-        if (packageContainMavenProperty || AndroidUtils.getDefaultLauncherActivityName(manifest) != null) return;
->>>>>>> ef393f33
       }
       throw new RuntimeConfigurationError(AndroidBundle.message("default.activity.not.found.error"));
     }
