--- conflicted
+++ resolved
@@ -304,18 +304,12 @@
           notificationMessage = "Session <a href=''>'" + sessionName + "'</a>: " + status;
         }
 
-<<<<<<< HEAD
-        NotificationGroup.toolWindowGroup("Android Session Restarted", executor.getToolWindowId())
-          .createNotification("", notificationMessage,
-                              type, new NotificationListener() {
-=======
         if (ourNotificationGroup == null) {
-          ourNotificationGroup = NotificationGroup.toolWindowGroup("Android Session Restarted", executor.getToolWindowId(), true);
+          ourNotificationGroup = NotificationGroup.toolWindowGroup("Android Session Restarted", executor.getToolWindowId());
         }
 
         ourNotificationGroup
           .createNotification("", notificationMessage, type, new NotificationListener() {
->>>>>>> 41e54fb5
             @Override
             public void hyperlinkUpdate(@NotNull Notification notification, @NotNull HyperlinkEvent event) {
               if (event.getEventType() == HyperlinkEvent.EventType.ACTIVATED) {
