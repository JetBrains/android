/*
 * Copyright 2000-2010 JetBrains s.r.o.
 *
 * Licensed under the Apache License, Version 2.0 (the "License");
 * you may not use this file except in compliance with the License.
 * You may obtain a copy of the License at
 *
 * http://www.apache.org/licenses/LICENSE-2.0
 *
 * Unless required by applicable law or agreed to in writing, software
 * distributed under the License is distributed on an "AS IS" BASIS,
 * WITHOUT WARRANTIES OR CONDITIONS OF ANY KIND, either express or implied.
 * See the License for the specific language governing permissions and
 * limitations under the License.
 */

package org.jetbrains.android.sdk;

import com.android.sdklib.BuildToolInfo;
import com.android.sdklib.IAndroidTarget;
import com.android.sdklib.devices.DeviceManager;
import com.android.sdklib.repository.local.LocalSdk;
<<<<<<< HEAD
import com.android.sdklib.repository.remote.RemoteSdk;
import com.android.tools.idea.sdk.DefaultSdks;
import com.android.utils.NullLogger;
import com.google.common.collect.Maps;
import com.intellij.openapi.diagnostic.Logger;
=======
import com.google.common.collect.Maps;
>>>>>>> 2d94ae1a
import com.intellij.openapi.module.Module;
import com.intellij.openapi.project.Project;
import com.intellij.openapi.projectRoots.Sdk;
import com.intellij.openapi.roots.ProjectRootManager;
import com.intellij.reference.SoftReference;
import org.jetbrains.annotations.NotNull;
import org.jetbrains.annotations.Nullable;

import java.io.File;
import java.util.Map;
import java.util.concurrent.ConcurrentMap;
<<<<<<< HEAD
=======

import static com.android.SdkConstants.FD_PLATFORM_TOOLS;
import static com.android.SdkConstants.FD_TOOLS;
import static com.android.tools.idea.sdk.IdeSdks.isValidAndroidSdkPath;
import static com.intellij.openapi.util.io.FileUtil.*;
import static org.jetbrains.android.sdk.AndroidSdkUtils.targetHasId;
import static org.jetbrains.android.util.AndroidCommonUtils.parsePackageRevision;
>>>>>>> 2d94ae1a

/**
 * @author Eugene.Kudelevsky
 */
public class AndroidSdkData {
  private final Map<IAndroidTarget, SoftReference<AndroidTargetData>> myTargetDataByTarget = Maps.newHashMap();

  private final LocalSdk myLocalSdk;
  private final DeviceManager myDeviceManager;

  private final int myPlatformToolsRevision;
  private final int mySdkToolsRevision;

  private static final ConcurrentMap<String/* sdk path */, SoftReference<AndroidSdkData>> ourCache = Maps.newConcurrentMap();
<<<<<<< HEAD

  /** Singleton access classes */
=======
>>>>>>> 2d94ae1a

  @Nullable
  public static AndroidSdkData getSdkData(@NotNull File sdkLocation) {
    return getSdkData(sdkLocation, false);
  }

  @Nullable
  public static AndroidSdkData getSdkData(@NotNull File sdkLocation, boolean forceReparse) {
<<<<<<< HEAD
    String canonicalPath = FileUtil.toCanonicalPath(sdkLocation.getPath());
=======
    String canonicalPath = toCanonicalPath(sdkLocation.getPath());
>>>>>>> 2d94ae1a

    // Try to use cached data.
    if (!forceReparse) {
      SoftReference<AndroidSdkData> cachedRef = ourCache.get(canonicalPath);
      if (cachedRef != null) {
        AndroidSdkData cachedData = cachedRef.get();
        if (cachedData == null) {
          ourCache.remove(canonicalPath, cachedRef);
        }
        else {
          return cachedData;
        }
      }
    }

    File canonicalLocation = new File(canonicalPath);
<<<<<<< HEAD
    if (!DefaultSdks.isValidAndroidSdkPath(canonicalLocation)) {
      return null;
    }

    LocalSdk localSdk = new LocalSdk(canonicalLocation);
    AndroidSdkData sdkData = new AndroidSdkData((localSdk));
=======
    if (!isValidAndroidSdkPath(canonicalLocation)) {
      return null;
    }

    AndroidSdkData sdkData = new AndroidSdkData(new LocalSdk(canonicalLocation));
>>>>>>> 2d94ae1a
    ourCache.put(canonicalPath, new SoftReference<AndroidSdkData>(sdkData));
    return sdkData;
  }

  @Nullable
  public static AndroidSdkData getSdkData(@NotNull String sdkPath) {
    File file = new File(toSystemDependentName(sdkPath));
    return getSdkData(file);
  }

  @Nullable
  public static AndroidSdkData getSdkData(@NotNull Sdk sdk) {
    String sdkHomePath = sdk.getHomePath();
    if (sdkHomePath != null) {
      return getSdkData(sdk.getHomePath());
    }
    return null;
  }

  @Nullable
  public static AndroidSdkData getSdkData(@NotNull Project project) {
    Sdk sdk = ProjectRootManager.getInstance(project).getProjectSdk();
    if (sdk != null) {
      return getSdkData(sdk);
    }
    return null;
  }

  @Nullable
  public static AndroidSdkData getSdkData(@NotNull Module module) {
    return getSdkData(module.getProject());
  }

  private AndroidSdkData(@NotNull LocalSdk localSdk) {
    myLocalSdk = localSdk;
    File location = getLocation();
    String locationPath = location.getPath();
    myPlatformToolsRevision = parsePackageRevision(locationPath, FD_PLATFORM_TOOLS);
    mySdkToolsRevision = parsePackageRevision(locationPath, FD_TOOLS);
    myDeviceManager = DeviceManager.createInstance(location, new MessageBuildingSdkLog());
  }

  @NotNull
  public File getLocation() {
    File location = myLocalSdk.getLocation();

    // The LocalSdk should always have been initialized.
    assert location != null;
    return location;
  }

  @Deprecated
  @NotNull
  public String getPath() {
    return getLocation().getPath();
  }

  @Nullable
  public BuildToolInfo getLatestBuildTool() {
    return myLocalSdk.getLatestBuildTool();
  }

  @NotNull
  public IAndroidTarget[] getTargets() {
    return myLocalSdk.getTargets();
  }

  // be careful! target name is NOT unique

  @Nullable
  public IAndroidTarget findTargetByName(@NotNull String name) {
    for (IAndroidTarget target : getTargets()) {
      if (target.getName().equals(name)) {
        return target;
      }
    }
    return null;
  }

  @Nullable
  public IAndroidTarget findTargetByApiLevel(@NotNull String apiLevel) {
    for (IAndroidTarget target : getTargets()) {
      if (targetHasId(target, apiLevel)) {
        return target;
      }
    }
    return null;
  }

  @Nullable
  public IAndroidTarget findTargetByHashString(@NotNull String hashString) {
    return myLocalSdk.getTargetFromHashString(hashString);
  }

  public int getPlatformToolsRevision() {
    return myPlatformToolsRevision;
  }

  public int getSdkToolsRevision() {
    return mySdkToolsRevision;
  }

  @Override
  public boolean equals(Object obj) {
    if (obj == null) return false;
    if (obj.getClass() != getClass()) return false;
    AndroidSdkData sdkData = (AndroidSdkData)obj;
    return filesEqual(getLocation(), sdkData.getLocation());
  }

  @Override
  public int hashCode() {
    return fileHashCode(getLocation());
  }

  @NotNull
  public LocalSdk getLocalSdk() {
    return myLocalSdk;
  }

  @NotNull
  public DeviceManager getDeviceManager() {
    return myDeviceManager;
  }

  @NotNull
  public AndroidTargetData getTargetData(@NotNull IAndroidTarget target) {
    final SoftReference<AndroidTargetData> targetDataRef = myTargetDataByTarget.get(target);
    AndroidTargetData targetData = targetDataRef != null ? targetDataRef.get() : null;
    if (targetData == null) {
      targetData = new AndroidTargetData(this, target);
      myTargetDataByTarget.put(target, new SoftReference<AndroidTargetData>(targetData));
    }
    return targetData;
  }
}<|MERGE_RESOLUTION|>--- conflicted
+++ resolved
@@ -20,15 +20,7 @@
 import com.android.sdklib.IAndroidTarget;
 import com.android.sdklib.devices.DeviceManager;
 import com.android.sdklib.repository.local.LocalSdk;
-<<<<<<< HEAD
-import com.android.sdklib.repository.remote.RemoteSdk;
-import com.android.tools.idea.sdk.DefaultSdks;
-import com.android.utils.NullLogger;
 import com.google.common.collect.Maps;
-import com.intellij.openapi.diagnostic.Logger;
-=======
-import com.google.common.collect.Maps;
->>>>>>> 2d94ae1a
 import com.intellij.openapi.module.Module;
 import com.intellij.openapi.project.Project;
 import com.intellij.openapi.projectRoots.Sdk;
@@ -40,8 +32,6 @@
 import java.io.File;
 import java.util.Map;
 import java.util.concurrent.ConcurrentMap;
-<<<<<<< HEAD
-=======
 
 import static com.android.SdkConstants.FD_PLATFORM_TOOLS;
 import static com.android.SdkConstants.FD_TOOLS;
@@ -49,7 +39,6 @@
 import static com.intellij.openapi.util.io.FileUtil.*;
 import static org.jetbrains.android.sdk.AndroidSdkUtils.targetHasId;
 import static org.jetbrains.android.util.AndroidCommonUtils.parsePackageRevision;
->>>>>>> 2d94ae1a
 
 /**
  * @author Eugene.Kudelevsky
@@ -64,11 +53,6 @@
   private final int mySdkToolsRevision;
 
   private static final ConcurrentMap<String/* sdk path */, SoftReference<AndroidSdkData>> ourCache = Maps.newConcurrentMap();
-<<<<<<< HEAD
-
-  /** Singleton access classes */
-=======
->>>>>>> 2d94ae1a
 
   @Nullable
   public static AndroidSdkData getSdkData(@NotNull File sdkLocation) {
@@ -77,11 +61,7 @@
 
   @Nullable
   public static AndroidSdkData getSdkData(@NotNull File sdkLocation, boolean forceReparse) {
-<<<<<<< HEAD
-    String canonicalPath = FileUtil.toCanonicalPath(sdkLocation.getPath());
-=======
     String canonicalPath = toCanonicalPath(sdkLocation.getPath());
->>>>>>> 2d94ae1a
 
     // Try to use cached data.
     if (!forceReparse) {
@@ -98,20 +78,11 @@
     }
 
     File canonicalLocation = new File(canonicalPath);
-<<<<<<< HEAD
-    if (!DefaultSdks.isValidAndroidSdkPath(canonicalLocation)) {
-      return null;
-    }
-
-    LocalSdk localSdk = new LocalSdk(canonicalLocation);
-    AndroidSdkData sdkData = new AndroidSdkData((localSdk));
-=======
     if (!isValidAndroidSdkPath(canonicalLocation)) {
       return null;
     }
 
     AndroidSdkData sdkData = new AndroidSdkData(new LocalSdk(canonicalLocation));
->>>>>>> 2d94ae1a
     ourCache.put(canonicalPath, new SoftReference<AndroidSdkData>(sdkData));
     return sdkData;
   }
