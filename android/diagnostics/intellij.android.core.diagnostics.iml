--- conflicted
+++ resolved
@@ -7,22 +7,9 @@
     </content>
     <orderEntry type="inheritedJdk" />
     <orderEntry type="sourceFolder" forTests="false" />
-<<<<<<< HEAD
-    <orderEntry type="module-library">
-      <library name="libandroid-core-proto">
-        <CLASSES>
-          <root url="jar://$MODULE_DIR$/../../../../../bazel-bin/tools/adt/idea/android/libandroid-core-proto.jar!/" />
-        </CLASSES>
-        <JAVADOC />
-        <SOURCES />
-      </library>
-    </orderEntry>
-    <orderEntry type="library" scope="TEST" name="junit4" level="project" />
-=======
     <orderEntry type="library" scope="PROVIDED" name="studio-platform" level="project" />
     <orderEntry type="library" scope="TEST" name="studio-test-platform" level="project" />
     <orderEntry type="library" scope="TEST" name="JUnit4" level="project" />
->>>>>>> 5f7be743
     <orderEntry type="module" module-name="intellij.android.core" scope="TEST" />
     <orderEntry type="module" module-name="intellij.android.adt.ui" scope="TEST" />
     <orderEntry type="library" scope="TEST" name="mockito" level="project" />
@@ -31,18 +18,10 @@
     <orderEntry type="module" module-name="intellij.android.common" scope="TEST" />
     <orderEntry type="module" module-name="intellij.android.core.tests" scope="TEST" />
     <orderEntry type="library" scope="TEST" name="kotlin-test" level="project" />
-<<<<<<< HEAD
-    <orderEntry type="module" module-name="analytics-shared" scope="TEST" />
-    <orderEntry type="module" module-name="android.sdktools.analytics-testing" scope="TEST" />
-    <orderEntry type="module" module-name="analytics-tracker" scope="TEST" />
-    <orderEntry type="module" module-name="analytics-crash" scope="TEST" />
-    <orderEntry type="library" scope="TEST" name="studio-analytics-proto" level="project" />
-=======
     <orderEntry type="library" scope="TEST" name="kotlin-reflect" level="project" />
     <orderEntry type="library" scope="TEST" name="kotlinx-coroutines-core" level="project" />
     <orderEntry type="library" scope="TEST" name="kotlinx-coroutines-test" level="project" />
     <orderEntry type="library" scope="TEST" name="protobuf" level="project" />
->>>>>>> 5f7be743
     <orderEntry type="module" module-name="intellij.android.server-flags" scope="TEST" />
     <orderEntry type="library" scope="TEST" name="mockito-kotlin" level="project" />
     <orderEntry type="module" module-name="intellij.platform.testFramework" scope="TEST" />
