/*
 * Copyright (C) 2021 The Android Open Source Project
 *
 * Licensed under the Apache License, Version 2.0 (the "License");
 * you may not use this file except in compliance with the License.
 * You may obtain a copy of the License at
 *
 *      http://www.apache.org/licenses/LICENSE-2.0
 *
 * Unless required by applicable law or agreed to in writing, software
 * distributed under the License is distributed on an "AS IS" BASIS,
 * WITHOUT WARRANTIES OR CONDITIONS OF ANY KIND, either express or implied.
 * See the License for the specific language governing permissions and
 * limitations under the License.
 */
package com.android.tools.idea.diagnostics;

import static com.google.common.truth.Truth.assertThat;

import com.android.tools.idea.diagnostics.error.AndroidStudioErrorReportSubmitter;
import com.intellij.diagnostic.DefaultIdeaErrorLogger;
import com.intellij.ide.plugins.PluginManagerCore;
import com.intellij.openapi.actionSystem.AnAction;
import com.intellij.openapi.actionSystem.AnActionEvent;
import com.intellij.openapi.actionSystem.Presentation;
import com.intellij.openapi.diagnostic.ErrorReportSubmitter;
import com.intellij.openapi.extensions.PluginId;
import com.intellij.testFramework.LightPlatformTestCase;
import java.util.Objects;
import org.jetbrains.annotations.NotNull;

public class AndroidStudioSystemHealthMonitorUtilitiesTest extends LightPlatformTestCase {

  public void testGetActionName() {
    // normal class in our packages should yield simple name
    assertEquals("AndroidStudioSystemHealthMonitorTest", AndroidStudioSystemHealthMonitor.getActionName(AndroidStudioSystemHealthMonitorTest.class, new Presentation("Foo")));
    // ExecutorAction class should yield simple name plus presentation text.
    assertEquals("ExecutorAction#Run", AndroidStudioSystemHealthMonitor.getActionName(ExecutorAction.class, new Presentation("Run")));
    // Anonymous inner-class should yield name of enclosing class.
    assertEquals("AnAction@AndroidStudioSystemHealthMonitorUtilitiesTest", AndroidStudioSystemHealthMonitor.getActionName(new AnAction(){
      @Override
      public void actionPerformed(@NotNull AnActionEvent e) {

      }
    }.getClass(), new Presentation("Foo")));
    // class outside our packages should yield full class name.
    assertEquals("java.lang.String", AndroidStudioSystemHealthMonitor.getActionName(String.class, new Presentation("Foo")));
  }

  // Regression test for b/130834409.
  @SuppressWarnings("UnstableApiUsage")
  public void testAndroidErrorSubmitter() {
    // Our error submitter should be registered.
    assertThat(ErrorReportSubmitter.EP_NAME.findExtension(AndroidStudioErrorReportSubmitter.class)).isNotNull();
    // Platform exceptions should be handled by our error submitter.
<<<<<<< HEAD
    RuntimeException exception = new RuntimeException();
    assertThat(DefaultIdeaErrorLogger.findSubmitter(exception, /*pluginId*/ null)).isInstanceOf(AndroidStudioErrorReportSubmitter.class);
    // Ditto for plugin exceptions (at least for our own plugins).
    var androidPlugin = Objects.requireNonNull(PluginManagerCore.getPlugin(PluginId.getId("org.jetbrains.android")));
=======
    var exception = new RuntimeException();
    assertThat(DefaultIdeaErrorLogger.findSubmitter(exception, /*plugin*/ null)).isInstanceOf(AndroidStudioErrorReportSubmitter.class);
    // Ditto for plugin exceptions (at least for our own plugins).
    var androidPlugin = PluginManagerCore.getPlugin(PluginId.getId("org.jetbrains.android"));
>>>>>>> 5f7be743
    assertThat(DefaultIdeaErrorLogger.findSubmitter(exception, androidPlugin)).isInstanceOf(AndroidStudioErrorReportSubmitter.class);
  }
}

/** Class needed for testGetActionName(). */
class ExecutorAction {}<|MERGE_RESOLUTION|>--- conflicted
+++ resolved
@@ -53,17 +53,10 @@
     // Our error submitter should be registered.
     assertThat(ErrorReportSubmitter.EP_NAME.findExtension(AndroidStudioErrorReportSubmitter.class)).isNotNull();
     // Platform exceptions should be handled by our error submitter.
-<<<<<<< HEAD
     RuntimeException exception = new RuntimeException();
     assertThat(DefaultIdeaErrorLogger.findSubmitter(exception, /*pluginId*/ null)).isInstanceOf(AndroidStudioErrorReportSubmitter.class);
     // Ditto for plugin exceptions (at least for our own plugins).
     var androidPlugin = Objects.requireNonNull(PluginManagerCore.getPlugin(PluginId.getId("org.jetbrains.android")));
-=======
-    var exception = new RuntimeException();
-    assertThat(DefaultIdeaErrorLogger.findSubmitter(exception, /*plugin*/ null)).isInstanceOf(AndroidStudioErrorReportSubmitter.class);
-    // Ditto for plugin exceptions (at least for our own plugins).
-    var androidPlugin = PluginManagerCore.getPlugin(PluginId.getId("org.jetbrains.android"));
->>>>>>> 5f7be743
     assertThat(DefaultIdeaErrorLogger.findSubmitter(exception, androidPlugin)).isInstanceOf(AndroidStudioErrorReportSubmitter.class);
   }
 }
