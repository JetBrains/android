--- conflicted
+++ resolved
@@ -68,12 +68,6 @@
       if (it.javaFrame) {
         javaFrameRootsCount++
       } else {
-<<<<<<< HEAD
-=======
-        if (!counts.containsKey(it)) {
-          counts.put(it, 0)
-        }
->>>>>>> 3a514de0
         counts.addTo(it, 1)
       }
     }
