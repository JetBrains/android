<?xml version="1.0" encoding="UTF-8"?>
<module type="JAVA_MODULE" version="4">
  <component name="NewModuleRootManager" inherit-compiler-output="true">
    <exclude-output />
    <content url="file://$MODULE_DIR$/agpIntegrationTestSrc">
      <sourceFolder url="file://$MODULE_DIR$/agpIntegrationTestSrc" isTestSource="true" />
    </content>
    <orderEntry type="library" scope="PROVIDED" name="studio-platform" level="project" />
    <orderEntry type="library" scope="TEST" name="studio-test-platform" level="project" />
    <orderEntry type="library" name="kotlin-stdlib" level="project" />
    <orderEntry type="library" scope="TEST" name="truth" level="project" />
    <orderEntry type="library" scope="TEST" name="Guava" level="project" />
    <orderEntry type="library" scope="TEST" name="JUnit4" level="project" />
    <orderEntry type="library" scope="TEST" name="jetbrains-annotations" level="project" />
    <orderEntry type="library" scope="TEST" name="mockito" level="project" />
    <orderEntry type="inheritedJdk" />
    <orderEntry type="sourceFolder" forTests="false" />
<<<<<<< HEAD
=======
    <orderEntry type="library" scope="TEST" name="junit4" level="project" />
    <orderEntry type="module" module-name="intellij.android.core" scope="TEST" />
    <orderEntry type="module" module-name="android.sdktools.testutils" scope="TEST" />
    <orderEntry type="module" module-name="intellij.android.testFramework" scope="TEST" />
    <orderEntry type="module" module-name="intellij.android.projectSystem" scope="TEST" />
>>>>>>> 8b7d83e8
    <orderEntry type="module" module-name="intellij.android.adt.testutils" scope="TEST" />
    <orderEntry type="module" module-name="intellij.android.adt.ui" scope="TEST" />
    <orderEntry type="module" module-name="intellij.android.common" scope="TEST" />
    <orderEntry type="module" module-name="intellij.android.core" scope="TEST" />
    <orderEntry type="module" module-name="intellij.android.execution.common" scope="TEST" />
    <orderEntry type="module" module-name="intellij.android.gradle.dsl" scope="TEST" />
    <orderEntry type="module" module-name="intellij.android.jps.model" scope="TEST" />
    <orderEntry type="module" module-name="intellij.android.kotlin.idea" scope="TEST" />
    <orderEntry type="module" module-name="intellij.android.kotlin.idea.common" scope="TEST" />
    <orderEntry type="module" module-name="intellij.android.kotlin.idea.k1" scope="TEST" />
    <orderEntry type="module" module-name="intellij.android.kotlin.idea.k2" scope="TEST" />
<<<<<<< HEAD
    <orderEntry type="module" module-name="intellij.android.lint" scope="TEST" />
    <orderEntry type="module" module-name="intellij.android.lint.common" scope="TEST" />
    <orderEntry type="module" module-name="intellij.android.observable" scope="TEST" />
    <orderEntry type="module" module-name="intellij.android.projectSystem" scope="TEST" />
    <orderEntry type="module" module-name="intellij.android.projectSystem.gradle" scope="TEST" />
    <orderEntry type="module" module-name="intellij.android.projectSystem.gradle.models" scope="TEST" />
    <orderEntry type="module" module-name="intellij.android.projectSystem.gradle.psd" scope="TEST" />
    <orderEntry type="module" module-name="intellij.android.projectSystem.gradle.upgrade" scope="TEST" />
    <orderEntry type="module" module-name="intellij.android.render-resources" scope="TEST" />
    <orderEntry type="module" module-name="intellij.android.testFramework" scope="TEST" />
    <orderEntry type="module" module-name="intellij.android.testutils" scope="TEST" />
    <orderEntry type="module" module-name="intellij.android.wizard.model" scope="TEST" />
    <orderEntry type="module" module-name="intellij.java.psi" scope="TEST" />
    <orderEntry type="module" module-name="intellij.java.testFramework" scope="TEST" />
    <orderEntry type="module" module-name="intellij.platform.analysis" scope="TEST" />
    <orderEntry type="module" module-name="intellij.platform.core" scope="TEST" />
    <orderEntry type="module" module-name="intellij.platform.core.ui" scope="TEST" />
    <orderEntry type="module" module-name="intellij.platform.editor.ui" scope="TEST" />
    <orderEntry type="module" module-name="intellij.platform.extensions" scope="TEST" />
    <orderEntry type="module" module-name="intellij.platform.externalSystem" scope="TEST" />
    <orderEntry type="module" module-name="intellij.platform.externalSystem.impl" scope="TEST" />
    <orderEntry type="module" module-name="intellij.platform.ide.core" scope="TEST" />
    <orderEntry type="module" module-name="intellij.platform.ide.impl" scope="TEST" />
    <orderEntry type="module" module-name="intellij.platform.lang.core" scope="TEST" />
    <orderEntry type="module" module-name="intellij.platform.lang.impl" scope="TEST" />
    <orderEntry type="module" module-name="intellij.platform.projectModel" scope="TEST" />
    <orderEntry type="module" module-name="intellij.platform.testFramework" scope="TEST" />
    <orderEntry type="module" module-name="intellij.platform.usageView" scope="TEST" />
    <orderEntry type="module" module-name="intellij.platform.util" scope="TEST" />
    <orderEntry type="module" module-name="intellij.platform.util.rt" scope="TEST" />
    <orderEntry type="module" module-name="intellij.platform.util.ui" scope="TEST" />
    <orderEntry type="module" module-name="intellij.xml.dom" scope="TEST" />
    <orderEntry type="module" module-name="intellij.xml.frontback.impl" scope="TEST" />
    <orderEntry type="module" module-name="intellij.xml.psi" scope="TEST" />
    <orderEntry type="module" module-name="kotlin.code-insight.api" scope="TEST" />
    <orderEntry type="module" module-name="intellij.android.gradle.dsl.kotlin" scope="RUNTIME" />
    <orderEntry type="module" module-name="intellij.android.gradle.dsl.toml" scope="RUNTIME" />
    <orderEntry type="module" module-name="intellij.android.gradle.dsl.declarative" scope="RUNTIME" />
    <orderEntry type="module" module-name="intellij.android.core.editing.documentation" scope="TEST" />
=======
    <orderEntry type="module" module-name="intellij.android.core.editing.documentation" scope="TEST" />
    <orderEntry type="library" scope="TEST" name="mockito-kotlin" level="project" />
>>>>>>> 8b7d83e8
  </component>
</module><|MERGE_RESOLUTION|>--- conflicted
+++ resolved
@@ -5,6 +5,7 @@
     <content url="file://$MODULE_DIR$/agpIntegrationTestSrc">
       <sourceFolder url="file://$MODULE_DIR$/agpIntegrationTestSrc" isTestSource="true" />
     </content>
+    <orderEntry type="inheritedJdk" />
     <orderEntry type="library" scope="PROVIDED" name="studio-platform" level="project" />
     <orderEntry type="library" scope="TEST" name="studio-test-platform" level="project" />
     <orderEntry type="library" name="kotlin-stdlib" level="project" />
@@ -13,16 +14,8 @@
     <orderEntry type="library" scope="TEST" name="JUnit4" level="project" />
     <orderEntry type="library" scope="TEST" name="jetbrains-annotations" level="project" />
     <orderEntry type="library" scope="TEST" name="mockito" level="project" />
-    <orderEntry type="inheritedJdk" />
+    <orderEntry type="library" scope="TEST" name="mockito-kotlin" level="project" />
     <orderEntry type="sourceFolder" forTests="false" />
-<<<<<<< HEAD
-=======
-    <orderEntry type="library" scope="TEST" name="junit4" level="project" />
-    <orderEntry type="module" module-name="intellij.android.core" scope="TEST" />
-    <orderEntry type="module" module-name="android.sdktools.testutils" scope="TEST" />
-    <orderEntry type="module" module-name="intellij.android.testFramework" scope="TEST" />
-    <orderEntry type="module" module-name="intellij.android.projectSystem" scope="TEST" />
->>>>>>> 8b7d83e8
     <orderEntry type="module" module-name="intellij.android.adt.testutils" scope="TEST" />
     <orderEntry type="module" module-name="intellij.android.adt.ui" scope="TEST" />
     <orderEntry type="module" module-name="intellij.android.common" scope="TEST" />
@@ -34,7 +27,6 @@
     <orderEntry type="module" module-name="intellij.android.kotlin.idea.common" scope="TEST" />
     <orderEntry type="module" module-name="intellij.android.kotlin.idea.k1" scope="TEST" />
     <orderEntry type="module" module-name="intellij.android.kotlin.idea.k2" scope="TEST" />
-<<<<<<< HEAD
     <orderEntry type="module" module-name="intellij.android.lint" scope="TEST" />
     <orderEntry type="module" module-name="intellij.android.lint.common" scope="TEST" />
     <orderEntry type="module" module-name="intellij.android.observable" scope="TEST" />
@@ -74,9 +66,5 @@
     <orderEntry type="module" module-name="intellij.android.gradle.dsl.toml" scope="RUNTIME" />
     <orderEntry type="module" module-name="intellij.android.gradle.dsl.declarative" scope="RUNTIME" />
     <orderEntry type="module" module-name="intellij.android.core.editing.documentation" scope="TEST" />
-=======
-    <orderEntry type="module" module-name="intellij.android.core.editing.documentation" scope="TEST" />
-    <orderEntry type="library" scope="TEST" name="mockito-kotlin" level="project" />
->>>>>>> 8b7d83e8
   </component>
 </module>