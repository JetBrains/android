--- conflicted
+++ resolved
@@ -51,10 +51,7 @@
     // GradleVersionRefactoringProcessor#getCompatibleGradleVersion).
     // AGP version 7.4.1 is chosen because version catalogs requires at least AGP 7.4.0
     system.getInstallation().addVmOption("-Dgradle.ide.agp.version.to.use=8.1.0");
-<<<<<<< HEAD
     system.getInstallation().addVmOption("-Dnpw.new.project.compile.sdk=34");
-=======
->>>>>>> 3a514de0
 
     String distributionPath = "tools/external/gradle/";
     String localDistributionUrl = TestUtils.resolveWorkspacePathUnchecked(distributionPath).toUri().toString();
