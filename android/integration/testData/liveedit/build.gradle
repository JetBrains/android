buildscript {
    dependencies {
<<<<<<< HEAD
        classpath 'com.android.tools.build:gradle:7.1.0'
=======
        classpath 'com.android.tools.build:gradle:8.1.0'
>>>>>>> 574fcae1
        classpath "org.jetbrains.kotlin:kotlin-gradle-plugin:1.7.20"
    }
    ext {
        compose_ui_version = '1.3.0'
    }
}// Top-level build file where you can add configuration options common to all sub-projects/modules.<|MERGE_RESOLUTION|>--- conflicted
+++ resolved
@@ -1,10 +1,6 @@
 buildscript {
     dependencies {
-<<<<<<< HEAD
-        classpath 'com.android.tools.build:gradle:7.1.0'
-=======
         classpath 'com.android.tools.build:gradle:8.1.0'
->>>>>>> 574fcae1
         classpath "org.jetbrains.kotlin:kotlin-gradle-plugin:1.7.20"
     }
     ext {
