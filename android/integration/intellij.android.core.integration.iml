<?xml version="1.0" encoding="UTF-8"?>
<module type="JAVA_MODULE" version="4">
  <component name="NewModuleRootManager" inherit-compiler-output="true">
    <exclude-output />
    <content url="file://$MODULE_DIR$">
      <sourceFolder url="file://$MODULE_DIR$/testSrc" isTestSource="true" />
    </content>
    <orderEntry type="inheritedJdk" />
    <orderEntry type="sourceFolder" forTests="false" />
    <orderEntry type="library" scope="TEST" name="kotlin-stdlib" level="project" />
    <orderEntry type="library" scope="TEST" name="JUnit4" level="project" />
    <orderEntry type="library" scope="TEST" name="protobuf" level="project" />
    <orderEntry type="library" scope="TEST" name="studio-platform" level="project" />
    <orderEntry type="module" module-name="intellij.android.testutils" scope="TEST" />
    <orderEntry type="library" scope="TEST" name="truth" level="project" />
    <orderEntry type="module" module-name="intellij.android.core" scope="TEST" />
<<<<<<< HEAD
    <orderEntry type="library" scope="TEST" name="studio-analytics-proto" level="project" />
    <orderEntry type="module" module-name="platform-performance-testing" scope="TEST" />
=======
    <orderEntry type="module" module-name="intellij.android.as-driver.utils" scope="TEST" />
    <orderEntry type="library" scope="TEST" name="studio-test-platform" level="project" />
    <orderEntry type="module" module-name="intellij.platform.util" scope="TEST" />
    <orderEntry type="module" module-name="intellij.platform.analysis.impl" scope="TEST" />
    <orderEntry type="library" scope="TEST" name="Guava" level="project" />
>>>>>>> ab1dc18c
  </component>
</module><|MERGE_RESOLUTION|>--- conflicted
+++ resolved
@@ -14,15 +14,11 @@
     <orderEntry type="module" module-name="intellij.android.testutils" scope="TEST" />
     <orderEntry type="library" scope="TEST" name="truth" level="project" />
     <orderEntry type="module" module-name="intellij.android.core" scope="TEST" />
-<<<<<<< HEAD
-    <orderEntry type="library" scope="TEST" name="studio-analytics-proto" level="project" />
-    <orderEntry type="module" module-name="platform-performance-testing" scope="TEST" />
-=======
     <orderEntry type="module" module-name="intellij.android.as-driver.utils" scope="TEST" />
     <orderEntry type="library" scope="TEST" name="studio-test-platform" level="project" />
     <orderEntry type="module" module-name="intellij.platform.util" scope="TEST" />
     <orderEntry type="module" module-name="intellij.platform.analysis.impl" scope="TEST" />
     <orderEntry type="library" scope="TEST" name="Guava" level="project" />
->>>>>>> ab1dc18c
+    <orderEntry type="module" module-name="intellij.android.platform-performance-testing" scope="TEST" />
   </component>
 </module>