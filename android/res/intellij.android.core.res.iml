<?xml version="1.0" encoding="UTF-8"?>
<module type="JAVA_MODULE" version="4">
  <component name="NewModuleRootManager" inherit-compiler-output="true">
    <exclude-output />
    <content url="file://$MODULE_DIR$">
      <sourceFolder url="file://$MODULE_DIR$/testSrc" isTestSource="true" />
    </content>
    <orderEntry type="library" scope="PROVIDED" name="studio-platform" level="project" />
    <orderEntry type="library" scope="TEST" name="studio-test-platform" level="project" />
    <orderEntry type="library" name="kotlin-stdlib" level="project" />
    <orderEntry type="library" scope="TEST" name="Guava" level="project" />
    <orderEntry type="library" scope="TEST" name="JUnit4" level="project" />
    <orderEntry type="library" scope="TEST" name="jetbrains-annotations" level="project" />
    <orderEntry type="library" scope="TEST" name="kotlin-test" level="project" />
    <orderEntry type="library" scope="TEST" name="kotlinx-coroutines-core" level="project" />
    <orderEntry type="library" scope="TEST" name="mockito" level="project" />
    <orderEntry type="library" scope="TEST" name="truth" level="project" />
    <orderEntry type="library" scope="TEST" name="kotlinc.kotlin-compiler-common" level="project" />
    <orderEntry type="inheritedJdk" />
    <orderEntry type="sourceFolder" forTests="false" />
<<<<<<< HEAD
=======
    <orderEntry type="library" scope="TEST" name="junit4" level="project" />
    <orderEntry type="module" module-name="android.sdktools.common" scope="TEST" />
    <orderEntry type="module" module-name="android.sdktools.lint-api" scope="TEST" />
    <orderEntry type="module" module-name="android.sdktools.resource-repository" scope="TEST" />
    <orderEntry type="module" module-name="android.sdktools.testutils" scope="TEST" />
>>>>>>> 8b7d83e8
    <orderEntry type="module" module-name="intellij.android.adt.testutils" scope="TEST" />
    <orderEntry type="module" module-name="intellij.android.adt.ui" scope="TEST" />
    <orderEntry type="module" module-name="intellij.android.common" scope="TEST" />
    <orderEntry type="module" module-name="intellij.android.core" scope="TEST" />
    <orderEntry type="module" module-name="intellij.android.core.tests" scope="TEST" />
    <orderEntry type="module" module-name="intellij.android.jps.model" scope="TEST" />
    <orderEntry type="module" module-name="intellij.android.layoutlib" scope="TEST" />
    <orderEntry type="module" module-name="intellij.android.projectSystem" scope="TEST" />
    <orderEntry type="module" module-name="intellij.android.projectSystem.gradle.models" scope="TEST" />
    <orderEntry type="module" module-name="intellij.android.render-resources" scope="TEST" />
    <orderEntry type="module" module-name="intellij.android.testFramework" scope="TEST" />
<<<<<<< HEAD
    <orderEntry type="module" module-name="intellij.android.testutils" scope="TEST" />
    <orderEntry type="module" module-name="intellij.color.scheme.warmNeon" scope="TEST" />
    <orderEntry type="module" module-name="intellij.java" scope="TEST" />
    <orderEntry type="module" module-name="intellij.java.frontback.psi" scope="TEST" />
    <orderEntry type="module" module-name="intellij.java.impl" scope="TEST" />
    <orderEntry type="module" module-name="intellij.java.psi" scope="TEST" />
    <orderEntry type="module" module-name="intellij.java.psi.impl" scope="TEST" />
    <orderEntry type="module" module-name="intellij.java.testFramework" scope="TEST" />
    <orderEntry type="module" module-name="intellij.platform.analysis" scope="TEST" />
    <orderEntry type="module" module-name="intellij.platform.core" scope="TEST" />
    <orderEntry type="module" module-name="intellij.platform.core.impl" scope="TEST" />
    <orderEntry type="module" module-name="intellij.platform.editor.ui" scope="TEST" />
    <orderEntry type="module" module-name="intellij.platform.extensions" scope="TEST" />
    <orderEntry type="module" module-name="intellij.platform.ide" scope="TEST" />
    <orderEntry type="module" module-name="intellij.platform.ide.core" scope="TEST" />
    <orderEntry type="module" module-name="intellij.platform.ide.core.impl" scope="TEST" />
    <orderEntry type="module" module-name="intellij.platform.ide.impl" scope="TEST" />
    <orderEntry type="module" module-name="intellij.platform.ide.progress" scope="TEST" />
    <orderEntry type="module" module-name="intellij.platform.indexing" scope="TEST" />
    <orderEntry type="module" module-name="intellij.platform.lang" scope="TEST" />
    <orderEntry type="module" module-name="intellij.platform.lang.core" scope="TEST" />
    <orderEntry type="module" module-name="intellij.platform.lang.impl" scope="TEST" />
    <orderEntry type="module" module-name="intellij.platform.projectModel" scope="TEST" />
    <orderEntry type="module" module-name="intellij.platform.refactoring" scope="TEST" />
    <orderEntry type="module" module-name="intellij.platform.testFramework" scope="TEST" />
    <orderEntry type="module" module-name="intellij.platform.usageView" scope="TEST" />
    <orderEntry type="module" module-name="intellij.platform.util" scope="TEST" />
    <orderEntry type="module" module-name="intellij.platform.util.rt" scope="TEST" />
    <orderEntry type="module" module-name="intellij.platform.util.trove" />
    <orderEntry type="module" module-name="intellij.platform.util.ui" scope="TEST" />
    <orderEntry type="module" module-name="intellij.xml.dom" scope="TEST" />
    <orderEntry type="module" module-name="intellij.xml.dom.impl" scope="TEST" />
    <orderEntry type="module" module-name="intellij.xml.psi" scope="TEST" />
    <orderEntry type="module" module-name="kotlin.formatter.minimal" scope="TEST" />
    <orderEntry type="module" module-name="kotlin.idea" scope="TEST" />
    <orderEntry type="module" module-name="kotlin.refactorings.common" scope="TEST" />
    <orderEntry type="module" module-name="kotlin.base.plugin" scope="TEST" />
    <orderEntry type="module" module-name="kotlin.refactorings.k2" scope="TEST" />
=======
    <orderEntry type="library" scope="TEST" name="kotlin-test" level="project" />
    <orderEntry type="library" scope="TEST" name="mockito" level="project" />
    <orderEntry type="library" scope="TEST" name="studio-sdk" level="project" />
    <orderEntry type="library" name="studio-plugin-com.intellij.java" level="project" />
    <orderEntry type="library" scope="TEST" name="truth" level="project" />
    <orderEntry type="module" module-name="android.sdktools.flags" scope="TEST" />
    <orderEntry type="library" scope="TEST" name="studio-plugin-org.jetbrains.kotlin" level="project" />
    <orderEntry type="library" scope="TEST" name="mockito-kotlin" level="project" />
>>>>>>> 8b7d83e8
  </component>
</module><|MERGE_RESOLUTION|>--- conflicted
+++ resolved
@@ -14,18 +14,11 @@
     <orderEntry type="library" scope="TEST" name="kotlin-test" level="project" />
     <orderEntry type="library" scope="TEST" name="kotlinx-coroutines-core" level="project" />
     <orderEntry type="library" scope="TEST" name="mockito" level="project" />
+    <orderEntry type="library" scope="TEST" name="mockito-kotlin" level="project" />
     <orderEntry type="library" scope="TEST" name="truth" level="project" />
     <orderEntry type="library" scope="TEST" name="kotlinc.kotlin-compiler-common" level="project" />
     <orderEntry type="inheritedJdk" />
     <orderEntry type="sourceFolder" forTests="false" />
-<<<<<<< HEAD
-=======
-    <orderEntry type="library" scope="TEST" name="junit4" level="project" />
-    <orderEntry type="module" module-name="android.sdktools.common" scope="TEST" />
-    <orderEntry type="module" module-name="android.sdktools.lint-api" scope="TEST" />
-    <orderEntry type="module" module-name="android.sdktools.resource-repository" scope="TEST" />
-    <orderEntry type="module" module-name="android.sdktools.testutils" scope="TEST" />
->>>>>>> 8b7d83e8
     <orderEntry type="module" module-name="intellij.android.adt.testutils" scope="TEST" />
     <orderEntry type="module" module-name="intellij.android.adt.ui" scope="TEST" />
     <orderEntry type="module" module-name="intellij.android.common" scope="TEST" />
@@ -37,7 +30,6 @@
     <orderEntry type="module" module-name="intellij.android.projectSystem.gradle.models" scope="TEST" />
     <orderEntry type="module" module-name="intellij.android.render-resources" scope="TEST" />
     <orderEntry type="module" module-name="intellij.android.testFramework" scope="TEST" />
-<<<<<<< HEAD
     <orderEntry type="module" module-name="intellij.android.testutils" scope="TEST" />
     <orderEntry type="module" module-name="intellij.color.scheme.warmNeon" scope="TEST" />
     <orderEntry type="module" module-name="intellij.java" scope="TEST" />
@@ -49,6 +41,7 @@
     <orderEntry type="module" module-name="intellij.platform.analysis" scope="TEST" />
     <orderEntry type="module" module-name="intellij.platform.core" scope="TEST" />
     <orderEntry type="module" module-name="intellij.platform.core.impl" scope="TEST" />
+    <orderEntry type="module" module-name="intellij.platform.editor" scope="TEST" />
     <orderEntry type="module" module-name="intellij.platform.editor.ui" scope="TEST" />
     <orderEntry type="module" module-name="intellij.platform.extensions" scope="TEST" />
     <orderEntry type="module" module-name="intellij.platform.ide" scope="TEST" />
@@ -76,15 +69,5 @@
     <orderEntry type="module" module-name="kotlin.refactorings.common" scope="TEST" />
     <orderEntry type="module" module-name="kotlin.base.plugin" scope="TEST" />
     <orderEntry type="module" module-name="kotlin.refactorings.k2" scope="TEST" />
-=======
-    <orderEntry type="library" scope="TEST" name="kotlin-test" level="project" />
-    <orderEntry type="library" scope="TEST" name="mockito" level="project" />
-    <orderEntry type="library" scope="TEST" name="studio-sdk" level="project" />
-    <orderEntry type="library" name="studio-plugin-com.intellij.java" level="project" />
-    <orderEntry type="library" scope="TEST" name="truth" level="project" />
-    <orderEntry type="module" module-name="android.sdktools.flags" scope="TEST" />
-    <orderEntry type="library" scope="TEST" name="studio-plugin-org.jetbrains.kotlin" level="project" />
-    <orderEntry type="library" scope="TEST" name="mockito-kotlin" level="project" />
->>>>>>> 8b7d83e8
   </component>
 </module>