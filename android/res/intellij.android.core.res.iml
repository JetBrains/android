--- conflicted
+++ resolved
@@ -19,15 +19,6 @@
     <orderEntry type="library" scope="TEST" name="kotlinc.kotlin-compiler-common" level="project" />
     <orderEntry type="inheritedJdk" />
     <orderEntry type="sourceFolder" forTests="false" />
-<<<<<<< HEAD
-    <orderEntry type="library" name="studio-plugin-com.intellij.java" level="project" />
-    <orderEntry type="library" scope="TEST" name="junit4" level="project" />
-    <orderEntry type="module" module-name="android.sdktools.common" scope="TEST" />
-    <orderEntry type="module" module-name="android.sdktools.lint-api" scope="TEST" />
-    <orderEntry type="module" module-name="android.sdktools.resource-repository" scope="TEST" />
-    <orderEntry type="module" module-name="android.sdktools.testutils" scope="TEST" />
-=======
->>>>>>> 5f7be743
     <orderEntry type="module" module-name="intellij.android.adt.testutils" scope="TEST" />
     <orderEntry type="module" module-name="intellij.android.adt.ui" scope="TEST" />
     <orderEntry type="module" module-name="intellij.android.common" scope="TEST" />
@@ -39,15 +30,6 @@
     <orderEntry type="module" module-name="intellij.android.projectSystem.gradle.models" scope="TEST" />
     <orderEntry type="module" module-name="intellij.android.render-resources" scope="TEST" />
     <orderEntry type="module" module-name="intellij.android.testFramework" scope="TEST" />
-<<<<<<< HEAD
-    <orderEntry type="library" scope="TEST" name="kotlin-test" level="project" />
-    <orderEntry type="library" scope="TEST" name="mockito" level="project" />
-    <orderEntry type="library" scope="TEST" name="studio-sdk" level="project" />
-    <orderEntry type="library" scope="TEST" name="truth" level="project" />
-    <orderEntry type="module" module-name="android.sdktools.flags" scope="TEST" />
-    <orderEntry type="library" scope="TEST" name="studio-plugin-org.jetbrains.kotlin" level="project" />
-    <orderEntry type="library" scope="TEST" name="mockito-kotlin" level="project" />
-=======
     <orderEntry type="module" module-name="intellij.android.testutils" scope="TEST" />
     <orderEntry type="module" module-name="intellij.color.scheme.warmNeon" scope="TEST" />
     <orderEntry type="module" module-name="intellij.java" scope="TEST" />
@@ -87,6 +69,5 @@
     <orderEntry type="module" module-name="kotlin.refactorings.common" scope="TEST" />
     <orderEntry type="module" module-name="kotlin.base.plugin" scope="TEST" />
     <orderEntry type="module" module-name="kotlin.refactorings.k2" scope="TEST" />
->>>>>>> 5f7be743
   </component>
 </module>