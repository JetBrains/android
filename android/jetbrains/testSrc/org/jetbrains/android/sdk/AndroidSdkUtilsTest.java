--- conflicted
+++ resolved
@@ -33,11 +33,8 @@
 import java.io.File;
 import java.nio.file.Path;
 import org.jetbrains.android.facet.AndroidFacet;
-<<<<<<< HEAD
 import org.jetbrains.annotations.NotNull;
-=======
 import org.jetbrains.annotations.Nullable;
->>>>>>> eaeecd45
 import org.mockito.MockedStatic;
 import org.mockito.Mockito;
 
@@ -45,6 +42,7 @@
  * Tests for {@link AndroidSdkUtils}.
  */
 public class AndroidSdkUtilsTest extends HeavyPlatformTestCase {
+
   @Override
   protected void setUp() throws Exception {
     super.setUp();
