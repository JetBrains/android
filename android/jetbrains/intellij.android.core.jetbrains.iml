<?xml version="1.0" encoding="UTF-8"?>
<module version="4">
  <component name="FacetManager">
    <facet type="kotlin-language" name="Kotlin">
      <configuration version="5" platform="JVM 21" allPlatforms="JVM [21]" useProjectSettings="false">
        <compilerSettings>
          <option name="additionalArguments" value="-Xjvm-default=all -opt-in=com.intellij.openapi.util.IntellijInternalApi -opt-in=org.jetbrains.kotlin.analysis.api.permissions.KaAllowProhibitedAnalyzeFromWriteAction -XXLanguage:+AllowEagerSupertypeAccessibilityChecks" />
        </compilerSettings>
        <compilerArguments>
          <stringArguments>
            <stringArg name="jvmTarget" arg="21" />
            <stringArg name="apiVersion" arg="2.2" />
            <stringArg name="languageVersion" arg="2.2" />
          </stringArguments>
        </compilerArguments>
      </configuration>
    </facet>
  </component>
  <component name="NewModuleRootManager" inherit-compiler-output="true">
    <exclude-output />
    <content url="file://$MODULE_DIR$">
      <sourceFolder url="file://$MODULE_DIR$/testSrc" isTestSource="true" />
    </content>
    <orderEntry type="library" scope="PROVIDED" name="studio-platform" level="project" />
    <orderEntry type="library" scope="TEST" name="studio-test-platform" level="project" />
    <orderEntry type="library" name="kotlin-stdlib" level="project" />
    <orderEntry type="module" module-name="intellij.libraries.asm" scope="TEST" />
    <orderEntry type="module" module-name="intellij.libraries.guava" scope="TEST" />
    <orderEntry type="module" module-name="intellij.libraries.jsoup" scope="TEST" />
    <orderEntry type="library" scope="TEST" name="JUnit4" level="project" />
    <orderEntry type="module" module-name="intellij.libraries.asm.tools" scope="TEST" />
    <orderEntry type="library" scope="TEST" name="vavr" level="project" />
    <orderEntry type="library" scope="TEST" name="jetbrains-annotations" level="project" />
    <orderEntry type="library" scope="TEST" name="kotlin-test" level="project" />
    <orderEntry type="library" scope="TEST" name="kxml2" level="project" />
    <orderEntry type="module" module-name="intellij.libraries.mockito" scope="TEST" />
    <orderEntry type="library" scope="TEST" name="mockito-kotlin" level="project" />
    <orderEntry type="library" scope="TEST" name="truth" level="project" />
    <orderEntry type="library" scope="TEST" name="kotlinc.kotlin-compiler-common" level="project" />
    <orderEntry type="library" scope="TEST" name="kotlinc.analysis-api" level="project" />
    <orderEntry type="inheritedJdk" />
    <orderEntry type="sourceFolder" forTests="false" />
    <orderEntry type="module" module-name="intellij.android.projectSystem.gradle.psd" />
    <orderEntry type="module" module-name="intellij.android.adt.testutils" scope="TEST" />
    <orderEntry type="module" module-name="intellij.android.adt.ui" scope="TEST" />
    <orderEntry type="module" module-name="intellij.android.common" scope="TEST" />
    <orderEntry type="module" module-name="intellij.android.core" scope="TEST" />
    <orderEntry type="module" module-name="intellij.android.core.tests" scope="TEST" />
    <orderEntry type="module" module-name="intellij.android.jps.model" scope="TEST" />
    <orderEntry type="module" module-name="intellij.android.layoutlib-loader" scope="TEST" />
    <orderEntry type="module" module-name="intellij.android.navigator" scope="TEST" />
    <orderEntry type="module" module-name="intellij.android.projectSystem" scope="TEST" />
    <orderEntry type="module" module-name="intellij.android.projectSystem.gradle" scope="TEST" />
    <orderEntry type="module" module-name="intellij.android.projectSystem.gradle.models" scope="TEST" />
    <orderEntry type="module" module-name="intellij.android.render-resources" scope="TEST" />
    <orderEntry type="module" module-name="intellij.android.rendering" scope="TEST" />
    <orderEntry type="module" module-name="intellij.android.testFramework" scope="TEST" />
    <orderEntry type="module" module-name="intellij.color.scheme.warmNeon" scope="TEST" />
    <orderEntry type="module" module-name="intellij.gradle.common" scope="TEST" />
    <orderEntry type="module" module-name="intellij.java.compiler.impl" scope="TEST" />
    <orderEntry type="module" module-name="intellij.java.analysis.impl" scope="TEST" />
    <orderEntry type="module" module-name="intellij.java.analysis" scope="TEST" />
    <orderEntry type="module" module-name="intellij.java.frontback.psi" scope="TEST" />
    <orderEntry type="module" module-name="intellij.platform.credentialStore" scope="TEST" />
    <orderEntry type="module" module-name="intellij.platform.editor.ex" />
    <orderEntry type="module" module-name="intellij.java.impl" scope="TEST" />
    <orderEntry type="module" module-name="intellij.java.impl.inspections" scope="TEST" />
    <orderEntry type="module" module-name="intellij.java.psi" scope="TEST" />
    <orderEntry type="module" module-name="intellij.java.psi.impl" scope="TEST" />
    <orderEntry type="module" module-name="intellij.java.testFramework" scope="TEST" />
    <orderEntry type="module" module-name="intellij.platform.analysis" scope="TEST" />
    <orderEntry type="module" module-name="intellij.android.testutils" scope="TEST" />
    <orderEntry type="module" module-name="intellij.platform.analysis.impl" scope="TEST" />
    <orderEntry type="module" module-name="intellij.platform.codeStyle" scope="TEST" />
    <orderEntry type="module" module-name="intellij.platform.core" scope="TEST" />
    <orderEntry type="module" module-name="intellij.platform.core.impl" scope="TEST" />
    <orderEntry type="module" module-name="intellij.platform.core.ui" scope="TEST" />
    <orderEntry type="module" module-name="intellij.platform.credentialStore.impl" scope="TEST" />
    <orderEntry type="module" module-name="intellij.platform.editor.ui" scope="TEST" />
    <orderEntry type="module" module-name="intellij.platform.extensions" scope="TEST" />
    <orderEntry type="module" module-name="intellij.platform.externalSystem" scope="TEST" />
    <orderEntry type="module" module-name="intellij.platform.ide" scope="TEST" />
    <orderEntry type="module" module-name="intellij.platform.ide.core" scope="TEST" />
    <orderEntry type="module" module-name="intellij.platform.ide.impl" scope="TEST" />
    <orderEntry type="module" module-name="intellij.platform.jps.model" scope="TEST" />
    <orderEntry type="module" module-name="intellij.platform.lang" scope="TEST" />
    <orderEntry type="module" module-name="intellij.platform.lang.core" scope="TEST" />
    <orderEntry type="module" module-name="intellij.platform.lang.impl" scope="TEST" />
    <orderEntry type="module" module-name="intellij.platform.projectModel" scope="TEST" />
    <orderEntry type="module" module-name="intellij.platform.refactoring" scope="TEST" />
    <orderEntry type="module" module-name="intellij.platform.remote.core" scope="TEST" />
    <orderEntry type="module" module-name="intellij.platform.testFramework" scope="TEST" />
    <orderEntry type="module" module-name="intellij.platform.testFramework.common" scope="TEST" />
    <orderEntry type="module" module-name="intellij.platform.usageView" scope="TEST" />
    <orderEntry type="module" module-name="intellij.platform.usageView.impl" scope="TEST" />
    <orderEntry type="module" module-name="intellij.platform.util" scope="TEST" />
    <orderEntry type="module" module-name="intellij.platform.util.base" scope="TEST" />
    <orderEntry type="module" module-name="intellij.platform.util.jdom" scope="TEST" />
    <orderEntry type="module" module-name="intellij.platform.util.rt" scope="TEST" />
    <orderEntry type="module" module-name="intellij.platform.util.ui" scope="TEST" />
    <orderEntry type="module" module-name="intellij.platform.workspace.storage" scope="TEST" />
    <orderEntry type="module" module-name="intellij.spellchecker" scope="TEST" />
    <orderEntry type="module" module-name="intellij.grazie.core" scope="TEST" />
    <orderEntry type="module" module-name="intellij.xml.analysis.impl" scope="TEST" />
    <orderEntry type="module" module-name="intellij.xml.dom" scope="TEST" />
    <orderEntry type="module" module-name="intellij.xml.dom.impl" scope="TEST" />
    <orderEntry type="module" module-name="intellij.xml.parser" scope="TEST" />
    <orderEntry type="module" module-name="intellij.xml.impl" scope="TEST" />
    <orderEntry type="module" module-name="intellij.xml.psi" scope="TEST" />
    <orderEntry type="module" module-name="intellij.xml.psi.impl" scope="TEST" />
    <orderEntry type="module" module-name="intellij.xml.structureView" scope="TEST" />
    <orderEntry type="module" module-name="intellij.kotlin.base.util" scope="TEST" />
    <orderEntry type="module" module-name="intellij.tools.ide.metrics.benchmark" scope="TEST" />
    <orderEntry type="module" module-name="intellij.xml.analysis" scope="TEST" />
    <orderEntry type="module" module-name="intellij.android.core.editing.documentation" scope="TEST" />
<<<<<<< HEAD
    <orderEntry type="library" scope="TEST" name="mockito-kotlin" level="project" />
    <orderEntry type="library" scope="TEST" name="studio-plugin-intellij.spellchecker" level="project" />
=======
    <orderEntry type="module" module-name="intellij.java" scope="TEST" />
>>>>>>> fedb26e2
  </component>
  <component name="TestModuleProperties" production-module="intellij.android.core" />
</module><|MERGE_RESOLUTION|>--- conflicted
+++ resolved
@@ -113,12 +113,7 @@
     <orderEntry type="module" module-name="intellij.tools.ide.metrics.benchmark" scope="TEST" />
     <orderEntry type="module" module-name="intellij.xml.analysis" scope="TEST" />
     <orderEntry type="module" module-name="intellij.android.core.editing.documentation" scope="TEST" />
-<<<<<<< HEAD
-    <orderEntry type="library" scope="TEST" name="mockito-kotlin" level="project" />
-    <orderEntry type="library" scope="TEST" name="studio-plugin-intellij.spellchecker" level="project" />
-=======
     <orderEntry type="module" module-name="intellij.java" scope="TEST" />
->>>>>>> fedb26e2
   </component>
   <component name="TestModuleProperties" production-module="intellij.android.core" />
 </module>