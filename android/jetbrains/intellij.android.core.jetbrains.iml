--- conflicted
+++ resolved
@@ -40,14 +40,8 @@
     <orderEntry type="library" scope="TEST" name="kotlinc.analysis-api" level="project" />
     <orderEntry type="inheritedJdk" />
     <orderEntry type="sourceFolder" forTests="false" />
-<<<<<<< HEAD
-    <orderEntry type="library" name="studio-plugin-org.jetbrains.kotlin" level="project" />
-    <orderEntry type="library" scope="TEST" name="junit4" level="project" />
-    <orderEntry type="module" module-name="intellij.android.core" scope="TEST" />
-=======
     <orderEntry type="module" module-name="intellij.android.projectSystem.gradle.psd" />
     <orderEntry type="module" module-name="intellij.android.adt.testutils" scope="TEST" />
->>>>>>> eaeecd45
     <orderEntry type="module" module-name="intellij.android.adt.ui" scope="TEST" />
     <orderEntry type="module" module-name="intellij.android.common" scope="TEST" />
     <orderEntry type="module" module-name="intellij.android.core" scope="TEST" />
