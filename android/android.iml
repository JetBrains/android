--- conflicted
+++ resolved
@@ -26,7 +26,6 @@
     <orderEntry type="module" module-name="properties" />
     <orderEntry type="library" name="xpp3-1.1.4-min" level="project" />
     <orderEntry type="module" module-name="testng" />
-    <orderEntry type="library" exported="" name="asm" level="project" />
     <orderEntry type="module" module-name="android-common" exported="" />
     <orderEntry type="module" module-name="android-rt" />
     <orderEntry type="module" module-name="java-indexing-api" />
@@ -47,11 +46,6 @@
     <orderEntry type="library" name="swingx" level="project" />
     <orderEntry type="module" module-name="util" />
     <orderEntry type="module" module-name="properties-psi-api" />
-<<<<<<< HEAD
-=======
-    <orderEntry type="library" scope="TEST" name="fest" level="project" />
-    <orderEntry type="module" module-name="platform-main" scope="TEST" />
->>>>>>> 43045b43
     <orderEntry type="module" module-name="bootstrap" />
     <orderEntry type="library" name="jcip" level="project" />
     <orderEntry type="module" module-name="adt-ui" />
@@ -73,57 +67,21 @@
     <orderEntry type="module" module-name="instant-run-client" />
     <orderEntry type="module" module-name="instant-run-common" />
     <orderEntry type="library" name="jna" level="project" />
-<<<<<<< HEAD
     <orderEntry type="module" module-name="db-compiler" />
-=======
->>>>>>> 43045b43
     <orderEntry type="module-library">
       <library>
         <CLASSES>
-          <root url="jar://$MODULE_DIR$/lib/data-binding.jar!/" />
+          <root url="jar://$MODULE_DIR$/lib/libwebp.jar!/" />
         </CLASSES>
         <JAVADOC />
         <SOURCES />
       </library>
     </orderEntry>
-    <orderEntry type="library" name="jogl-all" level="project" />
-    <orderEntry type="module-library">
-      <library>
-        <CLASSES>
-<<<<<<< HEAD
-          <root url="jar://$MODULE_DIR$/../../../idea/plugins/gradle/lib/gradle-base-services-3.2.jar!/" />
-          <root url="jar://$MODULE_DIR$/../../../idea/plugins/gradle/lib/gradle-base-services-groovy-3.2.jar!/" />
-          <root url="jar://$MODULE_DIR$/../../../idea/plugins/gradle/lib/gradle-core-3.2.jar!/" />
-          <root url="jar://$MODULE_DIR$/../../../idea/plugins/gradle/lib/gradle-messaging-3.2.jar!/" />
-          <root url="jar://$MODULE_DIR$/../../../idea/plugins/gradle/lib/gradle-model-core-3.2.jar!/" />
-          <root url="jar://$MODULE_DIR$/../../../idea/plugins/gradle/lib/gradle-model-groovy-3.2.jar!/" />
-          <root url="jar://$MODULE_DIR$/../../../idea/plugins/gradle/lib/gradle-resources-3.2.jar!/" />
-          <root url="jar://$MODULE_DIR$/../../../idea/plugins/gradle/lib/gradle-native-3.2.jar!/" />
-          <root url="jar://$MODULE_DIR$/../../../idea/plugins/gradle/lib/gradle-tooling-api-3.2.jar!/" />
-          <root url="jar://$MODULE_DIR$/../../../idea/plugins/gradle/lib/gradle-wrapper-3.2.jar!/" />
-        </CLASSES>
-        <JAVADOC />
-        <SOURCES>
-          <root url="jar://$MODULE_DIR$/../../../idea/plugins/gradle/lib/gradle-3.2-src.zip!/gradle-3.2/subprojects/base-services-groovy/src/main/java" />
-          <root url="jar://$MODULE_DIR$/../../../idea/plugins/gradle/lib/gradle-3.2-src.zip!/gradle-3.2/subprojects/base-services/src/main/java" />
-          <root url="jar://$MODULE_DIR$/../../../idea/plugins/gradle/lib/gradle-3.2-src.zip!/gradle-3.2/subprojects/core/src/main/java" />
-          <root url="jar://$MODULE_DIR$/../../../idea/plugins/gradle/lib/gradle-3.2-src.zip!/gradle-3.2/subprojects/messaging/src/main/java" />
-          <root url="jar://$MODULE_DIR$/../../../idea/plugins/gradle/lib/gradle-3.2-src.zip!/gradle-3.2/subprojects/native/src/main/java" />
-          <root url="jar://$MODULE_DIR$/../../../idea/plugins/gradle/lib/gradle-3.2-src.zip!/gradle-3.2/subprojects/resources/src/main/java" />
-          <root url="jar://$MODULE_DIR$/../../../idea/plugins/gradle/lib/gradle-3.2-src.zip!/gradle-3.2/subprojects/tooling-api/src/main/java" />
-          <root url="jar://$MODULE_DIR$/../../../idea/plugins/gradle/lib/gradle-3.2-src.zip!/gradle-3.2/subprojects/wrapper/src/main/java" />
-        </SOURCES>
-=======
-          <root url="jar://$MODULE_DIR$/lib/libwebp.jar!/" />
-        </CLASSES>
-        <JAVADOC />
-        <SOURCES />
->>>>>>> 43045b43
-      </library>
-    </orderEntry>
     <orderEntry type="module" module-name="lang-api" />
+    <orderEntry type="library" name="Gradle" level="project" />
     <orderEntry type="module" module-name="gradle" />
     <orderEntry type="module" module-name="layoutlib" />
+    <orderEntry type="module" module-name="sherpa-solver" />
     <orderEntry type="module" module-name="sherpa-ui" />
     <orderEntry type="module-library">
       <library name="dexlib2">
@@ -140,7 +98,6 @@
     </orderEntry>
     <orderEntry type="module" module-name="binary-resources" />
     <orderEntry type="module" module-name="pixelprobe" />
-<<<<<<< HEAD
     <orderEntry type="module" module-name="analytics-tracker" />
     <orderEntry type="module" module-name="analytics-protos" />
     <orderEntry type="module" module-name="analytics-shared" />
@@ -148,29 +105,5 @@
     <orderEntry type="module" module-name="observable" />
     <orderEntry type="module" module-name="gradle-tooling-extension-impl" />
     <orderEntry type="module" module-name="wizard" />
-=======
-    <orderEntry type="library" name="Gradle" level="project" />
-    <orderEntry type="module-library">
-      <library name="gluegen-rt">
-        <CLASSES>
-          <root url="jar://$MODULE_DIR$/lib/gluegen-rt.jar!/" />
-        </CLASSES>
-        <JAVADOC />
-        <SOURCES />
-      </library>
-    </orderEntry>
-    <orderEntry type="module-library">
-      <library name="analytics">
-        <CLASSES>
-          <root url="jar://$MODULE_DIR$/lib/analytics-protos.jar!/" />
-          <root url="jar://$MODULE_DIR$/lib/analytics-shared.jar!/" />
-          <root url="jar://$MODULE_DIR$/lib/analytics-tracker.jar!/" />
-        </CLASSES>
-        <JAVADOC />
-        <SOURCES />
-      </library>
-    </orderEntry>
-    <orderEntry type="library" name="sherpa-solver" level="project" />
->>>>>>> 43045b43
   </component>
 </module>