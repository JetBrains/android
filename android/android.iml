--- conflicted
+++ resolved
@@ -47,11 +47,6 @@
     <orderEntry type="library" name="swingx" level="project" />
     <orderEntry type="module" module-name="util" />
     <orderEntry type="module" module-name="properties-psi-api" />
-<<<<<<< HEAD
-    <orderEntry type="library" scope="TEST" name="fest" level="project" />
-    <orderEntry type="module" module-name="platform-main" scope="TEST" />
-=======
->>>>>>> 02229574
     <orderEntry type="module" module-name="bootstrap" />
     <orderEntry type="library" name="jcip" level="project" />
     <orderEntry type="module" module-name="adt-ui" />
@@ -84,8 +79,6 @@
     <orderEntry type="module" module-name="instant-run-client" />
     <orderEntry type="module" module-name="instant-run-common" />
     <orderEntry type="library" name="jna" level="project" />
-<<<<<<< HEAD
-=======
     <orderEntry type="module-library">
       <library>
         <CLASSES>
@@ -95,26 +88,19 @@
         <SOURCES />
       </library>
     </orderEntry>
->>>>>>> 02229574
     <orderEntry type="module-library">
       <library>
         <CLASSES>
-          <root url="jar://$MODULE_DIR$/lib/data-binding.jar!/" />
+          <root url="jar://$MODULE_DIR$/lib/libwebp.jar!/" />
         </CLASSES>
         <JAVADOC />
         <SOURCES />
       </library>
     </orderEntry>
-    <orderEntry type="library" name="jogl-all" level="project" />
+    <orderEntry type="module" module-name="lang-api" />
     <orderEntry type="module-library">
-      <library>
+      <library name="Gradle">
         <CLASSES>
-<<<<<<< HEAD
-          <root url="jar://$MODULE_DIR$/lib/libwebp.jar!/" />
-        </CLASSES>
-        <JAVADOC />
-        <SOURCES />
-=======
           <root url="jar://$MODULE_DIR$/../../../idea/plugins/gradle/lib/gradle-base-services-3.2.jar!/" />
           <root url="jar://$MODULE_DIR$/../../../idea/plugins/gradle/lib/gradle-base-services-groovy-3.2.jar!/" />
           <root url="jar://$MODULE_DIR$/../../../idea/plugins/gradle/lib/gradle-core-3.2.jar!/" />
@@ -137,12 +123,11 @@
           <root url="jar://$MODULE_DIR$/../../../idea/plugins/gradle/lib/gradle-3.2-src.zip!/gradle-3.2/subprojects/tooling-api/src/main/java" />
           <root url="jar://$MODULE_DIR$/../../../idea/plugins/gradle/lib/gradle-3.2-src.zip!/gradle-3.2/subprojects/wrapper/src/main/java" />
         </SOURCES>
->>>>>>> 02229574
       </library>
     </orderEntry>
-    <orderEntry type="module" module-name="lang-api" />
     <orderEntry type="module" module-name="gradle" />
     <orderEntry type="module" module-name="layoutlib" />
+    <orderEntry type="module" module-name="sherpa-solver" />
     <orderEntry type="module" module-name="sherpa-ui" />
     <orderEntry type="module-library">
       <library name="dexlib2">
@@ -159,30 +144,6 @@
     </orderEntry>
     <orderEntry type="module" module-name="binary-resources" />
     <orderEntry type="module" module-name="pixelprobe" />
-<<<<<<< HEAD
-    <orderEntry type="library" name="Gradle" level="project" />
-    <orderEntry type="module-library">
-      <library name="gluegen-rt">
-        <CLASSES>
-          <root url="jar://$MODULE_DIR$/lib/gluegen-rt.jar!/" />
-        </CLASSES>
-        <JAVADOC />
-        <SOURCES />
-      </library>
-    </orderEntry>
-    <orderEntry type="module-library">
-      <library name="analytics">
-        <CLASSES>
-          <root url="jar://$MODULE_DIR$/lib/analytics-protos.jar!/" />
-          <root url="jar://$MODULE_DIR$/lib/analytics-shared.jar!/" />
-          <root url="jar://$MODULE_DIR$/lib/analytics-tracker.jar!/" />
-        </CLASSES>
-        <JAVADOC />
-        <SOURCES />
-      </library>
-    </orderEntry>
-    <orderEntry type="library" name="sherpa-solver" level="project" />
-=======
     <orderEntry type="library" name="studio-profiler-grpc-1.0-jarjar" level="project" />
     <orderEntry type="module" module-name="analytics-tracker" />
     <orderEntry type="module" module-name="analytics-protos" />
@@ -193,6 +154,5 @@
     <orderEntry type="module" module-name="profilers-ui" />
     <orderEntry type="module" module-name="gradle-tooling-extension-impl" />
     <orderEntry type="module" module-name="wizard" />
->>>>>>> 02229574
   </component>
 </module>