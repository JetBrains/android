--- conflicted
+++ resolved
@@ -69,10 +69,6 @@
     <orderEntry type="module" module-name="bootstrap" scope="TEST" />
     <orderEntry type="library" name="jcip" level="project" />
     <orderEntry type="library" scope="TEST" name="mockito" level="project" />
-<<<<<<< HEAD
-=======
-    <orderEntry type="module" module-name="builder-model" />
->>>>>>> 5a86a3e6
     <orderEntry type="module" module-name="rpclib" />
     <orderEntry type="module" module-name="chartlib" />
     <orderEntry type="module-library">
@@ -99,7 +95,6 @@
     </orderEntry>
     <orderEntry type="module" module-name="diff-impl" scope="TEST" />
     <orderEntry type="library" scope="TEST" name="Mocks" level="project" />
-<<<<<<< HEAD
     <orderEntry type="library" scope="TEST" name="hamcrest" level="project" />
     <orderEntry type="library" scope="TEST" name="truth" level="project" />
     <orderEntry type="library" name="jgraphx-3.4.0.1" level="project" />
@@ -120,7 +115,6 @@
       </library>
     </orderEntry>
     <orderEntry type="module" module-name="lang-api" />
-=======
     <orderEntry type="module-library">
       <library name="Gradle">
         <CLASSES>
@@ -149,8 +143,6 @@
       </library>
     </orderEntry>
     <orderEntry type="module" module-name="gradle" />
-    <orderEntry type="library" name="hamcrest" level="project" />
     <orderEntry type="module" module-name="gradle-tests" scope="TEST" />
->>>>>>> 5a86a3e6
   </component>
 </module>