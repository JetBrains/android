--- conflicted
+++ resolved
@@ -53,6 +53,7 @@
       </library>
     </orderEntry>
     <orderEntry type="module" module-name="external-system-api" />
+    <orderEntry type="module" module-name="gradle" />
     <orderEntry type="module" module-name="external-system-impl" />
     <orderEntry type="library" name="gson" level="project" />
     <orderEntry type="module" module-name="jetgroovy" />
@@ -63,15 +64,12 @@
     <orderEntry type="module" module-name="testutils" scope="TEST" />
     <orderEntry type="library" scope="TEST" name="Eclipse" level="project" />
     <orderEntry type="module" module-name="properties-psi-api" />
+    <orderEntry type="library" name="asm4" level="project" />
     <orderEntry type="library" scope="TEST" name="fest" level="project" />
     <orderEntry type="module" module-name="platform-main" scope="TEST" />
     <orderEntry type="module" module-name="bootstrap" scope="TEST" />
     <orderEntry type="library" name="jcip" level="project" />
     <orderEntry type="library" scope="TEST" name="mockito" level="project" />
-<<<<<<< HEAD
-    <orderEntry type="module" module-name="builder-model" />
-=======
->>>>>>> 4130c6eb
     <orderEntry type="module" module-name="rpclib" />
     <orderEntry type="module" module-name="chartlib" />
     <orderEntry type="module-library">
@@ -98,38 +96,6 @@
     </orderEntry>
     <orderEntry type="module" module-name="diff-impl" scope="TEST" />
     <orderEntry type="library" scope="TEST" name="Mocks" level="project" />
-<<<<<<< HEAD
-    <orderEntry type="module-library">
-      <library name="Gradle">
-        <CLASSES>
-          <root url="jar://$MODULE_DIR$/../../plugins/gradle/lib/gradle-tooling-api-2.12.jar!/" />
-          <root url="jar://$MODULE_DIR$/../../plugins/gradle/lib/gradle-core-2.12.jar!/" />
-          <root url="jar://$MODULE_DIR$/../../plugins/gradle/lib/gradle-model-core-2.12.jar!/" />
-          <root url="jar://$MODULE_DIR$/../../plugins/gradle/lib/gradle-model-groovy-2.12.jar!/" />
-          <root url="jar://$MODULE_DIR$/../../plugins/gradle/lib/gradle-messaging-2.12.jar!/" />
-          <root url="jar://$MODULE_DIR$/../../plugins/gradle/lib/gradle-wrapper-2.12.jar!/" />
-          <root url="jar://$MODULE_DIR$/../../plugins/gradle/lib/gradle-base-services-2.12.jar!/" />
-          <root url="jar://$MODULE_DIR$/../../plugins/gradle/lib/gradle-base-services-groovy-2.12.jar!/" />
-          <root url="jar://$MODULE_DIR$/../../plugins/gradle/lib/gradle-native-2.12.jar!/" />
-          <root url="jar://$MODULE_DIR$/../../plugins/gradle/lib/gradle-resources-2.12.jar!/" />
-        </CLASSES>
-        <JAVADOC />
-        <SOURCES>
-          <root url="jar://$MODULE_DIR$/../../plugins/gradle/lib/gradle-2.12-src.zip!/gradle-2.12/subprojects/tooling-api/src/main/java" />
-          <root url="jar://$MODULE_DIR$/../../plugins/gradle/lib/gradle-2.12-src.zip!/gradle-2.12/subprojects/core/src/main/groovy" />
-          <root url="jar://$MODULE_DIR$/../../plugins/gradle/lib/gradle-2.12-src.zip!/gradle-2.12/subprojects/messaging/src/main/java" />
-          <root url="jar://$MODULE_DIR$/../../plugins/gradle/lib/gradle-2.12-src.zip!/gradle-2.12/subprojects/wrapper/src/main/java" />
-          <root url="jar://$MODULE_DIR$/../../plugins/gradle/lib/gradle-2.12-src.zip!/gradle-2.12/subprojects/base-services/src/main/java" />
-          <root url="jar://$MODULE_DIR$/../../plugins/gradle/lib/gradle-2.12-src.zip!/gradle-2.12/subprojects/base-services-groovy/src/main/groovy" />
-          <root url="jar://$MODULE_DIR$/../../plugins/gradle/lib/gradle-2.12-src.zip!/gradle-2.12/subprojects/native/src/main/java" />
-          <root url="jar://$MODULE_DIR$/../../plugins/gradle/lib/gradle-2.12-src.zip!/gradle-2.12/subprojects/resources/src/main/java" />
-        </SOURCES>
-      </library>
-    </orderEntry>
-    <orderEntry type="module" module-name="gradle" />
-    <orderEntry type="library" name="hamcrest" level="project" />
-    <orderEntry type="module" module-name="gradle-tests" scope="TEST" />
-=======
     <orderEntry type="library" scope="TEST" name="hamcrest" level="project" />
     <orderEntry type="library" name="jgraphx-3.4.0.1" level="project" />
     <orderEntry type="module" module-name="repository" />
@@ -145,6 +111,5 @@
         <SOURCES />
       </library>
     </orderEntry>
->>>>>>> 4130c6eb
   </component>
 </module>