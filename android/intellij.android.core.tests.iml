<?xml version="1.0" encoding="UTF-8"?>
<module type="JAVA_MODULE" version="4">
  <component name="NewModuleRootManager" inherit-compiler-output="true">
    <exclude-output />
    <content url="file://$MODULE_DIR$/testResources">
      <sourceFolder url="file://$MODULE_DIR$/testResources" type="java-test-resource" />
    </content>
    <content url="file://$MODULE_DIR$/testSrc">
      <sourceFolder url="file://$MODULE_DIR$/testSrc" isTestSource="true" />
    </content>
    <orderEntry type="library" scope="PROVIDED" name="studio-platform" level="project" />
    <orderEntry type="library" scope="TEST" name="studio-test-platform" level="project" />
    <orderEntry type="module-library">
      <library name="instantapps-api">
        <CLASSES>
          <root url="jar://$MODULE_DIR$/lib/instantapps-api-1.8.jar!/" />
        </CLASSES>
        <JAVADOC />
        <SOURCES />
      </library>
    </orderEntry>
<<<<<<< HEAD
    <orderEntry type="library" scope="TEST" name="aapt-proto" level="project" />
    <orderEntry type="library" name="kotlin-stdlib" level="project" />
    <orderEntry type="library" scope="TEST" name="ASM" level="project" />
    <orderEntry type="library" scope="TEST" name="Guava" level="project" />
    <orderEntry type="library" scope="TEST" name="JUnit4" level="project" />
    <orderEntry type="library" scope="TEST" name="asm-tools" level="project" />
    <orderEntry type="library" scope="TEST" name="equalsverifier" level="project" />
    <orderEntry type="library" scope="TEST" name="google-dexlib2" level="project" />
    <orderEntry type="library" scope="TEST" name="guava-testlib" level="project" />
    <orderEntry type="library" scope="TEST" name="jetbrains-annotations" level="project" />
=======
    <orderEntry type="module" module-name="analytics-crash" scope="TEST" />
    <orderEntry type="library" name="aapt-proto" level="project" />
    <orderEntry type="library" name="emulator-proto" level="project" />
    <orderEntry type="library" name="studio-analytics-proto" level="project" />
>>>>>>> 176f09ad
    <orderEntry type="library" scope="TEST" name="jimfs" level="project" />
    <orderEntry type="library" scope="TEST" name="kotlin-test" level="project" />
    <orderEntry type="library" scope="TEST" name="kotlinx-coroutines-core" level="project" />
    <orderEntry type="library" scope="TEST" name="kotlinx-coroutines-test" level="project" />
    <orderEntry type="library" scope="TEST" name="layoutlib" level="project" />
    <orderEntry type="library" scope="TEST" name="mockito" level="project" />
    <orderEntry type="library" scope="TEST" name="protobuf" level="project" />
    <orderEntry type="library" scope="TEST" name="sqlite" level="project" />
    <orderEntry type="library" scope="TEST" name="truth" level="project" />
    <orderEntry type="library" scope="TEST" name="kotlinc.kotlin-compiler-common" level="project" />
    <orderEntry type="library" scope="TEST" name="kotlinc.kotlin-compiler-ir" level="project" />
    <orderEntry type="library" scope="TEST" name="android.tools.analytics.library.testing" level="project" />
    <orderEntry type="module-library" scope="TEST">
      <library name="libandroid-core-proto-test" type="repository">
        <properties maven-id="org.jetbrains.intellij.deps.android.tools.base:libandroid-core-proto-test:232.1.23.0">
          <verification>
            <artifact url="file://$MAVEN_REPOSITORY$/org/jetbrains/intellij/deps/android/tools/base/libandroid-core-proto-test/232.1.23.0/libandroid-core-proto-test-232.1.23.0.jar">
              <sha256sum>8be2430e78591325783f5491959a86685404626ba9c585fb1ba8248e0bf10ed7</sha256sum>
            </artifact>
          </verification>
        </properties>
        <CLASSES>
          <root url="jar://$MAVEN_REPOSITORY$/org/jetbrains/intellij/deps/android/tools/base/libandroid-core-proto-test/232.1.23.0/libandroid-core-proto-test-232.1.23.0.jar!/" />
        </CLASSES>
        <JAVADOC />
        <SOURCES />
      </library>
    </orderEntry>
    <orderEntry type="inheritedJdk" />
    <orderEntry type="sourceFolder" forTests="false" />
    <orderEntry type="module" module-name="intellij.android.app-inspection.inspectors.database" />
    <orderEntry type="module" module-name="intellij.android.gradle.dsl" />
    <orderEntry type="module" module-name="intellij.android.gradle.dsl.testutils" />
    <orderEntry type="module" module-name="intellij.android.projectSystem.gradle.psd" />
    <orderEntry type="module" module-name="intellij.android.server-flags" />
    <orderEntry type="module" module-name="intellij.android.adb" scope="TEST" />
    <orderEntry type="module" module-name="intellij.android.adt.testutils" scope="TEST" />
    <orderEntry type="module" module-name="intellij.android.adt.ui" scope="TEST" />
    <orderEntry type="module" module-name="intellij.android.adt.ui.model" scope="TEST" />
    <orderEntry type="module" module-name="intellij.android.analytics" scope="TEST" />
    <orderEntry type="module" module-name="intellij.android.apkanalyzer" scope="TEST" />
    <orderEntry type="module" module-name="intellij.android.artwork" scope="TEST" />
    <orderEntry type="module" module-name="intellij.android.common" scope="TEST" />
    <orderEntry type="module" module-name="intellij.android.compose-common" scope="TEST" />
    <orderEntry type="module" module-name="intellij.android.compose-ide-plugin" scope="TEST" />
    <orderEntry type="module" module-name="intellij.android.core" scope="TEST" />
    <orderEntry type="module" module-name="intellij.android.deploy" scope="TEST" />
    <orderEntry type="module" module-name="intellij.android.execution.common" scope="TEST" />
    <orderEntry type="module" module-name="intellij.android.gradle-tooling.api" scope="TEST" />
    <orderEntry type="module" module-name="intellij.android.jps.model" scope="TEST" />
    <orderEntry type="module" module-name="intellij.android.kotlin.idea" scope="TEST" />
    <orderEntry type="module" module-name="intellij.android.kotlin.output.parser" scope="TEST" />
    <orderEntry type="module" module-name="intellij.android.lang" scope="TEST" />
    <orderEntry type="module" module-name="intellij.android.layoutlib" scope="TEST" />
    <orderEntry type="module" module-name="intellij.android.layoutlib-loader" scope="TEST" />
    <orderEntry type="module" module-name="intellij.android.lint" scope="TEST" />
    <orderEntry type="module" module-name="intellij.android.lint.common" scope="TEST" />
    <orderEntry type="module" module-name="intellij.android.navigator" scope="TEST" />
    <orderEntry type="module" module-name="intellij.android.navigator.testutils" scope="TEST" />
    <orderEntry type="module" module-name="intellij.android.observable" scope="TEST" />
    <orderEntry type="module" module-name="intellij.android.preview-elements" scope="TEST" />
    <orderEntry type="module" module-name="intellij.android.projectSystem" scope="TEST" />
    <orderEntry type="module" module-name="intellij.android.projectSystem.gradle" scope="TEST" />
    <orderEntry type="module" module-name="intellij.android.projectSystem.gradle.models" scope="TEST" />
    <orderEntry type="module" module-name="intellij.android.projectSystem.gradle.repositorySearch" scope="TEST" />
    <orderEntry type="module" module-name="intellij.android.projectSystem.gradle.sync" scope="TEST" />
    <orderEntry type="module" module-name="intellij.android.projectSystem.gradle.upgrade" scope="TEST" />
    <orderEntry type="module" module-name="intellij.android.render-resources" scope="TEST" />
    <orderEntry type="module" module-name="intellij.android.rendering" scope="TEST" />
    <orderEntry type="module" module-name="intellij.android.sdkUpdates" scope="TEST" />
    <orderEntry type="module" module-name="intellij.android.streaming" scope="TEST" />
    <orderEntry type="module" module-name="intellij.android.testFramework" scope="TEST" />
    <orderEntry type="module" module-name="intellij.android.testutils" scope="TEST" />
    <orderEntry type="module" module-name="intellij.android.utp" scope="TEST" />
    <orderEntry type="module" module-name="intellij.android.wizard" scope="TEST" />
    <orderEntry type="module" module-name="intellij.android.wizard.model" scope="TEST" />
    <orderEntry type="module" module-name="intellij.color.scheme.warmNeon" scope="TEST" />
    <orderEntry type="module" module-name="intellij.gradle.common" scope="TEST" />
    <orderEntry type="module" module-name="intellij.java" scope="TEST" />
    <orderEntry type="module" module-name="intellij.java.frontback.impl" scope="TEST" />
    <orderEntry type="module" module-name="intellij.java.testFramework" scope="TEST" />
    <orderEntry type="module" module-name="intellij.platform.analysis" scope="TEST" />
    <orderEntry type="module" module-name="intellij.platform.analysis.impl" scope="TEST" />
    <orderEntry type="module" module-name="intellij.platform.codeStyle" scope="TEST" />
    <orderEntry type="module" module-name="intellij.platform.core" scope="TEST" />
    <orderEntry type="module" module-name="intellij.platform.core.impl" scope="TEST" />
    <orderEntry type="module" module-name="intellij.platform.core.ui" scope="TEST" />
    <orderEntry type="module" module-name="intellij.platform.editor" scope="TEST" />
    <orderEntry type="module" module-name="intellij.platform.execution" scope="TEST" />
    <orderEntry type="module" module-name="intellij.platform.extensions" scope="TEST" />
    <orderEntry type="module" module-name="intellij.platform.externalSystem" scope="TEST" />
    <orderEntry type="module" module-name="intellij.platform.ide" scope="TEST" />
    <orderEntry type="module" module-name="intellij.platform.ide.core" scope="TEST" />
    <orderEntry type="module" module-name="intellij.platform.ide.core.impl" scope="TEST" />
    <orderEntry type="module" module-name="intellij.platform.ide.impl" scope="TEST" />
    <orderEntry type="module" module-name="intellij.platform.lang.core" scope="TEST" />
    <orderEntry type="module" module-name="intellij.platform.lang.impl" scope="TEST" />
    <orderEntry type="module" module-name="intellij.platform.projectModel" scope="TEST" />
    <orderEntry type="module" module-name="intellij.platform.testFramework" scope="TEST" />
    <orderEntry type="module" module-name="intellij.platform.testFramework.common" scope="TEST" />
    <orderEntry type="module" module-name="intellij.platform.testFramework.core" scope="TEST" />
    <orderEntry type="module" module-name="intellij.platform.util" scope="TEST" />
    <orderEntry type="module" module-name="intellij.platform.util.base" scope="TEST" />
    <orderEntry type="module" module-name="intellij.platform.util.jdom" scope="TEST" />
    <orderEntry type="module" module-name="intellij.platform.util.ex" scope="TEST" />
    <orderEntry type="module" module-name="intellij.platform.util.rt" scope="TEST" />
    <orderEntry type="module" module-name="intellij.platform.util.ui" scope="TEST" />
    <orderEntry type="module" module-name="intellij.tools.ide.metrics.benchmark" scope="TEST" />
    <orderEntry type="module" module-name="intellij.xml.dom" scope="TEST" />
    <orderEntry type="module" module-name="intellij.xml.frontback" scope="TEST" />
    <orderEntry type="module" module-name="intellij.xml.psi" scope="TEST" />
    <orderEntry type="module" module-name="kotlin.plugin" scope="TEST" />
    <orderEntry type="module" module-name="kotlin.plugin.k1" scope="TEST" />
    <orderEntry type="module" module-name="intellij.android.gradle.dsl.kotlin" scope="RUNTIME" />
    <orderEntry type="module" module-name="intellij.platform.ide.util.io" scope="TEST" />
    <orderEntry type="module" module-name="intellij.android.preview-fast-compile" scope="TEST" />
    <orderEntry type="module" module-name="kotlin.base.plugin" scope="TEST" />
    <orderEntry type="library" scope="TEST" name="kotlinc.compose-compiler-plugin" level="project" />
    <orderEntry type="library" scope="TEST" name="kotlinc.kotlin-compiler-fir" level="project" />
  </component>
  <component name="TestModuleProperties" production-module="intellij.android.core" />
</module><|MERGE_RESOLUTION|>--- conflicted
+++ resolved
@@ -19,8 +19,6 @@
         <SOURCES />
       </library>
     </orderEntry>
-<<<<<<< HEAD
-    <orderEntry type="library" scope="TEST" name="aapt-proto" level="project" />
     <orderEntry type="library" name="kotlin-stdlib" level="project" />
     <orderEntry type="library" scope="TEST" name="ASM" level="project" />
     <orderEntry type="library" scope="TEST" name="Guava" level="project" />
@@ -30,12 +28,6 @@
     <orderEntry type="library" scope="TEST" name="google-dexlib2" level="project" />
     <orderEntry type="library" scope="TEST" name="guava-testlib" level="project" />
     <orderEntry type="library" scope="TEST" name="jetbrains-annotations" level="project" />
-=======
-    <orderEntry type="module" module-name="analytics-crash" scope="TEST" />
-    <orderEntry type="library" name="aapt-proto" level="project" />
-    <orderEntry type="library" name="emulator-proto" level="project" />
-    <orderEntry type="library" name="studio-analytics-proto" level="project" />
->>>>>>> 176f09ad
     <orderEntry type="library" scope="TEST" name="jimfs" level="project" />
     <orderEntry type="library" scope="TEST" name="kotlin-test" level="project" />
     <orderEntry type="library" scope="TEST" name="kotlinx-coroutines-core" level="project" />
