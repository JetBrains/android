--- conflicted
+++ resolved
@@ -9,13 +9,12 @@
       <sourceFolder url="file://$MODULE_DIR$/testSrc" isTestSource="true" />
     </content>
     <orderEntry type="inheritedJdk" />
+    <orderEntry type="library" scope="TEST" name="hamcrest" level="project" />
     <orderEntry type="library" scope="TEST" name="kotlin-test" level="project" />
     <orderEntry type="sourceFolder" forTests="false" />
     <orderEntry type="module" module-name="intellij.android.core" scope="TEST" />
     <orderEntry type="module" module-name="intellij.android.adt.ui" scope="TEST" />
     <orderEntry type="module" module-name="intellij.android.adt.ui.model" scope="TEST" />
-    <orderEntry type="library" scope="TEST" name="hamcrest" level="project" />
-    <orderEntry type="library" scope="TEST" name="JUnit4" level="project" />
     <orderEntry type="library" scope="TEST" name="easymock" level="project" />
     <orderEntry type="library" scope="TEST" name="mockito" level="project" />
     <orderEntry type="library" scope="TEST" name="truth" level="project" />
@@ -84,39 +83,33 @@
     <orderEntry type="library" name="android-test-plugin-host-device-info-proto" level="project" />
     <orderEntry type="module-library">
       <library name="libandroid-core-proto" type="repository">
-        <properties include-transitive-deps="false" maven-id="org.jetbrains.intellij.deps.android.tools.base:libandroid-core-proto:221.0.19.0" />
-        <CLASSES>
-          <root url="jar://$MAVEN_REPOSITORY$/org/jetbrains/intellij/deps/android/tools/base/libandroid-core-proto/221.0.19.0/libandroid-core-proto-221.0.19.0.jar!/" />
-        </CLASSES>
-        <JAVADOC />
-        <SOURCES>
-          <root url="jar://$MAVEN_REPOSITORY$/org/jetbrains/intellij/deps/android/tools/base/libandroid-core-proto/221.0.19.0/libandroid-core-proto-221.0.19.0-sources.jar!/" />
-        </SOURCES>
+        <properties include-transitive-deps="false" maven-id="org.jetbrains.intellij.deps.android.tools.base:libandroid-core-proto:223.0.1.0" />
+        <CLASSES>
+          <root url="jar://$MAVEN_REPOSITORY$/org/jetbrains/intellij/deps/android/tools/base/libandroid-core-proto/223.0.1.0/libandroid-core-proto-223.0.1.0.jar!/" />
+        </CLASSES>
+        <JAVADOC />
+        <SOURCES />
       </library>
     </orderEntry>
     <orderEntry type="module-library" scope="TEST">
       <library name="libandroid-core-proto-test" type="repository">
-        <properties include-transitive-deps="false" maven-id="org.jetbrains.intellij.deps.android.tools.base:libandroid-core-proto-test:221.0.19.0" />
-        <CLASSES>
-          <root url="jar://$MAVEN_REPOSITORY$/org/jetbrains/intellij/deps/android/tools/base/libandroid-core-proto-test/221.0.19.0/libandroid-core-proto-test-221.0.19.0.jar!/" />
-        </CLASSES>
-        <JAVADOC />
-        <SOURCES>
-          <root url="jar://$MAVEN_REPOSITORY$/org/jetbrains/intellij/deps/android/tools/base/libandroid-core-proto-test/221.0.19.0/libandroid-core-proto-test-221.0.19.0-sources.jar!/" />
-        </SOURCES>
+        <properties include-transitive-deps="false" maven-id="org.jetbrains.intellij.deps.android.tools.base:libandroid-core-proto-test:223.0.1.0" />
+        <CLASSES>
+          <root url="jar://$MAVEN_REPOSITORY$/org/jetbrains/intellij/deps/android/tools/base/libandroid-core-proto-test/223.0.1.0/libandroid-core-proto-test-223.0.1.0.jar!/" />
+        </CLASSES>
+        <JAVADOC />
+        <SOURCES />
       </library>
     </orderEntry>
     <orderEntry type="module" module-name="intellij.android.server-flags" />
     <orderEntry type="module-library">
       <library name="libstudio.android-test-plugin-host-retention-proto" type="repository">
-        <properties include-transitive-deps="false" maven-id="org.jetbrains.intellij.deps.android.tools.base:libstudio.android-test-plugin-host-retention-proto:221.0.19.0" />
-        <CLASSES>
-          <root url="jar://$MAVEN_REPOSITORY$/org/jetbrains/intellij/deps/android/tools/base/libstudio.android-test-plugin-host-retention-proto/221.0.19.0/libstudio.android-test-plugin-host-retention-proto-221.0.19.0.jar!/" />
-        </CLASSES>
-        <JAVADOC />
-        <SOURCES>
-          <root url="jar://$MAVEN_REPOSITORY$/org/jetbrains/intellij/deps/android/tools/base/libstudio.android-test-plugin-host-retention-proto/221.0.19.0/libstudio.android-test-plugin-host-retention-proto-221.0.19.0-sources.jar!/" />
-        </SOURCES>
+        <properties include-transitive-deps="false" maven-id="org.jetbrains.intellij.deps.android.tools.base:libstudio.android-test-plugin-host-retention-proto:223.0.1.0" />
+        <CLASSES>
+          <root url="jar://$MAVEN_REPOSITORY$/org/jetbrains/intellij/deps/android/tools/base/libstudio.android-test-plugin-host-retention-proto/223.0.1.0/libstudio.android-test-plugin-host-retention-proto-223.0.1.0.jar!/" />
+        </CLASSES>
+        <JAVADOC />
+        <SOURCES />
       </library>
     </orderEntry>
     <orderEntry type="module" module-name="intellij.android.projectSystem.gradle.models" scope="TEST" />
@@ -136,17 +129,24 @@
     <orderEntry type="module" module-name="intellij.android.navigator.testutils" scope="TEST" />
     <orderEntry type="module" module-name="android.sdktools.threading-agent-callback" scope="TEST" />
     <orderEntry type="module" module-name="intellij.android.compose-ide-plugin" scope="TEST" />
-<<<<<<< HEAD
+    <orderEntry type="module" module-name="intellij.android.execution.common" scope="TEST" />
+    <orderEntry type="library" scope="TEST" name="kotlinx-coroutines-test" level="project" />
+    <orderEntry type="module" module-name="intellij.android.render-resources" scope="TEST" />
+    <orderEntry type="module" module-name="intellij.android.streaming" scope="TEST" />
+    <orderEntry type="module" module-name="intellij.android.rendering" scope="TEST" />
     <orderEntry type="module" module-name="intellij.gradle.tests" scope="TEST" />
+    <orderEntry type="module" module-name="kotlin.plugin" scope="TEST" />
+    <orderEntry type="module" module-name="kotlin.plugin.k1" scope="TEST" />
+    <orderEntry type="library" scope="TEST" name="JUnit4" level="project" />
+    <orderEntry type="library" name="kotlin-stdlib" level="project" />
+    <orderEntry type="library" scope="TEST" name="protobuf" level="project" />
     <orderEntry type="library" scope="TEST" name="Guava" level="project" />
-    <orderEntry type="library" scope="TEST" name="protobuf" level="project" />
     <orderEntry type="library" scope="TEST" name="fastutil-min" level="project" />
-    <orderEntry type="library" scope="TEST" name="kotlinx-coroutines-core" level="project" />
     <orderEntry type="library" scope="TEST" name="rd-core" level="project" />
     <orderEntry type="library" scope="TEST" name="StreamEx" level="project" />
+    <orderEntry type="library" scope="TEST" name="ktor-serialization-kotlinx-json" level="project" />
     <orderEntry type="library" scope="TEST" name="javaslang" level="project" />
     <orderEntry type="library" scope="TEST" name="commons-io" level="project" />
-    <orderEntry type="library" scope="TEST" name="NanoXML" level="project" />
     <orderEntry type="library" scope="TEST" name="kotlinc.kotlin-compiler-common" level="project" />
     <orderEntry type="library" scope="TEST" name="CGLIB" level="project" />
     <orderEntry type="library" scope="TEST" name="http-client" level="project" />
@@ -155,30 +155,33 @@
     <orderEntry type="library" scope="TEST" name="kotlin-reflect" level="project" />
     <orderEntry type="library" scope="TEST" name="Log4J" level="project" />
     <orderEntry type="library" scope="TEST" name="ASM" level="project" />
+    <orderEntry type="library" scope="TEST" name="Gradle" level="project" />
     <orderEntry type="library" scope="TEST" name="commons-lang3" level="project" />
-    <orderEntry type="library" scope="TEST" name="Gradle" level="project" />
-    <orderEntry type="library" scope="TEST" name="ktor-network-tls" level="project" />
+    <orderEntry type="library" scope="TEST" name="kotlinc.kotlin-compiler-fe10" level="project" />
     <orderEntry type="module" module-name="intellij.platform.util.jdom" scope="TEST" />
+    <orderEntry type="module" module-name="intellij.platform.util.trove" scope="TEST" />
+    <orderEntry type="module" module-name="kotlin.base.fe10.analysis" scope="TEST" />
+    <orderEntry type="module" module-name="intellij.platform.testFramework.core" scope="TEST" />
     <orderEntry type="module" module-name="intellij.platform.testFramework.common" scope="TEST" />
-    <orderEntry type="module" module-name="intellij.platform.testFramework.core" scope="TEST" />
     <orderEntry type="module" module-name="kotlin.base.analysis" scope="TEST" />
     <orderEntry type="module" module-name="kotlin.idea" scope="TEST" />
     <orderEntry type="module" module-name="intellij.xml.psi.impl" scope="TEST" />
-    <orderEntry type="module" module-name="intellij.groovy.psi" scope="TEST" />
     <orderEntry type="module" module-name="intellij.platform.testFramework" scope="TEST" />
     <orderEntry type="module" module-name="intellij.platform.debugger" scope="TEST" />
     <orderEntry type="module" module-name="intellij.java.psi.impl" scope="TEST" />
+    <orderEntry type="module" module-name="kotlin.base.plugin" scope="TEST" />
     <orderEntry type="module" module-name="intellij.java.analysis" scope="TEST" />
     <orderEntry type="module" module-name="intellij.platform.core.ui" scope="TEST" />
     <orderEntry type="module" module-name="intellij.platform.usageView.impl" scope="TEST" />
+    <orderEntry type="module" module-name="intellij.platform.coverage" scope="TEST" />
     <orderEntry type="module" module-name="intellij.platform.execution.impl" scope="TEST" />
+    <orderEntry type="module" module-name="intellij.spellchecker" scope="TEST" />
     <orderEntry type="module" module-name="intellij.java.debugger" scope="TEST" />
+    <orderEntry type="module" module-name="intellij.java.debugger.impl" scope="TEST" />
+    <orderEntry type="module" module-name="intellij.platform.debugger.impl" scope="TEST" />
     <orderEntry type="module" module-name="intellij.java.impl" scope="TEST" />
-    <orderEntry type="module" module-name="intellij.spellchecker" scope="TEST" />
+    <orderEntry type="module" module-name="intellij.java.analysis.impl" scope="TEST" />
     <orderEntry type="module" module-name="intellij.java.compiler.impl" scope="TEST" />
-    <orderEntry type="module" module-name="intellij.java.analysis.impl" scope="TEST" />
-    <orderEntry type="module" module-name="intellij.gradle.toolingExtension" scope="TEST" />
-    <orderEntry type="module" module-name="intellij.platform.debugger.impl" scope="TEST" />
     <orderEntry type="module" module-name="intellij.platform.smRunner" scope="TEST" />
     <orderEntry type="module" module-name="intellij.java" scope="TEST" />
     <orderEntry type="module" module-name="intellij.java.execution" scope="TEST" />
@@ -186,7 +189,6 @@
     <orderEntry type="module" module-name="intellij.java.debugger.impl" scope="TEST" />
     <orderEntry type="module" module-name="intellij.xml.impl" scope="TEST" />
     <orderEntry type="module" module-name="intellij.platform.testRunner" scope="TEST" />
-    <orderEntry type="module" module-name="intellij.java.ui" scope="TEST" />
     <orderEntry type="module" module-name="intellij.platform.lang.impl" scope="TEST" />
     <orderEntry type="module" module-name="intellij.xml.structureView" scope="TEST" />
     <orderEntry type="module" module-name="intellij.java.impl.inspections" scope="TEST" />
@@ -194,34 +196,24 @@
     <orderEntry type="module" module-name="intellij.java.impl.refactorings" scope="TEST" />
     <orderEntry type="module" module-name="intellij.java.psi" scope="TEST" />
     <orderEntry type="module" module-name="intellij.xml.dom.impl" scope="TEST" />
-    <orderEntry type="module" module-name="intellij.platform.util.trove" scope="TEST" />
+    <orderEntry type="module" module-name="intellij.java.testFramework" scope="TEST" />
     <orderEntry type="module" module-name="intellij.platform.credentialStore" scope="TEST" />
-    <orderEntry type="module" module-name="intellij.java.testFramework" scope="TEST" />
+    <orderEntry type="module" module-name="kotlin.base.facet" scope="TEST" />
     <orderEntry type="module" module-name="intellij.xml.psi" scope="TEST" />
     <orderEntry type="module" module-name="intellij.properties.psi" scope="TEST" />
+    <orderEntry type="module" module-name="intellij.properties.psi.impl" scope="TEST" />
     <orderEntry type="module" module-name="intellij.platform.ide.util.io" scope="TEST" />
     <orderEntry type="module" module-name="intellij.gradle.common" scope="TEST" />
+    <orderEntry type="module" module-name="kotlin.base.util" scope="TEST" />
     <orderEntry type="module" module-name="intellij.java.execution.impl" scope="TEST" />
-    <orderEntry type="module" module-name="kotlin.base.util" scope="TEST" />
     <orderEntry type="module" module-name="intellij.xml.dom" scope="TEST" />
     <orderEntry type="module" module-name="intellij.platform.externalSystem.rt" scope="TEST" />
+    <orderEntry type="module" module-name="intellij.platform.rd.community" scope="TEST" />
     <orderEntry type="module" module-name="intellij.platform.util.classLoader" scope="TEST" />
-    <orderEntry type="module" module-name="intellij.platform.rd.community" scope="TEST" />
+    <orderEntry type="module" module-name="intellij.platform.externalSystem.impl" scope="TEST" />
     <orderEntry type="module" module-name="intellij.platform.externalSystem" scope="TEST" />
-    <orderEntry type="module" module-name="intellij.platform.externalSystem.impl" scope="TEST" />
-    <orderEntry type="module" module-name="intellij.platform.images" scope="TEST" />
-    <orderEntry type="module" module-name="intellij.properties.psi.impl" scope="TEST" />
+    <orderEntry type="module" module-name="intellij.java.coverage" scope="TEST" />
     <orderEntry type="module" module-name="intellij.platform.objectSerializer" scope="TEST" />
-    <orderEntry type="module" module-name="kotlin.plugin" scope="TEST" />
-    <orderEntry type="module" module-name="kotlin.plugin.k1" scope="TEST" />
-=======
-    <orderEntry type="module" module-name="intellij.android.execution.common" scope="TEST" />
-    <orderEntry type="library" scope="TEST" name="studio-plugin-java-coverage" level="project" />
-    <orderEntry type="library" scope="TEST" name="jetbrains.kotlinx.coroutines.test" level="project" />
-    <orderEntry type="module" module-name="intellij.android.render-resources" scope="TEST" />
-    <orderEntry type="module" module-name="intellij.android.streaming" scope="TEST" />
-    <orderEntry type="module" module-name="intellij.android.rendering" scope="TEST" />
->>>>>>> de127946
   </component>
   <component name="TestModuleProperties" production-module="intellij.android.core" />
 </module>