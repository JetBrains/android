<?xml version="1.0" encoding="UTF-8"?>
<module type="JAVA_MODULE" version="4">
  <component name="NewModuleRootManager" inherit-compiler-output="true">
    <exclude-output />
    <content url="file://$MODULE_DIR$/testResources">
      <sourceFolder url="file://$MODULE_DIR$/testResources" type="java-test-resource" />
    </content>
    <content url="file://$MODULE_DIR$/testSrc">
      <sourceFolder url="file://$MODULE_DIR$/testSrc" isTestSource="true" />
    </content>
    <orderEntry type="inheritedJdk" />
    <orderEntry type="library" scope="TEST" name="kotlin-test" level="project" />
    <orderEntry type="sourceFolder" forTests="false" />
    <orderEntry type="module" module-name="intellij.android.core" scope="TEST" />
    <orderEntry type="module" module-name="intellij.android.adt.ui" scope="TEST" />
    <orderEntry type="module" module-name="intellij.android.adt.ui.model" scope="TEST" />
    <orderEntry type="library" scope="TEST" name="hamcrest" level="project" />
    <orderEntry type="library" scope="TEST" name="JUnit4" level="project" />
    <orderEntry type="library" scope="TEST" name="easymock" level="project" />
    <orderEntry type="library" scope="TEST" name="mockito" level="project" />
    <orderEntry type="library" scope="TEST" name="truth" level="project" />
    <orderEntry type="module" module-name="android.sdktools.testutils" scope="TEST" />
    <orderEntry type="module" module-name="intellij.android.observable" scope="TEST" />
    <orderEntry type="module" module-name="android.sdktools.common" scope="TEST" />
    <orderEntry type="module" module-name="android.sdktools.manifest-merger" scope="TEST" />
    <orderEntry type="module" module-name="android.sdktools.resource-repository" scope="TEST" />
    <orderEntry type="module" module-name="intellij.android.layoutlib-loader" scope="TEST" />
    <orderEntry type="library" scope="TEST" name="dexlib2" level="project" />
    <orderEntry type="module" module-name="intellij.android.testFramework" scope="TEST" />
    <orderEntry type="module" module-name="android.sdktools.analytics-shared" scope="TEST" />
    <orderEntry type="module" module-name="android.sdktools.analytics-testing" scope="TEST" />
    <orderEntry type="module" module-name="android.sdktools.analytics-tracker" scope="TEST" />
    <orderEntry type="module" module-name="intellij.android.wizard" scope="TEST" />
    <orderEntry type="module" module-name="intellij.android.wizard.model" scope="TEST" />
    <orderEntry type="library" scope="TEST" name="guava-testlib" level="project" />
    <orderEntry type="module" module-name="android.sdktools.fakeadbserver" scope="TEST" />
    <orderEntry type="module" module-name="intellij.android.sdkUpdates" scope="TEST" />
    <orderEntry type="module" module-name="intellij.android.gradle-tooling.api" scope="TEST" />
    <orderEntry type="library" scope="TEST" name="equalsverifier" level="project" />
    <orderEntry type="module" module-name="android.sdktools.analyzer" scope="TEST" />
    <orderEntry type="module" module-name="android.sdktools.sdk-common" scope="TEST" />
    <orderEntry type="module" module-name="android.sdktools.flags" scope="TEST" />
    <orderEntry type="module" module-name="intellij.android.artwork" scope="TEST" />
    <orderEntry type="module" module-name="intellij.android.common" scope="TEST" />
    <orderEntry type="module" module-name="intellij.android.jps.model" scope="TEST" />
    <orderEntry type="module" module-name="intellij.android.apkanalyzer" scope="TEST" />
    <orderEntry type="library" scope="TEST" name="sqlite" level="project" />
    <orderEntry type="module" module-name="intellij.android.projectSystem" scope="TEST" />
    <orderEntry type="module" module-name="intellij.android.adb" scope="TEST" />
    <orderEntry type="module" module-name="intellij.android.projectSystem.gradle" scope="TEST" />
    <orderEntry type="module" module-name="intellij.android.adt.testutils" scope="TEST" />
    <orderEntry type="module" module-name="intellij.android.lang" scope="TEST" />
    <orderEntry type="module-library">
      <library name="instantapps-api">
        <CLASSES>
          <root url="jar://$MODULE_DIR$/lib/instantapps-api-1.8.jar!/" />
        </CLASSES>
        <JAVADOC />
        <SOURCES />
      </library>
    </orderEntry>
    <orderEntry type="module" module-name="android.sdktools.analytics-crash" scope="TEST" />
    <orderEntry type="library" name="aapt-proto" level="project" />
    <orderEntry type="library" name="emulator-proto" level="project" />
    <orderEntry type="library" name="studio-analytics-proto" level="project" />
    <orderEntry type="library" scope="TEST" name="jimfs" level="project" />
    <orderEntry type="module" module-name="intellij.android.kotlin.extensions" scope="TEST" />
    <orderEntry type="module" module-name="intellij.android.kotlin.idea" scope="TEST" />
    <orderEntry type="module" module-name="intellij.android.kotlin.output.parser" scope="TEST" />
    <orderEntry type="module" module-name="intellij.android.deploy" scope="TEST" />
    <orderEntry type="module" module-name="android.sdktools.perf-logger" scope="TEST" />
    <orderEntry type="module" module-name="intellij.android.databinding" scope="RUNTIME" />
    <orderEntry type="library" name="studio-proto" level="project" />
    <orderEntry type="module" module-name="intellij.android.app-inspection.inspectors.database" />
    <orderEntry type="module" module-name="android.sdktools.wizardTemplate.plugin" scope="TEST" />
    <orderEntry type="module" module-name="android.sdktools.wizardTemplate.impl" scope="TEST" />
    <orderEntry type="module" module-name="intellij.android.lint.common" scope="TEST" />
    <orderEntry type="module" module-name="intellij.android.gradle.dsl.testutils" />
    <orderEntry type="module" module-name="intellij.android.gradle.dsl" />
    <orderEntry type="module" module-name="intellij.android.gradle.dsl.kotlin" scope="RUNTIME" />
    <orderEntry type="module" module-name="intellij.android.projectSystem.gradle.psd" />
    <orderEntry type="module" module-name="android.sdktools.builder-model" />
    <orderEntry type="library" name="utp-core-proto-jarjar" level="project" />
    <orderEntry type="library" name="android-test-plugin-host-device-info-proto" level="project" />
    <orderEntry type="module-library">
      <library name="libandroid-core-proto" type="repository">
        <properties include-transitive-deps="false" maven-id="org.jetbrains.intellij.deps.android.tools.base:libandroid-core-proto:221.0.12.0" />
        <CLASSES>
          <root url="jar://$MAVEN_REPOSITORY$/org/jetbrains/intellij/deps/android/tools/base/libandroid-core-proto/221.0.12.0/libandroid-core-proto-221.0.12.0.jar!/" />
        </CLASSES>
        <JAVADOC />
        <SOURCES />
      </library>
    </orderEntry>
    <orderEntry type="module-library" scope="TEST">
      <library name="libandroid-core-proto-test" type="repository">
        <properties include-transitive-deps="false" maven-id="org.jetbrains.intellij.deps.android.tools.base:libandroid-core-proto-test:221.0.12.0" />
        <CLASSES>
          <root url="jar://$MAVEN_REPOSITORY$/org/jetbrains/intellij/deps/android/tools/base/libandroid-core-proto-test/221.0.12.0/libandroid-core-proto-test-221.0.12.0.jar!/" />
        </CLASSES>
        <JAVADOC />
        <SOURCES />
      </library>
    </orderEntry>
    <orderEntry type="module" module-name="intellij.android.server-flags" />
    <orderEntry type="module-library">
      <library name="libstudio.android-test-plugin-host-retention-proto" type="repository">
        <properties include-transitive-deps="false" maven-id="org.jetbrains.intellij.deps.android.tools.base:libstudio.android-test-plugin-host-retention-proto:221.0.12.0" />
        <CLASSES>
          <root url="jar://$MAVEN_REPOSITORY$/org/jetbrains/intellij/deps/android/tools/base/libstudio.android-test-plugin-host-retention-proto/221.0.12.0/libstudio.android-test-plugin-host-retention-proto-221.0.12.0.jar!/" />
        </CLASSES>
        <JAVADOC />
        <SOURCES />
      </library>
    </orderEntry>
    <orderEntry type="module" module-name="intellij.android.projectSystem.gradle.models" scope="TEST" />
    <orderEntry type="module" module-name="intellij.android.projectSystem.gradle.repositorySearch" scope="TEST" />
    <orderEntry type="module" module-name="intellij.android.projectSystem.gradle.sync" scope="TEST" />
    <orderEntry type="module" module-name="intellij.android.projectSystem.gradle.upgrade" scope="TEST" />
    <orderEntry type="module" module-name="intellij.android.utp" scope="TEST" />
    <orderEntry type="module" module-name="intellij.android.layoutlib" scope="TEST" />
    <orderEntry type="library" scope="TEST" name="layoutlib" level="project" />
    <orderEntry type="module" module-name="android.sdktools.lint-checks" scope="TEST" />
    <orderEntry type="module" module-name="intellij.android.compose-common" scope="TEST" />
    <orderEntry type="module" module-name="android.sdktools.manifest-parser" />
    <orderEntry type="module" module-name="android.sdktools.common.testfixtures" scope="TEST" />
    <orderEntry type="module" module-name="android.sdktools.deployer" scope="TEST" />
    <orderEntry type="module" module-name="intellij.android.lint" scope="TEST" />
    <orderEntry type="module" module-name="intellij.android.navigator" scope="TEST" />
    <orderEntry type="module" module-name="intellij.android.navigator.testutils" scope="TEST" />
    <orderEntry type="module" module-name="android.sdktools.threading-agent-callback" scope="TEST" />
    <orderEntry type="module" module-name="intellij.android.compose-ide-plugin" scope="TEST" />
<<<<<<< HEAD
    <orderEntry type="module" module-name="intellij.gradle.tests" scope="TEST" />
    <orderEntry type="library" scope="TEST" name="Guava" level="project" />
    <orderEntry type="library" scope="TEST" name="protobuf" level="project" />
    <orderEntry type="library" scope="TEST" name="fastutil-min" level="project" />
    <orderEntry type="library" scope="TEST" name="kotlinx-coroutines-jdk8" level="project" />
    <orderEntry type="library" scope="TEST" name="rd-core" level="project" />
    <orderEntry type="library" scope="TEST" name="StreamEx" level="project" />
    <orderEntry type="library" scope="TEST" name="javaslang" level="project" />
    <orderEntry type="library" scope="TEST" name="commons-io" level="project" />
    <orderEntry type="library" scope="TEST" name="NanoXML" level="project" />
    <orderEntry type="library" scope="TEST" name="kotlinc.kotlin-compiler-common" level="project" />
    <orderEntry type="library" scope="TEST" name="CGLIB" level="project" />
    <orderEntry type="library" scope="TEST" name="http-client" level="project" />
    <orderEntry type="library" scope="TEST" name="kotlinc.kotlin-compiler-ir" level="project" />
    <orderEntry type="library" scope="TEST" name="org.codehaus.groovy:groovy" level="project" />
    <orderEntry type="library" scope="TEST" name="kotlin-reflect" level="project" />
    <orderEntry type="library" scope="TEST" name="Log4J" level="project" />
    <orderEntry type="library" scope="TEST" name="ASM" level="project" />
    <orderEntry type="library" scope="TEST" name="commons-lang3" level="project" />
    <orderEntry type="library" scope="TEST" name="Gradle" level="project" />
    <orderEntry type="library" scope="TEST" name="ktor-network-tls" level="project" />
    <orderEntry type="module" module-name="intellij.platform.util.jdom" scope="TEST" />
    <orderEntry type="module" module-name="intellij.platform.testFramework.common" scope="TEST" />
    <orderEntry type="module" module-name="intellij.platform.testFramework.core" scope="TEST" />
    <orderEntry type="module" module-name="kotlin.base.analysis" scope="TEST" />
    <orderEntry type="module" module-name="kotlin.idea" scope="TEST" />
    <orderEntry type="module" module-name="intellij.xml.psi.impl" scope="TEST" />
    <orderEntry type="module" module-name="intellij.groovy.psi" scope="TEST" />
    <orderEntry type="module" module-name="intellij.platform.testFramework" scope="TEST" />
    <orderEntry type="module" module-name="intellij.platform.debugger" scope="TEST" />
    <orderEntry type="module" module-name="intellij.java.psi.impl" scope="TEST" />
    <orderEntry type="module" module-name="intellij.java.analysis" scope="TEST" />
    <orderEntry type="module" module-name="intellij.platform.core.ui" scope="TEST" />
    <orderEntry type="module" module-name="intellij.platform.usageView.impl" scope="TEST" />
    <orderEntry type="module" module-name="intellij.platform.execution.impl" scope="TEST" />
    <orderEntry type="module" module-name="intellij.java.debugger" scope="TEST" />
    <orderEntry type="module" module-name="intellij.java.impl" scope="TEST" />
    <orderEntry type="module" module-name="intellij.spellchecker" scope="TEST" />
    <orderEntry type="module" module-name="intellij.java.compiler.impl" scope="TEST" />
    <orderEntry type="module" module-name="intellij.java.analysis.impl" scope="TEST" />
    <orderEntry type="module" module-name="intellij.gradle.toolingExtension" scope="TEST" />
    <orderEntry type="module" module-name="intellij.platform.debugger.impl" scope="TEST" />
    <orderEntry type="module" module-name="intellij.platform.smRunner" scope="TEST" />
    <orderEntry type="module" module-name="intellij.java" scope="TEST" />
    <orderEntry type="module" module-name="intellij.java.execution" scope="TEST" />
    <orderEntry type="module" module-name="intellij.gradle.java" scope="TEST" />
    <orderEntry type="module" module-name="intellij.java.debugger.impl" scope="TEST" />
    <orderEntry type="module" module-name="intellij.xml.impl" scope="TEST" />
    <orderEntry type="module" module-name="intellij.platform.testRunner" scope="TEST" />
    <orderEntry type="module" module-name="intellij.java.ui" scope="TEST" />
    <orderEntry type="module" module-name="intellij.platform.lang.impl" scope="TEST" />
    <orderEntry type="module" module-name="intellij.xml.structureView" scope="TEST" />
    <orderEntry type="module" module-name="intellij.java.impl.inspections" scope="TEST" />
    <orderEntry type="module" module-name="intellij.xml.analysis.impl" scope="TEST" />
    <orderEntry type="module" module-name="intellij.java.impl.refactorings" scope="TEST" />
    <orderEntry type="module" module-name="intellij.java.psi" scope="TEST" />
    <orderEntry type="module" module-name="intellij.xml.dom.impl" scope="TEST" />
    <orderEntry type="module" module-name="intellij.platform.util.trove" scope="TEST" />
    <orderEntry type="module" module-name="intellij.platform.credentialStore" scope="TEST" />
    <orderEntry type="module" module-name="intellij.java.testFramework" scope="TEST" />
    <orderEntry type="module" module-name="intellij.xml.psi" scope="TEST" />
    <orderEntry type="module" module-name="intellij.properties.psi" scope="TEST" />
    <orderEntry type="module" module-name="intellij.platform.ide.util.io" scope="TEST" />
    <orderEntry type="module" module-name="intellij.gradle.common" scope="TEST" />
    <orderEntry type="module" module-name="intellij.java.execution.impl" scope="TEST" />
    <orderEntry type="module" module-name="kotlin.base.util" scope="TEST" />
    <orderEntry type="module" module-name="intellij.xml.dom" scope="TEST" />
    <orderEntry type="module" module-name="intellij.platform.externalSystem.rt" scope="TEST" />
    <orderEntry type="module" module-name="intellij.platform.util.classLoader" scope="TEST" />
    <orderEntry type="module" module-name="intellij.platform.rd.community" scope="TEST" />
    <orderEntry type="module" module-name="intellij.platform.externalSystem" scope="TEST" />
    <orderEntry type="module" module-name="intellij.platform.externalSystem.impl" scope="TEST" />
    <orderEntry type="module" module-name="intellij.platform.images" scope="TEST" />
    <orderEntry type="module" module-name="intellij.properties.psi.impl" scope="TEST" />
    <orderEntry type="module" module-name="intellij.platform.objectSerializer" scope="TEST" />
    <orderEntry type="module" module-name="kotlin.plugin" scope="TEST" />
    <orderEntry type="module" module-name="kotlin.plugin.k1" scope="TEST" />
=======
    <orderEntry type="library" scope="TEST" name="studio-plugin-coverage" level="project" />
>>>>>>> fd2ad134
  </component>
  <component name="TestModuleProperties" production-module="intellij.android.core" />
</module><|MERGE_RESOLUTION|>--- conflicted
+++ resolved
@@ -84,9 +84,9 @@
     <orderEntry type="library" name="android-test-plugin-host-device-info-proto" level="project" />
     <orderEntry type="module-library">
       <library name="libandroid-core-proto" type="repository">
-        <properties include-transitive-deps="false" maven-id="org.jetbrains.intellij.deps.android.tools.base:libandroid-core-proto:221.0.12.0" />
-        <CLASSES>
-          <root url="jar://$MAVEN_REPOSITORY$/org/jetbrains/intellij/deps/android/tools/base/libandroid-core-proto/221.0.12.0/libandroid-core-proto-221.0.12.0.jar!/" />
+        <properties include-transitive-deps="false" maven-id="org.jetbrains.intellij.deps.android.tools.base:libandroid-core-proto:221.0.19.0" />
+        <CLASSES>
+          <root url="jar://$MAVEN_REPOSITORY$/org/jetbrains/intellij/deps/android/tools/base/libandroid-core-proto/221.0.19.0/libandroid-core-proto-221.0.19.0.jar!/" />
         </CLASSES>
         <JAVADOC />
         <SOURCES />
@@ -94,9 +94,9 @@
     </orderEntry>
     <orderEntry type="module-library" scope="TEST">
       <library name="libandroid-core-proto-test" type="repository">
-        <properties include-transitive-deps="false" maven-id="org.jetbrains.intellij.deps.android.tools.base:libandroid-core-proto-test:221.0.12.0" />
-        <CLASSES>
-          <root url="jar://$MAVEN_REPOSITORY$/org/jetbrains/intellij/deps/android/tools/base/libandroid-core-proto-test/221.0.12.0/libandroid-core-proto-test-221.0.12.0.jar!/" />
+        <properties include-transitive-deps="false" maven-id="org.jetbrains.intellij.deps.android.tools.base:libandroid-core-proto-test:221.0.19.0" />
+        <CLASSES>
+          <root url="jar://$MAVEN_REPOSITORY$/org/jetbrains/intellij/deps/android/tools/base/libandroid-core-proto-test/221.0.19.0/libandroid-core-proto-test-221.0.19.0.jar!/" />
         </CLASSES>
         <JAVADOC />
         <SOURCES />
@@ -105,9 +105,9 @@
     <orderEntry type="module" module-name="intellij.android.server-flags" />
     <orderEntry type="module-library">
       <library name="libstudio.android-test-plugin-host-retention-proto" type="repository">
-        <properties include-transitive-deps="false" maven-id="org.jetbrains.intellij.deps.android.tools.base:libstudio.android-test-plugin-host-retention-proto:221.0.12.0" />
-        <CLASSES>
-          <root url="jar://$MAVEN_REPOSITORY$/org/jetbrains/intellij/deps/android/tools/base/libstudio.android-test-plugin-host-retention-proto/221.0.12.0/libstudio.android-test-plugin-host-retention-proto-221.0.12.0.jar!/" />
+        <properties include-transitive-deps="false" maven-id="org.jetbrains.intellij.deps.android.tools.base:libstudio.android-test-plugin-host-retention-proto:221.0.19.0" />
+        <CLASSES>
+          <root url="jar://$MAVEN_REPOSITORY$/org/jetbrains/intellij/deps/android/tools/base/libstudio.android-test-plugin-host-retention-proto/221.0.19.0/libstudio.android-test-plugin-host-retention-proto-221.0.19.0.jar!/" />
         </CLASSES>
         <JAVADOC />
         <SOURCES />
@@ -130,7 +130,6 @@
     <orderEntry type="module" module-name="intellij.android.navigator.testutils" scope="TEST" />
     <orderEntry type="module" module-name="android.sdktools.threading-agent-callback" scope="TEST" />
     <orderEntry type="module" module-name="intellij.android.compose-ide-plugin" scope="TEST" />
-<<<<<<< HEAD
     <orderEntry type="module" module-name="intellij.gradle.tests" scope="TEST" />
     <orderEntry type="library" scope="TEST" name="Guava" level="project" />
     <orderEntry type="library" scope="TEST" name="protobuf" level="project" />
@@ -208,9 +207,6 @@
     <orderEntry type="module" module-name="intellij.platform.objectSerializer" scope="TEST" />
     <orderEntry type="module" module-name="kotlin.plugin" scope="TEST" />
     <orderEntry type="module" module-name="kotlin.plugin.k1" scope="TEST" />
-=======
-    <orderEntry type="library" scope="TEST" name="studio-plugin-coverage" level="project" />
->>>>>>> fd2ad134
   </component>
   <component name="TestModuleProperties" production-module="intellij.android.core" />
 </module>