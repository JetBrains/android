<?xml version="1.0" encoding="UTF-8"?>
<module type="JAVA_MODULE" version="4">
  <component name="NewModuleRootManager" inherit-compiler-output="true">
    <exclude-output />
    <content url="file://$MODULE_DIR$/testResources">
      <sourceFolder url="file://$MODULE_DIR$/testResources" type="java-test-resource" />
    </content>
    <content url="file://$MODULE_DIR$/testSrc">
      <sourceFolder url="file://$MODULE_DIR$/testSrc" isTestSource="true" />
    </content>
    <orderEntry type="inheritedJdk" />
    <orderEntry type="sourceFolder" forTests="false" />
    <orderEntry type="library" name="studio-proto" level="project" />
    <orderEntry type="library" name="studio-grpc" level="project" />
    <orderEntry type="library" name="transport-proto" level="project" />
    <orderEntry type="module" module-name="intellij.platform.lang.impl" scope="TEST" />
    <orderEntry type="library" name="StreamEx" level="project" />
    <orderEntry type="module" module-name="intellij.platform.testFramework" scope="TEST" />
    <orderEntry type="library" scope="TEST" name="kotlin-test" level="project" />
    <orderEntry type="library" scope="TEST" name="kotlin-reflect" level="project" />
    <orderEntry type="module" module-name="intellij.android.core" scope="TEST" />
    <orderEntry type="module" module-name="intellij.spellchecker" scope="TEST" />
    <orderEntry type="module" module-name="intellij.xml.psi" scope="TEST" />
    <orderEntry type="module" module-name="intellij.android.adt.ui" scope="TEST" />
    <orderEntry type="module" module-name="intellij.android.adt.ui.model" scope="TEST" />
    <orderEntry type="library" scope="TEST" name="easymock" level="project" />
    <orderEntry type="library" scope="TEST" name="mockito" level="project" />
    <orderEntry type="library" scope="TEST" name="truth" level="project" />
    <orderEntry type="module" module-name="intellij.java.testFramework" scope="TEST" />
    <orderEntry type="module" module-name="intellij.xml.dom.impl" scope="TEST" />
    <orderEntry type="module" module-name="android.sdktools.testutils" scope="TEST" />
    <orderEntry type="module" module-name="intellij.platform.externalSystem.impl" scope="TEST" />
    <orderEntry type="module" module-name="intellij.android.observable" scope="TEST" />
    <orderEntry type="module" module-name="intellij.java.compiler" scope="TEST" />
    <orderEntry type="module" module-name="android.sdktools.common" scope="TEST" />
    <orderEntry type="module" module-name="intellij.gradle.toolingExtension" scope="TEST" />
    <orderEntry type="module" module-name="android.sdktools.manifest-merger" scope="TEST" />
    <orderEntry type="library" scope="TEST" name="Eclipse" level="project" />
    <orderEntry type="module" module-name="intellij.xml.psi.impl" scope="TEST" />
    <orderEntry type="module" module-name="intellij.xml.impl" scope="TEST" />
    <orderEntry type="module" module-name="intellij.gradle" scope="TEST" />
    <orderEntry type="module" module-name="intellij.gradle.tests" scope="TEST" />
    <orderEntry type="module" module-name="intellij.groovy.psi" scope="TEST" />
    <orderEntry type="module" module-name="intellij.android.layoutlib-loader" scope="TEST" />
    <orderEntry type="module" module-name="intellij.properties.psi" scope="TEST" />
    <orderEntry type="module" module-name="intellij.platform.diff.impl" scope="TEST" />
    <orderEntry type="library" scope="TEST" name="dexlib2" level="project" />
    <orderEntry type="module" module-name="intellij.java.compiler.impl" scope="TEST" />
    <orderEntry type="module" module-name="intellij.junit" scope="TEST" />
    <orderEntry type="module" module-name="intellij.java.execution.impl" scope="TEST" />
    <orderEntry type="module" module-name="intellij.android.testFramework" scope="TEST" />
    <orderEntry type="library" scope="TEST" name="jsr305" level="project" />
    <orderEntry type="module" module-name="android.sdktools.analytics-shared" scope="TEST" />
    <orderEntry type="module" module-name="android.sdktools.analytics-testing" scope="TEST" />
    <orderEntry type="module" module-name="android.sdktools.analytics-tracker" scope="TEST" />
    <orderEntry type="module" module-name="intellij.android.wizard" scope="TEST" />
    <orderEntry type="module" module-name="intellij.android.wizard.model" scope="TEST" />
    <orderEntry type="library" scope="TEST" name="guava-testlib" level="project" />
    <orderEntry type="module" module-name="android.sdktools.fakeadbserver" scope="TEST" />
    <orderEntry type="module" module-name="intellij.android.adt.branding" scope="TEST" />
    <orderEntry type="module" module-name="intellij.android.sdkUpdates" scope="TEST" />
    <orderEntry type="module" module-name="intellij.android.gradle-tooling" scope="TEST" />
    <orderEntry type="library" scope="TEST" name="equalsverifier" level="project" />
    <orderEntry type="module" module-name="android.sdktools.analyzer" scope="TEST" />
    <orderEntry type="module" module-name="android.sdktools.sdk-common" scope="TEST" />
    <orderEntry type="module" module-name="android.sdktools.flags" scope="TEST" />
    <orderEntry type="module" module-name="intellij.properties.psi.impl" scope="TEST" />
    <orderEntry type="module" module-name="intellij.android.artwork" scope="TEST" />
    <orderEntry type="module" module-name="intellij.android.common" scope="TEST" />
    <orderEntry type="module" module-name="intellij.platform.images" scope="TEST" />
    <orderEntry type="module" module-name="intellij.android.apkanalyzer" scope="TEST" />
    <orderEntry type="library" scope="TEST" name="sqlite" level="project" />
    <orderEntry type="module" module-name="intellij.android.projectSystem" scope="TEST" />
    <orderEntry type="module" module-name="intellij.android.adb" scope="TEST" />
    <orderEntry type="module" module-name="intellij.android.projectSystem.gradle" scope="TEST" />
    <orderEntry type="module" module-name="intellij.android.adt.testutils" scope="TEST" />
    <orderEntry type="module" module-name="intellij.platform.jps.build" scope="TEST" />
    <orderEntry type="module" module-name="intellij.platform.credentialStore" scope="TEST" />
    <orderEntry type="module" module-name="intellij.android.lang" scope="TEST" />
    <orderEntry type="module-library">
      <library name="instantapps-api">
        <CLASSES>
          <root url="jar://$MODULE_DIR$/lib/instantapps-api-1.8.jar!/" />
        </CLASSES>
        <JAVADOC />
        <SOURCES />
      </library>
    </orderEntry>
    <orderEntry type="module" module-name="android.sdktools.analytics-crash" scope="TEST" />
    <orderEntry type="library" name="commons-io" level="project" />
    <orderEntry type="library" name="aapt-proto" level="project" />
    <orderEntry type="module-library" scope="TEST">
      <library>
        <CLASSES>
          <root url="jar://$MODULE_DIR$/lib/pepk.jar!/" />
        </CLASSES>
        <JAVADOC />
        <SOURCES />
      </library>
    </orderEntry>
    <orderEntry type="library" name="emulator-proto" level="project" />
    <orderEntry type="library" name="protobuf" level="project" />
    <orderEntry type="library" name="studio-analytics-proto" level="project" />
    <orderEntry type="library" scope="TEST" name="jimfs" level="project" />
    <orderEntry type="module" module-name="intellij.android.kotlin.extensions" scope="TEST" />
    <orderEntry type="module" module-name="intellij.android.kotlin.idea" scope="TEST" />
    <orderEntry type="module" module-name="intellij.android.kotlin.output.parser" scope="TEST" />
    <orderEntry type="module" module-name="intellij.android.deploy" scope="TEST" />
    <orderEntry type="module" module-name="android.sdktools.perf-logger" scope="TEST" />
    <orderEntry type="module" module-name="intellij.android.databinding" scope="RUNTIME" />
    <orderEntry type="module" module-name="intellij.android.resources-base" scope="TEST" />
<<<<<<< HEAD
=======
    <orderEntry type="module" module-name="intellij.android.kotlin-dependencies" scope="TEST" />
    <orderEntry type="library" scope="TEST" name="kotlinx-coroutines-jdk8" level="project" />
>>>>>>> 71c1bfb3
    <orderEntry type="library" scope="TEST" name="NanoXML" level="project" />
    <orderEntry type="module" module-name="intellij.android.debuggers" />
    <orderEntry type="module" module-name="intellij.platform.objectSerializer" scope="TEST" />
    <orderEntry type="module" module-name="android.sdktools.wizardTemplate.plugin" scope="TEST" />
    <orderEntry type="module" module-name="android.sdktools.wizardTemplate.impl" scope="TEST" />
    <orderEntry type="module" module-name="intellij.android.lint" scope="TEST" />
    <orderEntry type="module" module-name="intellij.android.projectSystem.gradle.psd" />
    <orderEntry type="module" module-name="android.sdktools.builder-model" />
    <orderEntry type="module-library">
      <library name="androidx-test-core-proto" type="repository">
        <properties maven-id="com.google.test.platform:core-proto:0.0.2-dev" />
        <CLASSES>
          <root url="jar://$MAVEN_REPOSITORY$/com/google/test/platform/core-proto/0.0.2-dev/core-proto-0.0.2-dev.jar!/" />
        </CLASSES>
        <JAVADOC />
        <SOURCES />
      </library>
    </orderEntry>
    <orderEntry type="module" module-name="intellij.webp" scope="TEST" />
    <orderEntry type="module" module-name="intellij.android.gradle-tooling.impl" scope="TEST" />
    <orderEntry type="module" module-name="intellij.platform.core.ui" />
    <orderEntry type="module" module-name="intellij.gradle.dsl" scope="TEST" />
    <orderEntry type="module" module-name="intellij.gradle.dsl.impl" scope="TEST" />
    <orderEntry type="module" module-name="intellij.gradle.dsl.impl.tests" scope="TEST" />
    <orderEntry type="library" scope="TEST" name="jaxb-api" level="project" />
  </component>
</module><|MERGE_RESOLUTION|>--- conflicted
+++ resolved
@@ -109,11 +109,6 @@
     <orderEntry type="module" module-name="android.sdktools.perf-logger" scope="TEST" />
     <orderEntry type="module" module-name="intellij.android.databinding" scope="RUNTIME" />
     <orderEntry type="module" module-name="intellij.android.resources-base" scope="TEST" />
-<<<<<<< HEAD
-=======
-    <orderEntry type="module" module-name="intellij.android.kotlin-dependencies" scope="TEST" />
-    <orderEntry type="library" scope="TEST" name="kotlinx-coroutines-jdk8" level="project" />
->>>>>>> 71c1bfb3
     <orderEntry type="library" scope="TEST" name="NanoXML" level="project" />
     <orderEntry type="module" module-name="intellij.android.debuggers" />
     <orderEntry type="module" module-name="intellij.platform.objectSerializer" scope="TEST" />
