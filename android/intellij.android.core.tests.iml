--- conflicted
+++ resolved
@@ -110,22 +110,9 @@
     <orderEntry type="library" name="studio-proto" level="project" />
     <orderEntry type="module" module-name="intellij.android.debuggers" />
     <orderEntry type="module" module-name="intellij.platform.objectSerializer" scope="TEST" />
-    <orderEntry type="module" module-name="intellij.markdown" scope="RUNTIME" />
-    <orderEntry type="library" scope="TEST" name="jaxb-api" level="project" />
-    <orderEntry type="library" name="fastutil-min" level="project" />
-    <orderEntry type="library" name="Trove4j" level="project" />
     <orderEntry type="module" module-name="intellij.android.wizardTemplate.plugin" scope="TEST" />
     <orderEntry type="module" module-name="intellij.android.wizardTemplate.impl" scope="TEST" />
     <orderEntry type="module" module-name="intellij.lint" scope="TEST" />
-<<<<<<< HEAD
-    <orderEntry type="module" module-name="intellij.webp" scope="TEST" />
-    <orderEntry type="module" module-name="intellij.android.gradle-tooling.impl" scope="TEST" />
-    <orderEntry type="module" module-name="intellij.platform.core.ui" />
-    <orderEntry type="module" module-name="intellij.gradle.dsl" scope="TEST" />
-    <orderEntry type="module" module-name="intellij.gradle.dsl.impl" scope="TEST" />
-    <orderEntry type="module" module-name="intellij.gradle.dsl.impl.tests" scope="TEST" />
-=======
-    <orderEntry type="module" module-name="intellij.android.gradle.dsl" />
     <orderEntry type="module" module-name="intellij.android.projectSystem.gradle.psd" />
     <orderEntry type="module" module-name="android.sdktools.builder-model" />
     <orderEntry type="module-library">
@@ -138,6 +125,11 @@
         <SOURCES />
       </library>
     </orderEntry>
->>>>>>> e624679c
+    <orderEntry type="module" module-name="intellij.webp" scope="TEST" />
+    <orderEntry type="module" module-name="intellij.android.gradle-tooling.impl" scope="TEST" />
+    <orderEntry type="module" module-name="intellij.platform.core.ui" />
+    <orderEntry type="module" module-name="intellij.gradle.dsl" scope="TEST" />
+    <orderEntry type="module" module-name="intellij.gradle.dsl.impl" scope="TEST" />
+    <orderEntry type="module" module-name="intellij.gradle.dsl.impl.tests" scope="TEST" />
   </component>
 </module>