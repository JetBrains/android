--- conflicted
+++ resolved
@@ -5,7 +5,6 @@
     <content url="file://$MODULE_DIR$">
       <sourceFolder url="file://$MODULE_DIR$/testSrc" isTestSource="true" />
     </content>
-<<<<<<< HEAD
     <orderEntry type="library" scope="PROVIDED" name="studio-platform" level="project" />
     <orderEntry type="library" scope="TEST" name="studio-test-platform" level="project" />
     <orderEntry type="library" name="kotlin-stdlib" level="project" />
@@ -13,15 +12,8 @@
     <orderEntry type="library" scope="TEST" name="JUnit4" level="project" />
     <orderEntry type="library" scope="TEST" name="jetbrains-annotations" level="project" />
     <orderEntry type="library" scope="TEST" name="kotlin-test" level="project" />
-=======
-    <orderEntry type="inheritedJdk" />
-    <orderEntry type="library" name="studio-sdk" level="project" />
-    <orderEntry type="library" name="studio-plugin-com.intellij.java" level="project" />
-    <orderEntry type="sourceFolder" forTests="false" />
-    <orderEntry type="library" scope="TEST" name="junit4" level="project" />
-    <orderEntry type="module" module-name="intellij.android.core" scope="TEST" />
->>>>>>> 8b7d83e8
     <orderEntry type="library" scope="TEST" name="mockito" level="project" />
+    <orderEntry type="library" scope="TEST" name="mockito-kotlin" level="project" />
     <orderEntry type="library" scope="TEST" name="truth" level="project" />
     <orderEntry type="library" scope="TEST" name="kotlinc.kotlin-compiler-common" level="project" />
     <orderEntry type="inheritedJdk" />
@@ -31,7 +23,6 @@
     <orderEntry type="module" module-name="intellij.android.core" scope="TEST" />
     <orderEntry type="module" module-name="intellij.android.core.tests" scope="TEST" />
     <orderEntry type="module" module-name="intellij.android.projectSystem" scope="TEST" />
-<<<<<<< HEAD
     <orderEntry type="module" module-name="intellij.android.testFramework" scope="TEST" />
     <orderEntry type="module" module-name="intellij.color.scheme.warmNeon" scope="TEST" />
     <orderEntry type="module" module-name="intellij.java" scope="TEST" />
@@ -43,6 +34,7 @@
     <orderEntry type="module" module-name="intellij.platform.core" scope="TEST" />
     <orderEntry type="module" module-name="intellij.platform.core.impl" scope="TEST" />
     <orderEntry type="module" module-name="intellij.platform.core.ui" scope="TEST" />
+    <orderEntry type="module" module-name="intellij.platform.editor" scope="TEST" />
     <orderEntry type="module" module-name="intellij.platform.editor.ui" scope="TEST" />
     <orderEntry type="module" module-name="intellij.platform.extensions" scope="TEST" />
     <orderEntry type="module" module-name="intellij.platform.ide" scope="TEST" />
@@ -58,10 +50,5 @@
     <orderEntry type="module" module-name="kotlin.base.plugin" scope="TEST" />
     <orderEntry type="module" module-name="kotlin.refactorings.move.k2" scope="TEST" />
     <orderEntry type="library" scope="PROVIDED" name="kotlinc.analysis-api" level="project" />
-=======
-    <orderEntry type="module" module-name="intellij.android.artwork" scope="TEST" />
-    <orderEntry type="library" scope="TEST" name="kotlin-test" level="project" />
-    <orderEntry type="library" scope="TEST" name="mockito-kotlin" level="project" />
->>>>>>> 8b7d83e8
   </component>
 </module>