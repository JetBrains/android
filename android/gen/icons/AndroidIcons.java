package icons;

import com.intellij.openapi.util.IconLoader;

import javax.swing.*;

/**
 * Note: This file should be auto generated once build/scripts/icons.gant is part of CE.
 * https://youtrack.jetbrains.com/issue/IDEA-103558
 */
public class AndroidIcons {
  private static Icon load(String path) {
    return IconLoader.getIcon(path, AndroidIcons.class);
  }

  public static final Icon Android = load("/icons/android.png"); // 16x16
  public static final Icon Android24 = load("/icons/android24.png"); // 24x24
  public static final Icon AndroidLarge = load("/icons/androidLarge.png"); // 64x64
  public static final Icon AndroidPreview = load("/icons/androidPreview.png"); // 16x16
  public static final Icon AndroidToolWindow = load("/icons/androidToolWindow.png"); // 13x13

  public static final Icon AvdManager = load("/icons/avd_manager.png"); // 16x16
  public static final Icon SdkManager = load("/icons/sdk_manager.png"); // 16x16
  public static final Icon SdkManagerLarge = load("/icons/sdk_manager_large.png"); // 32x32
  public static final Icon NavigationEditor = load("/icons/navigation_editor.png"); // 16x16

  public static final Icon ZoomActual = load("/icons/zoomActual.png"); // 16x16
  public static final Icon ZoomFit = load("/icons/zoomFit.png"); // 16x16
  public static final Icon ZoomIn = load("/icons/zoomIn.png"); // 16x16
  public static final Icon ZoomOut = load("/icons/zoomOut.png"); // 16x16
  public static final Icon ZoomReal = load("/icons/zoomReal.png"); // 16x16
  public static final Icon Renderscript = load("/icons/renderscript.png"); // 16x16
  public static final Icon ErrorBadge = load("/icons/error-badge.png"); // 16x16
  public static final Icon WarningBadge = load("/icons/warning-badge.png"); // 16x16
  public static final Icon RenderError = load("/icons/renderError.png");
  public static final Icon RefreshPreview = load("/icons/refreshPreview.png"); // 16x16
  public static final Icon ArrowDown = load("/icons/comboArrow.png"); // 16x16
  public static final Icon NotMatch = load("/icons/notMatch.png");

  public static final Icon AndroidFile = load("/icons/android_file.png"); // 16x16
  public static final Icon Configuration = load("/icons/configuration.png"); // 16x16
  public static final Icon Activity = load("/icons/activity.png"); // 16x16
  public static final Icon Targets = load("/icons/targets.png"); // 16x16
  public static final Icon Globe = load("/icons/globe.png"); // 16x16
  public static final Icon Square = load("/icons/square.png"); // 16x16
  public static final Icon Landscape = load("/icons/landscape.png"); // 16x16
  public static final Icon Portrait = load("/icons/portrait.png"); // 16x16
  public static final Icon FlipLandscape = load("/icons/flip_landscape.png"); // 16x16
  public static final Icon FlipPortrait = load("/icons/flip_portrait.png"); // 16x16
  public static final Icon Display = load("/icons/display.png"); // 16x16
  public static final Icon Themes = load("/icons/themes.png"); // 16x16
  public static final Icon Sunburst = load("/icons/sunburst.png"); // 16x16

  public static final Icon EmptyFlag = load("/icons/flags/flag_empty.png"); // 16x16

  public static final Icon GradleSync = load("/icons/gradlesync.png"); // 16x16
  public static final Icon GradleConsole = load("/icons/gradle_console.png"); // 16x16
  public static final Icon GradleConsoleToolWindow = load("/icons/gradle_console_tool_window.png"); // 13x13
  public static final Icon MavenLogo = load("/icons/mavenLogo.png"); // 16x16

  public static final Icon CapturesToolWindow = load("/icons/captures.png"); // 13x13
  public static final Icon MemoryMonitor = load("/icons/memory_monitor.png"); // 16x16
  public static final Icon CpuMonitor = load("/icons/cpu_monitor.png"); // 16x16

  public static final Icon Variant = load("/icons/variant.png");

  public static final Icon AppModule = load("/icons/appModule.png");
  public static final Icon LibraryModule = load("/icons/libraryModule.png");

  // Form factors
  public static class FormFactors {
    public static final Icon Wear_16 = load("/icons/wear.png");                          // 16x16
    public static final Icon Car_16 = load("/icons/car.png");                            // 16x16
    public static final Icon Glass_16 = load("/icons/glass.png");                        // 16x16
    public static final Icon Mobile_16 = load("/icons/mobile.png");                      // 16x16
    public static final Icon Tv_16 = load("/icons/tv.png");                              // 16x16

    public static final Icon Wear_32 = load("/icons/formfactors/wear_32.png");           // 32x32
    public static final Icon Car_32 = load("/icons/formfactors/car_32.png");             // 32x32
    public static final Icon Glass_32 = load("/icons/formfactors/glass_32.png");         // 32x32
    public static final Icon Mobile_32 = load("/icons/formfactors/phone_tablet_32.png"); // 32x32
    public static final Icon Tv_32 = load("/icons/formfactors/tv_32.png");               // 32x32

    public static final Icon Wear_64 = load("/icons/formfactors/64/wear.png");           // 64x64
    public static final Icon Car_64 = load("/icons/formfactors/64/car.png");             // 64x64
    public static final Icon Glass_64 = load("/icons/formfactors/64/glass.png");         // 64x64
    public static final Icon Mobile_64 = load("/icons/formfactors/64/phone_tablet.png"); // 64x64
    public static final Icon Tv_64 = load("/icons/formfactors/64/tv.png");               // 64x64

    public static final Icon Wear_128 = load("/icons/formfactors/128/wear.png");         // 128x128
    public static final Icon Car_128 = load("/icons/formfactors/128/car.png");           // 128x128
    public static final Icon Glass_128 = load("/icons/formfactors/128/glass.png");       // 128x128
    public static final Icon Mobile_128 = load("/icons/formfactors/128/mobile.png");     // 128x128
    public static final Icon Tv_128 = load("/icons/formfactors/128/tv.png");             // 128x128
  }

  public static class Configs {
    public static final Icon Dock = load("/icons/dockmode.png");
    public static final Icon Night = load("/icons/nightmode.png");
    public static final Icon Dimension = load("/icons/dimension.png");
    public static final Icon Dpi = load("/icons/dpi.png");
    public static final Icon Height = load("/icons/height.png");
    public static final Icon Keyboard = load("/icons/keyboard.png");
<<<<<<< HEAD
    public static final Icon Language = load("/icons/language.png");
=======
>>>>>>> 2d94ae1a
    public static final Icon Locale = load("/icons/locale.png");
    public static final Icon Mcc = load("/icons/mcc.png");
    public static final Icon Mnc = load("/icons/mnc.png");
    public static final Icon Navpad = load("/icons/navpad.png");
    public static final Icon NavpadMethod = load("/icons/navpad_method.png");
    public static final Icon Orientation = load("/icons/orientation.png");
    public static final Icon Ratio = load("/icons/ratio.png");
    public static final Icon Size = load("/icons/size.png");
    public static final Icon SmallestWidth = load("/icons/swidth.png");
    public static final Icon TextInput = load("/icons/text_input.png");
    public static final Icon Touch = load("/icons/touch.png");
    public static final Icon Width = load("/icons/width.png");
    public static final Icon LayoutDirection = load("/icons/direction.png");

    // We might be able to remove these, but perhaps they're useful if we have individual
    // buttons (for example in the translation editor) where you can independently add language
    // or region?
    public static final Icon Language = load("/icons/language.png");
    public static final Icon Region = load("/icons/region.png");
  }

  public static class Ddms {
    public static final Icon AllocationTracker = load("/icons/ddms/allocation_tracker.png"); // 16x16
    public static final Icon AttachDebugger = load("/icons/ddms/attachDebugger.png"); // 16x16
    public static final Icon Gc = load("/icons/ddms/cause_garbage_collection.png"); // 16x16
    public static final Icon DumpHprof = load("/icons/ddms/dump_hprof_file.png"); // 16x16
    public static final Icon Emulator = load("/icons/ddms/emulator.png"); // 16x16
    public static final Icon Emulator2 = load("/icons/ddms/emulator_02.png"); // 16x16
    public static final Icon FileExplorer = load("/icons/ddms/file_explorer.png"); // 16x16
    public static final Icon Heap = load("/icons/ddms/heap.png"); // 16x16
    public static final Icon HeapInfo = load("/icons/ddms/heap_info.png"); // 16x16
    public static final Icon Logcat = load("/icons/ddms/logcat.png"); // 16x16
    /** The {@link #LogcatAutoFilterSelectedPid} icon is a copy of the AllIcons.Diff.diff icon to be replaced if we get a better icon. */
    public static final Icon LogcatAutoFilterSelectedPid = load("/icons/ddms/logcat_filter_pid.png"); // 16x16
    public static final Icon RealDevice = load("/icons/ddms/real_device.png"); // 16x16
    public static final Icon ScreenCapture = load("/icons/ddms/screen_capture.png"); // 16x16
    public static final Icon StartMethodProfiling = load("/icons/ddms/start_method_profiling.png"); // 16x16
    public static final Icon Threads = load("/icons/ddms/threads.png"); // 16x16
    public static final Icon SysInfo = load("/icons/ddms/sysinfo.png"); // 16x16 - this is a copy of AllIcons.Actions.Preview
  }

  public static class Wizards {
    public static final Icon NewModuleSidePanel = load("/icons/wizards/newModule.png"); // 143x627
    public static final Icon NewProjectSidePanel = load("/icons/wizards/newProject.png"); // 143x627
    public static final Icon DefaultTemplate = load("/icons/wizards/defaultTemplate.png"); //512x512
    public static final Icon DefaultTemplate256 = load("/icons/wizards/defaultTemplate256.png"); // 256x256
    public static final Icon GithubIcon = load("/icons/wizards/github_icon.png"); // 256x256
    public static final Icon NewProjectMascot = load("/icons/wizards/welcome.png"); // 60x60
    public static final Icon NewProjectMascotGreen = load("/icons/wizards/welcome_green.png"); // 60x60
  }

  public static class Views {
    public static final Icon AbsoluteLayout = load("/icons/views/AbsoluteLayout.png"); // 16x16
    public static final Icon AdapterViewFlipper = load("/icons/views/AdapterViewFlipper.png"); // 16x16
    public static final Icon AnalogClock = load("/icons/views/AnalogClock.png"); // 16x16
    public static final Icon AutoCompleteTextView = load("/icons/views/AutoCompleteTextView.png"); // 16x16
    public static final Icon Button = load("/icons/views/Button.png"); // 16x16
    public static final Icon CalendarView = load("/icons/views/CalendarView.png"); // 16x16
    public static final Icon CheckBox = load("/icons/views/CheckBox.png"); // 16x16
    public static final Icon CheckedTextView = load("/icons/views/CheckedTextView.png"); // 16x16
    public static final Icon Chronometer = load("/icons/views/Chronometer.png"); // 16x16
    public static final Icon DatePicker = load("/icons/views/DatePicker.png"); // 16x16
    public static final Icon DeviceScreen = load("/icons/views/DeviceScreen.png"); // 16x16
    public static final Icon DialerFilter = load("/icons/views/DialerFilter.png"); // 16x16
    public static final Icon DigitalClock = load("/icons/views/DigitalClock.png"); // 16x16
    public static final Icon EditText = load("/icons/views/EditText.png"); // 16x16
    public static final Icon ExpandableListView = load("/icons/views/ExpandableListView.png"); // 16x16
    public static final Icon Fragment = load("/icons/views/fragment.png"); // 16x16
    public static final Icon FrameLayout = load("/icons/views/FrameLayout.png"); // 16x16
    public static final Icon Gallery = load("/icons/views/Gallery.png"); // 16x16
    public static final Icon GestureOverlayView = load("/icons/views/GestureOverlayView.png"); // 16x16
    public static final Icon GridLayout = load("/icons/views/GridLayout.png"); // 16x16
    public static final Icon GridView = load("/icons/views/GridView.png"); // 16x16
    public static final Icon HorizontalScrollView = load("/icons/views/HorizontalScrollView.png"); // 16x16
    public static final Icon ImageButton = load("/icons/views/ImageButton.png"); // 16x16
    public static final Icon ImageSwitcher = load("/icons/views/ImageSwitcher.png"); // 16x16
    public static final Icon ImageView = load("/icons/views/ImageView.png"); // 16x16
    public static final Icon Include = load("/icons/views/include.png"); // 16x16
    public static final Icon LinearLayout = load("/icons/views/LinearLayout.png"); // 16x16
    public static final Icon VerticalLinearLayout = load("/icons/views/VerticalLinearLayout.png"); // 16x16
    public static final Icon LinearLayout3 = load("/icons/views/LinearLayout3.png"); // 16x16
    public static final Icon ListView = load("/icons/views/ListView.png"); // 16x16
    public static final Icon MediaController = load("/icons/views/MediaController.png"); // 16x16
    public static final Icon MultiAutoCompleteTextView = load("/icons/views/MultiAutoCompleteTextView.png"); // 16x16
    public static final Icon Merge = load("/icons/views/merge.png"); // 16x16
    public static final Icon NumberPicker = load("/icons/views/NumberPicker.png"); // 16x16
    public static final Icon ProgressBar = load("/icons/views/ProgressBar.png"); // 16x16
    public static final Icon QuickContactBadge = load("/icons/views/QuickContactBadge.png"); // 16x16
    public static final Icon RadioButton = load("/icons/views/RadioButton.png"); // 16x16
    public static final Icon RadioGroup = load("/icons/views/RadioGroup.png"); // 16x16
    public static final Icon RatingBar = load("/icons/views/RatingBar.png"); // 16x16
    public static final Icon RelativeLayout = load("/icons/views/RelativeLayout.png"); // 16x16
    public static final Icon RequestFocus = load("/icons/views/requestFocus.png"); // 16x16
    public static final Icon ScrollView = load("/icons/views/ScrollView.png"); // 16x16
    public static final Icon SearchView = load("/icons/views/SearchView.png"); // 16x16
    public static final Icon SeekBar = load("/icons/views/SeekBar.png"); // 16x16
    public static final Icon SlidingDrawer = load("/icons/views/SlidingDrawer.png"); // 16x16
    public static final Icon Space = load("/icons/views/Space.png"); // 16x16
    public static final Icon Spinner = load("/icons/views/Spinner.png"); // 16x16
    public static final Icon StackView = load("/icons/views/StackView.png"); // 16x16
    public static final Icon SurfaceView = load("/icons/views/SurfaceView.png"); // 16x16
    public static final Icon Switch = load("/icons/views/Switch.png"); // 16x16
    public static final Icon TabHost = load("/icons/views/TabHost.png"); // 16x16
    public static final Icon TableLayout = load("/icons/views/TableLayout.png"); // 16x16
    public static final Icon TableRow = load("/icons/views/TableRow.png"); // 16x16
    public static final Icon TabWidget = load("/icons/views/TabWidget.png"); // 16x16
    public static final Icon TextClock = load("/icons/views/TextClock.png"); // 16x16
    public static final Icon TextSwitcher = load("/icons/views/TextSwitcher.png"); // 16x16
    public static final Icon TextureView = load("/icons/views/TextureView.png"); // 16x16
    public static final Icon TextView = load("/icons/views/TextView.png"); // 16x16
    public static final Icon TimePicker = load("/icons/views/TimePicker.png"); // 16x16
    public static final Icon ToggleButton = load("/icons/views/ToggleButton.png"); // 16x16
    public static final Icon TwoLineListItem = load("/icons/views/TwoLineListItem.png"); // 16x16
    public static final Icon Unknown = load("/icons/views/customView.png"); // 16x16
    public static final Icon VideoView = load("/icons/views/VideoView.png"); // 16x13
    public static final Icon View = load("/icons/views/View.png"); // 16x16
    public static final Icon ViewAnimator = load("/icons/views/ViewAnimator.png"); // 16x16
    public static final Icon ViewFlipper = load("/icons/views/ViewFlipper.png"); // 16x16
    public static final Icon ViewStub = load("/icons/views/ViewStub.png"); // 16x16
    public static final Icon ViewSwitcher = load("/icons/views/ViewSwitcher.png"); // 16x16
    public static final Icon WebView = load("/icons/views/WebView.png"); // 16x16
    public static final Icon ZoomButton = load("/icons/views/ZoomButton.png"); // 16x16
    public static final Icon ZoomControls = load("/icons/views/ZoomControls.png"); // 16x16
  }

  public static class Versions {
    public static final Icon Froyo = load("/icons/versions/Froyo.png"); // 512x512
    public static final Icon Gingerbread = load("/icons/versions/Gingerbread.png"); // 512x512
    public static final Icon Honeycomb = load("/icons/versions/Honeycomb.png"); // 512x512
    public static final Icon IceCreamSandwich = load("/icons/versions/IceCreamSandwich.png"); // 512x512
    public static final Icon JellyBean = load("/icons/versions/Jelly Bean.png"); // 512x512
    public static final Icon KitKat = load("/icons/versions/KitKat.png"); // 512x512
    public static final Icon Lollipop = load("/icons/versions/Lollipop.png");
  }

  public static class ModuleTemplates {
    public static final Icon Wear = load("/icons/module_templates/wear_module.png"); // 512x512
    public static final Icon Car = load("/icons/module_templates/car_module.png"); // 512x512
    public static final Icon Glass = load("/icons/module_templates/glass_module.png"); // 512x512
    public static final Icon Mobile = load("/icons/module_templates/mobile_module.png"); // 512x512
    public static final Icon Tv = load("/icons/module_templates/tv_module.png"); // 512x512
    public static final Icon Android = load("/icons/module_templates/android_module.png"); // 512x512
    public static final Icon EclipseModule = load("/icons/module_templates/eclipse_module.png"); // 512x512
    public static final Icon GradleModule = load("/icons/module_templates/gradle_module.png"); // 512x512
  }
}<|MERGE_RESOLUTION|>--- conflicted
+++ resolved
@@ -101,10 +101,6 @@
     public static final Icon Dpi = load("/icons/dpi.png");
     public static final Icon Height = load("/icons/height.png");
     public static final Icon Keyboard = load("/icons/keyboard.png");
-<<<<<<< HEAD
-    public static final Icon Language = load("/icons/language.png");
-=======
->>>>>>> 2d94ae1a
     public static final Icon Locale = load("/icons/locale.png");
     public static final Icon Mcc = load("/icons/mcc.png");
     public static final Icon Mnc = load("/icons/mnc.png");
