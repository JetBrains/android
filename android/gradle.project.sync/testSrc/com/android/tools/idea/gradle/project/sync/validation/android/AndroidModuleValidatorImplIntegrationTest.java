/*
 * Copyright (C) 2016 The Android Open Source Project
 *
 * Licensed under the Apache License, Version 2.0 (the "License");
 * you may not use this file except in compliance with the License.
 * You may obtain a copy of the License at
 *
 *      http://www.apache.org/licenses/LICENSE-2.0
 *
 * Unless required by applicable law or agreed to in writing, software
 * distributed under the License is distributed on an "AS IS" BASIS,
 * WITHOUT WARRANTIES OR CONDITIONS OF ANY KIND, either express or implied.
 * See the License for the specific language governing permissions and
 * limitations under the License.
 */
package com.android.tools.idea.gradle.project.sync.validation.android;

import static com.google.common.truth.Truth.assertThat;

import com.android.tools.idea.gradle.project.sync.validation.android.AndroidModuleValidator.AndroidModuleValidatorImpl;
import com.intellij.openapi.project.Project;
import com.intellij.testFramework.ProjectRule;
import org.junit.Rule;
import org.junit.Test;

<<<<<<< HEAD
import static com.google.common.truth.Truth.assertThat;
import static org.junit.Assert.assertSame;

=======
>>>>>>> fedb26e2
/**
 * Tests for {@link AndroidModuleValidatorImpl}.
 */
public class AndroidModuleValidatorImplIntegrationTest {
  @Rule
  public ProjectRule rule = new ProjectRule();

  @Test
  public void testDefaultConstructor() {
    Project project = rule.getProject();
    AndroidModuleValidatorImpl validator = new AndroidModuleValidatorImpl(project);

    Class<?>[] expectedStrategyTypes = new Class[]{
      EncodingValidationStrategy.class
    };
    int strategyCount = expectedStrategyTypes.length;

    AndroidProjectValidationStrategy[] strategies = validator.getStrategies();
    assertThat(strategies).hasLength(strategyCount);

    for (int i = 0; i < strategyCount; i++) {
      AndroidProjectValidationStrategy strategy = strategies[i];
      assertThat(strategy).isInstanceOf(expectedStrategyTypes[i]);
      assertSame(project, strategy.getProject());
    }
  }
}<|MERGE_RESOLUTION|>--- conflicted
+++ resolved
@@ -23,12 +23,9 @@
 import org.junit.Rule;
 import org.junit.Test;
 
-<<<<<<< HEAD
 import static com.google.common.truth.Truth.assertThat;
 import static org.junit.Assert.assertSame;
 
-=======
->>>>>>> fedb26e2
 /**
  * Tests for {@link AndroidModuleValidatorImpl}.
  */
