--- conflicted
+++ resolved
@@ -191,13 +191,8 @@
   }
 
   private void createSdk(AndroidVersion version) {
-<<<<<<< HEAD
-    File sdkPath = getSdk().toFile();
+    File sdkPath = TestUtils.getSdk().toFile();
     Sdks.allowAccessToSdk(getTestRootDisposable(), getProject());
-=======
-    File sdkPath = TestUtils.getSdk().toFile();
-    Sdks.allowAccessToSdk(getTestRootDisposable());
->>>>>>> fedb26e2
     IAndroidTarget target = findAndroidTarget(sdkPath, version);
 
     mySdk = AndroidSdks.getInstance().create(target, sdkPath, "Test SDK", true /* add roots */);
