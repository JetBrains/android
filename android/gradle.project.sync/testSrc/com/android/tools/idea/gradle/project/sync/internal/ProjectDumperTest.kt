--- conflicted
+++ resolved
@@ -43,15 +43,9 @@
 
   @Test
   fun testJDKVersionMask() {
-<<<<<<< HEAD
-    val samples11 = listOf("JetBrains Runtime 11.0.15", "JetBrains Runtime version 11.0.8", "Amazon Corretto version 11.0.8")
-    val samples17 = listOf("JetBrains Runtime 17.0.10", "JetBrains Runtime version 17.0.8", "Amazon Corretto version 17.0.8")
-    val samples = listOf("JetBrains Runtime version 21.0.8", "Amazon Corretto version 21.0.8")
-=======
     val samples11 = listOf("JetBrains Runtime 11.0.8", "Amazon Corretto 11.0.8")
     val samples17 = listOf("JetBrains Runtime 17.0.8", "Amazon Corretto 17.0.8")
     val samples = listOf("JetBrains Runtime 21.0.8", "Amazon Corretto 21.0.8")
->>>>>>> 3a514de0
     fun ProjectDumper.test(src: String) = src.replaceJdkVersion()
 
     val dumper = ProjectDumper(offlineRepos = emptyList(), androidSdk = File("/nowhere"))
