--- conflicted
+++ resolved
@@ -17,13 +17,11 @@
 
 import static com.android.tools.idea.gradle.project.sync.snapshots.TestProjectDefinition.prepareTestProject;
 import static com.google.common.truth.Truth.assertThat;
+import static org.junit.Assert.fail;
 
-<<<<<<< HEAD
+import com.android.tools.idea.IdeInfo;
 import com.android.tools.idea.gradle.project.sync.snapshots.AndroidCoreTestProject;
 import com.android.tools.idea.gradle.project.sync.snapshots.PreparedTestProject;
-=======
-import com.android.tools.idea.IdeInfo;
->>>>>>> fedb26e2
 import com.android.tools.idea.projectsystem.ProjectSystemService;
 import com.android.tools.idea.projectsystem.ProjectSystemSyncManager;
 import com.android.tools.idea.testing.AndroidProjectRule;
@@ -40,7 +38,6 @@
 import java.util.Arrays;
 import java.util.List;
 import org.jetbrains.plugins.gradle.internal.daemon.GradleDaemonServicesKt;
-import org.junit.Assert;
 import org.junit.Before;
 import org.junit.Rule;
 import org.junit.Test;
@@ -58,12 +55,6 @@
 
   @Test
   public void testCacheIsInvalidated() {
-<<<<<<< HEAD
-    PreparedTestProject p = prepareTestProject(rule, AndroidCoreTestProject.SIMPLE_APPLICATION, "project");
-    p.open((it) -> it, project -> {
-      assertThat(ProjectSystemService.getInstance(project).getProjectSystem().getSyncManager().getLastSyncResult())
-        .isEqualTo(ProjectSystemSyncManager.SyncResult.SUCCESS);
-=======
     if (!IdeInfo.getInstance().isAndroidStudio()) return;
     // this test is not correct. The following is happening on startup:
     //  1. IDE starts and executes ExternalSystemStartupActivity.
@@ -76,12 +67,10 @@
     //
     //  This test has worked before only because gradle import is slow enough for AndroidGradleProjectStartupActivity to run before import completes.
     fail("Make sure this test fails in Android Studio. Ignored in IDEA");
-
-    prepareGradleProject(this, TestProjectPaths.SIMPLE_APPLICATION, "project");
-    openPreparedProject(this, "project", project -> {
-      assertEquals(ProjectSystemSyncManager.SyncResult.SUCCESS,
-                   ProjectSystemService.getInstance(project).getProjectSystem().getSyncManager().getLastSyncResult());
->>>>>>> fedb26e2
+    PreparedTestProject p = prepareTestProject(rule, AndroidCoreTestProject.SIMPLE_APPLICATION, "project");
+    p.open((it) -> it, project -> {
+      assertThat(ProjectSystemService.getInstance(project).getProjectSystem().getSyncManager().getLastSyncResult())
+        .isEqualTo(ProjectSystemSyncManager.SyncResult.SUCCESS);
       return null;
     });
     p.open((it) -> it, project -> {
@@ -99,12 +88,6 @@
 
   @Test
   public void testMissingJarTriggersSync() throws IOException {
-<<<<<<< HEAD
-    PreparedTestProject p = prepareTestProject(rule, AndroidCoreTestProject.SIMPLE_APPLICATION, "project");
-    p.open((it) -> it, project -> {
-      assertThat(ProjectSystemService.getInstance(project).getProjectSystem().getSyncManager().getLastSyncResult())
-        .isEqualTo(ProjectSystemSyncManager.SyncResult.SUCCESS);
-=======
     if (!IdeInfo.getInstance().isAndroidStudio()) return;
     // this test is not correct. The following is happening on startup:
     //  1. IDE starts and executes ExternalSystemStartupActivity.
@@ -118,11 +101,10 @@
     //  This test has worked before only because gradle import is slow enough for AndroidGradleProjectStartupActivity to run before import completes.
     fail("Make sure this test fails in Android Studio. Ignored in IDEA");
 
-    prepareGradleProject(this, TestProjectPaths.SIMPLE_APPLICATION, "project");
-    openPreparedProject(this, "project", project -> {
-      assertEquals(ProjectSystemSyncManager.SyncResult.SUCCESS,
-                   ProjectSystemService.getInstance(project).getProjectSystem().getSyncManager().getLastSyncResult());
->>>>>>> fedb26e2
+    PreparedTestProject p = prepareTestProject(rule, AndroidCoreTestProject.SIMPLE_APPLICATION, "project");
+    p.open((it) -> it, project -> {
+      assertThat(ProjectSystemService.getInstance(project).getProjectSystem().getSyncManager().getLastSyncResult())
+        .isEqualTo(ProjectSystemSyncManager.SyncResult.SUCCESS);
       return null;
     });
     List<VirtualFile> lifecycleLiveDataLibraryPaths =
@@ -174,7 +156,7 @@
           file.delete(this);
         }
         catch (IOException e) {
-          Assert.fail(e.getMessage());
+          fail(e.getMessage());
         }
       });
     });
