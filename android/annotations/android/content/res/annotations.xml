--- conflicted
+++ resolved
@@ -39,11 +39,6 @@
   <item name="android.content.res.ColorStateList int getDefaultColor()">
     <annotation name="android.support.annotation.ColorInt" />
   </item>
-<<<<<<< HEAD
-  <item name="android.content.res.Configuration void setLocale(java.util.Locale) 0">
-    <annotation name="android.support.annotation.Nullable" />
-  </item>
-=======
   <item name="android.content.res.Configuration android.os.LocaleList getLocales()">
     <annotation name="android.support.annotation.NonNull" />
   </item>
@@ -89,7 +84,6 @@
   <item name="android.content.res.Configuration void setLocales(android.os.LocaleList) 0">
     <annotation name="android.support.annotation.Nullable" />
   </item>
->>>>>>> a001a568
   <item name="android.content.res.Resources android.content.res.AssetFileDescriptor openRawResourceFd(int) 0">
     <annotation name="android.support.annotation.RawRes" />
   </item>
@@ -315,36 +309,27 @@
   <item name="android.content.res.TypedArray boolean hasValueOrEmpty(int) 0">
     <annotation name="android.support.annotation.StyleableRes" />
   </item>
-<<<<<<< HEAD
+  <item name="android.content.res.TypedArray float getDimension(int, float)">
+    <annotation name="android.support.annotation.Px" />
+  </item>
   <item name="android.content.res.TypedArray float getDimension(int, float) 0">
     <annotation name="android.support.annotation.StyleableRes" />
   </item>
-=======
-  <item name="android.content.res.TypedArray float getDimension(int, float)">
-    <annotation name="android.support.annotation.Px" />
-  </item>
-  <item name="android.content.res.TypedArray float getDimension(int, float) 0">
-    <annotation name="android.support.annotation.StyleableRes" />
-  </item>
   <item name="android.content.res.TypedArray float getDimension(int, float) 1">
     <annotation name="android.support.annotation.Px" />
   </item>
->>>>>>> a001a568
   <item name="android.content.res.TypedArray float getFloat(int, float) 0">
     <annotation name="android.support.annotation.StyleableRes" />
   </item>
   <item name="android.content.res.TypedArray float getFraction(int, int, int, float) 0">
     <annotation name="android.support.annotation.StyleableRes" />
   </item>
-<<<<<<< HEAD
-=======
   <item name="android.content.res.TypedArray int getChangingConfigurations()">
     <annotation name="android.support.annotation.IntDef">
       <val name="value" val="{android.content.pm.ActivityInfo.CONFIG_MCC, android.content.pm.ActivityInfo.CONFIG_MNC, android.content.pm.ActivityInfo.CONFIG_LOCALE, android.content.pm.ActivityInfo.CONFIG_TOUCHSCREEN, android.content.pm.ActivityInfo.CONFIG_KEYBOARD, android.content.pm.ActivityInfo.CONFIG_KEYBOARD_HIDDEN, android.content.pm.ActivityInfo.CONFIG_NAVIGATION, android.content.pm.ActivityInfo.CONFIG_ORIENTATION, android.content.pm.ActivityInfo.CONFIG_SCREEN_LAYOUT, android.content.pm.ActivityInfo.CONFIG_UI_MODE, android.content.pm.ActivityInfo.CONFIG_SCREEN_SIZE, android.content.pm.ActivityInfo.CONFIG_SMALLEST_SCREEN_SIZE, android.content.pm.ActivityInfo.CONFIG_DENSITY, android.content.pm.ActivityInfo.CONFIG_LAYOUT_DIRECTION, android.content.pm.ActivityInfo.CONFIG_FONT_SCALE}" />
       <val name="flag" val="true" />
     </annotation>
   </item>
->>>>>>> a001a568
   <item name="android.content.res.TypedArray int getColor(int, int)">
     <annotation name="android.support.annotation.ColorInt" />
   </item>
@@ -354,57 +339,42 @@
   <item name="android.content.res.TypedArray int getColor(int, int) 1">
     <annotation name="android.support.annotation.ColorInt" />
   </item>
-<<<<<<< HEAD
+  <item name="android.content.res.TypedArray int getDimensionPixelOffset(int, int)">
+    <annotation name="android.support.annotation.Px" />
+  </item>
   <item name="android.content.res.TypedArray int getDimensionPixelOffset(int, int) 0">
     <annotation name="android.support.annotation.StyleableRes" />
   </item>
+  <item name="android.content.res.TypedArray int getDimensionPixelOffset(int, int) 1">
+    <annotation name="android.support.annotation.Px" />
+  </item>
+  <item name="android.content.res.TypedArray int getDimensionPixelSize(int, int)">
+    <annotation name="android.support.annotation.Px" />
+  </item>
   <item name="android.content.res.TypedArray int getDimensionPixelSize(int, int) 0">
     <annotation name="android.support.annotation.StyleableRes" />
   </item>
-=======
-  <item name="android.content.res.TypedArray int getDimensionPixelOffset(int, int)">
-    <annotation name="android.support.annotation.Px" />
-  </item>
-  <item name="android.content.res.TypedArray int getDimensionPixelOffset(int, int) 0">
-    <annotation name="android.support.annotation.StyleableRes" />
-  </item>
-  <item name="android.content.res.TypedArray int getDimensionPixelOffset(int, int) 1">
-    <annotation name="android.support.annotation.Px" />
-  </item>
-  <item name="android.content.res.TypedArray int getDimensionPixelSize(int, int)">
-    <annotation name="android.support.annotation.Px" />
-  </item>
-  <item name="android.content.res.TypedArray int getDimensionPixelSize(int, int) 0">
-    <annotation name="android.support.annotation.StyleableRes" />
-  </item>
   <item name="android.content.res.TypedArray int getDimensionPixelSize(int, int) 1">
     <annotation name="android.support.annotation.Px" />
   </item>
->>>>>>> a001a568
   <item name="android.content.res.TypedArray int getInt(int, int) 0">
     <annotation name="android.support.annotation.StyleableRes" />
   </item>
   <item name="android.content.res.TypedArray int getInteger(int, int) 0">
     <annotation name="android.support.annotation.StyleableRes" />
   </item>
-<<<<<<< HEAD
+  <item name="android.content.res.TypedArray int getLayoutDimension(int, int)">
+    <annotation name="android.support.annotation.Px" />
+  </item>
   <item name="android.content.res.TypedArray int getLayoutDimension(int, int) 0">
     <annotation name="android.support.annotation.StyleableRes" />
   </item>
-=======
-  <item name="android.content.res.TypedArray int getLayoutDimension(int, int)">
-    <annotation name="android.support.annotation.Px" />
-  </item>
-  <item name="android.content.res.TypedArray int getLayoutDimension(int, int) 0">
-    <annotation name="android.support.annotation.StyleableRes" />
-  </item>
   <item name="android.content.res.TypedArray int getLayoutDimension(int, int) 1">
     <annotation name="android.support.annotation.Px" />
   </item>
   <item name="android.content.res.TypedArray int getLayoutDimension(int, java.lang.String)">
     <annotation name="android.support.annotation.Px" />
   </item>
->>>>>>> a001a568
   <item name="android.content.res.TypedArray int getLayoutDimension(int, java.lang.String) 0">
     <annotation name="android.support.annotation.StyleableRes" />
   </item>
