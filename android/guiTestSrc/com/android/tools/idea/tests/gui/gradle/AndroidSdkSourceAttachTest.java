/*
 * Copyright (C) 2015 The Android Open Source Project
 *
 * Licensed under the Apache License, Version 2.0 (the "License");
 * you may not use this file except in compliance with the License.
 * You may obtain a copy of the License at
 *
 *      http://www.apache.org/licenses/LICENSE-2.0
 *
 * Unless required by applicable law or agreed to in writing, software
 * distributed under the License is distributed on an "AS IS" BASIS,
 * WITHOUT WARRANTIES OR CONDITIONS OF ANY KIND, either express or implied.
 * See the License for the specific language governing permissions and
 * limitations under the License.
 */
package com.android.tools.idea.tests.gui.gradle;

import com.android.SdkConstants;
import com.android.tools.idea.gradle.project.GradleExperimentalSettings;
import com.android.tools.idea.tests.gui.framework.GuiTestRule;
import com.android.tools.idea.tests.gui.framework.GuiTestRunner;
import com.android.tools.idea.tests.gui.framework.RunIn;
import com.android.tools.idea.tests.gui.framework.TestGroup;
import com.android.tools.idea.tests.gui.framework.Wait;
import com.android.tools.idea.tests.gui.framework.fixture.EditorFixture;
import com.intellij.ide.util.PropertiesComponent;
import com.intellij.openapi.projectRoots.Sdk;
import com.intellij.openapi.projectRoots.SdkModificator;
import com.intellij.openapi.roots.OrderRootType;
import com.intellij.openapi.vfs.VirtualFile;
import org.fest.swing.fixture.DialogFixture;
import org.fest.swing.fixture.JButtonFixture;
import org.jetbrains.annotations.NotNull;
import org.junit.Before;
import org.junit.Ignore;
<<<<<<< HEAD
=======
import org.junit.Rule;
>>>>>>> 50d6ab60
import org.junit.Test;
import org.junit.runner.RunWith;

import java.io.File;
import java.io.IOException;
import java.util.concurrent.TimeUnit;

import static com.google.common.truth.Truth.assertThat;
import static com.intellij.openapi.util.io.FileUtil.join;
import static com.intellij.openapi.util.io.FileUtil.rename;
import static com.intellij.openapi.util.io.FileUtilRt.delete;
import static org.fest.swing.core.matcher.DialogMatcher.withTitle;
import static org.fest.swing.core.matcher.JButtonMatcher.withText;
import static org.fest.swing.finder.WindowFinder.findDialog;
import static org.jetbrains.android.sdk.AndroidSdkUtils.*;
import static org.junit.Assert.assertNotNull;
import static org.junit.Assume.assumeTrue;

<<<<<<< HEAD
@BelongsToTestGroups({PROJECT_SUPPORT})
@IdeGuiTestSetup(skipSourceGenerationOnSync = true)
public class AndroidSdkSourceAttachTest extends GuiTestCase {
=======
@RunIn(TestGroup.PROJECT_SUPPORT)
@RunWith(GuiTestRunner.class)
public class AndroidSdkSourceAttachTest {

  @Rule public final GuiTestRule guiTest = new GuiTestRule();

>>>>>>> 50d6ab60
  private static final String ANDROID_PLATFORM = "android-23";

  // Sdk used for the simpleApplication project.
  private Sdk mySdk;
  private File mySdkSourcePath;
  private File mySdkSourceTmpPath;

  @Before
  public void skipSourceGenerationOnSync() {
    GradleExperimentalSettings.getInstance().SKIP_SOURCE_GEN_ON_PROJECT_SYNC = true;
  }

  @Before
  public void restoreAndroidSdkSource() throws IOException {
    mySdk = findSuitableAndroidSdk(ANDROID_PLATFORM);
    assumeTrue("SDK with platform '" + ANDROID_PLATFORM + "' not found", mySdk != null);

    String sdkHomePath = mySdk.getHomePath();
    mySdkSourcePath = new File(sdkHomePath, join("sources", ANDROID_PLATFORM));
    mySdkSourceTmpPath = new File(sdkHomePath, join("sources.tmp", ANDROID_PLATFORM)); // it can't be in 'sources' folder

    if (!mySdkSourcePath.isDirectory() && mySdkSourceTmpPath.isDirectory()) {
      rename(mySdkSourceTmpPath, mySdkSourcePath);
    }
  }

<<<<<<< HEAD
  @Ignore("failed in http://go/aj/job/studio-ui-test/326 and from IDEA")
  @Test @IdeGuiTest
=======
  @Ignore("failed in http://go/aj/job/studio-ui-test/417 and from IDEA")
  @Test
>>>>>>> 50d6ab60
  public void testDownloadSdkSource() throws IOException {
    if (mySdkSourcePath.isDirectory()) {
      delete(mySdkSourceTmpPath);
      rename(mySdkSourcePath, mySdkSourceTmpPath);
    }
    updateSdkSourceRoot(mySdk);

    guiTest.importSimpleApplication();
    final EditorFixture editor = guiTest.ideFrame().getEditor();

    final VirtualFile classFile = findActivityClassFile();
    editor.open(classFile, EditorFixture.Tab.EDITOR);

    acceptLegalNoticeIfNeeded();

    // Download the source.
    editor.awaitNotification("Sources for '" + mySdk.getName() + "' not found.")
      .performAction("Download");

    DialogFixture downloadDialog = findDialog(withTitle("SDK Quickfix Installation")).withTimeout(TimeUnit.MINUTES.toMillis(2)).using(
      guiTest.robot());
    final JButtonFixture finish = downloadDialog.button(withText("Finish"));

    // Wait until installation is finished. By then the "Finish" button will be enabled.
    Wait.seconds(30).expecting("Android source to be installed").until(finish::isEnabled);
    finish.click();

    Wait.minutes(2).expecting("source file to be opened").until(() -> !classFile.equals(editor.getCurrentFile()));

    VirtualFile sourceFile = editor.getCurrentFile();
    assertNotNull(sourceFile);
    assertIsActivityJavaFile(sourceFile);
  }

<<<<<<< HEAD
  @Ignore("failed in http://go/aj/job/studio-ui-test/326 and from IDEA")
  @Test @IdeGuiTest
=======
  @Ignore("failed in http://go/aj/job/studio-ui-test/417 and from IDEA")
  @Test
>>>>>>> 50d6ab60
  public void testRefreshSdkSource() throws IOException {
    assumeTrue("Android Sdk Source for '" + mySdk.getName() + "' must be installed before running 'testRefreshSdkSource'",
               mySdkSourcePath.isDirectory());

    SdkModificator sdkModificator = mySdk.getSdkModificator();
    sdkModificator.removeRoots(OrderRootType.SOURCES);
    sdkModificator.commitChanges();

    guiTest.importSimpleApplication();
    final EditorFixture editor = guiTest.ideFrame().getEditor();

    final VirtualFile classFile = findActivityClassFile();
    editor.open(classFile, EditorFixture.Tab.EDITOR);

    acceptLegalNoticeIfNeeded();

    // Refresh the source.
    editor.awaitNotification("Sources for '" + mySdk.getName() + "' not found.")
      .performAction("Refresh (if already downloaded)");

    Wait.minutes(2).expecting("source file to be opened").until(() -> !classFile.equals(editor.getCurrentFile()));

    VirtualFile sourceFile = editor.getCurrentFile();
    assertNotNull(sourceFile);
    assertIsActivityJavaFile(sourceFile);
  }

  private static void assertIsActivityJavaFile(@NotNull VirtualFile sourceFile) {
    assertThat(sourceFile.getPath()).endsWith("android/app/Activity.java");
  }

  private void acceptLegalNoticeIfNeeded() {
    if(!PropertiesComponent.getInstance().isTrueValue("decompiler.legal.notice.accepted")) {
      DialogFixture acceptTermDialog = findDialog(withTitle("JetBrains Decompiler")).withTimeout(TimeUnit.MINUTES.toMillis(2)).using(
        guiTest.robot());
      acceptTermDialog.button(withText("Accept")).click();
    }
  }

  @NotNull
  private VirtualFile findActivityClassFile() {
    VirtualFile jarRoot = null;
    for (VirtualFile file : mySdk.getRootProvider().getFiles(OrderRootType.CLASSES)) {
      if (file.getUrl().startsWith(SdkConstants.EXT_JAR)) {
        jarRoot = file;
      }
    }
    assertNotNull(jarRoot);
    VirtualFile classFile = jarRoot.findFileByRelativePath("android/app/Activity.class");
    assertNotNull(classFile);
    return classFile;
  }
}<|MERGE_RESOLUTION|>--- conflicted
+++ resolved
@@ -33,10 +33,7 @@
 import org.jetbrains.annotations.NotNull;
 import org.junit.Before;
 import org.junit.Ignore;
-<<<<<<< HEAD
-=======
 import org.junit.Rule;
->>>>>>> 50d6ab60
 import org.junit.Test;
 import org.junit.runner.RunWith;
 
@@ -55,18 +52,12 @@
 import static org.junit.Assert.assertNotNull;
 import static org.junit.Assume.assumeTrue;
 
-<<<<<<< HEAD
-@BelongsToTestGroups({PROJECT_SUPPORT})
-@IdeGuiTestSetup(skipSourceGenerationOnSync = true)
-public class AndroidSdkSourceAttachTest extends GuiTestCase {
-=======
 @RunIn(TestGroup.PROJECT_SUPPORT)
 @RunWith(GuiTestRunner.class)
 public class AndroidSdkSourceAttachTest {
 
   @Rule public final GuiTestRule guiTest = new GuiTestRule();
 
->>>>>>> 50d6ab60
   private static final String ANDROID_PLATFORM = "android-23";
 
   // Sdk used for the simpleApplication project.
@@ -93,13 +84,8 @@
     }
   }
 
-<<<<<<< HEAD
-  @Ignore("failed in http://go/aj/job/studio-ui-test/326 and from IDEA")
-  @Test @IdeGuiTest
-=======
   @Ignore("failed in http://go/aj/job/studio-ui-test/417 and from IDEA")
   @Test
->>>>>>> 50d6ab60
   public void testDownloadSdkSource() throws IOException {
     if (mySdkSourcePath.isDirectory()) {
       delete(mySdkSourceTmpPath);
@@ -134,13 +120,8 @@
     assertIsActivityJavaFile(sourceFile);
   }
 
-<<<<<<< HEAD
-  @Ignore("failed in http://go/aj/job/studio-ui-test/326 and from IDEA")
-  @Test @IdeGuiTest
-=======
   @Ignore("failed in http://go/aj/job/studio-ui-test/417 and from IDEA")
   @Test
->>>>>>> 50d6ab60
   public void testRefreshSdkSource() throws IOException {
     assumeTrue("Android Sdk Source for '" + mySdk.getName() + "' must be installed before running 'testRefreshSdkSource'",
                mySdkSourcePath.isDirectory());
