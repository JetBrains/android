--- conflicted
+++ resolved
@@ -16,10 +16,6 @@
 package com.android.tools.idea.tests.gui.framework.fixture;
 
 import com.android.tools.idea.tests.gui.framework.GuiTests;
-<<<<<<< HEAD
-import com.intellij.execution.DefaultExecutionResult;
-=======
->>>>>>> 24b602dd
 import com.intellij.execution.impl.ConsoleViewImpl;
 import com.intellij.execution.ui.layout.impl.GridImpl;
 import com.intellij.execution.ui.layout.impl.JBRunnerTabs;
@@ -136,12 +132,8 @@
       assertNotNull(toolbar);
       List<ActionButton> buttons = UIUtil.findComponentsOfType(toolbar, ActionButton.class);
       for (ActionButton button : buttons) {
-<<<<<<< HEAD
-        if (button.getAction() instanceof DefaultExecutionResult.StopAction) {
-=======
         final AnAction action = button.getAction();
         if (action != null && action.getClass().getName().equals("com.intellij.execution.actions.StopAction")) {
->>>>>>> 24b602dd
           boolean enabled = Reflection.method("isButtonEnabled").withReturnType(boolean.class).in(button).invoke();
           if (enabled) {
             button.click();
