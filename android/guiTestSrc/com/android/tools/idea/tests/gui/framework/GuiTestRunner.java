--- conflicted
+++ resolved
@@ -25,31 +25,12 @@
 import org.junit.runners.model.TestClass;
 
 import java.awt.*;
-import java.lang.management.GarbageCollectorMXBean;
-import java.lang.management.ManagementFactory;
-import java.lang.management.MemoryMXBean;
 import java.lang.reflect.Method;
-<<<<<<< HEAD
-import java.text.SimpleDateFormat;
-import java.util.Date;
-import java.util.List;
-
-import static org.junit.Assert.assertNotNull;
-=======
->>>>>>> 50d6ab60
 
 public class GuiTestRunner extends BlockJUnit4ClassRunner {
 
   private TestClass myTestClass;
 
-<<<<<<< HEAD
-  private final List<GarbageCollectorMXBean> myGarbageCollectorMXBeans = ManagementFactory.getGarbageCollectorMXBeans();
-  private final MemoryMXBean myMemoryMXBean = ManagementFactory.getMemoryMXBean();
-
-  @Nullable private final ScreenshotTaker myScreenshotTaker;
-
-=======
->>>>>>> 50d6ab60
   public GuiTestRunner(Class<?> testClass) throws InitializationError {
     super(testClass);
 
@@ -70,44 +51,6 @@
   }
 
   @Override
-<<<<<<< HEAD
-  protected void runChild(final FrameworkMethod method, RunNotifier notifier) {
-    if (!canRunGuiTests()) {
-      notifier.fireTestAssumptionFailed(new Failure(describeChild(method), new AssumptionViolatedException("Headless environment")));
-      System.out.println(String.format("Skipping test '%1$s'. UI tests cannot run in a headless environment.", method.getName()));
-    } else if (MethodInvoker.doesIdeHaveFatalErrors()) {
-      notifier.fireTestIgnored(describeChild(method)); // TODO: can we restart the IDE at this point, instead of giving up?
-      System.out.println(String.format("Skipping test '%1$s': a fatal error has occurred in the IDE", method.getName()));
-      notifier.pleaseStop();
-    } else {
-      printPerfStats();
-      printTimestamp();
-      super.runChild(method, notifier);
-      printTimestamp();
-      printPerfStats();
-    }
-  }
-
-  private void printTimestamp() {
-    final SimpleDateFormat dateFormat = new SimpleDateFormat("yyyy-MM-dd'T'HH:mm:ss.SSS");
-    System.out.println(dateFormat.format(new Date()));
-  }
-
-  private void printPerfStats() {
-    long gcCount = 0, gcTime = 0;
-    for (GarbageCollectorMXBean garbageCollectorMXBean : myGarbageCollectorMXBeans) {
-      gcCount += garbageCollectorMXBean.getCollectionCount();
-      gcTime += garbageCollectorMXBean.getCollectionTime();
-    }
-    System.out.printf("%d garbage collections; cumulative %d ms%n", gcCount, gcTime);
-    myMemoryMXBean.gc();
-    System.out.printf("heap: %s%n", myMemoryMXBean.getHeapMemoryUsage());
-    System.out.printf("non-heap: %s%n", myMemoryMXBean.getNonHeapMemoryUsage());
-  }
-
-  @Override
-=======
->>>>>>> 50d6ab60
   protected Statement methodBlock(FrameworkMethod method) {
     if (GraphicsEnvironment.isHeadless()) {
       // checked first because IdeTestApplication.getInstance below (indirectly) throws an AWTException in a headless environment
