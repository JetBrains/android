/*
 * Copyright (C) 2014 The Android Open Source Project
 *
 * Licensed under the Apache License, Version 2.0 (the "License");
 * you may not use this file except in compliance with the License.
 * You may obtain a copy of the License at
 *
 *      http://www.apache.org/licenses/LICENSE-2.0
 *
 * Unless required by applicable law or agreed to in writing, software
 * distributed under the License is distributed on an "AS IS" BASIS,
 * WITHOUT WARRANTIES OR CONDITIONS OF ANY KIND, either express or implied.
 * See the License for the specific language governing permissions and
 * limitations under the License.
 */
package com.android.tools.idea.tests.gui.framework.fixture;

<<<<<<< HEAD
=======
import com.android.tools.idea.tests.gui.framework.GuiTests;
>>>>>>> a001a568
import com.intellij.openapi.wm.impl.welcomeScreen.FlatWelcomeFrame;
import org.fest.swing.core.Robot;
import org.jetbrains.annotations.NotNull;

public class WelcomeFrameFixture extends ComponentFixture<WelcomeFrameFixture, FlatWelcomeFrame> {

<<<<<<< HEAD
public class WelcomeFrameFixture extends ComponentFixture<WelcomeFrameFixture, FlatWelcomeFrame> {
  @NotNull
  public static WelcomeFrameFixture find(@NotNull Robot robot) {
    for (Frame frame : Frame.getFrames()) {
      if (frame instanceof FlatWelcomeFrame && frame.isShowing()) {
        return new WelcomeFrameFixture(robot, (FlatWelcomeFrame)frame);
      }
    }
    throw new ComponentLookupException("Unable to find 'Welcome' window");
  }

  private WelcomeFrameFixture(@NotNull Robot robot, @NotNull FlatWelcomeFrame target) {
    super(WelcomeFrameFixture.class, robot, target);
  }

  @NotNull
  public WelcomeFrameFixture createNewProject() {
    findActionLinkByActionId("WelcomeScreen.CreateNewProject").click();
    return this;
  }

  @NotNull
  public WelcomeFrameFixture importProject() {
    findActionLinkByActionId("WelcomeScreen.ImportProject").click();
=======
  @NotNull
  public static WelcomeFrameFixture find(@NotNull Robot robot) {
    return new WelcomeFrameFixture(robot, GuiTests.waitUntilShowing(robot, GuiTests.matcherForType(FlatWelcomeFrame.class)));
  }

  @NotNull
  public static WelcomeFrameFixture find(@NotNull IdeFrameFixture ideFrameFixture) {
    return find(ideFrameFixture.robot());
  }

  private WelcomeFrameFixture(@NotNull Robot robot, @NotNull FlatWelcomeFrame target) {
    super(WelcomeFrameFixture.class, robot, target);
  }

  @NotNull
  public WelcomeFrameFixture createNewProject() {
    findActionLinkByActionId("WelcomeScreen.CreateNewProject").click();
>>>>>>> a001a568
    return this;
  }

  @NotNull
<<<<<<< HEAD
=======
  public WelcomeFrameFixture importProject() {
    findActionLinkByActionId("WelcomeScreen.ImportProject").click();
    return this;
  }

  @NotNull
>>>>>>> a001a568
  private ActionLinkFixture findActionLinkByActionId(String actionId) {
    return ActionLinkFixture.findByActionId(actionId, robot(), target());
  }

  @NotNull
  public MessagesFixture findMessageDialog(@NotNull String title) {
    return MessagesFixture.findByTitle(robot(), target(), title);
  }
}<|MERGE_RESOLUTION|>--- conflicted
+++ resolved
@@ -15,42 +15,13 @@
  */
 package com.android.tools.idea.tests.gui.framework.fixture;
 
-<<<<<<< HEAD
-=======
 import com.android.tools.idea.tests.gui.framework.GuiTests;
->>>>>>> a001a568
 import com.intellij.openapi.wm.impl.welcomeScreen.FlatWelcomeFrame;
 import org.fest.swing.core.Robot;
 import org.jetbrains.annotations.NotNull;
 
 public class WelcomeFrameFixture extends ComponentFixture<WelcomeFrameFixture, FlatWelcomeFrame> {
 
-<<<<<<< HEAD
-public class WelcomeFrameFixture extends ComponentFixture<WelcomeFrameFixture, FlatWelcomeFrame> {
-  @NotNull
-  public static WelcomeFrameFixture find(@NotNull Robot robot) {
-    for (Frame frame : Frame.getFrames()) {
-      if (frame instanceof FlatWelcomeFrame && frame.isShowing()) {
-        return new WelcomeFrameFixture(robot, (FlatWelcomeFrame)frame);
-      }
-    }
-    throw new ComponentLookupException("Unable to find 'Welcome' window");
-  }
-
-  private WelcomeFrameFixture(@NotNull Robot robot, @NotNull FlatWelcomeFrame target) {
-    super(WelcomeFrameFixture.class, robot, target);
-  }
-
-  @NotNull
-  public WelcomeFrameFixture createNewProject() {
-    findActionLinkByActionId("WelcomeScreen.CreateNewProject").click();
-    return this;
-  }
-
-  @NotNull
-  public WelcomeFrameFixture importProject() {
-    findActionLinkByActionId("WelcomeScreen.ImportProject").click();
-=======
   @NotNull
   public static WelcomeFrameFixture find(@NotNull Robot robot) {
     return new WelcomeFrameFixture(robot, GuiTests.waitUntilShowing(robot, GuiTests.matcherForType(FlatWelcomeFrame.class)));
@@ -68,20 +39,16 @@
   @NotNull
   public WelcomeFrameFixture createNewProject() {
     findActionLinkByActionId("WelcomeScreen.CreateNewProject").click();
->>>>>>> a001a568
     return this;
   }
 
   @NotNull
-<<<<<<< HEAD
-=======
   public WelcomeFrameFixture importProject() {
     findActionLinkByActionId("WelcomeScreen.ImportProject").click();
     return this;
   }
 
   @NotNull
->>>>>>> a001a568
   private ActionLinkFixture findActionLinkByActionId(String actionId) {
     return ActionLinkFixture.findByActionId(actionId, robot(), target());
   }
