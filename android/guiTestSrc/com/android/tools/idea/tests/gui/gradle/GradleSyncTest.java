/*
 * Copyright (C) 2014 The Android Open Source Project
 *
 * Licensed under the Apache License, Version 2.0 (the "License");
 * you may not use this file except in compliance with the License.
 * You may obtain a copy of the License at
 *
 *      http://www.apache.org/licenses/LICENSE-2.0
 *
 * Unless required by applicable law or agreed to in writing, software
 * distributed under the License is distributed on an "AS IS" BASIS,
 * WITHOUT WARRANTIES OR CONDITIONS OF ANY KIND, either express or implied.
 * See the License for the specific language governing permissions and
 * limitations under the License.
 */
package com.android.tools.idea.tests.gui.gradle;

import com.android.tools.idea.gradle.facet.JavaGradleFacet;
import com.android.tools.idea.gradle.parser.BuildFileKey;
import com.android.tools.idea.gradle.parser.BuildFileStatement;
import com.android.tools.idea.gradle.parser.Dependency;
import com.android.tools.idea.gradle.parser.GradleBuildFile;
import com.android.tools.idea.gradle.project.GradleExperimentalSettings;
<<<<<<< HEAD
import com.android.tools.idea.gradle.project.GradleProjectImporter;
import com.android.tools.idea.gradle.projectView.AndroidTreeStructureProvider;
import com.android.tools.idea.gradle.util.GradleUtil;
import com.android.tools.idea.sdk.DefaultSdks;
=======
import com.android.tools.idea.gradle.projectView.AndroidTreeStructureProvider;
import com.android.tools.idea.gradle.util.GradleProperties;
import com.android.tools.idea.gradle.util.LocalProperties;
import com.android.tools.idea.sdk.IdeSdks;
import com.android.tools.idea.tests.gui.framework.BelongsToTestGroups;
>>>>>>> 603529f2
import com.android.tools.idea.tests.gui.framework.GuiTestCase;
import com.android.tools.idea.tests.gui.framework.IdeGuiTest;
import com.android.tools.idea.tests.gui.framework.IdeGuiTestSetup;
import com.android.tools.idea.tests.gui.framework.fixture.*;
<<<<<<< HEAD
import com.android.tools.idea.tests.gui.framework.fixture.MessagesToolWindowFixture.AbstractContentFixture;
=======
import com.android.tools.idea.tests.gui.framework.fixture.MessagesToolWindowFixture.ContentFixture;
>>>>>>> 603529f2
import com.android.tools.idea.tests.gui.framework.fixture.MessagesToolWindowFixture.HyperlinkFixture;
import com.android.tools.idea.tests.gui.framework.fixture.MessagesToolWindowFixture.MessageFixture;
import com.google.common.collect.Lists;
import com.intellij.ide.projectView.TreeStructureProvider;
import com.intellij.ide.util.treeView.AbstractTreeNode;
import com.intellij.lang.annotation.HighlightSeverity;
import com.intellij.openapi.application.ApplicationManager;
<<<<<<< HEAD
=======
import com.intellij.openapi.application.Result;
>>>>>>> 603529f2
import com.intellij.openapi.command.WriteCommandAction;
import com.intellij.openapi.editor.Document;
import com.intellij.openapi.extensions.Extensions;
import com.intellij.openapi.externalSystem.model.DataNode;
import com.intellij.openapi.externalSystem.model.project.ModuleData;
<<<<<<< HEAD
import com.intellij.openapi.fileEditor.FileDocumentManager;
import com.intellij.openapi.module.Module;
import com.intellij.openapi.project.Project;
import com.intellij.openapi.roots.ContentEntry;
import com.intellij.openapi.roots.ModifiableRootModel;
import com.intellij.openapi.roots.ModuleRootManager;
import com.intellij.openapi.util.Computable;
import com.intellij.openapi.util.io.FileUtil;
import com.intellij.openapi.vfs.VirtualFile;
import com.intellij.ui.CheckBoxList;
import com.intellij.util.SystemProperties;
import junit.framework.Assert;
=======
import com.intellij.openapi.externalSystem.model.project.ProjectData;
import com.intellij.openapi.module.Module;
import com.intellij.openapi.project.Project;
import com.intellij.openapi.project.ex.ProjectManagerEx;
import com.intellij.openapi.projectRoots.JavaSdkVersion;
import com.intellij.openapi.roots.*;
import com.intellij.openapi.roots.impl.libraries.ProjectLibraryTable;
import com.intellij.openapi.roots.libraries.Library;
import com.intellij.openapi.roots.libraries.LibraryTable;
import com.intellij.openapi.util.Computable;
import com.intellij.openapi.vfs.VirtualFile;
import com.intellij.openapi.vfs.encoding.EncodingProjectManager;
import com.intellij.pom.java.LanguageLevel;
import com.intellij.util.SystemProperties;
import com.intellij.util.net.HttpConfigurable;
import org.fest.reflect.reference.TypeRef;
>>>>>>> 603529f2
import org.fest.swing.core.GenericTypeMatcher;
import org.fest.swing.edt.GuiQuery;
import org.fest.swing.edt.GuiTask;
import org.fest.swing.fixture.DialogFixture;
import org.fest.swing.fixture.JButtonFixture;
import org.fest.swing.fixture.JCheckBoxFixture;
import org.fest.swing.timing.Condition;
import org.jetbrains.android.AndroidPlugin.GuiTestSuiteState;
import org.jetbrains.android.facet.AndroidFacet;
import org.jetbrains.annotations.NotNull;
import org.jetbrains.annotations.Nullable;
import org.jetbrains.plugins.gradle.settings.GradleProjectSettings;
<<<<<<< HEAD
import org.junit.After;
=======
import org.jetbrains.plugins.gradle.settings.GradleSettings;
import org.junit.Before;
>>>>>>> 603529f2
import org.junit.Ignore;
import org.junit.Test;

import javax.swing.*;
import java.awt.*;
import java.io.File;
import java.io.IOException;
import java.util.Collection;
import java.util.List;
import java.util.Properties;
import java.util.UUID;

import static com.android.SdkConstants.*;
<<<<<<< HEAD
import static com.android.ide.common.repository.GradleCoordinate.COMPARE_PLUS_HIGHER;
import static com.android.tools.idea.gradle.parser.BuildFileKey.PLUGIN_VERSION;
import static com.android.tools.idea.gradle.service.notification.errors.OutdatedAppEngineGradlePluginErrorHandler.MARKER_TEXT;
import static com.android.tools.idea.gradle.service.notification.hyperlink.UpgradeAppenginePluginVersionHyperlink.*;
import static com.android.tools.idea.gradle.util.FilePaths.findParentContentEntry;
import static com.android.tools.idea.gradle.util.GradleUtil.*;
import static com.android.tools.idea.gradle.util.PropertiesUtil.savePropertiesToFile;
import static com.android.tools.idea.tests.gui.framework.GuiTests.*;
import static com.android.tools.idea.tests.gui.framework.fixture.MessageDialogFixture.findByTitle;
import static com.android.tools.idea.tests.gui.framework.fixture.MessagesToolWindowFixture.MessageMatcher.firstLineStartingWith;
import static com.intellij.ide.errorTreeView.ErrorTreeElementKind.ERROR;
=======
import static com.android.tools.idea.gradle.customizer.AbstractDependenciesModuleCustomizer.pathToUrl;
import static com.android.tools.idea.gradle.parser.BuildFileKey.PLUGIN_VERSION;
import static com.android.tools.idea.gradle.util.FilePaths.findParentContentEntry;
import static com.android.tools.idea.gradle.util.GradleUtil.*;
import static com.android.tools.idea.gradle.util.PropertiesUtil.getProperties;
import static com.android.tools.idea.gradle.util.PropertiesUtil.savePropertiesToFile;
import static com.android.tools.idea.tests.gui.framework.GuiTests.*;
import static com.android.tools.idea.tests.gui.framework.TestGroup.PROJECT_SUPPORT;
import static com.android.tools.idea.tests.gui.framework.fixture.FileChooserDialogFixture.findImportProjectDialog;
import static com.android.tools.idea.tests.gui.framework.fixture.FileFixture.getDocument;
import static com.android.tools.idea.tests.gui.framework.fixture.MessagesToolWindowFixture.MessageMatcher.firstLineStartingWith;
import static com.intellij.ide.errorTreeView.ErrorTreeElementKind.*;
>>>>>>> 603529f2
import static com.intellij.openapi.util.io.FileUtil.*;
import static com.intellij.openapi.util.io.FileUtilRt.createIfNotExists;
import static com.intellij.openapi.util.text.StringUtil.isNotEmpty;
import static com.intellij.openapi.vfs.VfsUtil.findFileByIoFile;
import static com.intellij.openapi.vfs.VfsUtilCore.isAncestor;
<<<<<<< HEAD
=======
import static com.intellij.openapi.vfs.VfsUtilCore.urlToPath;
import static com.intellij.pom.java.LanguageLevel.*;
>>>>>>> 603529f2
import static com.intellij.util.SystemProperties.getLineSeparator;
import static junit.framework.Assert.*;
import static org.fest.assertions.Assertions.assertThat;
<<<<<<< HEAD
import static org.fest.swing.core.matcher.DialogMatcher.withTitle;
import static org.fest.swing.core.matcher.JButtonMatcher.withText;
import static org.fest.swing.finder.WindowFinder.findDialog;
import static org.fest.util.Strings.quote;
import static org.jetbrains.android.AndroidPlugin.GRADLE_SYNC_COMMAND_LINE_OPTIONS_KEY;
import static org.junit.Assert.assertEquals;
import static org.junit.Assert.assertNotNull;

public class GradleSyncTest extends GuiTestCase {
  @After
  public void resetExperimentalSettings() {
    GradleExperimentalSettings.getInstance().SELECT_MODULES_ON_PROJECT_IMPORT = false;
  }

  @Test @IdeGuiTest
  public void testSyncMissingAppCompat() throws IOException {
    File androidRepoPath = new File(DefaultSdks.getDefaultAndroidHome(), FileUtil.join("extras", "android", "m2repository"));
    assertThat(androidRepoPath).as("Android Support Repository must be installed before running this test").isDirectory();
=======
import static org.fest.reflect.core.Reflection.field;
import static org.fest.swing.core.matcher.JButtonMatcher.withText;
import static org.fest.swing.edt.GuiActionRunner.execute;
import static org.fest.swing.finder.WindowFinder.findDialog;
import static org.fest.swing.timing.Pause.pause;
import static org.jetbrains.android.AndroidPlugin.GRADLE_SYNC_COMMAND_LINE_OPTIONS_KEY;
import static org.jetbrains.android.AndroidPlugin.getGuiTestSuiteState;
import static org.jetbrains.plugins.gradle.settings.DistributionType.DEFAULT_WRAPPED;
import static org.junit.Assert.assertEquals;
import static org.junit.Assert.assertNotNull;

@BelongsToTestGroups({PROJECT_SUPPORT})
@IdeGuiTestSetup(skipSourceGenerationOnSync = true)
public class GradleSyncTest extends GuiTestCase {
  private static final String ANDROID_SDK_MANAGER_DIALOG_TITLE = "Android SDK Manager";
  private static final String GRADLE_SETTINGS_DIALOG_TITLE = "Gradle Settings";
  private static final String GRADLE_SYNC_DIALOG_TITLE = "Gradle Sync";

  private File myAndroidRepoPath;
  private File myAndroidRepoTempPath;

  @Before
  public void restoreAndroidRepository() throws IOException {
    File androidExtrasPath = new File(IdeSdks.getAndroidSdkPath(), join("extras", "android"));
    myAndroidRepoPath = new File(androidExtrasPath ,"m2repository");
    myAndroidRepoTempPath = new File(androidExtrasPath, "m2repository.temp");

    if (!myAndroidRepoPath.isDirectory() && myAndroidRepoTempPath.isDirectory()) {
      rename(myAndroidRepoTempPath, myAndroidRepoPath);
    }
  }

  @Test @IdeGuiTest
  public void testMissingInterModuleDependencies() throws IOException {
    GradleExperimentalSettings.getInstance().SELECT_MODULES_ON_PROJECT_IMPORT = true;
    File projectPath = importProject("ModuleDependencies");

    ConfigureProjectSubsetDialogFixture projectSubsetDialog = ConfigureProjectSubsetDialogFixture.find(myRobot);
    projectSubsetDialog.selectModule("javalib1", false)
                       .clickOk();

    IdeFrameFixture projectFrame = findIdeFrame(projectPath);
    projectFrame.waitForGradleProjectSyncToFinish();

    ContentFixture messages = projectFrame.getMessagesToolWindow().getGradleSyncContent();
    String expectedError = "Unable to find module with Gradle path ':javalib1' (needed by modules: 'androidlib1', 'app'.)";
    messages.findMessageContainingText(ERROR, expectedError);

    // Click "quick fix" to find and include any missing modules.
    MessageFixture quickFixMsg = messages.findMessageContainingText(INFO, "The missing modules may have been excluded");
    HyperlinkFixture quickFix = quickFixMsg.findHyperlink("Find and include missing modules");
    quickFix.click();

    projectFrame.waitForBackgroundTasksToFinish();
    projectFrame.getModule("javalib1"); // Fails if the module is not found.
  }

  @Test @IdeGuiTest
  public void testNonExistingInterModuleDependencies() throws IOException {
    final IdeFrameFixture projectFrame = importProjectAndWaitForProjectSyncToFinish("ModuleDependencies");

    Module appModule = projectFrame.getModule("app");
    final GradleBuildFile buildFile = GradleBuildFile.get(appModule);
    assertNotNull(buildFile);

    // Set a dependency on a module that does not exist.
    execute(new GuiTask() {
      @Override
      protected void executeInEDT() throws Throwable {
        new WriteCommandAction<Void>(projectFrame.getProject(), "Adding dependencies", buildFile.getPsiFile()) {
          @Override
          protected void run(@NotNull Result<Void> result) throws Throwable {
            final Dependency nonExisting = new Dependency(Dependency.Scope.COMPILE, Dependency.Type.MODULE, ":fakeLibrary");
            List<BuildFileStatement> dependencies = Lists.newArrayList();
            dependencies.add(nonExisting);
            buildFile.setValue(BuildFileKey.DEPENDENCIES, dependencies);
          }
        }.execute();
      }
    });

    projectFrame.requestProjectSyncAndExpectFailure();

    ContentFixture messages = projectFrame.getMessagesToolWindow().getGradleSyncContent();
    String expectedError = "Project with path ':fakeLibrary' could not be found";
    MessageFixture msg = messages.findMessageContainingText(ERROR, expectedError);
    msg.findHyperlink("Open File"); // Now it is possible to open the build.gradle where the missing dependency is declared.
  }

  @Test @IdeGuiTest
  public void testUserDefinedLibrarySources() throws IOException {
    IdeFrameFixture projectFrame = importSimpleApplication();
    Project project = projectFrame.getProject();

    String libraryName = "guava-18.0";

    LibraryTable libraryTable = ProjectLibraryTable.getInstance(project);
    Library library = libraryTable.getLibraryByName(libraryName);
    assertNotNull(library);

    String url = "jar://$USER_HOME$/fake-dir/fake-sources.jar!/";

    // add an extra source path.
    final Library.ModifiableModel libraryModel = library.getModifiableModel();
    libraryModel.addRoot(url, OrderRootType.SOURCES);

    execute(new GuiTask() {
      @Override
      protected void executeInEDT() throws Throwable {
        ApplicationManager.getApplication().runWriteAction(new Runnable() {
          @Override
          public void run() {
            libraryModel.commit();
          }
        });
      }
    });

    projectFrame.requestProjectSync().waitForBackgroundTasksToFinish();

    libraryTable = ProjectLibraryTable.getInstance(project);
    library = libraryTable.getLibraryByName(libraryName);
    assertNotNull(library);

    String[] urls = library.getUrls(OrderRootType.SOURCES);
    assertThat(urls).contains(url);
  }
>>>>>>> 603529f2

  @Test @IdeGuiTest
  public void testSyncMissingAppCompat() throws IOException {
    if (myAndroidRepoPath.isDirectory()) {
      // Instead of deleting the Android repo folder, we rename it and later on restore it in a @SetUp method, so if this fails, the SDK
      // will be in good state.
      delete(myAndroidRepoTempPath);
      rename(myAndroidRepoPath, myAndroidRepoTempPath);
    }
    assertThat(myAndroidRepoPath).doesNotExist();

    IdeFrameFixture projectFrame = importSimpleApplication();

    projectFrame.requestProjectSync().waitForGradleProjectSyncToFinish();

    MessageFixture message =
      projectFrame.getMessagesToolWindow().getGradleSyncContent().findMessage(ERROR, firstLineStartingWith("Failed to resolve:"));

    HyperlinkFixture hyperlink = message.findHyperlink("Install Repository and sync project");
    hyperlink.clickAndContinue();

    // TODO implement a proper "SDK Quick Fix wizard" fixture that wraps a SdkQuickfixWizard
    DialogFixture quickFixDialog = findDialog(new GenericTypeMatcher<Dialog>(Dialog.class) {
      @Override
      protected boolean isMatching(@NotNull Dialog dialog) {
        return "Install Missing Components".equals(dialog.getTitle());
      }
    }).withTimeout(SHORT_TIMEOUT.duration()).using(myRobot);

    final JButtonFixture finish = quickFixDialog.button(withText("Finish"));

    // Wait until installation is finished. By then the "Finish" button will be enabled.
    pause(new Condition("Android Support Repository is installed") {
      @Override
      public boolean test() {
        //noinspection ConstantConditions
        return execute(new GuiQuery<Boolean>() {
          @Override
          protected Boolean executeInEDT() {
            return finish.target().isEnabled();
          }
        });
      }
    }, LONG_TIMEOUT);

    // Installation finished. Click finish to resync project.
    finish.click();

    projectFrame.waitForGradleProjectSyncToFinish().waitForBackgroundTasksToFinish();

<<<<<<< HEAD
    assertThat(androidRepoPath).as("Android Support Repository must have been reinstalled").isDirectory();
=======
    assertThat(myAndroidRepoPath).as("Android Support Repository must have been reinstalled").isDirectory();
>>>>>>> 603529f2
  }

  @Test @IdeGuiTest
  public void testSyncDoesNotChangeDependenciesInBuildFiles() throws IOException {
    IdeFrameFixture projectFrame = importProjectAndWaitForProjectSyncToFinish("MultiModule");
    File appBuildFilePath = new File(projectFrame.getProjectPath(), join("app", FN_BUILD_GRADLE));
    assertThat(appBuildFilePath).isFile();
    long lastModified = appBuildFilePath.lastModified();

    projectFrame.requestProjectSync().waitForGradleProjectSyncToFinish();
    // See https://code.google.com/p/android/issues/detail?id=78628
    assertEquals(lastModified, appBuildFilePath.lastModified());
  }

  @Test @IdeGuiTest
  public void testJdkNodeModificationInProjectView() throws IOException {
    IdeFrameFixture projectFrame = importSimpleApplication();

    AndroidTreeStructureProvider treeStructureProvider = null;
    TreeStructureProvider[] treeStructureProviders = Extensions.getExtensions(TreeStructureProvider.EP_NAME, projectFrame.getProject());
    for (TreeStructureProvider current : treeStructureProviders) {
      if (current instanceof AndroidTreeStructureProvider) {
        treeStructureProvider = (AndroidTreeStructureProvider)current;
      }
    }

    assertNotNull(treeStructureProvider);
    final List<AbstractTreeNode> changedNodes = Lists.newArrayList();
    treeStructureProvider.addChangeListener(new AndroidTreeStructureProvider.ChangeListener() {
      @Override
      public void nodeChanged(@NotNull AbstractTreeNode parent, @NotNull Collection<AbstractTreeNode> newChildren) {
        changedNodes.add(parent);
      }
    });

    ProjectViewFixture projectView = projectFrame.getProjectView();
    ProjectViewFixture.PaneFixture projectPane = projectView.selectProjectPane();
    ProjectViewFixture.NodeFixture externalLibrariesNode = projectPane.findExternalLibrariesNode();
    projectPane.expand();

    pause(new Condition("Wait for 'Project View' to be customized") {
      @Override
      public boolean test() {
        // 2 nodes should be changed: JDK (remove all children except rt.jar) and rt.jar (remove all children except packages 'java' and
        // 'javax'.
        return changedNodes.size() == 2;
      }
    }, LONG_TIMEOUT);

    List<ProjectViewFixture.NodeFixture> libraryNodes = externalLibrariesNode.getChildren();

    ProjectViewFixture.NodeFixture jdkNode = null;
    // Find JDK node.
    for (ProjectViewFixture.NodeFixture node : libraryNodes) {
      if (node.isJdk()) {
        jdkNode = node;
        break;
      }
    }
    assertNotNull(jdkNode);

    // Now we verify that the JDK node has only these children:
    // - jdk
    //   - rt.jar
    //     - java
    //     - javax
    List<ProjectViewFixture.NodeFixture> jdkChildren = jdkNode.getChildren();
    assertThat(jdkChildren).hasSize(1);

    ProjectViewFixture.NodeFixture rtJarNode = jdkChildren.get(0);
    rtJarNode.requireDirectory("rt.jar");

    List<ProjectViewFixture.NodeFixture> rtJarChildren = rtJarNode.getChildren();
    assertThat(rtJarChildren).hasSize(2);

    rtJarChildren.get(0).requireDirectory("java");
    rtJarChildren.get(1).requireDirectory("javax");
  }

  @Test @IdeGuiTest @Ignore // Removed minimum plugin version check. It is failing in some projects.
  public void testUnsupportedPluginVersion() throws IOException {
    // Open the project without updating the version of the plug-in
    IdeFrameFixture projectFrame = importSimpleApplication();

    final Project project = projectFrame.getProject();

    // Use old, unsupported plugin version.
    File buildFilePath = new File(project.getBasePath(), FN_BUILD_GRADLE);
    final VirtualFile buildFile = findFileByIoFile(buildFilePath, true);
    assertNotNull(buildFile);
    WriteCommandAction.runWriteCommandAction(project, new Runnable() {
      @Override
      public void run() {
        new GradleBuildFile(buildFile, project).setValue(PLUGIN_VERSION, "0.12.+");
      }
    });

    // Use old, unsupported Gradle in the wrapper.
    File wrapperPropertiesFile = findWrapperPropertiesFile(project);
    assertNotNull(wrapperPropertiesFile);
    updateGradleDistributionUrl("1.12", wrapperPropertiesFile);

    GradleProjectSettings settings = getGradleProjectSettings(project);
    assertNotNull(settings);
    settings.setDistributionType(DEFAULT_WRAPPED);

    projectFrame.requestProjectSyncAndExpectFailure();

<<<<<<< HEAD
    AbstractContentFixture syncMessages = projectFrame.getMessagesToolWindow().getGradleSyncContent();
=======
    ContentFixture syncMessages = projectFrame.getMessagesToolWindow().getGradleSyncContent();
>>>>>>> 603529f2
    String errorPrefix = "The minimum supported version of the Android Gradle plugin";
    MessageFixture message = syncMessages.findMessage(ERROR, firstLineStartingWith(errorPrefix));

    MessagesToolWindowFixture.HyperlinkFixture hyperlink = message.findHyperlink("Fix plugin version");
<<<<<<< HEAD
    hyperlink.click(true);
=======
    hyperlink.click();
>>>>>>> 603529f2

    projectFrame.waitForGradleProjectSyncToFinish();
  }

  // See https://code.google.com/p/android/issues/detail?id=75060
  @Test @IdeGuiTest @Ignore // Works only when executed individually
  public void testHandlingOfOutOfMemoryErrors() throws IOException {
    IdeFrameFixture projectFrame = importSimpleApplication();

    // Force a sync failure by allocating not enough memory for the Gradle daemon.
    Properties gradleProperties = new Properties();
    gradleProperties.setProperty("org.gradle.jvmargs", "-XX:MaxHeapSize=8m");
    File gradlePropertiesFilePath = new File(projectFrame.getProjectPath(), FN_GRADLE_PROPERTIES);
    savePropertiesToFile(gradleProperties, gradlePropertiesFilePath, null);

    projectFrame.requestProjectSyncAndExpectFailure();

    MessagesToolWindowFixture messages = projectFrame.getMessagesToolWindow();
    MessageFixture message = messages.getGradleSyncContent().findMessage(ERROR, firstLineStartingWith("Out of memory"));

    // Verify that at least we offer some sort of hint.
    MessagesToolWindowFixture.HyperlinkFixture hyperlink = message.findHyperlink("Read Gradle's configuration guide");
    hyperlink.requireUrl("http://www.gradle.org/docs/current/userguide/build_environment.html");
  }

  // See https://code.google.com/p/android/issues/detail?id=73872
  @Test @IdeGuiTest
  public void testHandlingOfClassLoadingErrors() throws IOException {
    IdeFrameFixture projectFrame = importSimpleApplication();

    projectFrame.requestProjectSyncAndSimulateFailure("Unable to load class 'com.android.utils.ILogger'");

    MessagesToolWindowFixture messages = projectFrame.getMessagesToolWindow();
    MessageFixture message = messages.getGradleSyncContent().findMessage(ERROR, firstLineStartingWith("Unable to load class"));

    message.findHyperlink("Re-download dependencies and sync project (requires network)");
    message.findHyperlink("Open Gradle Daemon documentation");
  }

  @Test @IdeGuiTest
  // See https://code.google.com/p/android/issues/detail?id=72556
  public void testHandlingOfUnexpectedEndOfBlockData() throws IOException {
    IdeFrameFixture projectFrame = importSimpleApplication();

    projectFrame.requestProjectSyncAndSimulateFailure("unexpected end of block data");

    MessagesToolWindowFixture messages = projectFrame.getMessagesToolWindow();
    MessageFixture message = messages.getGradleSyncContent().findMessage(ERROR, firstLineStartingWith("An unexpected I/O error occurred."));

    message.findHyperlink("Build Project");
    message.findHyperlink("Open Android SDK Manager");
  }

  @Test @IdeGuiTest
  // See https://code.google.com/p/android/issues/detail?id=66880
  public void testAutomaticCreationOfMissingWrapper() throws IOException {
    IdeFrameFixture projectFrame = importSimpleApplication();

    projectFrame.deleteGradleWrapper()
                .requestProjectSync()
                .waitForGradleProjectSyncToFinish()
                .requireGradleWrapperSet();
  }

  @Test @IdeGuiTest
  // See https://code.google.com/p/android/issues/detail?id=72294
  public void testSyncWithEmptyGradleSettingsFileInMultiModuleProject() throws IOException {
    IdeFrameFixture projectFrame = importSimpleApplication();

    createEmptyGradleSettingsFile(projectFrame.getProjectPath());

    // Sync should be successful for multi-module projects with an empty settings.gradle file.
    projectFrame.requestProjectSync()
                .waitForGradleProjectSyncToFinish();
  }

  @Test @IdeGuiTest
  // See https://code.google.com/p/android/issues/detail?id=76444
  public void testSyncWithEmptyGradleSettingsFileInSingleModuleProject() throws IOException {
    IdeFrameFixture projectFrame = importProjectAndWaitForProjectSyncToFinish("Basic");

    createEmptyGradleSettingsFile(projectFrame.getProjectPath());

    // Sync should be successful for single-module projects with an empty settings.gradle file.
    projectFrame.requestProjectSync()
                .waitForGradleProjectSyncToFinish();
  }

  private static void createEmptyGradleSettingsFile(@NotNull File projectPath) throws IOException {
    File settingsFilePath = new File(projectPath, FN_SETTINGS_GRADLE);
    delete(settingsFilePath);
    writeToFile(settingsFilePath, " ");
    assertThat(settingsFilePath).isFile();
  }

  @Test @IdeGuiTest
  public void testGradleDslMethodNotFoundInBuildFile() throws IOException {
    final IdeFrameFixture projectFrame = importSimpleApplication();

    File topLevelBuildFile = new File(projectFrame.getProjectPath(), FN_BUILD_GRADLE);
    assertThat(topLevelBuildFile).isFile();
    String content = "asdf()" + getLineSeparator() + loadFile(topLevelBuildFile);
    writeToFile(topLevelBuildFile, content);

    projectFrame.requestProjectSyncAndExpectFailure();

<<<<<<< HEAD
    AbstractContentFixture gradleSyncMessages = projectFrame.getMessagesToolWindow().getGradleSyncContent();
=======
    ContentFixture gradleSyncMessages = projectFrame.getMessagesToolWindow().getGradleSyncContent();
>>>>>>> 603529f2
    MessageFixture message = gradleSyncMessages.findMessage(ERROR, firstLineStartingWith("Gradle DSL method not found: 'asdf()'"));

    final EditorFixture editor = projectFrame.getEditor();
    editor.close();

    // Verify that at least we offer some sort of hint.
    message.findHyperlink("Open Gradle wrapper file");
  }

  @Test @IdeGuiTest
  public void testGradleDslMethodNotFoundInSettingsFile() throws IOException {
    final IdeFrameFixture projectFrame = importSimpleApplication();

    File settingsFile = new File(projectFrame.getProjectPath(), FN_SETTINGS_GRADLE);
    assertThat(settingsFile).isFile();
    writeToFile(settingsFile, "incude ':app'");

    projectFrame.requestProjectSyncAndExpectFailure();

<<<<<<< HEAD
    AbstractContentFixture gradleSyncMessages = projectFrame.getMessagesToolWindow().getGradleSyncContent();
=======
    ContentFixture gradleSyncMessages = projectFrame.getMessagesToolWindow().getGradleSyncContent();
>>>>>>> 603529f2
    MessageFixture message = gradleSyncMessages.findMessage(ERROR, firstLineStartingWith("Gradle DSL method not found: 'incude()'"));

    // Ensure the error message contains the location of the error.
    message.requireLocation(settingsFile, 1);
  }

  @Test @IdeGuiTest
  // See https://code.google.com/p/android/issues/detail?id=76797
  public void testHandlingOfZipFileOpeningError() throws IOException {
    IdeFrameFixture projectFrame = importSimpleApplication();

    projectFrame.requestProjectSyncAndSimulateFailure("error in opening zip file");

    MessagesToolWindowFixture messages = projectFrame.getMessagesToolWindow();
    MessageFixture message = messages.getGradleSyncContent().findMessage(ERROR, firstLineStartingWith("Failed to open zip file."));

    message.findHyperlink("Re-download dependencies and sync project (requires network)");
  }

  @Test @IdeGuiTest
  // See https://code.google.com/p/android/issues/detail?id=75520
  public void testConnectionPermissionDeniedError() throws IOException {
    IdeFrameFixture projectFrame = importSimpleApplication();

    String failure = "Connection to the Internet denied.";
    projectFrame.requestProjectSyncAndSimulateFailure(failure);

    MessagesToolWindowFixture messages = projectFrame.getMessagesToolWindow();
    MessageFixture message = messages.getGradleSyncContent().findMessage(ERROR, firstLineStartingWith(failure));

    HyperlinkFixture hyperlink = message.findHyperlink("More details (and potential fix)");
    hyperlink.requireUrl("http://tools.android.com/tech-docs/project-sync-issues-android-studio");
  }

  @Test @IdeGuiTest
  // See https://code.google.com/p/android/issues/detail?id=76984
  public void testDaemonContextMismatchError() throws IOException {
    IdeFrameFixture projectFrame = importSimpleApplication();

    String failure = "The newly created daemon process has a different context than expected.\n" +
                     "It won't be possible to reconnect to this daemon. Context mismatch: \n" +
                     "Java home is different.\n" +
                     "javaHome=c:\\Program Files\\Java\\jdk,daemonRegistryDir=C:\\Users\\user.name\\.gradle\\daemon,pid=7868,idleTimeout=null]\n" +
                     "javaHome=C:\\Program Files\\Java\\jdk\\jre,daemonRegistryDir=C:\\Users\\user.name\\.gradle\\daemon,pid=4792,idleTimeout=10800000]";
    projectFrame.requestProjectSyncAndSimulateFailure(failure);

    MessagesToolWindowFixture messages = projectFrame.getMessagesToolWindow();
    MessageFixture message = messages.getGradleSyncContent().findMessage(ERROR, firstLineStartingWith("The newly created daemon"));

    message.findHyperlink("Open JDK Settings");
  }

  @Test @IdeGuiTest
  public void testUpdateGradleVersionWithLocalDistribution() throws IOException {
    File unsupportedGradleHome = getUnsupportedGradleHome();
    File gradleHomePath = getGradleHomePath();
    if (unsupportedGradleHome == null || gradleHomePath == null) {
      skip("testUpdateGradleVersionWithLocalDistribution");
      return;
    }

    IdeFrameFixture projectFrame = importSimpleApplication();

    projectFrame.deleteGradleWrapper()
                .useLocalGradleDistribution(unsupportedGradleHome)
                .requestProjectSync();

    // Expect message suggesting to use Gradle wrapper. Click "Cancel" to use local distribution.
<<<<<<< HEAD
    findGradleSyncMessageDialog().clickCancel();

    String gradleHome = System.getProperty(SUPPORTED_GRADLE_HOME_PROPERTY);
    if (isEmpty(gradleHome)) {
      fail("Please specify the path of a local, Gradle 2.2.1 distribution using the system property "
           + quote(SUPPORTED_GRADLE_HOME_PROPERTY));
    }
=======
    projectFrame.findMessageDialog(GRADLE_SYNC_DIALOG_TITLE).clickCancel();
>>>>>>> 603529f2

    ChooseGradleHomeDialogFixture chooseGradleHomeDialog = ChooseGradleHomeDialogFixture.find(myRobot);
    chooseGradleHomeDialog.chooseGradleHome(gradleHomePath).clickOk()
                          .requireNotShowing();

    projectFrame.waitForGradleProjectSyncToFinish();
  }

  @Test @IdeGuiTest
  public void testShowUserFriendlyErrorWhenUsingUnsupportedVersionOfGradle() throws IOException {
<<<<<<< HEAD
    IdeFrameFixture projectFrame = openSimpleApplication();

    projectFrame.deleteGradleWrapper()
                .useLocalGradleDistribution(getUnsupportedGradleHome())
                .requestProjectSync();

    // Expect message suggesting to use Gradle wrapper. Click "Cancel" to use local distribution.
    findGradleSyncMessageDialog().clickCancel();

    ChooseGradleHomeDialogFixture chooseGradleHomeDialog = ChooseGradleHomeDialogFixture.find(myRobot);
    chooseGradleHomeDialog.clickCancel();
=======
    File unsupportedGradleHome = getUnsupportedGradleHome();
    if (unsupportedGradleHome == null) {
      skip("testShowUserFriendlyErrorWhenUsingUnsupportedVersionOfGradle");
      return;
    }
>>>>>>> 603529f2

    IdeFrameFixture projectFrame = importSimpleApplication();
    projectFrame.deleteGradleWrapper().useLocalGradleDistribution(unsupportedGradleHome).requestProjectSync();

<<<<<<< HEAD
    MessagesToolWindowFixture messages = projectFrame.getMessagesToolWindow();
    MessagesToolWindowFixture.MessageFixture msg =
      messages.getGradleSyncContent().findMessage(ERROR, firstLineStartingWith("Gradle version 2.2 is required."));
    msg.findHyperlink("Migrate to Gradle wrapper and sync project").click(true);
=======
    // Expect message suggesting to use Gradle wrapper. Click "OK" to use wrapper.
    projectFrame.findMessageDialog(GRADLE_SYNC_DIALOG_TITLE).clickOk();
>>>>>>> 603529f2

    projectFrame.waitForGradleProjectSyncToStart()
                .waitForGradleProjectSyncToFinish().requireGradleWrapperSet();
  }

  @Test @IdeGuiTest
  public void testCreateWrapperWhenLocalDistributionPathIsNotSet() throws IOException {
    IdeFrameFixture projectFrame = importSimpleApplication();

    projectFrame.deleteGradleWrapper()
                .useLocalGradleDistribution("")
                .requestProjectSync();

    // Expect message suggesting to use Gradle wrapper. Click "OK" to use wrapper.
<<<<<<< HEAD
    findGradleSyncMessageDialog().clickOk();
=======
    projectFrame.findMessageDialog(GRADLE_SYNC_DIALOG_TITLE).clickOk();
>>>>>>> 603529f2

    projectFrame.waitForGradleProjectSyncToStart()
                .waitForGradleProjectSyncToFinish().requireGradleWrapperSet();
  }

  @Test @IdeGuiTest
  public void testCreateWrapperWhenLocalDistributionPathDoesNotExist() throws IOException {
    IdeFrameFixture projectFrame = importSimpleApplication();

    File nonExistingDirPath = new File(SystemProperties.getUserHome(), UUID.randomUUID().toString());
    projectFrame.deleteGradleWrapper()
                .useLocalGradleDistribution(nonExistingDirPath).requestProjectSync();

    // Expect message suggesting to use Gradle wrapper. Click "OK" to use wrapper.
<<<<<<< HEAD
    findGradleSyncMessageDialog().clickOk();
=======
    projectFrame.findMessageDialog(GRADLE_SYNC_DIALOG_TITLE).clickOk();
>>>>>>> 603529f2

    projectFrame.waitForGradleProjectSyncToStart()
                .waitForGradleProjectSyncToFinish().requireGradleWrapperSet();
  }

  // See https://code.google.com/p/android/issues/detail?id=74842
  @Test @IdeGuiTest
  public void testPrematureEndOfContentLength() throws IOException {
    IdeFrameFixture projectFrame = importSimpleApplication();

    // Simulate this Gradle error.
    final String failure = "Premature end of Content-Length delimited message body (expected: 171012; received: 50250.";
    projectFrame.requestProjectSyncAndSimulateFailure(failure);

    final String prefix = "Gradle's dependency cache seems to be corrupt or out of sync";
    MessagesToolWindowFixture messages = projectFrame.getMessagesToolWindow();

    MessageFixture message = messages.getGradleSyncContent().findMessage(ERROR, firstLineStartingWith(prefix));
    HyperlinkFixture quickFix = message.findHyperlink("Re-download dependencies and sync project (requires network)");
    quickFix.click();

    projectFrame.waitForGradleProjectSyncToFinish();

    // This is the only way we can at least know that we pass the right command-line option.
    String[] commandLineOptions = ApplicationManager.getApplication().getUserData(GRADLE_SYNC_COMMAND_LINE_OPTIONS_KEY);
    assertThat(commandLineOptions).contains("--refresh-dependencies");
  }

  // See https://code.google.com/p/android/issues/detail?id=74259
  @Test @IdeGuiTest
  public void testImportProjectWithCentralBuildDirectoryInRootModule() throws IOException {
    // In issue 74259, project sync fails because the "app" build directory is set to "CentralBuildDirectory/central/build", which is
    // outside the content root of the "app" module.
    String projectDirName = "CentralBuildDirectory";
    File projectPath = new File(getProjectCreationDirPath(), projectDirName);

    // The bug appears only when the central build folder does not exist.
    final File centralBuildDirPath = new File(projectPath, join("central", "build"));
    File centralBuildParentDirPath = centralBuildDirPath.getParentFile();
    delete(centralBuildParentDirPath);

    IdeFrameFixture ideFrame = importProjectAndWaitForProjectSyncToFinish(projectDirName);
    final Module app = ideFrame.getModule("app");

    // Now we have to make sure that if project import was successful, the build folder (with custom path) is excluded in the IDE (to
    // prevent unnecessary file indexing, which decreases performance.)
    final File[] excludeFolderPaths = execute(new GuiQuery<File[]>() {
      @Override
      protected File[] executeInEDT() throws Throwable {
        ModuleRootManager moduleRootManager = ModuleRootManager.getInstance(app);
        ModifiableRootModel rootModel = moduleRootManager.getModifiableModel();
        try {
          ContentEntry[] contentEntries = rootModel.getContentEntries();
          ContentEntry parent = findParentContentEntry(centralBuildDirPath, contentEntries);
          assertNotNull(parent);

          List<File> paths = Lists.newArrayList();

          for (ExcludeFolder excluded : parent.getExcludeFolders()) {
            String path = urlToPath(excluded.getUrl());
            if (isNotEmpty(path)) {
              paths.add(new File(toSystemDependentName(path)));
            }
          }
          return paths.toArray(new File[paths.size()]);
        }
        finally {
          rootModel.dispose();
        }
      }
    });

    assertThat(excludeFolderPaths).isNotEmpty();

    boolean isExcluded = false;
    for (File path : notNullize(excludeFolderPaths)) {
      if (isAncestor(centralBuildParentDirPath, path, true)) {
        isExcluded = true;
        break;
      }
    }

    assertTrue(String.format("Folder '%1$s' should be excluded", centralBuildDirPath.getPath()), isExcluded);
  }

  @Test @IdeGuiTest
  public void testSyncWithUnresolvedDependencies() throws IOException {
    IdeFrameFixture projectFrame = importSimpleApplication();
    testSyncWithUnresolvedAppCompat(projectFrame);
  }

  @Test @IdeGuiTest
  public void testSyncWithUnresolvedDependenciesWithAndroidGradlePluginOneDotZero() throws IOException {
    IdeFrameFixture projectFrame = importSimpleApplication();

    VirtualFile projectBuildFile = projectFrame.findFileByRelativePath("build.gradle", true);
    Document document = getDocument(projectBuildFile);
    assertNotNull(document);

    updateGradleDependencyVersion(projectFrame.getProject(), document, GRADLE_PLUGIN_NAME, new Computable<String>() {
      @Override
      public String compute() {
        return "1.0.0";
      }
    });

    testSyncWithUnresolvedAppCompat(projectFrame);
  }

  private static void testSyncWithUnresolvedAppCompat(@NotNull IdeFrameFixture projectFrame) {
    VirtualFile appBuildFile = projectFrame.findFileByRelativePath("app/build.gradle", true);
    Document document = getDocument(appBuildFile);
    assertNotNull(document);

    updateGradleDependencyVersion(projectFrame.getProject(), document, "com.android.support:appcompat-v7:", new Computable<String>() {
      @Override
      public String compute() {
        return "100.0.0";
      }
    });

    projectFrame.requestProjectSync().waitForGradleProjectSyncToFinish();

    ContentFixture syncMessages = projectFrame.getMessagesToolWindow().getGradleSyncContent();
    syncMessages.findMessage(ERROR, firstLineStartingWith("Failed to resolve: com.android.support:appcompat-v7:"));
  }

  @Test @IdeGuiTest
  public void testImportProjectWithoutWrapper() throws IOException {
    GradleExperimentalSettings settings = GradleExperimentalSettings.getInstance();
    settings.SKIP_SOURCE_GEN_ON_PROJECT_SYNC = false;
    settings.MAX_MODULE_COUNT_FOR_SOURCE_GEN = 5;

    File projectDirPath = copyProjectBeforeOpening("AarDependency");

    IdeFrameFixture.deleteWrapper(projectDirPath);

    cleanUpProjectForImport(projectDirPath);

    // Import project
    WelcomeFrameFixture welcomeFrame = findWelcomeFrame();
    welcomeFrame.clickImportProjectButton();
    FileChooserDialogFixture importProjectDialog = findImportProjectDialog(myRobot);

    VirtualFile toSelect = findFileByIoFile(projectDirPath, true);
    assertNotNull(toSelect);

    importProjectDialog.select(toSelect).clickOk();

    // Expect message suggesting to use Gradle wrapper. Click "OK" to use wrapper.
    welcomeFrame.findMessageDialog(GRADLE_SYNC_DIALOG_TITLE).clickOk();

    IdeFrameFixture projectFrame = findIdeFrame(projectDirPath);
    projectFrame.waitForGradleProjectSyncToFinish()
                .requireGradleWrapperSet();
  }

  // See https://code.google.com/p/android/issues/detail?id=74341
  @Test @IdeGuiTest
<<<<<<< HEAD
  public void testOutdatedAppEnginePlugin() throws IOException {
    String[] appenginePluginNames = {APPENGINE_PLUGIN_NAME, APPENGINE_PLUGIN_GROUP_ID + ":appengine-java-sdk:",
      APPENGINE_PLUGIN_GROUP_ID + ":appengine-endpoints:", APPENGINE_PLUGIN_GROUP_ID +":appengine-endpoints-deps:"};

    IdeFrameFixture projectFrame = openProject("OutdatedAppEnginePlugin");

    VirtualFile backendBuildFile = projectFrame.findFileByRelativePath("backend/build.gradle", true);
    Document document = FileDocumentManager.getInstance().getDocument(backendBuildFile);
    assertNotNull(document);

    Project project = projectFrame.getProject();
    Computable<String> appengineOutdatedPluginVersionTask = new Computable<String>() {
      @Override
      public String compute() {
        return "1.9.4";
      }
    };
    for (String pluginName : appenginePluginNames) {
      updateGradleDependencyVersion(project, document, pluginName, appengineOutdatedPluginVersionTask);
    }

    projectFrame.requestProjectSyncAndExpectFailure();

    // Check that sync output has an 'update AppEngine plugin version' link.
    AbstractContentFixture syncMessages = projectFrame.getMessagesToolWindow().getGradleSyncContent();
    MessageFixture msg = syncMessages.findMessage(ERROR, firstLineStartingWith(MARKER_TEXT));
    HyperlinkFixture hyperlink = msg.findHyperlink(AndroidBundle.message("android.gradle.link.appengine.outdated"));

    // Ensure that clicking 'AppEngine plugin version' link really updates *.gradle config.
    GradleCoordinate definition = getPluginDefinition(document.getText(), APPENGINE_PLUGIN_NAME);
    assertNotNull(definition);

    int compare = COMPARE_PLUS_HIGHER.compare(definition, REFERENCE_APPENGINE_COORDINATE);
    assertThat(compare).isLessThan(0);

    hyperlink.click(true);

    definition = getPluginDefinition(document.getText(), APPENGINE_PLUGIN_NAME);
    assertNotNull(definition);

    compare = COMPARE_PLUS_HIGHER.compare(definition, REFERENCE_APPENGINE_COORDINATE);
    assertThat(compare).isGreaterThanOrEqualTo(0);
  }

  // See https://code.google.com/p/android/issues/detail?id=74842
  @Test @IdeGuiTest
  public void testPrematureEndOfContentLength() throws IOException {
    IdeFrameFixture projectFrame = openSimpleApplication();

    // Simulate this Gradle error.
    final String failure = "Premature end of Content-Length delimited message body (expected: 171012; received: 50250.";
    projectFrame.requestProjectSyncAndSimulateFailure(failure);

    final String prefix = "Gradle's dependency cache seems to be corrupt or out of sync";
    MessagesToolWindowFixture messages = projectFrame.getMessagesToolWindow();

    MessageFixture message = messages.getGradleSyncContent().findMessage(ERROR, firstLineStartingWith(prefix));
    HyperlinkFixture hyperlink = message.findHyperlink("Re-download dependencies and sync project (requires network)");
    hyperlink.click(true);

    projectFrame.waitForGradleProjectSyncToFinish();

    // This is the only way we can at least know that we pass the right command-line option.
    String[] commandLineOptions = ApplicationManager.getApplication().getUserData(GRADLE_SYNC_COMMAND_LINE_OPTIONS_KEY);
    assertThat(commandLineOptions).contains("--refresh-dependencies");
  }

  // See https://code.google.com/p/android/issues/detail?id=74259
  @Test @IdeGuiTest
  public void testImportProjectWithCentralBuildDirectoryInRootModule() throws IOException {
    // In issue 74259, project sync fails because the "app" build directory is set to "CentralBuildDirectory/central/build", which is
    // outside the content root of the "app" module.
    String projectDirName = "CentralBuildDirectory";
    File projectPath = new File(getProjectCreationDirPath(), projectDirName);

    // The bug appears only when the central build folder does not exist.
    final File centralBuildDirPath = new File(projectPath, FileUtil.join("central", "build"));
    File centralBuildParentDirPath = centralBuildDirPath.getParentFile();
    delete(centralBuildParentDirPath);

    IdeFrameFixture ideFrame = importProject(projectDirName);
    final Module app = ideFrame.getModule("app");

    // Now we have to make sure that if project import was successful, the build folder (with custom path) is excluded in the IDE (to
    // prevent unnecessary file indexing, which decreases performance.)
    VirtualFile[] excludeFolders = GuiActionRunner.execute(new GuiQuery<VirtualFile[]>() {
      @Override
      protected VirtualFile[] executeInEDT() throws Throwable {
        ModuleRootManager moduleRootManager = ModuleRootManager.getInstance(app);
        ModifiableRootModel rootModel = moduleRootManager.getModifiableModel();
        try {
          ContentEntry[] contentEntries = rootModel.getContentEntries();
          ContentEntry parent = findParentContentEntry(centralBuildDirPath, contentEntries);
          assertNotNull(parent);

          return parent.getExcludeFolderFiles();
        }
        finally {
          rootModel.dispose();
        }
      }
    });

    assertThat(excludeFolders).isNotEmpty();

    VirtualFile centralBuildDir = findFileByIoFile(centralBuildParentDirPath, true);
    assertNotNull(centralBuildDir);

    boolean isExcluded = false;
    for (VirtualFile folder : excludeFolders) {
      if (isAncestor(centralBuildDir, folder, true)) {
        isExcluded = true;
        break;
      }
    }

    assertTrue(isExcluded);
  }

  @Test @IdeGuiTest
  public void testSyncWithUnresolvedDependencies() throws IOException {
    IdeFrameFixture projectFrame = openSimpleApplication();
    testSyncWithUnresolvedAppCompat(projectFrame);
  }

  @Test @IdeGuiTest
  public void testSyncWithUnresolvedDependenciesWithAndroidGradlePluginOneDotZero() throws IOException {
    IdeFrameFixture projectFrame = openSimpleApplication();

    VirtualFile projectBuildFile = projectFrame.findFileByRelativePath("build.gradle", true);
    Document document = FileDocumentManager.getInstance().getDocument(projectBuildFile);
    assertNotNull(document);

    updateGradleDependencyVersion(projectFrame.getProject(), document, GRADLE_PLUGIN_NAME, new Computable<String>() {
      @Override
      public String compute() {
        return "1.0.0";
      }
    });

    testSyncWithUnresolvedAppCompat(projectFrame);
  }

  private static void testSyncWithUnresolvedAppCompat(@NotNull IdeFrameFixture projectFrame) {
    VirtualFile appBuildFile = projectFrame.findFileByRelativePath("app/build.gradle", true);
    Document document = FileDocumentManager.getInstance().getDocument(appBuildFile);
    assertNotNull(document);

    updateGradleDependencyVersion(projectFrame.getProject(), document, "com.android.support:appcompat-v7:", new Computable<String>() {
      @Override
      public String compute() {
        return "100.0.0";
      }
    });

    projectFrame.requestProjectSync();

    AbstractContentFixture syncMessages = projectFrame.getMessagesToolWindow().getGradleSyncContent();
    syncMessages.findMessage(ERROR, firstLineStartingWith("Failed to resolve: com.android.support:appcompat-v7:"));
  }

  @Test @IdeGuiTest
  public void testImportProjectWithoutWrapper() throws IOException {
    File projectDirPath = copyProjectBeforeOpening("AarDependency");

    IdeFrameFixture.deleteWrapper(projectDirPath);

    cleanUpProjectForImport(projectDirPath);

    // Import project
    findWelcomeFrame().clickImportProjectButton();
    FileChooserDialogFixture importProjectDialog = FileChooserDialogFixture.findImportProjectDialog(myRobot);

    VirtualFile toSelect = findFileByIoFile(projectDirPath, true);
    Assert.assertNotNull(toSelect);

    importProjectDialog.select(toSelect).clickOk();

    // Expect message suggesting to use Gradle wrapper. Click "OK" to use wrapper.
    findGradleSyncMessageDialog().clickOk();

    IdeFrameFixture projectFrame = findIdeFrame(projectDirPath);
    projectFrame.waitForGradleProjectSyncToFinish()
                .requireGradleWrapperSet();
  }


  @NotNull
  private MessageDialogFixture findGradleSyncMessageDialog() {
    return findByTitle(myRobot, "Gradle Sync");
  }

  // See https://code.google.com/p/android/issues/detail?id=74341
  @Test @IdeGuiTest
  public void testEditorFindsAppCompatStyle() throws IOException {
    IdeFrameFixture ideFrame = importProject("AarDependency");

    String stringsXmlPath = "app/src/main/res/values/strings.xml";
    ideFrame.getEditor().open(stringsXmlPath, EditorFixture.Tab.EDITOR);

    FileFixture file = ideFrame.findExistingFileByRelativePath(stringsXmlPath);
=======
  public void testEditorFindsAppCompatStyle() throws IOException {
    IdeFrameFixture projectFrame = importProjectAndWaitForProjectSyncToFinish("AarDependency");

    String stringsXmlPath = "app/src/main/res/values/strings.xml";
    projectFrame.getEditor().open(stringsXmlPath, EditorFixture.Tab.EDITOR);

    FileFixture file = projectFrame.findExistingFileByRelativePath(stringsXmlPath);
>>>>>>> 603529f2
    file.requireCodeAnalysisHighlightCount(HighlightSeverity.ERROR, 0);
  }

  @Test @IdeGuiTest
  public void testModuleSelectionOnImport() throws IOException {
    GradleExperimentalSettings.getInstance().SELECT_MODULES_ON_PROJECT_IMPORT = true;
<<<<<<< HEAD
    File projectPath = setUpProject("Flavoredlib", false, true, null);

    final VirtualFile toSelect = findFileByIoFile(projectPath, true);
    assertNotNull(toSelect);

    GuiActionRunner.execute(new GuiTask() {
      @Override
      protected void executeInEDT() throws Throwable {
        GradleProjectImporter.getInstance().importProject(toSelect);
      }
    });

    DialogFixture dialog = findDialog(withTitle("Select Modules to Include").andShowing()).withTimeout(SHORT_TIMEOUT.duration())
                                                                                          .using(myRobot);
    //noinspection unchecked
    CheckBoxList<DataNode<ModuleData>> list = myRobot.finder().findByType(dialog.target, CheckBoxList.class, true);
    CheckBoxListFixture moduleList = new CheckBoxListFixture<DataNode<ModuleData>>(myRobot, list);
    moduleList.setItemChecked("lib", false);

    findAndClickOkButton(dialog);
=======
    File projectPath = importProject("Flavoredlib");

    ConfigureProjectSubsetDialogFixture projectSubsetDialog = ConfigureProjectSubsetDialogFixture.find(myRobot);
    projectSubsetDialog.selectModule("lib", false)
                       .clickOk();
>>>>>>> 603529f2

    IdeFrameFixture projectFrame = findIdeFrame(projectPath);
    projectFrame.waitForGradleProjectSyncToFinish();

    // Verify that "lib" (which was unchecked in the "Select Modules to Include" dialog) is not a module.
    assertThat(projectFrame.getModuleNames()).containsOnly("Flavoredlib", "app");

    // subsequent project syncs should respect module selection
    projectFrame.requestProjectSync().waitForGradleProjectSyncToFinish();
    assertThat(projectFrame.getModuleNames()).containsOnly("Flavoredlib", "app");
  }

<<<<<<< HEAD
  @NotNull
  private static String getUnsupportedGradleHome() {
    String unsupportedGradleHome = System.getProperty(UNSUPPORTED_GRADLE_HOME_PROPERTY);
    if (isEmpty(unsupportedGradleHome)) {
      fail("Please specify the path of a local, Gradle 2.1 distribution using the system property "
           + quote(UNSUPPORTED_GRADLE_HOME_PROPERTY));
=======
  @Test @IdeGuiTest
  public void testLocalJarsAsModules() throws IOException {
    IdeFrameFixture projectFrame = importProjectAndWaitForProjectSyncToFinish("LocalJarsAsModules");
    Module localJarModule = projectFrame.getModule("localJarAsModule");

    // Module should be a Java module, not buildable (since it doesn't have source code).
    JavaGradleFacet javaFacet = JavaGradleFacet.getInstance(localJarModule);
    assertNotNull(javaFacet);
    assertFalse(javaFacet.getConfiguration().BUILDABLE);

    ModuleRootManager moduleRootManager = ModuleRootManager.getInstance(localJarModule);
    OrderEntry[] orderEntries = moduleRootManager.getOrderEntries();

    // Verify that the module depends on the jar that it contains.
    LibraryOrderEntry libraryDependency = null;
    for (OrderEntry orderEntry : orderEntries) {
      if (orderEntry instanceof LibraryOrderEntry) {
        libraryDependency = (LibraryOrderEntry)orderEntry;
        break;
      }
    }
    assertNotNull(libraryDependency);
    assertThat(libraryDependency.getLibraryName()).isEqualTo("localJarAsModule.local");
    assertTrue(libraryDependency.isExported());
  }

  @Test @IdeGuiTest
  public void testLocalAarsAsModules() throws IOException {
    IdeFrameFixture projectFrame = importProjectAndWaitForProjectSyncToFinish("LocalAarsAsModules");
    Module localAarModule = projectFrame.getModule("library-debug");

    // When AAR files are exposed as artifacts, they don't have an AndroidProject model.
    AndroidFacet androidFacet = AndroidFacet.getInstance(localAarModule);
    assertNull(androidFacet);
    assertNull(getAndroidProject(localAarModule));

    ModuleRootManager moduleRootManager = ModuleRootManager.getInstance(localAarModule);
    LibraryOrderEntry libraryDependency = null;
    for (OrderEntry orderEntry : moduleRootManager.getOrderEntries()) {
      if (orderEntry instanceof LibraryOrderEntry) {
        libraryDependency = (LibraryOrderEntry)orderEntry;
        break;
      }
>>>>>>> 603529f2
    }
    assertNull(libraryDependency); // Should not expose the AAR as library, instead it should use the "exploded AAR".

    Module appModule = projectFrame.getModule("app");
    moduleRootManager = ModuleRootManager.getInstance(appModule);
    // Verify that the module depends on the AAR that it contains (in "exploded-aar".)
    libraryDependency = null;
    for (OrderEntry orderEntry : moduleRootManager.getOrderEntries()) {
      if (orderEntry instanceof LibraryOrderEntry) {
        libraryDependency = (LibraryOrderEntry)orderEntry;
        break;
      }
    }

    assertNotNull(libraryDependency);
    assertThat(libraryDependency.getLibraryName()).isEqualTo("library-debug-unspecified");
    assertTrue(libraryDependency.isExported());
  }

  @Test @IdeGuiTest
  public void testInterModuleDependencies() throws IOException {
    IdeFrameFixture projectFrame = importProjectAndWaitForProjectSyncToFinish("MultiModule");

    Module appModule = projectFrame.getModule("app");
    ModuleRootManager moduleRootManager = ModuleRootManager.getInstance(appModule);

    // Verify that the module "app" depends on module "library"
    ModuleOrderEntry moduleDependency = null;
    for (OrderEntry orderEntry : moduleRootManager.getOrderEntries()) {
      if (orderEntry instanceof ModuleOrderEntry) {
        moduleDependency = (ModuleOrderEntry)orderEntry;
        break;
      }
    }

    assertNotNull(moduleDependency);
    assertThat(moduleDependency.getModuleName()).isEqualTo("library");
  }

  @Test @IdeGuiTest
  public void testAndroidPluginAndGradleVersionCompatibility() throws IOException {
    File gradleTwoDotFourHome = getGradleHomeFromSystemProperty("gradle.2.4.home", "2.4");
    if (gradleTwoDotFourHome == null) {
      skip("testAndroidPluginAndGradleVersionCompatibility");
      return;
    }

    IdeFrameFixture projectFrame = importSimpleApplication();

    // Set the plugin version to 1.0.0. This version is incompatible with Gradle 2.4.
    // We expect the IDE to warn the user about this incompatibility.
    projectFrame.updateAndroidModelVersion("1.0.0");

    projectFrame.useLocalGradleDistribution(gradleTwoDotFourHome)
                .requestProjectSync()
                .waitForGradleProjectSyncToFinish();

    ContentFixture syncMessages = projectFrame.getMessagesToolWindow().getGradleSyncContent();
    syncMessages.findMessage(ERROR, firstLineStartingWith("Gradle 2.4 requires Android Gradle plugin 1.2.0 (or newer)"));
  }

  // See https://code.google.com/p/android/issues/detail?id=165576
  @Test @IdeGuiTest
  public void testJavaModelSerialization() throws IOException {
    IdeFrameFixture projectFrame = importProjectAndWaitForProjectSyncToFinish("MultipleModuleTypes");
    final File projectPath = projectFrame.getProjectPath();

    projectFrame.requestProjectSync()
                .waitForGradleProjectSyncToFinish();
    projectFrame.closeProject();

    execute(new GuiTask() {
      @Override
      protected void executeInEDT() throws Throwable {
        ProjectManagerEx projectManager = ProjectManagerEx.getInstanceEx();
        projectManager.loadAndOpenProject(projectPath.getPath());
      }
    });

    projectFrame = findIdeFrame(projectPath);
    LibraryTable libraryTable = ProjectLibraryTable.getInstance(projectFrame.getProject());
    // When serialization of Java model fails, libraries are not set up.
    // Here we confirm that serialization works, because the Java module has the dependency declared in its build.gradle file.
    assertThat(libraryTable.getLibraries()).hasSize(1);
  }

  // See https://code.google.com/p/android/issues/detail?id=167378
  @Test @IdeGuiTest
  public void testInterJavaModuleDependencies() throws IOException {
    IdeFrameFixture projectFrame = importProjectAndWaitForProjectSyncToFinish("MultiModule");
    projectFrame.requestProjectSync()
                .waitForGradleProjectSyncToFinish();

    Module library = projectFrame.getModule("library");
    ModuleRootManager moduleRootManager = ModuleRootManager.getInstance(library);

    // Verify that the module "library" depends on module "library2"
    ModuleOrderEntry moduleDependency = null;
    for (OrderEntry orderEntry : moduleRootManager.getOrderEntries()) {
      if (orderEntry instanceof ModuleOrderEntry) {
        moduleDependency = (ModuleOrderEntry)orderEntry;
        break;
      }
    }

    assertNotNull(moduleDependency);
    assertThat(moduleDependency.getModuleName()).isEqualTo("library2");
  }

  // See https://code.google.com/p/android/issues/detail?id=73087
  @Test @IdeGuiTest
  public void testUserDefinedLibraryAttachments() throws IOException {
    File javadocJarPath = getFilePathProperty("guava.javadoc.jar.path", "the path of the Javadoc jar file for Guava", false);
    if (javadocJarPath == null) {
      skip("testUserDefinedLibraryAttachments");
      return;
    }

    IdeFrameFixture projectFrame = importProjectAndWaitForProjectSyncToFinish("MultipleModuleTypes");
    LibraryPropertiesDialogFixture propertiesDialog = projectFrame.showPropertiesForLibrary("guava");
    propertiesDialog.addAttachment(javadocJarPath)
                    .clickOk();

    String javadocJarUrl = pathToUrl(javadocJarPath.getPath());

    // Verify that the library has the Javadoc attachment we just added.
    LibraryFixture library = propertiesDialog.getLibrary();
    library.requireJavadocUrls(javadocJarUrl);

    projectFrame.requestProjectSync()
                .waitForGradleProjectSyncToFinish();

    // Verify that the library still has the Javadoc attachment after sync.
    library = propertiesDialog.getLibrary();
    library.requireJavadocUrls(javadocJarUrl);
  }

  // See https://code.google.com/p/android/issues/detail?id=169743
  // JVM settings for Gradle should be cleared before any invocation to Gradle.
  @Test @IdeGuiTest
  public void testClearJvmArgsOnSyncAndBuild() throws IOException {
    final IdeFrameFixture projectFrame = importSimpleApplication();
    Project project = projectFrame.getProject();

    GradleProperties gradleProperties = new GradleProperties(project);
    gradleProperties.setJvmArgs("");

    String jvmArgs = "-Xmx2048m";
    projectFrame.setGradleJvmArgs(jvmArgs)
                .requestProjectSync();

    // Copy JVM args to gradle.properties file.
    projectFrame.findMessageDialog(GRADLE_SETTINGS_DIALOG_TITLE).clickYes();

    // Verify JVM args were removed from IDE's Gradle settings.
    projectFrame.waitForGradleProjectSyncToFinish();
    assertEquals("", GradleSettings.getInstance(project).getGradleVmOptions());

    // Verify JVM args were copied to gradle.properties file
    gradleProperties = new GradleProperties(project);
    assertEquals(jvmArgs, gradleProperties.getJvmArgs());

    projectFrame.setGradleJvmArgs(jvmArgs).invokeProjectMake(new Runnable() {
      @Override
      public void run() {
        // Copy JVM args to gradle.properties file.
        projectFrame.findMessageDialog(GRADLE_SETTINGS_DIALOG_TITLE).clickYes();
      }
    });
    assertEquals("", GradleSettings.getInstance(project).getGradleVmOptions());
  }

  // Verifies that the IDE, during sync, asks the user to copy IDE proxy settings to gradle.properties, if applicable.
  // See https://code.google.com/p/android/issues/detail?id=65325
  @Test @IdeGuiTest
  public void testWithIdeProxySettings() throws IOException {
    System.getProperties().setProperty("show.do.not.copy.http.proxy.settings.to.gradle", "true");

    IdeFrameFixture projectFrame = importSimpleApplication();
    File gradlePropertiesPath = new File(projectFrame.getProjectPath(), "gradle.properties");
    createIfNotExists(gradlePropertiesPath);

    String host = "myproxy.test.com";
    int port = 443;

    HttpConfigurable ideSettings = HttpConfigurable.getInstance();
    ideSettings.USE_HTTP_PROXY = true;
    ideSettings.PROXY_HOST = host;
    ideSettings.PROXY_PORT = port;

    projectFrame.requestProjectSync();

    // Expect IDE to ask user to copy proxy settings.
    MessagesFixture message = projectFrame.findMessageDialog("Proxy Settings");
    JCheckBox checkBox = message.find(new GenericTypeMatcher<JCheckBox>(JCheckBox.class) {
      @Override
      protected boolean isMatching(@NotNull JCheckBox c) {
        return c.isVisible() && c.isShowing() && "Do not show this dialog in the future".equals(c.getText());
      }
    });
    assertNotNull(checkBox);
    JCheckBoxFixture checkBoxFixture = new JCheckBoxFixture(myRobot, checkBox);
    checkBoxFixture.setSelected(true);

    message.clickYes();

    projectFrame.waitForGradleProjectSyncToStart().waitForGradleProjectSyncToFinish();

    // Verify gradle.properties has proxy settings.
    assertThat(gradlePropertiesPath).isFile();

    Properties gradleProperties = getProperties(gradlePropertiesPath);
    assertEquals(host, gradleProperties.getProperty("systemProp.http.proxyHost"));
    assertEquals(String.valueOf(port), gradleProperties.getProperty("systemProp.http.proxyPort"));

    // Verifies that the "Do not show this dialog in the future" does not show up. If it does show up the test will timeout and fail.
    projectFrame.requestProjectSync().waitForGradleProjectSyncToFinish();
  }

  @Test @IdeGuiTest
  public void testMismatchingEncodings() throws IOException {
    IdeFrameFixture projectFrame = importSimpleApplication();
    final Project project = projectFrame.getProject();

    execute(new GuiTask() {
      @Override
      protected void executeInEDT() throws Throwable {
        EncodingProjectManager encodings = EncodingProjectManager.getInstance(project);
        encodings.setDefaultCharsetName("ISO-8859-1");
      }
    });

    projectFrame.requestProjectSync().waitForGradleProjectSyncToFinish();

    String expectedMessage = "The project encoding (ISO-8859-1) has been reset to the encoding specified in the Gradle build files (UTF-8).";
    ContentFixture syncMessages = projectFrame.getMessagesToolWindow().getGradleSyncContent();
    syncMessages.findMessage(INFO, firstLineStartingWith(expectedMessage));

    assertEquals("UTF-8", EncodingProjectManager.getInstance(project).getDefaultCharsetName());
  }

  // Verifies that the IDE switches SDKs if the IDE and project SDKs are not the same.
  @Test @IdeGuiTest
  public void testSdkSwitch() throws IOException {
    File secondSdkPath = getFilePathProperty("second.android.sdk.path", "the path of a secondary Android SDK", true);
    if (secondSdkPath == null) {
      skip("testSdkSwitch");
      return;
    }

    getGuiTestSuiteState().setSkipSdkMerge(true);

    File originalSdkPath = IdeSdks.getAndroidSdkPath();
    assertNotNull(originalSdkPath);

    IdeFrameFixture projectFrame = importSimpleApplication();

    // Change the SDK in the project. We expect the IDE to have the same SDK as the project.
    LocalProperties localProperties = new LocalProperties(projectFrame.getProject());
    localProperties.setAndroidSdkPath(secondSdkPath);
    localProperties.save();

    projectFrame.requestProjectSync();

    MessagesFixture messages = projectFrame.findMessageDialog(ANDROID_SDK_MANAGER_DIALOG_TITLE);
    messages.click("Use Project's SDK");

    projectFrame.waitForGradleProjectSyncToFinish();

    assertThat(IdeSdks.getAndroidSdkPath()).isEqualTo(secondSdkPath);

    // Set the project's SDK to be the original one. Now we will choose the IDE's SDK.
    localProperties = new LocalProperties(projectFrame.getProject());
    localProperties.setAndroidSdkPath(originalSdkPath);
    localProperties.save();

    projectFrame.requestProjectSync();

    messages = projectFrame.findMessageDialog(ANDROID_SDK_MANAGER_DIALOG_TITLE);
    messages.click("Use Android Studio's SDK");

    projectFrame.waitForGradleProjectSyncToFinish();

    localProperties = new LocalProperties(projectFrame.getProject());
    assertThat(localProperties.getAndroidSdkPath()).isEqualTo(secondSdkPath);
  }

  // Verifies that if syncing using cached model, and if the cached model is missing data, we fall back to a full Gradle sync.
  // See: https://code.google.com/p/android/issues/detail?id=160899
  @Test @IdeGuiTest
  public void testWithCacheMissingModules() throws IOException {
    IdeFrameFixture projectFrame = importSimpleApplication();

    // Remove a module from the cache.
    Project project = projectFrame.getProject();
    DataNode<ProjectData> cache = getCachedProjectData(project);
    assertNotNull(cache);

    List<DataNode<?>> cachedChildren = field("myChildren").ofType(new TypeRef<List<DataNode<?>>>(){}).in(cache).get();
    assertNotNull(cachedChildren);
    assertThat(cachedChildren.size()).isGreaterThan(1);
    DataNode<?> toRemove = null;
    for (DataNode<?> child : cachedChildren) {
      if (child.getData() instanceof ModuleData) {
        toRemove = child;
        break;
      }
    }
    assertNotNull(toRemove);
    cachedChildren.remove(toRemove);

    // Force the IDE to use cache for sync.
    GuiTestSuiteState state = getGuiTestSuiteState();
    assertNotNull(state);
    state.setUseCachedGradleModelOnly(true);

    // Sync again, and a full sync should occur, since the cache is missing modules.
    // 'waitForGradleProjectSyncToFinish' will never finish and test will time out and fail if the IDE never gets notified that the sync
    // finished.
    projectFrame.requestProjectSync().waitForGradleProjectSyncToFinish();
  }

  // Verify that the IDE warns users about rendering issue when using plugin 1.2.0 to 1.2.2.
  // See https://code.google.com/p/android/issues/detail?id=170841
  @Test @IdeGuiTest
  public void testModelWithLayoutRenderingIssue() throws IOException {
    IdeFrameFixture projectFrame = importSimpleApplication();
    projectFrame.updateAndroidModelVersion("1.2.0")
                .requestProjectSync().waitForGradleProjectSyncToFinish();

    ContentFixture syncMessages = projectFrame.getMessagesToolWindow().getGradleSyncContent();
    syncMessages.findMessage(WARNING, firstLineStartingWith("Using an obsolete version of the Gradle plugin (1.2.0)"));
  }

  // Verifies that after making a change in a build.gradle file, the editor notification saying that sync is needed shows up. This wasn't
  // the case after a project import.
  // See https://code.google.com/p/android/issues/detail?id=171370
  @Test @IdeGuiTest
  public void testEditorNotificationsWhenSyncNeededAfterProjectImport() throws IOException {
    IdeFrameFixture projectFrame = importSimpleApplication();

    EditorFixture editor = projectFrame.getEditor();
    editor.open("app/build.gradle").waitUntilErrorAnalysisFinishes().enterText("Hello World");

    projectFrame.requireEditorNotification(
      "Gradle files have changed since last project sync. " + "A project sync may be necessary for the IDE to work properly.");
  }

  // Verifies that sync does not fail and user is warned when a project contains an Android module without variants.
  // See https://code.google.com/p/android/issues/detail?id=170722
  @Test @IdeGuiTest
  public void testWithAndroidProjectWithoutVariants() throws IOException {
    IdeFrameFixture projectFrame = importSimpleApplication();
    Module appModule = projectFrame.getModule("app");
    assertNotNull(AndroidFacet.getInstance(appModule));

    File appBuildFile = new File(projectFrame.getProjectPath(), join("app", FN_BUILD_GRADLE));
    assertThat(appBuildFile).isFile();

    // Remove all variants.
    appendToFile(appBuildFile, "android.variantFilter { variant -> variant.ignore = true }");

    projectFrame.requestProjectSync().waitForGradleProjectSyncToFinish();

    // Verify user was warned.
    ContentFixture syncMessages = projectFrame.getMessagesToolWindow().getGradleSyncContent();
    syncMessages.findMessage(ERROR, firstLineStartingWith("The module 'app' is an Android project without build variants"));

    // Verify AndroidFacet was removed.
    appModule = projectFrame.getModule("app");
    assertNull(AndroidFacet.getInstance(appModule));
  }

  @Test @IdeGuiTest
  public void testModuleLanguageLevel() throws IOException {
    IdeFrameFixture projectFrame = importProjectAndWaitForProjectSyncToFinish("MultiModule");

    Module library = projectFrame.getModule("library");
    Module library2 = projectFrame.getModule("library2");
    Module app = projectFrame.getModule("app");

    assertEquals(JDK_1_6, getJavaLanguageLevel(library));
    assertEquals(JDK_1_5, getJavaLanguageLevel(library2));
    assertEquals(JDK_1_7, getJavaLanguageLevel(app));
  }

  @Test @IdeGuiTest(runWithMinimumJdkVersion = JavaSdkVersion.JDK_1_8)
  public void testModuleLanguageLevelWithJdk8() throws IOException {
    IdeFrameFixture projectFrame = importProjectAndWaitForProjectSyncToFinish("MultipleModuleTypes");
    Module javaLib = projectFrame.getModule("javaLib");
    assertEquals(JDK_1_7, getJavaLanguageLevel(javaLib));
  }

  @Test @IdeGuiTest
  public void testWithPreReleasePlugin() throws IOException {
    IdeFrameFixture projectFrame = importSimpleApplication();
    projectFrame.updateAndroidModelVersion("1.2.0-beta1")
                .requestProjectSync().waitForGradleProjectSyncToFinish();

    ContentFixture syncMessages = projectFrame.getMessagesToolWindow().getGradleSyncContent();
    MessageFixture message =
      syncMessages.findMessage(ERROR, firstLineStartingWith("Plugin is too old, please update to a more recent version"));
    // Verify that the "quick fix" is added.
    message.findHyperlink("Fix plugin version and sync project");
  }

  @Nullable
  private static LanguageLevel getJavaLanguageLevel(@NotNull Module module) {
    return LanguageLevelModuleExtensionImpl.getInstance(module).getLanguageLevel();
  }
}<|MERGE_RESOLUTION|>--- conflicted
+++ resolved
@@ -21,27 +21,16 @@
 import com.android.tools.idea.gradle.parser.Dependency;
 import com.android.tools.idea.gradle.parser.GradleBuildFile;
 import com.android.tools.idea.gradle.project.GradleExperimentalSettings;
-<<<<<<< HEAD
-import com.android.tools.idea.gradle.project.GradleProjectImporter;
-import com.android.tools.idea.gradle.projectView.AndroidTreeStructureProvider;
-import com.android.tools.idea.gradle.util.GradleUtil;
-import com.android.tools.idea.sdk.DefaultSdks;
-=======
 import com.android.tools.idea.gradle.projectView.AndroidTreeStructureProvider;
 import com.android.tools.idea.gradle.util.GradleProperties;
 import com.android.tools.idea.gradle.util.LocalProperties;
 import com.android.tools.idea.sdk.IdeSdks;
 import com.android.tools.idea.tests.gui.framework.BelongsToTestGroups;
->>>>>>> 603529f2
 import com.android.tools.idea.tests.gui.framework.GuiTestCase;
 import com.android.tools.idea.tests.gui.framework.IdeGuiTest;
 import com.android.tools.idea.tests.gui.framework.IdeGuiTestSetup;
 import com.android.tools.idea.tests.gui.framework.fixture.*;
-<<<<<<< HEAD
-import com.android.tools.idea.tests.gui.framework.fixture.MessagesToolWindowFixture.AbstractContentFixture;
-=======
 import com.android.tools.idea.tests.gui.framework.fixture.MessagesToolWindowFixture.ContentFixture;
->>>>>>> 603529f2
 import com.android.tools.idea.tests.gui.framework.fixture.MessagesToolWindowFixture.HyperlinkFixture;
 import com.android.tools.idea.tests.gui.framework.fixture.MessagesToolWindowFixture.MessageFixture;
 import com.google.common.collect.Lists;
@@ -49,29 +38,12 @@
 import com.intellij.ide.util.treeView.AbstractTreeNode;
 import com.intellij.lang.annotation.HighlightSeverity;
 import com.intellij.openapi.application.ApplicationManager;
-<<<<<<< HEAD
-=======
 import com.intellij.openapi.application.Result;
->>>>>>> 603529f2
 import com.intellij.openapi.command.WriteCommandAction;
 import com.intellij.openapi.editor.Document;
 import com.intellij.openapi.extensions.Extensions;
 import com.intellij.openapi.externalSystem.model.DataNode;
 import com.intellij.openapi.externalSystem.model.project.ModuleData;
-<<<<<<< HEAD
-import com.intellij.openapi.fileEditor.FileDocumentManager;
-import com.intellij.openapi.module.Module;
-import com.intellij.openapi.project.Project;
-import com.intellij.openapi.roots.ContentEntry;
-import com.intellij.openapi.roots.ModifiableRootModel;
-import com.intellij.openapi.roots.ModuleRootManager;
-import com.intellij.openapi.util.Computable;
-import com.intellij.openapi.util.io.FileUtil;
-import com.intellij.openapi.vfs.VirtualFile;
-import com.intellij.ui.CheckBoxList;
-import com.intellij.util.SystemProperties;
-import junit.framework.Assert;
-=======
 import com.intellij.openapi.externalSystem.model.project.ProjectData;
 import com.intellij.openapi.module.Module;
 import com.intellij.openapi.project.Project;
@@ -88,7 +60,6 @@
 import com.intellij.util.SystemProperties;
 import com.intellij.util.net.HttpConfigurable;
 import org.fest.reflect.reference.TypeRef;
->>>>>>> 603529f2
 import org.fest.swing.core.GenericTypeMatcher;
 import org.fest.swing.edt.GuiQuery;
 import org.fest.swing.edt.GuiTask;
@@ -101,12 +72,8 @@
 import org.jetbrains.annotations.NotNull;
 import org.jetbrains.annotations.Nullable;
 import org.jetbrains.plugins.gradle.settings.GradleProjectSettings;
-<<<<<<< HEAD
-import org.junit.After;
-=======
 import org.jetbrains.plugins.gradle.settings.GradleSettings;
 import org.junit.Before;
->>>>>>> 603529f2
 import org.junit.Ignore;
 import org.junit.Test;
 
@@ -120,19 +87,6 @@
 import java.util.UUID;
 
 import static com.android.SdkConstants.*;
-<<<<<<< HEAD
-import static com.android.ide.common.repository.GradleCoordinate.COMPARE_PLUS_HIGHER;
-import static com.android.tools.idea.gradle.parser.BuildFileKey.PLUGIN_VERSION;
-import static com.android.tools.idea.gradle.service.notification.errors.OutdatedAppEngineGradlePluginErrorHandler.MARKER_TEXT;
-import static com.android.tools.idea.gradle.service.notification.hyperlink.UpgradeAppenginePluginVersionHyperlink.*;
-import static com.android.tools.idea.gradle.util.FilePaths.findParentContentEntry;
-import static com.android.tools.idea.gradle.util.GradleUtil.*;
-import static com.android.tools.idea.gradle.util.PropertiesUtil.savePropertiesToFile;
-import static com.android.tools.idea.tests.gui.framework.GuiTests.*;
-import static com.android.tools.idea.tests.gui.framework.fixture.MessageDialogFixture.findByTitle;
-import static com.android.tools.idea.tests.gui.framework.fixture.MessagesToolWindowFixture.MessageMatcher.firstLineStartingWith;
-import static com.intellij.ide.errorTreeView.ErrorTreeElementKind.ERROR;
-=======
 import static com.android.tools.idea.gradle.customizer.AbstractDependenciesModuleCustomizer.pathToUrl;
 import static com.android.tools.idea.gradle.parser.BuildFileKey.PLUGIN_VERSION;
 import static com.android.tools.idea.gradle.util.FilePaths.findParentContentEntry;
@@ -145,40 +99,16 @@
 import static com.android.tools.idea.tests.gui.framework.fixture.FileFixture.getDocument;
 import static com.android.tools.idea.tests.gui.framework.fixture.MessagesToolWindowFixture.MessageMatcher.firstLineStartingWith;
 import static com.intellij.ide.errorTreeView.ErrorTreeElementKind.*;
->>>>>>> 603529f2
 import static com.intellij.openapi.util.io.FileUtil.*;
 import static com.intellij.openapi.util.io.FileUtilRt.createIfNotExists;
 import static com.intellij.openapi.util.text.StringUtil.isNotEmpty;
 import static com.intellij.openapi.vfs.VfsUtil.findFileByIoFile;
 import static com.intellij.openapi.vfs.VfsUtilCore.isAncestor;
-<<<<<<< HEAD
-=======
 import static com.intellij.openapi.vfs.VfsUtilCore.urlToPath;
 import static com.intellij.pom.java.LanguageLevel.*;
->>>>>>> 603529f2
 import static com.intellij.util.SystemProperties.getLineSeparator;
 import static junit.framework.Assert.*;
 import static org.fest.assertions.Assertions.assertThat;
-<<<<<<< HEAD
-import static org.fest.swing.core.matcher.DialogMatcher.withTitle;
-import static org.fest.swing.core.matcher.JButtonMatcher.withText;
-import static org.fest.swing.finder.WindowFinder.findDialog;
-import static org.fest.util.Strings.quote;
-import static org.jetbrains.android.AndroidPlugin.GRADLE_SYNC_COMMAND_LINE_OPTIONS_KEY;
-import static org.junit.Assert.assertEquals;
-import static org.junit.Assert.assertNotNull;
-
-public class GradleSyncTest extends GuiTestCase {
-  @After
-  public void resetExperimentalSettings() {
-    GradleExperimentalSettings.getInstance().SELECT_MODULES_ON_PROJECT_IMPORT = false;
-  }
-
-  @Test @IdeGuiTest
-  public void testSyncMissingAppCompat() throws IOException {
-    File androidRepoPath = new File(DefaultSdks.getDefaultAndroidHome(), FileUtil.join("extras", "android", "m2repository"));
-    assertThat(androidRepoPath).as("Android Support Repository must be installed before running this test").isDirectory();
-=======
 import static org.fest.reflect.core.Reflection.field;
 import static org.fest.swing.core.matcher.JButtonMatcher.withText;
 import static org.fest.swing.edt.GuiActionRunner.execute;
@@ -306,7 +236,6 @@
     String[] urls = library.getUrls(OrderRootType.SOURCES);
     assertThat(urls).contains(url);
   }
->>>>>>> 603529f2
 
   @Test @IdeGuiTest
   public void testSyncMissingAppCompat() throws IOException {
@@ -357,11 +286,7 @@
 
     projectFrame.waitForGradleProjectSyncToFinish().waitForBackgroundTasksToFinish();
 
-<<<<<<< HEAD
-    assertThat(androidRepoPath).as("Android Support Repository must have been reinstalled").isDirectory();
-=======
     assertThat(myAndroidRepoPath).as("Android Support Repository must have been reinstalled").isDirectory();
->>>>>>> 603529f2
   }
 
   @Test @IdeGuiTest
@@ -470,20 +395,12 @@
 
     projectFrame.requestProjectSyncAndExpectFailure();
 
-<<<<<<< HEAD
-    AbstractContentFixture syncMessages = projectFrame.getMessagesToolWindow().getGradleSyncContent();
-=======
     ContentFixture syncMessages = projectFrame.getMessagesToolWindow().getGradleSyncContent();
->>>>>>> 603529f2
     String errorPrefix = "The minimum supported version of the Android Gradle plugin";
     MessageFixture message = syncMessages.findMessage(ERROR, firstLineStartingWith(errorPrefix));
 
     MessagesToolWindowFixture.HyperlinkFixture hyperlink = message.findHyperlink("Fix plugin version");
-<<<<<<< HEAD
-    hyperlink.click(true);
-=======
     hyperlink.click();
->>>>>>> 603529f2
 
     projectFrame.waitForGradleProjectSyncToFinish();
   }
@@ -590,11 +507,7 @@
 
     projectFrame.requestProjectSyncAndExpectFailure();
 
-<<<<<<< HEAD
-    AbstractContentFixture gradleSyncMessages = projectFrame.getMessagesToolWindow().getGradleSyncContent();
-=======
     ContentFixture gradleSyncMessages = projectFrame.getMessagesToolWindow().getGradleSyncContent();
->>>>>>> 603529f2
     MessageFixture message = gradleSyncMessages.findMessage(ERROR, firstLineStartingWith("Gradle DSL method not found: 'asdf()'"));
 
     final EditorFixture editor = projectFrame.getEditor();
@@ -614,11 +527,7 @@
 
     projectFrame.requestProjectSyncAndExpectFailure();
 
-<<<<<<< HEAD
-    AbstractContentFixture gradleSyncMessages = projectFrame.getMessagesToolWindow().getGradleSyncContent();
-=======
     ContentFixture gradleSyncMessages = projectFrame.getMessagesToolWindow().getGradleSyncContent();
->>>>>>> 603529f2
     MessageFixture message = gradleSyncMessages.findMessage(ERROR, firstLineStartingWith("Gradle DSL method not found: 'incude()'"));
 
     // Ensure the error message contains the location of the error.
@@ -687,17 +596,7 @@
                 .requestProjectSync();
 
     // Expect message suggesting to use Gradle wrapper. Click "Cancel" to use local distribution.
-<<<<<<< HEAD
-    findGradleSyncMessageDialog().clickCancel();
-
-    String gradleHome = System.getProperty(SUPPORTED_GRADLE_HOME_PROPERTY);
-    if (isEmpty(gradleHome)) {
-      fail("Please specify the path of a local, Gradle 2.2.1 distribution using the system property "
-           + quote(SUPPORTED_GRADLE_HOME_PROPERTY));
-    }
-=======
     projectFrame.findMessageDialog(GRADLE_SYNC_DIALOG_TITLE).clickCancel();
->>>>>>> 603529f2
 
     ChooseGradleHomeDialogFixture chooseGradleHomeDialog = ChooseGradleHomeDialogFixture.find(myRobot);
     chooseGradleHomeDialog.chooseGradleHome(gradleHomePath).clickOk()
@@ -708,38 +607,17 @@
 
   @Test @IdeGuiTest
   public void testShowUserFriendlyErrorWhenUsingUnsupportedVersionOfGradle() throws IOException {
-<<<<<<< HEAD
-    IdeFrameFixture projectFrame = openSimpleApplication();
-
-    projectFrame.deleteGradleWrapper()
-                .useLocalGradleDistribution(getUnsupportedGradleHome())
-                .requestProjectSync();
-
-    // Expect message suggesting to use Gradle wrapper. Click "Cancel" to use local distribution.
-    findGradleSyncMessageDialog().clickCancel();
-
-    ChooseGradleHomeDialogFixture chooseGradleHomeDialog = ChooseGradleHomeDialogFixture.find(myRobot);
-    chooseGradleHomeDialog.clickCancel();
-=======
     File unsupportedGradleHome = getUnsupportedGradleHome();
     if (unsupportedGradleHome == null) {
       skip("testShowUserFriendlyErrorWhenUsingUnsupportedVersionOfGradle");
       return;
     }
->>>>>>> 603529f2
 
     IdeFrameFixture projectFrame = importSimpleApplication();
     projectFrame.deleteGradleWrapper().useLocalGradleDistribution(unsupportedGradleHome).requestProjectSync();
 
-<<<<<<< HEAD
-    MessagesToolWindowFixture messages = projectFrame.getMessagesToolWindow();
-    MessagesToolWindowFixture.MessageFixture msg =
-      messages.getGradleSyncContent().findMessage(ERROR, firstLineStartingWith("Gradle version 2.2 is required."));
-    msg.findHyperlink("Migrate to Gradle wrapper and sync project").click(true);
-=======
     // Expect message suggesting to use Gradle wrapper. Click "OK" to use wrapper.
     projectFrame.findMessageDialog(GRADLE_SYNC_DIALOG_TITLE).clickOk();
->>>>>>> 603529f2
 
     projectFrame.waitForGradleProjectSyncToStart()
                 .waitForGradleProjectSyncToFinish().requireGradleWrapperSet();
@@ -754,11 +632,7 @@
                 .requestProjectSync();
 
     // Expect message suggesting to use Gradle wrapper. Click "OK" to use wrapper.
-<<<<<<< HEAD
-    findGradleSyncMessageDialog().clickOk();
-=======
     projectFrame.findMessageDialog(GRADLE_SYNC_DIALOG_TITLE).clickOk();
->>>>>>> 603529f2
 
     projectFrame.waitForGradleProjectSyncToStart()
                 .waitForGradleProjectSyncToFinish().requireGradleWrapperSet();
@@ -773,11 +647,7 @@
                 .useLocalGradleDistribution(nonExistingDirPath).requestProjectSync();
 
     // Expect message suggesting to use Gradle wrapper. Click "OK" to use wrapper.
-<<<<<<< HEAD
-    findGradleSyncMessageDialog().clickOk();
-=======
     projectFrame.findMessageDialog(GRADLE_SYNC_DIALOG_TITLE).clickOk();
->>>>>>> 603529f2
 
     projectFrame.waitForGradleProjectSyncToStart()
                 .waitForGradleProjectSyncToFinish().requireGradleWrapperSet();
@@ -937,209 +807,6 @@
 
   // See https://code.google.com/p/android/issues/detail?id=74341
   @Test @IdeGuiTest
-<<<<<<< HEAD
-  public void testOutdatedAppEnginePlugin() throws IOException {
-    String[] appenginePluginNames = {APPENGINE_PLUGIN_NAME, APPENGINE_PLUGIN_GROUP_ID + ":appengine-java-sdk:",
-      APPENGINE_PLUGIN_GROUP_ID + ":appengine-endpoints:", APPENGINE_PLUGIN_GROUP_ID +":appengine-endpoints-deps:"};
-
-    IdeFrameFixture projectFrame = openProject("OutdatedAppEnginePlugin");
-
-    VirtualFile backendBuildFile = projectFrame.findFileByRelativePath("backend/build.gradle", true);
-    Document document = FileDocumentManager.getInstance().getDocument(backendBuildFile);
-    assertNotNull(document);
-
-    Project project = projectFrame.getProject();
-    Computable<String> appengineOutdatedPluginVersionTask = new Computable<String>() {
-      @Override
-      public String compute() {
-        return "1.9.4";
-      }
-    };
-    for (String pluginName : appenginePluginNames) {
-      updateGradleDependencyVersion(project, document, pluginName, appengineOutdatedPluginVersionTask);
-    }
-
-    projectFrame.requestProjectSyncAndExpectFailure();
-
-    // Check that sync output has an 'update AppEngine plugin version' link.
-    AbstractContentFixture syncMessages = projectFrame.getMessagesToolWindow().getGradleSyncContent();
-    MessageFixture msg = syncMessages.findMessage(ERROR, firstLineStartingWith(MARKER_TEXT));
-    HyperlinkFixture hyperlink = msg.findHyperlink(AndroidBundle.message("android.gradle.link.appengine.outdated"));
-
-    // Ensure that clicking 'AppEngine plugin version' link really updates *.gradle config.
-    GradleCoordinate definition = getPluginDefinition(document.getText(), APPENGINE_PLUGIN_NAME);
-    assertNotNull(definition);
-
-    int compare = COMPARE_PLUS_HIGHER.compare(definition, REFERENCE_APPENGINE_COORDINATE);
-    assertThat(compare).isLessThan(0);
-
-    hyperlink.click(true);
-
-    definition = getPluginDefinition(document.getText(), APPENGINE_PLUGIN_NAME);
-    assertNotNull(definition);
-
-    compare = COMPARE_PLUS_HIGHER.compare(definition, REFERENCE_APPENGINE_COORDINATE);
-    assertThat(compare).isGreaterThanOrEqualTo(0);
-  }
-
-  // See https://code.google.com/p/android/issues/detail?id=74842
-  @Test @IdeGuiTest
-  public void testPrematureEndOfContentLength() throws IOException {
-    IdeFrameFixture projectFrame = openSimpleApplication();
-
-    // Simulate this Gradle error.
-    final String failure = "Premature end of Content-Length delimited message body (expected: 171012; received: 50250.";
-    projectFrame.requestProjectSyncAndSimulateFailure(failure);
-
-    final String prefix = "Gradle's dependency cache seems to be corrupt or out of sync";
-    MessagesToolWindowFixture messages = projectFrame.getMessagesToolWindow();
-
-    MessageFixture message = messages.getGradleSyncContent().findMessage(ERROR, firstLineStartingWith(prefix));
-    HyperlinkFixture hyperlink = message.findHyperlink("Re-download dependencies and sync project (requires network)");
-    hyperlink.click(true);
-
-    projectFrame.waitForGradleProjectSyncToFinish();
-
-    // This is the only way we can at least know that we pass the right command-line option.
-    String[] commandLineOptions = ApplicationManager.getApplication().getUserData(GRADLE_SYNC_COMMAND_LINE_OPTIONS_KEY);
-    assertThat(commandLineOptions).contains("--refresh-dependencies");
-  }
-
-  // See https://code.google.com/p/android/issues/detail?id=74259
-  @Test @IdeGuiTest
-  public void testImportProjectWithCentralBuildDirectoryInRootModule() throws IOException {
-    // In issue 74259, project sync fails because the "app" build directory is set to "CentralBuildDirectory/central/build", which is
-    // outside the content root of the "app" module.
-    String projectDirName = "CentralBuildDirectory";
-    File projectPath = new File(getProjectCreationDirPath(), projectDirName);
-
-    // The bug appears only when the central build folder does not exist.
-    final File centralBuildDirPath = new File(projectPath, FileUtil.join("central", "build"));
-    File centralBuildParentDirPath = centralBuildDirPath.getParentFile();
-    delete(centralBuildParentDirPath);
-
-    IdeFrameFixture ideFrame = importProject(projectDirName);
-    final Module app = ideFrame.getModule("app");
-
-    // Now we have to make sure that if project import was successful, the build folder (with custom path) is excluded in the IDE (to
-    // prevent unnecessary file indexing, which decreases performance.)
-    VirtualFile[] excludeFolders = GuiActionRunner.execute(new GuiQuery<VirtualFile[]>() {
-      @Override
-      protected VirtualFile[] executeInEDT() throws Throwable {
-        ModuleRootManager moduleRootManager = ModuleRootManager.getInstance(app);
-        ModifiableRootModel rootModel = moduleRootManager.getModifiableModel();
-        try {
-          ContentEntry[] contentEntries = rootModel.getContentEntries();
-          ContentEntry parent = findParentContentEntry(centralBuildDirPath, contentEntries);
-          assertNotNull(parent);
-
-          return parent.getExcludeFolderFiles();
-        }
-        finally {
-          rootModel.dispose();
-        }
-      }
-    });
-
-    assertThat(excludeFolders).isNotEmpty();
-
-    VirtualFile centralBuildDir = findFileByIoFile(centralBuildParentDirPath, true);
-    assertNotNull(centralBuildDir);
-
-    boolean isExcluded = false;
-    for (VirtualFile folder : excludeFolders) {
-      if (isAncestor(centralBuildDir, folder, true)) {
-        isExcluded = true;
-        break;
-      }
-    }
-
-    assertTrue(isExcluded);
-  }
-
-  @Test @IdeGuiTest
-  public void testSyncWithUnresolvedDependencies() throws IOException {
-    IdeFrameFixture projectFrame = openSimpleApplication();
-    testSyncWithUnresolvedAppCompat(projectFrame);
-  }
-
-  @Test @IdeGuiTest
-  public void testSyncWithUnresolvedDependenciesWithAndroidGradlePluginOneDotZero() throws IOException {
-    IdeFrameFixture projectFrame = openSimpleApplication();
-
-    VirtualFile projectBuildFile = projectFrame.findFileByRelativePath("build.gradle", true);
-    Document document = FileDocumentManager.getInstance().getDocument(projectBuildFile);
-    assertNotNull(document);
-
-    updateGradleDependencyVersion(projectFrame.getProject(), document, GRADLE_PLUGIN_NAME, new Computable<String>() {
-      @Override
-      public String compute() {
-        return "1.0.0";
-      }
-    });
-
-    testSyncWithUnresolvedAppCompat(projectFrame);
-  }
-
-  private static void testSyncWithUnresolvedAppCompat(@NotNull IdeFrameFixture projectFrame) {
-    VirtualFile appBuildFile = projectFrame.findFileByRelativePath("app/build.gradle", true);
-    Document document = FileDocumentManager.getInstance().getDocument(appBuildFile);
-    assertNotNull(document);
-
-    updateGradleDependencyVersion(projectFrame.getProject(), document, "com.android.support:appcompat-v7:", new Computable<String>() {
-      @Override
-      public String compute() {
-        return "100.0.0";
-      }
-    });
-
-    projectFrame.requestProjectSync();
-
-    AbstractContentFixture syncMessages = projectFrame.getMessagesToolWindow().getGradleSyncContent();
-    syncMessages.findMessage(ERROR, firstLineStartingWith("Failed to resolve: com.android.support:appcompat-v7:"));
-  }
-
-  @Test @IdeGuiTest
-  public void testImportProjectWithoutWrapper() throws IOException {
-    File projectDirPath = copyProjectBeforeOpening("AarDependency");
-
-    IdeFrameFixture.deleteWrapper(projectDirPath);
-
-    cleanUpProjectForImport(projectDirPath);
-
-    // Import project
-    findWelcomeFrame().clickImportProjectButton();
-    FileChooserDialogFixture importProjectDialog = FileChooserDialogFixture.findImportProjectDialog(myRobot);
-
-    VirtualFile toSelect = findFileByIoFile(projectDirPath, true);
-    Assert.assertNotNull(toSelect);
-
-    importProjectDialog.select(toSelect).clickOk();
-
-    // Expect message suggesting to use Gradle wrapper. Click "OK" to use wrapper.
-    findGradleSyncMessageDialog().clickOk();
-
-    IdeFrameFixture projectFrame = findIdeFrame(projectDirPath);
-    projectFrame.waitForGradleProjectSyncToFinish()
-                .requireGradleWrapperSet();
-  }
-
-
-  @NotNull
-  private MessageDialogFixture findGradleSyncMessageDialog() {
-    return findByTitle(myRobot, "Gradle Sync");
-  }
-
-  // See https://code.google.com/p/android/issues/detail?id=74341
-  @Test @IdeGuiTest
-  public void testEditorFindsAppCompatStyle() throws IOException {
-    IdeFrameFixture ideFrame = importProject("AarDependency");
-
-    String stringsXmlPath = "app/src/main/res/values/strings.xml";
-    ideFrame.getEditor().open(stringsXmlPath, EditorFixture.Tab.EDITOR);
-
-    FileFixture file = ideFrame.findExistingFileByRelativePath(stringsXmlPath);
-=======
   public void testEditorFindsAppCompatStyle() throws IOException {
     IdeFrameFixture projectFrame = importProjectAndWaitForProjectSyncToFinish("AarDependency");
 
@@ -1147,41 +814,17 @@
     projectFrame.getEditor().open(stringsXmlPath, EditorFixture.Tab.EDITOR);
 
     FileFixture file = projectFrame.findExistingFileByRelativePath(stringsXmlPath);
->>>>>>> 603529f2
     file.requireCodeAnalysisHighlightCount(HighlightSeverity.ERROR, 0);
   }
 
   @Test @IdeGuiTest
   public void testModuleSelectionOnImport() throws IOException {
     GradleExperimentalSettings.getInstance().SELECT_MODULES_ON_PROJECT_IMPORT = true;
-<<<<<<< HEAD
-    File projectPath = setUpProject("Flavoredlib", false, true, null);
-
-    final VirtualFile toSelect = findFileByIoFile(projectPath, true);
-    assertNotNull(toSelect);
-
-    GuiActionRunner.execute(new GuiTask() {
-      @Override
-      protected void executeInEDT() throws Throwable {
-        GradleProjectImporter.getInstance().importProject(toSelect);
-      }
-    });
-
-    DialogFixture dialog = findDialog(withTitle("Select Modules to Include").andShowing()).withTimeout(SHORT_TIMEOUT.duration())
-                                                                                          .using(myRobot);
-    //noinspection unchecked
-    CheckBoxList<DataNode<ModuleData>> list = myRobot.finder().findByType(dialog.target, CheckBoxList.class, true);
-    CheckBoxListFixture moduleList = new CheckBoxListFixture<DataNode<ModuleData>>(myRobot, list);
-    moduleList.setItemChecked("lib", false);
-
-    findAndClickOkButton(dialog);
-=======
     File projectPath = importProject("Flavoredlib");
 
     ConfigureProjectSubsetDialogFixture projectSubsetDialog = ConfigureProjectSubsetDialogFixture.find(myRobot);
     projectSubsetDialog.selectModule("lib", false)
                        .clickOk();
->>>>>>> 603529f2
 
     IdeFrameFixture projectFrame = findIdeFrame(projectPath);
     projectFrame.waitForGradleProjectSyncToFinish();
@@ -1194,14 +837,6 @@
     assertThat(projectFrame.getModuleNames()).containsOnly("Flavoredlib", "app");
   }
 
-<<<<<<< HEAD
-  @NotNull
-  private static String getUnsupportedGradleHome() {
-    String unsupportedGradleHome = System.getProperty(UNSUPPORTED_GRADLE_HOME_PROPERTY);
-    if (isEmpty(unsupportedGradleHome)) {
-      fail("Please specify the path of a local, Gradle 2.1 distribution using the system property "
-           + quote(UNSUPPORTED_GRADLE_HOME_PROPERTY));
-=======
   @Test @IdeGuiTest
   public void testLocalJarsAsModules() throws IOException {
     IdeFrameFixture projectFrame = importProjectAndWaitForProjectSyncToFinish("LocalJarsAsModules");
@@ -1245,7 +880,6 @@
         libraryDependency = (LibraryOrderEntry)orderEntry;
         break;
       }
->>>>>>> 603529f2
     }
     assertNull(libraryDependency); // Should not expose the AAR as library, instead it should use the "exploded AAR".
 
