--- conflicted
+++ resolved
@@ -19,11 +19,6 @@
 import com.android.ide.common.repository.GradleCoordinate;
 import com.android.tools.idea.gradle.parser.GradleBuildFile;
 import com.android.tools.idea.gradle.projectView.AndroidTreeStructureProvider;
-<<<<<<< HEAD
-=======
-import com.android.tools.idea.gradle.service.notification.errors.OutdatedAppEngineGradlePluginErrorHandler;
-import com.android.tools.idea.gradle.service.notification.hyperlink.UpgradeAppenginePluginVersionHyperlink;
->>>>>>> 134b8e19
 import com.android.tools.idea.gradle.util.GradleUtil;
 import com.android.tools.idea.sdk.DefaultSdks;
 import com.android.tools.idea.tests.gui.framework.GuiTestCase;
@@ -40,10 +35,7 @@
 import com.intellij.openapi.editor.Document;
 import com.intellij.openapi.extensions.Extensions;
 import com.intellij.openapi.fileEditor.FileDocumentManager;
-<<<<<<< HEAD
 import com.intellij.openapi.module.Module;
-=======
->>>>>>> 134b8e19
 import com.intellij.openapi.project.Project;
 import com.intellij.openapi.roots.ContentEntry;
 import com.intellij.openapi.roots.ModifiableRootModel;
@@ -99,13 +91,9 @@
 import static org.fest.assertions.Assertions.assertThat;
 import static org.fest.swing.core.matcher.JButtonMatcher.withText;
 import static org.fest.util.Strings.quote;
-<<<<<<< HEAD
 import static org.jetbrains.android.AndroidPlugin.GRADLE_SYNC_COMMAND_LINE_OPTIONS_KEY;
 import static org.junit.Assert.assertEquals;
 import static org.junit.Assert.assertNotNull;
-=======
-import static org.junit.Assert.*;
->>>>>>> 134b8e19
 
 public class GradleSyncTest extends GuiTestCase {
   @Test @IdeGuiTest
@@ -241,13 +229,8 @@
     rtJarChildren.get(1).requireDirectory("javax");
   }
 
-<<<<<<< HEAD
   @Test @IdeGuiTest
   public void testUnsupportedPluginVersion() throws IOException {
-=======
-  @Test @IdeGuiTest @Ignore // Ignored because when testing all version of plugin, 'minifyEnabled()' is not recognized.
-  public void testUnsupportedPluginAndGradleVersion() throws IOException {
->>>>>>> 134b8e19
     // Open the project without updating the version of the plug-in
     IdeFrameFixture projectFrame = openSimpleApplication();
 
@@ -275,19 +258,11 @@
 
     projectFrame.requestProjectSyncAndExpectFailure();
 
-<<<<<<< HEAD
     AbstractContentFixture syncMessages = projectFrame.getMessagesToolWindow().getGradleSyncContent();
     String errorPrefix = "The minimum supported version of the Android Gradle plugin";
     MessageFixture message = syncMessages.findMessage(ERROR, firstLineStartingWith(errorPrefix));
 
     MessagesToolWindowFixture.HyperlinkFixture hyperlink = message.findHyperlink("Fix plugin version");
-=======
-    MessagesToolWindowFixture.AbstractContentFixture syncMessages = projectFrame.getMessagesToolWindow().getGradleSyncContent();
-    String errorPrefix = "The project is using an unsupported version of the Android Gradle";
-    MessageFixture message = syncMessages.findMessage(ERROR, firstLineStartingWith(errorPrefix));
-
-    MessagesToolWindowFixture.HyperlinkFixture hyperlink = message.findHyperlink("Fix plugin version and re-import project");
->>>>>>> 134b8e19
     hyperlink.click(true);
 
     projectFrame.waitForGradleProjectSyncToFinish();
@@ -483,16 +458,10 @@
     // Expect message suggesting to use Gradle wrapper. Click "Cancel" to use local distribution.
     findGradleSyncMessageDialog(myRobot).clickCancel();
 
-<<<<<<< HEAD
     String gradleHome = System.getProperty(SUPPORTED_GRADLE_HOME_PROPERTY);
     if (isEmpty(gradleHome)) {
       fail("Please specify the path of a local, Gradle 2.2.1 distribution using the system property "
            + quote(SUPPORTED_GRADLE_HOME_PROPERTY));
-=======
-    String gradleHome = System.getProperty(GRADLE_2_2_HOME_PROPERTY);
-    if (isEmpty(gradleHome)) {
-      fail("Please specify the path of a local, Gradle 2.1 distribution using the system property " + quote(GRADLE_2_2_HOME_PROPERTY));
->>>>>>> 134b8e19
     }
 
     ChooseGradleHomeDialogFixture chooseGradleHomeDialog = ChooseGradleHomeDialogFixture.find(myRobot);
@@ -561,7 +530,6 @@
 
   @Test @IdeGuiTest
   public void testOutdatedAppEnginePlugin() throws IOException {
-<<<<<<< HEAD
     String[] appenginePluginNames = {APPENGINE_PLUGIN_NAME, APPENGINE_PLUGIN_GROUP_ID + ":appengine-java-sdk:",
       APPENGINE_PLUGIN_GROUP_ID + ":appengine-endpoints:", APPENGINE_PLUGIN_GROUP_ID +":appengine-endpoints-deps:"};
 
@@ -722,34 +690,6 @@
     syncMessages.findMessage(ERROR, firstLineStartingWith("Failed to resolve: com.android.support:appcompat-v7:"));
   }
 
-=======
-    IdeFrameFixture projectFrame = openProject("OutdatedAppEnginePlugin", false);
-
-    // Check that sync output has an 'update appengine plugin version' link.
-    MessagesToolWindowFixture.MessageMatcher matcher = firstLineStartingWith(OutdatedAppEngineGradlePluginErrorHandler.MARKER_TEXT);
-    MessageFixture message = projectFrame.getMessagesToolWindow().getGradleSyncContent().findMessage(ERROR, matcher);
-    HyperlinkFixture hyperlink = message.findHyperlink(AndroidBundle.message("android.gradle.link.appengine.outdated"));
-
-    // Ensure that clicking 'appengine plugin version' link really updates *.gradle config.
-    VirtualFile vFile = projectFrame.findFileByRelativePath("backend/build.gradle", true);
-    Document document = FileDocumentManager.getInstance().getDocument(vFile);
-    assertNotNull(document);
-    String definitionString =
-      GradleUtil.getPluginDefinitionString(document.getText(), UpgradeAppenginePluginVersionHyperlink.APPENGINE_PLUGIN_DEFINITION_START);
-    assertNotNull(definitionString);
-    int compare = GradleCoordinate.COMPARE_PLUS_HIGHER.compare(GradleCoordinate.parseCoordinateString(definitionString),
-                                                               UpgradeAppenginePluginVersionHyperlink.REFERENCE_APPENGINE_COORDINATE);
-    assertThat(compare).isLessThan(0);
-    hyperlink.click(true);
-    definitionString = GradleUtil.getPluginDefinitionString(document.getText(),
-                                                            UpgradeAppenginePluginVersionHyperlink.APPENGINE_PLUGIN_DEFINITION_START);
-    assertNotNull(definitionString);
-    compare = GradleCoordinate.COMPARE_PLUS_HIGHER.compare(GradleCoordinate.parseCoordinateString(definitionString),
-                                                           UpgradeAppenginePluginVersionHyperlink.REFERENCE_APPENGINE_COORDINATE);
-    assertThat(compare).isGreaterThanOrEqualTo(0);
-  }
-
->>>>>>> 134b8e19
   @NotNull
   private static String getUnsupportedGradleHome() {
     String unsupportedGradleHome = System.getProperty(UNSUPPORTED_GRADLE_HOME_PROPERTY);
