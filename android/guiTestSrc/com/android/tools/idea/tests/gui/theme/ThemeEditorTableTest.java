/*
 * Copyright (C) 2015 The Android Open Source Project
 *
 * Licensed under the Apache License, Version 2.0 (the "License");
 * you may not use this file except in compliance with the License.
 * You may obtain a copy of the License at
 *
 *      http://www.apache.org/licenses/LICENSE-2.0
 *
 * Unless required by applicable law or agreed to in writing, software
 * distributed under the License is distributed on an "AS IS" BASIS,
 * WITHOUT WARRANTIES OR CONDITIONS OF ANY KIND, either express or implied.
 * See the License for the specific language governing permissions and
 * limitations under the License.
 */
package com.android.tools.idea.tests.gui.theme;

import com.android.tools.idea.editors.theme.ui.ResourceComponent;
import com.android.tools.idea.rendering.ResourceHelper;
import com.android.tools.idea.tests.gui.framework.BelongsToTestGroups;
import com.android.tools.idea.tests.gui.framework.GuiTestCase;
import com.android.tools.idea.tests.gui.framework.GuiTests;
import com.android.tools.idea.tests.gui.framework.IdeGuiTest;
import com.android.tools.idea.tests.gui.framework.fixture.*;
<<<<<<< HEAD
import com.android.tools.idea.tests.gui.framework.fixture.theme.ThemeEditorFixture;
import com.android.tools.idea.tests.gui.framework.fixture.theme.ThemeEditorTableFixture;
=======
import com.android.tools.idea.tests.gui.framework.fixture.theme.*;
>>>>>>> 8c64fd27
import org.fest.assertions.Index;
import org.fest.swing.core.GenericTypeMatcher;
import org.fest.swing.data.TableCell;
import org.fest.swing.fixture.*;
import org.fest.swing.timing.Condition;
import org.jetbrains.annotations.NotNull;
import org.junit.Test;

import javax.swing.*;
import java.awt.*;
import java.io.IOException;
import java.util.List;

import static com.android.tools.idea.tests.gui.framework.TestGroup.THEME;
import static org.fest.assertions.Assertions.assertThat;
import static org.fest.swing.data.TableCell.row;
import static org.fest.swing.timing.Pause.pause;
import static org.junit.Assert.*;

/**
 * UI tests regarding the attributes table of the theme editor
 */
@BelongsToTestGroups({THEME})
public class ThemeEditorTableTest extends GuiTestCase {
  @Test @IdeGuiTest
  public void testParentValueCell() throws IOException {
    myProjectFrame = importSimpleApplication();
    ThemeEditorFixture themeEditor = ThemeEditorTestUtils.openThemeEditor(myProjectFrame);
    ThemeEditorTableFixture themeEditorTable = themeEditor.getPropertiesTable();

    // Cell (0,0) should be the parent editor
    TableCell parentCell = row(0).column(0);


    List<String> parentsList = themeEditorTable.getComboBoxContentsAt(parentCell);
    // The expected elements are:
    // 0. Holo Light
    // 1. -- Separator
    // 2. AppCompat Light
    // 3. AppCompat
    // 4. -- Separator
    // 5. Show all themes
    assertNotNull(parentsList);
    assertThat(parentsList)
      .hasSize(6)
<<<<<<< HEAD
      .contains("@android:style/Theme.Holo.Light.DarkActionBar", Index.atIndex(0))
      .contains("@style/Theme.AppCompat.Light.NoActionBar", Index.atIndex(2))
      .contains("@style/Theme.AppCompat.NoActionBar", Index.atIndex(3))
=======
      .contains("android:Theme.Holo.Light.DarkActionBar", Index.atIndex(0))
      .contains("Theme.AppCompat.Light.NoActionBar", Index.atIndex(2))
      .contains("Theme.AppCompat.NoActionBar", Index.atIndex(3))
>>>>>>> 8c64fd27
      .contains("Show all themes", Index.atIndex(5));

    assertThat(parentsList.get(1)).startsWith("javax.swing.JSeparator");
    assertThat(parentsList.get(4)).startsWith("javax.swing.JSeparator");

    JTableCellFixture parentCellFixture = themeEditorTable.cell(parentCell);
    parentCellFixture.requireEditable();

    // Checks that selecting a separator does nothing
    Component parentEditor = parentCellFixture.editor();
    parentCellFixture.startEditing();
    assertTrue(parentEditor instanceof JComponent);
    JComboBoxFixture parentComboBox = new JComboBoxFixture(myRobot, myRobot.finder().findByType((JComponent)parentEditor, JComboBox.class));
    parentComboBox.selectItem(4);
<<<<<<< HEAD
    assertEquals("@android:style/Theme.Holo.Light.DarkActionBar", themeEditorTable.getComboBoxSelectionAt(parentCell));

    // Selects a new parent
    final String newParent = "@style/Theme.AppCompat.NoActionBar";
    parentCellFixture.click();
=======
    parentCellFixture.stopEditing();
    assertEquals("android:Theme.Holo.Light.DarkActionBar", themeEditorTable.getComboBoxSelectionAt(parentCell));

    // Selects a new parent
    final String newParent = "Theme.AppCompat.NoActionBar";
>>>>>>> 8c64fd27

    parentCellFixture.startEditing();
    parentComboBox.selectItem(newParent);
    parentCellFixture.stopEditing();
    assertEquals(newParent, themeEditorTable.getComboBoxSelectionAt(parentCell));

<<<<<<< HEAD
    projectFrame.invokeMenuPathRegex("Edit", "Undo.*");
    assertEquals("@android:style/Theme.Holo.Light.DarkActionBar", themeEditorTable.getComboBoxSelectionAt(parentCell));
=======
    myProjectFrame.invokeMenuPathRegex("Edit", "Undo.*");
    assertEquals("android:Theme.Holo.Light.DarkActionBar", themeEditorTable.getComboBoxSelectionAt(parentCell));
>>>>>>> 8c64fd27

    myProjectFrame.invokeMenuPathRegex("Edit", "Redo.*");
    assertEquals(newParent, themeEditorTable.getComboBoxSelectionAt(parentCell));

    pause(new Condition("Wait for potential tooltips to disappear") {
      @Override
      public boolean test() {
        return myRobot.findActivePopupMenu() == null;
      }
    });
    testParentPopup(themeEditorTable.cell(parentCell), newParent, themeEditor);

    myProjectFrame.invokeMenuPath("Window", "Editor Tabs", "Select Previous Tab");
    EditorFixture editor = myProjectFrame.getEditor();
    editor.moveTo(editor.findOffset(null, "AppTheme", true));
    assertEquals("<style name=\"^AppTheme\" parent=\"Theme.AppCompat.NoActionBar\">",
                        editor.getCurrentLineContents(true, true, 0));
  }

  private static void testParentPopup(@NotNull JTableCellFixture cell, @NotNull final String parentName,
                                      @NotNull ThemeEditorFixture themeEditor) {
    JPopupMenuFixture popupMenu = cell.showPopupMenu();
    String[] menuLabels = popupMenu.menuLabels();
    assertEquals(1, menuLabels.length);
    JMenuItemFixture edit = popupMenu.menuItemWithPath("Go To Declaration");
    edit.requireVisible();
    edit.click();

    final JComboBoxFixture themesComboBox = themeEditor.getThemesComboBox();
    pause(new Condition("Waiting for parent to load") {
      @Override
      public boolean test() {
        // Cannot use themesComboBox.selectedItem() here
        // because the parent theme is not necessarily one of the themes present in the combobox model
        return parentName.equals(themesComboBox.target().getSelectedItem().toString());
      }
    }, GuiTests.SHORT_TIMEOUT);
  }

  @Test @IdeGuiTest
  public void testResourcePickerNameError() throws IOException {
    myProjectFrame = importSimpleApplication();
    ThemeEditorFixture themeEditor = ThemeEditorTestUtils.openThemeEditor(myProjectFrame);

    ThemeEditorTableFixture themeEditorTable = themeEditor.getPropertiesTable();

    // Cell (1,0) should be some color
    JTableCellFixture colorCell = themeEditorTable.cell(row(1).column(0));

    // click on a color
    ResourceComponentFixture resourceComponent = new ResourceComponentFixture(myRobot, (ResourceComponent)colorCell.editor());
    colorCell.startEditing();
    resourceComponent.getSwatchButton().click();

    final ChooseResourceDialogFixture dialog = ChooseResourceDialogFixture.find(myRobot);
    JTextComponentFixture name = dialog.getNameTextField();

    // add mistake into name field
    String badText = "(";
    name.deleteText();
    name.enterText("color" + badText);
    String text = name.text();
    assertNotNull(text);
    assertTrue(text.endsWith(badText));

    final String expectedError = "<html><font color='#ff0000'><left>'" + badText +
                                 "' is not a valid resource name character</left></b></font></html>";
    pause(new Condition("Waiting for error to update") {
      @Override
      public boolean test() {
        return dialog.getError().equals(expectedError);
      }
    }, GuiTests.SHORT_TIMEOUT);

    dialog.clickCancel();
    colorCell.cancelEditing();
  }

  @Test @IdeGuiTest
  public void testSettingColorAttribute() throws IOException {
    myProjectFrame = importSimpleApplication();
    ThemeEditorFixture themeEditor = ThemeEditorTestUtils.openThemeEditor(myProjectFrame);
    ThemeEditorTableFixture themeEditorTable = themeEditor.getPropertiesTable();

    TableCell cell = row(1).column(0);

    FontFixture cellFont = themeEditorTable.fontAt(cell);
    cellFont.requireNotBold();
    assertEquals("android:colorPrimary", themeEditorTable.attributeNameAt(cell));
    assertEquals("@android:color/holo_light_primary", themeEditorTable.valueAt(cell));

    JTableCellFixture colorCell = themeEditorTable.cell(cell);
    ResourceComponentFixture resourceComponent = new ResourceComponentFixture(myRobot, (ResourceComponent)colorCell.editor());
    colorCell.startEditing();
    resourceComponent.getSwatchButton().click();

    ChooseResourceDialogFixture dialog = ChooseResourceDialogFixture.find(myRobot);
    Color color = new Color(200, 0, 0, 200);
    dialog.getColorPicker().setColorWithIntegers(color);
    dialog.clickOK();
    colorCell.stopEditing();

    cellFont = themeEditorTable.fontAt(cell);
    cellFont.requireBold();
    assertEquals("android:colorPrimary", themeEditorTable.attributeNameAt(cell));

    EditorFixture editor = myProjectFrame.getEditor();
    editor.open("app/src/main/res/values/colors.xml");
    editor.moveTo(editor.findOffset(null, "holo", true));
    assertEquals("<color name=\"^holo_light_primary\">" + ResourceHelper.colorToString(color) + "</color>",
                 editor.getCurrentLineContents(true, true, 0));
  }

  /**
   * Test that the alpha slider and the textfield are hidden when we are not in ARGB.
   */
  @Test @IdeGuiTest
  public void testColorPickerAlpha() throws IOException {
<<<<<<< HEAD
    IdeFrameFixture projectFrame = importSimpleApplication();
    ThemeEditorFixture themeEditor = ThemeEditorTestUtils.openThemeEditor(projectFrame);
=======
    myProjectFrame = importSimpleApplication();
    ThemeEditorFixture themeEditor = ThemeEditorTestUtils.openThemeEditor(myProjectFrame);
>>>>>>> 8c64fd27
    ThemeEditorTableFixture themeEditorTable = themeEditor.getPropertiesTable();

    TableCell cell = row(1).column(0);

    JTableCellFixture colorCell = themeEditorTable.cell(cell);
<<<<<<< HEAD
    colorCell.requireEditable();
    colorCell.click();
=======
    ResourceComponentFixture resourceComponent = new ResourceComponentFixture(myRobot, (ResourceComponent)colorCell.editor());
    colorCell.startEditing();
    resourceComponent.getSwatchButton().click();
>>>>>>> 8c64fd27

    ChooseResourceDialogFixture dialog = ChooseResourceDialogFixture.find(myRobot);
    ColorPickerFixture colorPicker = dialog.getColorPicker();
    Color color = new Color(200, 0, 0, 200);
    colorPicker.setFormat("ARGB");
    colorPicker.setColorWithIntegers(color);
    JTextComponentFixture alphaLabel = colorPicker.getLabel("A:");
    SlideFixture alphaSlide = colorPicker.getAlphaSlide();
    alphaLabel.requireVisible();
    alphaSlide.requireVisible();
    colorPicker.setFormat("RGB");
    alphaLabel.requireNotVisible();
    alphaSlide.requireNotVisible();
    colorPicker.setFormat("HSB");
    alphaLabel.requireNotVisible();
    alphaSlide.requireNotVisible();
<<<<<<< HEAD
    dialog.clickOK();
=======

    dialog.clickOK();
    colorCell.stopEditing();
  }

  /**
   * Test creating a new state list and setting it as a style attribute value with the state list picker.
   */
  @Test @IdeGuiTest
  public void testStateListPicker() throws IOException {
    myProjectFrame = importSimpleApplication();
    ThemeEditorFixture themeEditor = ThemeEditorTestUtils.openThemeEditor(myProjectFrame);
    ThemeEditorTableFixture themeEditorTable = themeEditor.getPropertiesTable();

    TableCell parentCell = row(0).column(0);
    JTableCellFixture parentCellFixture = themeEditorTable.cell(parentCell);

    // Selects AppCompat as parent
    Component parentEditor = parentCellFixture.editor();
    parentCellFixture.startEditing();
    assertTrue(parentEditor instanceof JComponent);
    JComboBoxFixture parentComboBox = new JComboBoxFixture(myRobot, myRobot.finder().findByType((JComponent)parentEditor, JComboBox.class));
    parentComboBox.selectItem("Theme.AppCompat.NoActionBar");
    parentCellFixture.stopEditing();

    TableCell cell = row(8).column(0);

    FontFixture cellFont = themeEditorTable.fontAt(cell);
    cellFont.requireNotBold();
    assertEquals("android:textColorPrimary", themeEditorTable.attributeNameAt(cell));
    assertEquals("@android:color/primary_text_material_dark", themeEditorTable.valueAt(cell));

    JTableCellFixture stateListCell = themeEditorTable.cell(cell);
    ResourceComponentFixture resourceComponent = new ResourceComponentFixture(myRobot, (ResourceComponent)stateListCell.editor());
    stateListCell.startEditing();
    resourceComponent.getSwatchButton().click();

    final ChooseResourceDialogFixture dialog = ChooseResourceDialogFixture.find(myRobot);
    StateListPickerFixture stateListPicker = dialog.getStateListPicker();
    List<StateListComponentFixture> states = stateListPicker.getStateComponents();
    assertThat(states).hasSize(2);

    final StateListComponentFixture state0 = states.get(0);
    assertEquals("Not enabled", state0.getStateName());
    assertEquals("@android:color/primary_text_default_material_dark", state0.getValue());
    assertTrue(state0.isAlphaVisible());
    assertEquals("@android:dimen/disabled_alpha_material_dark", state0.getAlphaValue());

    final StateListComponentFixture state1 = states.get(1);
    assertEquals("Default", state1.getStateName());
    assertEquals("@android:color/primary_text_default_material_dark", state1.getValue());
    assertFalse(state1.isAlphaVisible());

    dialog.focus();
    state0.getValueComponent().getSwatchButton().click();
    ChooseResourceDialogFixture secondDialog = ChooseResourceDialogFixture.find(myRobot, new GenericTypeMatcher<JDialog>(JDialog.class) {
      @Override
      protected boolean isMatching(@NotNull JDialog component) {
        return (component.isShowing() && !component.equals(dialog.target()));
      }
    });
    secondDialog.getColorPicker().setColorWithIntegers(new Color(200, 0, 0, 200));
    secondDialog.clickOK();
    pause(new Condition("Waiting for component update") {
      @Override
      public boolean test() {
        return "@color/primary_text_default_material_dark".equals(state0.getValue());
      }
    });

    dialog.focus();
    state0.getAlphaComponent().getSwatchButton().click();
    secondDialog = ChooseResourceDialogFixture.find(myRobot, new GenericTypeMatcher<JDialog>(JDialog.class) {
      @Override
      protected boolean isMatching(@NotNull JDialog component) {
        return (component.isShowing() && !component.equals(dialog.target()));
      }
    });
    secondDialog.getResourceTree().clickPath("Dimension/abc_disabled_alpha_material_dark");
    secondDialog.focus();
    secondDialog.clickOK();
    pause(new Condition("Waiting for component update") {
      @Override
      public boolean test() {
        return "@dimen/abc_disabled_alpha_material_dark".equals(state0.getAlphaValue());
      }
    });

    dialog.focus();
    state1.getValueComponent().getSwatchButton().click();
    secondDialog = ChooseResourceDialogFixture.find(myRobot, new GenericTypeMatcher<JDialog>(JDialog.class) {
      @Override
      protected boolean isMatching(@NotNull JDialog component) {
        return (component.isShowing() && !component.equals(dialog.target()));
      }
    });
    secondDialog.getColorPicker().setColorWithIntegers(new Color(0, 200, 0, 255));
    secondDialog.clickOK();
    pause(new Condition("Waiting for component update") {
      @Override
      public boolean test() {
        return "@color/primary_text_default_material_dark".equals(state1.getValue());
      }
    });

    dialog.focus();
    dialog.clickOK();
    stateListCell.stopEditing();

    cellFont = themeEditorTable.fontAt(cell);
    cellFont.requireBold();
    assertEquals("android:textColorPrimary", themeEditorTable.attributeNameAt(cell));
    assertEquals("@color/primary_text_material_dark", themeEditorTable.valueAt(cell));
>>>>>>> 8c64fd27
  }
}<|MERGE_RESOLUTION|>--- conflicted
+++ resolved
@@ -22,12 +22,7 @@
 import com.android.tools.idea.tests.gui.framework.GuiTests;
 import com.android.tools.idea.tests.gui.framework.IdeGuiTest;
 import com.android.tools.idea.tests.gui.framework.fixture.*;
-<<<<<<< HEAD
-import com.android.tools.idea.tests.gui.framework.fixture.theme.ThemeEditorFixture;
-import com.android.tools.idea.tests.gui.framework.fixture.theme.ThemeEditorTableFixture;
-=======
 import com.android.tools.idea.tests.gui.framework.fixture.theme.*;
->>>>>>> 8c64fd27
 import org.fest.assertions.Index;
 import org.fest.swing.core.GenericTypeMatcher;
 import org.fest.swing.data.TableCell;
@@ -73,15 +68,9 @@
     assertNotNull(parentsList);
     assertThat(parentsList)
       .hasSize(6)
-<<<<<<< HEAD
-      .contains("@android:style/Theme.Holo.Light.DarkActionBar", Index.atIndex(0))
-      .contains("@style/Theme.AppCompat.Light.NoActionBar", Index.atIndex(2))
-      .contains("@style/Theme.AppCompat.NoActionBar", Index.atIndex(3))
-=======
       .contains("android:Theme.Holo.Light.DarkActionBar", Index.atIndex(0))
       .contains("Theme.AppCompat.Light.NoActionBar", Index.atIndex(2))
       .contains("Theme.AppCompat.NoActionBar", Index.atIndex(3))
->>>>>>> 8c64fd27
       .contains("Show all themes", Index.atIndex(5));
 
     assertThat(parentsList.get(1)).startsWith("javax.swing.JSeparator");
@@ -96,32 +85,19 @@
     assertTrue(parentEditor instanceof JComponent);
     JComboBoxFixture parentComboBox = new JComboBoxFixture(myRobot, myRobot.finder().findByType((JComponent)parentEditor, JComboBox.class));
     parentComboBox.selectItem(4);
-<<<<<<< HEAD
-    assertEquals("@android:style/Theme.Holo.Light.DarkActionBar", themeEditorTable.getComboBoxSelectionAt(parentCell));
-
-    // Selects a new parent
-    final String newParent = "@style/Theme.AppCompat.NoActionBar";
-    parentCellFixture.click();
-=======
     parentCellFixture.stopEditing();
     assertEquals("android:Theme.Holo.Light.DarkActionBar", themeEditorTable.getComboBoxSelectionAt(parentCell));
 
     // Selects a new parent
     final String newParent = "Theme.AppCompat.NoActionBar";
->>>>>>> 8c64fd27
 
     parentCellFixture.startEditing();
     parentComboBox.selectItem(newParent);
     parentCellFixture.stopEditing();
     assertEquals(newParent, themeEditorTable.getComboBoxSelectionAt(parentCell));
 
-<<<<<<< HEAD
-    projectFrame.invokeMenuPathRegex("Edit", "Undo.*");
-    assertEquals("@android:style/Theme.Holo.Light.DarkActionBar", themeEditorTable.getComboBoxSelectionAt(parentCell));
-=======
     myProjectFrame.invokeMenuPathRegex("Edit", "Undo.*");
     assertEquals("android:Theme.Holo.Light.DarkActionBar", themeEditorTable.getComboBoxSelectionAt(parentCell));
->>>>>>> 8c64fd27
 
     myProjectFrame.invokeMenuPathRegex("Edit", "Redo.*");
     assertEquals(newParent, themeEditorTable.getComboBoxSelectionAt(parentCell));
@@ -240,26 +216,16 @@
    */
   @Test @IdeGuiTest
   public void testColorPickerAlpha() throws IOException {
-<<<<<<< HEAD
-    IdeFrameFixture projectFrame = importSimpleApplication();
-    ThemeEditorFixture themeEditor = ThemeEditorTestUtils.openThemeEditor(projectFrame);
-=======
-    myProjectFrame = importSimpleApplication();
-    ThemeEditorFixture themeEditor = ThemeEditorTestUtils.openThemeEditor(myProjectFrame);
->>>>>>> 8c64fd27
+    myProjectFrame = importSimpleApplication();
+    ThemeEditorFixture themeEditor = ThemeEditorTestUtils.openThemeEditor(myProjectFrame);
     ThemeEditorTableFixture themeEditorTable = themeEditor.getPropertiesTable();
 
     TableCell cell = row(1).column(0);
 
     JTableCellFixture colorCell = themeEditorTable.cell(cell);
-<<<<<<< HEAD
-    colorCell.requireEditable();
-    colorCell.click();
-=======
     ResourceComponentFixture resourceComponent = new ResourceComponentFixture(myRobot, (ResourceComponent)colorCell.editor());
     colorCell.startEditing();
     resourceComponent.getSwatchButton().click();
->>>>>>> 8c64fd27
 
     ChooseResourceDialogFixture dialog = ChooseResourceDialogFixture.find(myRobot);
     ColorPickerFixture colorPicker = dialog.getColorPicker();
@@ -276,9 +242,6 @@
     colorPicker.setFormat("HSB");
     alphaLabel.requireNotVisible();
     alphaSlide.requireNotVisible();
-<<<<<<< HEAD
-    dialog.clickOK();
-=======
 
     dialog.clickOK();
     colorCell.stopEditing();
@@ -392,6 +355,5 @@
     cellFont.requireBold();
     assertEquals("android:textColorPrimary", themeEditorTable.attributeNameAt(cell));
     assertEquals("@color/primary_text_material_dark", themeEditorTable.valueAt(cell));
->>>>>>> 8c64fd27
   }
 }