--- conflicted
+++ resolved
@@ -23,11 +23,6 @@
 import org.fest.swing.core.GenericTypeMatcher;
 import org.fest.swing.data.TableCell;
 import org.fest.swing.fixture.*;
-<<<<<<< HEAD
-import org.fest.swing.timing.Condition;
-import org.jetbrains.android.uipreview.ChooseResourceDialog;
-=======
->>>>>>> a001a568
 import org.jetbrains.annotations.NotNull;
 import org.junit.Ignore;
 import org.junit.Rule;
@@ -55,13 +50,8 @@
 
   @Test
   public void testParentValueCell() throws IOException {
-<<<<<<< HEAD
-    myProjectFrame = importSimpleApplication();
-    ThemeEditorFixture themeEditor = ThemeEditorGuiTestUtils.openThemeEditor(myProjectFrame);
-=======
-    guiTest.importSimpleApplication();
-    ThemeEditorFixture themeEditor = ThemeEditorGuiTestUtils.openThemeEditor(guiTest.ideFrame());
->>>>>>> a001a568
+    guiTest.importSimpleApplication();
+    ThemeEditorFixture themeEditor = ThemeEditorGuiTestUtils.openThemeEditor(guiTest.ideFrame());
     ThemeEditorTableFixture themeEditorTable = themeEditor.getPropertiesTable();
 
     // Cell (0,0) should be the parent editor
@@ -131,71 +121,16 @@
     edit.click();
 
     final JComboBoxFixture themesComboBox = themeEditor.getThemesComboBox();
-<<<<<<< HEAD
-    pause(new Condition("Waiting for parent to load") {
-      @Override
-      public boolean test() {
-        // Cannot use themesComboBox.selectedItem() here
-        // because the parent theme is not necessarily one of the themes present in the combobox model
-        return parentName.equals(themesComboBox.target().getSelectedItem().toString());
-      }
-    }, GuiTests.SHORT_TIMEOUT);
-  }
-
-  @Test @IdeGuiTest
-  public void testResourcePickerNameError() throws IOException {
-    myProjectFrame = importSimpleApplication();
-    ThemeEditorFixture themeEditor = ThemeEditorGuiTestUtils.openThemeEditor(myProjectFrame);
-
-    ThemeEditorTableFixture themeEditorTable = themeEditor.getPropertiesTable();
-
-    // Cell (1,0) should be some color
-    JTableCellFixture colorCell = themeEditorTable.cell(row(1).column(0));
-
-    // click on a color
-    ResourceComponentFixture resourceComponent = new ResourceComponentFixture(myRobot, (ResourceComponent)colorCell.editor());
-    colorCell.startEditing();
-    resourceComponent.getSwatchButton().click();
-
-    final ChooseResourceDialogFixture dialog = ChooseResourceDialogFixture.find(myRobot);
-    JTextComponentFixture name = dialog.getNameTextField();
-
-    // add mistake into name field
-    String badText = "(";
-    name.deleteText();
-    name.enterText("color" + badText);
-    String text = name.text();
-    assertNotNull(text);
-    assertTrue(text.endsWith(badText));
-
-    final String expectedError = "<html><font color='#ff0000'><left>'" + badText +
-                                 "' is not a valid resource name character</left></b></font></html>";
-    pause(new Condition("Waiting for error to update") {
-      @Override
-      public boolean test() {
-        return dialog.getError().equals(expectedError);
-      }
-    }, GuiTests.SHORT_TIMEOUT);
-
-    dialog.clickCancel();
-    colorCell.cancelEditing();
-=======
     Wait.minutes(2).expecting("parent to load")
       // Cannot use themesComboBox.selectedItem() here
       // because the parent theme is not necessarily one of the themes present in the combobox model
       .until(() -> parentName.equals(themesComboBox.target().getSelectedItem().toString()));
->>>>>>> a001a568
   }
 
   @Test
   public void testSettingColorAttribute() throws IOException {
-<<<<<<< HEAD
-    myProjectFrame = importSimpleApplication();
-    ThemeEditorFixture themeEditor = ThemeEditorGuiTestUtils.openThemeEditor(myProjectFrame);
-=======
-    guiTest.importSimpleApplication();
-    ThemeEditorFixture themeEditor = ThemeEditorGuiTestUtils.openThemeEditor(guiTest.ideFrame());
->>>>>>> a001a568
+    guiTest.importSimpleApplication();
+    ThemeEditorFixture themeEditor = ThemeEditorGuiTestUtils.openThemeEditor(guiTest.ideFrame());
     ThemeEditorTableFixture themeEditorTable = themeEditor.getPropertiesTable();
 
     TableCell cell = row(1).column(0);
@@ -223,51 +158,9 @@
 
     EditorFixture editor = guiTest.ideFrame().getEditor();
     editor.open("app/src/main/res/values/colors.xml");
-<<<<<<< HEAD
-    editor.moveTo(editor.findOffset(null, "holo", true));
-    assertEquals("<color name=\"^holo_light_primary\">" + ResourceHelper.colorToString(color) + "</color>",
-                 editor.getCurrentLineContents(true, true, 0));
-  }
-
-  /**
-   * Test that the alpha slider and the textfield are hidden when we are not in ARGB.
-   */
-  @Test @IdeGuiTest
-  public void testColorPickerAlpha() throws IOException {
-    myProjectFrame = importSimpleApplication();
-    ThemeEditorFixture themeEditor = ThemeEditorGuiTestUtils.openThemeEditor(myProjectFrame);
-    ThemeEditorTableFixture themeEditorTable = themeEditor.getPropertiesTable();
-
-    TableCell cell = row(1).column(0);
-
-    JTableCellFixture colorCell = themeEditorTable.cell(cell);
-    ResourceComponentFixture resourceComponent = new ResourceComponentFixture(myRobot, (ResourceComponent)colorCell.editor());
-    colorCell.startEditing();
-    resourceComponent.getSwatchButton().click();
-
-    ChooseResourceDialogFixture dialog = ChooseResourceDialogFixture.find(myRobot);
-    ColorPickerFixture colorPicker = dialog.getColorPicker();
-    Color color = new Color(200, 0, 0, 200);
-    colorPicker.setFormat("ARGB");
-    colorPicker.setColorWithIntegers(color);
-    JTextComponentFixture alphaLabel = colorPicker.getLabel("A:");
-    SlideFixture alphaSlide = colorPicker.getAlphaSlide();
-    alphaLabel.requireVisible();
-    alphaSlide.requireVisible();
-    colorPicker.setFormat("RGB");
-    alphaLabel.requireNotVisible();
-    alphaSlide.requireNotVisible();
-    colorPicker.setFormat("HSB");
-    alphaLabel.requireNotVisible();
-    alphaSlide.requireNotVisible();
-
-    dialog.clickOK();
-    colorCell.stopEditing();
-=======
     editor.moveBetween("", "holo");
     assertThat(editor.getCurrentLine().trim())
       .isEqualTo("<color name=\"holo_light_primary\">" + ResourceHelper.colorToString(color) + "</color>");
->>>>>>> a001a568
   }
 
   /**
@@ -275,13 +168,8 @@
    */
   @Test
   public void testStateListPicker() throws IOException {
-<<<<<<< HEAD
-    myProjectFrame = importSimpleApplication();
-    ThemeEditorFixture themeEditor = ThemeEditorGuiTestUtils.openThemeEditor(myProjectFrame);
-=======
-    guiTest.importSimpleApplication();
-    ThemeEditorFixture themeEditor = ThemeEditorGuiTestUtils.openThemeEditor(guiTest.ideFrame());
->>>>>>> a001a568
+    guiTest.importSimpleApplication();
+    ThemeEditorFixture themeEditor = ThemeEditorGuiTestUtils.openThemeEditor(guiTest.ideFrame());
     ThemeEditorTableFixture themeEditorTable = themeEditor.getPropertiesTable();
 
     TableCell parentCell = row(0).column(0);
@@ -341,12 +229,7 @@
         return !component.equals(dialog.target());
       }
     });
-<<<<<<< HEAD
-    secondDialog.getList(ChooseResourceDialog.APP_NAMESPACE_LABEL).clickItem("abc_disabled_alpha_material_dark");
-    secondDialog.focus();
-=======
     secondDialog.getResourceNameTable().cell("android:disabledAlpha").click();
->>>>>>> a001a568
     secondDialog.clickOK();
     Wait.seconds(30).expecting("component update").until(() -> "?android:attr/disabledAlpha".equals(state0.getAlphaValue()));
 
@@ -375,18 +258,11 @@
   /**
    * Test the text completion for attribute values
    */
-<<<<<<< HEAD
-  @Test @IdeGuiTest
+  @Ignore("http://wpie20.hot.corp.google.com:8200/builders/ubuntu-studio-master-dev-uitests/builds/28/")
+  @Test
   public void testResourceCompletion() throws IOException {
-    myProjectFrame = importSimpleApplication();
-    ThemeEditorFixture themeEditor = ThemeEditorGuiTestUtils.openThemeEditor(myProjectFrame);
-=======
-  @Ignore("http://wpie20.hot.corp.google.com:8200/builders/ubuntu-studio-master-dev-uitests/builds/28/")
-  @Test
-  public void testResourceCompletion() throws IOException {
-    guiTest.importSimpleApplication();
-    ThemeEditorFixture themeEditor = ThemeEditorGuiTestUtils.openThemeEditor(guiTest.ideFrame());
->>>>>>> a001a568
+    guiTest.importSimpleApplication();
+    ThemeEditorFixture themeEditor = ThemeEditorGuiTestUtils.openThemeEditor(guiTest.ideFrame());
     final ThemeEditorTableFixture themeEditorTable = themeEditor.getPropertiesTable();
 
     final TableCell cell = row(3).column(0);
@@ -397,70 +273,39 @@
     assertEquals("@android:color/background_holo_light", themeEditorTable.valueAt(cell));
 
     JTableCellFixture tableCell = themeEditorTable.cell(cell);
-<<<<<<< HEAD
-    ResourceComponentFixture resourceComponent = new ResourceComponentFixture(myRobot, (ResourceComponent)tableCell.editor());
-=======
     ResourceComponentFixture resourceComponent = new ResourceComponentFixture(guiTest.robot(), (ResourceComponent)tableCell.editor());
->>>>>>> a001a568
     tableCell.startEditing();
     EditorTextFieldFixture textComponent = resourceComponent.getTextField();
     textComponent.requireText("@android:color/background_holo_light");
     textComponent.enterText("invalid");
     tableCell.stopEditing();
-<<<<<<< HEAD
-    pause(new Condition("Waiting for warning icon to be loaded") {
-      @Override
-      public boolean test() {
-        return themeEditorTable.hasWarningIconAt(cell);
-      }
-    }, GuiTests.SHORT_TIMEOUT);
-=======
     Wait.minutes(2).expecting("warning icon to be loaded").until(() -> themeEditorTable.hasWarningIconAt(cell));
->>>>>>> a001a568
 
     tableCell.startEditing();
     textComponent = resourceComponent.getTextField();
     String prefix = "@android:color/back";
     textComponent.replaceText(prefix);
 
-<<<<<<< HEAD
-    JListFixture completionPopup = ThemeEditorGuiTestUtils.getCompletionPopup(myRobot);
-    String[] suggestions = completionPopup.contents();
-    assertTrue(suggestions.length > 0);
-    for (String suggestion : suggestions) {
-      assertTrue(suggestion.startsWith(prefix));
-=======
     JListFixture completionPopup = ThemeEditorGuiTestUtils.getCompletionPopup(guiTest.robot());
     String[] suggestions = completionPopup.contents();
     assertThat(suggestions).isNotEmpty();
     for (String suggestion : suggestions) {
       assertThat(suggestion).startsWith(prefix);
->>>>>>> a001a568
     }
 
     prefix = "@color/back";
     textComponent.replaceText(prefix);
-<<<<<<< HEAD
-    completionPopup = ThemeEditorGuiTestUtils.getCompletionPopup(myRobot);
-    suggestions = completionPopup.contents();
-    assertTrue(suggestions.length > 0);
-    for (String suggestion : suggestions) {
-      assertTrue(suggestion.startsWith(prefix));
-=======
     completionPopup = ThemeEditorGuiTestUtils.getCompletionPopup(guiTest.robot());
     suggestions = completionPopup.contents();
     assertThat(suggestions).isNotEmpty();
     for (String suggestion : suggestions) {
       assertThat(suggestion).startsWith(prefix);
->>>>>>> a001a568
     }
 
     completionPopup.item(0).doubleClick();
     tableCell.stopEditing();
     assertEquals(suggestions[0], themeEditorTable.valueAt(cell));
   }
-<<<<<<< HEAD
-=======
 
   /**
    * @see com.android.tools.idea.editors.theme.ThemeEditorTable#getPopupMenuAtCell(int, int)
@@ -572,5 +417,4 @@
     editor.switchToTab("styles.xml");
     editor.switchToTab("Theme Editor");
   }
->>>>>>> a001a568
 }