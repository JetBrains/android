/*
 * Copyright (C) 2015 The Android Open Source Project
 *
 * Licensed under the Apache License, Version 2.0 (the "License");
 * you may not use this file except in compliance with the License.
 * You may obtain a copy of the License at
 *
 *      http://www.apache.org/licenses/LICENSE-2.0
 *
 * Unless required by applicable law or agreed to in writing, software
 * distributed under the License is distributed on an "AS IS" BASIS,
 * WITHOUT WARRANTIES OR CONDITIONS OF ANY KIND, either express or implied.
 * See the License for the specific language governing permissions and
 * limitations under the License.
 */
package com.android.tools.idea.tests.gui.theme;

import com.android.tools.idea.tests.gui.framework.BelongsToTestGroups;
import com.android.tools.idea.tests.gui.framework.GuiTestCase;
import com.android.tools.idea.tests.gui.framework.IdeGuiTest;
import com.android.tools.idea.tests.gui.framework.fixture.theme.ThemeEditorFixture;
import com.intellij.notification.EventLog;
import com.intellij.notification.Notification;
import com.intellij.notification.NotificationType;
import org.fest.assertions.Index;
import org.junit.Test;

import javax.swing.*;
import java.io.IOException;
import java.util.List;

import static com.android.tools.idea.tests.gui.framework.GuiTests.clickPopupMenuItem;
import static com.android.tools.idea.tests.gui.framework.TestGroup.THEME;
import static org.fest.assertions.Assertions.assertThat;


/**
 * Unit test for the layout theme editor
 */
@BelongsToTestGroups({THEME})
public class ThemeEditorTest extends GuiTestCase {
  /**
   * Checks that no errors are present in the event log
   */
  private void checkNoErrors() {
    myProjectFrame.robot().waitForIdle();
    for(Notification notification : EventLog.getLogModel(myProjectFrame.getProject()).getNotifications()) {
      assertThat(notification.getType()).isNotEqualTo(NotificationType.ERROR);
    }
  }

  @Test @IdeGuiTest
  public void testOpenProject() throws IOException {
    // Test that we can open the simple application and the theme editor opens correctly
    myProjectFrame = importSimpleApplication();
    ThemeEditorFixture themeEditor = ThemeEditorTestUtils.openThemeEditor(myProjectFrame);

    // Search is empty
    themeEditor.getThemePreviewPanel().getSearchTextField().requireText("");

    // Check the theme combo is populated correctly
    List<String> themeList = themeEditor.getThemesList();
    // The expected elements are:
    // 0. AppTheme
    // 1. -- Separator
    // 2. AppCompat Light
    // 3. AppCompat
    // 4. Show all themes
    // 5. -- Separator
    // 6. Create New Theme
    // 7. Rename AppTheme
    assertThat(themeList)
      .hasSize(8)
<<<<<<< HEAD
      .contains("@style/AppTheme", Index.atIndex(0))
      .contains("@style/Theme.AppCompat.Light.NoActionBar", Index.atIndex(2))
      .contains("@style/Theme.AppCompat.NoActionBar", Index.atIndex(3))
=======
      .contains("AppTheme", Index.atIndex(0))
      .contains("Theme.AppCompat.Light.NoActionBar", Index.atIndex(2))
      .contains("Theme.AppCompat.NoActionBar", Index.atIndex(3))
>>>>>>> 8c64fd27
      .contains("Show all themes", Index.atIndex(4))
      .contains("Create New Theme", Index.atIndex(6))
      .contains("Rename AppTheme", Index.atIndex(7));

    assertThat(themeList.get(1)).startsWith("javax.swing.JSeparator");
    assertThat(themeList.get(5)).startsWith("javax.swing.JSeparator");

    // Check the attributes table is populated
    assertThat(themeEditor.getPropertiesTable().rowCount()).isGreaterThan(0);

    myProjectFrame.getEditor().close();
    checkNoErrors();
  }

  @Test @IdeGuiTest
  public void testConfigurationToolbar() throws IOException {
    myProjectFrame = importSimpleApplication();
    ThemeEditorFixture themeEditor = ThemeEditorTestUtils.openThemeEditor(myProjectFrame);

    JButton apiButton = themeEditor.findToolbarButton("Android version to use when rendering layouts in the IDE");
    myRobot.click(apiButton);
    clickPopupMenuItem("API 21", apiButton, myRobot);

    JButton deviceButton = themeEditor.findToolbarButton("The virtual device to render the layout with");
    myRobot.click(deviceButton);
    clickPopupMenuItem("Nexus 6P", deviceButton, myRobot);

    themeEditor.requireApi(21).requireDevice("Nexus 6P");

    // Tests that Preview All Screen Sizes is disabled
    myRobot.click(deviceButton);
    clickPopupMenuItem("Preview All Screen Sizes", deviceButton, myRobot);
    clickPopupMenuItem("Nexus 9", deviceButton, myRobot);
    themeEditor.requireDevice("Nexus 9");
  }
}<|MERGE_RESOLUTION|>--- conflicted
+++ resolved
@@ -71,15 +71,9 @@
     // 7. Rename AppTheme
     assertThat(themeList)
       .hasSize(8)
-<<<<<<< HEAD
-      .contains("@style/AppTheme", Index.atIndex(0))
-      .contains("@style/Theme.AppCompat.Light.NoActionBar", Index.atIndex(2))
-      .contains("@style/Theme.AppCompat.NoActionBar", Index.atIndex(3))
-=======
       .contains("AppTheme", Index.atIndex(0))
       .contains("Theme.AppCompat.Light.NoActionBar", Index.atIndex(2))
       .contains("Theme.AppCompat.NoActionBar", Index.atIndex(3))
->>>>>>> 8c64fd27
       .contains("Show all themes", Index.atIndex(4))
       .contains("Create New Theme", Index.atIndex(6))
       .contains("Rename AppTheme", Index.atIndex(7));
