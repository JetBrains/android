/*
 * Copyright (C) 2014 The Android Open Source Project
 *
 * Licensed under the Apache License, Version 2.0 (the "License");
 * you may not use this file except in compliance with the License.
 * You may obtain a copy of the License at
 *
 *      http://www.apache.org/licenses/LICENSE-2.0
 *
 * Unless required by applicable law or agreed to in writing, software
 * distributed under the License is distributed on an "AS IS" BASIS,
 * WITHOUT WARRANTIES OR CONDITIONS OF ANY KIND, either express or implied.
 * See the License for the specific language governing permissions and
 * limitations under the License.
 */
package com.android.tools.idea.tests.gui.framework.fixture;

import com.android.tools.idea.gradle.AndroidGradleModel;
import com.android.tools.idea.gradle.GradleSyncState;
import com.android.tools.idea.gradle.compiler.AndroidGradleBuildConfiguration;
import com.android.tools.idea.gradle.compiler.PostProjectBuildTasksExecutor;
import com.android.tools.idea.gradle.dsl.model.GradleBuildModel;
import com.android.tools.idea.gradle.invoker.GradleInvocationResult;
import com.android.tools.idea.gradle.project.GradleProjectImporter;
import com.android.tools.idea.gradle.project.build.GradleBuildContext;
import com.android.tools.idea.gradle.project.build.GradleProjectBuilder;
import com.android.tools.idea.gradle.util.BuildMode;
import com.android.tools.idea.project.AndroidProjectBuildNotifications;
import com.android.tools.idea.tests.gui.framework.fixture.EditorFixture.Tab;
import com.android.tools.idea.tests.gui.framework.fixture.avdmanager.AvdManagerDialogFixture;
import com.android.tools.idea.tests.gui.framework.fixture.gradle.GradleBuildModelFixture;
import com.android.tools.idea.tests.gui.framework.fixture.gradle.GradleProjectEventListener;
import com.android.tools.idea.tests.gui.framework.fixture.gradle.GradleToolWindowFixture;
import com.android.tools.idea.tests.gui.framework.ndk.MiscUtils;
import com.google.common.collect.Lists;
import com.google.common.collect.Sets;
import com.intellij.codeInspection.ui.InspectionTree;
import com.intellij.ide.RecentProjectsManager;
import com.intellij.ide.actions.ShowSettingsUtilImpl;
import com.intellij.openapi.Disposable;
import com.intellij.openapi.application.Application;
import com.intellij.openapi.application.ApplicationManager;
import com.intellij.openapi.application.ReadAction;
import com.intellij.openapi.application.Result;
import com.intellij.openapi.compiler.CompilationStatusListener;
import com.intellij.openapi.compiler.CompileContext;
import com.intellij.openapi.compiler.CompilerManager;
import com.intellij.openapi.externalSystem.model.ExternalSystemException;
import com.intellij.openapi.module.Module;
import com.intellij.openapi.module.ModuleManager;
import com.intellij.openapi.options.ShowSettingsUtil;
import com.intellij.openapi.progress.ProgressManager;
import com.intellij.openapi.project.Project;
import com.intellij.openapi.roots.ContentEntry;
import com.intellij.openapi.roots.ModifiableRootModel;
import com.intellij.openapi.roots.ModuleRootManager;
import com.intellij.openapi.roots.SourceFolder;
import com.intellij.openapi.util.Disposer;
import com.intellij.openapi.util.Ref;
import com.intellij.openapi.vfs.VirtualFile;
import com.intellij.openapi.wm.impl.IdeFrameImpl;
import com.intellij.openapi.wm.impl.welcomeScreen.WelcomeFrame;
import com.intellij.ui.EditorNotificationPanel;
import com.intellij.util.ThreeState;
import com.intellij.xdebugger.impl.ui.tree.nodes.XDebuggerTreeNode;
import org.fest.swing.core.GenericTypeMatcher;
import org.fest.swing.core.Robot;
import org.fest.swing.core.matcher.JButtonMatcher;
import org.fest.swing.core.matcher.JLabelMatcher;
import org.fest.swing.edt.GuiQuery;
import org.fest.swing.edt.GuiTask;
import org.fest.swing.timing.Condition;
import org.fest.swing.timing.Timeout;
import org.jetbrains.android.facet.AndroidFacet;
import org.jetbrains.annotations.Contract;
import org.jetbrains.annotations.NotNull;
import org.jetbrains.annotations.Nullable;
import org.jetbrains.jps.model.module.JpsModuleSourceRootType;
import org.jetbrains.plugins.gradle.settings.GradleProjectSettings;
import org.jetbrains.plugins.gradle.settings.GradleSettings;

import javax.swing.*;
import javax.swing.tree.TreeNode;
import java.awt.*;
import java.awt.event.KeyEvent;
import java.io.File;
import java.io.IOException;
import java.util.Collection;
<<<<<<< HEAD
=======
import java.util.Enumeration;
>>>>>>> 4130c6eb
import java.util.List;
import java.util.Set;
import java.util.concurrent.atomic.AtomicReference;

import static com.android.SdkConstants.FD_GRADLE;
import static com.android.tools.idea.gradle.util.BuildMode.COMPILE_JAVA;
import static com.android.tools.idea.gradle.util.BuildMode.SOURCE_GEN;
import static com.android.tools.idea.gradle.util.GradleUtil.*;
import static com.android.tools.idea.tests.gui.framework.GuiTests.*;
import static com.android.tools.idea.tests.gui.framework.fixture.LibraryPropertiesDialogFixture.showPropertiesDialog;
import static com.intellij.ide.impl.ProjectUtil.closeAndDispose;
import static com.intellij.openapi.util.io.FileUtil.*;
import static com.intellij.openapi.util.text.StringUtil.isNotEmpty;
import static com.intellij.openapi.vfs.VfsUtilCore.urlToPath;
import static junit.framework.Assert.assertNotNull;
import static junit.framework.Assert.fail;
import static org.fest.assertions.Assertions.assertThat;
import static org.fest.swing.edt.GuiActionRunner.execute;
import static org.fest.swing.timing.Pause.pause;
import static org.fest.util.Strings.quote;
import static org.jetbrains.android.AndroidPlugin.*;
import static org.jetbrains.plugins.gradle.settings.DistributionType.LOCAL;
import static org.junit.Assert.*;

public class IdeFrameFixture extends ComponentFixture<IdeFrameFixture, IdeFrameImpl> {
  @NotNull private final File myProjectPath;
  @NotNull private final GradleProjectEventListener myGradleProjectEventListener;

  private EditorFixture myEditor;

  @NotNull
  public static IdeFrameFixture find(@NotNull final Robot robot, @NotNull final File projectPath, @Nullable final String projectName) {
    final GenericTypeMatcher<IdeFrameImpl> matcher = new GenericTypeMatcher<IdeFrameImpl>(IdeFrameImpl.class) {
      @Override
      protected boolean isMatching(@NotNull IdeFrameImpl frame) {
        Project project = frame.getProject();
        if (project != null && toSystemIndependentName(projectPath.getPath()).equals(project.getBasePath())) {
          return projectName == null || projectName.equals(project.getName());
        }
        return false;
      }
    };

    pause(new Condition("IdeFrame " + quote(projectPath.getPath()) + " to show up") {
      @Override
      public boolean test() {
        Collection<IdeFrameImpl> frames = robot.finder().findAll(matcher);
        return !frames.isEmpty();
      }
    }, LONG_TIMEOUT);

    IdeFrameImpl ideFrame = robot.finder().find(matcher);
    return new IdeFrameFixture(robot, ideFrame, projectPath);
  }

  public IdeFrameFixture(@NotNull Robot robot, @NotNull IdeFrameImpl target, @NotNull File projectPath) {
    super(IdeFrameFixture.class, robot, target);
    myProjectPath = projectPath;
    final Project project = getProject();

    Disposable disposable = new NoOpDisposable();
    Disposer.register(project, disposable);

    myGradleProjectEventListener = new GradleProjectEventListener();

    GradleSyncState.subscribe(project, myGradleProjectEventListener);
    PostProjectBuildTasksExecutor.subscribe(project, myGradleProjectEventListener);
  }

  @NotNull
  public File getProjectPath() {
    return myProjectPath;
  }

  @NotNull
  public List<String> getModuleNames() {
    List<String> names = Lists.newArrayList();
    for (Module module : getModuleManager().getModules()) {
      names.add(module.getName());
    }
    return names;
  }

  @NotNull
  public IdeFrameFixture requireModuleCount(int expected) {
    Module[] modules = getModuleManager().getModules();
    assertThat(modules).as("Module count in project " + quote(getProject().getName())).hasSize(expected);
    return this;
  }

  @NotNull
  public AndroidGradleModel getAndroidProjectForModule(@NotNull String name) {
    Module module = getModule(name);
    AndroidFacet facet = AndroidFacet.getInstance(module);
    if (facet != null && facet.requiresAndroidModel()) {
      // TODO: Resolve direct AndroidGradleModel dep (b/22596984)
      AndroidGradleModel androidModel = AndroidGradleModel.get(facet);
      if (androidModel != null) {
        return androidModel;
      }
    }
    throw new AssertionError("Unable to find AndroidGradleModel for module " + quote(name));
  }

  @NotNull
  public Collection<String> getSourceFolderRelativePaths(@NotNull String moduleName, @NotNull final JpsModuleSourceRootType<?> sourceType) {
    final Set<String> paths = Sets.newHashSet();

    Module module = getModule(moduleName);
    final ModuleRootManager moduleRootManager = ModuleRootManager.getInstance(module);

    execute(new GuiTask() {
      @Override
      protected void executeInEDT() throws Throwable {
        ModifiableRootModel rootModel = moduleRootManager.getModifiableModel();
        try {
          for (ContentEntry contentEntry : rootModel.getContentEntries()) {
            for (SourceFolder folder : contentEntry.getSourceFolders()) {
              JpsModuleSourceRootType<?> rootType = folder.getRootType();
              if (rootType.equals(sourceType)) {
                String path = urlToPath(folder.getUrl());
                String relativePath = getRelativePath(myProjectPath, new File(toSystemDependentName(path)));
                paths.add(relativePath);
              }
            }
          }
        }
        finally {
          rootModel.dispose();
        }
      }
    });

    return paths;
  }

  @NotNull
  public Module getModule(@NotNull String name) {
    Module module = findModule(name);
    assertNotNull("Unable to find module with name " + quote(name), module);
    return module;
  }

  @Nullable
  public Module findModule(@NotNull String name) {
    for (Module module : getModuleManager().getModules()) {
      if (name.equals(module.getName())) {
        return module;
      }
    }
    return null;
  }


  @NotNull
  private ModuleManager getModuleManager() {
    return ModuleManager.getInstance(getProject());
  }

  @NotNull
  public EditorFixture getEditor() {
    if (myEditor == null) {
      myEditor = new EditorFixture(robot(), this);
    }

    return myEditor;
  }

  @NotNull
  public AndroidGradleModel getAndroidModel(@NotNull String moduleName) {
    Module module = getModule(moduleName);
    assertNotNull("Could not find module " + moduleName, module);
    AndroidFacet facet = AndroidFacet.getInstance(module);
    assertNotNull("Module " + moduleName + " is not an Android module", facet);
    assertTrue("Module " + moduleName + " is not a Gradle project", facet.requiresAndroidModel());
    // TODO: Resolve direct AndroidGradleModel dep (b/22596984)
    AndroidGradleModel androidModel = AndroidGradleModel.get(facet);
    assertNotNull("Module " + moduleName + " does not have a Gradle project (not synced yet or sync failed?)", androidModel);

    return androidModel;
  }

  @NotNull
  public GradleInvocationResult invokeProjectMake() {
    return invokeProjectMake(null);
  }

  @NotNull
  public GradleInvocationResult invokeProjectMake(@Nullable Runnable executeAfterInvokingMake) {
    myGradleProjectEventListener.reset();

    final AtomicReference<GradleInvocationResult> resultRef = new AtomicReference<GradleInvocationResult>();
    AndroidProjectBuildNotifications.subscribe(getProject(), new AndroidProjectBuildNotifications.AndroidProjectBuildListener() {
      @Override
      public void buildComplete(@NotNull AndroidProjectBuildNotifications.BuildContext context) {
        if (context instanceof GradleBuildContext) {
          resultRef.set(((GradleBuildContext)context).getBuildResult());
        }
      }
    });
    selectProjectMakeAction();

    if (executeAfterInvokingMake != null) {
      executeAfterInvokingMake.run();
    }

    waitForBuildToFinish(COMPILE_JAVA);

    GradleInvocationResult result = resultRef.get();
    assertNotNull(result);

    return result;
  }

  @NotNull
  public IdeFrameFixture invokeProjectMakeAndSimulateFailure(@NotNull final String failure) {
    Runnable failTask = new Runnable() {
      @Override
      public void run() {
        throw new ExternalSystemException(failure);
      }
    };
    ApplicationManager.getApplication().putUserData(EXECUTE_BEFORE_PROJECT_BUILD_IN_GUI_TEST_KEY, failTask);
    selectProjectMakeAction();
    return this;
  }

  @NotNull
  public IdeFrameFixture invokeProjectMakeWithGradleOutput(@NotNull String output) {
    ApplicationManager.getApplication().putUserData(GRADLE_BUILD_OUTPUT_IN_GUI_TEST_KEY, output);
    selectProjectMakeAction();
    return this;
  }

  @NotNull
  public IdeFrameFixture waitUntilFakeGradleOutputIsApplied() {
    final Application application = ApplicationManager.getApplication();
    if (application.getUserData(GRADLE_BUILD_OUTPUT_IN_GUI_TEST_KEY) == null) {
      fail("No fake gradle output is configured");
    }
    pause(new Condition("Waiting for fake gradle output to be applied") {
      @Override
      public boolean test() {
        return application.getUserData(GRADLE_BUILD_OUTPUT_IN_GUI_TEST_KEY) == null;
      }
    }, SHORT_TIMEOUT);
    String fakeOutput = application.getUserData(GRADLE_BUILD_OUTPUT_IN_GUI_TEST_KEY);
    if (fakeOutput != null) {
      fail(String.format("Fake gradle output (%s) is not applied in %d ms", fakeOutput, SHORT_TIMEOUT.duration()));
    }
    return this;
  }

  @NotNull
  public CompileContext invokeProjectMakeUsingJps() {
    final Project project = getProject();
    AndroidGradleBuildConfiguration buildConfiguration = AndroidGradleBuildConfiguration.getInstance(project);
    buildConfiguration.USE_EXPERIMENTAL_FASTER_BUILD = false;

    final AtomicReference<CompileContext> contextRef = new AtomicReference<CompileContext>();
    CompilerManager compilerManager = CompilerManager.getInstance(project);

    Disposable disposable = new NoOpDisposable();
    compilerManager.addCompilationStatusListener(new CompilationStatusListener() {
      @Override
      public void compilationFinished(boolean aborted, int errors, int warnings, CompileContext compileContext) {
        contextRef.set(compileContext);
      }

      @Override
      public void fileGenerated(String outputRoot, String relativePath) {
      }
    }, disposable);

    try {
      selectProjectMakeAction();

      pause(new Condition("Build (" + COMPILE_JAVA + ") for project " + quote(project.getName()) + " to finish'") {
        @Override
        public boolean test() {
          CompileContext context = contextRef.get();
          return context != null;
        }
      }, LONG_TIMEOUT);

      CompileContext context = contextRef.get();
      assertNotNull(context);

      return context;
    }
    finally {
      Disposer.dispose(disposable);
    }
  }

  /**
   * Finds the Run button in the IDE interface.
   *
   * @return ActionButtonFixture for the run button.
   */
  @NotNull
  public ActionButtonFixture findRunApplicationButton() {
    return findActionButtonByActionId("Run");
  }

  public void debugApp(@NotNull String appName) throws ClassNotFoundException {
    selectApp(appName);
    findActionButtonByActionId("Debug").click();
  }

  public void runApp(@NotNull String appName) throws ClassNotFoundException {
    selectApp(appName);
    findActionButtonByActionId("Run").click();
  }

  @NotNull
  public ChooseDeviceDialogFixture findChooseDeviceDialog() {
    return ChooseDeviceDialogFixture.find(robot());
  }

  @NotNull
  public RunToolWindowFixture getRunToolWindow() {
    return new RunToolWindowFixture(this);
  }

  @NotNull
  public DebugToolWindowFixture getDebugToolWindow() {
    return new DebugToolWindowFixture(this);
  }

  protected void selectProjectMakeAction() {
    invokeMenuPath("Build", "Make Project");
  }

  /**
   * Invokes an action by menu path
   *
   * @param path the series of menu names, e.g. {@link invokeActionByMenuPath("Build", "Make Project")}
   */
  public void invokeMenuPath(@NotNull String... path) {
    getMenuFixture().invokeMenuPath(path);
  }

  /**
   * Invokes an action by menu path (where each segment is a regular expression). This is particularly
   * useful when the menu items can change dynamically, such as the labels of Undo actions, Run actions,
   * etc.
   *
   * @param path the series of menu name regular expressions, e.g. {@link invokeActionByMenuPath("Build", "Make( Project)?")}
   */
  public void invokeMenuPathRegex(@NotNull String... path) {
    getMenuFixture().invokeMenuPathRegex(path);
  }

  @NotNull
  private MenuFixture getMenuFixture() {
    return new MenuFixture(robot(), target());
  }

  @NotNull
  public IdeFrameFixture waitForBuildToFinish(@NotNull final BuildMode buildMode) {
    final Project project = getProject();
    if (buildMode == SOURCE_GEN && !GradleProjectBuilder.getInstance(project).isSourceGenerationEnabled()) {
      return this;
    }

    pause(new Condition("Build (" + buildMode + ") for project " + quote(project.getName()) + " to finish'") {
      @Override
      public boolean test() {
        if (buildMode == SOURCE_GEN) {
          PostProjectBuildTasksExecutor tasksExecutor = PostProjectBuildTasksExecutor.getInstance(project);
          if (tasksExecutor.getLastBuildTimestamp() > -1) {
            // This will happen when creating a new project. Source generation happens before the IDE frame is found and build listeners
            // are created. It is fairly safe to assume that source generation happened if we have a timestamp for a "last performed build".
            return true;
          }
        }
        return myGradleProjectEventListener.isBuildFinished(buildMode);
      }
    }, LONG_TIMEOUT);

    waitForBackgroundTasksToFinish();
    robot().waitForIdle();

    return this;
  }

  @NotNull
  public FileFixture findExistingFileByRelativePath(@NotNull String relativePath) {
    VirtualFile file = findFileByRelativePath(relativePath, true);
    return new FileFixture(getProject(), file);
  }

  @Nullable
  @Contract("_, true -> !null")
  public VirtualFile findFileByRelativePath(@NotNull String relativePath, boolean requireExists) {
    //noinspection Contract
    assertFalse("Should use '/' in test relative paths, not File.separator", relativePath.contains("\\"));
    Project project = getProject();
    VirtualFile file = project.getBaseDir().findFileByRelativePath(relativePath);
    if (requireExists) {
      //noinspection Contract
      assertNotNull("Unable to find file with relative path " + quote(relativePath), file);
    }
    return file;
  }

  @NotNull
  public IdeFrameFixture requestProjectSyncAndExpectFailure() {
    requestProjectSync();
    return waitForGradleProjectSyncToFail();
  }

  @NotNull
  public IdeFrameFixture requestProjectSyncAndSimulateFailure(@NotNull final String failure) {
    Runnable failTask = new Runnable() {
      @Override
      public void run() {
        throw new ExternalSystemException(failure);
      }
    };
    ApplicationManager.getApplication().putUserData(EXECUTE_BEFORE_PROJECT_SYNC_TASK_IN_GUI_TEST_KEY, failTask);
    // When simulating the error, we don't have to wait for sync to happen. Sync never happens because the error is thrown before it (sync)
    // is started.
    return requestProjectSync();
  }

  @NotNull
  public IdeFrameFixture requestProjectSync() {
    myGradleProjectEventListener.reset();

    // We wait until all "Run Configurations" are populated in the toolbar combo-box. Until then the "Project Sync" button is not in its
    // final position, and FEST will click the wrong button.
    pause(new Condition("Waiting for 'Run Configurations' to be populated") {
      @Override
      public boolean test() {
        RunConfigurationComboBoxFixture runConfigurationComboBox = RunConfigurationComboBoxFixture.find(IdeFrameFixture.this);
        return isNotEmpty(runConfigurationComboBox.getText());
      }
    }, SHORT_TIMEOUT);

    waitForBackgroundTasksToFinish();
    findGradleSyncAction().waitUntilEnabledAndShowing();
    // TODO figure out why in IDEA 15 even though an action is enabled, visible and showing, clicking it (via UI testing infrastructure)
    // does not work consistently
    GradleProjectImporter.getInstance().requestProjectSync(getProject(), null);

    return this;
  }

  @NotNull
  private ActionButtonFixture findGradleSyncAction() {
    return findActionButtonByActionId("Android.SyncProject");
  }

  @NotNull
  public IdeFrameFixture waitForGradleProjectSyncToFail() {
    try {
      waitForGradleProjectSyncToFinish(true);
      fail("Expecting project sync to fail");
    }
    catch (RuntimeException expected) {
      // expected failure.
    }
    return waitForBackgroundTasksToFinish();
  }

  @NotNull
  public IdeFrameFixture waitForGradleProjectSyncToStart() {
    Project project = getProject();
    final GradleSyncState syncState = GradleSyncState.getInstance(project);
    if (!syncState.isSyncInProgress()) {
      pause(new Condition("Syncing project " + quote(project.getName()) + " to finish") {
        @Override
        public boolean test() {
          return myGradleProjectEventListener.isSyncStarted();
        }
      }, SHORT_TIMEOUT);
    }
    return this;
  }

  @NotNull
  public IdeFrameFixture waitForGradleProjectSyncToFinish() {
    waitForGradleProjectSyncToFinish(false);
    return this;
  }

  private void waitForGradleProjectSyncToFinish(final boolean expectSyncFailure) {
    final Project project = getProject();

    // ensure GradleInvoker (in-process build) is always enabled.
    AndroidGradleBuildConfiguration buildConfiguration = AndroidGradleBuildConfiguration.getInstance(project);
    buildConfiguration.USE_EXPERIMENTAL_FASTER_BUILD = true;

    pause(new Condition("Syncing project " + quote(project.getName()) + " to finish") {
      @Override
      public boolean test() {
        GradleSyncState syncState = GradleSyncState.getInstance(project);
        boolean syncFinished =
          (myGradleProjectEventListener.isSyncFinished() || syncState.isSyncNeeded() != ThreeState.YES) && !syncState.isSyncInProgress();
        if (expectSyncFailure) {
          syncFinished = syncFinished && myGradleProjectEventListener.hasSyncError();
        }
        return syncFinished;
      }
    }, LONG_TIMEOUT);

    findGradleSyncAction().waitUntilEnabledAndShowing();

    if (myGradleProjectEventListener.hasSyncError()) {
      RuntimeException syncError = myGradleProjectEventListener.getSyncError();
      myGradleProjectEventListener.reset();
      throw syncError;
    }

    if (!myGradleProjectEventListener.isSyncSkipped()) {
      waitForBuildToFinish(SOURCE_GEN);
    }

    waitForBackgroundTasksToFinish();
  }

  @NotNull
  public IdeFrameFixture waitForBackgroundTasksToFinish() {
    pause(new Condition("Background tasks to finish") {
      @Override
      public boolean test() {
        ProgressManager progressManager = ProgressManager.getInstance();
        return !progressManager.hasModalProgressIndicator() &&
               !progressManager.hasProgressIndicator() &&
               !progressManager.hasUnsafeProgressIndicator();
      }
    }, LONG_TIMEOUT);
    robot().waitForIdle();
    return this;
  }

  @NotNull
  private ActionButtonFixture findActionButtonByActionId(String actionId) {
    return ActionButtonFixture.findByActionId(actionId, robot(), target());
  }

  @NotNull
  public AndroidToolWindowFixture getAndroidToolWindow() {
    return new AndroidToolWindowFixture(getProject(), robot());
  }

  @NotNull
  public CapturesToolWindowFixture getCapturesToolWindow() {
    return new CapturesToolWindowFixture(getProject(), robot());
  }

  @NotNull
  public BuildVariantsToolWindowFixture getBuildVariantsWindow() {
    return new BuildVariantsToolWindowFixture(this);
  }

  @NotNull
  public MessagesToolWindowFixture getMessagesToolWindow() {
    return new MessagesToolWindowFixture(getProject(), robot());
  }

  @NotNull
  public GradleToolWindowFixture getGradleToolWindow() {
    return new GradleToolWindowFixture(getProject(), robot());
  }

  @NotNull
  public EditorNotificationPanelFixture requireEditorNotification(@NotNull final String message) {
    final Ref<EditorNotificationPanel> notificationPanelRef = new Ref<EditorNotificationPanel>();

    pause(new Condition("Notification with message '" + message + "' shows up") {
      @Override
      public boolean test() {
        EditorNotificationPanel notificationPanel = findNotificationPanel(message);
        notificationPanelRef.set(notificationPanel);
        return notificationPanel != null;
      }
    });

    EditorNotificationPanel notificationPanel = notificationPanelRef.get();
    assertNotNull(notificationPanel);
    return new EditorNotificationPanelFixture(robot(), notificationPanel);
  }

  public void requireNoEditorNotification() {
    assertNull(findNotificationPanel(null));
  }

  /**
   * Locates an editor notification with the given main message (unless the message is {@code null}, in which case we assert that there are
   * no visible editor notifications. Will fail if the given notification is not found.
   */
  @Nullable
  private EditorNotificationPanel findNotificationPanel(@Nullable String message) {
    Collection<EditorNotificationPanel> panels = robot().finder().findAll(target(), new GenericTypeMatcher<EditorNotificationPanel>(
      EditorNotificationPanel.class, true) {
      @Override
      protected boolean isMatching(@NotNull EditorNotificationPanel panel) {
        return panel.isShowing();
      }
    });

    if (message == null) {
      if (!panels.isEmpty()) {
        List<String> labels = Lists.newArrayList();
        for (EditorNotificationPanel panel : panels) {
          labels.addAll(getEditorNotificationLabels(panel));
        }
        fail("Found editor notifications when none were expected" + labels);
      }
      return null;
    }

    List<String> labels = Lists.newArrayList();
    for (EditorNotificationPanel panel : panels) {
      List<String> found = getEditorNotificationLabels(panel);
      labels.addAll(found);
      for (String label : found) {
        if (label.contains(message)) {
          return panel;
        }
      }
    }

    return null;
  }

  /** Looks up the main label for a given editor notification panel */
  private List<String> getEditorNotificationLabels(@NotNull EditorNotificationPanel panel) {
    final List<String> allText = Lists.newArrayList();
    final Collection<JLabel> labels = robot().finder().findAll(panel, JLabelMatcher.any().andShowing());
    for (final JLabel label : labels) {
      String text = execute(new GuiQuery<String>() {
        @Override
        @Nullable
        protected String executeInEDT() throws Throwable {
          return label.getText();
        }
      });
      if (isNotEmpty(text)) {
        allText.add(text);
      }
    }
    return allText;
  }

  @NotNull
  public IdeSettingsDialogFixture openIdeSettings() {
    // Using invokeLater because we are going to show a *modal* dialog via API (instead of clicking a button, for example.) If we use
    // GuiActionRunner the test will hang until the modal dialog is closed.
    ApplicationManager.getApplication().invokeLater(new Runnable() {
      @Override
      public void run() {
        Project project = getProject();
        ShowSettingsUtil.getInstance().showSettingsDialog(project, ShowSettingsUtilImpl.getConfigurableGroups(project, true));
      }
    });
    return IdeSettingsDialogFixture.find(robot());
  }

  @NotNull
  public IdeFrameFixture deleteGradleWrapper() {
    deleteWrapper(getProjectPath());
    return this;
  }

  @NotNull
  public IdeFrameFixture requireGradleWrapperSet() {
    File wrapperDirPath = getGradleWrapperDirPath(getProjectPath());
    assertThat(wrapperDirPath).as("Gradle wrapper").isDirectory();
    return this;
  }

  public static void deleteWrapper(@NotNull File projectDirPath) {
    File wrapperDirPath = getGradleWrapperDirPath(projectDirPath);
    delete(wrapperDirPath);
    assertThat(wrapperDirPath).as("Gradle wrapper").doesNotExist();
  }

  @NotNull
  private static File getGradleWrapperDirPath(@NotNull File projectDirPath) {
    return new File(projectDirPath, FD_GRADLE);
  }

  @NotNull
  public IdeFrameFixture useLocalGradleDistribution(@NotNull File gradleHomePath) {
    return useLocalGradleDistribution(gradleHomePath.getPath());
  }

  @NotNull
  public IdeFrameFixture useLocalGradleDistribution(@NotNull String gradleHome) {
    GradleProjectSettings settings = getGradleSettings();
    settings.setDistributionType(LOCAL);
    settings.setGradleHome(gradleHome);
    return this;
  }

  @NotNull
  public GradleProjectSettings getGradleSettings() {
    GradleProjectSettings settings = getGradleProjectSettings(getProject());
    assertNotNull(settings);
    return settings;
  }

  @NotNull
  public AvdManagerDialogFixture invokeAvdManager() {
    ActionButtonFixture button = findActionButtonByActionId("Android.RunAndroidAvdManager");
    button.requireVisible();
    button.requireEnabled();
    button.click();
    return AvdManagerDialogFixture.find(robot());
  }

  @NotNull
  public RunConfigurationsDialogFixture invokeRunConfigurationsDialog() {
    invokeMenuPath("Run", "Edit Configurations...");
    return RunConfigurationsDialogFixture.find(robot());
  }

  @NotNull
  public InspectionsFixture inspectCode() {
    invokeMenuPath("Analyze", "Inspect Code...");

    //final Ref<FileChooserDialogImpl> wrapperRef = new Ref<FileChooserDialogImpl>();
    JDialog dialog = robot().finder().find(new GenericTypeMatcher<JDialog>(JDialog.class) {
      @Override
      protected boolean isMatching(@NotNull JDialog dialog) {
        return "Specify Inspection Scope".equals(dialog.getTitle());
      }
    });
    JButton button = robot().finder().find(dialog, JButtonMatcher.withText("OK").andShowing());
    robot().click(button);

    final InspectionTree tree = waitUntilFound(robot(), new GenericTypeMatcher<InspectionTree>(InspectionTree.class) {
      @Override
      protected boolean isMatching(@NotNull InspectionTree component) {
        return true;
      }
    });

    return new InspectionsFixture(robot(), getProject(), tree);
  }

  @NotNull
  public ProjectViewFixture getProjectView() {
    return new ProjectViewFixture(getProject(), robot());
  }

  @NotNull
  public Project getProject() {
    Project project = target().getProject();
    assertNotNull(project);
    return project;
  }

  public void closeProject() {
    execute(new GuiTask() {
      @Override
      protected void executeInEDT() throws Throwable {
        closeAndDispose(getProject());
        RecentProjectsManager.getInstance().updateLastProjectPath();
        WelcomeFrame.showIfNoProjectOpened();
      }
    });
    pause(new Condition("Waiting for 'Welcome' page to show up") {
      @Override
      public boolean test() {
        for (Frame frame : Frame.getFrames()) {
          if (frame == WelcomeFrame.getInstance() && frame.isShowing()) {
            return true;
          }
        }
        return false;
      }
    });
  }

  @NotNull
  public LibraryPropertiesDialogFixture showPropertiesForLibrary(@NotNull String libraryName) {
    return showPropertiesDialog(robot(), libraryName, getProject());
  }

  @NotNull
  public MessagesFixture findMessageDialog(@NotNull String title) {
    return MessagesFixture.findByTitle(robot(), target(), title);
  }

  @NotNull
  public IdeFrameFixture setGradleJvmArgs(@NotNull final String jvmArgs) {
    Project project = getProject();

    final GradleSettings settings = GradleSettings.getInstance(project);
    settings.setGradleVmOptions(jvmArgs);

    pause(new Condition("Gradle settings to be set") {
      @Override
      public boolean test() {
        return jvmArgs.equals(settings.getGradleVmOptions());
      }
    }, SHORT_TIMEOUT);

    return this;
  }

  @NotNull
  public IdeFrameFixture updateGradleWrapperVersion(@NotNull String version) throws IOException {
    File wrapperPropertiesFile = findWrapperPropertiesFile(getProject());
    assertNotNull(wrapperPropertiesFile);
    updateGradleDistributionUrl(version, wrapperPropertiesFile);

    return this;
  }

  @NotNull
<<<<<<< HEAD
  public IdeFrameFixture updateAndroidModelVersion(@NotNull String version) throws IOException {
    File buildFile = new File(getProjectPath(), FN_BUILD_GRADLE);
    assertThat(buildFile).isFile();

    String contents = Files.toString(buildFile, Charsets.UTF_8);
    Pattern pattern = Pattern.compile("classpath ['\"]com.android.tools.build:gradle:(.+)['\"]");
    Matcher matcher = pattern.matcher(contents);
    if (matcher.find()) {
      contents = contents.substring(0, matcher.start(1)) + version + contents.substring(matcher.end(1));
      write(contents, buildFile, Charsets.UTF_8);
    }
    else {
      fail("Cannot find declaration of Android plugin");
    }
=======
  public IdeFrameFixture updateAndroidGradlePluginVersion(@NotNull final String version) throws IOException {
    execute(new GuiTask() {
      @Override
      protected void executeInEDT() throws Throwable {
        boolean updated = updateGradlePluginVersion(getProject(), version, null);
        assertTrue("Android Gradle plugin version was not updated", updated);
      }
    });
>>>>>>> 4130c6eb
    return this;
  }

  @NotNull
  public FindDialogFixture invokeFindInPathDialog() {
    invokeMenuPath("Edit", "Find", "Find in Path...");
    return FindDialogFixture.find(robot());
  }

  @NotNull
  public FindToolWindowFixture getFindToolWindow() {
    return new FindToolWindowFixture(this);
  }

  @NotNull
  public GradleBuildModelFixture parseBuildFileForModule(@NotNull String moduleName, boolean openInEditor) {
    Module module = getModule(moduleName);
    return parseBuildFile(module, openInEditor);
  }

  @NotNull
  public GradleBuildModelFixture parseBuildFile(@NotNull Module module, boolean openInEditor) {
    VirtualFile buildFile = getGradleBuildFile(module);
    assertNotNull(buildFile);
    return parseBuildFile(buildFile, openInEditor);
  }

  @NotNull
  public GradleBuildModelFixture parseBuildFile(@NotNull final VirtualFile buildFile, boolean openInEditor) {
    if (openInEditor) {
      getEditor().open(buildFile, Tab.DEFAULT).getCurrentFile();
    }
    final Ref<GradleBuildModel> buildModelRef = new Ref<GradleBuildModel>();
    new ReadAction() {
      @Override
      protected void run(@NotNull Result result) throws Throwable {
        buildModelRef.set(GradleBuildModel.parseBuildFile(buildFile, getProject()));
      }
    }.execute();
    GradleBuildModel buildModel = buildModelRef.get();
    assertNotNull(buildModel);
    return new GradleBuildModelFixture(buildModel);
  }

  private static class NoOpDisposable implements Disposable {
    @Override
    public void dispose() {
    }
  }

  public void selectApp(@NotNull String appName) {
    final ActionButtonFixture runButton = findRunApplicationButton();
    Container actionToolbarContainer = execute(new GuiQuery<Container>() {
      @Override
      protected Container executeInEDT() throws Throwable {
        return runButton.target().getParent();
      }
    });
    assertNotNull(actionToolbarContainer);

    ComboBoxActionFixture comboBoxActionFixture = ComboBoxActionFixture.findComboBox(robot(), actionToolbarContainer);
    comboBoxActionFixture.selectItem(appName);
    robot().pressAndReleaseKey(KeyEvent.VK_ENTER);
    robot().waitForIdle();
  }

  /////////////////////////////////////////////////////////////////
  ////     Methods to help control debugging under a test.  ///////
  /////////////////////////////////////////////////////////////////

  public void resumeProgram() {
    MiscUtils.invokeMenuPathOnRobotIdle(this, "Run", "Resume Program");
  }

  public void stepOver() {
    MiscUtils.invokeMenuPathOnRobotIdle(this, "Run", "Step Over");
  }

  public void stepInto() {
    MiscUtils.invokeMenuPathOnRobotIdle(this, "Run", "Step Into");
  }

  public void stepOut() {
    MiscUtils.invokeMenuPathOnRobotIdle(this, "Run", "Step Out");
  }

  /**
   * Toggles breakpoints at the line numbers in {@code lines} of the source file with basename {@code fileBaseName}. This will work only
   * if the fileBasename is unique in the project that's open on Android Studio.
   */
  public void toggleBreakPoints(String fileBasename, int[] lines) {
    // We open the file twice to bring the editor into focus. Idea 1.15 has this bug where opening a file doesn't automatically bring its
    // editor window into focus.
    MiscUtils.openFile(this, fileBasename);
    MiscUtils.openFile(this, fileBasename);
    for (int line : lines) {
      MiscUtils.navigateToLine(this, line);
      MiscUtils.invokeMenuPathOnRobotIdle(this, "Run", "Toggle Line Breakpoint");
    }
  }

  // Recursively prints out the debugger tree rooted at {@code node} into {@code builder} with an indent of
  // "{@code level} * {@code numIndentSpaces}" whitespaces. Each node is printed on a separate line. The indent level for every child node
  // is 1 more than their parent.
  private static void printNode(XDebuggerTreeNode node, StringBuilder builder, int level, int numIndentSpaces) {
    int numIndent = level;
    if (builder.length() > 0) {
      builder.append(System.getProperty("line.separator"));
    }
    for (int i = 0; i < level * numIndentSpaces; ++i) {
      builder.append(' ');
    }
    builder.append(node.getText().toString());
    Enumeration<XDebuggerTreeNode> children = node.children();
    while (children.hasMoreElements()) {
      printNode(children.nextElement(), builder, level + 1, numIndentSpaces);
    }
  }

  /**
   * Prints out the debugger tree rooted at {@code root}.
   */
  @NotNull
  public static String printDebuggerTree(XDebuggerTreeNode root) {
    StringBuilder builder = new StringBuilder();
    printNode(root, builder, 0, 2);
    return builder.toString();
  }

  @NotNull
  private static String[] debuggerTreeRootToChildrenTexts(XDebuggerTreeNode treeRoot) {
    List<? extends TreeNode> children = treeRoot.getChildren();
    String[] childrenTexts = new String[children.size()];
    int i = 0;
    for (TreeNode child : children) {
      childrenTexts[i] = ((XDebuggerTreeNode)child).getText().toString();
      ++i;
    }
    return childrenTexts;
  }

  /**
   * Returns the subset of {@code expectedPatterns} which do not match any of the children (just the first level children, not recursive) of
   * {@code treeRoot} .
   */
  @NotNull
  public static List<String> getUnmatchedTerminalVariableValues(String[] expectedPatterns, XDebuggerTreeNode treeRoot) {
    String[] childrenTexts = debuggerTreeRootToChildrenTexts(treeRoot);
    List<String> unmatchedPatterns = Lists.newArrayList();
    for (String expectedPattern : expectedPatterns) {
      boolean matched = false;
      for (String childText : childrenTexts) {
        if (childText.matches(expectedPattern)) {
          matched = true;
          break;
        }
      }
      if (!matched) {
        unmatchedPatterns.add(expectedPattern);
      }
    }
    return unmatchedPatterns;
  }

  /**
   * Returns the appropriate pattern to look for a variable named {@code name} with the type {@code type} and value {@code value} appearing
   * in the Variables window in Android Studio.
   */
  @NotNull
  public static String variableToSearchPattern(String name, String type, String value) {
    return String.format("%s = \\{%s\\} %s", name, type, value);
  }

  public boolean verifyVariablesAtBreakpoint(String[] expectedVariablePatterns, String debugConfigName, long tryUntilMillis) {
    DebugToolWindowFixture debugToolWindowFixture = new DebugToolWindowFixture(this);
    final ExecutionToolWindowFixture.ContentFixture contentFixture = debugToolWindowFixture.findContent(debugConfigName);

    contentFixture.clickDebuggerTreeRoot();
    // Wait for the debugger tree to appear.
    pause(new Condition("Looking for debugger tree.") {
      @Override
      public boolean test() {
        return contentFixture.getDebuggerTreeRoot() != null;
      }
    }, Timeout.timeout(tryUntilMillis));

    // Get the debugger tree and print it.
    XDebuggerTreeNode debuggerTreeRoot = contentFixture.getDebuggerTreeRoot();
    if (debuggerTreeRoot == null) {
      return false;
    }

    List<String> unmatchedPatterns = getUnmatchedTerminalVariableValues(expectedVariablePatterns, debuggerTreeRoot);
    return unmatchedPatterns.isEmpty();
  }
}<|MERGE_RESOLUTION|>--- conflicted
+++ resolved
@@ -86,10 +86,7 @@
 import java.io.File;
 import java.io.IOException;
 import java.util.Collection;
-<<<<<<< HEAD
-=======
 import java.util.Enumeration;
->>>>>>> 4130c6eb
 import java.util.List;
 import java.util.Set;
 import java.util.concurrent.atomic.AtomicReference;
@@ -461,7 +458,7 @@
       public boolean test() {
         if (buildMode == SOURCE_GEN) {
           PostProjectBuildTasksExecutor tasksExecutor = PostProjectBuildTasksExecutor.getInstance(project);
-          if (tasksExecutor.getLastBuildTimestamp() > -1) {
+          if (tasksExecutor.getLastBuildTimestamp() != null) {
             // This will happen when creating a new project. Source generation happens before the IDE frame is found and build listeners
             // are created. It is fairly safe to assume that source generation happened if we have a timestamp for a "last performed build".
             return true;
@@ -906,22 +903,6 @@
   }
 
   @NotNull
-<<<<<<< HEAD
-  public IdeFrameFixture updateAndroidModelVersion(@NotNull String version) throws IOException {
-    File buildFile = new File(getProjectPath(), FN_BUILD_GRADLE);
-    assertThat(buildFile).isFile();
-
-    String contents = Files.toString(buildFile, Charsets.UTF_8);
-    Pattern pattern = Pattern.compile("classpath ['\"]com.android.tools.build:gradle:(.+)['\"]");
-    Matcher matcher = pattern.matcher(contents);
-    if (matcher.find()) {
-      contents = contents.substring(0, matcher.start(1)) + version + contents.substring(matcher.end(1));
-      write(contents, buildFile, Charsets.UTF_8);
-    }
-    else {
-      fail("Cannot find declaration of Android plugin");
-    }
-=======
   public IdeFrameFixture updateAndroidGradlePluginVersion(@NotNull final String version) throws IOException {
     execute(new GuiTask() {
       @Override
@@ -930,7 +911,6 @@
         assertTrue("Android Gradle plugin version was not updated", updated);
       }
     });
->>>>>>> 4130c6eb
     return this;
   }
 
