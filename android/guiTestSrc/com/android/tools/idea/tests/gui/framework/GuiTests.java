/*
 * Copyright (C) 2014 The Android Open Source Project
 *
 * Licensed under the Apache License, Version 2.0 (the "License");
 * you may not use this file except in compliance with the License.
 * You may obtain a copy of the License at
 *
 *      http://www.apache.org/licenses/LICENSE-2.0
 *
 * Unless required by applicable law or agreed to in writing, software
 * distributed under the License is distributed on an "AS IS" BASIS,
 * WITHOUT WARRANTIES OR CONDITIONS OF ANY KIND, either express or implied.
 * See the License for the specific language governing permissions and
 * limitations under the License.
 */
package com.android.tools.idea.tests.gui.framework;

import com.android.tools.idea.gradle.project.GradleExperimentalSettings;
import com.android.tools.idea.sdk.IdeSdks;
import com.google.common.collect.ImmutableList;
import com.google.common.collect.Lists;
import com.intellij.diagnostic.AbstractMessage;
import com.intellij.diagnostic.MessagePool;
import com.intellij.ide.GeneralSettings;
import com.intellij.ide.RecentProjectsManager;
import com.intellij.openapi.application.ApplicationManager;
import com.intellij.openapi.application.PathManager;
import com.intellij.openapi.progress.ProgressManager;
import com.intellij.openapi.project.Project;
import com.intellij.openapi.project.ProjectManager;
import com.intellij.openapi.project.ProjectManagerAdapter;
import com.intellij.openapi.util.text.StringUtil;
import com.intellij.openapi.vfs.LocalFileSystem;
import com.intellij.openapi.vfs.VirtualFile;
import com.intellij.openapi.wm.IdeFrame;
import com.intellij.openapi.wm.impl.IdeFrameImpl;
import com.intellij.ui.components.JBList;
import com.intellij.ui.popup.PopupFactoryImpl;
import com.intellij.ui.popup.list.ListPopupModel;
import com.intellij.util.net.HttpConfigurable;
import org.fest.swing.core.BasicRobot;
import org.fest.swing.core.ComponentFinder;
import org.fest.swing.core.GenericTypeMatcher;
import org.fest.swing.core.Robot;
import org.fest.swing.edt.GuiActionRunner;
import org.fest.swing.edt.GuiQuery;
import org.fest.swing.edt.GuiTask;
import org.fest.swing.fixture.ContainerFixture;
import org.fest.swing.fixture.JListFixture;
<<<<<<< HEAD
import org.fest.swing.timing.Condition;
import org.fest.swing.timing.Timeout;
import org.hamcrest.BaseMatcher;
import org.hamcrest.Description;
import org.hamcrest.Matcher;
=======
import org.fest.swing.fixture.JTableFixture;
import org.hamcrest.BaseMatcher;
import org.hamcrest.Description;
import org.hamcrest.Matcher;
import org.jetbrains.android.AndroidPlugin;
>>>>>>> 50d6ab60
import org.jetbrains.android.AndroidTestBase;
import org.jetbrains.annotations.Contract;
import org.jetbrains.annotations.NotNull;
import org.jetbrains.annotations.Nullable;
import org.junit.AssumptionViolatedException;

import javax.swing.*;
import java.awt.*;
import java.io.File;
import java.io.IOException;
import java.util.ArrayList;
import java.util.Collection;
import java.util.Collections;
import java.util.List;
import java.util.concurrent.TimeUnit;
import java.util.concurrent.atomic.AtomicReference;

import static com.android.tools.idea.AndroidTestCaseHelper.getAndroidSdkPath;
import static com.android.tools.idea.AndroidTestCaseHelper.getSystemPropertyOrEnvironmentVariable;
import static com.google.common.base.Joiner.on;
import static com.google.common.base.Strings.isNullOrEmpty;
import static com.google.common.io.Files.createTempDir;
import static com.google.common.truth.Truth.assertThat;
import static com.intellij.openapi.projectRoots.JdkUtil.checkForJdk;
import static com.intellij.openapi.util.io.FileUtil.*;
import static com.intellij.openapi.util.text.StringUtil.isNotEmpty;
import static com.intellij.util.containers.ContainerUtil.getFirstItem;
<<<<<<< HEAD
import static java.util.concurrent.TimeUnit.MINUTES;
import static java.util.concurrent.TimeUnit.SECONDS;
import static org.fest.assertions.Assertions.assertThat;
=======
import static org.fest.swing.core.MouseButton.LEFT_BUTTON;
>>>>>>> 50d6ab60
import static org.fest.swing.edt.GuiActionRunner.execute;
import static org.fest.swing.finder.WindowFinder.findFrame;
import static org.fest.util.Strings.quote;
import static org.jetbrains.android.AndroidPlugin.getGuiTestSuiteState;
import static org.jetbrains.android.AndroidPlugin.setGuiTestingMode;
import static org.junit.Assert.*;

public final class GuiTests {
<<<<<<< HEAD
  public static final Timeout THIRTY_SEC_TIMEOUT = timeout(30, SECONDS);
  public static final Timeout SHORT_TIMEOUT = timeout(2, MINUTES);
  public static final Timeout LONG_TIMEOUT = timeout(5, MINUTES);
=======
>>>>>>> 50d6ab60

  public static final String GUI_TESTS_RUNNING_IN_SUITE_PROPERTY = "gui.tests.running.in.suite";

  /**
   * Environment variable set by users to point to sources
   */
  public static final String AOSP_SOURCE_PATH = "AOSP_SOURCE_PATH";
  /**
   * Older environment variable pointing to the sdk dir inside AOSP; checked for compatibility
   */
  public static final String ADT_SDK_SOURCE_PATH = "ADT_SDK_SOURCE_PATH";
  /**
   * AOSP-relative path to directory containing GUI test data
   */
  public static final String RELATIVE_DATA_PATH = "tools/adt/idea/android/testData/guiTests".replace('/', File.separatorChar);
  /**
   * Environment variable pointing to the JDK to be used for tests
   */
  public static final String JDK_HOME_FOR_TESTS = "JDK_HOME_FOR_TESTS";

  private static final EventQueue SYSTEM_EVENT_QUEUE = Toolkit.getDefaultToolkit().getSystemEventQueue();

  private static final File TMP_PROJECT_ROOT = createTempProjectCreationDir();

  @NotNull
  public static List<Error> fatalErrorsFromIde() {
    List<AbstractMessage> errorMessages = MessagePool.getInstance().getFatalErrors(true, true);
    List<Error> errors = new ArrayList<>(errorMessages.size());
    for (AbstractMessage errorMessage : errorMessages) {
      StringBuilder messageBuilder = new StringBuilder(errorMessage.getMessage());
      String additionalInfo = errorMessage.getAdditionalInfo();
      if (isNotEmpty(additionalInfo)) {
        messageBuilder.append(System.getProperty("line.separator")).append("Additional Info: ").append(additionalInfo);
      }
      Error error = new Error(messageBuilder.toString(), errorMessage.getThrowable());
      errors.add(error);
    }
    return Collections.unmodifiableList(errors);
  }

  static void setIdeSettings() {
    GradleExperimentalSettings.getInstance().SELECT_MODULES_ON_PROJECT_IMPORT = false;
    GradleExperimentalSettings.getInstance().SKIP_SOURCE_GEN_ON_PROJECT_SYNC = false;

    // Clear HTTP proxy settings, in case a test changed them.
    HttpConfigurable ideSettings = HttpConfigurable.getInstance();
    ideSettings.USE_HTTP_PROXY = false;
    ideSettings.PROXY_HOST = "";
    ideSettings.PROXY_PORT = 80;

    AndroidPlugin.GuiTestSuiteState state = getGuiTestSuiteState();
    state.setSkipSdkMerge(false);
    state.setUseCachedGradleModelOnly(false);

    // TODO: setUpDefaultGeneralSettings();
  }

  // Called by IdeTestApplication via reflection.
  @SuppressWarnings("unused")
  public static void setUpDefaultGeneralSettings() {
    setGuiTestingMode(true);

    GeneralSettings.getInstance().setShowTipsOnStartup(false);
    setUpDefaultProjectCreationLocationPath();

    setUpSdks();
  }

  public static void setUpSdks() {
    File androidSdkPath = getAndroidSdkPath();

    String jdkHome = getSystemPropertyOrEnvironmentVariable(JDK_HOME_FOR_TESTS);
    if (isNullOrEmpty(jdkHome) || !checkForJdk(jdkHome)) {
      fail("Please specify the path to a valid JDK using system property " + JDK_HOME_FOR_TESTS);
    }
    File jdkPath = new File(jdkHome);

    execute(new GuiTask() {
      @Override
      protected void executeInEDT() throws Throwable {
        File currentAndroidSdkPath = IdeSdks.getAndroidSdkPath();
        File currentJdkPath = IdeSdks.getJdkPath();
        if (!filesEqual(androidSdkPath, currentAndroidSdkPath) || !filesEqual(jdkPath, currentJdkPath)) {
          ApplicationManager.getApplication().runWriteAction(
            () -> {
              System.out.println(String.format("Setting Android SDK: '%1$s'", androidSdkPath.getPath()));
              IdeSdks.setAndroidSdkPath(androidSdkPath, null);

              System.out.println(String.format("Setting JDK: '%1$s'", jdkPath.getPath()));
              IdeSdks.setJdkPath(jdkPath);

              System.out.println();
<<<<<<< HEAD
            }
          });
=======
            });
>>>>>>> 50d6ab60
        }
      }
    });

  }

  public static void refreshFiles() {
    execute(new GuiTask() {
      @Override
      protected void executeInEDT() throws Throwable {
        ApplicationManager.getApplication().runWriteAction(
          () -> {
            LocalFileSystem.getInstance().refresh(false /* synchronous */);
          });
      }
    });
  }

  /**
   * @return the path of the installation of a supported Gradle version. The path of the installation is specified via the system property
   * 'supported.gradle.home.path'. If the system property is not found, the test invoking this method will be skipped.
   */
  @NotNull
  public static File getGradleHomePathOrSkipTest() {
    return getFilePathPropertyOrSkipTest("supported.gradle.home.path", "the path of a local Gradle 2.2.1 distribution", true);
  }

  /**
   * @return the path of the installation of a Gradle version that is no longer supported by the IDE. The path of the installation is
   * specified via the system property 'unsupported.gradle.home.path'. If the system property is not found, the test invoking this method
   * will be skipped.
   */
  @NotNull
  public static File getUnsupportedGradleHomeOrSkipTest() {
    return getGradleHomeFromSystemPropertyOrSkipTest("unsupported.gradle.home.path", "2.1");
  }

  /**
   * Returns the Gradle installation directory whose path is specified in the given system property. If the expected system property is not
   * found, the test invoking this method will be skipped.
   *
   * @param propertyName  the name of the system property.
   * @param gradleVersion the version of the Gradle installation. This is used in the message displayed when the expected system property is
   *                      not found.
   * @return the Gradle installation directory whose path is specified in the given system property.
   */
  @NotNull
  public static File getGradleHomeFromSystemPropertyOrSkipTest(@NotNull String propertyName, @NotNull String gradleVersion) {
    String description = "the path of a Gradle " + gradleVersion + " distribution";
    return getFilePathPropertyOrSkipTest(propertyName, description, true);
  }

  /**
   * Returns a file whose path is specified in the given system property. If the expected system property is not found, the test invoking \
   * this method will be skipped.
   *
   * @param propertyName the name of the system property.
   * @param description  the description of the path to get. This is used in the message displayed when the expected system property is not
   *                     found.
   * @param isDirectory  indicates whether the file is a directory.
   * @return a file whose path is specified in the given system property.
   */
  @NotNull
  public static File getFilePathPropertyOrSkipTest(@NotNull String propertyName, @NotNull String description, boolean isDirectory) {
    String pathValue = System.getProperty(propertyName);
    File path = null;
    if (!isNullOrEmpty(pathValue)) {
      File tempPath = new File(pathValue);
      if (isDirectory && tempPath.isDirectory() || !isDirectory && tempPath.isFile()) {
        path = tempPath;
      }
    }

    if (path == null) {
      skipTest("Please specify " + description + ", using system property " + quote(propertyName));
    }
    return path;
  }

  /**
   * Skips a test (the test will be marked as "skipped"). This method has the same effect as the {@code Ignore} annotation, with the
   * advantage of allowing tests to be skipped conditionally.
   */
  @Contract("_ -> fail")
  public static void skipTest(@NotNull String message) {
    throw new AssumptionViolatedException(message);
  }

  public static void setUpDefaultProjectCreationLocationPath() {
    RecentProjectsManager.getInstance().setLastProjectCreationLocation(getProjectCreationDirPath().getPath());
  }

  // Called by IdeTestApplication via reflection.
  @SuppressWarnings("UnusedDeclaration")
  public static void waitForIdeToStart() {
    GuiActionRunner.executeInEDT(false);
    Robot robot = null;
    try {
      robot = BasicRobot.robotWithCurrentAwtHierarchy();
      MyProjectManagerListener listener = new MyProjectManagerListener();
      findFrame(new GenericTypeMatcher<Frame>(Frame.class) {
        @Override
        protected boolean isMatching(@NotNull Frame frame) {
          if (frame instanceof IdeFrame) {
            if (frame instanceof IdeFrameImpl) {
              listener.myActive = true;
              ProjectManager.getInstance().addProjectManagerListener(listener);
            }
            return true;
          }
          return false;
        }
      }).withTimeout(TimeUnit.MINUTES.toMillis(2)).using(robot);

      // We know the IDE event queue was pushed in front of the AWT queue. Some JDKs will leave a dummy event in the AWT queue, which
      // we attempt to clear here. All other events, including those posted by the Robot, will go through the IDE event queue.
      try {
        if (SYSTEM_EVENT_QUEUE.peekEvent() != null) {
          SYSTEM_EVENT_QUEUE.getNextEvent();
        }
      }
      catch (InterruptedException ex) {
        // Ignored.
      }

      if (listener.myActive) {
        Wait.minutes(2).expecting("project to be opened")
          .until(() -> {
            boolean notified = listener.myNotified;
            if (notified) {
              ProgressManager progressManager = ProgressManager.getInstance();
              boolean isIdle = !progressManager.hasModalProgressIndicator() &&
                               !progressManager.hasProgressIndicator() &&
                               !progressManager.hasUnsafeProgressIndicator();
              if (isIdle) {
                ProjectManager.getInstance().removeProjectManagerListener(listener);
              }
              return isIdle;
            }
            return false;
          });
      }
    }
    finally {
      GuiActionRunner.executeInEDT(true);
      if (robot != null) {
        robot.cleanUpWithoutDisposingWindows();
      }
    }
  }

  static ImmutableList<Window> windowsShowing() {
    ImmutableList.Builder<Window> listBuilder = ImmutableList.builder();
    for (Window window : Window.getWindows()) {
      if (window.isShowing()) {
        listBuilder.add(window);
      }
    }
    return listBuilder.build();
  }

  @NotNull
  public static File getProjectCreationDirPath() {
    return TMP_PROJECT_ROOT;
  }

  @NotNull
  public static File createTempProjectCreationDir() {
    try {
      // The temporary location might contain symlinks, such as /var@ -> /private/var on MacOS.
      // EditorFixture seems to require a canonical path when opening the file.
      return createTempDir().getCanonicalFile();
    }
    catch (IOException ex) {
      // For now, keep the original behavior and point inside the source tree.
      ex.printStackTrace();
      return new File(getTestProjectsRootDirPath(), "newProjects");
    }
  }

  @NotNull
  public static File getTestProjectsRootDirPath() {
    String testDataPath = AndroidTestBase.getTestDataPath();
    assertNotNull(testDataPath);
    assertThat(testDataPath).isNotEmpty();
    testDataPath = toCanonicalPath(toSystemDependentName(testDataPath));
    return new File(testDataPath, "guiTests");
  }

  private GuiTests() {
  }

  public static void deleteFile(@Nullable VirtualFile file) {
    // File deletion must happen on UI thread under write lock
    if (file != null) {
      execute(new GuiTask() {
        @Override
        protected void executeInEDT() throws Throwable {
          ApplicationManager.getApplication().runWriteAction(new Runnable() {
            @Override
            public void run() {
              try {
                file.delete(this);
              }
              catch (IOException e) {
                // ignored
              }
            }
          });
        }
      });
    }
  }

  /**
   * Waits until an IDE popup is shown and returns it.
   */
  public static JBList waitForPopup(@NotNull Robot robot) {
    return waitUntilFound(robot, null, new GenericTypeMatcher<JBList>(JBList.class) {
      @Override
      protected boolean isMatching(@NotNull JBList list) {
        ListModel model = list.getModel();
        return model instanceof ListPopupModel;
      }
    });
  }

  /**
   * Clicks an IntelliJ/Studio popup menu item with the given label prefix
   *
   * @param labelPrefix the target menu item label prefix
<<<<<<< HEAD
   * @param component a component in the same window that the popup menu is associated with
   * @param robot the robot to drive it with
=======
   * @param component   a component in the same window that the popup menu is associated with
   * @param robot       the robot to drive it with
>>>>>>> 50d6ab60
   */
  public static void clickPopupMenuItem(@NotNull String labelPrefix, @NotNull Component component, @NotNull Robot robot) {
    clickPopupMenuItemMatching(new PrefixMatcher(labelPrefix), component, robot);
  }

  public static void clickPopupMenuItemMatching(@NotNull Matcher<String> labelMatcher, @NotNull Component component, @NotNull Robot robot) {
    // IntelliJ doesn't seem to use a normal JPopupMenu, so this won't work:
    //    JPopupMenu menu = myRobot.findActivePopupMenu();
    // Instead, it uses a JList (technically a JBList), which is placed somewhere
    // under the root pane.

    Container root = getRootContainer(component);

    // First find the JBList which holds the popup. There could be other JBLists in the hierarchy,
    // so limit it to one that is actually used as a popup, as identified by its model being a ListPopupModel:
    assertNotNull(root);
    JBList list = robot.finder().find(root, new GenericTypeMatcher<JBList>(JBList.class) {
      @Override
      protected boolean isMatching(@NotNull JBList list) {
        ListModel model = list.getModel();
        return model instanceof ListPopupModel;
      }
    });

    // We can't use the normal JListFixture method to click by label since the ListModel items are
    // ActionItems whose toString does not reflect the text, so search through the model items instead:
    ListPopupModel model = (ListPopupModel)list.getModel();
    java.util.List<String> items = Lists.newArrayList();
    for (int i = 0; i < model.getSize(); i++) {
      Object elementAt = model.getElementAt(i);
      String s;
      if (elementAt instanceof PopupFactoryImpl.ActionItem) {
<<<<<<< HEAD
        PopupFactoryImpl.ActionItem item = (PopupFactoryImpl.ActionItem)elementAt;
        String s = item.getText();
        if (labelMatcher.matches(s)) {
          new JListFixture(robot, list).clickItem(i);
          return;
        }
        items.add(s);
      } else { // For example package private class IntentionActionWithTextCaching used in quickfix popups
        String s = elementAt.toString();
        if (labelMatcher.matches(s)) {
          new JListFixture(robot, list).clickItem(i);
          return;
        }
        items.add(s);
=======
        s = ((PopupFactoryImpl.ActionItem)elementAt).getText();
      }
      else { // For example package private class IntentionActionWithTextCaching used in quickfix popups
        s = elementAt.toString();
>>>>>>> 50d6ab60
      }

      if (labelMatcher.matches(s)) {
        new JListFixture(robot, list).clickItem(i);
        robot.waitForIdle();
        return;
      }
      items.add(s);
    }

    if (items.isEmpty()) {
      fail("Could not find any menu items in popup");
    }
    fail("Did not find menu item '" + labelMatcher + "' among " + on(", ").join(items));
  }

  /**
   * Returns the root container containing the given component
   */
  @Nullable
  public static Container getRootContainer(@NotNull Component component) {
    return execute(new GuiQuery<Container>() {
      @Override
      @Nullable
      protected Container executeInEDT() throws Throwable {
        return (Container)SwingUtilities.getRoot(component);
      }
    });
  }

  public static void findAndClickOkButton(@NotNull ContainerFixture<? extends Container> container) {
    findAndClickButtonWhenEnabled(container, "OK");
  }

  public static void findAndClickCancelButton(@NotNull ContainerFixture<? extends Container> container) {
    findAndClickButtonWhenEnabled(container, "Cancel");
  }

  public static void findAndClickButton(@NotNull ContainerFixture<? extends Container> container, @NotNull String text) {
    Robot robot = container.robot();
    JButton button = findButton(container, text, robot);
    robot.click(button);
  }

  public static void findAndClickButtonWhenEnabled(@NotNull ContainerFixture<? extends Container> container, @NotNull String text) {
    Robot robot = container.robot();
<<<<<<< HEAD
    final JButton button = findButton(container, text, robot);
    pause(new Condition("Wait for button " + text + " to be enabled.") {
      @Override
      public boolean test() {
        return button.isEnabled() && button.isVisible() && button.isShowing();
      }
    }, SHORT_TIMEOUT);
=======
    JButton button = findButton(container, text, robot);
    Wait.minutes(2).expecting("button " + text + " to be enabled")
      .until(() -> button.isEnabled() && button.isVisible() && button.isShowing());
>>>>>>> 50d6ab60
    robot.click(button);
  }

  /**
   * Fest API bug work-around - Double click on FEST moves the mouse between clicks (to the same location), and that fails on Mac.
   */
  public static void doubleClick(Robot robot, Point clickLocation) {
    robot.moveMouse(clickLocation);
    robot.pressMouse(LEFT_BUTTON);
    robot.releaseMouse(LEFT_BUTTON);
    robot.pressMouse(LEFT_BUTTON);
    robot.releaseMouse(LEFT_BUTTON);
  }

  @NotNull
  private static JButton findButton(@NotNull ContainerFixture<? extends Container> container, @NotNull String text, Robot robot) {
    return robot.finder().find(container.target(), new GenericTypeMatcher<JButton>(JButton.class) {
      @Override
      protected boolean isMatching(@NotNull JButton button) {
        String buttonText = button.getText();
        if (buttonText != null) {
          return buttonText.trim().equals(text) && button.isShowing();
        }
        return false;
      }
    });
  }

  /**
   * Returns a full path to the GUI data directory in the user's AOSP source tree, if known, or null
   */
  @Nullable
  public static File getTestDataDir() {
    File aosp = getAospSourceDir();
    return aosp != null ? new File(aosp, RELATIVE_DATA_PATH) : null;
  }

  /**
   * @return a full path to the user's AOSP source tree (e.g. the directory expected to contain tools/adt/idea etc including the GUI tests.
   */
  @Nullable
  public static File getAospSourceDir() {
    // If running tests from the IDE, we can find the AOSP directly without user environment variable help
    File home = new File(PathManager.getHomePath());
    if (home.exists()) {
      File parentFile = home.getParentFile();
      if (parentFile != null && "tools".equals(parentFile.getName())) {
        return parentFile.getParentFile();
      }
    }

    String aosp = System.getenv(AOSP_SOURCE_PATH);
    if (aosp == null) {
      String sdk = System.getenv(ADT_SDK_SOURCE_PATH);
      if (sdk != null) {
        aosp = sdk + File.separator + "..";
      }
    }
    if (aosp != null) {
      File dir = new File(aosp);
      assertTrue(dir.getPath() + " (pointed to by " + AOSP_SOURCE_PATH + " or " + ADT_SDK_SOURCE_PATH + " does not exist", dir.exists());
      return dir;
    }

    return null;
  }

  /**
   * Waits for a single AWT or Swing {@link Component} showing and matched by {@code matcher}.
   */
  @NotNull
  public static <T extends Component> T waitUntilShowing(@NotNull Robot robot, @NotNull GenericTypeMatcher<T> matcher) {
    return waitUntilShowing(robot, null, matcher);
  }

  /**
   * Waits for a single AWT or Swing {@link Component} showing and matched by {@code matcher} under {@code root}.
   */
  @NotNull
  public static <T extends Component> T waitUntilShowing(@NotNull Robot robot,
                                                         @Nullable Container root,
                                                         @NotNull GenericTypeMatcher<T> matcher) {
    return waitUntilFound(robot, root, new GenericTypeMatcher<T>(matcher.supportedType()) {
      @Override
      protected boolean isMatching(@NotNull T component) {
        return component.isShowing() && matcher.matches(component);
      }
    });
  }

  /**
   * Waits for a single AWT or Swing {@link Component} matched by {@code matcher}.
   */
  @NotNull
  public static <T extends Component> T waitUntilFound(@NotNull Robot robot, @NotNull GenericTypeMatcher<T> matcher) {
    return waitUntilFound(robot, null, matcher);
  }

  /**
   * Waits for a single AWT or Swing {@link Component} matched by {@code matcher} under {@code root}.
   */
  @NotNull
  public static <T extends Component> T waitUntilFound(@NotNull Robot robot,
                                                       @Nullable Container root,
                                                       @NotNull GenericTypeMatcher<T> matcher) {
    AtomicReference<T> reference = new AtomicReference<>();
    String typeName = matcher.supportedType().getSimpleName();
    Wait.minutes(2).expecting("matching " + typeName)
      .until(() -> {
        ComponentFinder finder = robot.finder();
        Collection<T> allFound = root != null ? finder.findAll(root, matcher) : finder.findAll(matcher);
        boolean found = allFound.size() == 1;
        if (found) {
          reference.set(getFirstItem(allFound));
        }
        else if (allFound.size() > 1) {
          // Only allow a single component to be found, otherwise you can get some really confusing
          // test failures; the matcher should pick a specific enough instance
          fail("Found more than one " + matcher.supportedType().getSimpleName() + " which matches the criteria: " + allFound);
        }
        return found;
      });

    return reference.get();
  }

  /**
   * Waits until no components match the given criteria under the given root
   */
  public static <T extends Component> void waitUntilGone(@NotNull Robot robot,
                                                         @NotNull Container root,
                                                         @NotNull GenericTypeMatcher<T> matcher) {
    String typeName = matcher.supportedType().getSimpleName();
    Wait.minutes(2).expecting("absence of matching " + typeName).until(() -> robot.finder().findAll(root, matcher).isEmpty());
  }

  public static void waitForBackgroundTasks(Robot robot) {
    Wait.minutes(2).expecting("background tasks to finish")
      .until(() -> {
        robot.waitForIdle();

        ProgressManager progressManager = ProgressManager.getInstance();
        return !progressManager.hasModalProgressIndicator() &&
               !progressManager.hasProgressIndicator() &&
               !progressManager.hasUnsafeProgressIndicator();
      });
  }

  /** Pretty-prints the given table fixture */
  @NotNull
  public static String tableToString(@NotNull JTableFixture table) {
    return tableToString(table, 0, Integer.MAX_VALUE, 0, Integer.MAX_VALUE, 40);
  }

  /** Pretty-prints the given table fixture */
  @NotNull
  public static String tableToString(@NotNull JTableFixture table, int startRow, int endRow, int startColumn, int endColumn,
                                     int cellWidth) {
    String[][] contents = table.contents();

    StringBuilder sb = new StringBuilder();
    String formatString = "%-" + Integer.toString(cellWidth) + "s";
    for (int row = Math.max(0, startRow); row < Math.min(endRow, contents.length); row++) {
      for (int column = Math.max(0, startColumn); column < Math.min(contents[0].length, endColumn); column++) {
        String cell = contents[row][column];
        if (cell.length() > cellWidth) {
          cell = cell.substring(0, cellWidth - 3) + "...";
        }
        sb.append(String.format(formatString, cell));
      }
      sb.append('\n');
    }

    return sb.toString();
  }

  /** Pretty-prints the given list fixture */
  @NotNull
  public static String listToString(@NotNull JListFixture list) {
    return listToString(list, 0, Integer.MAX_VALUE, 40);
  }

  /** Pretty-prints the given list fixture */
  @NotNull
  public static String listToString(@NotNull JListFixture list, int startRow, int endRow, int cellWidth) {
    String[] contents = list.contents();

    StringBuilder sb = new StringBuilder();
    String formatString = "%-" + Integer.toString(cellWidth) + "s";
    for (int row = Math.max(0, startRow); row < Math.min(endRow, contents.length); row++) {
      String cell = contents[row];
      if (cell.length() > cellWidth) {
        cell = cell.substring(0, cellWidth - 3) + "...";
      }
      sb.append(String.format(formatString, cell));
      sb.append('\n');
    }

    return sb.toString();
  }

  @NotNull
  public static <T extends Component> GenericTypeMatcher<T> matcherForType(Class<T> type) {
    return new GenericTypeMatcher<T>(type) {
      @Override
      protected boolean isMatching(@NotNull T component) {
        return true;
      }
    };
  }

  private static class MyProjectManagerListener extends ProjectManagerAdapter {
    boolean myActive;
    boolean myNotified;

    @Override
    public void projectOpened(Project project) {
      myNotified = true;
    }
  }

  private static class PrefixMatcher extends BaseMatcher<String> {
<<<<<<< HEAD

=======
>>>>>>> 50d6ab60
    private final String prefix;

    public PrefixMatcher(String prefix) {
      this.prefix = prefix;
    }

    @Override
    public boolean matches(Object item) {
      return item instanceof String && ((String)item).startsWith(prefix);
    }

    @Override
    public void describeTo(Description description) {
<<<<<<< HEAD
      description.appendText("with prefix '" + prefix +"'");
=======
      description.appendText("with prefix '" + prefix + "'");
>>>>>>> 50d6ab60
    }
  }
}<|MERGE_RESOLUTION|>--- conflicted
+++ resolved
@@ -47,19 +47,11 @@
 import org.fest.swing.edt.GuiTask;
 import org.fest.swing.fixture.ContainerFixture;
 import org.fest.swing.fixture.JListFixture;
-<<<<<<< HEAD
-import org.fest.swing.timing.Condition;
-import org.fest.swing.timing.Timeout;
-import org.hamcrest.BaseMatcher;
-import org.hamcrest.Description;
-import org.hamcrest.Matcher;
-=======
 import org.fest.swing.fixture.JTableFixture;
 import org.hamcrest.BaseMatcher;
 import org.hamcrest.Description;
 import org.hamcrest.Matcher;
 import org.jetbrains.android.AndroidPlugin;
->>>>>>> 50d6ab60
 import org.jetbrains.android.AndroidTestBase;
 import org.jetbrains.annotations.Contract;
 import org.jetbrains.annotations.NotNull;
@@ -87,13 +79,7 @@
 import static com.intellij.openapi.util.io.FileUtil.*;
 import static com.intellij.openapi.util.text.StringUtil.isNotEmpty;
 import static com.intellij.util.containers.ContainerUtil.getFirstItem;
-<<<<<<< HEAD
-import static java.util.concurrent.TimeUnit.MINUTES;
-import static java.util.concurrent.TimeUnit.SECONDS;
-import static org.fest.assertions.Assertions.assertThat;
-=======
 import static org.fest.swing.core.MouseButton.LEFT_BUTTON;
->>>>>>> 50d6ab60
 import static org.fest.swing.edt.GuiActionRunner.execute;
 import static org.fest.swing.finder.WindowFinder.findFrame;
 import static org.fest.util.Strings.quote;
@@ -102,12 +88,6 @@
 import static org.junit.Assert.*;
 
 public final class GuiTests {
-<<<<<<< HEAD
-  public static final Timeout THIRTY_SEC_TIMEOUT = timeout(30, SECONDS);
-  public static final Timeout SHORT_TIMEOUT = timeout(2, MINUTES);
-  public static final Timeout LONG_TIMEOUT = timeout(5, MINUTES);
-=======
->>>>>>> 50d6ab60
 
   public static final String GUI_TESTS_RUNNING_IN_SUITE_PROPERTY = "gui.tests.running.in.suite";
 
@@ -200,12 +180,7 @@
               IdeSdks.setJdkPath(jdkPath);
 
               System.out.println();
-<<<<<<< HEAD
-            }
-          });
-=======
             });
->>>>>>> 50d6ab60
         }
       }
     });
@@ -437,13 +412,8 @@
    * Clicks an IntelliJ/Studio popup menu item with the given label prefix
    *
    * @param labelPrefix the target menu item label prefix
-<<<<<<< HEAD
-   * @param component a component in the same window that the popup menu is associated with
-   * @param robot the robot to drive it with
-=======
    * @param component   a component in the same window that the popup menu is associated with
    * @param robot       the robot to drive it with
->>>>>>> 50d6ab60
    */
   public static void clickPopupMenuItem(@NotNull String labelPrefix, @NotNull Component component, @NotNull Robot robot) {
     clickPopupMenuItemMatching(new PrefixMatcher(labelPrefix), component, robot);
@@ -476,27 +446,10 @@
       Object elementAt = model.getElementAt(i);
       String s;
       if (elementAt instanceof PopupFactoryImpl.ActionItem) {
-<<<<<<< HEAD
-        PopupFactoryImpl.ActionItem item = (PopupFactoryImpl.ActionItem)elementAt;
-        String s = item.getText();
-        if (labelMatcher.matches(s)) {
-          new JListFixture(robot, list).clickItem(i);
-          return;
-        }
-        items.add(s);
-      } else { // For example package private class IntentionActionWithTextCaching used in quickfix popups
-        String s = elementAt.toString();
-        if (labelMatcher.matches(s)) {
-          new JListFixture(robot, list).clickItem(i);
-          return;
-        }
-        items.add(s);
-=======
         s = ((PopupFactoryImpl.ActionItem)elementAt).getText();
       }
       else { // For example package private class IntentionActionWithTextCaching used in quickfix popups
         s = elementAt.toString();
->>>>>>> 50d6ab60
       }
 
       if (labelMatcher.matches(s)) {
@@ -543,19 +496,9 @@
 
   public static void findAndClickButtonWhenEnabled(@NotNull ContainerFixture<? extends Container> container, @NotNull String text) {
     Robot robot = container.robot();
-<<<<<<< HEAD
-    final JButton button = findButton(container, text, robot);
-    pause(new Condition("Wait for button " + text + " to be enabled.") {
-      @Override
-      public boolean test() {
-        return button.isEnabled() && button.isVisible() && button.isShowing();
-      }
-    }, SHORT_TIMEOUT);
-=======
     JButton button = findButton(container, text, robot);
     Wait.minutes(2).expecting("button " + text + " to be enabled")
       .until(() -> button.isEnabled() && button.isVisible() && button.isShowing());
->>>>>>> 50d6ab60
     robot.click(button);
   }
 
@@ -778,10 +721,6 @@
   }
 
   private static class PrefixMatcher extends BaseMatcher<String> {
-<<<<<<< HEAD
-
-=======
->>>>>>> 50d6ab60
     private final String prefix;
 
     public PrefixMatcher(String prefix) {
@@ -795,11 +734,7 @@
 
     @Override
     public void describeTo(Description description) {
-<<<<<<< HEAD
-      description.appendText("with prefix '" + prefix +"'");
-=======
       description.appendText("with prefix '" + prefix + "'");
->>>>>>> 50d6ab60
     }
   }
 }