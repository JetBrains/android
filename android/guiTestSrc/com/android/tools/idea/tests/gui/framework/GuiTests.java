/*
 * Copyright (C) 2014 The Android Open Source Project
 *
 * Licensed under the Apache License, Version 2.0 (the "License");
 * you may not use this file except in compliance with the License.
 * You may obtain a copy of the License at
 *
 *      http://www.apache.org/licenses/LICENSE-2.0
 *
 * Unless required by applicable law or agreed to in writing, software
 * distributed under the License is distributed on an "AS IS" BASIS,
 * WITHOUT WARRANTIES OR CONDITIONS OF ANY KIND, either express or implied.
 * See the License for the specific language governing permissions and
 * limitations under the License.
 */
package com.android.tools.idea.tests.gui.framework;

import com.android.tools.idea.sdk.IdeSdks;
import com.google.common.collect.Lists;
import com.intellij.diagnostic.AbstractMessage;
import com.intellij.diagnostic.MessagePool;
import com.intellij.ide.GeneralSettings;
import com.intellij.ide.RecentProjectsManager;
import com.intellij.openapi.application.ApplicationManager;
import com.intellij.openapi.application.PathManager;
import com.intellij.openapi.progress.ProgressManager;
import com.intellij.openapi.project.Project;
import com.intellij.openapi.project.ProjectManager;
import com.intellij.openapi.project.ProjectManagerAdapter;
import com.intellij.openapi.vfs.VirtualFile;
import com.intellij.openapi.wm.IdeFrame;
import com.intellij.openapi.wm.impl.IdeFrameImpl;
import com.intellij.ui.components.JBList;
import com.intellij.ui.popup.PopupFactoryImpl;
import com.intellij.ui.popup.list.ListPopupModel;
import org.fest.swing.core.BasicRobot;
import org.fest.swing.core.ComponentFinder;
import org.fest.swing.core.GenericTypeMatcher;
import org.fest.swing.core.Robot;
import org.fest.swing.edt.GuiActionRunner;
import org.fest.swing.edt.GuiQuery;
import org.fest.swing.edt.GuiTask;
import org.fest.swing.fixture.ContainerFixture;
import org.fest.swing.fixture.JListFixture;
import org.fest.swing.timing.Condition;
import org.fest.swing.timing.Timeout;
import org.hamcrest.BaseMatcher;
import org.hamcrest.Description;
import org.hamcrest.Matcher;
import org.jetbrains.android.AndroidTestBase;
import org.jetbrains.annotations.NotNull;
import org.jetbrains.annotations.Nullable;

import javax.swing.*;
import java.awt.*;
import java.io.File;
import java.io.IOException;
import java.util.Collection;
import java.util.List;
import java.util.concurrent.atomic.AtomicReference;

import static com.android.tools.idea.AndroidTestCaseHelper.getAndroidSdkPath;
import static com.android.tools.idea.AndroidTestCaseHelper.getSystemPropertyOrEnvironmentVariable;
import static com.google.common.base.Joiner.on;
import static com.google.common.base.Strings.isNullOrEmpty;
import static com.google.common.io.Files.createTempDir;
import static com.intellij.openapi.projectRoots.JdkUtil.checkForJdk;
import static com.intellij.openapi.util.io.FileUtil.*;
import static com.intellij.openapi.util.text.StringUtil.isNotEmpty;
import static com.intellij.util.containers.ContainerUtil.getFirstItem;
import static java.util.concurrent.TimeUnit.MINUTES;
import static org.fest.assertions.Assertions.assertThat;
import static org.fest.swing.edt.GuiActionRunner.execute;
import static org.fest.swing.finder.WindowFinder.findFrame;
import static org.fest.swing.timing.Pause.pause;
import static org.fest.swing.timing.Timeout.timeout;
import static org.fest.util.Strings.quote;
import static org.jetbrains.android.AndroidPlugin.setGuiTestingMode;
import static org.junit.Assert.*;

public final class GuiTests {
  public static final Timeout SHORT_TIMEOUT = timeout(2, MINUTES);
  public static final Timeout LONG_TIMEOUT = timeout(5, MINUTES);

  public static final String GUI_TESTS_RUNNING_IN_SUITE_PROPERTY = "gui.tests.running.in.suite";

  /** Environment variable set by users to point to sources */
  public static final String AOSP_SOURCE_PATH = "AOSP_SOURCE_PATH";
  /** Older environment variable pointing to the sdk dir inside AOSP; checked for compatibility */
  public static final String ADT_SDK_SOURCE_PATH = "ADT_SDK_SOURCE_PATH";
  /** AOSP-relative path to directory containing GUI test data */
  public static final String RELATIVE_DATA_PATH = "tools/adt/idea/android/testData/guiTests".replace('/', File.separatorChar);
  /** Environment variable pointing to the JDK to be used for tests */
  public static final String JDK_HOME_FOR_TESTS = "JDK_HOME_FOR_TESTS";

  private static final EventQueue SYSTEM_EVENT_QUEUE = Toolkit.getDefaultToolkit().getSystemEventQueue();

  private static final File TMP_PROJECT_ROOT = createTempProjectCreationDir();

  // Called by MethodInvoker via reflection
  @SuppressWarnings("unused")
  public static void failIfIdeHasFatalErrors() {
    final MessagePool messagePool = MessagePool.getInstance();
    List<AbstractMessage> fatalErrors = messagePool.getFatalErrors(true, true);
    int fatalErrorCount = fatalErrors.size();
    for (int i = 0; i < fatalErrorCount; i++) {
      System.err.println("** Fatal Error " + (i + 1) + " of " + fatalErrorCount);
      AbstractMessage error = fatalErrors.get(i);
      System.err.println("* Message: ");
      System.err.println(error.getMessage());

      String additionalInfo = error.getAdditionalInfo();
      if (isNotEmpty(additionalInfo)) {
        System.err.println("* Additional Info: ");
        System.err.println(additionalInfo);
      }

      String throwableText = error.getThrowableText();
      if (isNotEmpty(throwableText)) {
        System.err.println("* Throwable: ");
        System.err.println(throwableText);
      }
      System.err.println();
    }
    if (fatalErrorCount > 0) {
      throw new AssertionError(fatalErrorCount + " fatal errors found. Stopping test execution.");
    }
  }

  // Called by MethodInvoker via reflection
  @SuppressWarnings("unused")
  public static boolean doesIdeHaveFatalErrors() {
    final MessagePool messagePool = MessagePool.getInstance();
    List<AbstractMessage> fatalErrors = messagePool.getFatalErrors(true, true);
    return !fatalErrors.isEmpty();
  }

  // Called by IdeTestApplication via reflection.
<<<<<<< HEAD
  @SuppressWarnings("unused")
=======
>>>>>>> 7f396332
  public static void setUpDefaultGeneralSettings() {
    setGuiTestingMode(true);

    GeneralSettings.getInstance().setShowTipsOnStartup(false);
    setUpDefaultProjectCreationLocationPath();

    setUpSdks();
  }

  public static void setUpSdks() {
    final File androidSdkPath = getAndroidSdkPath();

    String jdkHome = getSystemPropertyOrEnvironmentVariable(JDK_HOME_FOR_TESTS);
    if (isNullOrEmpty(jdkHome) || !checkForJdk(jdkHome)) {
      fail("Please specify the path to a valid JDK using system property " + JDK_HOME_FOR_TESTS);
    }
    final File jdkPath = new File(jdkHome);

    execute(new GuiTask() {
      @Override
      protected void executeInEDT() throws Throwable {
<<<<<<< HEAD
        File currentAndroidSdkPath = IdeSdks.getAndroidSdkPath();
        File currentJdkPath = IdeSdks.getJdkPath();
        if (!filesEqual(androidSdkPath, currentAndroidSdkPath) || !filesEqual(jdkPath, currentJdkPath)) {
          ApplicationManager.getApplication().runWriteAction(new Runnable() {
            @Override
            public void run() {
              System.out.println(String.format("Setting Android SDK: '%1$s'", androidSdkPath.getPath()));
              IdeSdks.setAndroidSdkPath(androidSdkPath, null);

              System.out.println(String.format("Setting JDK: '%1$s'", jdkPath.getPath()));
              IdeSdks.setJdkPath(jdkPath);
            }
          });
        }
=======
        ApplicationManager.getApplication().runWriteAction(new Runnable() {
          @Override
          public void run() {
            IdeSdks.setAndroidSdkPath(androidSdkPath, null);
            System.out.println(String.format("Android SDK set to '%1$s", androidSdkPath.getPath()));
            IdeSdks.setJdkPath(jdkPath);
            System.out.println(String.format("JDK set to '%1$s'", jdkPath.getPath()));
            System.out.println();
          }
        });
>>>>>>> 7f396332
      }
    });

  }

  @Nullable
  public static File getGradleHomePath() {
    return getFilePathProperty("supported.gradle.home.path", "the path of a local Gradle 2.2.1 distribution", true);
  }

  @Nullable
  public static File getUnsupportedGradleHome() {
    return getGradleHomeFromSystemProperty("unsupported.gradle.home.path", "2.1");
  }

  @Nullable
  public static File getGradleHomeFromSystemProperty(@NotNull String propertyName, @NotNull String gradleVersion) {
    String description = "the path of a Gradle " + gradleVersion + " distribution";
    return getFilePathProperty(propertyName, description, true);
  }


  @Nullable
  public static File getFilePathProperty(@NotNull String propertyName,
                                         @NotNull String description,
                                         boolean isDirectory) {
    String pathValue = System.getProperty(propertyName);
    if (!isNullOrEmpty(pathValue)) {
      File path = new File(pathValue);
      if (isDirectory && path.isDirectory() || !isDirectory && path.isFile()) {
        return path;
      }
    }
    System.out.println("Please specify " + description + ", using system property " + quote(propertyName));
    return null;
  }

  public static void setUpDefaultProjectCreationLocationPath() {
    RecentProjectsManager.getInstance().setLastProjectCreationLocation(getProjectCreationDirPath().getPath());
  }

  // Called by IdeTestApplication via reflection.
  @SuppressWarnings("UnusedDeclaration")
  public static void waitForIdeToStart() {
    GuiActionRunner.executeInEDT(false);
    Robot robot = null;
    try {
      robot = BasicRobot.robotWithCurrentAwtHierarchy();
      final MyProjectManagerListener listener = new MyProjectManagerListener();
      findFrame(new GenericTypeMatcher<Frame>(Frame.class) {
        @Override
        protected boolean isMatching(@NotNull Frame frame) {
          if (frame instanceof IdeFrame) {
            if (frame instanceof IdeFrameImpl) {
              listener.myActive = true;
              ProjectManager.getInstance().addProjectManagerListener(listener);
            }
            return true;
          }
          return false;
        }
      }).withTimeout(LONG_TIMEOUT.duration()).using(robot);

      // We know the IDE event queue was pushed in front of the AWT queue. Some JDKs will leave a dummy event in the AWT queue, which
      // we attempt to clear here. All other events, including those posted by the Robot, will go through the IDE event queue.
      try {
        if (SYSTEM_EVENT_QUEUE.peekEvent() != null) {
          SYSTEM_EVENT_QUEUE.getNextEvent();
        }
      } catch (InterruptedException ex ) {
        // Ignored.
      }

      if (listener.myActive) {
        pause(new Condition("Project to be opened") {
          @Override
          public boolean test() {
            boolean notified = listener.myNotified;
            if (notified) {
              ProgressManager progressManager = ProgressManager.getInstance();
              boolean isIdle = !progressManager.hasModalProgressIndicator() &&
                               !progressManager.hasProgressIndicator() &&
                               !progressManager.hasUnsafeProgressIndicator();
              if (isIdle) {
                ProjectManager.getInstance().removeProjectManagerListener(listener);
              }
              return isIdle;
            }
            return false;
          }
        }, LONG_TIMEOUT);
      }
    }
    finally {
      GuiActionRunner.executeInEDT(true);
      if (robot != null) {
        robot.cleanUpWithoutDisposingWindows();
      }
    }
  }

  @NotNull
  public static File getProjectCreationDirPath() {
   return TMP_PROJECT_ROOT;
  }

  @NotNull
  public static File createTempProjectCreationDir() {
    try {
      // The temporary location might contain symlinks, such as /var@ -> /private/var on MacOS.
      // EditorFixture seems to require a canonical path when opening the file.
      return createTempDir().getCanonicalFile();
    }
    catch (IOException ex) {
      // For now, keep the original behavior and point inside the source tree.
      ex.printStackTrace();
      return new File(getTestProjectsRootDirPath(), "newProjects");
    }
  }

  @NotNull
  public static File getTestProjectsRootDirPath() {
    String testDataPath = AndroidTestBase.getTestDataPath();
    assertNotNull(testDataPath);
    assertThat(testDataPath).isNotEmpty();
    testDataPath = toCanonicalPath(toSystemDependentName(testDataPath));
    return new File(testDataPath, "guiTests");
  }

  private GuiTests() {
  }

  public static void deleteFile(@Nullable final VirtualFile file) {
    // File deletion must happen on UI thread under write lock
    if (file != null) {
      execute(new GuiTask() {
        @Override
        protected void executeInEDT() throws Throwable {
          ApplicationManager.getApplication().runWriteAction(new Runnable() {
            @Override
            public void run() {
              try {
                file.delete(this);
              }
              catch (IOException e) {
                // ignored
              }
            }
          });
        }
      });
    }
  }

  /** Waits until an IDE popup is shown (and returns it */
  public static JBList waitForPopup(@NotNull Robot robot) {
    return waitUntilFound(robot, null, new GenericTypeMatcher<JBList>(JBList.class) {
      @Override
      protected boolean isMatching(@NotNull JBList list) {
        ListModel model = list.getModel();
        return model instanceof ListPopupModel;
      }
    });
  }

  /**
   * Clicks an IntelliJ/Studio popup menu item with the given label prefix
   *
   * @param labelPrefix the target menu item label prefix
   * @param component a component in the same window that the popup menu is associated with
   * @param robot the robot to drive it with
   */
  public static void clickPopupMenuItem(@NotNull String labelPrefix, @NotNull Component component, @NotNull Robot robot) {
    clickPopupMenuItemMatching(new PrefixMatcher(labelPrefix), component, robot);
  }

  public static void clickPopupMenuItemMatching(@NotNull Matcher<String> labelMatcher, @NotNull Component component, @NotNull Robot robot) {
    // IntelliJ doesn't seem to use a normal JPopupMenu, so this won't work:
    //    JPopupMenu menu = myRobot.findActivePopupMenu();
    // Instead, it uses a JList (technically a JBList), which is placed somewhere
    // under the root pane.

    Container root = getRootContainer(component);

    // First find the JBList which holds the popup. There could be other JBLists in the hierarchy,
    // so limit it to one that is actually used as a popup, as identified by its model being a ListPopupModel:
    assertNotNull(root);
    JBList list = robot.finder().find(root, new GenericTypeMatcher<JBList>(JBList.class) {
      @Override
      protected boolean isMatching(@NotNull JBList list) {
        ListModel model = list.getModel();
        return model instanceof ListPopupModel;
      }
    });

    // We can't use the normal JListFixture method to click by label since the ListModel items are
    // ActionItems whose toString does not reflect the text, so search through the model items instead:
    ListPopupModel model = (ListPopupModel)list.getModel();
    java.util.List<String> items = Lists.newArrayList();
    for (int i = 0; i < model.getSize(); i++) {
      Object elementAt = model.getElementAt(i);
      if (elementAt instanceof PopupFactoryImpl.ActionItem) {
        PopupFactoryImpl.ActionItem item = (PopupFactoryImpl.ActionItem)elementAt;
        String s = item.getText();
        if (labelMatcher.matches(s)) {
          new JListFixture(robot, list).clickItem(i);
          return;
        }
        items.add(s);
      } else { // For example package private class IntentionActionWithTextCaching used in quickfix popups
        String s = elementAt.toString();
        if (labelMatcher.matches(s)) {
          new JListFixture(robot, list).clickItem(i);
          return;
        }
        items.add(s);
      }
    }

    if (items.isEmpty()) {
      fail("Could not find any menu items in popup");
    }
    fail("Did not find menu item '" + labelMatcher + "' among " + on(", ").join(items));
  }

  /** Returns the root container containing the given component */
  @Nullable
  public static Container getRootContainer(@NotNull final Component component) {
    return execute(new GuiQuery<Container>() {
      @Override
      @Nullable
      protected Container executeInEDT() throws Throwable {
        return (Container)SwingUtilities.getRoot(component);
      }
    });
  }

  public static void findAndClickOkButton(@NotNull ContainerFixture<? extends Container> container) {
    findAndClickButton(container, "OK");
  }

  public static void findAndClickCancelButton(@NotNull ContainerFixture<? extends Container> container) {
    findAndClickButton(container, "Cancel");
  }

  public static void findAndClickButton(@NotNull ContainerFixture<? extends Container> container, @NotNull final String text) {
    Robot robot = container.robot();
    JButton button = findButton(container, text, robot);
    robot.click(button);
  }

  public static void findAndClickButtonWhenEnabled(@NotNull ContainerFixture<? extends Container> container, @NotNull final String text) {
    Robot robot = container.robot();
    final JButton button = findButton(container, text, robot);
    pause(new Condition("Wait for button " + text + " to be enabled.") {
      @Override
      public boolean test() {
        return button.isEnabled() && button.isVisible() && button.isShowing();
      }
    }, SHORT_TIMEOUT);
    robot.click(button);
  }

  @NotNull
  private static JButton findButton(@NotNull ContainerFixture<? extends Container> container, @NotNull final String text, Robot robot) {
    return robot.finder().find(container.target(), new GenericTypeMatcher<JButton>(JButton.class) {
        @Override
        protected boolean isMatching(@NotNull JButton button) {
          String buttonText = button.getText();
          if (buttonText != null) {
            return buttonText.trim().equals(text) && button.isShowing();
          }
          return false;
        }
      });
  }

  /** Returns a full path to the GUI data directory in the user's AOSP source tree, if known, or null */
  @Nullable
  public static File getTestDataDir() {
    File aosp = getAospSourceDir();
    return aosp != null ? new File(aosp, RELATIVE_DATA_PATH) : null;
  }

  /**
   * @return a full path to the user's AOSP source tree (e.g. the directory expected to contain tools/adt/idea etc including the GUI tests.
   */
  @Nullable
  public static File getAospSourceDir() {
    // If running tests from the IDE, we can find the AOSP directly without user environment variable help
    File home = new File(PathManager.getHomePath());
    if (home.exists()) {
      File parentFile = home.getParentFile();
      if (parentFile != null && "tools".equals(parentFile.getName())) {
        return parentFile.getParentFile();
      }
    }

    String aosp = System.getenv(AOSP_SOURCE_PATH);
    if (aosp == null) {
      String sdk = System.getenv(ADT_SDK_SOURCE_PATH);
      if (sdk != null) {
        aosp = sdk + File.separator + "..";
      }
    }
    if (aosp != null) {
      File dir = new File(aosp);
      assertTrue(dir.getPath() + " (pointed to by " + AOSP_SOURCE_PATH + " or " + ADT_SDK_SOURCE_PATH + " does not exist", dir.exists());
      return dir;
    }

    return null;
  }

  /** Waits for a first component which passes the given matcher to become visible */
  @NotNull
  public static <T extends Component> T waitUntilFound(@NotNull final Robot robot, @NotNull final GenericTypeMatcher<T> matcher) {
    return waitUntilFound(robot, null, matcher);
  }

  public static void skip(@NotNull String testName) {
    System.out.println("Skipping test '" + testName + "'");
  }

  /** Waits for a first component which passes the given matcher under the given root to become visible. */
  @NotNull
  public static <T extends Component> T waitUntilFound(@NotNull final Robot robot,
                                                       @Nullable final Container root,
                                                       @NotNull final GenericTypeMatcher<T> matcher) {
    final AtomicReference<T> reference = new AtomicReference<T>();
    pause(new Condition("Find component using " + matcher.toString()) {
      @Override
      public boolean test() {
        ComponentFinder finder = robot.finder();
        Collection<T> allFound = root != null ? finder.findAll(root, matcher) : finder.findAll(matcher);
        boolean found = allFound.size() == 1;
        if (found) {
          reference.set(getFirstItem(allFound));
        }
        else if (allFound.size() > 1) {
          // Only allow a single component to be found, otherwise you can get some really confusing
          // test failures; the matcher should pick a specific enough instance
          fail("Found more than one " + matcher.supportedType().getSimpleName() + " which matches the criteria: " + allFound);
        }
        return found;
      }
    }, SHORT_TIMEOUT);

    return reference.get();
  }

  /** Waits until no components match the given criteria under the given root */
  public static <T extends Component> void waitUntilGone(@NotNull final Robot robot,
                                                         @NotNull final Container root,
                                                         @NotNull final GenericTypeMatcher<T> matcher) {
    pause(new Condition("Find component using " + matcher.toString()) {
      @Override
      public boolean test() {
        Collection<T> allFound = robot.finder().findAll(root, matcher);
        return allFound.isEmpty();
      }
    }, SHORT_TIMEOUT);
  }

  private static class MyProjectManagerListener extends ProjectManagerAdapter {
    boolean myActive;
    boolean myNotified;

    @Override
    public void projectOpened(Project project) {
      myNotified = true;
    }
  }

  private static class PrefixMatcher extends BaseMatcher<String> {

    private final String prefix;

    public PrefixMatcher(String prefix) {
      this.prefix = prefix;
    }

    @Override
    public boolean matches(Object item) {
      return item instanceof String && ((String)item).startsWith(prefix);
    }

    @Override
    public void describeTo(Description description) {
      description.appendText("with prefix '" + prefix +"'");
    }
  }
}<|MERGE_RESOLUTION|>--- conflicted
+++ resolved
@@ -136,10 +136,7 @@
   }
 
   // Called by IdeTestApplication via reflection.
-<<<<<<< HEAD
   @SuppressWarnings("unused")
-=======
->>>>>>> 7f396332
   public static void setUpDefaultGeneralSettings() {
     setGuiTestingMode(true);
 
@@ -161,7 +158,6 @@
     execute(new GuiTask() {
       @Override
       protected void executeInEDT() throws Throwable {
-<<<<<<< HEAD
         File currentAndroidSdkPath = IdeSdks.getAndroidSdkPath();
         File currentJdkPath = IdeSdks.getJdkPath();
         if (!filesEqual(androidSdkPath, currentAndroidSdkPath) || !filesEqual(jdkPath, currentJdkPath)) {
@@ -173,21 +169,11 @@
 
               System.out.println(String.format("Setting JDK: '%1$s'", jdkPath.getPath()));
               IdeSdks.setJdkPath(jdkPath);
+
+              System.out.println();
             }
           });
         }
-=======
-        ApplicationManager.getApplication().runWriteAction(new Runnable() {
-          @Override
-          public void run() {
-            IdeSdks.setAndroidSdkPath(androidSdkPath, null);
-            System.out.println(String.format("Android SDK set to '%1$s", androidSdkPath.getPath()));
-            IdeSdks.setJdkPath(jdkPath);
-            System.out.println(String.format("JDK set to '%1$s'", jdkPath.getPath()));
-            System.out.println();
-          }
-        });
->>>>>>> 7f396332
       }
     });
 
