--- conflicted
+++ resolved
@@ -225,68 +225,6 @@
 
     assertThat(myFacet.queryCustomPermissionGroupsFromManifestIndex())
       .isEqualTo(setOf("custom.permissions.CUSTOM_GROUP", "custom.permissions.CUSTOM_GROUP1"))
-<<<<<<< HEAD
-  }
-
-  fun testQueryApplicationDebuggable() {
-    val manifestContentDebuggable =
-      // language=XML
-      """
-      <?xml version='1.0' encoding='utf-8'?>
-      <manifest xmlns:android='http://schemas.android.com/apk/res/android' 
-        package='com.example' android:enabled='true'>
-          <application android:theme='@style/Theme.AppCompat' android:debuggable="true">
-          </application>
-      </manifest>
-      """
-        .trimIndent()
-    updateManifestAndWaitForCondition(
-      myModule,
-      FN_ANDROID_MANIFEST_XML,
-      manifestContentDebuggable,
-    ) {
-      myFacet.queryApplicationDebuggableFromManifestIndex() == true
-    }
-
-    val manifestContentNotDebuggable =
-      // language=XML
-      """
-      <?xml version='1.0' encoding='utf-8'?>
-      <manifest xmlns:android='http://schemas.android.com/apk/res/android' 
-        package='com.example' android:enabled='true'>
-          <application android:theme='@style/Theme.AppCompat' android:debuggable="false">
-          </application>
-      </manifest>
-      """
-        .trimIndent()
-    updateManifestAndWaitForCondition(
-      myModule,
-      FN_ANDROID_MANIFEST_XML,
-      manifestContentNotDebuggable,
-    ) {
-      myFacet.queryApplicationDebuggableFromManifestIndex() == false
-    }
-
-    val manifestContentDebuggableIsNull =
-      // language=XML
-      """
-      <?xml version='1.0' encoding='utf-8'?>
-      <manifest xmlns:android='http://schemas.android.com/apk/res/android' 
-        package='com.example' android:enabled='true'>
-          <application android:theme='@style/Theme.AppCompat'>
-          </application>
-      </manifest>
-      """
-        .trimIndent()
-    updateManifestAndWaitForCondition(
-      myModule,
-      FN_ANDROID_MANIFEST_XML,
-      manifestContentDebuggableIsNull,
-    ) {
-      myFacet.queryApplicationDebuggableFromManifestIndex() == null
-    }
-=======
->>>>>>> 8b7d83e8
   }
 
   fun testQueryApplicationTheme() {
