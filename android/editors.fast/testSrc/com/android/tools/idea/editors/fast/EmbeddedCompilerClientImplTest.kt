--- conflicted
+++ resolved
@@ -96,20 +96,12 @@
     )
     val outputDirectory = Files.createTempDirectory("out")
     runBlocking {
-<<<<<<< HEAD
-      val module = readAction { file.module!! }
-      val result = compiler.compileRequest(
-        ApplicationLiveEditServices.Legacy(projectRule.project),
-        listOf(file),
-        module,
-=======
       val buildTargetReference = readAction { BuildTargetReference.from(file)!! }
       val result = compiler.compileRequest(
         // TODO: solodkyy - get it the right way?
         ApplicationLiveEditServices.LegacyForTests(projectRule.project),
         listOf(file),
         buildTargetReference,
->>>>>>> 8b7d83e8
         outputDirectory,
         EmptyProgressIndicator()
       )
@@ -149,20 +141,12 @@
     )
     val outputDirectory = Files.createTempDirectory("out")
     runBlocking {
-<<<<<<< HEAD
-      val module = readAction { file.module!! }
-      val result = compiler.compileRequest(
-        ApplicationLiveEditServices.Legacy(projectRule.project),
-        listOf(file, fileInLib),
-        module,
-=======
       val buildTargetReference = readAction { BuildTargetReference.from(file)!! }
       val result = compiler.compileRequest(
         // TODO: solodkyy - get it the right way?
         ApplicationLiveEditServices.LegacyForTests(projectRule.project),
         listOf(file, fileInLib),
         buildTargetReference,
->>>>>>> 8b7d83e8
         outputDirectory,
         EmptyProgressIndicator()
       )
@@ -189,16 +173,10 @@
     val outputDirectory = Files.createTempDirectory("out")
     runBlocking {
       val result = compiler.compileRequest(
-<<<<<<< HEAD
-        ApplicationLiveEditServices.Legacy(projectRule.project),
-        listOf(file),
-        projectRule.module,
-=======
         // TODO: solodkyy - get it the right way?
         ApplicationLiveEditServices.LegacyForTests(projectRule.project),
         listOf(file),
         BuildTargetReference.gradleOnly(projectRule.module),
->>>>>>> 8b7d83e8
         outputDirectory,
         EmptyProgressIndicator()
       )
@@ -222,20 +200,12 @@
       runBlocking {
         outputDirectories.forEach { outputDirectory ->
           launch {
-<<<<<<< HEAD
-            val module = readAction { file.module!! }
-            val result = compiler.compileRequest(
-              ApplicationLiveEditServices.Legacy(projectRule.project),
-              listOf(file),
-              module,
-=======
             val buildTargetReference = readAction { BuildTargetReference.from(file)!! }
             val result = compiler.compileRequest(
               // TODO: solodkyy - get it the right way?
               ApplicationLiveEditServices.LegacyForTests(projectRule.project),
               listOf(file),
               buildTargetReference,
->>>>>>> 8b7d83e8
               outputDirectory,
               EmptyProgressIndicator()
             )
@@ -280,20 +250,12 @@
       )
       val outputDirectory = Files.createTempDirectory("out")
       runBlocking {
-<<<<<<< HEAD
-        val module = readAction { file.module!! }
-        val result = compiler.compileRequest(
-          ApplicationLiveEditServices.Legacy(projectRule.project),
-          listOf(file),
-          module,
-=======
         val buildTargetReference = readAction { BuildTargetReference.from(file)!! }
         val result = compiler.compileRequest(
           // TODO: solodkyy - get it the right way?
           ApplicationLiveEditServices.LegacyForTests(projectRule.project),
           listOf(file),
           buildTargetReference,
->>>>>>> 8b7d83e8
           outputDirectory,
           EmptyProgressIndicator()
         )
@@ -329,20 +291,12 @@
     )
     val outputDirectory = Files.createTempDirectory("out")
     runBlocking {
-<<<<<<< HEAD
-      val module = readAction { file.module!! }
-      val result = compiler.compileRequest(
-        ApplicationLiveEditServices.Legacy(projectRule.project),
-        listOf(file),
-        module,
-=======
       val buildTargetReference = readAction { BuildTargetReference.from(file)!! }
       val result = compiler.compileRequest(
         // TODO: solodkyy - get it the right way?
         ApplicationLiveEditServices.LegacyForTests(projectRule.project),
         listOf(file),
         buildTargetReference,
->>>>>>> 8b7d83e8
         outputDirectory,
         EmptyProgressIndicator()
       )
@@ -375,20 +329,12 @@
                                                 { throw IllegalStateException("Message") })
       val outputDirectory = Files.createTempDirectory("out")
       runBlocking {
-<<<<<<< HEAD
-        val module = readAction { file.module!! }
-        val result = compiler.compileRequest(
-          ApplicationLiveEditServices.Legacy(projectRule.project),
-          listOf(file),
-          module,
-=======
         val buildTargetReference = readAction { BuildTargetReference.from(file)!! }
         val result = compiler.compileRequest(
           // TODO: solodkyy - get it the right way?
           ApplicationLiveEditServices.LegacyForTests(projectRule.project),
           listOf(file),
           buildTargetReference,
->>>>>>> 8b7d83e8
           outputDirectory,
           EmptyProgressIndicator()
         )
@@ -408,20 +354,12 @@
                                                 { throw IllegalStateException("Message") })
       val outputDirectory = Files.createTempDirectory("out")
       runBlocking {
-<<<<<<< HEAD
-        val module = readAction { file.module!! }
-        val result = compiler.compileRequest(
-          ApplicationLiveEditServices.Legacy(projectRule.project),
-          listOf(file),
-          module,
-=======
         val buildTargetReference = readAction { BuildTargetReference.from(file)!! }
         val result = compiler.compileRequest(
           // TODO: solodkyy - get it the right way?
           ApplicationLiveEditServices.LegacyForTests(projectRule.project),
           listOf(file),
           buildTargetReference,
->>>>>>> 8b7d83e8
           outputDirectory,
           EmptyProgressIndicator()
         )
@@ -474,20 +412,12 @@
 
       val outputDirectory = Files.createTempDirectory("out")
 
-<<<<<<< HEAD
-      val module = readAction { file.module!! }
-      val result = compiler.compileRequest(
-        ApplicationLiveEditServices.Legacy(projectRule.project),
-        listOf(file),
-        module,
-=======
       val buildTargetReference = readAction { BuildTargetReference.from(file)!! }
       val result = compiler.compileRequest(
         // TODO: solodkyy - get it the right way?
         ApplicationLiveEditServices.LegacyForTests(projectRule.project),
         listOf(file),
         buildTargetReference,
->>>>>>> 8b7d83e8
         outputDirectory,
         EmptyProgressIndicator()
       )
