--- conflicted
+++ resolved
@@ -7,20 +7,15 @@
     </content>
     <orderEntry type="library" scope="PROVIDED" name="studio-platform" level="project" />
     <orderEntry type="library" scope="TEST" name="studio-test-platform" level="project" />
-    <orderEntry type="library" name="kotlin-stdlib" level="project" />
     <orderEntry type="library" scope="TEST" name="JUnit4" level="project" />
-    <orderEntry type="library" scope="TEST" name="kotlinx-coroutines-core" level="project" />
+    <orderEntry type="module" module-name="intellij.android.core" scope="TEST" />
+    <orderEntry type="module" module-name="intellij.android.testFramework" scope="TEST" />
+    <orderEntry type="module" module-name="intellij.android.common" scope="TEST" />
+    <orderEntry type="module" module-name="intellij.android.core.tests" scope="TEST" />
     <orderEntry type="library" scope="TEST" name="truth" level="project" />
     <orderEntry type="library" scope="TEST" name="kotlinc.kotlin-compiler-common" level="project" />
     <orderEntry type="inheritedJdk" />
     <orderEntry type="sourceFolder" forTests="false" />
-<<<<<<< HEAD
-    <orderEntry type="library" scope="TEST" name="junit4" level="project" />
-    <orderEntry type="module" module-name="intellij.android.core" scope="TEST" />
-    <orderEntry type="module" module-name="intellij.android.testFramework" scope="TEST" />
-    <orderEntry type="module" module-name="android.sdktools.flags" scope="TEST" />
-=======
->>>>>>> 3a514de0
     <orderEntry type="module" module-name="intellij.android.common" scope="TEST" />
     <orderEntry type="module" module-name="intellij.android.core" scope="TEST" />
     <orderEntry type="module" module-name="intellij.android.core.tests" scope="TEST" />
