--- conflicted
+++ resolved
@@ -5,18 +5,9 @@
     <content url="file://$MODULE_DIR$">
       <sourceFolder url="file://$MODULE_DIR$/testSrc" isTestSource="true" />
     </content>
-<<<<<<< HEAD
-    <orderEntry type="inheritedJdk" />
-    <orderEntry type="library" name="studio-sdk" level="project" />
-    <orderEntry type="library" name="studio-plugin-com.intellij.java" level="project" />
-    <orderEntry type="sourceFolder" forTests="false" />
-    <orderEntry type="library" name="studio-plugin-org.jetbrains.kotlin" level="project" />
-    <orderEntry type="library" scope="TEST" name="junit4" level="project" />
-=======
     <orderEntry type="library" scope="PROVIDED" name="studio-platform" level="project" />
     <orderEntry type="library" scope="TEST" name="studio-test-platform" level="project" />
     <orderEntry type="library" scope="TEST" name="JUnit4" level="project" />
->>>>>>> 5f7be743
     <orderEntry type="module" module-name="intellij.android.core" scope="TEST" />
     <orderEntry type="module" module-name="intellij.android.testFramework" scope="TEST" />
     <orderEntry type="module" module-name="intellij.android.common" scope="TEST" />
@@ -37,5 +28,6 @@
     <orderEntry type="module" module-name="intellij.java.testFramework" scope="TEST" />
     <orderEntry type="module" module-name="intellij.android.preview-fast-compile" scope="TEST" />
     <orderEntry type="module" module-name="intellij.android.adt.testutils" scope="TEST" />
+    <orderEntry type="module" module-name="kotlin.base.plugin" scope="TEST" />
   </component>
 </module>