--- conflicted
+++ resolved
@@ -110,15 +110,9 @@
     val file = projectRule.fixture.configureByText("A.kt", "fun foo() : Int { return 1}") as KtFile
 
     // Fake a UpToDate Physical Device
-<<<<<<< HEAD
-    val device1: IDevice = MockitoKt.mock()
-    MockitoKt.whenever(device1.version).thenReturn(AndroidVersion(AndroidVersion.VersionCodes.R))
-    MockitoKt.whenever(device1.isEmulator).thenReturn(false)
-=======
     val device1: IDevice = mock()
     whenever(device1.version).thenReturn(AndroidVersion(AndroidVersion.VersionCodes.R))
     whenever(device1.isEmulator).thenReturn(false)
->>>>>>> 8b7d83e8
     monitor.notifyAppDeploy(TestApplicationProjectContext("app"), device1, LiveEditApp(emptySet(), 32), listOf(file.virtualFile)) { true }
 
     // Push A.class into the class cache and pretend we already modified it once already.
