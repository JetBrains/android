/*
 * Copyright (C) 2023 The Android Open Source Project
 *
 * Licensed under the Apache License, Version 2.0 (the "License");
 * you may not use this file except in compliance with the License.
 * You may obtain a copy of the License at
 *
 *      http://www.apache.org/licenses/LICENSE-2.0
 *
 * Unless required by applicable law or agreed to in writing, software
 * distributed under the License is distributed on an "AS IS" BASIS,
 * WITHOUT WARRANTIES OR CONDITIONS OF ANY KIND, either express or implied.
 * See the License for the specific language governing permissions and
 * limitations under the License.
 */
package com.android.tools.idea.run

import com.android.adblib.ddmlibcompatibility.AdbLibIDeviceManagerFactory
import com.android.ddmlib.AdbInitOptions
import com.android.ddmlib.AndroidDebugBridge
import com.android.sdklib.deviceprovisioner.testing.DeviceProvisionerRule
import com.google.common.truth.Truth.assertThat
import com.google.common.util.concurrent.Uninterruptibles
import java.util.concurrent.TimeUnit
import kotlin.time.Duration.Companion.seconds
import kotlinx.coroutines.TimeoutCancellationException
import kotlinx.coroutines.guava.await
import kotlinx.coroutines.runBlocking
import kotlinx.coroutines.withTimeout
import kotlinx.coroutines.withTimeoutOrNull
import org.junit.After
import org.junit.Before
import org.junit.Rule
import org.junit.Test

class DeviceProvisionerAndroidDeviceTest {
  @get:Rule val deviceProvisionerRule = DeviceProvisionerRule()

  lateinit var bridge: AndroidDebugBridge

  @Before
  fun initAdb() {
    AndroidDebugBridge.enableFakeAdbServerMode(deviceProvisionerRule.fakeAdb.fakeAdbServer.port)
    val options =
<<<<<<< HEAD
      AdbInitOptions.builder().setIDeviceManagerFactory(AdbLibIDeviceManagerFactory(deviceProvisionerRule.adbSession))
        .useJdwpProxyService(false).build()
=======
      AdbInitOptions.builder()
        .setIDeviceManagerFactory(AdbLibIDeviceManagerFactory(deviceProvisionerRule.adbSession))
        .useJdwpProxyService(false)
        .build()
>>>>>>> 8b7d83e8
    AndroidDebugBridge.init(options)
    bridge =
      AndroidDebugBridge.createBridge(10, TimeUnit.SECONDS) ?: error("Could not create ADB bridge")
    val startTime = System.currentTimeMillis()
    while (
      (!bridge.isConnected || !bridge.hasInitialDeviceList()) &&
        System.currentTimeMillis() - startTime < TimeUnit.SECONDS.toMillis(10)
    ) {
      Uninterruptibles.sleepUninterruptibly(100, TimeUnit.MILLISECONDS)
    }
    deviceProvisionerRule.deviceProvisionerPlugin.explicitBoot = true
  }

  @After
  fun terminateAdb() {
    AndroidDebugBridge.terminate()
    AndroidDebugBridge.disableFakeAdbServerMode()
  }

  @Test
  fun bootDefault() {
    val handle = deviceProvisionerRule.deviceProvisionerPlugin.newDevice("abcd")
    deviceProvisionerRule.deviceProvisionerPlugin.addDevice(handle)

    val device = DeviceHandleAndroidDevice(bridge.asDdmlibDeviceLookup(), handle, handle.state)
    assertThat(device.isRunning).isFalse()
    assertThat(device.serial)
      .isEqualTo("DeviceProvisionerAndroidDevice pluginId=FakeAdb identifier=serial=abcd")
    assertThat(device.ddmlibDevice).isNull()

    val futureDevice = device.bootDefault()

    assertThat(
        runCatching { runBlocking { withTimeout(1.seconds) { futureDevice.await() } } }
          .exceptionOrNull()
      )
      .isInstanceOf(TimeoutCancellationException::class.java)
    assertThat(device.ddmlibDevice).isNull()

    handle.finishBoot()

    val iDevice =
      checkNotNull(runBlocking { withTimeoutOrNull(5.seconds) { futureDevice.await() } })
    assertThat(iDevice).isSameAs(device.ddmlibDevice)
    assertThat(iDevice.serialNumber).isEqualTo("abcd")
    assertThat(device.isRunning).isTrue()
    assertThat(device.serial)
      .isEqualTo("DeviceProvisionerAndroidDevice pluginId=FakeAdb identifier=serial=abcd")
    runBlocking { assertThat(device.launchedDevice.await()).isEqualTo(iDevice) }
  }
}<|MERGE_RESOLUTION|>--- conflicted
+++ resolved
@@ -42,15 +42,10 @@
   fun initAdb() {
     AndroidDebugBridge.enableFakeAdbServerMode(deviceProvisionerRule.fakeAdb.fakeAdbServer.port)
     val options =
-<<<<<<< HEAD
-      AdbInitOptions.builder().setIDeviceManagerFactory(AdbLibIDeviceManagerFactory(deviceProvisionerRule.adbSession))
-        .useJdwpProxyService(false).build()
-=======
       AdbInitOptions.builder()
         .setIDeviceManagerFactory(AdbLibIDeviceManagerFactory(deviceProvisionerRule.adbSession))
         .useJdwpProxyService(false)
         .build()
->>>>>>> 8b7d83e8
     AndroidDebugBridge.init(options)
     bridge =
       AndroidDebugBridge.createBridge(10, TimeUnit.SECONDS) ?: error("Could not create ADB bridge")
