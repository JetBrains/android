/*
 * Copyright (C) 2023 The Android Open Source Project
 *
 * Licensed under the Apache License, Version 2.0 (the "License");
 * you may not use this file except in compliance with the License.
 * You may obtain a copy of the License at
 *
 *      http://www.apache.org/licenses/LICENSE-2.0
 *
 * Unless required by applicable law or agreed to in writing, software
 * distributed under the License is distributed on an "AS IS" BASIS,
 * WITHOUT WARRANTIES OR CONDITIONS OF ANY KIND, either express or implied.
 * See the License for the specific language governing permissions and
 * limitations under the License.
 */
package com.android.tools.idea.run.deployment.liveedit.analysis

import com.android.tools.idea.editors.liveedit.LiveEditApplicationConfiguration
import com.android.tools.idea.run.deployment.liveedit.LiveEditCompiler
import com.android.tools.idea.run.deployment.liveedit.MutableIrClassCache
import com.android.tools.idea.run.deployment.liveedit.analysis.diffing.ClassDiff
import com.android.tools.idea.run.deployment.liveedit.analysis.diffing.ClassVisitor
import com.android.tools.idea.run.deployment.liveedit.analysis.diffing.Differ
import com.android.tools.idea.run.deployment.liveedit.analysis.diffing.FieldDiff
import com.android.tools.idea.run.deployment.liveedit.analysis.diffing.FieldVisitor
import com.android.tools.idea.run.deployment.liveedit.analysis.diffing.LocalVariableDiff
import com.android.tools.idea.run.deployment.liveedit.analysis.diffing.LocalVariableVisitor
import com.android.tools.idea.run.deployment.liveedit.analysis.diffing.MethodDiff
import com.android.tools.idea.run.deployment.liveedit.analysis.diffing.MethodVisitor
import com.android.tools.idea.run.deployment.liveedit.analysis.leir.IrClass
import com.android.tools.idea.run.deployment.liveedit.analysis.leir.IrField
import com.android.tools.idea.run.deployment.liveedit.analysis.leir.IrLocalVariable
import com.android.tools.idea.run.deployment.liveedit.analysis.leir.IrMethod
import com.android.tools.idea.run.deployment.liveedit.analysis.leir.toClassNode
import com.android.tools.idea.run.deployment.liveedit.getCompilerConfiguration
import com.android.tools.idea.run.deployment.liveedit.k2.backendCodeGenForK2
import com.android.tools.idea.run.deployment.liveedit.runWithCompileLock
import com.android.tools.idea.run.deployment.liveedit.tokens.ApplicationLiveEditServices
import com.android.tools.idea.testing.AndroidProjectRule
import com.intellij.openapi.application.ApplicationManager
import com.intellij.openapi.command.WriteCommandAction
import com.intellij.openapi.util.Computable
import com.intellij.psi.PsiDocumentManager
import com.intellij.testFramework.utils.editor.commitToPsi
import org.jetbrains.kotlin.analysis.api.KaExperimentalApi
import org.jetbrains.kotlin.codegen.state.GenerationState
import org.jetbrains.kotlin.idea.base.plugin.KotlinPluginModeProvider
import org.jetbrains.kotlin.idea.base.util.KOTLIN_FILE_TYPES
import org.jetbrains.kotlin.idea.util.module
import org.jetbrains.kotlin.psi.KtFile
import kotlin.test.assertNotNull
import kotlin.test.assertNull
import kotlin.test.assertTrue
import kotlin.test.fail

fun diff(old: IrClass, new: IrClass): ClassDiff? {
  return Differ.diff(old, new)
}

fun AndroidProjectRule.Typed<*, Nothing>.createKtFile(name: String, content: String): KtFile {
  val file = fixture.configureByText(name, content)
  assert(file.fileType in KOTLIN_FILE_TYPES)
  return file as KtFile
}

fun AndroidProjectRule.Typed<*, Nothing>.modifyKtFile(file: KtFile, content: String) {
  WriteCommandAction.runWriteCommandAction(project) {
    val document = PsiDocumentManager.getInstance(project).getDocument(file) ?: fail("No document for $file")
    document.replaceString(0, document.textLength, content)
    document.commitToPsi(project)
  }
}

/**
 * Disables Live Edit so that we can edit files without triggering it. Creating a new project rule starts the LiveEditService in the
 * background, so this helps avoid wasted compute/potential unexpected behavior/noisy logs that come from LE detecting file changes.
 */
fun disableLiveEdit() {
  LiveEditApplicationConfiguration.getInstance().mode = LiveEditApplicationConfiguration.LiveEditMode.DISABLED
}

/**
 * Enables Live Edit so that edits to Kotlin files will trigger it
 */
fun enableLiveEdit() {
  LiveEditApplicationConfiguration.getInstance().mode = LiveEditApplicationConfiguration.LiveEditMode.LIVE_EDIT
}

/**
 * Compiles the given files and parses the generated classes into [IrClass] objects. Returns a map of class name to [IrClass]
 */
fun AndroidProjectRule.Typed<*, Nothing>.directApiCompileIr(inputFile: KtFile) = directApiCompileIr(listOf(inputFile))

/**
 * Compiles the given file and parses the generated classes into [IrClass] objects. Returns a map of class name to [IrClass]
 */
fun AndroidProjectRule.Typed<*, Nothing>.directApiCompileIr(inputFiles: List<KtFile>) = directApiCompile(inputFiles).map {
  IrClass(it)
}.associateBy { it.name }

/**
 * Compile the given file without calling into [LiveEditCompiler]. Should only be used to set up for tests.
 */
fun AndroidProjectRule.Typed<*, Nothing>.directApiCompileByteArray(inputFile: KtFile) = directApiCompileByteArray(listOf(inputFile))

fun AndroidProjectRule.Typed<*, Nothing>.directApiCompileByteArray(inputFiles: List<KtFile>): HashMap<String, ByteArray> {
  val result = HashMap<String, ByteArray>()
  directApiCompile(inputFiles).forEach {
    result[IrClass(it).name] = it
  }
  return result
}

/**
 * Compile the given files without calling into [LiveEditCompiler]. Should only be used to set up for tests.
 */
@OptIn(KaExperimentalApi::class)
fun AndroidProjectRule.Typed<*, Nothing>.directApiCompile(inputFiles: List<KtFile>): List<ByteArray> {
  return ApplicationManager.getApplication().runReadAction(Computable<List<ByteArray>> {
    runWithCompileLock {
      val output = mutableListOf<ByteArray>()
      if (KotlinPluginModeProvider.isK2Mode()) {
        @OptIn(KaExperimentalApi::class)
        inputFiles.forEach { inputFile ->
          val result = backendCodeGenForK2(inputFile, inputFile.module!!, getCompilerConfiguration(inputFile.module!!, inputFile))
          result.output.filter { it.path.endsWith(".class") } .forEach { output.add(it.content) }
        }
      } else {
        val resolution = fetchResolution(project, inputFiles)
        val analysisResult = analyze(inputFiles, resolution)
<<<<<<< HEAD
        val generationState: GenerationState = backendCodeGen(ApplicationLiveEditServices.LegacyForTests(project),
=======
        val generationState: GenerationState = backendCodeGen(ApplicationLiveEditServices.Legacy(project),
>>>>>>> 3a514de0
                                                              project,
                                                              analysisResult,
                                                              inputFiles,
                                                              inputFiles.first().module!!,
                                                              emptySet())
        generationState.factory.asList()
          .filter { it.relativePath.endsWith(".class") }
          .map { it.asByteArray() }
          .forEach { output.add(it) }
      }
      output
    }
  })
}

fun ByteArray.toIrClass(): IrClass = IrClass(toClassNode())

fun AndroidProjectRule.Typed<*, Nothing>.initialCache(files: List<KtFile>): MutableIrClassCache {
  val cache = MutableIrClassCache()
  for (file in files) {
    val classes = directApiCompileIr(file)
    classes.values.forEach { cache.update(it) }
  }
  return cache
}

/**
 * Asserts that:
 *  - the diff of [original] and [original] is null
 *  - the diff of [new] and [new] is null
 *  - the diff of [original] and [new] is null
 *  - the diff of [new] and [original] is null
 */
fun assertNoChanges(original: IrClass, new: IrClass) {
  assertNull(diff(original, original))
  assertNull(diff(new, new))
  assertNull(diff(original, new))
  assertNull(diff(new, original))
}

/**
 * Asserts that:
 *  - the diff of [original] and [original] is null
 *  - the diff of [new] and [new] is null
 *  - the diff of [original] and [new] has changes
 *  - the diff of [new] and [original] has changes
 */
fun assertChanges(original: IrClass, new: IrClass) {
  assertNull(diff(original, original))
  assertNull(diff(new, new))
  assertNotNull(diff(original, new))
  assertNotNull(diff(new, original))
}

fun assertFields(diff: ClassDiff, visitors: Map<String, FieldVisitor>) {
  val fields = visitors.keys.toMutableSet()
  diff.accept(object : ClassVisitor {
    override fun visitFields(added: List<IrField>, removed: List<IrField>, modified: List<FieldDiff>) {
      for (field in modified) {
        visitors[field.name]?.let { field.accept(it) }
        fields.remove(field.name)
      }
    }
  })
  assertTrue(fields.isEmpty())
}

fun assertMethods(diff: ClassDiff, visitors: Map<String, MethodVisitor>) {
  val methods = visitors.keys.toMutableSet()
  diff.accept(object : ClassVisitor {
    override fun visitMethods(added: List<IrMethod>, removed: List<IrMethod>, modified: List<MethodDiff>) {
      for (method in modified) {
        val key = method.name + method.desc
        visitors[key]?.let { method.accept(it) }
        methods.remove(key)
      }
    }
  })
  assertTrue(methods.isEmpty())
}

fun assertLocalVars(diff: ClassDiff, methodName: String, visitors: Map<Int, LocalVariableVisitor>) {
  val localVars = visitors.keys.toMutableSet()
  val localVisitor = object : MethodVisitor {
    override fun visitLocalVariables(added: List<IrLocalVariable>, removed: List<IrLocalVariable>, modified: List<LocalVariableDiff>) {
      for (localVar in modified) {
        val key = localVar.index
        visitors[key]?.let { localVar.accept(it) }
        localVars.remove(key)
      }
    }
  }
  val methodVisitor = object : ClassVisitor {
    override fun visitMethods(added: List<IrMethod>, removed: List<IrMethod>, modified: List<MethodDiff>) {
      val method = modified.first { it.name == methodName }
      assertNotNull(method)
      method.accept(localVisitor)
    }
  }
  diff.accept(methodVisitor)
  assertTrue(localVars.isEmpty())
}<|MERGE_RESOLUTION|>--- conflicted
+++ resolved
@@ -128,11 +128,7 @@
       } else {
         val resolution = fetchResolution(project, inputFiles)
         val analysisResult = analyze(inputFiles, resolution)
-<<<<<<< HEAD
         val generationState: GenerationState = backendCodeGen(ApplicationLiveEditServices.LegacyForTests(project),
-=======
-        val generationState: GenerationState = backendCodeGen(ApplicationLiveEditServices.Legacy(project),
->>>>>>> 3a514de0
                                                               project,
                                                               analysisResult,
                                                               inputFiles,
