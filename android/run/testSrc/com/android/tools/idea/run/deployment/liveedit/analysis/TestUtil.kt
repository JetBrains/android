/*
 * Copyright (C) 2023 The Android Open Source Project
 *
 * Licensed under the Apache License, Version 2.0 (the "License");
 * you may not use this file except in compliance with the License.
 * You may obtain a copy of the License at
 *
 *      http://www.apache.org/licenses/LICENSE-2.0
 *
 * Unless required by applicable law or agreed to in writing, software
 * distributed under the License is distributed on an "AS IS" BASIS,
 * WITHOUT WARRANTIES OR CONDITIONS OF ANY KIND, either express or implied.
 * See the License for the specific language governing permissions and
 * limitations under the License.
 */
package com.android.tools.idea.run.deployment.liveedit.analysis

import com.android.tools.idea.editors.liveedit.LiveEditApplicationConfiguration
import com.android.tools.idea.run.deployment.liveedit.LiveEditCompiler
import com.android.tools.idea.run.deployment.liveedit.MutableIrClassCache
import com.android.tools.idea.run.deployment.liveedit.analysis.diffing.ClassDiff
import com.android.tools.idea.run.deployment.liveedit.analysis.diffing.ClassVisitor
import com.android.tools.idea.run.deployment.liveedit.analysis.diffing.Differ
import com.android.tools.idea.run.deployment.liveedit.analysis.diffing.FieldDiff
import com.android.tools.idea.run.deployment.liveedit.analysis.diffing.FieldVisitor
import com.android.tools.idea.run.deployment.liveedit.analysis.diffing.LocalVariableDiff
import com.android.tools.idea.run.deployment.liveedit.analysis.diffing.LocalVariableVisitor
import com.android.tools.idea.run.deployment.liveedit.analysis.diffing.MethodDiff
import com.android.tools.idea.run.deployment.liveedit.analysis.diffing.MethodVisitor
import com.android.tools.idea.run.deployment.liveedit.analysis.leir.IrClass
import com.android.tools.idea.run.deployment.liveedit.analysis.leir.IrField
import com.android.tools.idea.run.deployment.liveedit.analysis.leir.IrLocalVariable
import com.android.tools.idea.run.deployment.liveedit.analysis.leir.IrMethod
import com.android.tools.idea.run.deployment.liveedit.analysis.leir.toClassNode
import com.android.tools.idea.run.deployment.liveedit.getCompilerConfiguration
import com.android.tools.idea.run.deployment.liveedit.k2.backendCodeGenForK2
import com.android.tools.idea.run.deployment.liveedit.runWithCompileLock
import com.android.tools.idea.run.deployment.liveedit.tokens.ApplicationLiveEditServices
import com.android.tools.idea.testing.AndroidProjectRule
import com.intellij.openapi.application.ApplicationManager
import com.intellij.openapi.command.WriteCommandAction
import com.intellij.openapi.util.Computable
import com.intellij.psi.PsiDocumentManager
import com.intellij.testFramework.utils.editor.commitToPsi
import org.jetbrains.kotlin.analysis.api.KaExperimentalApi
import org.jetbrains.kotlin.codegen.state.GenerationState
import org.jetbrains.kotlin.idea.base.plugin.KotlinPluginModeProvider
import org.jetbrains.kotlin.idea.base.util.KOTLIN_FILE_TYPES
import org.jetbrains.kotlin.idea.util.module
import org.jetbrains.kotlin.psi.KtFile
import kotlin.test.assertNotNull
import kotlin.test.assertNull
import kotlin.test.assertTrue
import kotlin.test.fail

fun diff(old: IrClass, new: IrClass): ClassDiff? {
  return Differ.diff(old, new)
}

fun AndroidProjectRule.Typed<*, Nothing>.createKtFile(name: String, content: String): KtFile {
  val file = fixture.configureByText(name, content)
  assert(file.fileType in KOTLIN_FILE_TYPES)
  return file as KtFile
}

fun AndroidProjectRule.Typed<*, Nothing>.modifyKtFile(file: KtFile, content: String) {
  WriteCommandAction.runWriteCommandAction(project) {
    val document = PsiDocumentManager.getInstance(project).getDocument(file) ?: fail("No document for $file")
    document.replaceString(0, document.textLength, content)
    document.commitToPsi(project)
  }
}

/**
 * Disables Live Edit so that we can edit files without triggering it. Creating a new project rule starts the LiveEditService in the
 * background, so this helps avoid wasted compute/potential unexpected behavior/noisy logs that come from LE detecting file changes.
 */
fun disableLiveEdit() {
  LiveEditApplicationConfiguration.getInstance().mode = LiveEditApplicationConfiguration.LiveEditMode.DISABLED
}

/**
 * Enables Live Edit so that edits to Kotlin files will trigger it
 */
fun enableLiveEdit() {
  LiveEditApplicationConfiguration.getInstance().mode = LiveEditApplicationConfiguration.LiveEditMode.LIVE_EDIT
}

/**
 * Compiles the given files and parses the generated classes into [IrClass] objects. Returns a map of class name to [IrClass]
 */
fun AndroidProjectRule.Typed<*, Nothing>.directApiCompileIr(inputFile: KtFile) = directApiCompileIr(listOf(inputFile))

/**
 * Compiles the given file and parses the generated classes into [IrClass] objects. Returns a map of class name to [IrClass]
 */
fun AndroidProjectRule.Typed<*, Nothing>.directApiCompileIr(inputFiles: List<KtFile>) = directApiCompile(inputFiles).map {
  IrClass(it)
}.associateBy { it.name }

/**
 * Compile the given file without calling into [LiveEditCompiler]. Should only be used to set up for tests.
 */
fun AndroidProjectRule.Typed<*, Nothing>.directApiCompileByteArray(inputFile: KtFile) = directApiCompileByteArray(listOf(inputFile))

fun AndroidProjectRule.Typed<*, Nothing>.directApiCompileByteArray(inputFiles: List<KtFile>): HashMap<String, ByteArray> {
  val result = HashMap<String, ByteArray>()
  directApiCompile(inputFiles).forEach {
    result[IrClass(it).name] = it
  }
  return result
}

/**
 * Compile the given files without calling into [LiveEditCompiler]. Should only be used to set up for tests.
 */
@OptIn(KaExperimentalApi::class)
fun AndroidProjectRule.Typed<*, Nothing>.directApiCompile(inputFiles: List<KtFile>): List<ByteArray> {
  return ApplicationManager.getApplication().runReadAction(Computable<List<ByteArray>> {
    runWithCompileLock {
      val output = mutableListOf<ByteArray>()
      if (KotlinPluginModeProvider.isK2Mode()) {
        @OptIn(KaExperimentalApi::class)
        inputFiles.forEach { inputFile ->
          val result = backendCodeGenForK2(inputFile, inputFile.module!!, getCompilerConfiguration(inputFile.module!!, inputFile))
          result.output.filter { it.path.endsWith(".class") } .forEach { output.add(it.content) }
        }
      } else {
        val resolution = fetchResolution(project, inputFiles)
        val analysisResult = analyze(inputFiles, resolution)
<<<<<<< HEAD
        val generationState: GenerationState = backendCodeGen(ApplicationLiveEditServices.Legacy(project),
=======
        val generationState: GenerationState = backendCodeGen(ApplicationLiveEditServices.LegacyForTests(project),
>>>>>>> 8b7d83e8
                                                              project,
                                                              analysisResult,
                                                              inputFiles,
                                                              inputFiles.first().module!!,
                                                              emptySet())
        generationState.factory.asList()
          .filter { it.relativePath.endsWith(".class") }
          .map { it.asByteArray() }
          .forEach { output.add(it) }
      }
      output
    }
  })
}

fun ByteArray.toIrClass(): IrClass = IrClass(toClassNode())

fun AndroidProjectRule.Typed<*, Nothing>.initialCache(files: List<KtFile>): MutableIrClassCache {
  val cache = MutableIrClassCache()
  for (file in files) {
    val classes = directApiCompileIr(file)
    classes.values.forEach { cache.update(it) }
  }
  return cache
}

/**
 * Asserts that:
 *  - the diff of [original] and [original] is null
 *  - the diff of [new] and [new] is null
 *  - the diff of [original] and [new] is null
 *  - the diff of [new] and [original] is null
 */
fun assertNoChanges(original: IrClass, new: IrClass) {
  assertNull(diff(original, original))
  assertNull(diff(new, new))
  assertNull(diff(original, new))
  assertNull(diff(new, original))
}

/**
 * Asserts that:
 *  - the diff of [original] and [original] is null
 *  - the diff of [new] and [new] is null
 *  - the diff of [original] and [new] has changes
 *  - the diff of [new] and [original] has changes
 */
fun assertChanges(original: IrClass, new: IrClass) {
  assertNull(diff(original, original))
  assertNull(diff(new, new))
  assertNotNull(diff(original, new))
  assertNotNull(diff(new, original))
}

fun assertFields(diff: ClassDiff, visitors: Map<String, FieldVisitor>) {
  val fields = visitors.keys.toMutableSet()
  diff.accept(object : ClassVisitor {
    override fun visitFields(added: List<IrField>, removed: List<IrField>, modified: List<FieldDiff>) {
      for (field in modified) {
        visitors[field.name]?.let { field.accept(it) }
        fields.remove(field.name)
      }
    }
  })
  assertTrue(fields.isEmpty())
}

fun assertMethods(diff: ClassDiff, visitors: Map<String, MethodVisitor>) {
  val methods = visitors.keys.toMutableSet()
  diff.accept(object : ClassVisitor {
    override fun visitMethods(added: List<IrMethod>, removed: List<IrMethod>, modified: List<MethodDiff>) {
      for (method in modified) {
        val key = method.name + method.desc
        visitors[key]?.let { method.accept(it) }
        methods.remove(key)
      }
    }
  })
  assertTrue(methods.isEmpty())
}

fun assertLocalVars(diff: ClassDiff, methodName: String, visitors: Map<Int, LocalVariableVisitor>) {
  val localVars = visitors.keys.toMutableSet()
  val localVisitor = object : MethodVisitor {
    override fun visitLocalVariables(added: List<IrLocalVariable>, removed: List<IrLocalVariable>, modified: List<LocalVariableDiff>) {
      for (localVar in modified) {
        val key = localVar.index
        visitors[key]?.let { localVar.accept(it) }
        localVars.remove(key)
      }
    }
  }
  val methodVisitor = object : ClassVisitor {
    override fun visitMethods(added: List<IrMethod>, removed: List<IrMethod>, modified: List<MethodDiff>) {
      val method = modified.first { it.name == methodName }
      assertNotNull(method)
      method.accept(localVisitor)
    }
  }
  diff.accept(methodVisitor)
  assertTrue(localVars.isEmpty())
}<|MERGE_RESOLUTION|>--- conflicted
+++ resolved
@@ -128,11 +128,7 @@
       } else {
         val resolution = fetchResolution(project, inputFiles)
         val analysisResult = analyze(inputFiles, resolution)
-<<<<<<< HEAD
-        val generationState: GenerationState = backendCodeGen(ApplicationLiveEditServices.Legacy(project),
-=======
         val generationState: GenerationState = backendCodeGen(ApplicationLiveEditServices.LegacyForTests(project),
->>>>>>> 8b7d83e8
                                                               project,
                                                               analysisResult,
                                                               inputFiles,
