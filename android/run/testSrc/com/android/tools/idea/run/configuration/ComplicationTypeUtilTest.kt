--- conflicted
+++ resolved
@@ -38,10 +38,6 @@
 import java.io.IOException
 import java.util.concurrent.CountDownLatch
 import kotlin.concurrent.thread
-<<<<<<< HEAD
-import com.intellij.util.ui.UIUtil
-=======
->>>>>>> 3a514de0
 
 class ComplicationTypeUtilsTest {
   @get:Rule
@@ -102,11 +98,7 @@
   }
 
   @Test
-<<<<<<< HEAD
   fun testGetComplicationTypesFromManifestWhileHoldingReadLockReturnsNullIfNotReady() {
-=======
-  fun tesGetComplicationTypesFromManifestWhileHoldingReadLockReturnsNullIfNotReady() {
->>>>>>> 3a514de0
     val module = projectRule.project.findAppModule()
     addMergedManifest(manifestString.format("RANGED_VALUE, LONG_TEXT, SHORT_TEXT"))
     val readLockIsReady = CountDownLatch(1)
@@ -136,11 +128,7 @@
   }
 
   @Test
-<<<<<<< HEAD
   fun testGetComplicationTypesFromManifest() {
-=======
-  fun tesGetComplicationTypesFromManifest() {
->>>>>>> 3a514de0
     val module = projectRule.project.findAppModule()
     addMergedManifest(manifestString.format("RANGED_VALUE, LONG_TEXT, SHORT_TEXT"))
     val complicationTypes = getComplicationTypesFromManifest(module,
