--- conflicted
+++ resolved
@@ -16,10 +16,6 @@
 package com.android.tools.idea.run.configuration.editors
 
 import com.android.ddmlib.testing.FakeAdbRule
-<<<<<<< HEAD
-=======
-import com.android.testutils.MockitoKt.whenever
->>>>>>> 3a514de0
 import com.android.testutils.delayUntilCondition
 import com.android.testutils.ignore.IgnoreTestRule
 import com.android.testutils.ignore.IgnoreWithCondition
@@ -243,11 +239,7 @@
         override fun get(): ListenableFuture<MergedManifestSnapshot> =
           immediateFuture(manifestSnapshot)
       }
-<<<<<<< HEAD
     val mockMergedManifestManager = mock<MergedManifestManager>()
-=======
-    val mockMergedManifestManager = Mockito.mock(MergedManifestManager::class.java)
->>>>>>> 3a514de0
     whenever(mockMergedManifestManager.mergedManifest).thenReturn(supplier)
     module.replaceService(
       MergedManifestManager::class.java,
@@ -609,22 +601,14 @@
     getPanelForSlot(1).getCheckBox().isSelected = true
     getPanelForSlot(1).getCheckBox().actionListeners[0].actionPerformed(ActionEvent(this, 0, ""))
     // runConfiguration.watchFaceInfo has only 2 available slots.
-<<<<<<< HEAD
     @Suppress("UNCHECKED_CAST")
     val slotTypeComboBox2 = getPanelForSlot(1).getComboBox() as ComboBox<ComplicationType>
-=======
-    val slotTypeComboBox2 = getPanelForSlot(1).getComboBox()
->>>>>>> 3a514de0
     // intersect between (LONG_TEXT, SHORT_TEXT, RANGED_VALUE) and (SHORT_TEXT, LONG_TEXT)
     assertThat(slotTypeComboBox2.items)
       .containsExactly(ComplicationType.LONG_TEXT, ComplicationType.SHORT_TEXT)
 
     // Choose LONG_TEXT for slot with id 17.
-<<<<<<< HEAD
-    slotTypeComboBox2.item = ComplicationType.LONG_TEXT
-=======
     (slotTypeComboBox2 as ComboBox<ComplicationType>).item = ComplicationType.LONG_TEXT
->>>>>>> 3a514de0
 
     assertThat(configurationConfigurable.isModified).isTrue()
 
