/*
 * Copyright (C) 2021 The Android Open Source Project
 *
 * Licensed under the Apache License, Version 2.0 (the "License");
 * you may not use this file except in compliance with the License.
 * You may obtain a copy of the License at
 *
 *      http://www.apache.org/licenses/LICENSE-2.0
 *
 * Unless required by applicable law or agreed to in writing, software
 * distributed under the License is distributed on an "AS IS" BASIS,
 * WITHOUT WARRANTIES OR CONDITIONS OF ANY KIND, either express or implied.
 * See the License for the specific language governing permissions and
 * limitations under the License.
 */
package com.android.tools.idea.run.configuration.editors

import com.android.ddmlib.testing.FakeAdbRule
import com.android.testutils.MockitoKt.whenever
import com.android.testutils.delayUntilCondition
import com.android.testutils.ignore.IgnoreTestRule
import com.android.testutils.ignore.IgnoreWithCondition
import com.android.testutils.ignore.OnWindows
import com.android.tools.adtui.TreeWalker
import com.android.tools.adtui.swing.FakeUi
import com.android.tools.adtui.swing.createModalDialogAndInteractWithIt
import com.android.tools.adtui.swing.enableHeadlessDialogs
import com.android.tools.deployer.model.component.Complication.ComplicationType
import com.android.tools.idea.concurrency.AndroidDispatchers.uiThread
import com.android.tools.idea.model.MergedManifestManager
import com.android.tools.idea.model.MergedManifestSnapshot
import com.android.tools.idea.model.TestMergedManifestSnapshotBuilder
import com.android.tools.idea.run.configuration.AndroidComplicationConfiguration
import com.android.tools.idea.run.configuration.AndroidComplicationConfigurationType
import com.android.tools.idea.run.configuration.ComplicationSlot
import com.android.tools.idea.run.configuration.ComplicationWatchFaceInfo
import com.android.tools.idea.testing.AndroidProjectRule
import com.android.utils.PositionXmlParser
import com.android.utils.concurrency.AsyncSupplier
import com.google.common.base.Charsets
import com.google.common.truth.Truth.assertThat
import com.google.common.util.concurrent.Futures.immediateFuture
import com.google.common.util.concurrent.ListenableFuture
import com.intellij.application.options.ModulesComboBox
import com.intellij.execution.impl.ConfigurationSettingsEditorWrapper
import com.intellij.execution.impl.RunManagerImpl
import com.intellij.execution.impl.RunnerAndConfigurationSettingsImpl
import com.intellij.execution.impl.SingleConfigurationConfigurable
import com.intellij.openapi.options.ex.SingleConfigurableEditor
import com.intellij.openapi.ui.ComboBox
import com.intellij.openapi.ui.DialogPanel
import com.intellij.openapi.util.Disposer
import com.intellij.testFramework.fixtures.CodeInsightTestFixture
import com.intellij.testFramework.replaceService
import com.intellij.ui.SimpleListCellRenderer
import com.intellij.ui.components.JBTextField
import kotlinx.coroutines.TimeoutCancellationException
import kotlinx.coroutines.runBlocking
import kotlinx.coroutines.withContext
import org.junit.After
import org.junit.Before
import org.junit.Rule
import org.junit.Test
import org.mockito.Mockito
import org.w3c.dom.Element
import java.awt.event.ActionEvent
import java.io.ByteArrayInputStream
import java.nio.file.Files
import java.nio.file.Paths
import javax.swing.JCheckBox
import javax.swing.JComponent
import javax.swing.JLabel
import javax.swing.JList
import javax.swing.JPanel
import javax.swing.ListCellRenderer

class AndroidComplicationConfigurationEditorTest {
  @get:Rule
  val ignoreTestRule = IgnoreTestRule()

  @get:Rule val projectRule = AndroidProjectRule.inMemory()

  @get:Rule val fakeAdb = FakeAdbRule()

  private val fixture
    get() = projectRule.fixture

  private val module
    get() = projectRule.module

  private lateinit var manifestSnapshot: MergedManifestSnapshot
  private lateinit var runConfiguration: AndroidComplicationConfiguration
  private lateinit var configurationConfigurable:
    SingleConfigurationConfigurable<AndroidComplicationConfiguration>
  private lateinit var settingsEditor: AndroidComplicationConfigurationEditor
  private val editor
    get() = settingsEditor.component as DialogPanel

  // region editor-utils
  private val componentComboBox
    get() = TreeWalker(editor).descendants().filterIsInstance<ComboBox<String>>()[1]

  private val modulesComboBox
    get() = TreeWalker(editor).descendants().filterIsInstance<ModulesComboBox>().first()

  private val slotsPanel
    get() = (editor.components.first { it is SlotsPanel } as SlotsPanel)

  private val <T> ComboBox<T>.items
    get() = (0 until itemCount).map { getItemAt(it) }

  private fun getPanelForSlot(slotNum: Int) = slotsPanel.slots()[slotNum]

  private fun JPanel.getComboBox() = getComponent(2) as ComboBox<*>

  private fun JPanel.getCheckBox() = getComponent(0) as JCheckBox

  private fun SlotsPanel.slots(): Array<JPanel> {
    val components =
      ((this.slotsUiPanel.getComponent(0) as JComponent).getComponent(0) as JComponent).components
    return if (components.isEmpty()) {
      emptyArray()
    } else {
      components.filterIsInstance<JPanel>().toTypedArray()
    }
  }

  private fun Array<out JPanel>.countChecked() = this.count { it.getCheckBox().isSelected }

  private fun Array<out JPanel>.countEnabled() = this.count { it.getCheckBox().isEnabled }

  private suspend fun waitAndAssertSlotConfiguration(
    all: Int,
    enabled: Int,
    checked: Int,
    supportedTypes: Collection<ComplicationType>,
  ) {
    try {
      delayUntilCondition(100) {
        val currentSlotsPanel = slotsPanel
        val currentSlots = currentSlotsPanel.slots()
        val currentModel = currentSlotsPanel.getModel()
        currentSlots.size == all &&
          currentSlots.countEnabled() == enabled &&
          currentSlots.countChecked() == checked &&
          currentModel.allAvailableSlots.size == all &&
          currentModel.currentChosenSlots.size == checked &&
          currentModel.supportedTypes.containsAll(supportedTypes)
      }
    } catch (e: TimeoutCancellationException) {
      println("ERROR: didn't get expected slot configuration")
    }
    val currentSlotsPanel = slotsPanel
    val currentSlots = currentSlotsPanel.slots()
    val currentModel = currentSlotsPanel.getModel()
    assertThat(currentSlots.size).isEqualTo(all)
    assertThat(currentSlots.countEnabled()).isEqualTo(enabled)
    assertThat(currentSlots.countChecked()).isEqualTo(checked)
    assertThat(currentModel.allAvailableSlots.size).isEqualTo(all)
    assertThat(currentModel.currentChosenSlots.size).isEqualTo(checked)
    assertThat(currentModel.supportedTypes).containsExactlyElementsIn(supportedTypes)
  }

  // endregion editor-utils

  @Before
  fun setUp() {
    manifestSnapshot = TestMergedManifestSnapshotBuilder.builder(module).build()
    fixture.addComplicationServiceClass()

    // List of FQ Complication names added and their supported types as String in manifest.
    val complicationsInProject =
      mapOf(
        "com.example.MyIconComplication" to "ICON",
        "com.example.MyLongShortTextComplication" to "LONG_TEXT, SHORT_TEXT",
        "com.example.MyNoTypeComplication" to "",
        "com.example.MyAllTypesComplication" to ComplicationType.entries.joinToString { it.name },
      )

    complicationsInProject.forEach(addComplicationToProjectAndManifest())

    val runConfigurationFactory = AndroidComplicationConfigurationType().configurationFactories[0]
    val runManager = RunManagerImpl.getInstanceImpl(projectRule.project)
    runConfiguration =
      AndroidComplicationConfiguration(projectRule.project, runConfigurationFactory)

    val settings = RunnerAndConfigurationSettingsImpl(runManager, runConfiguration)
    configurationConfigurable = SingleConfigurationConfigurable.editSettings(settings, null)

    settingsEditor =
      (configurationConfigurable.editor as ConfigurationSettingsEditorWrapper)
        .selectTabAndGetEditor(AndroidComplicationConfigurationEditor::class.java)
    Disposer.register(projectRule.testRootDisposable, settingsEditor)
    mockMergedManifest()

    // Don't delete. Is needed for [BaseRCSettingsConfigurable.isModified] be checked via
    // serialization.
    configurationConfigurable.apply()
    modulesComboBox.isEditable = true // To allow setting fake module names in the tests.
    runBlocking { configurationConfigurable.resetAndWait() }
  }

  @After
  fun tearDown() {
    configurationConfigurable.disposeUIResources()
  }

  private fun addComplicationToProjectAndManifest() = { name: String, supportedTypes: String ->
    fixture.addComplication(name)
    val newServiceInManifest = getServiceDomElement(name, supportedTypes)
    manifestSnapshot =
      TestMergedManifestSnapshotBuilder.builder(module)
        .setServices(manifestSnapshot.services + newServiceInManifest)
        .build()
  }

  private fun getServiceDomElement(complicationName: String, supportedTypes: String): Element {
    val serviceString =
      """<?xml version="1.0" encoding="utf-8"?>
    <service xmlns:android="http://schemas.android.com/apk/res/android"
        android:name="$complicationName">
        <meta-data
            android:name="android.support.wearable.complications.SUPPORTED_TYPES"
            android:value="$supportedTypes"/>
    </service>
    """

    val stream = ByteArrayInputStream(serviceString.toByteArray(Charsets.UTF_8))
    val document = PositionXmlParser.parse(stream)
    return document.documentElement
  }

  private fun mockMergedManifest() {
    val supplier =
      object : AsyncSupplier<MergedManifestSnapshot> {
        override val now
          get() = manifestSnapshot

        override fun get(): ListenableFuture<MergedManifestSnapshot> =
          immediateFuture(manifestSnapshot)
      }
    val mockMergedManifestManager = Mockito.mock(MergedManifestManager::class.java)
    whenever(mockMergedManifestManager.mergedManifest).thenReturn(supplier)
    module.replaceService(
      MergedManifestManager::class.java,
      mockMergedManifestManager,
      projectRule.project,
    )
  }

  @Test
  @IgnoreWithCondition(reason = "b/368132759", condition = OnWindows::class)
  fun testResetFromEmptyConfiguration() = runBlocking {
    setModuleAndChooseAllTypesComplications()
    assertThat(runConfiguration.module).isNull()
    configurationConfigurable.resetAndWait()
  }

  @Test
  @IgnoreWithCondition(reason = "b/368132759", condition = OnWindows::class)
  fun testResetWithMissingModule() = runBlocking {
    setModuleAndChooseAllTypesComplications()
    runConfiguration.componentLaunchOptions.componentName = "com.example.MyIconComplication"
    runConfiguration.setModule(null)
    configurationConfigurable.resetAndWait()
  }

  @Test
  @IgnoreWithCondition(reason = "b/368132759", condition = OnWindows::class)
  fun testPMFlags() {
    runConfiguration.deployOptions.pmInstallFlags = ""
    val textField = TreeWalker(editor).descendants().filterIsInstance<JBTextField>()[0]
    textField.text = "Some Flags"
    assertThat(configurationConfigurable.isModified).isTrue()
    configurationConfigurable.apply()
    assertThat(runConfiguration.deployOptions.pmInstallFlags).isEqualTo("Some Flags")
  }

  @Test
  @IgnoreWithCondition(reason = "b/368132759", condition = OnWindows::class)
  fun testResetFromConfigurationWithChosenSlots() = runBlocking {
    runConfiguration.componentLaunchOptions.watchFaceInfo =
      object : ComplicationWatchFaceInfo {
        override val complicationSlots =
          listOf(
            ComplicationSlot("Top", 3, arrayOf(ComplicationType.SHORT_TEXT, ComplicationType.ICON))
          )
        override val apk = ""
        override val appId = ""
        override val watchFaceFQName = ""
      }
    runConfiguration.componentLaunchOptions.chosenSlots =
      listOf(AndroidComplicationConfiguration.ChosenSlot(3, ComplicationType.ICON))
    runConfiguration.componentLaunchOptions.componentName = "com.example.MyIconComplication"
    runConfiguration.setModule(module)

    configurationConfigurable.resetAndWait()

    waitAndAssertSlotConfiguration(
      all = 1,
      enabled = 1,
      checked = 1,
      supportedTypes = listOf(ComplicationType.ICON),
    )
    val topSlot = getPanelForSlot(0)
    assertThat(topSlot.getCheckBox().isSelected).isTrue()
    assertThat(topSlot.getComboBox().selectedItem).isEqualTo(ComplicationType.ICON)
  }

  @Test
<<<<<<< HEAD
  @Ignore("b/364922561")
  fun testCleanupComplicationNameOnModuleChange() {
    runConfiguration.componentLaunchOptions.componentName = "com.example.MyIconComplication"
    runConfiguration.setModule(module)
    configurationConfigurable.reset()
    runInEdtAndWait { PlatformTestUtil.dispatchAllEventsInIdeEventQueue() }
=======
  @IgnoreWithCondition(reason = "b/368132759", condition = OnWindows::class)
  fun testCleanupComplicationNameOnModuleChange() = runBlocking {
    setModuleAndChooseAllTypesComplications()
    componentComboBox.item = "com.example.MyLongShortTextComplication"
>>>>>>> 009d25fa

    configurationConfigurable.apply()
    assertThat(runConfiguration.componentLaunchOptions.componentName)
      .isEqualTo("com.example.MyLongShortTextComplication")

    modulesComboBox.selectedItem = null
    delayUntilCondition(100) { componentComboBox.item == null }
    configurationConfigurable.apply()
    assertThat(runConfiguration.componentLaunchOptions.componentName).isEqualTo(null)
  }

  @Test
  @IgnoreWithCondition(reason = "b/368132759", condition = OnWindows::class)
  fun testFilterComponentTypes() = runBlocking {
    val watchInfo =
      object : ComplicationWatchFaceInfo {
        override val complicationSlots =
          listOf(
            ComplicationSlot(
              "Top",
              0,
              arrayOf(ComplicationType.SHORT_TEXT, ComplicationType.RANGED_VALUE),
            ),
            ComplicationSlot(
              "Right",
              2,
              arrayOf(ComplicationType.SHORT_TEXT, ComplicationType.ICON),
            ),
          )
        override val apk = ""
        override val appId = ""
        override val watchFaceFQName = ""
      }
    runConfiguration.setModule(module)
    runConfiguration.componentLaunchOptions.watchFaceInfo = watchInfo
    configurationConfigurable.resetAndWait()

    // region MyIconComplication
    componentComboBox.item = "com.example.MyIconComplication"
    waitAndAssertSlotConfiguration(
      all = 2,
      enabled = 1,
      checked = 0,
      supportedTypes = listOf(ComplicationType.ICON),
    )

    // intersect between (SHORT_TEXT, RANGED_VALUE) and (ICON)
    assertThat((getPanelForSlot(0).getComboBox().items)).isEmpty()

    // intersect between (SHORT_TEXT, ICON) and (ICON)
    assertThat((getPanelForSlot(1).getComboBox().items)).containsExactly(ComplicationType.ICON)
    // first available type is chosen.
    assertThat((getPanelForSlot(1).getComboBox().item)).isEqualTo(ComplicationType.ICON)
    // endregion MyIconComplication

    // region MyLongShortTextComplication
    componentComboBox.item = "com.example.MyLongShortTextComplication"
    waitAndAssertSlotConfiguration(
      all = 2,
      enabled = 2,
      checked = 0,
      supportedTypes = listOf(ComplicationType.SHORT_TEXT, ComplicationType.LONG_TEXT),
    )

    // intersect between (SHORT_TEXT, RANGED_VALUE) and (SHORT_TEXT, LONG_TEXT)
    assertThat((getPanelForSlot(0).getComboBox().items))
      .containsExactly(ComplicationType.SHORT_TEXT)

    // intersect between (SHORT_TEXT, ICON) and (SHORT_TEXT, LONG_TEXT)
    assertThat((getPanelForSlot(1).getComboBox().items))
      .containsExactly(ComplicationType.SHORT_TEXT)
    // endregion MyLongShortTextComplication

    // region MyNoTypeComplication
    componentComboBox.item = "com.example.MyNoTypeComplication"
    waitAndAssertSlotConfiguration(all = 2, enabled = 0, checked = 0, supportedTypes = emptyList())

    // intersect between (SHORT_TEXT, RANGED_VALUE) and ()
    assertThat((getPanelForSlot(0).getComboBox().items)).isEmpty()
    assertThat((getPanelForSlot(0).getComboBox().isEnabled)).isFalse()

    // intersect between (SHORT_TEXT, ICON) and ()
    assertThat((getPanelForSlot(1).getComboBox().items)).isEmpty()
    // endregion MyNoTypeComplication
  }

  @Test
  @IgnoreWithCondition(reason = "b/368132759", condition = OnWindows::class)
  fun `test update slot type from invalid to first available`() = runBlocking {
    runConfiguration.componentLaunchOptions.watchFaceInfo =
      object : ComplicationWatchFaceInfo {
        override val complicationSlots =
          listOf(
            ComplicationSlot(
              "Top",
              0,
              arrayOf(ComplicationType.SHORT_TEXT, ComplicationType.RANGED_VALUE),
            ),
            ComplicationSlot(
              "Right",
              2,
              arrayOf(ComplicationType.SHORT_TEXT, ComplicationType.ICON),
            ),
          )
        override val apk = ""
        override val appId = ""
        override val watchFaceFQName = ""
      }
    configurationConfigurable.resetAndWait()

    setModuleAndChooseAllTypesComplications()
    // Choose complication provider
    componentComboBox.item = "com.example.MyIconComplication"

    waitAndAssertSlotConfiguration(
      all = 2,
      enabled = 1,
      checked = 0,
      supportedTypes = listOf(ComplicationType.ICON),
    )

    // intersect between (SHORT_TEXT, RANGED_VALUE) and (ICON)
    assertThat(getPanelForSlot(0).getComboBox().items).isEmpty()

    // first available is ICON
    assertThat(getPanelForSlot(1).getComboBox().item).isEqualTo(ComplicationType.ICON)
    // Select the checkbox
    getPanelForSlot(1).getCheckBox().isSelected = true
    getPanelForSlot(1).getCheckBox().actionListeners[0].actionPerformed(ActionEvent(this, 0, ""))

    // Saving configuration.
    configurationConfigurable.apply()
    assertThat(configurationConfigurable.isModified).isFalse()

    assertThat(runConfiguration.componentLaunchOptions.chosenSlots).hasSize(1)
    // save first available for configuration
    assertThat(runConfiguration.componentLaunchOptions.chosenSlots.single().type)
      .isEqualTo(ComplicationType.ICON)
  }

  @Test
  @IgnoreWithCondition(reason = "b/368132759", condition = OnWindows::class)
  fun testNullType() = runBlocking {
    runConfiguration.componentLaunchOptions.watchFaceInfo =
      object : ComplicationWatchFaceInfo {
        override val complicationSlots =
          listOf(
            ComplicationSlot(
              "Top",
              0,
              arrayOf(ComplicationType.SHORT_TEXT, ComplicationType.RANGED_VALUE),
            )
          )
        override val apk = ""
        override val appId = ""
        override val watchFaceFQName = ""
      }
    configurationConfigurable.resetAndWait()
    setModuleAndChooseAllTypesComplications()
    // Choose complication provider
    componentComboBox.item = "com.example.MyIconComplication"
    waitAndAssertSlotConfiguration(
      all = 1,
      enabled = 0,
      checked = 0,
      supportedTypes = listOf(ComplicationType.ICON),
    )

    // intersect between (SHORT_TEXT, RANGED_VALUE) and (ICON)
    assertThat(getPanelForSlot(0).getComboBox().items).isEmpty()
    val comboBoxRenderer =
      (getPanelForSlot(0).getComboBox().renderer as ListCellRenderer<ComplicationType>)
        .getListCellRendererComponent(
          JList(),
          getPanelForSlot(0).getComboBox().item as? ComplicationType,
          -1,
          false,
          false,
        ) as SimpleListCellRenderer<*>
    // Select the checkbox

    assertThat(getPanelForSlot(0).getCheckBox().isEnabled).isFalse()
    assertThat(comboBoxRenderer.text).isEqualTo("No type is supported by this slot")

    // Saving configuration.
    configurationConfigurable.apply()
    assertThat(configurationConfigurable.isModified).isFalse()
    assertThat(runConfiguration.componentLaunchOptions.chosenSlots).hasSize(0)
  }

  @Test
  @IgnoreWithCondition(reason = "b/368132759", condition = OnWindows::class)
  fun testClearSlotsOnComplicationNameChange() = runBlocking {
    runConfiguration.componentLaunchOptions.watchFaceInfo =
      object : ComplicationWatchFaceInfo {
        override val complicationSlots =
          listOf(
            ComplicationSlot(
              "Top",
              0,
              arrayOf(ComplicationType.SHORT_TEXT, ComplicationType.RANGED_VALUE),
            ),
            ComplicationSlot(
              "Right",
              2,
              arrayOf(ComplicationType.SHORT_TEXT, ComplicationType.ICON),
            ),
          )
        override val apk = ""
        override val appId = ""
        override val watchFaceFQName = ""
      }
    runConfiguration.setModule(module)
    runConfiguration.componentLaunchOptions.componentName = "com.example.MyIconComplication"
    configurationConfigurable.resetAndWait()

    // Add slot.
    getPanelForSlot(1).getCheckBox().isSelected = true
    getPanelForSlot(1).getCheckBox().actionListeners[0].actionPerformed(ActionEvent(this, 0, ""))

    // Change name
    componentComboBox.item = "com.example.MyLongShortTextComplication"
    // Assert that previously added slots are removed.
    waitAndAssertSlotConfiguration(
      all = 2,
      enabled = 2,
      checked = 0,
      supportedTypes = arrayListOf(ComplicationType.SHORT_TEXT, ComplicationType.LONG_TEXT),
    )
  }

  @Test
  @IgnoreWithCondition(reason = "b/368132759", condition = OnWindows::class)
  fun testResetFromAndApplyTo() = runBlocking {
    runConfiguration.setModule(module)
    runConfiguration.componentLaunchOptions.componentName =
      "com.example.MyLongShortTextComplication"
    runConfiguration.componentLaunchOptions.watchFaceInfo =
      object : ComplicationWatchFaceInfo {
        override val complicationSlots =
          listOf(
            ComplicationSlot(
              "Top",
              15,
              arrayOf(ComplicationType.SHORT_TEXT, ComplicationType.RANGED_VALUE),
            ),
            ComplicationSlot(
              "Right",
              17,
              arrayOf(
                ComplicationType.LONG_TEXT,
                ComplicationType.SHORT_TEXT,
                ComplicationType.ICON,
                ComplicationType.LARGE_IMAGE,
              ),
            ),
          )
        override val apk = ""
        override val appId = ""
        override val watchFaceFQName = ""
      }
    runConfiguration.componentLaunchOptions.chosenSlots = emptyList()

    // reset
    configurationConfigurable.resetAndWait()
    waitAndAssertSlotConfiguration(
      all = 2,
      enabled = 2,
      checked = 0,
      supportedTypes = listOf(ComplicationType.SHORT_TEXT, ComplicationType.LONG_TEXT),
    )
    // assert that runConfiguration settings applied
    assertThat(modulesComboBox.item).isEqualTo(module)
    assertThat(componentComboBox.item).isEqualTo("com.example.MyLongShortTextComplication")

    // Add slot.
    getPanelForSlot(0).getCheckBox().isSelected = true
    getPanelForSlot(0).getCheckBox().actionListeners[0].actionPerformed(ActionEvent(this, 0, ""))

    // intersect between (SHORT_TEXT, RANGED_VALUE) and (SHORT_TEXT, LONG_TEXT)
    assertThat(getPanelForSlot(0).getComboBox().items).containsExactly(ComplicationType.SHORT_TEXT)
    // intersect between (LONG_TEXT, SHORT_TEXT, ICON, LARGE_IMAGE) and (SHORT_TEXT, LONG_TEXT)
    assertThat(getPanelForSlot(1).getComboBox().items)
      .containsExactly(ComplicationType.SHORT_TEXT, ComplicationType.LONG_TEXT)

    // Add slot.
    getPanelForSlot(1).getCheckBox().isSelected = true
    getPanelForSlot(1).getCheckBox().actionListeners[0].actionPerformed(ActionEvent(this, 0, ""))
    // runConfiguration.watchFaceInfo has only 2 available slots.
    val slotTypeComboBox2 = getPanelForSlot(1).getComboBox()
    // intersect between (LONG_TEXT, SHORT_TEXT, RANGED_VALUE) and (SHORT_TEXT, LONG_TEXT)
    assertThat(slotTypeComboBox2.items)
      .containsExactly(ComplicationType.LONG_TEXT, ComplicationType.SHORT_TEXT)

    // Choose LONG_TEXT for slot with id 17.
    slotTypeComboBox2.item = ComplicationType.LONG_TEXT

    assertThat(configurationConfigurable.isModified).isTrue()

    // Saving configuration.
    configurationConfigurable.apply()
    assertThat(configurationConfigurable.isModified).isFalse()

    assertThat(runConfiguration.componentLaunchOptions.chosenSlots).hasSize(2)
    assertThat(runConfiguration.componentLaunchOptions.chosenSlots.find { it.id == 17 }!!.type)
      .isEqualTo(ComplicationType.LONG_TEXT)

    // Changing type.
    (slotTypeComboBox2 as ComboBox<ComplicationType>).item = ComplicationType.SHORT_TEXT
    assertThat(configurationConfigurable.isModified).isTrue()

    // Saving configuration.
    configurationConfigurable.apply()
    assertThat(configurationConfigurable.isModified).isFalse()

    assertThat(runConfiguration.componentLaunchOptions.chosenSlots).hasSize(2)
    assertThat(runConfiguration.componentLaunchOptions.chosenSlots.find { it.id == 17 }!!.type)
      .isEqualTo(ComplicationType.SHORT_TEXT)

    // Uncheck the Right slot.
    getPanelForSlot(1).getCheckBox().isSelected = false
    getPanelForSlot(1).getCheckBox().actionListeners[0].actionPerformed(ActionEvent(this, 0, ""))
    assertThat(configurationConfigurable.isModified).isTrue()

    // Saving configuration.
    configurationConfigurable.apply()
    assertThat(configurationConfigurable.isModified).isFalse()

    assertThat(runConfiguration.componentLaunchOptions.chosenSlots).hasSize(1)
    assertThat(runConfiguration.componentLaunchOptions.chosenSlots.single().id).isEqualTo(15)
  }

  @Test
<<<<<<< HEAD
  @Ignore("b/364922561")
  fun testRestoreComponentName() {
=======
  @IgnoreWithCondition(reason = "b/368132759", condition = OnWindows::class)
  fun testRestoreComponentName() = runBlocking {
>>>>>>> 009d25fa
    runConfiguration.componentLaunchOptions.componentName = "com.example.MyIconComplication"
    runConfiguration.setModule(module)
    configurationConfigurable.resetAndWait()
    assertThat(componentComboBox.selectedItem).isEqualTo("com.example.MyIconComplication")
  }

  @Test
  @IgnoreWithCondition(reason = "b/368132759", condition = OnWindows::class)
  fun testApkFound() = runBlocking {
    assertThat(
        Files.isRegularFile(Paths.get(runConfiguration.componentLaunchOptions.watchFaceInfo.apk))
      )
      .isTrue()
  }

  @Test
  @IgnoreWithCondition(reason = "b/368132759", condition = OnWindows::class)
  fun slotsAreDisabledWhenNoComponentIsSelected() = runBlocking {
    // the module and component are null, all the slots should be disabled
    assertThat(componentComboBox.item).isNull()
    waitAndAssertSlotConfiguration(all = 5, enabled = 0, checked = 0, supportedTypes = emptyList())

    // set the module component, all slots should be enabled
    setModuleAndChooseAllTypesComplications()

    // unset the component, the slots panel should be disabled
    modulesComboBox.item = null
    waitAndAssertSlotConfiguration(all = 5, enabled = 0, checked = 0, supportedTypes = emptyList())
  }

  @Test
  @IgnoreWithCondition(reason = "b/368132759", condition = OnWindows::class)
  fun selectedSlotsAreResetWhenNoComponentIsSelected() = runBlocking {
    setModuleAndChooseAllTypesComplications()
    val checkBox = getPanelForSlot(0).getCheckBox()
    checkBox.isSelected = true
    checkBox.actionListeners[0].actionPerformed(ActionEvent(this, 0, ""))

    // unset the component, the selected slot should be deselected
    modulesComboBox.item = null
    waitAndAssertSlotConfiguration(all = 5, enabled = 0, checked = 0, supportedTypes = emptyList())
  }

  private suspend fun setModuleAndChooseAllTypesComplications() {
    if (componentComboBox.item == "com.example.MyAllTypesComplication") {
      return
    }
    modulesComboBox.item = module
    delayUntilCondition(200) { componentComboBox.item != null }
    if (componentComboBox.item != "com.example.MyAllTypesComplication") {
      componentComboBox.item = "com.example.MyAllTypesComplication"
    }
    val slotsTotal = runConfiguration.componentLaunchOptions.watchFaceInfo.complicationSlots.size
    waitAndAssertSlotConfiguration(
      all = slotsTotal,
      enabled = slotsTotal,
      checked = 0,
      supportedTypes = ComplicationType.entries.toSet(),
    )
  }

  @Test
  @IgnoreWithCondition(reason = "b/368132759", condition = OnWindows::class)
  fun testSlotsAreDisplayedInASingleConfigurableEditor() = runBlocking {
    enableHeadlessDialogs(fixture.testRootDisposable)
    runConfiguration.componentLaunchOptions.watchFaceInfo =
      object : ComplicationWatchFaceInfo {
        override val complicationSlots =
          listOf(
            ComplicationSlot(
              "Top",
              0,
              arrayOf(ComplicationType.SHORT_TEXT, ComplicationType.RANGED_VALUE),
            ),
            ComplicationSlot(
              "Right",
              2,
              arrayOf(
                ComplicationType.LONG_TEXT,
                ComplicationType.SHORT_TEXT,
                ComplicationType.ICON,
              ),
            ),
          )

        override val apk = ""
        override val appId = ""
        override val watchFaceFQName = ""
      }

    fun getAvailableTypes(dialog: SingleConfigurableEditor): List<String> {
      val slotPanelDialog =
        FakeUi(dialog.contentPanel).findAllComponents(SlotsPanel::class.java).single().slotsUiPanel
      return FakeUi(slotPanelDialog).findAllComponents<JLabel>().map { it.text }
    }

    withContext(uiThread) {
      val dialog =
        object :
          SingleConfigurableEditor(
            projectRule.project,
            configurationConfigurable,
            null,
            IdeModalityType.IDE,
          ) {}

      delayUntilCondition(200) { withContext(uiThread) { getAvailableTypes(dialog) }.size == 2 }
      createModalDialogAndInteractWithIt({ dialog.show() }) {
        assertThat(getAvailableTypes(dialog)).containsExactly("Top", "Right")
      }
    }
  }

  private suspend fun SingleConfigurationConfigurable<*>.resetAndWait() {
    this.reset()
    delayUntilCondition(200) { componentComboBox.actionListeners.isNotEmpty() }
  }
}

private fun CodeInsightTestFixture.addComplicationServiceClass() = runBlocking {
  addFileToProject(
    "src/lib/ComplicationDataSourceService.kt",
    """
      package androidx.wear.watchface.complications.datasource

      open class ComplicationDataSourceService
    """
      .trimIndent(),
  )
}

private fun CodeInsightTestFixture.addComplication(complicationFqName: String) {
  addFileToProject(
    "src/lib/${complicationFqName.replace(".", "/")}.java",
    """
    package ${complicationFqName.substringBeforeLast(".")}

    public class ${
                     complicationFqName.substringAfterLast(".")
                   } extends androidx.wear.watchface.complications.datasource.ComplicationDataSourceService
  """
      .trimIndent(),
  )
}<|MERGE_RESOLUTION|>--- conflicted
+++ resolved
@@ -308,19 +308,10 @@
   }
 
   @Test
-<<<<<<< HEAD
-  @Ignore("b/364922561")
-  fun testCleanupComplicationNameOnModuleChange() {
-    runConfiguration.componentLaunchOptions.componentName = "com.example.MyIconComplication"
-    runConfiguration.setModule(module)
-    configurationConfigurable.reset()
-    runInEdtAndWait { PlatformTestUtil.dispatchAllEventsInIdeEventQueue() }
-=======
   @IgnoreWithCondition(reason = "b/368132759", condition = OnWindows::class)
   fun testCleanupComplicationNameOnModuleChange() = runBlocking {
     setModuleAndChooseAllTypesComplications()
     componentComboBox.item = "com.example.MyLongShortTextComplication"
->>>>>>> 009d25fa
 
     configurationConfigurable.apply()
     assertThat(runConfiguration.componentLaunchOptions.componentName)
@@ -616,7 +607,7 @@
       .containsExactly(ComplicationType.LONG_TEXT, ComplicationType.SHORT_TEXT)
 
     // Choose LONG_TEXT for slot with id 17.
-    slotTypeComboBox2.item = ComplicationType.LONG_TEXT
+    (slotTypeComboBox2 as ComboBox<ComplicationType>).item = ComplicationType.LONG_TEXT
 
     assertThat(configurationConfigurable.isModified).isTrue()
 
@@ -654,13 +645,8 @@
   }
 
   @Test
-<<<<<<< HEAD
-  @Ignore("b/364922561")
-  fun testRestoreComponentName() {
-=======
   @IgnoreWithCondition(reason = "b/368132759", condition = OnWindows::class)
   fun testRestoreComponentName() = runBlocking {
->>>>>>> 009d25fa
     runConfiguration.componentLaunchOptions.componentName = "com.example.MyIconComplication"
     runConfiguration.setModule(module)
     configurationConfigurable.resetAndWait()
