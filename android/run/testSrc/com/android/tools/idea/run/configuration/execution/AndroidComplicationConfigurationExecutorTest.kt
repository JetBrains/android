/*
 * Copyright (C) 2021 The Android Open Source Project
 *
 * Licensed under the Apache License, Version 2.0 (the "License");
 * you may not use this file except in compliance with the License.
 * You may obtain a copy of the License at
 *
 *      http://www.apache.org/licenses/LICENSE-2.0
 *
 * Unless required by applicable law or agreed to in writing, software
 * distributed under the License is distributed on an "AS IS" BASIS,
 * WITHOUT WARRANTIES OR CONDITIONS OF ANY KIND, either express or implied.
 * See the License for the specific language governing permissions and
 * limitations under the License.
 */
package com.android.tools.idea.run.configuration.execution


import com.android.ddmlib.AndroidDebugBridge
import com.android.fakeadbserver.services.ShellCommandOutput
import com.android.testutils.TestResources
import com.android.tools.deployer.model.component.Complication
import com.android.tools.idea.execution.common.AppRunSettings
import com.android.tools.idea.execution.common.DeployOptions
import com.android.tools.idea.projectsystem.TestApplicationProjectContext
import com.android.tools.idea.run.ApkInfo
import com.android.tools.idea.run.DefaultStudioProgramRunner
import com.android.tools.idea.run.FakeAndroidDevice
import com.android.tools.idea.run.configuration.AndroidComplicationConfiguration
import com.android.tools.idea.run.configuration.AndroidComplicationConfigurationType
import com.android.tools.idea.run.configuration.ComplicationSlot
import com.android.tools.idea.run.configuration.ComplicationWatchFaceInfo
import com.android.tools.idea.run.configuration.getComplicationSourceTypes
import com.google.common.truth.Truth.assertThat
import com.intellij.execution.ExecutionException
import com.intellij.execution.RunManager
import com.intellij.execution.executors.DefaultDebugExecutor
import com.intellij.execution.executors.DefaultRunExecutor
import com.intellij.execution.impl.ConsoleViewImpl
import com.intellij.execution.runners.ExecutionEnvironment
import com.intellij.openapi.application.invokeLater
import com.intellij.openapi.application.runInEdt
import com.intellij.openapi.progress.EmptyProgressIndicator
import org.junit.Ignore
import org.junit.Test
import org.mockito.Mockito
import org.mockito.kotlin.any
import org.mockito.kotlin.doReturn
import org.mockito.kotlin.whenever
import java.util.concurrent.CompletableFuture
import java.util.concurrent.CountDownLatch
import java.util.concurrent.TimeUnit
import kotlin.test.assertFailsWith


@Ignore("FakeAdbTestRule hangs")
class AndroidComplicationConfigurationExecutorTest : AndroidConfigurationExecutorBaseTest() {
  private object TestWatchFaceInfo : ComplicationWatchFaceInfo {
    override val complicationSlots: List<ComplicationSlot> = emptyList()
    override val apk: String = "/path/to/watchface.apk"
    override val appId: String = "com.example.watchface"
    override val watchFaceFQName: String = "com.example.watchface.MyWatchFace"
  }

  // Expected am commands
  private val checkVersion = "broadcast -a com.google.android.wearable.app.DEBUG_SURFACE --es operation version"
  private val setComplicationSlot1 = "broadcast -a com.google.android.wearable.app.DEBUG_SURFACE --es operation set-complication" +
                                     " --ecn component 'com.example.app/com.example.app.Component'" +
                                     " --ecn watchface 'com.example.watchface/com.example.watchface.MyWatchFace'" +
                                     " --ei slot 1 --ei type 3"
  private val setComplicationSlot3 = "broadcast -a com.google.android.wearable.app.DEBUG_SURFACE --es operation set-complication" +
                                     " --ecn component 'com.example.app/com.example.app.Component'" +
                                     " --ecn watchface 'com.example.watchface/com.example.watchface.MyWatchFace'" +
                                     " --ei slot 3 --ei type 5"
  private val showWatchFace = "broadcast -a com.google.android.wearable.app.DEBUG_SYSUI --es operation show-watchface"
  private val setDebugAppAm = "set-debug-app -w 'com.example.app'"
  private val setDebugAppBroadcast = "broadcast -a com.google.android.wearable.app.DEBUG_SURFACE --es operation set-debug-app --es package 'com.example.app'"
  private val unsetComplication = "broadcast -a com.google.android.wearable.app.DEBUG_SURFACE --es operation unset-complication --ecn component com.example.app/com.example.app.Component"
  private val unsetWatchFace = "broadcast -a com.google.android.wearable.app.DEBUG_SURFACE --es operation unset-watchface"
  private val clearDebugAppAm = "clear-debug-app"
  private val clearDebugAppBroadcast = "broadcast -a com.google.android.wearable.app.DEBUG_SURFACE --es operation 'clear-debug-app'"

  private val runner = DefaultStudioProgramRunner()

  @Test
  fun test() {
    val configSettings = RunManager.getInstance(project).createConfiguration(
      "run complication", AndroidComplicationConfigurationType().configurationFactories.single())
    // Use run executor
    val env = ExecutionEnvironment(DefaultRunExecutor.getRunExecutorInstance(), runner, configSettings,
                                   project)

    val deviceState = fakeAdbRule.connectAndWaitForDevice()
    val receivedAmCommands = ArrayList<String>()

    deviceState.setActivityManager { args: List<String>, shellCommandOutput: ShellCommandOutput ->
      val wholeCommand = args.joinToString(" ")

      receivedAmCommands.add(wholeCommand)

      when (wholeCommand) {
        checkVersion -> shellCommandOutput.writeStdout(
          "Broadcasting: Intent { act=com.google.android.wearable.app.DEBUG_SURFACE flg=0x400000 (has extras) }\n" +
          "Broadcast completed: result=1, data=\"2\"")
        setComplicationSlot1 -> shellCommandOutput.writeStdout("Broadcast completed: result=1")
        setComplicationSlot3 -> shellCommandOutput.writeStdout("Broadcast completed: result=1")
        showWatchFace -> shellCommandOutput.writeStdout("Broadcast completed: result=1")
      }
    }

    val device = AndroidDebugBridge.getBridge()!!.devices.single()

    val app = createApp(device, appId, servicesName = listOf(componentName), activitiesName = emptyList())
    val watchFaceApp = createApp(device, TestWatchFaceInfo.appId, servicesName = listOf(TestWatchFaceInfo.watchFaceFQName),
                                 activitiesName = emptyList())

    val settings = object : AppRunSettings {
      override val deployOptions = DeployOptions(emptyList(), "", true, true, false)
      override val componentLaunchOptions = ComplicationLaunchOptions().apply {
        watchFaceInfo = TestWatchFaceInfo
        componentName = this@AndroidComplicationConfigurationExecutorTest.componentName
        chosenSlots = listOf(
          AndroidComplicationConfiguration.ChosenSlot(1, Complication.ComplicationType.SHORT_TEXT),
          AndroidComplicationConfiguration.ChosenSlot(3, Complication.ComplicationType.RANGED_VALUE)
        )
      }
      override val module = myModule
    }

    // Mock installation that returns app.
    val appInstaller = TestApplicationInstaller(
      hashMapOf(
        Pair(appId, app),
        Pair(TestWatchFaceInfo.appId, watchFaceApp)
      )
    )
    val executor = Mockito.spy(
      AndroidComplicationConfigurationExecutor(
        env, FakeAndroidDevice.forDevices(listOf(device)), settings,
        TestApksProvider(appId), TestApplicationProjectContext(appId), appInstaller
      )
    )
    // Mock the binary xml extraction.
    doReturn(listOf("RANGED_VALUE", "SHORT_TEXT", "ICON")).whenever(executor).getComplicationSourceTypes(any())

    val runContentDescriptor = getRunContentDescriptorForTests { executor.run(EmptyProgressIndicator()) }

    // Verify commands sent to device.

    // Check version
    assertThat(receivedAmCommands[0]).isEqualTo(checkVersion)
    // ChosenSlot(1, Complication.ComplicationType.SHORT_TEXT).
    assertThat(receivedAmCommands[1]).isEqualTo(setComplicationSlot1)
    // ChosenSlot(3, Complication.ComplicationType.RANGED_VALUE).
    assertThat(receivedAmCommands[2]).isEqualTo(setComplicationSlot3)
    // Show watch face.
    assertThat(receivedAmCommands[3]).isEqualTo(showWatchFace)

    // Verify that a warning was raised.
    val consoleViewImpl = runContentDescriptor.executionConsole as ConsoleViewImpl
    // Print deferred text
    val consoleOutputPromise = CompletableFuture<String>()
    invokeLater {
      consoleViewImpl.component
      consoleViewImpl.flushDeferredText()
<<<<<<< HEAD
      val editor = checkNotNull(consoleViewImpl.editor)
      consoleOutputPromise.complete(editor.document.text)
=======
      consoleOutputPromise.complete(consoleViewImpl.editor!!.document.text)
>>>>>>> 3a514de0
    }
    val consoleOutput = consoleOutputPromise.get(10, TimeUnit.SECONDS)
    assertThat(consoleOutput)
      .contains("Warning: The chosen Wear device may kill background services if they take too long to respond, which can " +
                "affect debugging. To avoid this, please update the Wear OS companion app on your device to the latest version.")
  }

  @Test
  fun testDebug() {
    val configSettings = RunManager.getInstance(project).createConfiguration(
      "run complication", AndroidComplicationConfigurationType().configurationFactories.single())

    // Use DefaultDebugExecutor executor.
    val env = ExecutionEnvironment(DefaultDebugExecutor.getDebugExecutorInstance(), runner, configSettings,
                                   project)

    val processTerminatedLatch = CountDownLatch(1)

    val deviceState = fakeAdbRule.connectAndWaitForDevice()
    val receivedAmCommands = ArrayList<String>()

    deviceState.setActivityManager { args: List<String>, shellCommandOutput: ShellCommandOutput ->
      val wholeCommand = args.joinToString(" ")

      receivedAmCommands.add(wholeCommand)

      when (wholeCommand) {
        checkVersion -> shellCommandOutput.writeStdout(
          "Broadcasting: Intent { act=com.google.android.wearable.app.DEBUG_SURFACE flg=0x400000 (has extras) }\n" +
          "Broadcast completed: result=1, data=\"2\"")
        setComplicationSlot1 -> {
          deviceState.startClient(1234, 1235, appId, true)
          shellCommandOutput.writeStdout("Broadcast completed: result=1")
        }
        setComplicationSlot3 -> shellCommandOutput.writeStdout("Broadcast completed: result=1")
        showWatchFace -> shellCommandOutput.writeStdout("Broadcast completed: result=1")
        unsetWatchFace -> {
          deviceState.stopClient(1234)
          shellCommandOutput.writeStdout("Broadcast completed: result=1")
        }

        clearDebugAppAm -> processTerminatedLatch.countDown()
      }
    }

    val device = AndroidDebugBridge.getBridge()!!.devices.single()

    val app = createApp(device, appId, servicesName = listOf(componentName), activitiesName = emptyList())
    val watchFaceApp = createApp(device, TestWatchFaceInfo.appId, servicesName = listOf(TestWatchFaceInfo.watchFaceFQName),
                                 activitiesName = emptyList())

    val settings = object : AppRunSettings {
      override val deployOptions = DeployOptions(emptyList(), "", true, true, false)
      override val componentLaunchOptions = ComplicationLaunchOptions().apply {
        watchFaceInfo = TestWatchFaceInfo
        componentName = this@AndroidComplicationConfigurationExecutorTest.componentName
        chosenSlots = listOf(
          AndroidComplicationConfiguration.ChosenSlot(1, Complication.ComplicationType.SHORT_TEXT),
          AndroidComplicationConfiguration.ChosenSlot(3, Complication.ComplicationType.RANGED_VALUE)
        )
      }
      override val module = myModule
    }

    val appInstaller = TestApplicationInstaller(
      hashMapOf(
        Pair(appId, app),
        Pair(TestWatchFaceInfo.appId, watchFaceApp)
      )
    )
    val executor = Mockito.spy(
      AndroidComplicationConfigurationExecutor(
        env, FakeAndroidDevice.forDevices(listOf(device)), settings,
        TestApksProvider(appId), TestApplicationProjectContext(appId), appInstaller
      )
    )
    // Mock the binary xml extraction.
    doReturn(listOf("RANGED_VALUE", "SHORT_TEXT", "ICON")).whenever(executor).getComplicationSourceTypes(any())

    val runContentDescriptor = getRunContentDescriptorForTests { executor.debug(EmptyProgressIndicator()) }

    // Stop configuration.
    runContentDescriptor.processHandler!!.destroyProcess()
    processTerminatedLatch.await(1, TimeUnit.SECONDS)

    // Verify receivedAmCommands sent to device.

    // Check version
    assertThat(receivedAmCommands[0]).isEqualTo(checkVersion)
    // Set debug app.
    assertThat(receivedAmCommands[1]).isEqualTo(setDebugAppAm)
    assertThat(receivedAmCommands[2]).isEqualTo(setDebugAppBroadcast)
    // ChosenSlot(1, Complication.ComplicationType.SHORT_TEXT).
    assertThat(receivedAmCommands[3]).isEqualTo(setComplicationSlot1)
    // Set debug app.
    assertThat(receivedAmCommands[4]).isEqualTo(setDebugAppAm)
    assertThat(receivedAmCommands[5]).isEqualTo(setDebugAppBroadcast)
    // ChosenSlot(3, Complication.ComplicationType.RANGED_VALUE).
    assertThat(receivedAmCommands[6]).isEqualTo(setComplicationSlot3)
    // Show watch face
    assertThat(receivedAmCommands[7]).isEqualTo(showWatchFace)
    // Unset complication
    assertThat(receivedAmCommands[8]).isEqualTo(unsetComplication)
    // Unset debug watchFace
    assertThat(receivedAmCommands[9]).isEqualTo(unsetWatchFace)
    // Clear debug app
    assertThat(receivedAmCommands[10]).isEqualTo(clearDebugAppBroadcast)
    assertThat(receivedAmCommands[11]).isEqualTo(clearDebugAppAm)
  }

  @Test
  fun testWatchFaceWarning() {
    val configSettings = RunManager.getInstance(project).createConfiguration(
      "run complication", AndroidComplicationConfigurationType().configurationFactories.single())
    // Use run executor
    val env = ExecutionEnvironment(DefaultRunExecutor.getRunExecutorInstance(), runner, configSettings, project)

    val deviceState = fakeAdbRule.connectAndWaitForDevice()
    val receivedAmCommands = ArrayList<String>()

    deviceState.setActivityManager { args: List<String>, shellCommandOutput: ShellCommandOutput ->
      val wholeCommand = args.joinToString(" ")

      receivedAmCommands.add(wholeCommand)

      when (wholeCommand) {
        checkVersion -> shellCommandOutput.writeStdout(
          "Broadcasting: Intent { act=com.google.android.wearable.app.DEBUG_SURFACE flg=0x400000 (has extras) }\n" +
          "Broadcast completed: result=1, data=\"2\"")
        setComplicationSlot1 -> shellCommandOutput.writeStdout("Broadcast completed: result=1")
        setComplicationSlot3 -> shellCommandOutput.writeStdout("Broadcast completed: result=1")
        // Unsuccessful show watchface case.
        showWatchFace -> shellCommandOutput.writeStdout("Broadcast completed: result=2")
      }
    }

    val device = AndroidDebugBridge.getBridge()!!.devices.single()

    val app = createApp(device, appId, servicesName = listOf(componentName), activitiesName = emptyList())
    val watchFaceApp = createApp(device, TestWatchFaceInfo.appId, servicesName = listOf(TestWatchFaceInfo.watchFaceFQName),
                                 activitiesName = emptyList())

    val settings = object : AppRunSettings {
      override val deployOptions = DeployOptions(emptyList(), "", true, true, false)
      override val componentLaunchOptions = ComplicationLaunchOptions().apply {
        watchFaceInfo = TestWatchFaceInfo
        componentName = this@AndroidComplicationConfigurationExecutorTest.componentName
        chosenSlots = listOf(AndroidComplicationConfiguration.ChosenSlot(1, Complication.ComplicationType.SHORT_TEXT))
      }
      override val module = myModule
    }

    val appInstaller = TestApplicationInstaller(
      hashMapOf(
        Pair(appId, app),
        Pair(TestWatchFaceInfo.appId, watchFaceApp)
      )
    )
    val executor = Mockito.spy(
      AndroidComplicationConfigurationExecutor(
        env, FakeAndroidDevice.forDevices(listOf(device)), settings,
        TestApksProvider(appId), TestApplicationProjectContext(appId), appInstaller
      )
    )
    // Mock the binary xml extraction.
    doReturn(listOf("RANGED_VALUE", "SHORT_TEXT", "ICON")).whenever(executor).getComplicationSourceTypes(any())

    val runContentDescriptor = getRunContentDescriptorForTests { executor.run(EmptyProgressIndicator()) }

    // Verify that a warning was raised in console.
    val consoleViewImpl = runContentDescriptor.executionConsole as ConsoleViewImpl
    // Print differed test
    val consoleOutputPromise = CompletableFuture<String>()
    runInEdt {
      // Initialize editor.
      consoleViewImpl.component
      consoleViewImpl.flushDeferredText()
<<<<<<< HEAD
      val editor = checkNotNull(consoleViewImpl.editor)
      consoleOutputPromise.complete(editor.document.text)
=======
      consoleOutputPromise.complete(consoleViewImpl.editor!!.document.text)
>>>>>>> 3a514de0
    }
    val consoleOutput = consoleOutputPromise.get(10, TimeUnit.SECONDS)
    assertThat(consoleOutput)
      .contains("Warning: Launch was successful, but you may need to bring up the watch face manually")
  }

  @Test
  fun testComponentActivationException() {
    val configSettings = RunManager.getInstance(project).createConfiguration(
      "run complication", AndroidComplicationConfigurationType().configurationFactories.single())
    // Use run executor
    val env = Mockito.spy(ExecutionEnvironment(DefaultRunExecutor.getRunExecutorInstance(), runner, configSettings, project))
    val failedResponse = "Component not found."

    val deviceState = fakeAdbRule.connectAndWaitForDevice()
    val receivedAmCommands = ArrayList<String>()

    deviceState.setActivityManager { args: List<String>, shellCommandOutput: ShellCommandOutput ->
      val wholeCommand = args.joinToString(" ")

      receivedAmCommands.add(wholeCommand)

      when (wholeCommand) {
        checkVersion -> shellCommandOutput.writeStdout(
          "Broadcasting: Intent { act=com.google.android.wearable.app.DEBUG_SURFACE flg=0x400000 (has extras) }\n" +
          "Broadcast completed: result=1, data=\"3\"")
        // Unsuccessful result
        setComplicationSlot1 -> shellCommandOutput.writeStdout(failedResponse)
      }
    }

    val device = AndroidDebugBridge.getBridge()!!.devices.single()

    val settings = object : AppRunSettings {
      override val deployOptions = DeployOptions(emptyList(), "", true, true, false)
      override val componentLaunchOptions = ComplicationLaunchOptions().apply {
        watchFaceInfo = TestWatchFaceInfo
        componentName = this@AndroidComplicationConfigurationExecutorTest.componentName
        chosenSlots = listOf(AndroidComplicationConfiguration.ChosenSlot(1, Complication.ComplicationType.SHORT_TEXT))
      }
      override val module = myModule
    }

    val app = createApp(device, appId, servicesName = listOf(componentName), activitiesName = emptyList())
    val watchFaceApp = createApp(device, TestWatchFaceInfo.appId, servicesName = listOf(TestWatchFaceInfo.watchFaceFQName),
                                 activitiesName = emptyList())
    val appInstaller = TestApplicationInstaller(
      hashMapOf(
        Pair(appId, app),
        Pair(TestWatchFaceInfo.appId, watchFaceApp)
      ))

    val executor = Mockito.spy(
      AndroidComplicationConfigurationExecutor(
        env, FakeAndroidDevice.forDevices(listOf(device)), settings,
        TestApksProvider(appId), TestApplicationProjectContext(appId), appInstaller
      )
    )
    doReturn(emptyList<String>()).whenever(executor).getComplicationSourceTypes(any())
    doReturn(listOf("SHORT_TEXT", "ICON")).whenever(executor).getComplicationSourceTypes(any())

    assertFailsWith<ExecutionException>("Error while launching complication, message: $failedResponse") {
      getRunContentDescriptorForTests { executor.run(EmptyProgressIndicator()) }
    }
  }

  @Test
  fun testGetComplicationSourceTypes() {
    val types = getComplicationSourceTypes(
      listOf(ApkInfo(TestResources.getFile("/WearableTestApk.apk"), "com.example.android.wearable.watchface")),
      "com.example.android.wearable.watchface.provider.IncrementingNumberComplicationProviderService")
    assertThat(types).isEqualTo(listOf("SHORT_TEXT", "LONG_TEXT"))
  }
}<|MERGE_RESOLUTION|>--- conflicted
+++ resolved
@@ -163,12 +163,8 @@
     invokeLater {
       consoleViewImpl.component
       consoleViewImpl.flushDeferredText()
-<<<<<<< HEAD
       val editor = checkNotNull(consoleViewImpl.editor)
       consoleOutputPromise.complete(editor.document.text)
-=======
-      consoleOutputPromise.complete(consoleViewImpl.editor!!.document.text)
->>>>>>> 3a514de0
     }
     val consoleOutput = consoleOutputPromise.get(10, TimeUnit.SECONDS)
     assertThat(consoleOutput)
@@ -346,12 +342,8 @@
       // Initialize editor.
       consoleViewImpl.component
       consoleViewImpl.flushDeferredText()
-<<<<<<< HEAD
       val editor = checkNotNull(consoleViewImpl.editor)
       consoleOutputPromise.complete(editor.document.text)
-=======
-      consoleOutputPromise.complete(consoleViewImpl.editor!!.document.text)
->>>>>>> 3a514de0
     }
     val consoleOutput = consoleOutputPromise.get(10, TimeUnit.SECONDS)
     assertThat(consoleOutput)
