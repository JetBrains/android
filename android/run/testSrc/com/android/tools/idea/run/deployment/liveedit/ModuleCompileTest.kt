--- conflicted
+++ resolved
@@ -19,11 +19,8 @@
 import com.android.tools.idea.run.deployment.liveedit.analysis.directApiCompileIr
 import com.android.tools.idea.testing.AndroidProjectRule
 import com.android.tools.tests.AdtTestProjectDescriptors
-<<<<<<< HEAD
+import com.intellij.openapi.application.runReadAction
 import com.intellij.openapi.application.ReadAction
-=======
-import com.intellij.openapi.application.runReadAction
->>>>>>> 50c60fc5
 import com.intellij.openapi.command.WriteCommandAction
 import com.intellij.openapi.module.JavaModuleType
 import com.intellij.psi.PsiFile
@@ -54,10 +51,6 @@
 
   @Test
   fun testLibModule() {
-<<<<<<< HEAD
-    val file = projectRule.fixture.addFileToProject("$libModule1Name/B.kt", "public class B() { internal fun foo() : Int { return 2 } }") as KtFile
-    val psiValidationState = ReadAction.compute<PsiState, Throwable> { getPsiValidationState(file) }
-=======
     val file = projectRule.fixture.addFileToProject(
       "$libModule1Name/src/B.kt",
       """
@@ -66,7 +59,6 @@
         }
       """.trimIndent(),
     ) as KtFile
->>>>>>> 50c60fc5
     val cache = MutableIrClassCache()
 
     // Direct API compile assumes all files are in the same module, so we need to invoke it once per file.
@@ -76,25 +68,13 @@
     val compiler = LiveEditCompiler(projectRule.project, cache, object : ApkClassProvider {
       override fun getClass(ktFile: KtFile, className: String) = apk[className]
     })
-<<<<<<< HEAD
-    var output = compile(listOf(LiveEditCompilerInput(file, psiValidationState)), compiler)
-=======
     var output = compile(listOf(LiveEditCompilerInput(file, readPsiValidationState(file))), compiler)
->>>>>>> 50c60fc5
     var clazz = loadClass(output)
     Assert.assertTrue(clazz.declaredMethods.stream().anyMatch {it.name.contains("foo\$$libModule1Name")})
   }
 
   @Test
   fun testDifferentModules() {
-<<<<<<< HEAD
-    val file1 = projectRule.fixture.addFileToProject("$libModule1Name/A.kt", "public class A() { internal fun foo() : Int { return 2 } }") as KtFile
-    val file2 = projectRule.fixture.addFileToProject("$libModule2Name/B.kt", "public class B() { internal fun bar() : Int { return 2 } }") as KtFile
-    val (file1ValidationState, file2ValidationState) = ReadAction.compute<Pair<PsiState, PsiState>, Throwable> {
-      getPsiValidationState(file1) to getPsiValidationState(file2)
-    }
-
-=======
     val file1 = projectRule.fixture.addFileToProject(
       "$libModule1Name/src/A.kt",
       """
@@ -111,7 +91,6 @@
         }
       """.trimIndent(),
     ) as KtFile
->>>>>>> 50c60fc5
     val cache = MutableIrClassCache()
 
     // Direct API compile assumes all files are in the same module, so we need to invoke it once per file.
@@ -121,14 +100,8 @@
     val compiler = LiveEditCompiler(projectRule.project, cache, object : ApkClassProvider {
       override fun getClass(ktFile: KtFile, className: String) = apk[className]
     })
-<<<<<<< HEAD
-
-    val output = compile(listOf(LiveEditCompilerInput(file1, file1ValidationState),
-                                LiveEditCompilerInput(file2, file2ValidationState)), compiler)
-=======
     val output = compile(listOf(LiveEditCompilerInput(file1, readPsiValidationState(file1)),
                                 LiveEditCompilerInput(file2, readPsiValidationState(file2))), compiler)
->>>>>>> 50c60fc5
 
     var clazzA = loadClass(output, "A")
     Assert.assertTrue(clazzA.declaredMethods.stream().anyMatch {it.name.contains("foo\$$libModule1Name")})
