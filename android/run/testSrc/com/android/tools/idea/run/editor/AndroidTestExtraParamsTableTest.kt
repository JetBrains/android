--- conflicted
+++ resolved
@@ -93,13 +93,9 @@
     table.tableView.addSelection(params[1])
 
     // Make sure revert button is displayed and tapping the button reverts the modification on the element.
-<<<<<<< HEAD
-    val availableActions = requireNotNull(findComponentOfType(table.component, CommonActionsPanel::class.java)).toolbar.run {
-=======
     val toolbar = requireNotNull(findComponentOfType(table.component, CommonActionsPanel::class.java)).toolbar
     PlatformTestUtil.waitForFuture(toolbar.updateActionsAsync())
     val availableActions = toolbar.run {
->>>>>>> 3a514de0
       PlatformTestUtil.waitForFuture(updateActionsAsync())
       actions
     }
