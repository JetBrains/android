--- conflicted
+++ resolved
@@ -101,15 +101,10 @@
     <orderEntry type="module" module-name="kotlin.base.fe10.analysis" scope="TEST" />
     <orderEntry type="module" module-name="kotlin.base.plugin" scope="TEST" />
     <orderEntry type="module" module-name="intellij.android.adt.testutils" scope="TEST" />
-<<<<<<< HEAD
-    <orderEntry type="module" module-name="android.sdktools.adblib.ddmlibcompatibility" scope="TEST" />
-    <orderEntry type="library" scope="TEST" name="mockito-kotlin" level="project" />
-    <orderEntry type="module" module-name="intellij.android.adb.tests" scope="TEST" />
-=======
     <orderEntry type="library" scope="PROVIDED" name="kotlinc.analysis-api" level="project" />
     <orderEntry type="module" module-name="kotlin.code-insight.api" scope="TEST" />
     <orderEntry type="module" module-name="intellij.android.backup.api" scope="TEST" />
->>>>>>> ca231736
+    <orderEntry type="module" module-name="intellij.android.adb.tests" scope="TEST" />
   </component>
   <component name="TestModuleProperties" production-module="intellij.android.core" />
 </module>