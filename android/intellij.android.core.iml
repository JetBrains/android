--- conflicted
+++ resolved
@@ -6,56 +6,9 @@
       <sourceFolder url="file://$MODULE_DIR$/resources" type="java-resource" />
       <sourceFolder url="file://$MODULE_DIR$/src" isTestSource="false" />
     </content>
-<<<<<<< HEAD
-    <orderEntry type="inheritedJdk" />
-    <orderEntry type="library" name="studio-sdk" level="project" />
-    <orderEntry type="library" name="studio-plugin-com.intellij.java" level="project" />
-    <orderEntry type="library" name="studio-plugin-com.intellij.gradle" level="project" />
-    <orderEntry type="sourceFolder" forTests="false" />
-    <orderEntry type="module" module-name="analytics" />
-    <orderEntry type="module" module-name="analytics-publisher" />
-    <orderEntry type="module" module-name="intellij.android.buildCommon" exported="" />
-    <orderEntry type="module" module-name="intellij.android.common" />
-    <orderEntry type="module" module-name="intellij.android.jps.model" />
-    <orderEntry type="module" module-name="intellij.android.rt" />
-    <orderEntry type="module" module-name="android.sdktools.draw9patch" />
-    <orderEntry type="module" module-name="android.sdktools.manifest-merger" />
-    <orderEntry type="module" module-name="android.sdktools.perflib" />
-    <orderEntry type="module" module-name="intellij.android.adt.ui" />
-    <orderEntry type="module" module-name="intellij.android.adt.ui.model" />
-    <orderEntry type="module" module-name="android.sdktools.repository" />
-    <orderEntry type="module" module-name="db-baseLibrary" />
-    <orderEntry type="module" module-name="db-baseLibrarySupport" />
-    <orderEntry type="module" module-name="db-compilerCommon" />
-    <orderEntry type="module" module-name="db-compiler" />
-    <orderEntry type="module" module-name="intellij.android.layoutlib-loader" />
-    <orderEntry type="library" name="google-baksmali" level="project" />
-    <orderEntry type="library" name="google-dexlib2" level="project" />
-    <orderEntry type="module" module-name="android.sdktools.binary-resources" />
-    <orderEntry type="module" module-name="android.sdktools.analyzer" />
-    <orderEntry type="module" module-name="android.sdktools.pixelprobe" />
-    <orderEntry type="module" module-name="analytics-tracker" />
-    <orderEntry type="module" module-name="analytics-shared" />
-    <orderEntry type="module" module-name="android.sdktools.common" />
-    <orderEntry type="module" module-name="intellij.android.observable" />
-    <orderEntry type="module" module-name="intellij.android.wizard" />
-    <orderEntry type="module" module-name="intellij.android.wizard.model" />
-    <orderEntry type="module" module-name="intellij.android.smali" />
-    <orderEntry type="module" module-name="android.sdktools.sdk-common" />
-    <orderEntry type="module" module-name="android.sdktools.layoutlib-api" />
-    <orderEntry type="module" module-name="android.sdktools.flags" />
-    <orderEntry type="module" module-name="intellij.android.observable.ui" />
-    <orderEntry type="module" module-name="intellij.android.artwork" />
-    <orderEntry type="module" module-name="intellij.android.projectSystem" />
-    <orderEntry type="module" module-name="intellij.android.apkanalyzer" />
-    <orderEntry type="module" module-name="intellij.android.lang" />
-    <orderEntry type="module" module-name="intellij.android.backup.api" />
-    <orderEntry type="module" module-name="intellij.android.adb" />
-=======
     <orderEntry type="library" scope="PROVIDED" name="studio-platform" level="project" />
     <orderEntry type="library" scope="TEST" name="studio-test-platform" level="project" />
     <orderEntry type="library" name="jetbrains-annotations" level="project" />
->>>>>>> 3a514de0
     <orderEntry type="module-library">
       <library name="instantapps-api">
         <CLASSES>
@@ -81,29 +34,6 @@
         <SOURCES />
       </library>
     </orderEntry>
-<<<<<<< HEAD
-    <orderEntry type="module" module-name="android.sdktools.zipflinger" />
-    <orderEntry type="module" module-name="intellij.android.projectSystem.gradle.models" />
-    <orderEntry type="module" module-name="intellij.android.projectSystem.gradle.sync" />
-    <orderEntry type="module" module-name="intellij.android.compose-common" />
-    <orderEntry type="module" module-name="intellij.android.server-flags" />
-    <orderEntry type="library" name="studio-plugin-org.jetbrains.kotlin" level="project" />
-    <orderEntry type="library" name="studio-plugin-org.jetbrains.plugins.gradle" level="project" />
-    <orderEntry type="library" name="studio-plugin-org.intellij.groovy" level="project" />
-    <orderEntry type="library" name="studio-plugin-com.intellij.properties" level="project" />
-    <orderEntry type="library" name="studio-plugin-JUnit" level="project" />
-    <orderEntry type="library" name="studio-plugin-com.intellij.platform.images" level="project" />
-    <orderEntry type="library" name="studio-plugin-intellij.webp" level="project" />
-    <orderEntry type="module" module-name="utp" />
-    <orderEntry type="module" module-name="android.sdktools.sdklib" />
-    <orderEntry type="module" module-name="android.sdktools.lint-checks" />
-    <orderEntry type="module" module-name="android.sdktools.manifest-parser" />
-    <orderEntry type="module" module-name="android.sdktools.threading-agent-callback" />
-    <orderEntry type="module" module-name="intellij.android.threading-checker" />
-    <orderEntry type="module" module-name="android.sdktools.adblib.tools" />
-    <orderEntry type="module" module-name="android.sdktools.adblib" />
-    <orderEntry type="module" module-name="android.sdktools.device-provisioner" />
-=======
     <orderEntry type="library" name="ASM" level="project" />
     <orderEntry type="library" name="Gradle" level="project" />
     <orderEntry type="library" name="Guava" level="project" />
@@ -149,7 +79,6 @@
     <orderEntry type="module" module-name="intellij.android.common" />
     <orderEntry type="module" module-name="intellij.android.compose-common" />
     <orderEntry type="module" module-name="intellij.android.deploy" />
->>>>>>> 3a514de0
     <orderEntry type="module" module-name="intellij.android.execution.common" />
     <orderEntry type="module" module-name="intellij.platform.backend.workspace" />
     <orderEntry type="module" module-name="intellij.android.jps.model" />
@@ -162,10 +91,15 @@
     <orderEntry type="module" module-name="intellij.android.projectSystem" />
     <orderEntry type="module" module-name="intellij.android.projectSystem.gradle.models" />
     <orderEntry type="module" module-name="intellij.android.projectSystem.gradle.sync" />
+    <orderEntry type="module" module-name="intellij.android.compose-common" />
+    <orderEntry type="module" module-name="intellij.android.server-flags" />
+    <orderEntry type="module" module-name="intellij.android.threading-checker" />
+    <orderEntry type="module" module-name="intellij.android.execution.common" />
     <orderEntry type="module" module-name="intellij.android.render-resources" />
     <orderEntry type="module" module-name="intellij.android.rendering" />
     <orderEntry type="module" module-name="intellij.android.server-flags" />
     <orderEntry type="module" module-name="intellij.android.smali" />
+    <orderEntry type="module" module-name="intellij.android.testartifacts" />
     <orderEntry type="module" module-name="intellij.android.threading-checker" />
     <orderEntry type="module" module-name="intellij.android.utp" />
     <orderEntry type="module" module-name="intellij.android.wizard" />
@@ -209,6 +143,7 @@
     <orderEntry type="module" module-name="intellij.maven.server.indexer" />
     <orderEntry type="module" module-name="intellij.platform.analysis" />
     <orderEntry type="module" module-name="intellij.platform.analysis.impl" />
+    <orderEntry type="module" module-name="intellij.platform.backend.observation" />
     <orderEntry type="module" module-name="intellij.platform.codeStyle" />
     <orderEntry type="module" module-name="intellij.platform.codeStyle.impl" />
     <orderEntry type="module" module-name="intellij.platform.concurrency" />
@@ -285,7 +220,9 @@
     <orderEntry type="module" module-name="intellij.xml.structureView" />
     <orderEntry type="module" module-name="intellij.xml.tests" />
     <orderEntry type="module" module-name="kotlin.base.analysis" />
+    <orderEntry type="module" module-name="kotlin.base.analysis-api.utils" />
     <orderEntry type="module" module-name="kotlin.base.code-insight" />
+    <orderEntry type="module" module-name="kotlin.code-insight.api" />
     <orderEntry type="module" module-name="kotlin.base.facet" />
     <orderEntry type="module" module-name="kotlin.base.fe10.analysis" />
     <orderEntry type="module" module-name="kotlin.base.fe10.code-insight" />
@@ -302,19 +239,11 @@
     <orderEntry type="module" module-name="kotlin.idea" />
     <orderEntry type="module" module-name="intellij.idea.customization.base" />
     <orderEntry type="module" module-name="intellij.android.preview-fast-compile" />
-<<<<<<< HEAD
+    <orderEntry type="library" scope="PROVIDED" name="kotlinc.analysis-api-platform-interface" level="project" />
+    <orderEntry type="module" module-name="intellij.android.backup.api" />
+    <orderEntry type="module" module-name="intellij.android.gradle.dsl.flags" />
+    <orderEntry type="module" module-name="kotlin.gradle.gradle" />
     <orderEntry type="module" module-name="intellij.android.completion" />
-    <orderEntry type="module" module-name="android.sdktools.backup" />
-    <orderEntry type="library" name="studio-plugin-com.intellij.modules.json" level="project" />
-    <orderEntry type="module" module-name="intellij.android.testartifacts" />
-=======
-    <orderEntry type="library" scope="PROVIDED" name="kotlinc.analysis-api-platform-interface" level="project" />
-    <orderEntry type="library" name="javapoet" level="project" />
-    <orderEntry type="module" module-name="intellij.android.backup.api" />
-    <orderEntry type="module" module-name="kotlin.base.analysis-api.utils" />
-    <orderEntry type="module" module-name="kotlin.gradle.gradle-java" />
-    <orderEntry type="module" module-name="intellij.android.gradle.dsl.flags" />
-    <orderEntry type="library" name="jgoodies-forms" level="project" />
->>>>>>> 3a514de0
+    <orderEntry type="library" scope="PROVIDED" name="kotlinc.analysis-api-k2" level="project" />
   </component>
 </module>