/*
 * Copyright (C) 2018 The Android Open Source Project
 *
 * Licensed under the Apache License, Version 2.0 (the "License");
 * you may not use this file except in compliance with the License.
 * You may obtain a copy of the License at
 *
 *      http://www.apache.org/licenses/LICENSE-2.0
 *
 * Unless required by applicable law or agreed to in writing, software
 * distributed under the License is distributed on an "AS IS" BASIS,
 * WITHOUT WARRANTIES OR CONDITIONS OF ANY KIND, either express or implied.
 * See the License for the specific language governing permissions and
 * limitations under the License.
 */
package com.android.tools.idea.res;

import static com.android.ide.common.rendering.api.ResourceNamespace.RES_AUTO;
import static com.android.tools.idea.testing.AndroidGradleTests.waitForSourceFolderManagerToProcessUpdates;
import static com.android.tools.idea.testing.TestProjectPaths.PROJECT_WITH_APPAND_LIB;
import static com.google.common.truth.Truth.assertThat;
import static com.intellij.testFramework.VfsTestUtil.createFile;

import com.android.ide.common.resources.ResourceItem;
import com.android.ide.common.resources.ResourceRepository;
import com.android.resources.ResourceType;
import com.android.tools.idea.testing.AndroidGradleTestCase;
import com.google.common.collect.Iterables;
import com.intellij.openapi.Disposable;
import com.intellij.openapi.module.Module;
import com.intellij.openapi.project.ProjectUtil;
import com.intellij.openapi.util.Disposer;
import com.intellij.psi.PsiDocumentManager;
import java.util.List;
import org.jetbrains.android.facet.AndroidFacet;

/** Tests for {@link ModuleResourceRepository} based on {@link AndroidGradleTestCase}. */
public class ModuleResourceRepositoryGradleTest extends AndroidGradleTestCase {

  private void commitAllDocumentsAndWaitForUpdatesToPropagate() throws Exception {
    PsiDocumentManager.getInstance(getProject()).commitAllDocuments();
    waitForSourceFolderManagerToProcessUpdates(getProject());
  }

  /**
   * This test provides additional coverage relative to ModuleResourceRepositoryTest.testOverlays by exercising
   * the ModuleResourceRepository.forMainResources method that may affect resource overlay order. See http://b/117805863.
   */
  public void testOverlayOrder() throws Exception {
    loadProject(PROJECT_WITH_APPAND_LIB);
    createFile(
        ProjectUtil.guessProjectDir(getProject()),
        "app/src/debug/res/values/strings.xml",
        "" +
        "<resources>\n" +
        "  <string name=\"app_name\">This app_name definition should win</string>\n" +
        "</resources>");
    commitAllDocumentsAndWaitForUpdatesToPropagate();
    ResourceRepository repository = StudioResourceRepositoryManager.getModuleResources(myAndroidFacet);
    List<ResourceItem> resources = repository.getResources(RES_AUTO, ResourceType.STRING, "app_name");
    assertThat(resources).hasSize(1);
    // Check that the debug version of app_name takes precedence over the default on.
    assertThat(resources.get(0).getResourceValue().getValue()).isEqualTo("This app_name definition should win");
  }

  /**
   * Checks that test res folders created between syncs are picked up by ResourceFolderManager and handled by ModuleResourceRepository.
   */
  public void testTestFolders() throws Exception {
    loadSimpleApplication();

    Module androidTestModule = myAndroidFacet.getAndroidTestModule();
    assertThat(androidTestModule).isNotNull();
    AndroidFacet androidTestFacet = AndroidFacet.getInstance(androidTestModule);
    assertThat(androidTestFacet).isNotNull();

<<<<<<< HEAD
    ResourceRepository repository = ModuleResourceRepository.forTestResources(androidTestFacet, RES_AUTO);
    if (repository instanceof Disposable) {
      Disposer.register(myAndroidFacet, (Disposable)repository);
    }
=======
    ResourceRepository repository = ModuleResourceRepository.forTestResources(androidTestFacet, myAndroidFacet, RES_AUTO);
>>>>>>> 0d09370c

    assertThat(repository.getAllResources()).isEmpty();

    createFile(
        ProjectUtil.guessProjectDir(getProject()),
        "app/src/androidTest/res/values/strings.xml",
        "" +
        "<resources>\n" +
        "  <string name=\"test_res\">test res value</string>\n" +
        "</resources>");
    commitAllDocumentsAndWaitForUpdatesToPropagate();
    List<ResourceItem> newResources = repository.getAllResources();
    assertThat(newResources).hasSize(1);
    ResourceItem resourceItem = Iterables.getOnlyElement(newResources);
    assertThat(resourceItem.getNamespace()).isEqualTo(RES_AUTO);
    assertThat(resourceItem.getType()).isEqualTo(ResourceType.STRING);
    assertThat(resourceItem.getName()).isEqualTo("test_res");
    assertThat(resourceItem.getResourceValue().getValue()).isEqualTo("test res value");
  }
}<|MERGE_RESOLUTION|>--- conflicted
+++ resolved
@@ -74,14 +74,7 @@
     AndroidFacet androidTestFacet = AndroidFacet.getInstance(androidTestModule);
     assertThat(androidTestFacet).isNotNull();
 
-<<<<<<< HEAD
-    ResourceRepository repository = ModuleResourceRepository.forTestResources(androidTestFacet, RES_AUTO);
-    if (repository instanceof Disposable) {
-      Disposer.register(myAndroidFacet, (Disposable)repository);
-    }
-=======
     ResourceRepository repository = ModuleResourceRepository.forTestResources(androidTestFacet, myAndroidFacet, RES_AUTO);
->>>>>>> 0d09370c
 
     assertThat(repository.getAllResources()).isEmpty();
 
