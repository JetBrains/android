/*
 * Copyright (C) 2021 The Android Open Source Project
 *
 * Licensed under the Apache License, Version 2.0 (the "License");
 * you may not use this file except in compliance with the License.
 * You may obtain a copy of the License at
 *
 *      http://www.apache.org/licenses/LICENSE-2.0
 *
 * Unless required by applicable law or agreed to in writing, software
 * distributed under the License is distributed on an "AS IS" BASIS,
 * WITHOUT WARRANTIES OR CONDITIONS OF ANY KIND, either express or implied.
 * See the License for the specific language governing permissions and
 * limitations under the License.
 */
package com.android.tools.idea.res;

import com.android.tools.idea.projectsystem.getModuleSystem
<<<<<<< HEAD
import com.android.tools.idea.projectsystem.gradle.getAndroidTestModule
=======
import com.android.tools.idea.projectsystem.gradle.getMainModule
>>>>>>> 4e5dd375
import com.android.tools.idea.testing.AndroidGradleTestCase
import com.android.tools.idea.testing.AndroidGradleTests
import com.android.tools.idea.testing.TestProjectPaths
import com.android.tools.idea.testing.caret
import com.android.tools.idea.testing.findAppModule
import com.android.tools.idea.testing.findClass
import com.android.tools.idea.testing.highlightedAs
import com.android.tools.idea.testing.loadNewFile
import com.android.tools.idea.util.toIoFile
import com.google.common.truth.Truth.assertThat
import com.intellij.codeInsight.lookup.LookupElement
import com.intellij.codeInsight.lookup.LookupElementPresentation
import com.intellij.lang.annotation.HighlightSeverity.ERROR
import com.intellij.openapi.fileEditor.FileEditorManager
import com.intellij.openapi.project.guessProjectDir
import com.intellij.openapi.util.io.FileUtilRt
import com.intellij.psi.search.GlobalSearchScope
import com.intellij.testFramework.IndexingTestUtil
import com.intellij.testFramework.PlatformTestUtil
import com.intellij.testFramework.VfsTestUtil.createFile
import com.intellij.testFramework.fixtures.CodeInsightTestUtil
import java.io.File

/**
 * Legacy projects (without the model) have no concept of test resources, so for now this needs to be tested using Gradle.
 *
 * We use the [TestProjectPaths.PROJECT_WITH_APPAND_LIB] project and make `app` have an `androidTestImplementation` dependency on `lib`.
 */
sealed class TestRClassesTest : AndroidGradleTestCase() {

  protected open val disableNonTransitiveRClass = false

  protected val projectRootDirectory by lazy { project.guessProjectDir()!! }

  override fun setUp() {
    super.setUp()

    val projectRoot = prepareProjectForImport(TestProjectPaths.PROJECT_WITH_APPAND_LIB)

    createFile(
      projectRootDirectory,
      "app/src/androidTest/res/values/strings.xml",
      // language=xml
      """
        <resources>
          <string name='appTestResource'>app test resource</string>
          <string name='anotherAppTestResource'>another app test resource</string>
          <color name='appTestColor'>#000000</color>
        </resources>
      """.trimIndent()
    )

    createFile(
      projectRootDirectory,
      "lib/src/androidTest/res/values/strings.xml",
      // language=xml
      """
        <resources>
          <string name='libTestResource'>lib test resource</string>
          <string name='anotherLibTestResource'>another lib test resource</string>
          <color name='libTestColor'>#000000</color>
        </resources>
      """.trimIndent()
    )

    createFile(
      projectRootDirectory,
      "lib/src/main/res/values/strings.xml",
      // language=xml
      """
        <resources>
          <string name='libResource'>lib resource</string>
        </resources>
      """.trimIndent()
    )

    if (disableNonTransitiveRClass) {
      File(projectRootDirectory.toIoFile(), "gradle.properties").appendText(
        "android.nonTransitiveRClass=false"
      )
    }

    modifyGradleFiles(projectRoot)
    importProject()
    prepareProjectForTest(project, null)
    myFixture.allowTreeAccessForAllFiles()
  }

  open fun modifyGradleFiles(projectRoot: File) {
    File(projectRoot, "app/build.gradle").appendText("""
        dependencies {
          androidTestImplementation project(':lib')
          androidTestImplementation 'com.android.support:design:+'
        }
      """)

    File(projectRoot, "lib/build.gradle").appendText("""
        dependencies {
          androidTestImplementation 'com.android.support:design:+'
        }
      """)
  }

  protected fun doTestNavigateToDefinitionJavaToAppTestResource() {
    val androidTest = createFile(
      projectRootDirectory,
      "app/src/androidTest/java/com/example/projectwithappandlib/app/RClassAndroidTest.java",
      // language=java
      """
      package com.example.projectwithappandlib.app;

      public class RClassAndroidTest {
          void useResources() {
             int id = com.example.projectwithappandlib.app.test.R.string.${caret}appTestResource;
          }
      }
      """.trimIndent()
    )

    myFixture.configureFromExistingVirtualFile(androidTest)

    val fileEditorManager = FileEditorManager.getInstance(project)
    assertThat(fileEditorManager.openFiles).hasLength(1)
    assertThat(fileEditorManager.currentFile?.name).isEqualTo("RClassAndroidTest.java")

    CodeInsightTestUtil.gotoImplementation(myFixture.editor, null)

    // Verify that the correct file opened up, and that the caret is moved to the correct definition in the file.
    assertThat(fileEditorManager.openFiles).hasLength(2)
    assertThat(fileEditorManager.currentFile?.path).endsWith("app/src/androidTest/res/values/strings.xml")

    val selectedEditor = fileEditorManager.selectedTextEditor!!
    val textAfterCaret =
      selectedEditor.document.text.substring(selectedEditor.caretModel.offset)
    assertThat(textAfterCaret).startsWith("appTestResource'>app test resource</string>")
  }

  protected fun doTestNavigateToDefinitionKotlinToAppTestResource() {
    val androidTest = createFile(
      projectRootDirectory,
      "app/src/androidTest/java/com/example/projectwithappandlib/app/RClassAndroidTest.kt",
      // language=kotlin
      """
      package com.example.projectwithappandlib.app

      class RClassAndroidTest {
          fun useResources() {
             val id = com.example.projectwithappandlib.app.test.R.string.${caret}appTestResource
          }
      }
      """.trimIndent()
    )

    myFixture.configureFromExistingVirtualFile(androidTest)

    val fileEditorManager = FileEditorManager.getInstance(project)
    assertThat(fileEditorManager.openFiles).hasLength(1)
    assertThat(fileEditorManager.currentFile?.name).isEqualTo("RClassAndroidTest.kt")

    CodeInsightTestUtil.gotoImplementation(myFixture.editor, null)

    // Verify that the correct file opened up, and that the caret is moved to the correct definition in the file.
    assertThat(fileEditorManager.openFiles).hasLength(2)
    assertThat(fileEditorManager.currentFile?.path).endsWith("app/src/androidTest/res/values/strings.xml")

    val selectedEditor = fileEditorManager.selectedTextEditor!!
    val textAfterCaret =
      selectedEditor.document.text.substring(selectedEditor.caretModel.offset)
    assertThat(textAfterCaret).startsWith("appTestResource'>app test resource</string>")
  }

  protected fun doTestNavigateToDefinitionJavaToAppResource() {
    val androidTest = createFile(
      projectRootDirectory,
      "app/src/androidTest/java/com/example/projectwithappandlib/app/RClassAndroidTest.java",
      // language=java
      """
      package com.example.projectwithappandlib.app;

      public class RClassAndroidTest {
          void useResources() {
             int id = com.example.projectwithappandlib.app.R.string.${caret}app_name;
          }
      }
      """.trimIndent()
    )

    myFixture.configureFromExistingVirtualFile(androidTest)

    val fileEditorManager = FileEditorManager.getInstance(project)
    assertThat(fileEditorManager.openFiles).hasLength(1)
    assertThat(fileEditorManager.currentFile?.name).isEqualTo("RClassAndroidTest.java")

    CodeInsightTestUtil.gotoImplementation(myFixture.editor, null)

    // Verify that the correct file opened up, and that the caret is moved to the correct definition in the file.
    assertThat(fileEditorManager.openFiles).hasLength(2)
    assertThat(fileEditorManager.currentFile?.path).endsWith("app/src/main/res/values/strings.xml")

    val selectedEditor = fileEditorManager.selectedTextEditor!!
    val textAfterCaret =
      selectedEditor.document.text.substring(selectedEditor.caretModel.offset)
    assertThat(textAfterCaret).startsWith("app_name\">projectWithAppandLib</string>")
  }

  protected fun doTestNavigateToDefinitionKotlinToAppResource() {
    val androidTest = createFile(
      projectRootDirectory,
      "app/src/androidTest/java/com/example/projectwithappandlib/app/RClassAndroidTest.kt",
      // language=kotlin
      """
      package com.example.projectwithappandlib.app

      class RClassAndroidTest {
          fun useResources() {
             val id = com.example.projectwithappandlib.app.R.string.${caret}app_name
          }
      }
      """.trimIndent()
    )

    myFixture.configureFromExistingVirtualFile(androidTest)

    val fileEditorManager = FileEditorManager.getInstance(project)
    assertThat(fileEditorManager.openFiles).hasLength(1)
    assertThat(fileEditorManager.currentFile?.name).isEqualTo("RClassAndroidTest.kt")

    CodeInsightTestUtil.gotoImplementation(myFixture.editor, null)

    // Verify that the correct file opened up, and that the caret is moved to the correct definition in the file.
    assertThat(fileEditorManager.openFiles).hasLength(2)
    assertThat(fileEditorManager.currentFile?.path).endsWith("app/src/main/res/values/strings.xml")

    val selectedEditor = fileEditorManager.selectedTextEditor!!
    val textAfterCaret =
      selectedEditor.document.text.substring(selectedEditor.caretModel.offset)
    assertThat(textAfterCaret).startsWith("app_name\">projectWithAppandLib</string>")
  }

  protected fun setAndroidResourcesEnablementInLibAndSync(androidResourcesEnabled: Boolean) {
    val gradleFile = File(projectRootDirectory.toIoFile(), "lib/build.gradle")
    val gradleFileText = gradleFile.readText()

    val searchString = "buildFeatures {"
    val insertionIndex = gradleFileText.indexOf("buildFeatures {") + searchString.length

    val updatedGradleFileText =
      """${gradleFileText.substring(0, insertionIndex)}
          androidResources ${if (androidResourcesEnabled) "true" else "false"}
      ${gradleFileText.substring(insertionIndex)}
      """.trimIndent()

    gradleFile.writeText(updatedGradleFileText)

    requestSyncAndWait()
  }

  fun doTestLibAndroidResourcesEnabled() {
    setAndroidResourcesEnablementInLibAndSync(androidResourcesEnabled = true)

    val file = createFile(
      projectRootDirectory,
      "lib/src/main/java/com/example/projectwithappandlib/lib/RClassInLib.java",
      // language=java
      """
      package com.example.projectwithappandlib.lib;

      public class RClassInLib {
          void useResources() {
             int[] id = new int[] {
              com.example.projectwithappandlib.lib.R.string.libResource,
              // The string that isn't in strings.xml should be highlighted as an error.
              com.example.projectwithappandlib.lib.R.string.${"resource_that_does_not_exist" highlightedAs ERROR},
             };
          }
      }
      """.trimIndent()
    )

    myFixture.configureFromExistingVirtualFile(file)
    myFixture.checkHighlighting()
  }

  fun doTestLibAndroidResourcesDisabled() {
    setAndroidResourcesEnablementInLibAndSync(androidResourcesEnabled = false)

    val file = createFile(
      projectRootDirectory,
      "lib/src/main/java/com/example/projectwithappandlib/lib/RClassInLib.java",
      // language=java
      """
      package com.example.projectwithappandlib.lib;

      public class RClassInLib {
          void useResources() {
             int[] id = new int[] {
              // Since resources are disabled for the library, the `R` class should be highlighted as an error.
              com.example.projectwithappandlib.lib.${"R" highlightedAs ERROR}.string.libResource,
              com.example.projectwithappandlib.lib.${"R" highlightedAs ERROR}.string.resource_that_does_not_exist,
             };
          }
      }
      """.trimIndent()
    )

    myFixture.configureFromExistingVirtualFile(file)
    myFixture.checkHighlighting()
  }

  companion object {
    val ALL_R_CLASS_NAMES = listOf(
      "android.arch.core.R",
      "android.arch.lifecycle.livedata.core.R",
      "android.arch.lifecycle.livedata.R",
      "android.arch.lifecycle.R",
      "android.arch.lifecycle.viewmodel.R",
      "android.support.graphics.drawable.R",
      "android.support.v7.appcompat.R",
      "android.support.asynclayoutinflater.R",
      "android.support.coordinatorlayout.R",
      "android.support.cursoradapter.R",
      "android.support.customview.R",
      "android.support.documentfile.R",
      "android.support.drawerlayout.R",
      "android.support.interpolator.R",
      "android.support.loader.R",
      "android.support.localbroadcastmanager.R",
      "android.support.print.R",
      "android.support.slidingpanelayout.R",
      "android.support.compat.R",
      "android.support.coreui.R",
      "android.support.coreutils.R",
      "android.support.fragment.R",
      "android.support.graphics.drawable.R",
      "android.support.swiperefreshlayout.R",
      "androidx.versionedparcelable.R",
      "android.support.v7.viewpager.R",
      "com.example.projectwithappandlib.lib.test.R",
      "com.example.projectwithappandlib.lib.test.R",
      "com.example.projectwithappandlib.lib.R",
      "com.example.projectwithappandlib.lib.R",
      "com.example.projectwithappandlib.app.R",
      "com.example.projectwithappandlib.app.R",
      "com.example.projectwithappandlib.lib.R",
      "com.example.projectwithappandlib.lib.R",
      "com.example.projectwithappandlib.app.R",
      "com.example.projectwithappandlib.app.R",
      "com.example.projectwithappandlib.app.test.R",
      "com.example.projectwithappandlib.app.test.R",
    )

    val ADDITIONAL_R_CLASS_NAMES = listOf(
      "android.support.v7.cardview.R",
      "android.support.design.R",
      "android.support.v7.recyclerview.R",
      "android.support.transition.R",
    )
  }
}

/**
 * Tests to verify that the AndroidResolveScopeEnlarger cache is invalidated when gradle sync is triggered to use using
 * android.nonTransitiveRClass=true gradle property.
 *
 * @see AndroidResolveScopeEnlarger
 */
class EnableNonTransitiveRClassTest: TestRClassesTest() {
  fun testNonTransitive_withoutRestart() {
    val normalClass = createFile(
      projectRootDirectory,
      "app/src/main/java/com/example/projectwithappandlib/app/NormalClass.java",
      // language=java
      """
      package com.example.projectwithappandlib.app;

      public class NormalClass {
          void useResources() {
             int layout = R.layout.${caret};
          }
      }
      """.trimIndent()
    )

    myFixture.configureFromExistingVirtualFile(normalClass)

    myFixture.completeBasic()
    assertThat(myFixture.lookupElementStrings).containsExactly("activity_main", "fragment_foo", "fragment_main",
                                                               "fragment_navigation_drawer", "support_simple_spinner_dropdown_item",
                                                               "class")

    val projectRoot = File(FileUtilRt.toSystemDependentName(project.basePath!!))
    File(projectRoot, "gradle.properties").appendText("android.nonTransitiveRClass=true")
    requestSyncAndWait()
    IndexingTestUtil.waitUntilIndexesAreReady(project)

    // Verifies that the AndroidResolveScopeEnlarger cache has been updated, support_simple_spinner_dropdown_item is present but only as
    // part of a NonTransitiveResourceFieldLookupElement, with a package name.
    myFixture.completeBasic()
    assertThat(myFixture.lookupElements!!.firstOrNull {
      it.toPresentableText() == "support_simple_spinner_dropdown_item  (android.support.v7.appcompat) Int"
    }).isNotNull()
    assertThat(myFixture.lookupElementStrings).containsAllOf("activity_main", "fragment_foo",
                                                             "fragment_main", "fragment_navigation_drawer", "class")
  }
}

class TransitiveTestRClassesTest : TestRClassesTest() {

  override val disableNonTransitiveRClass = true

  fun testAppTestResources() {
    val androidTest = createFile(
      projectRootDirectory,
      "app/src/androidTest/java/com/example/projectwithappandlib/app/RClassAndroidTest.java",
      // language=java
      """
      package com.example.projectwithappandlib.app;

      public class RClassAndroidTest {
          void useResources() {
             int[] id = new int[] {
              com.example.projectwithappandlib.app.test.R.string.${caret}appTestResource,
              com.example.projectwithappandlib.app.test.R.string.libResource,
              com.example.projectwithappandlib.app.test.R.color.primary_material_dark,

              // Main resources are not in the test R class:
              com.example.projectwithappandlib.app.test.R.string.${"app_name" highlightedAs ERROR},

              // Main resources from dependencies are not in R class:
              com.example.projectwithappandlib.app.test.R.string.${"libTestResource" highlightedAs ERROR},

              R.string.app_name // Main R class is still accessible.
             };
          }
      }
      """.trimIndent()
    )

    myFixture.configureFromExistingVirtualFile(androidTest)
    myFixture.checkHighlighting()

    myFixture.completeBasic()
    assertThat(myFixture.lookupElementStrings).containsAllOf(
      "appTestResource", // app test resources
      "libResource", // lib main resources
      "password_toggle_content_description" // androidTestImplementation AAR
    )

    // Private resources are filtered out.
    assertThat(myFixture.lookupElementStrings).doesNotContain("abc_action_bar_home_description")
  }

  fun testLibTestResources() {
    val androidTest = createFile(
      projectRootDirectory,
      "lib/src/androidTest/java/com/example/projectwithappandlib/lib/RClassAndroidTest.java",
      // language=java
      """
      package com.example.projectwithappandlib.lib;

      public class RClassAndroidTest {
          void useResources() {
             int[] id = new int[] {
              com.example.projectwithappandlib.lib.test.R.string.${caret}libTestResource,
              com.example.projectwithappandlib.lib.test.R.color.primary_material_dark,

              // Main resources are in the test R class:
              com.example.projectwithappandlib.lib.test.R.string.libResource,

              R.string.libResource // Main R class is still accessible.
             };
          }
      }
      """.trimIndent()
    )

    myFixture.configureFromExistingVirtualFile(androidTest)
    AndroidGradleTests.waitForSourceFolderManagerToProcessUpdates(project)
    myFixture.checkHighlighting()

    myFixture.completeBasic()
    assertThat(myFixture.lookupElementStrings).containsAllOf(
      "libTestResource", // lib test resources
      "libResource", // lib main resources
      "password_toggle_content_description" // androidTestImplementation AAR
    )

    // Private resources are filtered out.
    assertThat(myFixture.lookupElementStrings).doesNotContain("abc_action_bar_home_description")
  }

  fun testLibAndroidResourcesEnabled() {
    doTestLibAndroidResourcesEnabled()
  }

  fun testLibAndroidResourcesDisabled() {
    doTestLibAndroidResourcesDisabled()
  }

  fun testResolveScope() {
    val unitTest = createFile(
      projectRootDirectory,
      "app/src/test/java/com/example/projectwithappandlib/app/RClassUnitTest.java",
      // language=java
      """
      package com.example.projectwithappandlib.app;

      public class RClassUnitTest {
          void useResources() {
             // Test R class is not in scope.
             int id = com.example.projectwithappandlib.app.test.${"R" highlightedAs ERROR}.string.appTestResource;
             // The test resource does not leak to the main R class.
             int id2 = com.example.projectwithappandlib.app.test.${"appTestResource" highlightedAs ERROR};
          }
      }
      """.trimIndent()
    )

    myFixture.configureFromExistingVirtualFile(unitTest)
    myFixture.checkHighlighting()

    val normalClass = createFile(
      projectRootDirectory,
      "app/src/main/java/com/example/projectwithappandlib/app/NormalClass.java",
      // language=java
      """
      package com.example.projectwithappandlib.app;

      public class NormalClass {
          void useResources() {
             // Test R class is not in scope.
             int id = com.example.projectwithappandlib.app.test.${"R" highlightedAs ERROR}.string.appTestResource;
             // The test resource does not leak to the main R class.
             int id2 = com.example.projectwithappandlib.app.test.${"appTestResource" highlightedAs ERROR};
          }
      }
      """.trimIndent()
    )

    myFixture.configureFromExistingVirtualFile(normalClass)
    myFixture.checkHighlighting()
  }

  fun testClassesDefinedByModule() {
    val appModule = getModule("app")
    val libModule = getModule("lib")
    val service = ProjectLightResourceClassService.getInstance(project)

    assertThat(service.getLightRClassesDefinedByModule(appModule.getMainModule()).map { it.qualifiedName }).containsExactly(
      "com.example.projectwithappandlib.app.R",
    )
    assertThat(service.getLightRClassesDefinedByModule(appModule.getAndroidTestModule()!!).map { it.qualifiedName }).containsExactly(
      "com.example.projectwithappandlib.app.test.R",
    )
    assertThat(service.getLightRClassesDefinedByModule(libModule.getMainModule()).map { it.qualifiedName }).containsExactly(
      "com.example.projectwithappandlib.lib.R",
    )
    assertThat(service.getLightRClassesDefinedByModule(libModule.getAndroidTestModule()!!).map { it.qualifiedName }).containsExactly(
      "com.example.projectwithappandlib.lib.test.R",
    )
  }

  fun testAllClasses() {
    val service = ProjectLightResourceClassService.getInstance(project)
    val allClassNames = service.allLightRClasses.map { it.qualifiedName }
    assertThat(allClassNames).containsExactlyElementsIn(ALL_R_CLASS_NAMES)
  }

  fun testUseScope() {
    val appTest = myFixture.loadNewFile(
      "app/src/androidTest/java/com/example/projectwithappandlib/app/RClassAndroidTest.java",
      // language=java
      """
      package com.example.projectwithappandlib.app;

      public class RClassAndroidTest {
          void useResources() {
             int[] id = new int[] {
              com.example.projectwithappandlib.app.test.R.string.appTestResource,
              com.example.projectwithappandlib.app.test.R.string.libResource,
              com.example.projectwithappandlib.app.test.R.color.primary_material_dark,

              // Main resources are not in the test R class:
              com.example.projectwithappandlib.app.test.R.string.app_name,

              // Main resources from dependencies are not in R class:
              com.example.projectwithappandlib.app.test.R.string.libTestResource,

              R.string.app_name // Main R class is still accessible.
             };
          }
      }
      """.trimIndent()
    )

    val libTest = myFixture.loadNewFile(
      "lib/src/androidTest/java/com/example/projectwithappandlib/lib/RClassAndroidTest.java",
      // language=java
      """
      package com.example.projectwithappandlib.lib;

      public class RClassAndroidTest {
          void useResources() {
             int[] id = new int[] {
              com.example.projectwithappandlib.lib.test.R.string.libTestResource,
              com.example.projectwithappandlib.lib.test.R.color.primary_material_dark,

              // Main resources are in the test R class:
              com.example.projectwithappandlib.lib.test.R.string.libResource,

              R.string.libResource // Main R class is still accessible.
             };
          }
      }
      """.trimIndent()
    )
    PlatformTestUtil.dispatchAllEventsInIdeEventQueue()

    val appTestRClass = myFixture.findClass("com.example.projectwithappandlib.app.test.R", appTest)
    assertThat(appTestRClass).isNotNull()
    val appTestScope = appTestRClass!!.useScope as GlobalSearchScope
    assertFalse(appTestScope.isSearchInLibraries)
    assertTrue(
      appTestScope.contains(myFixture.findClass("com.example.projectwithappandlib.app.RClassAndroidTest").containingFile.virtualFile))

    val libTestRClass = myFixture.findClass("com.example.projectwithappandlib.lib.test.R", libTest)
    assertThat(libTestRClass).isNotNull()
    val libTestScope = libTestRClass!!.useScope as GlobalSearchScope
    assertFalse(libTestScope.isSearchInLibraries)
    assertTrue(
      libTestScope.contains(myFixture.findClass("com.example.projectwithappandlib.lib.RClassAndroidTest").containingFile.virtualFile))
  }

  fun testNavigateToDefinitionJavaToAppTestResource() {
    doTestNavigateToDefinitionJavaToAppTestResource()
  }

  fun testNavigateToDefinitionKotlinToAppTestResource() {
    doTestNavigateToDefinitionKotlinToAppTestResource()
  }

  fun testNavigateToDefinitionJavaToAppResource() {
    doTestNavigateToDefinitionJavaToAppResource()
  }

  fun testNavigateToDefinitionKotlinToAppResource() {
    doTestNavigateToDefinitionKotlinToAppResource()
  }
}

class NonTransitiveTestRClassesTest : TestRClassesTest() {
  override fun modifyGradleFiles(projectRoot: File) {
    super.modifyGradleFiles(projectRoot)
    File(projectRoot, "gradle.properties").appendText("android.nonTransitiveRClass=true")
  }

  fun testAppTestResources() {
    // Sanity check.
    assertThat(project.findAppModule().getModuleSystem().isRClassTransitive).named("transitive flag").isFalse()

    val androidTest = createFile(
      projectRootDirectory,
      "app/src/androidTest/java/com/example/projectwithappandlib/app/RClassAndroidTest.java",
      // language=java
      """
      package com.example.projectwithappandlib.app;

      public class RClassAndroidTest {
          void useResources() {
             int[] id = new int[] {
              com.example.projectwithappandlib.app.test.R.string.${caret}appTestResource,

              // Resources from test deps are not in the non-transitive test R class:
              com.example.projectwithappandlib.app.test.R.string.${"libResource" highlightedAs ERROR},
              com.example.projectwithappandlib.app.test.R.color.${"primary_material_dark" highlightedAs ERROR},

              // Main resources are not in the test R class:
              com.example.projectwithappandlib.app.test.R.string.${"app_name" highlightedAs ERROR},

              // Main resources from dependencies are not in R class:
              com.example.projectwithappandlib.app.test.R.string.${"libTestResource" highlightedAs ERROR},

              R.string.app_name // Main R class is still accessible.
             };
          }
      }
      """.trimIndent()
    )

    myFixture.configureFromExistingVirtualFile(androidTest)
    myFixture.checkHighlighting()

    myFixture.completeBasic()
    assertThat(myFixture.lookupElementStrings).containsExactly("appTestResource", "anotherAppTestResource", "class")
  }

  fun testLibTestResources() {
    val androidTest = createFile(
      projectRootDirectory,
      "lib/src/androidTest/java/com/example/projectwithappandlib/lib/RClassAndroidTest.java",
      // language=java
      """
      package com.example.projectwithappandlib.lib;

      public class RClassAndroidTest {
          void useResources() {
             int[] id = new int[] {
              com.example.projectwithappandlib.lib.test.R.string.${caret}libTestResource,

              // Resources from test deps are not in the non-transitive test R class:
              com.example.projectwithappandlib.lib.test.R.color.${"primary_material_dark" highlightedAs ERROR},

              // Main resources are not in the test R class:
              com.example.projectwithappandlib.lib.test.R.string.${"libResource" highlightedAs ERROR},

              R.string.libResource // Main R class is still accessible.
             };
          }
      }
      """.trimIndent()
    )
    myFixture.configureFromExistingVirtualFile(androidTest)
    myFixture.checkHighlighting()

    myFixture.completeBasic()
    assertThat(myFixture.lookupElementStrings).containsExactly("libTestResource", "anotherLibTestResource", "class")
  }

  fun testAllClasses() {
    val service = ProjectLightResourceClassService.getInstance(project)
    val allClassNames = service.allLightRClasses.map { it.qualifiedName }
    assertThat(allClassNames).containsExactlyElementsIn(ALL_R_CLASS_NAMES + ADDITIONAL_R_CLASS_NAMES)
  }

  fun testLibAndroidResourcesEnabled() {
    doTestLibAndroidResourcesEnabled()
  }

  fun testLibAndroidResourcesDisabled() {
    doTestLibAndroidResourcesDisabled()
  }

  fun testNavigateToDefinitionJavaToAppTestResource() {
    doTestNavigateToDefinitionJavaToAppTestResource()
  }

  fun testNavigateToDefinitionKotlinToAppTestResource() {
    doTestNavigateToDefinitionKotlinToAppTestResource()
  }

  fun testNavigateToDefinitionJavaToAppResource() {
    doTestNavigateToDefinitionJavaToAppResource()
  }

  fun testNavigateToDefinitionKotlinToAppResource() {
    doTestNavigateToDefinitionKotlinToAppResource()
  }
}

class ConstantIdsRClassesTest : TestRClassesTest() {
  override fun modifyGradleFiles(projectRoot: File) {
    super.modifyGradleFiles(projectRoot)
    File(projectRoot, "gradle.properties").appendText("android.nonFinalResIds=false")
  }

  fun testAllClasses() {
    val service = ProjectLightResourceClassService.getInstance(project)
    val allClassNames = service.allLightRClasses.map { it.qualifiedName }
    assertThat(allClassNames).containsExactlyElementsIn(ALL_R_CLASS_NAMES + ADDITIONAL_R_CLASS_NAMES)
  }
}

/**
 * The default lookup string from CodeInsightTestFixture, only includes the item text, and not other aspects of the lookup element such
 * as tail text and type text. We want to verify certain aspects are present in the lookup elements.
 *
 * Be careful using this on Java elements such as resource fields, as the int constant value in the tail text is not always the same on
 * repeated test runs.
 */
private fun LookupElement.toPresentableText(): String {
  val presentation = LookupElementPresentation()
  renderElement(presentation)
  return "${presentation.itemText} ${presentation.tailText} ${presentation.typeText}"
}<|MERGE_RESOLUTION|>--- conflicted
+++ resolved
@@ -15,12 +15,9 @@
  */
 package com.android.tools.idea.res;
 
+import com.android.tools.idea.projectsystem.gradle.getAndroidTestModule
 import com.android.tools.idea.projectsystem.getModuleSystem
-<<<<<<< HEAD
-import com.android.tools.idea.projectsystem.gradle.getAndroidTestModule
-=======
 import com.android.tools.idea.projectsystem.gradle.getMainModule
->>>>>>> 4e5dd375
 import com.android.tools.idea.testing.AndroidGradleTestCase
 import com.android.tools.idea.testing.AndroidGradleTests
 import com.android.tools.idea.testing.TestProjectPaths
@@ -34,9 +31,9 @@
 import com.intellij.codeInsight.lookup.LookupElement
 import com.intellij.codeInsight.lookup.LookupElementPresentation
 import com.intellij.lang.annotation.HighlightSeverity.ERROR
-import com.intellij.openapi.fileEditor.FileEditorManager
+import com.intellij.openapi.fileEditor.ex.FileEditorManagerEx
 import com.intellij.openapi.project.guessProjectDir
-import com.intellij.openapi.util.io.FileUtilRt
+import com.intellij.openapi.util.io.FileUtil
 import com.intellij.psi.search.GlobalSearchScope
 import com.intellij.testFramework.IndexingTestUtil
 import com.intellij.testFramework.PlatformTestUtil
@@ -142,7 +139,7 @@
 
     myFixture.configureFromExistingVirtualFile(androidTest)
 
-    val fileEditorManager = FileEditorManager.getInstance(project)
+    val fileEditorManager = FileEditorManagerEx.getInstanceEx(project)
     assertThat(fileEditorManager.openFiles).hasLength(1)
     assertThat(fileEditorManager.currentFile?.name).isEqualTo("RClassAndroidTest.java")
 
@@ -176,7 +173,7 @@
 
     myFixture.configureFromExistingVirtualFile(androidTest)
 
-    val fileEditorManager = FileEditorManager.getInstance(project)
+    val fileEditorManager = FileEditorManagerEx.getInstanceEx(project)
     assertThat(fileEditorManager.openFiles).hasLength(1)
     assertThat(fileEditorManager.currentFile?.name).isEqualTo("RClassAndroidTest.kt")
 
@@ -210,7 +207,7 @@
 
     myFixture.configureFromExistingVirtualFile(androidTest)
 
-    val fileEditorManager = FileEditorManager.getInstance(project)
+    val fileEditorManager = FileEditorManagerEx.getInstanceEx(project)
     assertThat(fileEditorManager.openFiles).hasLength(1)
     assertThat(fileEditorManager.currentFile?.name).isEqualTo("RClassAndroidTest.java")
 
@@ -244,7 +241,7 @@
 
     myFixture.configureFromExistingVirtualFile(androidTest)
 
-    val fileEditorManager = FileEditorManager.getInstance(project)
+    val fileEditorManager = FileEditorManagerEx.getInstanceEx(project)
     assertThat(fileEditorManager.openFiles).hasLength(1)
     assertThat(fileEditorManager.currentFile?.name).isEqualTo("RClassAndroidTest.kt")
 
@@ -411,7 +408,7 @@
                                                                "fragment_navigation_drawer", "support_simple_spinner_dropdown_item",
                                                                "class")
 
-    val projectRoot = File(FileUtilRt.toSystemDependentName(project.basePath!!))
+    val projectRoot = File(FileUtil.toSystemDependentName(project.basePath!!))
     File(projectRoot, "gradle.properties").appendText("android.nonTransitiveRClass=true")
     requestSyncAndWait()
     IndexingTestUtil.waitUntilIndexesAreReady(project)
