--- conflicted
+++ resolved
@@ -21,7 +21,6 @@
 import com.android.tools.idea.testing.moveCaret
 import com.android.tools.idea.testing.onEdt
 import com.google.common.truth.Truth.assertThat
-import com.intellij.application.options.editor.WebEditorOptions
 import com.intellij.openapi.application.runWriteAction
 import com.intellij.openapi.project.guessProjectDir
 import com.intellij.openapi.vfs.VfsUtil
@@ -41,7 +40,6 @@
  * @see ManifestPlaceholderResolver
  * @see ManifestPlaceholderConverter
  */
-<<<<<<< HEAD
 @RunsInEdt
 class AndroidManifestPlaceholderDomTest {
   @get:Rule
@@ -52,36 +50,12 @@
   @Before
   fun setup() {
     projectRule.loadProject(TestProjectPaths.BASIC) { root ->
-      modifyGradleFiles(root, "[hostName:\"www.example.com\"]")
+    modifyGradleFiles(root, "[hostName:\"www.example.com\"]")
     }
     fixture.allowTreeAccessForAllFiles()
   }
 
   @Test
-=======
-class AndroidManifestPlaceholderDomTest: AndroidGradleTestCase() {
-  private var oldInsertQuotesForAttributeValue = false
-
-  override fun setUp() {
-    super.setUp()
-
-    prepareProjectForImport(TestProjectPaths.BASIC)
-
-    oldInsertQuotesForAttributeValue = WebEditorOptions.getInstance().isInsertQuotesForAttributeValue
-    WebEditorOptions.getInstance().isInsertQuotesForAttributeValue = false // Android Studio has `false`, IJ has `true`. Use AS defaults.
-
-    modifyGradleFiles("[hostName:\"www.example.com\"]")
-    importProject()
-    prepareProjectForTest(project, null)
-    myFixture.allowTreeAccessForAllFiles()
-  }
-
-  override fun tearDown() {
-    WebEditorOptions.getInstance().isInsertQuotesForAttributeValue = oldInsertQuotesForAttributeValue
-    super.tearDown()
-  }
-
->>>>>>> fedb26e2
   fun testApplicationIdCompletion() {
     val resolver = ManifestPlaceholderResolver(fixture.module)
     val placeholders: Collection<String> = resolver.placeholders.keys
