--- conflicted
+++ resolved
@@ -2,11 +2,6 @@
 load("//tools/adt/idea/old-agp-tests:agp_versions.bzl", "AGP_4_0", "AGP_4_1", "AGP_4_2", "AGP_7_0", "AGP_7_1", "AGP_7_2", "AGP_7_3", "AGP_DATA")
 load("//tools/base/bazel:bazel.bzl", "iml_module")
 load("//tools/base/bazel:maven.bzl", "maven_repository")
-<<<<<<< HEAD
-load("//tools/adt/idea/adt-testutils:old-agp-test.bzl", "old_agp_test")
-load("//tools/adt/idea/old-agp-tests:agp_versions.bzl", "AGP_4_0", "AGP_4_1", "AGP_4_2", "AGP_7_0", "AGP_7_1", "AGP_7_2", "AGP_7_3", "AGP_DATA")
-=======
->>>>>>> 574fcae1
 
 # managed by go/iml_to_build
 iml_module(
@@ -127,10 +122,7 @@
         "@maven//:com.google.guava.guava_28.1-jre",
         "@maven//:com.google.jimfs.jimfs_1.1",
         "@maven//:com.google.protobuf.protobuf-bom_3.17.2",
-<<<<<<< HEAD
-=======
         "@maven//:com.google.protobuf.protobuf-bom_3.19.3",
->>>>>>> 574fcae1
         "@maven//:com.sun.activation.javax.activation_1.2.0",
         "@maven//:commons-io.commons-io_2.4",
         "@maven//:commons-lang.commons-lang_2.4",
@@ -357,108 +349,13 @@
 
 generate_old_agp_tests_from_list(
     name = "ProjectUpgradeTests_From",
-<<<<<<< HEAD
-    timeout = "long",
-    agp_version = AGP_7_1,
-    data = [
-        "//prebuilts/studio/jdk:jdk11",
-        "//prebuilts/studio/sdk:platforms/latest",
-        "//tools/adt/idea/project-system-gradle-upgrade/testData",
-        "//tools/base/build-system:gradle-distrib-7.2",
-    ] + AGP_DATA[AGP_7_1],
-    gradle_version = "7.2",
-    ignore_other_tests = True,
-=======
->>>>>>> 574fcae1
     iml_module = ":intellij.android.projectSystem.gradle.upgrade.tests",
     tests_list = tests_list,
 )
 
-<<<<<<< HEAD
-old_agp_test(
-    name = "ProjectUpgradeTests_From",
-    timeout = "long",
-    agp_version = AGP_7_2,
-    data = [
-        "//prebuilts/studio/jdk:jdk11",
-        "//prebuilts/studio/sdk:platforms/latest",
-        "//tools/adt/idea/project-system-gradle-upgrade/testData",
-        "//tools/base/build-system:gradle-distrib-7.3.3",
-    ] + AGP_DATA[AGP_7_2],
-    gradle_version = "7.3.3",
-    ignore_other_tests = True,
-    iml_module = ":intellij.android.projectSystem.gradle.upgrade.tests",
-    maven_deps = [
-        ":test_deps",
-        "//tools/base/build-system:android_gradle_plugin.zip",
-        "//tools/base/build-system:android_gradle_plugin_runtime_dependencies",
-        "//tools/base/build-system/previous-versions:7.2.0",
-        "//tools/base/build-system/previous-versions:kgp1.3.72",
-    ],
-    tags = [
-        "block-network",
-        "no_test_mac",  # b/215483578
-        "no_test_windows",
-    ],
-    test_class = "com.android.tools.idea.gradle.project.upgrade.integration.GradleProjectSystemUpgradeIntegrationTestSuite",
-)
-
-old_agp_test(
-    name = "ProjectUpgradeTests_From",
-    timeout = "long",
-    agp_version = AGP_7_3,
-    data = [
-        "//prebuilts/studio/jdk:jdk11",
-        "//tools/adt/idea/project-system-gradle-upgrade/testData",
-        "//tools/base/build-system:gradle-distrib-7.4",
-    ] + AGP_DATA[AGP_7_3],
-    gradle_version = "7.4",
-    ignore_other_tests = True,
-    iml_module = ":intellij.android.projectSystem.gradle.upgrade.tests",
-    maven_deps = [
-        ":test_deps",
-        "//tools/base/build-system:android_gradle_plugin.zip",
-        "//tools/base/build-system:android_gradle_plugin_runtime_dependencies",
-        "//tools/base/build-system/previous-versions:7.3.0",
-        "//tools/base/build-system/previous-versions:kgp1.3.72",
-    ],
-    tags = [
-        "block-network",
-        "no_test_mac",  # b/215483578
-        "no_test_windows",
-    ],
-    test_class = "com.android.tools.idea.gradle.project.upgrade.integration.GradleProjectSystemUpgradeIntegrationTestSuite",
-)
-
-old_agp_test(
-    name = "ProjectUpgradeTests_From",
-    timeout = "long",
-    agp_version = "LATEST",
-    data = [
-        "//prebuilts/studio/sdk:build-tools/latest",
-        "//prebuilts/studio/sdk:platforms/latest",
-        "//tools/adt/idea/project-system-gradle-upgrade/testData",
-        "//tools/base/build-system:gradle-distrib",
-    ],
-    gradle_version = "LATEST",
-    ignore_other_tests = True,
-    iml_module = ":intellij.android.projectSystem.gradle.upgrade.tests",
-    maven_deps = [
-        ":test_deps",
-        "//tools/base/build-system:android_gradle_plugin.zip",
-        "//tools/base/build-system:android_gradle_plugin_runtime_dependencies",
-    ],
-    tags = [
-        "block-network",
-        "no_test_mac",  # b/215483578
-        "no_test_windows",
-    ],
-    test_class = "com.android.tools.idea.gradle.project.upgrade.integration.GradleProjectSystemUpgradeIntegrationTestSuite",
-=======
 java_test(
     name = "BaseProjectsMatchingTargetsTest",
     jvm_flags = ["-Dagp.version.targets=%s" % ":".join(get_agp_versions_from_tests_list(tests_list))],
     test_class = "com.android.tools.idea.gradle.project.upgrade.integration.BaseProjectsMatchingTargetsTest",
     runtime_deps = [":intellij.android.projectSystem.gradle.upgrade.tests_testlib"],
->>>>>>> 574fcae1
 )