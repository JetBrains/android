--- conflicted
+++ resolved
@@ -302,7 +302,6 @@
     MIGRATE_TEST_COVERAGE_ENABLED_TO_UNIT_AND_ANDROID_COVERAGE.RefactoringProcessor(this),
     UseAndroidXDefaultRefactoringProcessor(this),
     ExcludeLibraryDefaultRefactoringProcessor(this),
-<<<<<<< HEAD
     ResValuesDefaultRefactoringProcessor(this),
     BlockAidlProcessor(this),
     BlockRenderScriptProcessor(this),
@@ -312,8 +311,6 @@
     BlockPreciseShrinkingProcessor(this),
     BlockResourceOptimizationsProcessor(this),
     BlockUnifiedTestPlatformProcessor(this),
-=======
->>>>>>> 3a514de0
   )
 
   val targets = mutableListOf<PsiElement>()
