/*
 * Copyright (C) 2020 The Android Open Source Project
 *
 * Licensed under the Apache License, Version 2.0 (the "License");
 * you may not use this file except in compliance with the License.
 * You may obtain a copy of the License at
 *
 *      http://www.apache.org/licenses/LICENSE-2.0
 *
 * Unless required by applicable law or agreed to in writing, software
 * distributed under the License is distributed on an "AS IS" BASIS,
 * WITHOUT WARRANTIES OR CONDITIONS OF ANY KIND, either express or implied.
 * See the License for the specific language governing permissions and
 * limitations under the License.
 */
package com.android.tools.idea.gradle.project.upgrade

import com.android.ide.common.repository.AgpVersion
import com.android.tools.analytics.UsageTracker
import com.android.tools.analytics.withProjectId
import com.android.tools.idea.gradle.dsl.api.GradleBuildModel
import com.android.tools.idea.gradle.dsl.api.ProjectBuildModel
import com.android.tools.idea.gradle.dsl.api.dependencies.ArtifactDependencyModel
import com.android.tools.idea.gradle.dsl.api.ext.GradlePropertyModel
import com.android.tools.idea.gradle.dsl.api.ext.GradlePropertyModel.LIST_TYPE
import com.android.tools.idea.gradle.dsl.api.ext.GradlePropertyModel.OBJECT_TYPE
import com.android.tools.idea.gradle.dsl.api.ext.GradlePropertyModel.REFERENCE_TO_TYPE
import com.android.tools.idea.gradle.dsl.api.ext.ResolvedPropertyModel
import com.android.tools.idea.gradle.dsl.api.util.DeletablePsiElementHolder
import com.android.tools.idea.gradle.dsl.parser.semantics.AndroidGradlePluginVersion
import com.android.tools.idea.gradle.plugin.AndroidPluginInfo
import com.android.tools.idea.gradle.project.sync.GradleSyncInvoker
import com.android.tools.idea.gradle.project.sync.GradleSyncListener
import com.android.tools.idea.gradle.project.upgrade.AgpUpgradeComponentNecessity.IRRELEVANT_FUTURE
import com.android.tools.idea.gradle.project.upgrade.AgpUpgradeComponentNecessity.IRRELEVANT_PAST
import com.android.tools.idea.gradle.project.upgrade.AgpUpgradeComponentNecessity.MANDATORY_CODEPENDENT
import com.android.tools.idea.gradle.project.upgrade.AgpUpgradeComponentNecessity.MANDATORY_INDEPENDENT
import com.android.tools.idea.gradle.project.upgrade.AgpUpgradeComponentNecessity.OPTIONAL_CODEPENDENT
import com.android.tools.idea.gradle.project.upgrade.AgpUpgradeComponentNecessity.OPTIONAL_INDEPENDENT
import com.android.tools.idea.util.toIoFile
import com.google.common.annotations.VisibleForTesting
import com.google.wireless.android.sdk.stats.AndroidStudioEvent
import com.google.wireless.android.sdk.stats.AndroidStudioEvent.EventCategory.PROJECT_SYSTEM
import com.google.wireless.android.sdk.stats.AndroidStudioEvent.EventKind.UPGRADE_ASSISTANT_COMPONENT_EVENT
import com.google.wireless.android.sdk.stats.AndroidStudioEvent.EventKind.UPGRADE_ASSISTANT_PROCESSOR_EVENT
import com.google.wireless.android.sdk.stats.GradleSyncStats.Trigger.TRIGGER_AGP_VERSION_UPDATED
import com.google.wireless.android.sdk.stats.GradleSyncStats.Trigger.TRIGGER_MODIFIER_ACTION_REDONE
import com.google.wireless.android.sdk.stats.GradleSyncStats.Trigger.TRIGGER_MODIFIER_ACTION_UNDONE
import com.google.wireless.android.sdk.stats.UpgradeAssistantComponentEvent
import com.google.wireless.android.sdk.stats.UpgradeAssistantComponentInfo
import com.google.wireless.android.sdk.stats.UpgradeAssistantEventInfo
import com.google.wireless.android.sdk.stats.UpgradeAssistantEventInfo.UpgradeAssistantEventKind
import com.google.wireless.android.sdk.stats.UpgradeAssistantEventInfo.UpgradeAssistantEventKind.BLOCKED
import com.google.wireless.android.sdk.stats.UpgradeAssistantEventInfo.UpgradeAssistantEventKind.EXECUTE
import com.google.wireless.android.sdk.stats.UpgradeAssistantEventInfo.UpgradeAssistantEventKind.FIND_USAGES
import com.google.wireless.android.sdk.stats.UpgradeAssistantEventInfo.UpgradeAssistantEventKind.PREVIEW_REFACTORING
import com.google.wireless.android.sdk.stats.UpgradeAssistantEventInfo.UpgradeAssistantEventKind.SYNC_FAILED
import com.google.wireless.android.sdk.stats.UpgradeAssistantEventInfo.UpgradeAssistantEventKind.SYNC_SKIPPED
import com.google.wireless.android.sdk.stats.UpgradeAssistantEventInfo.UpgradeAssistantEventKind.SYNC_SUCCEEDED
import com.google.wireless.android.sdk.stats.UpgradeAssistantProcessorEvent
import com.intellij.find.findUsages.PsiElement2UsageTargetAdapter
import com.intellij.openapi.application.ApplicationManager
import com.intellij.openapi.command.undo.BasicUndoableAction
import com.intellij.openapi.command.undo.UndoManager
import com.intellij.openapi.diagnostic.Logger
import com.intellij.openapi.fileEditor.FileDocumentManager
import com.intellij.openapi.progress.ProgressManager
import com.intellij.openapi.project.DumbService
import com.intellij.openapi.project.Project
import com.intellij.openapi.util.Disposer
import com.intellij.openapi.util.Factory
import com.intellij.openapi.util.Ref
import com.intellij.openapi.util.text.StringUtil
import com.intellij.openapi.util.text.StringUtil.pluralize
import com.intellij.psi.PsiDocumentManager
import com.intellij.psi.PsiElement
import com.intellij.psi.PsiFile
import com.intellij.psi.impl.FakePsiElement
import com.intellij.psi.util.PsiUtilCore
import com.intellij.refactoring.BaseRefactoringProcessor
import com.intellij.refactoring.RefactoringBundle
import com.intellij.refactoring.ui.UsageViewDescriptorAdapter
import com.intellij.refactoring.util.CommonRefactoringUtil
import com.intellij.usageView.UsageInfo
import com.intellij.usageView.UsageViewDescriptor
import com.intellij.usageView.UsageViewUtil
import com.intellij.usages.Usage
import com.intellij.usages.UsageInfo2UsageAdapter
import com.intellij.usages.UsageInfoSearcherAdapter
import com.intellij.usages.UsageSearcher
import com.intellij.usages.UsageTarget
import com.intellij.usages.UsageView
import com.intellij.usages.UsageViewManager
import com.intellij.usages.UsageViewPresentation
import com.intellij.usages.impl.UsageViewImpl
import com.intellij.usages.impl.rules.UsageType
import com.intellij.usages.impl.rules.UsageTypeProvider
import com.intellij.usages.rules.PsiElementUsage
import com.intellij.util.Processor
import com.intellij.util.ThreeState
import com.intellij.util.containers.toArray
import it.unimi.dsi.fastutil.objects.ReferenceOpenHashSet
import org.jetbrains.android.util.AndroidBundle
import java.awt.event.ActionEvent
import java.io.File
import java.util.UUID
import java.util.function.Supplier
import javax.swing.AbstractAction
import javax.swing.Action

internal const val LOG_CATEGORY = "Upgrade Assistant"
private val LOG = Logger.getInstance(LOG_CATEGORY)

abstract class GradleBuildModelRefactoringProcessor : BaseRefactoringProcessor {
  constructor(project: Project, agpVersion: AgpVersion) : super(project) {
    this.project = project
    this.projectBuildModel =
      ProjectBuildModel.get(project)
        .also { it.context.agpVersion = AndroidGradlePluginVersion.tryParse(agpVersion.toString()) }
  }
  constructor(processor: GradleBuildModelRefactoringProcessor): super(processor.project) {
    this.project = processor.project
    this.projectBuildModel = processor.projectBuildModel
  }

  val project: Project
  val projectBuildModel: ProjectBuildModel

  val otherAffectedFiles = mutableSetOf<PsiFile>()
  val psiSpoilingUsageInfos = mutableListOf<UsageInfo>()
  val undoHooks = mutableListOf<UndoHook>()

  var foundUsages: Boolean = false

  override fun performRefactoring(usages: Array<out UsageInfo>) {
    val size = usages.size
    LOG.info("performing refactoring \"${this.commandName}\" with $size ${pluralize("usage", size)}")
    usages.forEach {
      if (it is GradleBuildModelUsageInfo) {
        it.performRefactoringFor(this)
        otherAffectedFiles.addAll(it.otherAffectedFiles)
      }
    }
  }

  override fun performPsiSpoilingRefactoring() {
    LOG.info("applying changes from \"${this.commandName}\" refactoring to build model")
    projectBuildModel.applyChanges()

    if (otherAffectedFiles.isNotEmpty()) {
      val documentManager = PsiDocumentManager.getInstance(project)
      otherAffectedFiles.forEach psiFile@{ psiFile ->
        val document = documentManager.getDocument(psiFile) ?: return@psiFile
        if (documentManager.isDocumentBlockedByPsi(document)) {
          documentManager.doPostponedOperationsAndUnblockDocument(document)
        }
        FileDocumentManager.getInstance().saveDocument(document)
        if (!documentManager.isCommitted(document)) {
          documentManager.commitDocument(document)
        }
      }
    }

    if (psiSpoilingUsageInfos.isNotEmpty()) {
      projectBuildModel.reparse()
    }

    psiSpoilingUsageInfos.forEach {
      if (it is SpoilingGradleBuildModelUsageInfo)
        it.performPsiSpoilingRefactoringFor(this)
    }

    super.performPsiSpoilingRefactoring()
  }
}

/**
 * Instances of [GradleBuildModelUsageInfo] should perform their refactor through the buildModel, and must not
 * invalidate either the BuildModel or the underlying Psi in their [performBuildModelRefactoring] method.  Any spoiling
 * should be done using [SpoilingGradleBuildModelUsageInfo] instances.
 */
abstract class GradleBuildModelUsageInfo(element: WrappedPsiElement) : UsageInfo(element) {
  fun performRefactoringFor(processor: GradleBuildModelRefactoringProcessor) {
    logBuildModelRefactoring()
    performBuildModelRefactoring(processor)
  }

  abstract fun performBuildModelRefactoring(processor: GradleBuildModelRefactoringProcessor)

  private fun logBuildModelRefactoring() {
    val path = when (val basePath = project.basePath) {
      null -> this.virtualFile?.name
      else -> this.virtualFile?.toIoFile()?.toRelativeString(File(basePath)) ?: this.virtualFile?.name
    }
    LOG.info("performing \"${this.tooltipText}\" build model refactoring in '${path}'")
  }

  abstract override fun getTooltipText(): String

  /**
   * Fundamentally, implementations of [GradleBuildModelUsageInfo] are data classes, in that we expect never to mutate
   * them, and their contents and class identity encode their semantics.  Unfortunately, there's a slight mismatch; the
   * equality semantics of the UsageInfo PsiElement are not straightforward (they are considered equal if they point to
   * the same range, even if they're not the identical element), but since the [UsageInfo] superclass constructor requires
   * a PsiElement, we must have a PsiElement in the primary constructor, so the automatically-generated methods from a
   * data class will not do the right thing.
   *
   * Instead, we simulate the parts of a data class we need here; by having a function which subclasses must implement, and
   * final implementations of equals() and hashCode() which use that function.  The default implementation here encodes that
   * document range is sufficient to discriminate between instances, which in practice will be true for replacements and
   * deletions but will not be in general for additions.
   */
  open fun getDiscriminatingValues(): List<Any> = listOf()

  /**
   * Most actions taken by a [GradleBuildModelUsageInfo] in its [performBuildModelRefactoring] method affect project files through the
   * build model, which takes responsibility for making sure that documents are saved and psi is not blocking.  Some actions affect
   * files outside that model, however, and any such actions are responsible for adding those files to this set so that they can be
   * accumulated for handling alongside the build model files.
   */
  val otherAffectedFiles = mutableSetOf<PsiFile>()

  final override fun equals(other: Any?) = super.equals(other) && when(other) {
    is GradleBuildModelUsageInfo -> getDiscriminatingValues() == other.getDiscriminatingValues()
    else -> false
  }

  final override fun hashCode() = super.hashCode() xor getDiscriminatingValues().hashCode()
}

/**
 * Instances of [SpoilingGradleBuildModelUsageInfo] should perform any build model refactoring in their extension of
 * [performBuildModelRefactoring], which must call this class's method; they may then perform Psi-spoiling refactoring in their
 * [performPsiSpoilingBuildModelRefactoring] method in any way they desire, operating after changes to the buildModel have been applied
 * and reparsed.
 */
abstract class SpoilingGradleBuildModelUsageInfo(
  element: WrappedPsiElement
) : GradleBuildModelUsageInfo(element) {
  override fun performBuildModelRefactoring(processor: GradleBuildModelRefactoringProcessor) {
    noteForPsiSpoilingBuildModelRefactoring(processor)
  }

  fun performPsiSpoilingRefactoringFor(processor: GradleBuildModelRefactoringProcessor) {
    LOG.info("performing \"${this.tooltipText}\" Psi-spoiling refactoring")
    performPsiSpoilingBuildModelRefactoring(processor)
  }

  abstract fun performPsiSpoilingBuildModelRefactoring(processor: GradleBuildModelRefactoringProcessor)

  private fun noteForPsiSpoilingBuildModelRefactoring(processor: GradleBuildModelRefactoringProcessor) {
    LOG.info("adding usage \"${this.tooltipText}\" to psiSpoilingUsageInfos")
    processor.psiSpoilingUsageInfos.add(this)
  }
}

data class UndoHook(
  val undo: () -> Unit,
  val redo: () -> Unit
)

class AgpUpgradeRefactoringProcessor(
  project: Project,
  val current: AgpVersion,
  val new: AgpVersion
) : GradleBuildModelRefactoringProcessor(project, current) {

  val uuid = UUID.randomUUID().toString()
  val agpVersionRefactoringProcessor by lazy { componentRefactoringProcessors.firstNotNullOf { it as? AgpVersionRefactoringProcessor } }
  val componentRefactoringProcessorsWithAgpVersionProcessorLast
    get() = componentRefactoringProcessors.sortedBy { if (it is AgpVersionRefactoringProcessor) 1 else 0 }
  val componentRefactoringProcessors = listOf(
    AgpVersionRefactoringProcessor(this),
    GMavenRepositoryRefactoringProcessor(this),
    GradleVersionRefactoringProcessor(this),
    GradlePluginsRefactoringProcessor(this),
    ProjectJdkRefactoringProcessor(this),
    Java8DefaultRefactoringProcessor(this),
    CompileRuntimeConfigurationRefactoringProcessor(this),
    FabricCrashlyticsRefactoringProcessor(this),
    RedundantPropertiesRefactoringProcessor(this),
    AndroidManifestPackageToNamespaceRefactoringProcessor(this),
    R8FullModeDefaultRefactoringProcessor(this),
    RenderScriptDefaultRefactoringProcessor(this),
    BuildConfigDefaultRefactoringProcessor(this),
    NonTransitiveRClassDefaultRefactoringProcessor(this),
    NonConstantRClassDefaultRefactoringProcessor(this),
    AidlDefaultRefactoringProcessor(this),
    REMOVE_SOURCE_SET_JNI_INFO.RefactoringProcessor(this),
    AndroidManifestExtractNativeLibsToUseLegacyPackagingRefactoringProcessor(this),
    AndroidManifestUseEmbeddedDexToUseLegacyPackagingRefactoringProcessor(this),
    MIGRATE_AAPT_OPTIONS_TO_ANDROID_RESOURCES.RefactoringProcessor(this),
    REMOVE_BUILD_TYPE_USE_PROGUARD_INFO.RefactoringProcessor(this),
    RemoveImplementationPropertiesRefactoringProcessor(this),
    MIGRATE_ADB_OPTIONS_TO_INSTALLATION.RefactoringProcessor(this),
    MIGRATE_FAILURE_RETENTION_TO_EMULATOR_SNAPSHOTS.RefactoringProcessor(this),
    MIGRATE_JACOCO_TO_TEST_COVERAGE.RefactoringProcessor(this),
    MigratePackagingOptionsToJniLibsAndResourcesRefactoringProcessor(this),
    MIGRATE_LINT_OPTIONS_TO_LINT.RefactoringProcessor(this),
    REWRITE_DEPRECATED_OPERATORS.RefactoringProcessor(this),
    ShadersDefaultRefactoringProcessor(this),
    MIGRATE_TEST_COVERAGE_ENABLED_TO_UNIT_AND_ANDROID_COVERAGE.RefactoringProcessor(this),
    UseAndroidXDefaultRefactoringProcessor(this),
    ExcludeLibraryDefaultRefactoringProcessor(this),
<<<<<<< HEAD
=======
    ResValuesDefaultRefactoringProcessor(this),
    BlockAidlProcessor(this),
    BlockRenderScriptProcessor(this),
    BlockAnalysisPerComponentProcessor(this),
    BlockEmulatorControlProcessor(this),
    BlockMinifyLocalDependenciesLibrariesProcessor(this),
    BlockPreciseShrinkingProcessor(this),
    BlockResourceOptimizationsProcessor(this),
    BlockUnifiedTestPlatformProcessor(this),
>>>>>>> 8b7d83e8
  )

  val targets = mutableListOf<PsiElement>()
  var usages: Array<UsageInfo> = listOf<UsageInfo>().toTypedArray()
  var executedUsages: Array<out UsageInfo> = listOf<UsageInfo>().toTypedArray()

  final fun blockProcessorExecution() =
    componentRefactoringProcessors.any { it.isEnabled && it.isBlocked }

  override fun createUsageViewDescriptor(usages: Array<out UsageInfo>): UsageViewDescriptor {
    return object : UsageViewDescriptorAdapter() {
      override fun getElements(): Array<PsiElement> {
        return targets.toArray(PsiElement.EMPTY_ARRAY)
      }

      override fun getProcessedElementsHeader() = AndroidBundle.message("project.upgrade.agpUpgradeRefactoringProcessor.usageView.header")

      /** see [ComponentGroupingRuleProvider] for an explanation of this override */
      override fun getCodeReferencesText(usagesCount: Int, filesCount: Int) = AndroidBundle.message("project.upgrade.references.text")
    }
  }

  protected override fun findUsages(): Array<UsageInfo> {
    val usages = doFindUsages()
    trackProcessorUsage(FIND_USAGES, usages.size, projectBuildModel.context.allRequestedFiles.size)
    return usages
  }

  @VisibleForTesting
  fun doFindUsages(): Array<UsageInfo> {
    projectBuildModel.reparse()
    val usages = ArrayList<UsageInfo>()

    componentRefactoringProcessors.forEach { processor ->
      usages.addAll(processor.findUsages())
    }
    targets.clear()
    projectBuildModel.projectBuildModel?.let {
      targets.add(object : FakePsiElement() {
        override fun getParent() = it.psiElement
        override fun canNavigate() = false
        override fun getContainingFile() = it.psiFile
        override fun getName() = "Upgrading Project Build Configuration"
      })
    }

    foundUsages = usages.size > 0
    this.usages = usages.toTypedArray()
    return this.usages
  }

  protected override fun preprocessUsages(refUsages: Ref<Array<UsageInfo>>): Boolean {
    val filtered = refUsages.get().filter {
      when (it) {
        is KotlinLanguageLevelUsageInfo, is JavaLanguageLevelUsageInfo ->
          (it.element as? WrappedPsiElement)?.usageType == Java8DefaultRefactoringProcessor.INSERT_OLD_USAGE_TYPE
        is R8FullModeUsageInfo ->
          (it.element as? WrappedPsiElement)?.usageType == R8FullModeDefaultRefactoringProcessor.INSERT_OLD_USAGE_TYPE
        else -> true
      }
    }
    refUsages.set(filtered.toTypedArray())
    prepareSuccessful()
    return true
  }

  private fun ensureElementsWritable(usages: Array<out UsageInfo>, viewDescriptor: UsageViewDescriptor): Boolean {
    fun ensureFilesWritable(project: Project, elements: Collection<PsiElement>): Boolean {
      val psiElements = PsiUtilCore.toPsiElementArray(elements)
      return CommonRefactoringUtil.checkReadOnlyStatus(project, *psiElements)
    }

    val elements: MutableSet<PsiElement> = ReferenceOpenHashSet()  // protect against poorly implemented equality

    for (usage in usages) {
      @Suppress("SENSELESS_COMPARISON") // preserve correspondence with BaseRefactoringProcessor
      assert(usage != null) { "Found null element in usages array" }
      if (skipNonCodeUsages() && usage.isNonCodeUsage()) continue
      val element = usage.element
      if (element != null) elements.add(element)
    }
    elements.addAll(getElementsToWrite(viewDescriptor))
    return ensureFilesWritable(project, elements)
  }

  var usageView: UsageView? = null

  private fun createPresentation(descriptor: UsageViewDescriptor, usages: Array<Usage>): UsageViewPresentation {
    val presentation = UsageViewPresentation()
    presentation.tabText = AndroidBundle.message("project.upgrade.usageView.tabText")
    presentation.targetsNodeText = descriptor.processedElementsHeader
    presentation.isShowReadOnlyStatusAsRed = true
    presentation.isShowCancelButton = true
    presentation.searchString = RefactoringBundle.message("usageView.usagesText")
    var codeUsageCount = 0
    var nonCodeUsageCount = 0
    var dynamicUsagesCount = 0
    val codeFiles: MutableSet<PsiFile?> = HashSet()
    val nonCodeFiles: MutableSet<PsiFile?> = HashSet()
    val dynamicUsagesCodeFiles: MutableSet<PsiFile?> = HashSet()

    for (usage in usages) {
      if (usage is PsiElementUsage) {
        @Suppress("UnnecessaryVariable") val elementUsage = usage // preserve correspondence with BaseRefactoringProcessor
        val element = elementUsage.element ?: continue
        val containingFile = element.containingFile
        if (usage is UsageInfo2UsageAdapter && usage.usageInfo.isDynamicUsage) {
          dynamicUsagesCount++
          dynamicUsagesCodeFiles.add(containingFile)
        }
        else if (elementUsage.isNonCodeUsage) {
          nonCodeUsageCount++
          nonCodeFiles.add(containingFile)
        }
        else {
          codeUsageCount++
          codeFiles.add(containingFile)
        }
      }
    }
    codeFiles.remove(null)
    nonCodeFiles.remove(null)
    dynamicUsagesCodeFiles.remove(null)

    val codeReferencesText: String = descriptor.getCodeReferencesText(codeUsageCount, codeFiles.size)
    presentation.codeUsagesString = codeReferencesText
    val commentReferencesText: String? = descriptor.getCommentReferencesText(nonCodeUsageCount, nonCodeFiles.size)
    if (commentReferencesText != null) {
      presentation.nonCodeUsagesString = commentReferencesText
    }
    presentation.setDynamicUsagesString("Dynamic " + StringUtil.decapitalize(
      descriptor.getCodeReferencesText(dynamicUsagesCount, dynamicUsagesCodeFiles.size)))
    return presentation

  }

  private fun showUsageView(viewDescriptor: UsageViewDescriptor, factory: Factory<UsageSearcher>, usageInfos: Array<out UsageInfo>) {
    val viewManager = UsageViewManager.getInstance(myProject)

    val initialElements = viewDescriptor.elements
    val targets: Array<out UsageTarget> = PsiElement2UsageTargetAdapter.convert(initialElements, true)
      .map {
        when (val action = backFromPreviewAction) {
          null -> WrappedUsageTarget(it)
          else -> WrappedConfigurableUsageTarget(it, action)
        }
      }
      .toArray(UsageTarget.EMPTY_ARRAY)
    val convertUsagesRef = Ref<Array<Usage>>()
    if (!ProgressManager.getInstance().runProcessWithProgressSynchronously(
        {
          ApplicationManager.getApplication().runReadAction {
            @Suppress("UNCHECKED_CAST")
            val usages: Array<Usage> = UsageInfo2UsageAdapter.convert(usageInfos) as Array<Usage>
            convertUsagesRef.set(usages)
          }
        },
        RefactoringBundle.message("refactoring.preprocess.usages.progress"), true, myProject)) {
      return
    }

    if (convertUsagesRef.isNull) {
      return
    }

    val usages = convertUsagesRef.get()

    val presentation = createPresentation(viewDescriptor, usages)
    if (usageView == null) {
      usageView = viewManager.showUsages(targets, usages, presentation, factory).apply {
        Disposer.register(this, { usageView = null })
        customizeUsagesView(viewDescriptor, this)
      }
    }
    else {
      (usageView as? UsageViewImpl)?.run {
        removeUsagesBulk(this.usages)
        appendUsagesInBulk(listOf(*usages))
        // TODO(xof): switch to Find tab with our existing usageView in it (but it's more complicated than that
        //  because the user might have detached the usageView and it might be visible, floating in a window
        //  somewhere, or arbitrarily minimized).
      }
    }
    // TODO(xof): investigate whether UnloadedModules are a thing we support / understand
    //val unloadedModules = computeUnloadedModulesFromUseScope(viewDescriptor)
    //if (!unloadedModules.isEmpty()) {
    //  usageView?.appendUsage(UnknownUsagesInUnloadedModules(unloadedModules))
    //}
  }

  override fun previewRefactoring(usages: Array<out UsageInfo>) {
    trackProcessorUsage(PREVIEW_REFACTORING, usages.size, projectBuildModel.context.allRequestedFiles.size)
    // this would be `super.previewRefactoring(usages) except that there's no way to override the tab window title
    if (ApplicationManager.getApplication().isUnitTestMode) {
      ensureElementsWritable(usages, createUsageViewDescriptor(usages))
      execute(usages)
      return
    }
    doPreviewRefactoring(usages)
  }

  @VisibleForTesting
  fun doPreviewRefactoring(usages: Array<out UsageInfo>) {
    val viewDescriptor = createUsageViewDescriptor(usages)
    val elements = viewDescriptor.elements
    val targets = PsiElement2UsageTargetAdapter.convert(elements, true)
    val factory = Factory<UsageSearcher> {
      object : UsageInfoSearcherAdapter() {
        override fun generate(
          processor: Processor<in Usage?>) {
          ApplicationManager.getApplication().runReadAction {
            var i = 0
            while (i < elements.size) {
              elements[i] = targets[i].element
              i++
            }
            refreshElements(
              elements)
          }
          processUsages(
            processor,
            myProject)
        }

        override fun findUsages(): Array<UsageInfo> {
          return this@AgpUpgradeRefactoringProcessor.findUsages()
        }
      }
    }

    showUsageView(viewDescriptor, factory, usages)
  }

  var backFromPreviewAction : Action? = null
    set(value) {
      backFromPreviewAction?.let { additionalPreviewActions.remove(it) }
      field = value
      value?.let { additionalPreviewActions.add(it) }
    }
  private var additionalPreviewActions : MutableList<Action> = mutableListOf()

  // Note: this override does almost the same as the base method as of 2020-07-29, except for adding and renaming
  // some buttons.  Because of the limited support for extension, we have to reimplement most of the base method
  // in-place, which is fine until the base method changes, at which point this processor will not reflect those
  // changes.
  //
  // TODO(xof): given that in order to change the tool window tab name we have to override previewRefactoring() as well,
  //  it's possible that rather than overriding customizeUsagesView (which is only called from previewRefactoring()) we
  //  could just inline its effect.
  override fun customizeUsagesView(viewDescriptor: UsageViewDescriptor, usageView: UsageView) {
    if (!blockProcessorExecution()) {
      // if the processor is blocked, don't offer a button that executes the processor.
      val refactoringRunnable = Runnable {
        val notExcludedUsages = UsageViewUtil.getNotExcludedUsageInfos(usageView)
        val usagesToRefactor = this.usages.filter { notExcludedUsages.contains(it) } // preserve found order
        val infos = usagesToRefactor.toArray(UsageInfo.EMPTY_ARRAY)
        if (ensureElementsWritable(infos, viewDescriptor)) {
          execute(infos)
          previewExecutedCallback?.invoke()
        }
      }
      val canNotMakeString = AndroidBundle.message("project.upgrade.usageView.need.reRun")
      val label = AndroidBundle.message("project.upgrade.usageView.doAction")
      usageView.addPerformOperationAction(refactoringRunnable, commandName, canNotMakeString, label, false)
    }
    usageView.setRerunAction(object : AbstractAction() {
      override fun actionPerformed(e: ActionEvent?) = doRun()
    })

    this.usageView = usageView

    additionalPreviewActions.forEach {
      usageView.addButtonToLowerPane(it)
    }
  }

  override fun execute(usages: Array<out UsageInfo>) {
    if (blockProcessorExecution()) {
      LOG.warn("${this.commandName} has blocked components")
      trackProcessorUsage(BLOCKED, usages.size, projectBuildModel.context.allRequestedFiles.size)
      return
    }
    projectBuildModel.context.agpVersion = AndroidGradlePluginVersion.tryParse(new.toString())
    trackProcessorUsage(EXECUTE, usages.size, projectBuildModel.context.allRequestedFiles.size)
    executedUsages = usages
    super.execute(usages)
  }

  var showBuildOutputOnSyncFailure = true

  var syncRequestCallback: (() -> Unit)? = null
  var previewExecutedCallback: (() -> Unit)? = null

  override fun performPsiSpoilingRefactoring() {
    super.performPsiSpoilingRefactoring()
    val executedUsagesSize = executedUsages.size
    val requestedFilesSize = projectBuildModel.context.allRequestedFiles.size
    val listener = object : GradleSyncListener {
      override fun syncSkipped(project: Project) = trackProcessorUsage(SYNC_SKIPPED, executedUsagesSize, requestedFilesSize)
      override fun syncFailed(project: Project, errorMessage: String) =
        trackProcessorUsage(SYNC_FAILED, executedUsagesSize, requestedFilesSize)
      override fun syncSucceeded(project: Project) = trackProcessorUsage(SYNC_SUCCEEDED, executedUsagesSize, requestedFilesSize)
    }
    val request = GradleSyncInvoker.Request(TRIGGER_AGP_VERSION_UPDATED, dontFocusSyncFailureOutput = !showBuildOutputOnSyncFailure)
    syncRequestCallback?.invoke()
    GradleSyncInvoker.getInstance().requestProjectSync(project, request, listener)
    UndoManager.getInstance(project).undoableActionPerformed(object : BasicUndoableAction() {
      override fun undo() {
        undoHooks.reversed().forEach { it.undo.invoke() }
        GradleSyncInvoker.getInstance().requestProjectSync(project, GradleSyncInvoker.Request(TRIGGER_MODIFIER_ACTION_UNDONE))
      }
      override fun redo() {
        undoHooks.forEach { it.redo.invoke() }
        GradleSyncInvoker.getInstance().requestProjectSync(project, GradleSyncInvoker.Request(TRIGGER_MODIFIER_ACTION_REDONE))
      }
    })
  }

  var myCommandName: String = AndroidBundle.message("project.upgrade.agpUpgradeRefactoringProcessor.commandName", current, new)

  override fun getCommandName() = myCommandName

  fun setCommandName(value: String) { myCommandName = value }

  override fun getRefactoringId(): String = "com.android.tools.agp.upgrade"

  /**
   * Parsing models is potentially expensive, so client code can call this method on a background thread before changing the modality
   * state or performing other user interface actions, which (if parsing were to happen in their scope) might block the whole UI.
   */
  fun ensureParsedModels() {
    // TODO(b/169667833): add methods that explicitly compute and cache the list or retrieve it from cache (computeAllIncluded... /
    //  retrieveAllIncluded..., maybe?) and use that here.  Deprecate the old getAllIncluded... methods).
    val progressManager = ProgressManager.getInstance()
    // Running synchronously here brings up a modal progress dialog.  On the one hand this isn't ideal because it prevents other work from
    // being done; on the other hand it is cancellable, shows numeric progress and takes around 30 seconds for a project with 1k modules.
    //
    // Moving to an asynchronous process would involve modifying callers to do the subsequent work after parsing in callbacks.

    DumbService.getInstance(project).runWhenSmart {
      // we must be in smart mode before starting the modal progress display, otherwise attempts to use indexes in
      // processors (with e.g. runReadActionInSmartMode) will softlock if indexes are not ready.
      progressManager.runProcessWithProgressSynchronously(
        {
          val indicator = progressManager.progressIndicator
          projectBuildModel.getAllIncludedBuildModels { seen, total ->
            indicator?.let {
              indicator.checkCanceled()
              // both "Parsing file ..." and "Parsing module ..." here are in general slightly wrong (given included and settings files).
              indicator.text = "Parsing file $seen${if (total != null) " of $total" else ""}"
              indicator.isIndeterminate = total == null
              total?.let { indicator.fraction = seen.toDouble() / total.toDouble() }
            }
          }
          // Ensure that we have the information about no-ops, which might also involve inspecting Psi directly (and thus should not be
          // done on the EDT).
          componentRefactoringProcessors.forEach { it.initializeComponentCaches() }
        },
        commandName, true, project)
    }
  }
}

internal fun notifyCancelledUpgrade(project: Project, current: AgpVersion) {
  // TODO(xof): this is now only called from the forced upgrade flow, where this notification is probably not the right one: we should
  //  probably re-show the forced upgrade modal dialog instead.
  val notification = UpgradeSuggestion(
    AndroidBundle.message("project.upgrade.notifyCancelledUpgrade.title"),
    AndroidBundle.message("project.upgrade.notifyCancelledUpgrade.body"),
    project,
    current
  )
  notification.notify(project)
}

/**
 * This function is a default entry point to the AGP Upgrade Assistant, responsible for showing suitable UI for gathering user input
 * to the process, and then running the processor under that user input's direction.
 */
fun showAndInvokeAgpUpgradeRefactoringProcessor(project: Project, current: AgpVersion, new: AgpVersion) {
  DumbService.getInstance(project).smartInvokeLater {
    val contentManager = project.getService(ContentManager::class.java)
    contentManager.showContent(new)
  }
}

/**
One common way to characterise a compatibility change is that some old feature f_o is deprecated in favour of some new feature f_n from
version v_n (when the new feature f_n is available); the old feature f_o is finally removed in version v_o.  That is, feature f_n is
available in the versions [v_n, +∞), and f_o is available in versions (-∞, v_o) -- note the exclusion of v_o, which is the first version
in which f_o is *not* available.  For the rest of this analysis to hold, we also assume that v_n <= v_o -- that is, there is a set
of versions where the features overlap, or else a feature is replaced wholesale in a single version, but that there is no period where
neither of the features is present.

If we can characterise the upgrade from a (cur, new > cur) pair of AGP versions, a compatibility change (implemented by a single
component refactoring) can be put into one of six categories:

| 1 | 2 | 3 | 4 | Necessity
|---|---|---|---|----------
|v_n|v_o|cur|new| [IRRELEVANT_PAST]
|cur|new|v_n|v_o| [IRRELEVANT_FUTURE]
|cur|v_n|v_o|new| [MANDATORY_CODEPENDENT] (must do the refactoring in the same action as the AGP version upgrade)
|v_n|cur|v_o|new| [MANDATORY_INDEPENDENT] (must do the refactoring, but can do it before the AGP version upgrade)
|cur|v_n|new|v_o| [OPTIONAL_CODEPENDENT] (need not do the refactoring, but if done must be with or after the AGP version upgrade)
|v_n|cur|new|v_o| [OPTIONAL_INDEPENDENT] (need not do the refactoring, but if done can be at any point in the process)

with the conventions for v_n and v_o as described above, equality in version numbers (e.g. if we are upgrading to the first version
where a feature appears or disappears) is handled by v_n/v_o sorting before cur/new -- so that when comparing a feature version against
an version associated with an AGP dependency, we must use the < or >= operators depending on whether the feature version is on the left
or right of the operator respectively.

For the possibly-simpler case where we have a discontinuity in behaviour, v_o = v_n = vvv, and the three possible cases are:

| 1 | 2 | 3 | Necessity
+---+---+---+----------
|vvv|cur|new| [IRRELEVANT_PAST]
|cur|vvv|new| [MANDATORY_CODEPENDENT]
|cur|new|vvv| [IRRELEVANT_FUTURE]

(again in case of equality, vvv sorts before cur and new)

If other refactorings come along which are more complicated than can be supported by this model of a single feature replaced by another,
we might need more necessity values.
*/
enum class AgpUpgradeComponentNecessity {
  IRRELEVANT_PAST,
  IRRELEVANT_FUTURE,
  MANDATORY_CODEPENDENT,
  MANDATORY_INDEPENDENT,
  OPTIONAL_CODEPENDENT,
  OPTIONAL_INDEPENDENT,
}

abstract class AgpUpgradeComponentNecessityInfo {
  abstract fun computeNecessity(current: AgpVersion, new: AgpVersion): AgpUpgradeComponentNecessity
}
object AlwaysNeeded : AgpUpgradeComponentNecessityInfo() {
  override fun computeNecessity(current: AgpVersion, new: AgpVersion) = MANDATORY_CODEPENDENT
}
data class PointNecessity(val change: AgpVersion) : AgpUpgradeComponentNecessityInfo() {
  override fun computeNecessity(current: AgpVersion, new: AgpVersion) = when {
    current > new -> throw IllegalArgumentException("inconsistency: current ($current) > new ($new)")
    current >= change && new >= change -> IRRELEVANT_PAST
    current < change && new >= change -> MANDATORY_CODEPENDENT
    current < change && new < change -> IRRELEVANT_FUTURE
    else -> throw RuntimeException("cannot happen")
  }
}
/** [replacementAvailable] must be less than [originalRemoved]. */
data class RegionNecessity(
  val replacementAvailable: AgpVersion,
  val originalRemoved: AgpVersion
) : AgpUpgradeComponentNecessityInfo() {
  override fun computeNecessity(current: AgpVersion, new: AgpVersion) = when {
    current > new -> throw IllegalArgumentException("inconsistency: current ($current) > new ($new)")
    replacementAvailable > originalRemoved ->
      throw IllegalArgumentException("internal error: replacementAvailable ($replacementAvailable) > originalRemoved ($originalRemoved")
    current >= originalRemoved && new >= originalRemoved -> IRRELEVANT_PAST
    current < replacementAvailable && new < replacementAvailable -> IRRELEVANT_FUTURE
    current < replacementAvailable && new >= originalRemoved -> MANDATORY_CODEPENDENT
    current < originalRemoved && new >= originalRemoved -> MANDATORY_INDEPENDENT
    current < replacementAvailable && new >= replacementAvailable -> OPTIONAL_CODEPENDENT
    current >= replacementAvailable && new < originalRemoved -> OPTIONAL_INDEPENDENT
    else -> throw RuntimeException("cannot happen")
  }
}

// Each individual refactoring involved in an AGP Upgrade is implemented as its own refactoring processor.  For a "batch" upgrade, most
// of the functionality of a refactoring processor is handled by an outer (master) RefactoringProcessor, which delegates to sub-processors
// for findUsages (and implicitly for performing the refactoring, implemented as methods on the UsageInfos).  However, there may be
// a need for chained upgrades in the future, where each individual refactoring processor would run independently.
abstract class AgpUpgradeComponentRefactoringProcessor: GradleBuildModelRefactoringProcessor {
  val current: AgpVersion
  val new: AgpVersion
  val uuid: String
  val hasParentProcessor: Boolean
  private var _isEnabled: Boolean? = null
  var isEnabled: Boolean
    set(value) {
      LOG.info("setting isEnabled for \"${this.commandName}\" refactoring to $value")
      _isEnabled = value
    }
    get() {
      if (_isEnabled == null) {
        LOG.info("initializing isEnabled for \"${this.commandName}\" refactoring from ${necessity()}")
        _isEnabled = when (necessity()) {
          IRRELEVANT_FUTURE, IRRELEVANT_PAST -> false
          MANDATORY_CODEPENDENT, MANDATORY_INDEPENDENT, OPTIONAL_CODEPENDENT, OPTIONAL_INDEPENDENT -> true
        }
      }
      return _isEnabled!!
    }

  private var _isAlwaysNoOpForProject: Boolean? = null
  var isAlwaysNoOpForProject: Boolean
    @VisibleForTesting // only exists for testing
    set(value) {
      _isAlwaysNoOpForProject = value
    }
    get() {
      if (_isAlwaysNoOpForProject == null) {
        DumbService.getInstance(project).runReadActionInSmartMode {_isAlwaysNoOpForProject = computeIsAlwaysNoOpForProject() }
      }
      return _isAlwaysNoOpForProject!!
    }

  internal fun initializeComponentCaches() {
    DumbService.getInstance(project).runReadActionInSmartMode {
      _isAlwaysNoOpForProject = computeIsAlwaysNoOpForProject()
      _cachedUsages = findComponentUsages().toList()
      initializeComponentExtraCaches()
    }
  }

  /**
   * This function should be overridden by individual component processors in order to compute (within a read action) any non-volatile
   * state relating to their operation.
   */
  open fun initializeComponentExtraCaches() = Unit

  sealed class BlockReason(
    val shortDescription: String,
    val description: String? = null,
    val readMoreUrl: ReadMoreUrlRedirect? = null
  )

  open fun blockProcessorReasons(): List<BlockReason> = listOf()

  val isBlocked: Boolean
    get() = blockProcessorReasons().isNotEmpty()

  constructor(project: Project, current: AgpVersion, new: AgpVersion): super(project, current) {
    this.current = current
    this.new = new
    this.uuid = UUID.randomUUID().toString()
    this.hasParentProcessor = false
  }

  constructor(processor: AgpUpgradeRefactoringProcessor): super(processor) {
    this.current = processor.current
    this.new = processor.new
    this.uuid = processor.uuid
    this.hasParentProcessor = true
  }

  abstract val necessityInfo: AgpUpgradeComponentNecessityInfo

  fun necessity() = necessityInfo.computeNecessity(current, new)

  private var _cachedUsages = listOf<UsageInfo>()
  internal val cachedUsages
    get() = _cachedUsages

  public final override fun findUsages(): Array<out UsageInfo> {
    if (!hasParentProcessor) {
      projectBuildModel.reparse()
    }
    if (!isEnabled) {
      trackComponentUsage(FIND_USAGES, 0, projectBuildModel.context.allRequestedFiles.size)
      LOG.info("\"${this.commandName}\" refactoring is disabled")
      return UsageInfo.EMPTY_ARRAY
    }
    val usages = findComponentUsages()
    _cachedUsages = usages.toList()
    val size = usages.size
    trackComponentUsage(FIND_USAGES, size, projectBuildModel.context.allRequestedFiles.size)
    LOG.info("found $size ${pluralize("usage", size)} for \"${this.commandName}\" refactoring")
    foundUsages = usages.isNotEmpty()
    return usages
  }

  protected abstract fun findComponentUsages(): Array<out UsageInfo>

  override fun previewRefactoring(usages: Array<out UsageInfo>) {
    // TODO(b/231690925): what should we do if the component is blocked?
    trackComponentUsage(PREVIEW_REFACTORING, usages.size, projectBuildModel.context.allRequestedFiles.size)
    super.previewRefactoring(usages)
  }

  override fun execute(usages: Array<out UsageInfo>) {
    projectBuildModel.context.agpVersion = AndroidGradlePluginVersion.tryParse(new.toString())
    if (isBlocked) {
      LOG.warn("${this.commandName} refactoring is blocked")
      trackComponentUsage(BLOCKED, usages.size, projectBuildModel.context.allRequestedFiles.size)
      return
    }
    trackComponentUsage(EXECUTE, usages.size, projectBuildModel.context.allRequestedFiles.size)
    super.execute(usages)
  }

  public abstract override fun getCommandName(): String

  open val groupingName
    get() = commandName

  data class ReadMoreUrlRedirect(val leaf: String) {
    val url: String
      get() = "https://developer.android.com/r/tools/upgrade-assistant/$leaf"
  }
  protected open val readMoreUrlRedirect: ReadMoreUrlRedirect? = null
  fun getReadMoreUrl(): String? = readMoreUrlRedirect?.url

  open fun getShortDescription(): String? = null

  /**
   * Return whether this refactoring processor is known to perform no changes to the project, no matter what the settings
   * of the processor are; a return value of false may nevertheless lead to no changes, but true must never be returned
   * if the processor does in fact make changes.  The default method checks whether the processor finds any usages, returning
   * true if not and false otherwise; component processors may override or extend.
   */
  protected open fun computeIsAlwaysNoOpForProject(): Boolean = findComponentUsages().isEmpty()

  fun getComponentInfo(): UpgradeAssistantComponentInfo.Builder =
    completeComponentInfo(UpgradeAssistantComponentInfo.newBuilder().setIsEnabled(isEnabled))

  abstract fun completeComponentInfo(builder: UpgradeAssistantComponentInfo.Builder): UpgradeAssistantComponentInfo.Builder
}

interface PropertiesOperationInfo {
  fun findBuildModelUsages(processor: AgpUpgradeComponentRefactoringProcessor, buildModel: GradleBuildModel): ArrayList<UsageInfo>
}

data class PropertiesOperationsRefactoringInfo(
  val optionalFromVersion: AgpVersion,
  val requiredFromVersion: AgpVersion,
  val commandNameSupplier: Supplier<String>,
  val shortDescriptionSupplier: Supplier<String>,
  val processedElementsHeaderSupplier: Supplier<String>,
  val componentKind: UpgradeAssistantComponentInfo.UpgradeAssistantComponentKind,
  val propertiesOperationInfos: List<PropertiesOperationInfo>
) {

  inner class RefactoringProcessor : AgpUpgradeComponentRefactoringProcessor {
    constructor(project: Project, current: AgpVersion, new: AgpVersion) : super(project, current, new)
    constructor(processor: AgpUpgradeRefactoringProcessor) : super(processor)

    override val necessityInfo = RegionNecessity(optionalFromVersion, requiredFromVersion)

    override fun getCommandName(): String = commandNameSupplier.get()

    override fun getShortDescription(): String? = shortDescriptionSupplier.get()

    override fun completeComponentInfo(builder: UpgradeAssistantComponentInfo.Builder): UpgradeAssistantComponentInfo.Builder =
      builder.setKind(componentKind)

    override fun findComponentUsages(): Array<out UsageInfo> {
      val usages = ArrayList<UsageInfo>()
      projectBuildModel.allIncludedBuildModels.forEach buildModel@{ buildModel ->
        propertiesOperationInfos.forEach propertyInfo@{ propertyInfo ->
          usages.addAll(propertyInfo.findBuildModelUsages(this, buildModel))
        }
      }
      return usages.toArray(UsageInfo.EMPTY_ARRAY)
    }

    override fun createUsageViewDescriptor(usages: Array<out UsageInfo>): UsageViewDescriptor {
      return object : UsageViewDescriptorAdapter() {
        override fun getElements(): Array<PsiElement> {
          return PsiElement.EMPTY_ARRAY
        }

        override fun getProcessedElementsHeader(): String = processedElementsHeaderSupplier.get()
      }
    }

    val info = this@PropertiesOperationsRefactoringInfo
  }
}

data class MovePropertiesInfo(
  val sourceToDestinationPropertyModelGetters: List<
    Pair<GradleBuildModel.() -> ResolvedPropertyModel, GradleBuildModel.() -> ResolvedPropertyModel>>,
  val tooltipTextSupplier: Supplier<String>,
  val usageType: UsageType,
): PropertiesOperationInfo {

  override fun findBuildModelUsages(
    processor: AgpUpgradeComponentRefactoringProcessor,
    buildModel: GradleBuildModel
  ): ArrayList<UsageInfo> {
    val usages = ArrayList<UsageInfo>()
    sourceToDestinationPropertyModelGetters.forEach { (sourceGetter, destinationGetter) ->
      val sourceModel = buildModel.(sourceGetter)()
      if (sourceModel.getValue(OBJECT_TYPE) != null) {
        val psiElement = sourceModel.psiElement ?: return@forEach
        val wrappedPsiElement = WrappedPsiElement(psiElement, processor, usageType)
        val usageInfo = this.MovePropertyUsageInfo(wrappedPsiElement, sourceModel, buildModel, destinationGetter)
        usages.add(usageInfo)
      }
    }
    return usages
  }

  inner class MovePropertyUsageInfo(
    element: WrappedPsiElement,
    val sourcePropertyModel: ResolvedPropertyModel,
    val buildModel: GradleBuildModel,
    val destinationPropertyModelGetter: GradleBuildModel.() -> ResolvedPropertyModel,
  ) : GradleBuildModelUsageInfo(element) {
    override fun performBuildModelRefactoring(processor: GradleBuildModelRefactoringProcessor) {
      val valueModel = sourcePropertyModel.unresolvedModel

      val value: Any = when (valueModel.valueType) {
        GradlePropertyModel.ValueType.LIST -> valueModel.getValue(LIST_TYPE) ?: return
        GradlePropertyModel.ValueType.REFERENCE -> valueModel.getValue(REFERENCE_TO_TYPE) ?: return
        else -> valueModel.getValue(OBJECT_TYPE) ?: return
      }

      buildModel.(destinationPropertyModelGetter)().setValue(value)
      sourcePropertyModel.delete()
    }

    override fun getTooltipText(): String = tooltipTextSupplier.get()

    override fun getDiscriminatingValues(): List<Any> = listOf(this@MovePropertiesInfo)
  }
}

data class RemovePropertiesInfo(
  val propertyModelListGetter: GradleBuildModel.() -> List<DeletablePsiElementHolder>,
  val tooltipTextSupplier: Supplier<String>,
  val usageType: UsageType
): PropertiesOperationInfo {

  override fun findBuildModelUsages(
    processor: AgpUpgradeComponentRefactoringProcessor,
    buildModel: GradleBuildModel
  ): ArrayList<UsageInfo> {
    val usages = ArrayList<UsageInfo>()
    buildModel.(propertyModelListGetter)().forEach { model ->
      val psiElement = model.representativeContainedPsiElement ?: return@forEach
      val wrappedPsiElement = WrappedPsiElement(psiElement, processor, usageType)
      val usageInfo = this.RemovePropertyUsageInfo(wrappedPsiElement, model)
      usages.add(usageInfo)
    }
    return usages
  }

  inner class RemovePropertyUsageInfo(
    element: WrappedPsiElement,
    val model: DeletablePsiElementHolder
  ) : GradleBuildModelUsageInfo(element) {

    override fun performBuildModelRefactoring(processor: GradleBuildModelRefactoringProcessor) {
      model.delete()
    }

    override fun getTooltipText(): String = tooltipTextSupplier.get()

    override fun getDiscriminatingValues(): List<Any> = listOf(this@RemovePropertiesInfo)
  }
}

data class RewriteObsoletePropertiesInfo(
  val propertyModelListGetter: GradleBuildModel.() -> List<ResolvedPropertyModel>,
  val tooltipTextSupplier: Supplier<String>,
  val usageType: UsageType,
): PropertiesOperationInfo {

  override fun findBuildModelUsages(
    processor: AgpUpgradeComponentRefactoringProcessor,
    buildModel: GradleBuildModel
  ): ArrayList<UsageInfo> {
    val usages = ArrayList<UsageInfo>()
    buildModel.(propertyModelListGetter)().forEach property@{ property ->
      val ok = property.rawElement?.modelEffect?.versionConstraint?.isOkWith(null) ?: return@property
      if (!ok) {
        val psiElement = property.psiElement ?: return@property
        val wrappedPsiElement = WrappedPsiElement(psiElement, processor, usageType)
        val usageInfo = RewritePropertyUsageInfo(wrappedPsiElement, property)
        usages.add(usageInfo)
      }
    }
    return usages
  }

  inner class RewritePropertyUsageInfo(
    element: WrappedPsiElement,
    val model: ResolvedPropertyModel,
  ): GradleBuildModelUsageInfo(element) {

    override fun performBuildModelRefactoring(processor: GradleBuildModelRefactoringProcessor) {
      model.rewrite()
    }

    override fun getTooltipText(): String = tooltipTextSupplier.get()

    override fun getDiscriminatingValues(): List<Any> = listOf(this@RewriteObsoletePropertiesInfo)
  }
}
/**
 * Usage Types for usages coming from [AgpUpgradeComponentRefactoringProcessor]s.
 *
 * This usage type provider will only provide a usage type if the element in question is a [WrappedPsiElement], which is not
 * intended for use outside this package; it will return null in all other cases.  The [UsageType] it returns should give
 * a high-level description of the effect the refactoring will have on this usage.
 */
class AgpComponentUsageTypeProvider : UsageTypeProvider {
  override fun getUsageType(element: PsiElement): UsageType? = (element as? WrappedPsiElement)?.usageType
}

internal fun isUpdatablePluginDependency(toVersion: AgpVersion, model: ArtifactDependencyModel): ThreeState {
  val artifactId = model.name().forceString()
  val groupId = model.group().toString()
  if (!AndroidPluginInfo.isAndroidPlugin(artifactId, groupId)) {
    return ThreeState.UNSURE
  }
  @Suppress("UNNECESSARY_SAFE_CALL") // until GradlePropertyModel.toString() is fixed not to be nullable
  val versionValue = model.version().toString()?.let { AgpVersion.tryParse(it) } ?: return ThreeState.UNSURE
  return if (toVersion.compareTo(versionValue) != 0) ThreeState.YES else ThreeState.NO
}

internal fun isUpdatablePluginRelatedDependency(toVersion: AgpVersion, model: ArtifactDependencyModel): ThreeState {
  val artifactId = model.name().forceString()
  val groupId = model.group().toString()
  if (!AndroidPluginInfo.isAndroidPluginOrApi(artifactId, groupId)) {
    return ThreeState.UNSURE
  }

  @Suppress("UNNECESSARY_SAFE_CALL") // until GradlePropertyModel.toString() is fixed not to be nullable
  val versionValue = model.version().toString()?.let { AgpVersion.tryParse(it) } ?: return ThreeState.UNSURE
  return if (toVersion.compareTo(versionValue) != 0) ThreeState.YES else ThreeState.NO
}

/**
 * Helper functions for metrics, placed out of the way of the main logic, which are responsible for building and logging
 * AndroidStudioEvent messages at various stages:
 * - of the operation of the overall processor: [AgpUpgradeRefactoringProcessor.trackProcessorUsage]
 * - of an individual component: [AgpUpgradeComponentRefactoringProcessor.trackComponentUsage].
 *
 * Currently, the difference between these messages is simply that the Processor reports on the state of all its
 * Components, while each Component reports only on itself.
 */
internal fun AgpUpgradeRefactoringProcessor.trackProcessorUsage(
  kind: UpgradeAssistantEventKind,
  usages: Int? = null,
  files: Int? = null,
) {
  val processorEvent = UpgradeAssistantProcessorEvent.newBuilder()
    .setUpgradeUuid(uuid)
    .setCurrentAgpVersion(current.toString()).setNewAgpVersion(new.toString())
    .setEventInfo(UpgradeAssistantEventInfo.newBuilder().setKind(kind)
                    .apply { usages?.let { setUsages(it) } }
                    .apply { files?.let { setFiles(it) } }
                    .build())
  componentRefactoringProcessors.forEach {
    processorEvent.addComponentInfo(it.getComponentInfo())
  }

  val studioEvent = AndroidStudioEvent.newBuilder()
    .setCategory(PROJECT_SYSTEM).setKind(UPGRADE_ASSISTANT_PROCESSOR_EVENT).withProjectId(project)
    .setUpgradeAssistantProcessorEvent(processorEvent.build())

  UsageTracker.log(studioEvent)
}

private fun AgpUpgradeComponentRefactoringProcessor.trackComponentUsage(
  kind: UpgradeAssistantEventKind,
  usages: Int,
  files: Int,
) {
  val componentEvent = UpgradeAssistantComponentEvent.newBuilder()
    .setUpgradeUuid(uuid)
    .setCurrentAgpVersion(current.toString()).setNewAgpVersion(new.toString())
    .setComponentInfo(getComponentInfo().build())
    .setEventInfo(UpgradeAssistantEventInfo.newBuilder().setKind(kind).setUsages(usages).setFiles(files).build())
    .build()
  val studioEvent = AndroidStudioEvent.newBuilder()
    .setCategory(PROJECT_SYSTEM).setKind(UPGRADE_ASSISTANT_COMPONENT_EVENT).withProjectId(project)
    .setUpgradeAssistantComponentEvent(componentEvent)

  UsageTracker.log(studioEvent)
}<|MERGE_RESOLUTION|>--- conflicted
+++ resolved
@@ -302,8 +302,6 @@
     MIGRATE_TEST_COVERAGE_ENABLED_TO_UNIT_AND_ANDROID_COVERAGE.RefactoringProcessor(this),
     UseAndroidXDefaultRefactoringProcessor(this),
     ExcludeLibraryDefaultRefactoringProcessor(this),
-<<<<<<< HEAD
-=======
     ResValuesDefaultRefactoringProcessor(this),
     BlockAidlProcessor(this),
     BlockRenderScriptProcessor(this),
@@ -313,7 +311,6 @@
     BlockPreciseShrinkingProcessor(this),
     BlockResourceOptimizationsProcessor(this),
     BlockUnifiedTestPlatformProcessor(this),
->>>>>>> 8b7d83e8
   )
 
   val targets = mutableListOf<PsiElement>()
