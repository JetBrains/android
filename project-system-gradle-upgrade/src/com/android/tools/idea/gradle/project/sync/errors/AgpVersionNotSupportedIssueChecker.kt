/*
 * Copyright (C) 2021 The Android Open Source Project
 *
 * Licensed under the Apache License, Version 2.0 (the "License");
 * you may not use this file except in compliance with the License.
 * You may obtain a copy of the License at
 *
 *      http://www.apache.org/licenses/LICENSE-2.0
 *
 * Unless required by applicable law or agreed to in writing, software
 * distributed under the License is distributed on an "AS IS" BASIS,
 * WITHOUT WARRANTIES OR CONDITIONS OF ANY KIND, either express or implied.
 * See the License for the specific language governing permissions and
 * limitations under the License.
 */
package com.android.tools.idea.gradle.project.sync.errors

import com.android.ide.common.repository.AgpVersion
import com.android.tools.idea.concurrency.AndroidExecutors
import com.android.tools.idea.gradle.project.sync.AgpVersionIncompatible
import com.android.tools.idea.gradle.project.sync.AgpVersionTooNew
import com.android.tools.idea.gradle.project.sync.AgpVersionTooOld
import com.android.tools.idea.gradle.project.sync.AndroidSyncException
import com.android.tools.idea.gradle.project.sync.AndroidSyncExceptionType
import com.android.tools.idea.gradle.project.sync.idea.AndroidGradleProjectResolver
import com.android.tools.idea.gradle.project.sync.idea.issues.BuildIssueComposer
import com.android.tools.idea.gradle.project.sync.idea.issues.DescribedBuildIssueQuickFix
import com.android.tools.idea.gradle.project.sync.idea.issues.fetchIdeaProjectForGradleProject
<<<<<<< HEAD
import com.android.tools.idea.gradle.project.sync.issues.SyncFailureUsageReporter
=======
>>>>>>> 574fcae1
import com.android.tools.idea.gradle.project.sync.quickFixes.OpenLinkQuickFix
import com.android.tools.idea.gradle.project.upgrade.performForcedPluginUpgrade
import com.intellij.build.FilePosition
import com.intellij.build.events.BuildEvent
import com.intellij.build.issue.BuildIssue
import com.intellij.openapi.actionSystem.DataContext
import com.intellij.openapi.project.Project
import org.jetbrains.plugins.gradle.issue.GradleIssueChecker
import org.jetbrains.plugins.gradle.issue.GradleIssueData
import org.jetbrains.plugins.gradle.service.execution.GradleExecutionErrorHandler
import java.util.concurrent.CompletableFuture
import java.util.function.Consumer

/**
 * IssueChecker to handle projects with incompatible (too old or mismatched preview) AGP versions.
 */
class AgpVersionNotSupportedIssueChecker: GradleIssueChecker {
  override fun check(issueData: GradleIssueData): BuildIssue? {
    val rootCause = GradleExecutionErrorHandler.getRootCauseAndLocation(issueData.error).first
    val message = rootCause.message ?: ""
    if (message.isBlank()) return null
    if (rootCause !is AndroidSyncException) return null
    // Note: no need to report failure to SyncFailureUsageReporter as for AndroidSyncException
    // instances it is reported in AndroidGradleProjectResolver.

<<<<<<< HEAD
    val tooOldMatcher = AgpVersionTooOld.PATTERN.matcher(message)
    val incompatiblePreviewMatcher = AgpVersionIncompatible.PATTERN.matcher(message)
    val tooNewMatcher = AgpVersionTooNew.PATTERN.matcher(message)

    fun reportFailure(failure: AndroidStudioEvent.GradleSyncFailure) =
      SyncFailureUsageReporter.getInstance().collectFailure(issueData.projectPath, failure)

    val (matcher, userMessage, url) = when {
      tooOldMatcher.find() -> {
        reportFailure(AndroidStudioEvent.GradleSyncFailure.OLD_ANDROID_PLUGIN)
        Triple(tooOldMatcher, tooOldMatcher.group(0), TOO_OLD_URL)
      }
      incompatiblePreviewMatcher.find() -> {
        reportFailure(AndroidStudioEvent.GradleSyncFailure.ANDROID_PLUGIN_VERSION_INCOMPATIBLE)
        Triple(incompatiblePreviewMatcher, incompatiblePreviewMatcher.group(0), PREVIEW_URL)
      }
      tooNewMatcher.find() -> {
        reportFailure(AndroidStudioEvent.GradleSyncFailure.ANDROID_PLUGIN_TOO_NEW)
        Triple(tooNewMatcher, tooNewMatcher.group(0), TOO_NEW_URL)
      }
      else -> return null
    }
    val version = AgpVersion.tryParse(matcher.group(1)) ?: return null
=======
    val (agpVersion, userMessage, url) = when(rootCause.type) {
      AndroidSyncExceptionType.AGP_VERSION_TOO_OLD -> {
        val tooOldMatcher = AgpVersionTooOld.PATTERN.matcher(message)
        if (!tooOldMatcher.find()) return null
        Triple(tooOldMatcher.group(1), tooOldMatcher.group(0), TOO_OLD_URL)
      }
      AndroidSyncExceptionType.AGP_VERSION_INCOMPATIBLE -> {
        val incompatiblePreviewMatcher = AgpVersionIncompatible.PATTERN.matcher(message)
        if (!incompatiblePreviewMatcher.find()) return null
        Triple(incompatiblePreviewMatcher.group(1), incompatiblePreviewMatcher.group(0), PREVIEW_URL)
      }
      AndroidSyncExceptionType.AGP_VERSION_TOO_NEW -> {
        val tooNewMatcher = AgpVersionTooNew.PATTERN.matcher(message)
        if (!tooNewMatcher.find()) return null
        Triple(tooNewMatcher.group(1), tooNewMatcher.group(0), TOO_NEW_URL)
      }
      else -> return null
    }
    val version = AgpVersion.tryParse(agpVersion) ?: return null
>>>>>>> 574fcae1

    val buildIssueComposer = BuildIssueComposer(userMessage)

    if (rootCause.type == AndroidSyncExceptionType.AGP_VERSION_TOO_NEW) {
      return buildIssueComposer.apply {
        addQuickFix(
          "See Android Studio & AGP compatibility options.",
          OpenLinkQuickFix(url)
        )
      }.composeBuildIssue()
    }

    if (!AndroidGradleProjectResolver.shouldDisableForceUpgrades()) {
      fetchIdeaProjectForGradleProject(issueData.projectPath)?.let { project ->
        updateAndRequestSync(project, version)
      }
      buildIssueComposer.addQuickFix(AgpUpgradeQuickFix(version))
    }

    return buildIssueComposer.apply {
      addQuickFix(
        "See Android Studio & AGP compatibility options.",
        OpenLinkQuickFix(url)
      )
    }.composeBuildIssue()
  }

  override fun consumeBuildOutputFailureMessage(
    message: String,
    failureCause: String,
    stacktrace: String?,
    location: FilePosition?,
    parentEventId: Any,
    messageConsumer: Consumer<in BuildEvent>
  ): Boolean {
    return AgpVersionTooOld.ALWAYS_PRESENT_STRINGS.all { failureCause.contains(it) } ||
           AgpVersionIncompatible.ALWAYS_PRESENT_STRINGS.all { failureCause.contains(it) } ||
           AgpVersionTooNew.ALWAYS_PRESENT_STRINGS.all { failureCause.contains(it) }
  }

  companion object {
    private const val TOO_OLD_URL = "https://developer.android.com/studio/releases#android_gradle_plugin_and_android_studio_compatibility"
    private const val PREVIEW_URL = "https://developer.android.com/studio/preview/features#agp-previews"
    private const val TOO_NEW_URL = "https://developer.android.com/studio/releases#android_gradle_plugin_and_android_studio_compatibility"
  }
}

/**
 * Hyperlink that triggers the showing of the AGP Upgrade Assistant dialog, letting the user
 * upgrade their Android Gradle plugin and Gradle versions.
 */
class AgpUpgradeQuickFix(val currentAgpVersion: AgpVersion) : DescribedBuildIssueQuickFix {
  override val id: String = "android.gradle.plugin.forced.update"
  override val description: String = "Upgrade to a supported version"

  override fun runQuickFix(project: Project, dataContext: DataContext): CompletableFuture<*> {
    val future = CompletableFuture<Unit>()
    updateAndRequestSync(project, currentAgpVersion, future)
    return future
  }
}

/**
 * Helper method to trigger the forced upgrade prompt and then request a sync if it was successful.
 */
private fun updateAndRequestSync(project: Project, currentAgpVersion: AgpVersion, future: CompletableFuture<Unit>? = null) {
  AndroidExecutors.getInstance().diskIoThreadExecutor.execute {
    performForcedPluginUpgrade(project, currentAgpVersion)
    future?.complete(Unit)
  }
}<|MERGE_RESOLUTION|>--- conflicted
+++ resolved
@@ -26,10 +26,6 @@
 import com.android.tools.idea.gradle.project.sync.idea.issues.BuildIssueComposer
 import com.android.tools.idea.gradle.project.sync.idea.issues.DescribedBuildIssueQuickFix
 import com.android.tools.idea.gradle.project.sync.idea.issues.fetchIdeaProjectForGradleProject
-<<<<<<< HEAD
-import com.android.tools.idea.gradle.project.sync.issues.SyncFailureUsageReporter
-=======
->>>>>>> 574fcae1
 import com.android.tools.idea.gradle.project.sync.quickFixes.OpenLinkQuickFix
 import com.android.tools.idea.gradle.project.upgrade.performForcedPluginUpgrade
 import com.intellij.build.FilePosition
@@ -55,31 +51,6 @@
     // Note: no need to report failure to SyncFailureUsageReporter as for AndroidSyncException
     // instances it is reported in AndroidGradleProjectResolver.
 
-<<<<<<< HEAD
-    val tooOldMatcher = AgpVersionTooOld.PATTERN.matcher(message)
-    val incompatiblePreviewMatcher = AgpVersionIncompatible.PATTERN.matcher(message)
-    val tooNewMatcher = AgpVersionTooNew.PATTERN.matcher(message)
-
-    fun reportFailure(failure: AndroidStudioEvent.GradleSyncFailure) =
-      SyncFailureUsageReporter.getInstance().collectFailure(issueData.projectPath, failure)
-
-    val (matcher, userMessage, url) = when {
-      tooOldMatcher.find() -> {
-        reportFailure(AndroidStudioEvent.GradleSyncFailure.OLD_ANDROID_PLUGIN)
-        Triple(tooOldMatcher, tooOldMatcher.group(0), TOO_OLD_URL)
-      }
-      incompatiblePreviewMatcher.find() -> {
-        reportFailure(AndroidStudioEvent.GradleSyncFailure.ANDROID_PLUGIN_VERSION_INCOMPATIBLE)
-        Triple(incompatiblePreviewMatcher, incompatiblePreviewMatcher.group(0), PREVIEW_URL)
-      }
-      tooNewMatcher.find() -> {
-        reportFailure(AndroidStudioEvent.GradleSyncFailure.ANDROID_PLUGIN_TOO_NEW)
-        Triple(tooNewMatcher, tooNewMatcher.group(0), TOO_NEW_URL)
-      }
-      else -> return null
-    }
-    val version = AgpVersion.tryParse(matcher.group(1)) ?: return null
-=======
     val (agpVersion, userMessage, url) = when(rootCause.type) {
       AndroidSyncExceptionType.AGP_VERSION_TOO_OLD -> {
         val tooOldMatcher = AgpVersionTooOld.PATTERN.matcher(message)
@@ -99,7 +70,6 @@
       else -> return null
     }
     val version = AgpVersion.tryParse(agpVersion) ?: return null
->>>>>>> 574fcae1
 
     val buildIssueComposer = BuildIssueComposer(userMessage)
 
