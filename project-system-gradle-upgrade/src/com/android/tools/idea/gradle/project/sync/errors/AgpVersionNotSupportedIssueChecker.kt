--- conflicted
+++ resolved
@@ -118,11 +118,7 @@
  * Hyperlink that triggers the showing of the AGP Upgrade Assistant dialog, letting the user
  * upgrade their Android Gradle plugin and Gradle versions.
  */
-<<<<<<< HEAD
-class AgpUpgradeQuickFix(private val currentAgpVersion: GradleVersion) : DescribedBuildIssueQuickFix {
-=======
 class AgpUpgradeQuickFix(val currentAgpVersion: AgpVersion) : DescribedBuildIssueQuickFix {
->>>>>>> de127946
   override val id: String = "android.gradle.plugin.forced.update"
   override val description: String = "Upgrade to a supported version"
 
