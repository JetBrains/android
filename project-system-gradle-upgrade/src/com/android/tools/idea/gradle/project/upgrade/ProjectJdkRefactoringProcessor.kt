--- conflicted
+++ resolved
@@ -133,11 +133,7 @@
 
   override fun getCommandName(): String = AndroidBundle.message("project.upgrade.projectJdkRefactoringProcessor.commandName")
 
-<<<<<<< HEAD
   override fun getShortDescription() = AgpCompatibleJdkVersion.getCompatibleJdkVersion(new).languageLevel.feature().let { v ->
-=======
-  override fun getShortDescription() = AgpCompatibleJdkVersion.getCompatibleJdkVersion(new).languageLevel.toJavaVersion().feature.let { v ->
->>>>>>> 574fcae1
     """
       The new version of the Android Gradle Plugin requires a newer version
       of the JDK to run (JDK version $v) than is currently configured for
