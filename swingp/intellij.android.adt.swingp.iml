<?xml version="1.0" encoding="UTF-8"?>
<module type="JAVA_MODULE" version="4">
  <component name="NewModuleRootManager" inherit-compiler-output="true">
    <exclude-output />
    <content url="file://$MODULE_DIR$">
      <sourceFolder url="file://$MODULE_DIR$/src/main/java" isTestSource="false" />
      <sourceFolder url="file://$MODULE_DIR$/testSrc" isTestSource="true" />
    </content>
    <orderEntry type="inheritedJdk" />
<<<<<<< HEAD
=======
    <orderEntry type="library" name="studio-sdk" level="project" />
    <orderEntry type="library" name="studio-plugin-com.intellij.java" level="project" />
>>>>>>> 0d09370c
    <orderEntry type="sourceFolder" forTests="false" />
    <orderEntry type="library" name="ASM" level="project" />
    <orderEntry type="library" name="Guava" level="project" />
    <orderEntry type="library" name="gson" level="project" />
    <orderEntry type="library" name="http-client" level="project" />
    <orderEntry type="library" name="jetbrains-annotations" level="project" />
    <orderEntry type="library" name="kotlin-stdlib" level="project" />
    <orderEntry type="library" scope="TEST" name="JUnit4" level="project" />
    <orderEntry type="library" scope="TEST" name="mockito" level="project" />
    <orderEntry type="library" scope="TEST" name="truth" level="project" />
    <orderEntry type="module" module-name="intellij.color.scheme.warmNeon" />
  </component>
</module><|MERGE_RESOLUTION|>--- conflicted
+++ resolved
@@ -6,13 +6,8 @@
       <sourceFolder url="file://$MODULE_DIR$/src/main/java" isTestSource="false" />
       <sourceFolder url="file://$MODULE_DIR$/testSrc" isTestSource="true" />
     </content>
-    <orderEntry type="inheritedJdk" />
-<<<<<<< HEAD
-=======
-    <orderEntry type="library" name="studio-sdk" level="project" />
-    <orderEntry type="library" name="studio-plugin-com.intellij.java" level="project" />
->>>>>>> 0d09370c
-    <orderEntry type="sourceFolder" forTests="false" />
+    <orderEntry type="library" name="studio-platform" level="project" />
+    <orderEntry type="library" scope="TEST" name="studio-test-platform" level="project" />
     <orderEntry type="library" name="ASM" level="project" />
     <orderEntry type="library" name="Guava" level="project" />
     <orderEntry type="library" name="gson" level="project" />
@@ -22,6 +17,8 @@
     <orderEntry type="library" scope="TEST" name="JUnit4" level="project" />
     <orderEntry type="library" scope="TEST" name="mockito" level="project" />
     <orderEntry type="library" scope="TEST" name="truth" level="project" />
+    <orderEntry type="inheritedJdk" />
+    <orderEntry type="sourceFolder" forTests="false" />
     <orderEntry type="module" module-name="intellij.color.scheme.warmNeon" />
   </component>
 </module>