<?xml version="1.0" encoding="UTF-8"?>
<module type="JAVA_MODULE" version="4">
  <component name="NewModuleRootManager" inherit-compiler-output="true">
    <exclude-output />
    <content url="file://$MODULE_DIR$">
      <sourceFolder url="file://$MODULE_DIR$/testSrc" isTestSource="true" />
    </content>
    <orderEntry type="inheritedJdk" />
<<<<<<< HEAD
    <orderEntry type="library" name="studio-sdk" level="project" />
    <orderEntry type="library" name="studio-plugin-gradle" level="project" />
=======
    <orderEntry type="library" scope="TEST" name="junit4" level="project" />
    <orderEntry type="library" scope="TEST" name="studio-sdk" level="project" />
    <orderEntry type="library" name="studio-plugin-com.intellij.java" level="project" />
    <orderEntry type="library" scope="TEST" name="studio-plugin-com.intellij.gradle" level="project" />
>>>>>>> 8b7d83e8
    <orderEntry type="sourceFolder" forTests="false" />
    <orderEntry type="library" name="studio-platform" level="project" />
    <orderEntry type="module" module-name="intellij.android.core" />
    <orderEntry type="module" module-name="fest-swing" scope="TEST" />
    <orderEntry type="library" scope="TEST" name="truth" level="project" />
    <orderEntry type="module" module-name="intellij.android.adt.ui" scope="TEST" />
    <orderEntry type="module" module-name="intellij.android.layout-ui" scope="TEST" />
    <orderEntry type="module" module-name="intellij.android.designer" scope="TEST" />
    <orderEntry type="library" name="studio-platform" level="project" />
    <orderEntry type="module" module-name="intellij.android.testFramework" scope="TEST" />
    <orderEntry type="module" module-name="test-recorder" scope="TEST" />
    <orderEntry type="library" name="studio-platform" level="project" />
    <orderEntry type="module" module-name="intellij.android.common" scope="TEST" />
    <orderEntry type="module" module-name="perf-logger" scope="TEST" />
    <orderEntry type="module" module-name="intellij.android.projectSystem" scope="TEST" />
    <orderEntry type="module" module-name="intellij.android.adt.testutils" scope="TEST" />
    <orderEntry type="module" module-name="intellij.android.profilersAndroid" scope="TEST" />
    <orderEntry type="module" module-name="intellij.android.nav.editor" scope="TEST" />
    <orderEntry type="module" module-name="intellij.android.artwork" scope="TEST" />
    <orderEntry type="module" module-name="intellij.android.deploy" scope="TEST" />
    <orderEntry type="module" module-name="intellij.android.layout-inspector" scope="TEST" />
    <orderEntry type="module" module-name="intellij.android.navigator" />
    <orderEntry type="module" module-name="intellij.android.gradle.dsl" />
    <orderEntry type="module" module-name="intellij.android.bleak" scope="TEST" />
    <orderEntry type="module" module-name="intellij.android.bleak-config" scope="TEST" />
    <orderEntry type="module" module-name="intellij.android.projectSystem.gradle.psd" />
    <orderEntry type="module" module-name="intellij.android.wizardTemplate.plugin" scope="TEST" />
    <orderEntry type="module" module-name="intellij.android.wizardTemplate.impl" scope="TEST" />
    <orderEntry type="module" module-name="intellij.android.plugin" scope="TEST" />
    <orderEntry type="module" module-name="intellij.android.streaming" scope="TEST" />
    <orderEntry type="module" module-name="app-inspection.ide" scope="TEST" />
    <orderEntry type="library" name="studio-plugin-Kotlin" level="project" />
    <orderEntry type="module" module-name="intellij.android.projectSystem.gradle" scope="TEST" />
    <orderEntry type="module" module-name="intellij.android.newProjectWizard" scope="TEST" />
    <orderEntry type="module" module-name="intellij.android.wizard" scope="TEST" />
    <orderEntry type="library" name="studio-platform" level="project" />
    <orderEntry type="module" module-name="intellij.android.execution.common" scope="TEST" />
    <orderEntry type="module" module-name="intellij.android.render-resources" scope="TEST" />
    <orderEntry type="module" module-name="intellij.android.rendering" scope="TEST" />
    <orderEntry type="module" module-name="analytics-shared" scope="TEST" />
<<<<<<< HEAD
=======
    <orderEntry type="library" scope="TEST" name="studio-analytics-proto" level="project" />
>>>>>>> 8b7d83e8
  </component>
</module><|MERGE_RESOLUTION|>--- conflicted
+++ resolved
@@ -6,15 +6,10 @@
       <sourceFolder url="file://$MODULE_DIR$/testSrc" isTestSource="true" />
     </content>
     <orderEntry type="inheritedJdk" />
-<<<<<<< HEAD
     <orderEntry type="library" name="studio-sdk" level="project" />
     <orderEntry type="library" name="studio-plugin-gradle" level="project" />
-=======
-    <orderEntry type="library" scope="TEST" name="junit4" level="project" />
-    <orderEntry type="library" scope="TEST" name="studio-sdk" level="project" />
     <orderEntry type="library" name="studio-plugin-com.intellij.java" level="project" />
     <orderEntry type="library" scope="TEST" name="studio-plugin-com.intellij.gradle" level="project" />
->>>>>>> 8b7d83e8
     <orderEntry type="sourceFolder" forTests="false" />
     <orderEntry type="library" name="studio-platform" level="project" />
     <orderEntry type="module" module-name="intellij.android.core" />
@@ -55,9 +50,6 @@
     <orderEntry type="module" module-name="intellij.android.render-resources" scope="TEST" />
     <orderEntry type="module" module-name="intellij.android.rendering" scope="TEST" />
     <orderEntry type="module" module-name="analytics-shared" scope="TEST" />
-<<<<<<< HEAD
-=======
     <orderEntry type="library" scope="TEST" name="studio-analytics-proto" level="project" />
->>>>>>> 8b7d83e8
   </component>
 </module>