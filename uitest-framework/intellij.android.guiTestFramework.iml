<?xml version="1.0" encoding="UTF-8"?>
<module type="JAVA_MODULE" version="4">
  <component name="NewModuleRootManager" inherit-compiler-output="true">
    <exclude-output />
    <content url="file://$MODULE_DIR$">
      <sourceFolder url="file://$MODULE_DIR$/testSrc" isTestSource="true" />
      <sourceFolder url="file://$MODULE_DIR$/src" isTestSource="false" />
    </content>
    <orderEntry type="inheritedJdk" />
    <orderEntry type="sourceFolder" forTests="false" />
    <orderEntry type="module" module-name="android.sdktools.common" scope="TEST" />
    <orderEntry type="module" module-name="intellij.android.core" />
    <orderEntry type="module" module-name="intellij.platform.ide" scope="TEST" />
    <orderEntry type="module" module-name="intellij.platform.ide.impl" scope="TEST" />
    <orderEntry type="module" module-name="fest-swing" scope="TEST" />
    <orderEntry type="library" scope="TEST" name="jsr305" level="project" />
    <orderEntry type="library" scope="TEST" name="truth" level="project" />
    <orderEntry type="module" module-name="intellij.platform.testFramework" scope="TEST" />
    <orderEntry type="module" module-name="intellij.gradle.java" scope="TEST" />
    <orderEntry type="module" module-name="intellij.java" scope="TEST" />
    <orderEntry type="module" module-name="intellij.platform.bootstrap" scope="TEST" />
    <orderEntry type="module" module-name="intellij.platform.debugger.impl" scope="TEST" />
    <orderEntry type="module" module-name="intellij.xml.dom" scope="TEST" />
    <orderEntry type="module-library" scope="TEST">
      <library>
        <CLASSES>
          <root url="jar://$MODULE_DIR$/../android/lib/spantable.jar!/" />
        </CLASSES>
        <JAVADOC />
        <SOURCES>
          <root url="jar://$MODULE_DIR$/../android/lib/src/spantable-src.jar!/" />
        </SOURCES>
      </library>
    </orderEntry>
    <orderEntry type="module" module-name="intellij.android.adt.ui" scope="TEST" />
    <orderEntry type="module" module-name="intellij.android.property-editor" scope="TEST" />
    <orderEntry type="module" module-name="intellij.android.designer" scope="TEST" />
    <orderEntry type="module" module-name="android.sdktools.testutils" scope="TEST" />
    <orderEntry type="module" module-name="intellij.android.testFramework" scope="TEST" />
<<<<<<< HEAD
    <orderEntry type="module" module-name="test-recorder" scope="TEST" />
    <orderEntry type="module" module-name="android.sdktools.flags" scope="TEST" />
=======
>>>>>>> d5ea5c49
    <orderEntry type="module" module-name="intellij.android.common" scope="TEST" />
    <orderEntry type="module" module-name="perf-logger" scope="TEST" />
    <orderEntry type="module" module-name="intellij.android.projectSystem" scope="TEST" />
    <orderEntry type="library" name="kotlin-stdlib-jdk8" level="project" />
    <orderEntry type="module" module-name="android-layout-inspector" scope="TEST" />
    <orderEntry type="module" module-name="intellij.android.adt.testutils" scope="TEST" />
    <orderEntry type="module" module-name="intellij.android.profilersAndroid" scope="TEST" />
    <orderEntry type="module" module-name="intellij.tools.testsBootstrap" scope="TEST" />
<<<<<<< HEAD
    <orderEntry type="module" module-name="android.sdktools.layoutinspector" scope="TEST" />
    <orderEntry type="module" module-name="intellij.android.naveditor" scope="TEST" />
    <orderEntry type="module" module-name="intellij.android.artwork" scope="TEST" />
=======
    <orderEntry type="library" scope="TEST" name="com.android.tools.ddms:ddmlib" level="project" />
    <orderEntry type="library" scope="TEST" name="com.android.tools:testutils" level="project" />
    <orderEntry type="library" scope="TEST" name="com.android.tools:common" level="project" />
    <orderEntry type="library" scope="TEST" name="Guava" level="project" />
    <orderEntry type="library" scope="TEST" name="fest-swing" level="project" />
    <orderEntry type="library" scope="TEST" name="fest" level="project" />
    <orderEntry type="library" scope="TEST" name="com.android.tools:sdk-common" level="project" />
    <orderEntry type="library" scope="TEST" name="com.android.tools:annotations" level="project" />
    <orderEntry type="library" scope="TEST" name="com.android.tools.layoutlib:layoutlib-api" level="project" />
    <orderEntry type="library" scope="TEST" name="com.android.tools.lint:lint-api" level="project" />
    <orderEntry type="library" scope="TEST" name="com.android.tools:sdklib" level="project" />
    <orderEntry type="library" scope="TEST" name="org.jetbrains.intellij.deps.android.tools:layoutInspector" level="project" />
    <orderEntry type="library" scope="TEST" name="org.jetbrains.intellij.deps.android.tools:perf-logger-tests" level="project" />
>>>>>>> d5ea5c49
  </component>
</module><|MERGE_RESOLUTION|>--- conflicted
+++ resolved
@@ -37,11 +37,6 @@
     <orderEntry type="module" module-name="intellij.android.designer" scope="TEST" />
     <orderEntry type="module" module-name="android.sdktools.testutils" scope="TEST" />
     <orderEntry type="module" module-name="intellij.android.testFramework" scope="TEST" />
-<<<<<<< HEAD
-    <orderEntry type="module" module-name="test-recorder" scope="TEST" />
-    <orderEntry type="module" module-name="android.sdktools.flags" scope="TEST" />
-=======
->>>>>>> d5ea5c49
     <orderEntry type="module" module-name="intellij.android.common" scope="TEST" />
     <orderEntry type="module" module-name="perf-logger" scope="TEST" />
     <orderEntry type="module" module-name="intellij.android.projectSystem" scope="TEST" />
@@ -50,11 +45,6 @@
     <orderEntry type="module" module-name="intellij.android.adt.testutils" scope="TEST" />
     <orderEntry type="module" module-name="intellij.android.profilersAndroid" scope="TEST" />
     <orderEntry type="module" module-name="intellij.tools.testsBootstrap" scope="TEST" />
-<<<<<<< HEAD
-    <orderEntry type="module" module-name="android.sdktools.layoutinspector" scope="TEST" />
-    <orderEntry type="module" module-name="intellij.android.naveditor" scope="TEST" />
-    <orderEntry type="module" module-name="intellij.android.artwork" scope="TEST" />
-=======
     <orderEntry type="library" scope="TEST" name="com.android.tools.ddms:ddmlib" level="project" />
     <orderEntry type="library" scope="TEST" name="com.android.tools:testutils" level="project" />
     <orderEntry type="library" scope="TEST" name="com.android.tools:common" level="project" />
@@ -68,6 +58,5 @@
     <orderEntry type="library" scope="TEST" name="com.android.tools:sdklib" level="project" />
     <orderEntry type="library" scope="TEST" name="org.jetbrains.intellij.deps.android.tools:layoutInspector" level="project" />
     <orderEntry type="library" scope="TEST" name="org.jetbrains.intellij.deps.android.tools:perf-logger-tests" level="project" />
->>>>>>> d5ea5c49
   </component>
 </module>