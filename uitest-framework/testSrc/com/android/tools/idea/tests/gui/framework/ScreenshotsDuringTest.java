/*
 * Copyright (C) 2016 The Android Open Source Project
 *
 * Licensed under the Apache License, Version 2.0 (the "License");
 * you may not use this file except in compliance with the License.
 * You may obtain a copy of the License at
 *
 *      http://www.apache.org/licenses/LICENSE-2.0
 *
 * Unless required by applicable law or agreed to in writing, software
 * distributed under the License is distributed on an "AS IS" BASIS,
 * WITHOUT WARRANTIES OR CONDITIONS OF ANY KIND, either express or implied.
 * See the License for the specific language governing permissions and
 * limitations under the License.
 */
package com.android.tools.idea.tests.gui.framework;

import com.intellij.openapi.util.io.FileUtilRt;
import org.fest.swing.image.ScreenshotTaker;
import org.junit.rules.TestWatcher;
import org.junit.runner.Description;

import java.io.File;
import java.io.IOException;
import java.util.concurrent.Executors;
import java.util.concurrent.ScheduledExecutorService;
import java.util.concurrent.TimeUnit;

import static com.intellij.openapi.util.io.FileUtil.ensureExists;

/**
 * Rule that takes a screenshot every second.
 */
public class ScreenshotsDuringTest extends TestWatcher {
  private final ScreenshotTaker myScreenshotTaker = new ScreenshotTaker();
  private final ScheduledExecutorService myExecutorService;
  private final int myPeriod;
  private File myFolder;

  public ScreenshotsDuringTest() {
    this(100);
  }

<<<<<<< HEAD
=======
  /**
   * <p>WARNING: Do not set {@code period} to too small a value. The
   * ScreenshotTaker may take screenshots by posting events to the EDT,
   * which can prevent the robot from ever reaching an "idle" state.</p>
   *
   * @param period time to wait between screenshots in milliseconds
   */
>>>>>>> abbea60e
  public ScreenshotsDuringTest(int period) {
    myPeriod = period;
    myExecutorService = Executors.newScheduledThreadPool(1);
  }

  @Override
  protected void starting(Description description) {
    String folderName = description.getTestClass().getSimpleName() + "-" + description.getMethodName();
    try {
      myFolder = new File(IdeTestApplication.getFailedTestScreenshotDirPath(), folderName);
      ensureExists(myFolder);
    }
    catch (IOException e) {
      System.out.println("Could not create folder " + folderName);
    }
    myExecutorService.scheduleAtFixedRate(() -> {
      try {
        myScreenshotTaker.saveDesktopAsPng(new File(myFolder, System.currentTimeMillis() + ".png").getPath());
      }
      catch (Throwable e) {
        // Do nothing
      }
    }, 100, myPeriod, TimeUnit.MILLISECONDS);
  }

  @Override
  protected void finished(Description description) {
    myExecutorService.shutdown();
    try {
      myExecutorService.awaitTermination(myPeriod, TimeUnit.MILLISECONDS);
    }
    catch (InterruptedException e) {
      // Do not report the timeout
    }
  }

  @Override
  protected void succeeded(Description description) {
    if (myFolder != null) {
      FileUtilRt.delete(myFolder);
    }
  }
}<|MERGE_RESOLUTION|>--- conflicted
+++ resolved
@@ -41,8 +41,6 @@
     this(100);
   }
 
-<<<<<<< HEAD
-=======
   /**
    * <p>WARNING: Do not set {@code period} to too small a value. The
    * ScreenshotTaker may take screenshots by posting events to the EDT,
@@ -50,7 +48,6 @@
    *
    * @param period time to wait between screenshots in milliseconds
    */
->>>>>>> abbea60e
   public ScreenshotsDuringTest(int period) {
     myPeriod = period;
     myExecutorService = Executors.newScheduledThreadPool(1);
