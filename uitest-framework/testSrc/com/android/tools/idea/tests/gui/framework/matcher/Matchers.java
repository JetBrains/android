/*
 * Copyright (C) 2016 The Android Open Source Project
 *
 * Licensed under the Apache License, Version 2.0 (the "License");
 * you may not use this file except in compliance with the License.
 * You may obtain a copy of the License at
 *
 *      http://www.apache.org/licenses/LICENSE-2.0
 *
 * Unless required by applicable law or agreed to in writing, software
 * distributed under the License is distributed on an "AS IS" BASIS,
 * WITHOUT WARRANTIES OR CONDITIONS OF ANY KIND, either express or implied.
 * See the License for the specific language governing permissions and
 * limitations under the License.
 */
package com.android.tools.idea.tests.gui.framework.matcher;

import com.android.tools.adtui.TextAccessors;
import com.intellij.BundleBase;
import com.intellij.openapi.actionSystem.impl.ActionButton;
import java.awt.Component;
import java.awt.Dialog;
import java.util.Objects;
import javax.swing.Icon;
import javax.swing.JComponent;
import javax.swing.JLabel;
import org.jetbrains.annotations.NotNull;
import org.jetbrains.annotations.Nullable;

/** Utility methods for {@link org.fest.swing.core.ComponentMatcher matchers}. */
public final class Matchers {
  private Matchers() {}

  @NotNull
  public static <T extends JComponent> FluentMatcher<T> byText(Class<T> componentType, @NotNull String text) {
    return new FluentMatcher<>(componentType) {
      @Override
      protected boolean isMatching(@NotNull T component) {
        // Appearance of MNEMONIC can be platform-dependent, so be careful modifying this.
        String componentText = TextAccessors.getTextAccessor(component).getText();
        componentText = componentText == null ? "" : componentText.replaceAll(Character.toString(BundleBase.MNEMONIC), "");
        return text.equals(componentText);
      }
    };
  }

  @NotNull
  public static <T extends Dialog> FluentMatcher<T> byTitle(Class<T> dialogType, @NotNull String title) {
    return new FluentMatcher<>(dialogType) {
      @Override
      protected boolean isMatching(@NotNull T dialog) {
        return title.equals(dialog.getTitle());
      }
    };
  }

  @NotNull
  public static <T extends Component> FluentMatcher<T> byType(Class<T> componentType) {
    return new FluentMatcher<>(componentType) {
      @Override
      protected boolean isMatching(@NotNull T component) {
        return true;
      }
    };
  }

  @NotNull
  public static <T extends Component> FluentMatcher<T> byName(Class<T> componentType, @NotNull String name) {
    return new FluentMatcher<>(componentType) {
      @Override
      protected boolean isMatching(@NotNull T component) {
        return name.equals(component.getName());
      }
    };
  }

  @NotNull
  public static <T extends JLabel> FluentMatcher<T> byIcon(Class<T> componentType, @Nullable Icon icon) {
    return new FluentMatcher<>(componentType) {
      @Override
      protected boolean isMatching(@NotNull T component) {
        return Objects.equals(icon, component.getIcon());
      }
    };
  }

  @NotNull
  public static FluentMatcher<ActionButton> buttonWithIcon(@Nullable Icon icon) {
<<<<<<< HEAD
    return new FluentMatcher<>(ActionButton.class) {
=======
    return new FluentMatcher<ActionButton>(ActionButton.class) {
>>>>>>> b5f40ffd
      @Override
      protected boolean isMatching(@NotNull ActionButton component) {
        return Objects.equals(icon, component.getIcon());
      }
    };
  }

  @NotNull
  public static <T extends JComponent> FluentMatcher<T> byTooltip(Class<T> componentType, @NotNull String tooltip) {
    return new FluentMatcher<>(componentType) {
      @Override
      protected boolean isMatching(@NotNull T component) {
        return tooltip.equals(component.getToolTipText());
      }
    };
  }

  @NotNull
  public static <T extends JComponent> FluentMatcher<T> byClientProperty(Class<T> componentType,
                                                                         @NotNull Object key,
                                                                         @NotNull Class<?> valueClass) {
    return new FluentMatcher<>(componentType) {
      @Override
      protected boolean isMatching(@NotNull T component) {
        return valueClass.isInstance(component.getClientProperty(key));
      }
    };
  }
}<|MERGE_RESOLUTION|>--- conflicted
+++ resolved
@@ -33,7 +33,7 @@
 
   @NotNull
   public static <T extends JComponent> FluentMatcher<T> byText(Class<T> componentType, @NotNull String text) {
-    return new FluentMatcher<>(componentType) {
+    return new FluentMatcher<T>(componentType) {
       @Override
       protected boolean isMatching(@NotNull T component) {
         // Appearance of MNEMONIC can be platform-dependent, so be careful modifying this.
@@ -46,7 +46,7 @@
 
   @NotNull
   public static <T extends Dialog> FluentMatcher<T> byTitle(Class<T> dialogType, @NotNull String title) {
-    return new FluentMatcher<>(dialogType) {
+    return new FluentMatcher<T>(dialogType) {
       @Override
       protected boolean isMatching(@NotNull T dialog) {
         return title.equals(dialog.getTitle());
@@ -56,7 +56,7 @@
 
   @NotNull
   public static <T extends Component> FluentMatcher<T> byType(Class<T> componentType) {
-    return new FluentMatcher<>(componentType) {
+    return new FluentMatcher<T>(componentType) {
       @Override
       protected boolean isMatching(@NotNull T component) {
         return true;
@@ -66,7 +66,7 @@
 
   @NotNull
   public static <T extends Component> FluentMatcher<T> byName(Class<T> componentType, @NotNull String name) {
-    return new FluentMatcher<>(componentType) {
+    return new FluentMatcher<T>(componentType) {
       @Override
       protected boolean isMatching(@NotNull T component) {
         return name.equals(component.getName());
@@ -76,7 +76,7 @@
 
   @NotNull
   public static <T extends JLabel> FluentMatcher<T> byIcon(Class<T> componentType, @Nullable Icon icon) {
-    return new FluentMatcher<>(componentType) {
+    return new FluentMatcher<T>(componentType) {
       @Override
       protected boolean isMatching(@NotNull T component) {
         return Objects.equals(icon, component.getIcon());
@@ -86,11 +86,7 @@
 
   @NotNull
   public static FluentMatcher<ActionButton> buttonWithIcon(@Nullable Icon icon) {
-<<<<<<< HEAD
-    return new FluentMatcher<>(ActionButton.class) {
-=======
     return new FluentMatcher<ActionButton>(ActionButton.class) {
->>>>>>> b5f40ffd
       @Override
       protected boolean isMatching(@NotNull ActionButton component) {
         return Objects.equals(icon, component.getIcon());
@@ -100,7 +96,7 @@
 
   @NotNull
   public static <T extends JComponent> FluentMatcher<T> byTooltip(Class<T> componentType, @NotNull String tooltip) {
-    return new FluentMatcher<>(componentType) {
+    return new FluentMatcher<T>(componentType) {
       @Override
       protected boolean isMatching(@NotNull T component) {
         return tooltip.equals(component.getToolTipText());
@@ -112,7 +108,7 @@
   public static <T extends JComponent> FluentMatcher<T> byClientProperty(Class<T> componentType,
                                                                          @NotNull Object key,
                                                                          @NotNull Class<?> valueClass) {
-    return new FluentMatcher<>(componentType) {
+    return new FluentMatcher<T>(componentType) {
       @Override
       protected boolean isMatching(@NotNull T component) {
         return valueClass.isInstance(component.getClientProperty(key));
