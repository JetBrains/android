/*
 * Copyright (C) 2014 The Android Open Source Project
 *
 * Licensed under the Apache License, Version 2.0 (the "License");
 * you may not use this file except in compliance with the License.
 * You may obtain a copy of the License at
 *
 *      http://www.apache.org/licenses/LICENSE-2.0
 *
 * Unless required by applicable law or agreed to in writing, software
 * distributed under the License is distributed on an "AS IS" BASIS,
 * WITHOUT WARRANTIES OR CONDITIONS OF ANY KIND, either express or implied.
 * See the License for the specific language governing permissions and
 * limitations under the License.
 */
package com.android.tools.idea.tests.gui.framework.fixture.newProjectWizard;

import com.android.tools.adtui.ASGallery;
<<<<<<< HEAD
import com.android.tools.idea.flags.StudioFlags;
=======
>>>>>>> abbea60e
import com.android.tools.idea.tests.gui.framework.GuiTests;
import com.android.tools.idea.tests.gui.framework.fixture.wizard.AbstractWizardFixture;
import com.android.tools.idea.tests.gui.framework.matcher.Matchers;
import com.intellij.openapi.progress.ProgressManager;
import org.fest.swing.core.Robot;
import org.fest.swing.fixture.JListFixture;
import org.fest.swing.timing.Wait;
import org.jetbrains.annotations.NotNull;

import javax.swing.*;

public class NewProjectWizardFixture extends AbstractWizardFixture<NewProjectWizardFixture> {
  @NotNull
  public static NewProjectWizardFixture find(@NotNull Robot robot) {
    JDialog dialog = GuiTests.waitUntilShowing(robot, Matchers.byTitle(JDialog.class, "Create New Project"));
    return new NewProjectWizardFixture(robot, dialog);
  }

  private NewProjectWizardFixture(@NotNull Robot robot, @NotNull JDialog target) {
    super(NewProjectWizardFixture.class, robot, target);
  }

  @NotNull
<<<<<<< HEAD
  public ConfigureAndroidProjectStepFixture getConfigureAndroidProjectStep() {
    JRootPane rootPane = findStepWithTitle("Create Android Project");
    return new ConfigureAndroidProjectStepFixture(robot(), rootPane);
  }

  @NotNull
  public ConfigureFormFactorStepFixture getConfigureFormFactorStep() {
    JRootPane rootPane = findStepWithTitle("Target Android Devices");
    return new ConfigureFormFactorStepFixture(robot(), rootPane);
=======
  public ConfigureAndroidProjectStepFixture<NewProjectWizardFixture> getConfigureAndroidProjectStep() {
    JRootPane rootPane = findStepWithTitle("Create Android Project");
    return new ConfigureAndroidProjectStepFixture<>(this, rootPane);
  }

  @NotNull
  public ConfigureFormFactorStepFixture<NewProjectWizardFixture> getConfigureFormFactorStep() {
    JRootPane rootPane = findStepWithTitle("Target Android Devices");
    return new ConfigureFormFactorStepFixture<>(this, rootPane);
  }

  public ConfigureInstantModuleStepFixture<NewProjectWizardFixture> getConfigureInstantModuleStep() {
    JRootPane rootPane = findStepWithTitle("Configure the feature module");
    return new ConfigureInstantModuleStepFixture<>(this, rootPane);
  }

  @NotNull
  public ConfigureCppStepFixture<NewProjectWizardFixture> getConfigureCppStepFixture() {
    JRootPane rootPane = findStepWithTitle("Customize C++ Support", 30);
    return new ConfigureCppStepFixture<>(this, rootPane);
>>>>>>> abbea60e
  }

  public ConfigureInstantModuleStepFixture getConfigureInstantModuleStep() {
    JRootPane rootPane = findStepWithTitle("Configure the feature module");
    return new ConfigureInstantModuleStepFixture(robot(), rootPane);
  }

  @NotNull
  public ConfigureCppStepFixture getConfigureCppStepFixture() {
    JRootPane rootPane = findStepWithTitle("Customize C++ Support");
    return new ConfigureCppStepFixture(robot(), rootPane);
  }

  public NewProjectWizardFixture chooseActivity(@NotNull String activity) {
    JListFixture listFixture = new JListFixture(robot(), robot().finder().findByType(target(), ASGallery.class));
    listFixture.replaceCellReader((jList, index) -> String.valueOf(jList.getModel().getElementAt(index)));
    listFixture.clickItem(activity);
    return this;
  }

  @NotNull
<<<<<<< HEAD
  public ChooseOptionsForNewFileStepFixture getChooseOptionsForNewFileStep() {
    JRootPane rootPane = findStepWithTitle(StudioFlags.NPW_NEW_PROJECT.get() ? "Configure Activity" : "Customize the Activity");
    return new ChooseOptionsForNewFileStepFixture(robot(), rootPane);
=======
  public ChooseOptionsForNewFileStepFixture<NewProjectWizardFixture> getChooseOptionsForNewFileStep() {
    JRootPane rootPane = findStepWithTitle("Configure Activity");
    return new ChooseOptionsForNewFileStepFixture<>(this, rootPane);
>>>>>>> abbea60e
  }

  @NotNull
  public NewProjectWizardFixture clickFinish() {
    super.clickFinish(Wait.seconds(10));

    // Wait for gradle project importing to finish
    // b/66170375
    Wait.seconds(60).expecting("Modal Progress Indicator to finish")
      .until(() -> {
        robot().waitForIdle();
        return !ProgressManager.getInstance().hasModalProgressIndicator();
      });
    return myself();
  }
}<|MERGE_RESOLUTION|>--- conflicted
+++ resolved
@@ -16,10 +16,6 @@
 package com.android.tools.idea.tests.gui.framework.fixture.newProjectWizard;
 
 import com.android.tools.adtui.ASGallery;
-<<<<<<< HEAD
-import com.android.tools.idea.flags.StudioFlags;
-=======
->>>>>>> abbea60e
 import com.android.tools.idea.tests.gui.framework.GuiTests;
 import com.android.tools.idea.tests.gui.framework.fixture.wizard.AbstractWizardFixture;
 import com.android.tools.idea.tests.gui.framework.matcher.Matchers;
@@ -43,17 +39,6 @@
   }
 
   @NotNull
-<<<<<<< HEAD
-  public ConfigureAndroidProjectStepFixture getConfigureAndroidProjectStep() {
-    JRootPane rootPane = findStepWithTitle("Create Android Project");
-    return new ConfigureAndroidProjectStepFixture(robot(), rootPane);
-  }
-
-  @NotNull
-  public ConfigureFormFactorStepFixture getConfigureFormFactorStep() {
-    JRootPane rootPane = findStepWithTitle("Target Android Devices");
-    return new ConfigureFormFactorStepFixture(robot(), rootPane);
-=======
   public ConfigureAndroidProjectStepFixture<NewProjectWizardFixture> getConfigureAndroidProjectStep() {
     JRootPane rootPane = findStepWithTitle("Create Android Project");
     return new ConfigureAndroidProjectStepFixture<>(this, rootPane);
@@ -74,18 +59,6 @@
   public ConfigureCppStepFixture<NewProjectWizardFixture> getConfigureCppStepFixture() {
     JRootPane rootPane = findStepWithTitle("Customize C++ Support", 30);
     return new ConfigureCppStepFixture<>(this, rootPane);
->>>>>>> abbea60e
-  }
-
-  public ConfigureInstantModuleStepFixture getConfigureInstantModuleStep() {
-    JRootPane rootPane = findStepWithTitle("Configure the feature module");
-    return new ConfigureInstantModuleStepFixture(robot(), rootPane);
-  }
-
-  @NotNull
-  public ConfigureCppStepFixture getConfigureCppStepFixture() {
-    JRootPane rootPane = findStepWithTitle("Customize C++ Support");
-    return new ConfigureCppStepFixture(robot(), rootPane);
   }
 
   public NewProjectWizardFixture chooseActivity(@NotNull String activity) {
@@ -96,15 +69,9 @@
   }
 
   @NotNull
-<<<<<<< HEAD
-  public ChooseOptionsForNewFileStepFixture getChooseOptionsForNewFileStep() {
-    JRootPane rootPane = findStepWithTitle(StudioFlags.NPW_NEW_PROJECT.get() ? "Configure Activity" : "Customize the Activity");
-    return new ChooseOptionsForNewFileStepFixture(robot(), rootPane);
-=======
   public ChooseOptionsForNewFileStepFixture<NewProjectWizardFixture> getChooseOptionsForNewFileStep() {
     JRootPane rootPane = findStepWithTitle("Configure Activity");
     return new ChooseOptionsForNewFileStepFixture<>(this, rootPane);
->>>>>>> abbea60e
   }
 
   @NotNull
