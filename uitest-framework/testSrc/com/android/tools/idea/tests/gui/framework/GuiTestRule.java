--- conflicted
+++ resolved
@@ -25,10 +25,7 @@
 import com.android.tools.idea.tests.gui.framework.fixture.IdeFrameFixture;
 import com.android.tools.idea.tests.gui.framework.fixture.WelcomeFrameFixture;
 import com.android.tools.idea.tests.gui.framework.matcher.Matchers;
-<<<<<<< HEAD
-=======
 import com.google.common.base.Strings;
->>>>>>> abbea60e
 import com.google.common.collect.ImmutableList;
 import com.intellij.openapi.application.ApplicationManager;
 import com.intellij.openapi.project.Project;
@@ -45,6 +42,7 @@
 import org.jdom.input.SAXBuilder;
 import org.jdom.xpath.XPath;
 import org.jetbrains.annotations.NotNull;
+import org.jetbrains.annotations.Nullable;
 import org.junit.AssumptionViolatedException;
 import org.junit.rules.RuleChain;
 import org.junit.rules.TestRule;
@@ -65,13 +63,10 @@
 import java.util.List;
 import java.util.concurrent.TimeUnit;
 
-<<<<<<< HEAD
-=======
 import static com.android.testutils.TestUtils.getWorkspaceFile;
 import static com.android.tools.idea.testing.FileSubject.file;
 import static com.android.tools.idea.tests.gui.framework.GuiTests.refreshFiles;
 import static com.google.common.truth.Truth.assertAbout;
->>>>>>> abbea60e
 import static com.google.common.truth.TruthJUnit.assume;
 import static com.intellij.openapi.util.io.FileUtil.sanitizeFileName;
 import static org.fest.reflect.core.Reflection.*;
@@ -110,22 +105,12 @@
   @NotNull
   @Override
   public Statement apply(final Statement base, final Description description) {
-<<<<<<< HEAD
-    return RuleChain.emptyRuleChain()
-=======
     RuleChain chain = RuleChain.emptyRuleChain()
       .around(new LogStartAndStop())
->>>>>>> abbea60e
       .around(new BlockReloading())
       .around(myRobotTestRule)
       .around(myLeakCheck)
       .around(new IdeHandling())
-<<<<<<< HEAD
-      .around(new TestPerformance())
-      .around(new ScreenshotOnFailure())
-      .around(myTimeout)
-      .apply(base, description);
-=======
       .around(new ScreenshotOnFailure())
       .around(myTimeout);
 
@@ -135,7 +120,6 @@
     }
 
     return chain.apply(base, description);
->>>>>>> abbea60e
   }
 
   private class IdeHandling implements TestRule {
@@ -328,10 +312,7 @@
     updateGradleVersions(projectPath);
     updateLocalProperties(projectPath);
     cleanUpProjectForImport(projectPath);
-<<<<<<< HEAD
-=======
     refreshFiles();
->>>>>>> abbea60e
     return projectPath;
   }
 
@@ -343,10 +324,6 @@
       FileUtilRt.delete(projectPath);
     }
     FileUtil.copyDir(masterProjectPath, projectPath);
-<<<<<<< HEAD
-    System.out.println(String.format("Copied project '%1$s' to path '%2$s'", projectDirName, projectPath.getPath()));
-=======
->>>>>>> abbea60e
     return projectPath;
   }
 
