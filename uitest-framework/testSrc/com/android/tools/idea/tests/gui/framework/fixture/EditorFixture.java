--- conflicted
+++ resolved
@@ -25,7 +25,6 @@
 import static org.fest.reflect.core.Reflection.method;
 import static org.junit.Assert.assertFalse;
 import static org.junit.Assert.assertNotNull;
-import static org.junit.Assert.assertSame;
 import static org.junit.Assert.assertTrue;
 import static org.junit.Assert.fail;
 
@@ -40,11 +39,7 @@
 import com.android.tools.idea.tests.gui.framework.fixture.designer.layout.VisualizationFixture;
 import com.android.tools.idea.tests.gui.framework.fixture.translations.TranslationsEditorFixture;
 import com.android.tools.idea.uibuilder.visual.VisualizationToolWindowFactory;
-<<<<<<< HEAD
-=======
-import com.google.common.collect.ImmutableList;
 import com.google.common.collect.Lists;
->>>>>>> b5f40ffd
 import com.intellij.codeInsight.daemon.impl.HighlightInfo;
 import com.intellij.icons.AllIcons;
 import com.intellij.ide.DataManager;
@@ -90,7 +85,6 @@
 import java.nio.file.Files;
 import java.nio.file.Path;
 import java.nio.file.Paths;
-import java.util.ArrayList;
 import java.util.Arrays;
 import java.util.List;
 import java.util.regex.Matcher;
@@ -443,7 +437,7 @@
     // 1) text-only, 2) split view, 3) preview(design)-only. We try to find this toolbar and select the corresponding action.
     SplitEditorToolbar toolbar = robot.finder().find(
       editor.getComponent(),
-      new GenericTypeMatcher<>(SplitEditorToolbar.class) {
+      new GenericTypeMatcher<SplitEditorToolbar>(SplitEditorToolbar.class) {
         @Override
         protected boolean isMatching(@NotNull SplitEditorToolbar component) {
           return true;
@@ -453,7 +447,7 @@
 
     ActionToolbar actionToolbar = robot.finder().find(
       toolbar,
-      new GenericTypeMatcher<>(ActionToolbarImpl.class) {
+      new GenericTypeMatcher<ActionToolbarImpl>(ActionToolbarImpl.class) {
         @Override
         protected boolean isMatching(@NotNull ActionToolbarImpl component) {
           return component.getPlace().equals("TextEditorWithPreview");
@@ -658,7 +652,7 @@
 
   @NotNull
   public List<String> getHighlights(HighlightSeverity severity) {
-    List<String> infos = new ArrayList<>();
+    List<String> infos = Lists.newArrayList();
     for (HighlightInfo info : getCurrentFileFixture().getHighlightInfos(severity)) {
       infos.add(info.getDescription());
     }
@@ -710,7 +704,7 @@
 
   @NotNull
   public EditorFixture waitForQuickfix() {
-    waitUntilFound(robot, new GenericTypeMatcher<>(JLabel.class) {
+    waitUntilFound(robot, new GenericTypeMatcher<JLabel>(JLabel.class) {
       @Override
       protected boolean isMatching(@NotNull JLabel component) {
         Icon icon = component.getIcon();
@@ -901,7 +895,7 @@
       GuiTask.execute(() -> selectSplitEditorTab(tab, (TextEditorWithPreview)selected));
     }
     else {
-      TabLabel tab = waitUntilShowing(robot, new GenericTypeMatcher<>(TabLabel.class) {
+      TabLabel tab = waitUntilShowing(robot, new GenericTypeMatcher<TabLabel>(TabLabel.class) {
         @Override
         protected boolean isMatching(@NotNull TabLabel tabLabel) {
           return tabName.equals(tabLabel.getAccessibleContext().getAccessibleName());
