--- conflicted
+++ resolved
@@ -44,10 +44,7 @@
 import com.intellij.openapi.Disposable;
 import com.intellij.openapi.application.ApplicationManager;
 import com.intellij.openapi.application.ReadAction;
-<<<<<<< HEAD
-=======
 import com.intellij.openapi.application.Result;
->>>>>>> 9e819fa1
 import com.intellij.openapi.externalSystem.model.ExternalSystemException;
 import com.intellij.openapi.module.Module;
 import com.intellij.openapi.module.ModuleManager;
@@ -76,17 +73,6 @@
 import java.awt.*;
 import java.awt.event.KeyEvent;
 import java.io.File;
-<<<<<<< HEAD
-import java.util.Arrays;
-import java.util.List;
-import java.util.Objects;
-import java.util.concurrent.atomic.AtomicReference;
-import java.util.function.Function;
-
-import static com.android.tools.idea.gradle.util.BuildMode.COMPILE_JAVA;
-import static com.android.tools.idea.gradle.util.BuildMode.SOURCE_GEN;
-import static com.android.tools.idea.gradle.util.GradleUtil.getGradleBuildFile;
-=======
 import java.io.IOException;
 import java.util.Arrays;
 import java.util.List;
@@ -99,7 +85,6 @@
 import static com.android.tools.idea.gradle.util.BuildMode.SOURCE_GEN;
 import static com.android.tools.idea.gradle.util.GradleUtil.getGradleBuildFile;
 import static com.android.tools.idea.ui.GuiTestingService.EXECUTE_BEFORE_PROJECT_BUILD_IN_GUI_TEST_KEY;
->>>>>>> 9e819fa1
 import static java.awt.event.InputEvent.CTRL_MASK;
 import static java.awt.event.InputEvent.META_MASK;
 import static junit.framework.Assert.assertNotNull;
@@ -205,11 +190,7 @@
       });
     selectProjectMakeAction();
 
-<<<<<<< HEAD
-    waitForBuildToFinish(COMPILE_JAVA, wait);
-=======
     waitForBuildToFinish(ASSEMBLE, wait);
->>>>>>> 9e819fa1
 
     Wait.seconds(10)
       .expecting("Listeners to be notified of build-finished event")
@@ -252,32 +233,21 @@
     return findActionButtonByText("Attach debugger to Android process");
   }
 
-  @NotNull
-  public ActionButtonFixture findApplyChangesButton() {
-    return findActionButtonByText("Apply Changes");
-  }
-
-  public DeployTargetPickerDialogFixture debugApp(@NotNull String appName) {
+  public DeployTargetPickerDialogFixture debugApp(@NotNull String appName) throws ClassNotFoundException {
     selectApp(appName);
     findDebugApplicationButton().click();
     return DeployTargetPickerDialogFixture.find(robot());
   }
 
-  public DeployTargetPickerDialogFixture runApp(@NotNull String appName) {
+  public DeployTargetPickerDialogFixture runApp(@NotNull String appName) throws ClassNotFoundException {
     selectApp(appName);
-<<<<<<< HEAD
-    findRunApplicationButton().click();
-=======
     findRunApplicationButton().waitUntilEnabledAndShowing().click();
->>>>>>> 9e819fa1
     return DeployTargetPickerDialogFixture.find(robot());
   }
 
   @NotNull
   public IdeFrameFixture stopApp() {
     return invokeMenuPath("Run", "Stop \'app\'");
-<<<<<<< HEAD
-=======
   }
 
   @NotNull
@@ -293,7 +263,6 @@
   @NotNull
   public IdeFrameFixture resumeProgram() {
     return invokeMenuPath("Run", "Resume Program");
->>>>>>> 9e819fa1
   }
 
   @NotNull
@@ -410,11 +379,7 @@
     myGradleProjectEventListener.reset();
 
     waitForGradleSyncAction(wait);
-<<<<<<< HEAD
-    invokeMenuPath("Tools", "Android", "Sync Project with Gradle Files");
-=======
     invokeMenuPath("File", "Sync Project with Gradle Files");
->>>>>>> 9e819fa1
 
     return this;
   }
@@ -460,18 +425,6 @@
   @NotNull
   public IdeFrameFixture waitForGradleProjectSyncToFinish(@NotNull Wait waitForSync) {
     waitForGradleProjectSyncToFinish(waitForSync, false);
-<<<<<<< HEAD
-    return this;
-  }
-
-  @NotNull
-  public IdeFrameFixture waitForGradleImportProjectSync() {
-    Wait.seconds(30).expecting("Project Import Sync to finish")
-      .until(() -> !GradleSyncState.getInstance(getProject()).isSyncInProgress());
-    return this;
-  }
-
-=======
     return this;
   }
 
@@ -491,7 +444,6 @@
     return this;
   }
 
->>>>>>> 9e819fa1
   private void waitForGradleProjectSyncToFinish(@NotNull Wait waitForSync, boolean expectSyncFailure) {
     Project project = getProject();
 
@@ -531,14 +483,11 @@
   }
 
   @NotNull
-<<<<<<< HEAD
-=======
   private ActionButtonFixture findActionButtonByActionId(String actionId, long secondsToWait) {
     return ActionButtonFixture.findByActionId(actionId, robot(), target(), secondsToWait);
   }
 
   @NotNull
->>>>>>> 9e819fa1
   private ActionButtonFixture findActionButtonByText(@NotNull String text) {
     return ActionButtonFixture.findByText(text, robot(), target());
   }
@@ -569,14 +518,11 @@
   }
 
   @NotNull
-<<<<<<< HEAD
-=======
   public GradleToolWindowFixture getGradleToolWindow() {
     return new GradleToolWindowFixture(getProject(), robot());
   }
 
   @NotNull
->>>>>>> 9e819fa1
   public IdeSettingsDialogFixture openIdeSettings() {
     // Using invokeLater because we are going to show a *modal* dialog via API (instead of clicking a button, for example.) If we use
     // GuiActionRunner the test will hang until the modal dialog is closed.
@@ -610,11 +556,7 @@
   public AvdManagerDialogFixture invokeAvdManager() {
     // The action button is prone to move during rendering so that robot.click() could miss.
     // So, we use component's click here directly.
-<<<<<<< HEAD
-    ActionButtonFixture actionButtonFixture = findActionButtonByActionId("Android.RunAndroidAvdManager");
-=======
     ActionButtonFixture actionButtonFixture = findActionButtonByActionId("Android.RunAndroidAvdManager", 30);
->>>>>>> 9e819fa1
     execute(new GuiTask() {
       @Override
       protected void executeInEDT() {
@@ -665,8 +607,6 @@
   }
 
   @NotNull
-<<<<<<< HEAD
-=======
   public DialogFixture waitForDialog(@NotNull String title) {
     return new DialogFixture(robot(), GuiTests.waitUntilShowing(robot(), Matchers.byTitle(JDialog.class, title)));
   }
@@ -677,7 +617,6 @@
   }
 
   @NotNull
->>>>>>> 9e819fa1
   public IdeFrameFixture setGradleJvmArgs(@NotNull String jvmArgs) {
     Project project = getProject();
 
@@ -690,17 +629,13 @@
   }
 
   @NotNull
-  public IdeFrameFixture updateGradleWrapperVersion(@NotNull String version) {
+  public IdeFrameFixture updateGradleWrapperVersion(@NotNull String version) throws IOException {
     GradleWrapper.find(getProject()).updateDistributionUrlAndDisplayFailure(version);
     return this;
   }
 
   @NotNull
-<<<<<<< HEAD
-  public IdeFrameFixture updateAndroidGradlePluginVersion(@NotNull String version) {
-=======
   public IdeFrameFixture updateAndroidGradlePluginVersion(@NotNull String version) throws IOException {
->>>>>>> 9e819fa1
     ApplicationManager.getApplication().invokeAndWait(
       () -> {
         AndroidPluginVersionUpdater versionUpdater = AndroidPluginVersionUpdater.getInstance(getProject());
@@ -715,9 +650,12 @@
     Module module = getModule(moduleName);
     VirtualFile buildFile = getGradleBuildFile(module);
     Ref<GradleBuildModel> buildModelRef = new Ref<>();
-    ReadAction.run(() -> {
-      buildModelRef.set(GradleBuildModel.parseBuildFile(buildFile, getProject()));
-    });
+    new ReadAction() {
+      @Override
+      protected void run(@NotNull Result result) throws Throwable {
+        buildModelRef.set(GradleBuildModel.parseBuildFile(buildFile, getProject()));
+      }
+    }.execute();
     return new GradleBuildModelFixture(buildModelRef.get());
   }
 
@@ -768,8 +706,6 @@
     });
     robot().pressAndReleaseKey(KeyEvent.VK_ENTER, 0);
   }
-<<<<<<< HEAD
-=======
 
   @NotNull
   public Dimension getIdeFrameSize() {
@@ -782,5 +718,4 @@
     target().setSize(size);
     return this;
   }
->>>>>>> 9e819fa1
 }