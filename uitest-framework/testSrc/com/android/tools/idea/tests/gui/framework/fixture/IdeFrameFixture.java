--- conflicted
+++ resolved
@@ -168,15 +168,8 @@
   }
 
   @NotNull
-  /**
-   * We are invoking the build action here as the "Rebuild Project" action is no longer on the menu.
-   */
   public BuildStatus invokeRebuildProject(@Nullable Wait wait) {
-<<<<<<< HEAD
-    return actAndWaitForBuildToFinish(wait, it -> it.waitAndInvokeMenuPath("Build", "Assemble Project"));
-=======
     return actAndWaitForBuildToFinish(wait, it -> it.waitAndInvokeMenuPath("Build", "Clean and Assemble Project with Tests"));
->>>>>>> 8b7d83e8
   }
 
   @NotNull
