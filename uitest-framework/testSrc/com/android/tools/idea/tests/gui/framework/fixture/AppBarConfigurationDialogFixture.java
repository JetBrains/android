/*
 * Copyright (C) 2017 The Android Open Source Project
 *
 * Licensed under the Apache License, Version 2.0 (the "License");
 * you may not use this file except in compliance with the License.
 * You may obtain a copy of the License at
 *
 *      http://www.apache.org/licenses/LICENSE-2.0
 *
 * Unless required by applicable law or agreed to in writing, software
 * distributed under the License is distributed on an "AS IS" BASIS,
 * WITHOUT WARRANTIES OR CONDITIONS OF ANY KIND, either express or implied.
 * See the License for the specific language governing permissions and
 * limitations under the License.
 */
package com.android.tools.idea.tests.gui.framework.fixture;

import static com.android.tools.idea.tests.gui.framework.GuiTests.findAndClickButton;
import static com.android.tools.idea.tests.gui.framework.GuiTests.waitForBackgroundTasks;
import static com.android.tools.idea.tests.gui.framework.GuiTests.waitUntilShowing;

import com.android.tools.idea.tests.gui.framework.matcher.Matchers;
import com.android.tools.idea.uibuilder.handlers.ui.AppBarConfigurationDialog;
import com.intellij.ui.components.JBLabel;
import javax.swing.JDialog;
import org.fest.swing.core.GenericTypeMatcher;
import org.fest.swing.core.Robot;
import org.fest.swing.fixture.DialogFixture;
import org.jetbrains.annotations.NotNull;

<<<<<<< HEAD
=======
import javax.swing.*;

import static com.android.tools.idea.tests.gui.framework.GuiTests.*;

>>>>>>> b5f40ffd
public class AppBarConfigurationDialogFixture extends DialogFixture {
  private AppBarConfigurationDialogFixture(@NotNull Robot robot, @NotNull JDialog target) {
    super(robot, target);
  }

  @NotNull
  public static AppBarConfigurationDialogFixture find(@NotNull Robot robot) {
    return new AppBarConfigurationDialogFixture(robot,
                                                robot.finder().find(Matchers.byType(AppBarConfigurationDialog.class).andIsShowing()));
  }

  @NotNull
  public AppBarConfigurationDialogFixture clickOk() {
    findAndClickButton(this, "OK");
    return this;
  }

  @NotNull
  public AppBarConfigurationDialogFixture clickCancel() {
    findAndClickButton(this, "Cancel");
    return this;
  }

  @NotNull
  public AppBarConfigurationDialogFixture waitForPreview() {
    waitForBackgroundTasks(robot());
    waitUntilShowing(robot(),
                   Matchers.byName(JBLabel.class, "CollapsedPreview").and(new GenericTypeMatcher<>(JBLabel.class) {
                     @Override
                     protected boolean isMatching(@NotNull JBLabel component) {
                       return component.getIcon() != null;
                     }
                   }));
    return this;
  }
}<|MERGE_RESOLUTION|>--- conflicted
+++ resolved
@@ -28,13 +28,6 @@
 import org.fest.swing.fixture.DialogFixture;
 import org.jetbrains.annotations.NotNull;
 
-<<<<<<< HEAD
-=======
-import javax.swing.*;
-
-import static com.android.tools.idea.tests.gui.framework.GuiTests.*;
-
->>>>>>> b5f40ffd
 public class AppBarConfigurationDialogFixture extends DialogFixture {
   private AppBarConfigurationDialogFixture(@NotNull Robot robot, @NotNull JDialog target) {
     super(robot, target);
@@ -62,7 +55,7 @@
   public AppBarConfigurationDialogFixture waitForPreview() {
     waitForBackgroundTasks(robot());
     waitUntilShowing(robot(),
-                   Matchers.byName(JBLabel.class, "CollapsedPreview").and(new GenericTypeMatcher<>(JBLabel.class) {
+                   Matchers.byName(JBLabel.class, "CollapsedPreview").and(new GenericTypeMatcher<JBLabel>(JBLabel.class) {
                      @Override
                      protected boolean isMatching(@NotNull JBLabel component) {
                        return component.getIcon() != null;
