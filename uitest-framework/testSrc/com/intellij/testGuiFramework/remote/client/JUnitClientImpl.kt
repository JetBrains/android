--- conflicted
+++ resolved
@@ -100,11 +100,7 @@
     override fun write(b: Int) {}
   }
 
-<<<<<<< HEAD
-  inner class ClientSendThread(val connection: Socket, val objectOutputStream: ObjectOutputStream) : Thread(SEND_THREAD) {
-=======
   inner class ClientSendThread(private val connection: Socket, private val objectOutputStream: ObjectOutputStream) : Thread(SEND_THREAD) {
->>>>>>> 12e77d2e
     override fun run() {
       try {
         while (!connection.isClosed) {
@@ -123,7 +119,6 @@
               // if we tried to send a non-serializable Throwable, then wrap its string representation in an Exception and send that instead.
               if ((e is NotSerializableException || e is InvalidClassException) && message is JUnitInfoMessage && message.info is JUnitFailureInfo) {
                 val info = message.info
-<<<<<<< HEAD
                 val serializableThrowable = Exception(buildString {
                   val ex = message.info.failure.exception
                   appendln(ex.toString())
@@ -137,9 +132,6 @@
                     cause = cause.cause
                   }
                 })
-=======
-                val serializableThrowable = Exception(info.failure.exception.toString())
->>>>>>> 12e77d2e
                 val serializableMessage = JUnitInfoMessage(JUnitFailureInfo(info.type, Failure(info.description, serializableThrowable)))
                 objectOutputStream.writeObject(serializableMessage)
               }
