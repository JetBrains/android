--- conflicted
+++ resolved
@@ -1,6 +1,3 @@
-<<<<<<< HEAD
-<svg width="16" height="16" viewBox="0 0 16 16" xmlns="http://www.w3.org/2000/svg"><rect id="frame" width="16" height="17" fill="none"/><g fill="#AFB1B3" fill-rule="evenodd"><path d="M11 3h1a1 1 0 0 1 1 1v6h-2V3zM1 3h4v2H1z"/><path d="M6 3h6a1 1 0 0 1 1 1v1H6V3zM3 11h12v2H4a1 1 0 0 1-1-1v-1z"/><path d="M11 11h2v4h-2zM3 1h2v12H4a1 1 0 0 1-1-1V1z"/></g></svg>
-=======
 <!--
   - Copyright (C) 2025 The Android Open Source Project
   -
@@ -16,5 +13,4 @@
   - See the License for the specific language governing permissions and
   - limitations under the License.
   -->
-<svg width="16" height="16" viewBox="0 0 16 16" fill="none" xmlns="http://www.w3.org/2000/svg"><path d="M3.491 1.5v9.84c0 .083.067.15.15.15l9.784.017M12.5 9.518V3.65a.15.15 0 00-.15-.15H5.517M12.5 12v2M3.491 3.5h-2" stroke="#CED0D6" stroke-linecap="round"/></svg>
->>>>>>> 8b7d83e8
+<svg width="16" height="16" viewBox="0 0 16 16" fill="none" xmlns="http://www.w3.org/2000/svg"><path d="M3.491 1.5v9.84c0 .083.067.15.15.15l9.784.017M12.5 9.518V3.65a.15.15 0 00-.15-.15H5.517M12.5 12v2M3.491 3.5h-2" stroke="#CED0D6" stroke-linecap="round"/></svg>