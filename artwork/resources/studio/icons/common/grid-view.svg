<<<<<<< HEAD
<svg width="16" height="16" viewBox="0 0 16 16" xmlns="http://www.w3.org/2000/svg"><rect id="frame" width="17" height="16" fill="none"/><g fill="#6E6E6E" fill-rule="evenodd"><path d="M2 4h4v4H2zM2 9h4v4H2zM7 4h4v4H7zM7 9h4v4H7zM12 4h4v4h-4zM12 9h4v4h-4z"/></g></svg>
=======
<!--
  - Copyright (C) 2025 The Android Open Source Project
  -
  - Licensed under the Apache License, Version 2.0 (the "License");
  - you may not use this file except in compliance with the License.
  - You may obtain a copy of the License at
  -
  -      http://www.apache.org/licenses/LICENSE-2.0
  -
  - Unless required by applicable law or agreed to in writing, software
  - distributed under the License is distributed on an "AS IS" BASIS,
  - WITHOUT WARRANTIES OR CONDITIONS OF ANY KIND, either express or implied.
  - See the License for the specific language governing permissions and
  - limitations under the License.
  -->
<svg width="16" height="16" viewBox="0 0 16 16" fill="none" xmlns="http://www.w3.org/2000/svg"><rect x="1.5" y="4.5" width="3" height="3" rx=".5" stroke="#6C707E"/><rect x="1.5" y="9.5" width="3" height="3" rx=".5" stroke="#6C707E"/><rect x="6.5" y="4.5" width="3" height="3" rx=".5" stroke="#6C707E"/><rect x="6.5" y="9.5" width="3" height="3" rx=".5" stroke="#6C707E"/><rect x="11.5" y="4.5" width="3" height="3" rx=".5" stroke="#6C707E"/><rect x="11.5" y="9.5" width="3" height="3" rx=".5" stroke="#6C707E"/></svg>
>>>>>>> 8b7d83e8
<|MERGE_RESOLUTION|>--- conflicted
+++ resolved
@@ -1,6 +1,3 @@
-<<<<<<< HEAD
-<svg width="16" height="16" viewBox="0 0 16 16" xmlns="http://www.w3.org/2000/svg"><rect id="frame" width="17" height="16" fill="none"/><g fill="#6E6E6E" fill-rule="evenodd"><path d="M2 4h4v4H2zM2 9h4v4H2zM7 4h4v4H7zM7 9h4v4H7zM12 4h4v4h-4zM12 9h4v4h-4z"/></g></svg>
-=======
 <!--
   - Copyright (C) 2025 The Android Open Source Project
   -
@@ -16,5 +13,4 @@
   - See the License for the specific language governing permissions and
   - limitations under the License.
   -->
-<svg width="16" height="16" viewBox="0 0 16 16" fill="none" xmlns="http://www.w3.org/2000/svg"><rect x="1.5" y="4.5" width="3" height="3" rx=".5" stroke="#6C707E"/><rect x="1.5" y="9.5" width="3" height="3" rx=".5" stroke="#6C707E"/><rect x="6.5" y="4.5" width="3" height="3" rx=".5" stroke="#6C707E"/><rect x="6.5" y="9.5" width="3" height="3" rx=".5" stroke="#6C707E"/><rect x="11.5" y="4.5" width="3" height="3" rx=".5" stroke="#6C707E"/><rect x="11.5" y="9.5" width="3" height="3" rx=".5" stroke="#6C707E"/></svg>
->>>>>>> 8b7d83e8
+<svg width="16" height="16" viewBox="0 0 16 16" fill="none" xmlns="http://www.w3.org/2000/svg"><rect x="1.5" y="4.5" width="3" height="3" rx=".5" stroke="#6C707E"/><rect x="1.5" y="9.5" width="3" height="3" rx=".5" stroke="#6C707E"/><rect x="6.5" y="4.5" width="3" height="3" rx=".5" stroke="#6C707E"/><rect x="6.5" y="9.5" width="3" height="3" rx=".5" stroke="#6C707E"/><rect x="11.5" y="4.5" width="3" height="3" rx=".5" stroke="#6C707E"/><rect x="11.5" y="9.5" width="3" height="3" rx=".5" stroke="#6C707E"/></svg>