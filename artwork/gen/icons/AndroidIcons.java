// Copyright 2000-2020 JetBrains s.r.o. Use of this source code is governed by the Apache 2.0 license that can be found in the LICENSE file.
package icons;

import com.intellij.ui.IconManager;
import org.jetbrains.annotations.NotNull;

import javax.swing.*;

/**
 * NOTE THIS FILE IS AUTO-GENERATED
 * DO NOT EDIT IT BY HAND, run "Generate icon classes" configuration instead
 */
public final class AndroidIcons {
  private static @NotNull Icon load(@NotNull String path, long cacheKey, int flags) {
    return IconManager.getInstance().loadRasterizedIcon(path, AndroidIcons.class.getClassLoader(), cacheKey, flags);
  }
<<<<<<< HEAD
  /** 16x16 */ public static final @NotNull Icon Activity = load("/icons/activity.png", 0L, 1);
  /** 16x16 */ public static final @NotNull Icon Android = load("/icons/android.svg", 7539975312323470635L, 0);
=======
  /** 16x16 */ public static final @NotNull Icon Activity = load("icons/activity.png", 0L, 1);
  /** 16x16 */ public static final @NotNull Icon Android = load("icons/android.svg", 7539975312323470635L, 0);
  /** 16x16 */ public static final @NotNull Icon AndroidFile = load("icons/android_file.png", 0L, 1);
>>>>>>> c0044e04

  public static final class Assistant {
    /** 18x18 */ public static final @NotNull Icon TutorialIndicator = load("icons/assistant/tutorialIndicator.png", 0L, 7);
  }

<<<<<<< HEAD
=======
  /** 16x16 */ public static final @NotNull Icon AvdManager = load("icons/avd_manager.png", 0L, 1);

  public static final class Ddms {
    /** 16x16 */ public static final @NotNull Icon Emulator02 = load("icons/ddms/emulator_02.png", 0L, 1);
    /** 16x16 */ public static final @Deprecated @NotNull Icon Emulator2 = Emulator02;
    /** 16x16 */ public static final @NotNull Icon EmulatorDevice = load("icons/ddms/emulator_device.png", 0L, 1);
    /** 16x16 */ public static final @NotNull Icon RealDevice = load("icons/ddms/real_device.png", 0L, 1);
    /** 16x16 */ public static final @NotNull Icon ScreenCapture = load("icons/ddms/screen_capture.png", 0L, 1);
    /** 16x16 */ public static final @NotNull Icon ScreenRecorder = load("icons/ddms/screen_recorder.png", 0L, 1);
  }

  /** 16x16 */ public static final @NotNull Icon Display = load("icons/display.png", 0L, 1);
  /** 20x20 */ public static final @NotNull Icon DropArrow = load("icons/dropArrow.png", 0L, 0);
  /** 40x40 */ public static final @NotNull Icon DropArrow_2 = load("icons/dropArrow@2.png", 0L, 0);

>>>>>>> c0044e04
  public static final class Explorer {
    /** 16x16 */ public static final @NotNull Icon DatabaseFolder = load("icons/explorer/DatabaseFolder.png", 0L, 7);
    /** 220x125 */ public static final @NotNull Icon DevicesLineup = load("icons/explorer/devices-lineup.png", 0L, 7);
  }

  public static final class Flags {
    /** 16x11 */ public static final @NotNull Icon Fi = load("icons/flags/fi.png", 0L, 0);
    /** 16x11 */ public static final @NotNull Icon Fj = load("icons/flags/fj.png", 0L, 0);
    /** 16x11 */ public static final @NotNull Icon Fk = load("icons/flags/fk.png", 0L, 0);
    /** 16x16 */ public static final @NotNull Icon FlagEmpty = load("icons/flags/flag_empty.png", 0L, 0);
    /** 16x11 */ public static final @NotNull Icon Fm = load("icons/flags/fm.png", 0L, 0);
    /** 16x11 */ public static final @NotNull Icon Fo = load("icons/flags/fo.png", 0L, 0);
    /** 16x11 */ public static final @NotNull Icon Fr = load("icons/flags/fr.png", 0L, 0);
    /** 16x11 */ public static final @NotNull Icon Hk = load("icons/flags/hk.png", 0L, 0);
    /** 16x11 */ public static final @NotNull Icon Hm = load("icons/flags/hm.png", 0L, 0);
    /** 16x11 */ public static final @NotNull Icon Hn = load("icons/flags/hn.png", 0L, 0);
    /** 16x11 */ public static final @NotNull Icon Hr = load("icons/flags/hr.png", 0L, 0);
    /** 16x11 */ public static final @NotNull Icon Ht = load("icons/flags/ht.png", 0L, 0);
    /** 16x11 */ public static final @NotNull Icon Hu = load("icons/flags/hu.png", 0L, 0);
    /** 16x11 */ public static final @NotNull Icon Jm = load("icons/flags/jm.png", 0L, 0);
    /** 16x11 */ public static final @NotNull Icon Jo = load("icons/flags/jo.png", 0L, 0);
    /** 16x11 */ public static final @NotNull Icon Jp = load("icons/flags/jp.png", 0L, 0);
    /** 16x11 */ public static final @NotNull Icon Ke = load("icons/flags/ke.png", 0L, 0);
    /** 16x11 */ public static final @NotNull Icon Kg = load("icons/flags/kg.png", 0L, 0);
    /** 16x11 */ public static final @NotNull Icon Kh = load("icons/flags/kh.png", 0L, 0);
    /** 16x11 */ public static final @NotNull Icon Ki = load("icons/flags/ki.png", 0L, 0);
    /** 16x11 */ public static final @NotNull Icon Km = load("icons/flags/km.png", 0L, 0);
    /** 16x11 */ public static final @NotNull Icon Kn = load("icons/flags/kn.png", 0L, 0);
    /** 16x11 */ public static final @NotNull Icon Kp = load("icons/flags/kp.png", 0L, 0);
    /** 16x11 */ public static final @NotNull Icon Kr = load("icons/flags/kr.png", 0L, 0);
    /** 16x11 */ public static final @NotNull Icon Kw = load("icons/flags/kw.png", 0L, 0);
    /** 16x11 */ public static final @NotNull Icon Ky = load("icons/flags/ky.png", 0L, 0);
    /** 16x11 */ public static final @NotNull Icon Kz = load("icons/flags/kz.png", 0L, 0);
  }

<<<<<<< HEAD
  /** 16x16 */ public static final @NotNull Icon NotMatch = load("/icons/notMatch.png", 0L, 7);
  /** 16x16 */ public static final @NotNull Icon Variant = load("/icons/variant.png", 0L, 1);
=======
  /** 16x16 */ public static final @NotNull Icon FlipLandscape = load("icons/flip_landscape.png", 0L, 1);
  /** 16x16 */ public static final @NotNull Icon FlipPortrait = load("icons/flip_portrait.png", 0L, 1);
  /** 23x23 */ public static final @NotNull Icon GreyQuestion = load("icons/grey_question.png", 0L, 1);
  /** 16x16 */ public static final @NotNull Icon Landscape = load("icons/landscape.png", 0L, 1);

  public static final class Mockup {
    /** 16x16 */ public static final @NotNull Icon AspectRatio = load("icons/mockup/aspect_ratio.png", 0L, 7);
    /** 16x16 */ public static final @NotNull Icon Crop = load("icons/mockup/crop.png", 0L, 7);
    /** 16x16 */ public static final @NotNull Icon ExtractBg = load("icons/mockup/extract_bg.png", 0L, 1);
    /** 16x16 */ public static final @NotNull Icon Mockup = load("icons/mockup/mockup.png", 0L, 7);
    /** 16x16 */ public static final @NotNull Icon MockupAdd = load("icons/mockup/mockup_add.png", 0L, 1);
    /** 16x16 */ public static final @NotNull Icon NewLayout = load("icons/mockup/new_layout.png", 0L, 7);
    /** 100x100 */ public static final @NotNull Icon NoMockup = load("icons/mockup/no_mockup.png", 0L, 7);
  }

  public static final class Nele {
    public static final class Issue {
      /** 8x8 */ public static final @NotNull Icon ErrorBadge = load("icons/nele/issue/error-badge.png", 0L, 1);
      /** 8x8 */ public static final @NotNull Icon WarningBadge = load("icons/nele/issue/warning-badge.png", 0L, 1);
    }
  }

  /** 16x16 */ public static final @NotNull Icon NotMatch = load("icons/notMatch.png", 0L, 7);
  /** 16x16 */ public static final @NotNull Icon Portrait = load("icons/portrait.png", 0L, 1);
  /** 16x16 */ public static final @NotNull Icon RenderScript = load("icons/render-script.png", 0L, 7);
  /** 16x16 */ public static final @NotNull Icon SdkManager = load("icons/sdk_manager.png", 0L, 1);

  public static final class Sherpa {
    /** 16x16 */ public static final @NotNull Icon SwitchBlueprintBoth = load("icons/sherpa/switch_blueprint_both.png", 0L, 2);
    /** 16x16 */ public static final @NotNull Icon SwitchBlueprintOff = load("icons/sherpa/switch_blueprint_off.png", 0L, 2);
    /** 16x16 */ public static final @NotNull Icon SwitchBlueprintOn = load("icons/sherpa/switch_blueprint_on.png", 0L, 0);
  }

  /** 16x16 */ public static final @NotNull Icon Square = load("icons/square.png", 0L, 1);
  /** 16x16 */ public static final @NotNull Icon Targets = load("icons/targets.png", 0L, 1);
  /** 13x13 */ public static final @NotNull Icon ThemesPreview = load("icons/themesPreview.png", 0L, 0);

  public static final class Toolwindows {
    /** 13x13 */ public static final @NotNull Icon ToolWindowWarning = load("icons/toolwindows/toolWindowWarning.svg", 5553613674871854018L, 2);
  }

  /** 16x16 */ public static final @NotNull Icon Variant = load("icons/variant.png", 0L, 1);
>>>>>>> c0044e04

  public static final class Versions {
    /** 128x128 */ public static final @NotNull Icon Default = load("icons/versions/Default.png", 0L, 0);
    /** 32x32 */ public static final @NotNull Icon Default32 = load("icons/versions/Default_32.png", 0L, 0);
    /** 128x128 */ public static final @NotNull Icon Gingerbread = load("icons/versions/Gingerbread.png", 0L, 0);
    /** 32x32 */ public static final @NotNull Icon Gingerbread32 = load("icons/versions/Gingerbread_32.png", 0L, 1);
    /** 128x128 */ public static final @NotNull Icon Honeycomb = load("icons/versions/Honeycomb.png", 0L, 0);
    /** 32x32 */ public static final @NotNull Icon Honeycomb32 = load("icons/versions/Honeycomb_32.png", 0L, 1);
    /** 128x128 */ public static final @NotNull Icon IceCreamSandwich = load("icons/versions/IceCreamSandwich.png", 0L, 0);
    /** 32x32 */ public static final @NotNull Icon IceCreamSandwich32 = load("icons/versions/IceCreamSandwich_32.png", 0L, 1);
    /** 128x128 */ public static final @NotNull Icon Jelly_Bean = load("icons/versions/Jelly Bean.png", 0L, 0);
    /** 32x32 */ public static final @NotNull Icon Jelly_Bean32 = load("icons/versions/Jelly Bean_32.png", 0L, 1);
    /** 128x128 */ public static final @NotNull Icon KitKat_Wear = load("icons/versions/KitKat Wear.png", 0L, 0);
    /** 32x32 */ public static final @NotNull Icon KitKat_Wear32 = load("icons/versions/KitKat Wear_32.png", 0L, 1);
    /** 128x128 */ public static final @NotNull Icon KitKat = load("icons/versions/KitKat.png", 0L, 0);
    /** 32x32 */ public static final @NotNull Icon KitKat32 = load("icons/versions/KitKat_32.png", 0L, 1);
    /** 128x128 */ public static final @NotNull Icon Lollipop = load("icons/versions/Lollipop.png", 0L, 0);
    /** 32x32 */ public static final @NotNull Icon Lollipop32 = load("icons/versions/Lollipop_32.png", 0L, 1);
    /** 128x128 */ public static final @NotNull Icon Marshmallow = load("icons/versions/Marshmallow.png", 0L, 0);
    /** 32x32 */ public static final @NotNull Icon Marshmallow32 = load("icons/versions/Marshmallow_32.png", 0L, 1);
    /** 128x128 */ public static final @NotNull Icon Nougat = load("icons/versions/Nougat.png", 0L, 0);
    /** 32x32 */ public static final @NotNull Icon Nougat32 = load("icons/versions/Nougat_32.png", 0L, 1);
    /** 128x128 */ public static final @NotNull Icon Oreo = load("icons/versions/Oreo.png", 0L, 0);
    /** 32x32 */ public static final @NotNull Icon Oreo32 = load("icons/versions/Oreo_32.png", 0L, 1);
    /** 128x128 */ public static final @NotNull Icon Pie = load("icons/versions/Pie.png", 0L, 0);
    /** 32x32 */ public static final @NotNull Icon Pie32 = load("icons/versions/Pie_32.png", 0L, 1);
  }

  public static final class Wizards {
<<<<<<< HEAD
    /** 512x512 */ public static final @NotNull Icon AndroidModule = load("/icons/wizards/android_module.png", 0L, 0);
    /** 512x512 */ public static final @NotNull Icon AutomotiveModule = load("/icons/wizards/automotive_module.png", 0L, 0);
    /** 512x512 */ public static final @NotNull Icon BenchmarkModule = load("/icons/wizards/benchmark_module.png", 0L, 0);
    /** 512x512 */ public static final @NotNull Icon DynamicFeatureModule = load("/icons/wizards/dynamic_feature_module.png", 0L, 0);
    /** 512x512 */ public static final @NotNull Icon EclipseModule = load("/icons/wizards/eclipse_module.png", 0L, 0);
    /** 512x512 */ public static final @NotNull Icon GradleModule = load("/icons/wizards/gradle_module.png", 0L, 0);
    /** 512x512 */ public static final @NotNull Icon InstantDynamicFeatureModule = load("/icons/wizards/instant_dynamic_feature_module.png", 0L, 0);
    /** 512x512 */ public static final @NotNull Icon MobileModule = load("/icons/wizards/mobile_module.png", 0L, 0);

    public static final class Navigation {
      /** 256x256 */ public static final @NotNull Icon BottomNavigation = load("/icons/wizards/navigation/bottom_navigation.png", 0L, 1);
=======
    /** 512x512 */ public static final @NotNull Icon AndroidModule = load("icons/wizards/android_module.png", 0L, 0);
    /** 512x512 */ public static final @NotNull Icon AutomotiveModule = load("icons/wizards/automotive_module.png", 0L, 0);
    /** 512x512 */ public static final @NotNull Icon BenchmarkModule = load("icons/wizards/benchmark_module.png", 0L, 0);
    /** 256x256 */ public static final @NotNull Icon CppConfigure = load("icons/wizards/cpp_configure.png", 0L, 1);
    /** 512x512 */ public static final @NotNull Icon DynamicFeatureModule = load("icons/wizards/dynamic_feature_module.png", 0L, 0);
    /** 512x512 */ public static final @NotNull Icon EclipseModule = load("icons/wizards/eclipse_module.png", 0L, 0);
    /** 512x512 */ public static final @NotNull Icon GradleModule = load("icons/wizards/gradle_module.png", 0L, 0);
    /** 512x512 */ public static final @NotNull Icon InstantDynamicFeatureModule = load("icons/wizards/instant_dynamic_feature_module.png", 0L, 0);
    /** 512x512 */ public static final @NotNull Icon MobileModule = load("icons/wizards/mobile_module.png", 0L, 0);

    public static final class Navigation {
      /** 256x256 */ public static final @NotNull Icon BottomNavigation = load("icons/wizards/navigation/bottom_navigation.png", 0L, 1);
      /** 256x256 */ public static final @NotNull Icon NavigationDrawer = load("icons/wizards/navigation/navigation_drawer.png", 0L, 1);
      /** 256x256 */ public static final @NotNull Icon NavigationTabs = load("icons/wizards/navigation/navigation_tabs.png", 0L, 1);
>>>>>>> c0044e04
    }

    /** 256x256 */ public static final @NotNull Icon NoActivity = load("icons/wizards/no_activity.png", 0L, 7);
    /** 60x60 */ public static final @NotNull Icon StudioProduct = load("icons/wizards/studio_product.png", 0L, 1);
    /** 512x512 */ public static final @NotNull Icon ThingsModule = load("icons/wizards/things_module.png", 0L, 0);
    /** 512x512 */ public static final @NotNull Icon TvModule = load("icons/wizards/tv_module.png", 0L, 0);
    /** 512x512 */ public static final @NotNull Icon WearModule = load("icons/wizards/wear_module.png", 0L, 0);
    /** 60x60 */ public static final @NotNull Icon Welcome = load("icons/wizards/welcome.png", 0L, 1);
    /** 80x80 */ public static final @NotNull Icon WelcomeMaterial = load("icons/wizards/welcome_material.png", 0L, 1);
  }
}<|MERGE_RESOLUTION|>--- conflicted
+++ resolved
@@ -14,37 +14,13 @@
   private static @NotNull Icon load(@NotNull String path, long cacheKey, int flags) {
     return IconManager.getInstance().loadRasterizedIcon(path, AndroidIcons.class.getClassLoader(), cacheKey, flags);
   }
-<<<<<<< HEAD
   /** 16x16 */ public static final @NotNull Icon Activity = load("/icons/activity.png", 0L, 1);
   /** 16x16 */ public static final @NotNull Icon Android = load("/icons/android.svg", 7539975312323470635L, 0);
-=======
-  /** 16x16 */ public static final @NotNull Icon Activity = load("icons/activity.png", 0L, 1);
-  /** 16x16 */ public static final @NotNull Icon Android = load("icons/android.svg", 7539975312323470635L, 0);
-  /** 16x16 */ public static final @NotNull Icon AndroidFile = load("icons/android_file.png", 0L, 1);
->>>>>>> c0044e04
 
   public static final class Assistant {
     /** 18x18 */ public static final @NotNull Icon TutorialIndicator = load("icons/assistant/tutorialIndicator.png", 0L, 7);
   }
 
-<<<<<<< HEAD
-=======
-  /** 16x16 */ public static final @NotNull Icon AvdManager = load("icons/avd_manager.png", 0L, 1);
-
-  public static final class Ddms {
-    /** 16x16 */ public static final @NotNull Icon Emulator02 = load("icons/ddms/emulator_02.png", 0L, 1);
-    /** 16x16 */ public static final @Deprecated @NotNull Icon Emulator2 = Emulator02;
-    /** 16x16 */ public static final @NotNull Icon EmulatorDevice = load("icons/ddms/emulator_device.png", 0L, 1);
-    /** 16x16 */ public static final @NotNull Icon RealDevice = load("icons/ddms/real_device.png", 0L, 1);
-    /** 16x16 */ public static final @NotNull Icon ScreenCapture = load("icons/ddms/screen_capture.png", 0L, 1);
-    /** 16x16 */ public static final @NotNull Icon ScreenRecorder = load("icons/ddms/screen_recorder.png", 0L, 1);
-  }
-
-  /** 16x16 */ public static final @NotNull Icon Display = load("icons/display.png", 0L, 1);
-  /** 20x20 */ public static final @NotNull Icon DropArrow = load("icons/dropArrow.png", 0L, 0);
-  /** 40x40 */ public static final @NotNull Icon DropArrow_2 = load("icons/dropArrow@2.png", 0L, 0);
-
->>>>>>> c0044e04
   public static final class Explorer {
     /** 16x16 */ public static final @NotNull Icon DatabaseFolder = load("icons/explorer/DatabaseFolder.png", 0L, 7);
     /** 220x125 */ public static final @NotNull Icon DevicesLineup = load("icons/explorer/devices-lineup.png", 0L, 7);
@@ -80,53 +56,8 @@
     /** 16x11 */ public static final @NotNull Icon Kz = load("icons/flags/kz.png", 0L, 0);
   }
 
-<<<<<<< HEAD
   /** 16x16 */ public static final @NotNull Icon NotMatch = load("/icons/notMatch.png", 0L, 7);
   /** 16x16 */ public static final @NotNull Icon Variant = load("/icons/variant.png", 0L, 1);
-=======
-  /** 16x16 */ public static final @NotNull Icon FlipLandscape = load("icons/flip_landscape.png", 0L, 1);
-  /** 16x16 */ public static final @NotNull Icon FlipPortrait = load("icons/flip_portrait.png", 0L, 1);
-  /** 23x23 */ public static final @NotNull Icon GreyQuestion = load("icons/grey_question.png", 0L, 1);
-  /** 16x16 */ public static final @NotNull Icon Landscape = load("icons/landscape.png", 0L, 1);
-
-  public static final class Mockup {
-    /** 16x16 */ public static final @NotNull Icon AspectRatio = load("icons/mockup/aspect_ratio.png", 0L, 7);
-    /** 16x16 */ public static final @NotNull Icon Crop = load("icons/mockup/crop.png", 0L, 7);
-    /** 16x16 */ public static final @NotNull Icon ExtractBg = load("icons/mockup/extract_bg.png", 0L, 1);
-    /** 16x16 */ public static final @NotNull Icon Mockup = load("icons/mockup/mockup.png", 0L, 7);
-    /** 16x16 */ public static final @NotNull Icon MockupAdd = load("icons/mockup/mockup_add.png", 0L, 1);
-    /** 16x16 */ public static final @NotNull Icon NewLayout = load("icons/mockup/new_layout.png", 0L, 7);
-    /** 100x100 */ public static final @NotNull Icon NoMockup = load("icons/mockup/no_mockup.png", 0L, 7);
-  }
-
-  public static final class Nele {
-    public static final class Issue {
-      /** 8x8 */ public static final @NotNull Icon ErrorBadge = load("icons/nele/issue/error-badge.png", 0L, 1);
-      /** 8x8 */ public static final @NotNull Icon WarningBadge = load("icons/nele/issue/warning-badge.png", 0L, 1);
-    }
-  }
-
-  /** 16x16 */ public static final @NotNull Icon NotMatch = load("icons/notMatch.png", 0L, 7);
-  /** 16x16 */ public static final @NotNull Icon Portrait = load("icons/portrait.png", 0L, 1);
-  /** 16x16 */ public static final @NotNull Icon RenderScript = load("icons/render-script.png", 0L, 7);
-  /** 16x16 */ public static final @NotNull Icon SdkManager = load("icons/sdk_manager.png", 0L, 1);
-
-  public static final class Sherpa {
-    /** 16x16 */ public static final @NotNull Icon SwitchBlueprintBoth = load("icons/sherpa/switch_blueprint_both.png", 0L, 2);
-    /** 16x16 */ public static final @NotNull Icon SwitchBlueprintOff = load("icons/sherpa/switch_blueprint_off.png", 0L, 2);
-    /** 16x16 */ public static final @NotNull Icon SwitchBlueprintOn = load("icons/sherpa/switch_blueprint_on.png", 0L, 0);
-  }
-
-  /** 16x16 */ public static final @NotNull Icon Square = load("icons/square.png", 0L, 1);
-  /** 16x16 */ public static final @NotNull Icon Targets = load("icons/targets.png", 0L, 1);
-  /** 13x13 */ public static final @NotNull Icon ThemesPreview = load("icons/themesPreview.png", 0L, 0);
-
-  public static final class Toolwindows {
-    /** 13x13 */ public static final @NotNull Icon ToolWindowWarning = load("icons/toolwindows/toolWindowWarning.svg", 5553613674871854018L, 2);
-  }
-
-  /** 16x16 */ public static final @NotNull Icon Variant = load("icons/variant.png", 0L, 1);
->>>>>>> c0044e04
 
   public static final class Versions {
     /** 128x128 */ public static final @NotNull Icon Default = load("icons/versions/Default.png", 0L, 0);
@@ -156,7 +87,6 @@
   }
 
   public static final class Wizards {
-<<<<<<< HEAD
     /** 512x512 */ public static final @NotNull Icon AndroidModule = load("/icons/wizards/android_module.png", 0L, 0);
     /** 512x512 */ public static final @NotNull Icon AutomotiveModule = load("/icons/wizards/automotive_module.png", 0L, 0);
     /** 512x512 */ public static final @NotNull Icon BenchmarkModule = load("/icons/wizards/benchmark_module.png", 0L, 0);
@@ -168,22 +98,6 @@
 
     public static final class Navigation {
       /** 256x256 */ public static final @NotNull Icon BottomNavigation = load("/icons/wizards/navigation/bottom_navigation.png", 0L, 1);
-=======
-    /** 512x512 */ public static final @NotNull Icon AndroidModule = load("icons/wizards/android_module.png", 0L, 0);
-    /** 512x512 */ public static final @NotNull Icon AutomotiveModule = load("icons/wizards/automotive_module.png", 0L, 0);
-    /** 512x512 */ public static final @NotNull Icon BenchmarkModule = load("icons/wizards/benchmark_module.png", 0L, 0);
-    /** 256x256 */ public static final @NotNull Icon CppConfigure = load("icons/wizards/cpp_configure.png", 0L, 1);
-    /** 512x512 */ public static final @NotNull Icon DynamicFeatureModule = load("icons/wizards/dynamic_feature_module.png", 0L, 0);
-    /** 512x512 */ public static final @NotNull Icon EclipseModule = load("icons/wizards/eclipse_module.png", 0L, 0);
-    /** 512x512 */ public static final @NotNull Icon GradleModule = load("icons/wizards/gradle_module.png", 0L, 0);
-    /** 512x512 */ public static final @NotNull Icon InstantDynamicFeatureModule = load("icons/wizards/instant_dynamic_feature_module.png", 0L, 0);
-    /** 512x512 */ public static final @NotNull Icon MobileModule = load("icons/wizards/mobile_module.png", 0L, 0);
-
-    public static final class Navigation {
-      /** 256x256 */ public static final @NotNull Icon BottomNavigation = load("icons/wizards/navigation/bottom_navigation.png", 0L, 1);
-      /** 256x256 */ public static final @NotNull Icon NavigationDrawer = load("icons/wizards/navigation/navigation_drawer.png", 0L, 1);
-      /** 256x256 */ public static final @NotNull Icon NavigationTabs = load("icons/wizards/navigation/navigation_tabs.png", 0L, 1);
->>>>>>> c0044e04
     }
 
     /** 256x256 */ public static final @NotNull Icon NoActivity = load("icons/wizards/no_activity.png", 0L, 7);
