--- conflicted
+++ resolved
@@ -93,12 +93,11 @@
     /** 16x16 */ public static final @NotNull Icon CLEAR = load("intui/icons/common/clear.svg", "studio/icons/common/clear.svg", 1892752680, 2);
     /** 16x16 */ public static final @NotNull Icon CLOSE = load("intui/icons/common/close.svg", "studio/icons/common/close.svg", 1072227611, 2);
     /** 16x16 */ public static final @NotNull Icon CONFIGURE_COLUMNS = load("studio/icons/common/configure-columns.svg", -171488656, 2);
-<<<<<<< HEAD
     /** 16x16 */ public static final @NotNull Icon CROP = load("intui/icons/common/crop.svg", "studio/icons/common/crop.svg", -430021788, 2);
     /** 16x16 */ public static final @NotNull Icon DELETE = load("intui/icons/common/delete.svg", "studio/icons/common/delete.svg", 55368258, 2);
     /** 16x16 */ public static final @NotNull Icon EDIT = load("intui/icons/common/edit.svg", "studio/icons/common/edit.svg", -1443582273, 2);
     /** 16x16 */ public static final @NotNull Icon ERROR_DECORATOR = load("intui/icons/common/error-decorator.svg", "studio/icons/common/error-decorator.svg", 1752370570, 2);
-    /** 16x16 */ public static final @NotNull Icon ERROR_INLINE = load("studio/icons/common/error-inline.svg", -1267613464, 2);
+    /** 16x16 */ public static final @NotNull Icon ERROR_INLINE = load("studio/icons/common/error-inline.svg", "intui/icons/common/error-inline.svg", -1267613464, 2);
     /** 16x16 */ public static final @NotNull Icon ERROR_STACK = load("intui/icons/common/error-stack.svg", "studio/icons/common/error-stack.svg", 1724576961, 2);
     /** 16x16 */ public static final @NotNull Icon ERROR = load("intui/icons/common/error.svg", "studio/icons/common/error.svg", -1991257582, 2);
     /** 16x16 */ public static final @NotNull Icon EXPORT = load("intui/icons/common/export.svg", "studio/icons/common/export.svg", -414706009, 2);
@@ -107,7 +106,7 @@
     /** 16x16 */ public static final @NotNull Icon GROUP = load("intui/icons/common/group.svg", "studio/icons/common/group.svg", -616944603, 2);
     /** 16x16 */ public static final @NotNull Icon HELP = load("intui/icons/common/help.svg", "studio/icons/common/help.svg", 1868521137, 2);
     /** 16x16 */ public static final @NotNull Icon IMPORT_DATA = load("intui/icons/common/import-data.svg", "studio/icons/common/import-data.svg", 2036891466, 2);
-    /** 16x16 */ public static final @NotNull Icon INFO_INLINE = load("studio/icons/common/info-inline.svg", -2140866011, 2);
+    /** 16x16 */ public static final @NotNull Icon INFO_INLINE = load("studio/icons/common/info-inline.svg", "intui/icons/common/info-inline.svg", -2140866011, 2);
     /** 16x16 */ public static final @NotNull Icon INFO = load("intui/icons/common/info.svg", "studio/icons/common/info.svg", 216054291, 2);
     /** 16x16 */ public static final @NotNull Icon LINK = load("intui/icons/common/link.svg", "studio/icons/common/link.svg", 636172221, 2);
     /** 16x16 */ public static final @NotNull Icon LIST_VIEW = load("intui/icons/common/list-view.svg", "studio/icons/common/list-view.svg", 1382368463, 2);
@@ -116,30 +115,6 @@
     /** 16x16 */ public static final @NotNull Icon LOGOUT = load("intui/icons/common/logout.svg", "studio/icons/common/logout.svg", -377217031, 2);
     /** 16x16 */ public static final @NotNull Icon MISSING = load("intui/icons/common/missing.svg", "studio/icons/common/missing.svg", -514092134, 2);
     /** 16x16 */ public static final @NotNull Icon OVERFLOW = load("intui/icons/common/overflow.svg", "studio/icons/common/overflow.svg", -189393049, 2);
-=======
-    /** 16x16 */ public static final @NotNull Icon CROP = load("studio/icons/common/crop.svg", "intui/icons/common/crop.svg", -430021788, 2);
-    /** 16x16 */ public static final @NotNull Icon DELETE = load("studio/icons/common/delete.svg", "intui/icons/common/delete.svg", 55368258, 2);
-    /** 16x16 */ public static final @NotNull Icon EDIT = load("studio/icons/common/edit.svg", "intui/icons/common/edit.svg", -1443582273, 2);
-    /** 16x16 */ public static final @NotNull Icon ERROR_DECORATOR = load("studio/icons/common/error-decorator.svg", "intui/icons/common/error-decorator.svg", 1752370570, 2);
-    /** 16x16 */ public static final @NotNull Icon ERROR_INLINE = load("studio/icons/common/error-inline.svg", "intui/icons/common/error-inline.svg", -1267613464, 2);
-    /** 16x16 */ public static final @NotNull Icon ERROR_STACK = load("studio/icons/common/error-stack.svg", "intui/icons/common/error-stack.svg", 1724576961, 2);
-    /** 16x16 */ public static final @NotNull Icon ERROR = load("studio/icons/common/error.svg", "intui/icons/common/error.svg", -1991257582, 2);
-    /** 16x16 */ public static final @NotNull Icon EXPORT = load("studio/icons/common/export.svg", "intui/icons/common/export.svg", -414706009, 2);
-    /** 16x16 */ public static final @NotNull Icon FILTER = load("studio/icons/common/filter.svg", "intui/icons/common/filter.svg", -531506946, 2);
-    /** 17x16 */ public static final @NotNull Icon GRID_VIEW = load("studio/icons/common/grid-view.svg", "intui/icons/common/grid-view.svg", 1937593400, 2);
-    /** 16x16 */ public static final @NotNull Icon GROUP = load("studio/icons/common/group.svg", "intui/icons/common/group.svg", -616944603, 2);
-    /** 16x16 */ public static final @NotNull Icon HELP = load("studio/icons/common/help.svg", "intui/icons/common/help.svg", 1868521137, 2);
-    /** 16x16 */ public static final @NotNull Icon IMPORT_DATA = load("studio/icons/common/import-data.svg", "intui/icons/common/import-data.svg", 2036891466, 2);
-    /** 16x16 */ public static final @NotNull Icon INFO_INLINE = load("studio/icons/common/info-inline.svg", "intui/icons/common/info-inline.svg", -2140866011, 2);
-    /** 16x16 */ public static final @NotNull Icon INFO = load("studio/icons/common/info.svg", "intui/icons/common/info.svg", 216054291, 2);
-    /** 16x16 */ public static final @NotNull Icon LINK = load("studio/icons/common/link.svg", "intui/icons/common/link.svg", 636172221, 2);
-    /** 17x16 */ public static final @NotNull Icon LIST_VIEW = load("studio/icons/common/list-view.svg", "intui/icons/common/list-view.svg", -1580146156, 2);
-    /** 16x16 */ public static final @NotNull Icon LOCKED_INLINE = load("studio/icons/common/locked-inline.svg", "intui/icons/common/locked-inline.svg", 2129025715, 2);
-    /** 16x16 */ public static final @NotNull Icon LOGIN = load("studio/icons/common/login.svg", "intui/icons/common/login.svg", -152184853, 2);
-    /** 16x16 */ public static final @NotNull Icon LOGOUT = load("studio/icons/common/logout.svg", "intui/icons/common/logout.svg", -377217031, 2);
-    /** 16x16 */ public static final @NotNull Icon MISSING = load("studio/icons/common/missing.svg", "intui/icons/common/missing.svg", -514092134, 2);
-    /** 16x16 */ public static final @NotNull Icon OVERFLOW = load("studio/icons/common/overflow.svg", "intui/icons/common/overflow.svg", -189393049, 2);
->>>>>>> 176f09ad
     /** 14x24 */ public static final @NotNull Icon PROPERTY_BOUND_FOCUS_LARGE = load("studio/icons/common/property-bound-focus-large.svg", 472436645, 2);
     /** 14x20 */ public static final @NotNull Icon PROPERTY_BOUND_FOCUS = load("studio/icons/common/property-bound-focus.svg", -1637631498, 2);
     /** 14x24 */ public static final @NotNull Icon PROPERTY_BOUND_LARGE = load("studio/icons/common/property-bound-large.svg", -1095952033, 2);
@@ -148,19 +123,18 @@
     /** 14x20 */ public static final @NotNull Icon PROPERTY_UNBOUND_FOCUS = load("studio/icons/common/property-unbound-focus.svg", 1371982166, 2);
     /** 14x24 */ public static final @NotNull Icon PROPERTY_UNBOUND_LARGE = load("studio/icons/common/property-unbound-large.svg", -788759798, 2);
     /** 14x20 */ public static final @NotNull Icon PROPERTY_UNBOUND = load("studio/icons/common/property-unbound.svg", 1878807476, 2);
-<<<<<<< HEAD
     /** 16x16 */ public static final @NotNull Icon REMOVE = load("intui/icons/common/remove.svg", "studio/icons/common/remove.svg", 1982232683, 2);
     /** 16x16 */ public static final @NotNull Icon REORDER = load("intui/icons/common/reorder.svg", "studio/icons/common/reorder.svg", -1210023514, 2);
     /** 16x16 */ public static final @NotNull Icon RESET_ZOOM = load("intui/icons/common/reset-zoom.svg", "studio/icons/common/reset-zoom.svg", 1616337097, 2);
     /** 16x16 */ public static final @NotNull Icon SCREENSHOT = load("intui/icons/common/screenshot.svg", "studio/icons/common/screenshot.svg", 1540467097, 2);
     /** 16x16 */ public static final @NotNull Icon SEARCH = load("intui/icons/common/search.svg", "studio/icons/common/search.svg", 1371267813, 2);
     /** 16x16 */ public static final @NotNull Icon SETTINGS = load("intui/icons/common/settings.svg", "studio/icons/common/settings.svg", 1783337616, 2);
-    /** 16x16 */ public static final @NotNull Icon SUCCESS_INLINE = load("studio/icons/common/success-inline.svg", 622028579, 2);
+    /** 16x16 */ public static final @NotNull Icon SUCCESS_INLINE = load("studio/icons/common/success-inline.svg", "intui/icons/common/success-inline.svg", 622028579, 2);
     /** 16x16 */ public static final @NotNull Icon SUCCESS = load("intui/icons/common/success.svg", "studio/icons/common/success.svg", -683128264, 2);
     /** 16x16 */ public static final @NotNull Icon TYPO_STACK = load("intui/icons/common/typo-stack.svg", "studio/icons/common/typo-stack.svg", 1178996725, 2);
     /** 16x16 */ public static final @NotNull Icon VIDEO_CAPTURE = load("intui/icons/common/video-capture.svg", "studio/icons/common/video-capture.svg", -1824493774, 2);
     /** 16x16 */ public static final @NotNull Icon VISIBILITY_INLINE = load("intui/icons/common/visibility-inline.svg", "studio/icons/common/visibility-inline.svg", 2092521706, 2);
-    /** 16x16 */ public static final @NotNull Icon WARNING_INLINE = load("studio/icons/common/warning-inline.svg", 1942569773, 2);
+    /** 16x16 */ public static final @NotNull Icon WARNING_INLINE = load("studio/icons/common/warning-inline.svg", "intui/icons/common/warning-inline.svg", 1942569773, 2);
     /** 16x16 */ public static final @NotNull Icon WARNING_STACK = load("intui/icons/common/warning-stack.svg", "studio/icons/common/warning-stack.svg", -1949741817, 2);
     /** 16x16 */ public static final @NotNull Icon WARNING = load("intui/icons/common/warning.svg", "studio/icons/common/warning.svg", 485473669, 2);
     /** 16x16 */ public static final @NotNull Icon WEAK_WARNING_STACK = load("intui/icons/common/weak-warning-stack.svg", "studio/icons/common/weak-warning-stack.svg", -674353934, 2);
@@ -168,27 +142,6 @@
     /** 16x16 */ public static final @NotNull Icon ZOOM_IN = load("intui/icons/common/zoom-in.svg", "studio/icons/common/zoom-in.svg", 1164313049, 2);
     /** 16x16 */ public static final @NotNull Icon ZOOM_OUT = load("intui/icons/common/zoom-out.svg", "studio/icons/common/zoom-out.svg", -855889758, 2);
     /** 16x16 */ public static final @NotNull Icon ZOOM_SELECT = load("intui/icons/common/zoom-select.svg", "studio/icons/common/zoom-select.svg", -1892989840, 2);
-=======
-    /** 16x16 */ public static final @NotNull Icon REMOVE = load("studio/icons/common/remove.svg", "intui/icons/common/remove.svg", 1982232683, 2);
-    /** 16x16 */ public static final @NotNull Icon REORDER = load("studio/icons/common/reorder.svg", "intui/icons/common/reorder.svg", -1210023514, 2);
-    /** 16x16 */ public static final @NotNull Icon RESET_ZOOM = load("studio/icons/common/reset-zoom.svg", "intui/icons/common/reset-zoom.svg", 1616337097, 2);
-    /** 16x16 */ public static final @NotNull Icon SCREENSHOT = load("studio/icons/common/screenshot.svg", "intui/icons/common/screenshot.svg", 1540467097, 2);
-    /** 16x16 */ public static final @NotNull Icon SEARCH = load("studio/icons/common/search.svg", "intui/icons/common/search.svg", 1371267813, 2);
-    /** 16x16 */ public static final @NotNull Icon SETTINGS = load("studio/icons/common/settings.svg", "intui/icons/common/settings.svg", 1783337616, 2);
-    /** 16x16 */ public static final @NotNull Icon SUCCESS_INLINE = load("studio/icons/common/success-inline.svg", "intui/icons/common/success-inline.svg", 622028579, 2);
-    /** 16x16 */ public static final @NotNull Icon SUCCESS = load("studio/icons/common/success.svg", "intui/icons/common/success.svg", -683128264, 2);
-    /** 16x16 */ public static final @NotNull Icon TYPO_STACK = load("studio/icons/common/typo-stack.svg", "intui/icons/common/typo-stack.svg", 1178996725, 2);
-    /** 16x16 */ public static final @NotNull Icon VIDEO_CAPTURE = load("studio/icons/common/video-capture.svg", "intui/icons/common/video-capture.svg", -1824493774, 2);
-    /** 16x16 */ public static final @NotNull Icon VISIBILITY_INLINE = load("studio/icons/common/visibility-inline.svg", "intui/icons/common/visibility-inline.svg", 2092521706, 2);
-    /** 16x16 */ public static final @NotNull Icon WARNING_INLINE = load("studio/icons/common/warning-inline.svg", "intui/icons/common/warning-inline.svg", 1942569773, 2);
-    /** 16x16 */ public static final @NotNull Icon WARNING_STACK = load("studio/icons/common/warning-stack.svg", "intui/icons/common/warning-stack.svg", -1949741817, 2);
-    /** 16x16 */ public static final @NotNull Icon WARNING = load("studio/icons/common/warning.svg", "intui/icons/common/warning.svg", 485473669, 2);
-    /** 16x16 */ public static final @NotNull Icon WEAK_WARNING_STACK = load("studio/icons/common/weak-warning-stack.svg", "intui/icons/common/weak-warning-stack.svg", -674353934, 2);
-    /** 16x16 */ public static final @NotNull Icon ZOOM_ACTUAL = load("studio/icons/common/zoom-actual.svg", "intui/icons/common/zoom-actual.svg", 1106523096, 2);
-    /** 16x16 */ public static final @NotNull Icon ZOOM_IN = load("studio/icons/common/zoom-in.svg", "intui/icons/common/zoom-in.svg", 1164313049, 2);
-    /** 16x16 */ public static final @NotNull Icon ZOOM_OUT = load("studio/icons/common/zoom-out.svg", "intui/icons/common/zoom-out.svg", -855889758, 2);
-    /** 16x16 */ public static final @NotNull Icon ZOOM_SELECT = load("studio/icons/common/zoom-select.svg", "intui/icons/common/zoom-select.svg", -1892989840, 2);
->>>>>>> 176f09ad
   }
 
   public static final class Compose {
