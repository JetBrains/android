--- conflicted
+++ resolved
@@ -213,23 +213,8 @@
     /** 16x16 */ public static final @NotNull Icon OEM_LAB_DEVICE_PHONE = load("studio/icons/device-explorer/oem-lab-device-phone.svg", 243467045, 2);
     /** 16x16 */ public static final @NotNull Icon OEM_LAB_DEVICE_TV = load("studio/icons/device-explorer/oem-lab-device-tv.svg", -1446845516, 2);
     /** 16x16 */ public static final @NotNull Icon OEM_LAB_DEVICE_WEAR = load("studio/icons/device-explorer/oem-lab-device-wear.svg", 1546987870, 2);
-<<<<<<< HEAD
-    /** 16x16 */ public static final @NotNull Icon PHYSICAL_DEVICE_CAR = load("studio/icons/device-explorer/physical-device-car.svg", "intui/icons/device-explorer/physical-device-car.svg", 561759189, 2);
+    /** 16x16 */ public static final @NotNull Icon PHYSICAL_DEVICE_CAR = load("studio/icons/device-explorer/physical-device-car.svg", -2122060561, 2);
     /** 16x16 */ public static final @NotNull Icon PHYSICAL_DEVICE_HEADSET = load("studio/icons/device-explorer/physical-device-headset.svg", -1057877647, 2);
-    /** 16x16 */ public static final @NotNull Icon PHYSICAL_DEVICE_PHONE = load("studio/icons/device-explorer/physical-device-phone.svg", "intui/icons/device-explorer/physical-device-phone.svg", -2054075724, 2);
-    /** 16x16 */ public static final @NotNull Icon PHYSICAL_DEVICE_THINGS = load("studio/icons/device-explorer/physical-device-things.svg", "intui/icons/device-explorer/physical-device-things.svg", 1009602247, 2);
-    /** 16x16 */ public static final @NotNull Icon PHYSICAL_DEVICE_TV = load("studio/icons/device-explorer/physical-device-tv.svg", "intui/icons/device-explorer/physical-device-tv.svg", 1971325297, 2);
-    /** 16x16 */ public static final @NotNull Icon PHYSICAL_DEVICE_WEAR = load("studio/icons/device-explorer/physical-device-wear.svg", "intui/icons/device-explorer/physical-device-wear.svg", 2053552424, 2);
-    /** 16x16 */ public static final @NotNull Icon SD_CARD_FOLDER = load("studio/icons/device-explorer/sd-card-folder.svg", "intui/icons/device-explorer/sd-card-folder.svg", -1710201884, 2);
-    /** 16x16 */ public static final @NotNull Icon SHARED_PREFS = load("studio/icons/device-explorer/shared-prefs.svg", "intui/icons/device-explorer/shared-prefs.svg", 831985568, 2);
-    /** 16x16 */ public static final @NotNull Icon VIRTUAL_DEVICE_CAR = load("studio/icons/device-explorer/virtual-device-car.svg", "intui/icons/device-explorer/virtual-device-car.svg", -970760398, 2);
-    /** 16x16 */ public static final @NotNull Icon VIRTUAL_DEVICE_DESKTOP = load("studio/icons/device-explorer/virtual-device-desktop.svg", "intui/icons/device-explorer/virtual-device-desktop.svg", 356741670, 2);
-    /** 16x16 */ public static final @NotNull Icon VIRTUAL_DEVICE_HEADSET = load("studio/icons/device-explorer/virtual-device-headset.svg", 1369285026, 2);
-    /** 16x16 */ public static final @NotNull Icon VIRTUAL_DEVICE_PHONE = load("studio/icons/device-explorer/virtual-device-phone.svg", "intui/icons/device-explorer/virtual-device-phone.svg", -1686182289, 2);
-    /** 16x16 */ public static final @NotNull Icon VIRTUAL_DEVICE_TV = load("studio/icons/device-explorer/virtual-device-tv.svg", "intui/icons/device-explorer/virtual-device-tv.svg", -450452999, 2);
-    /** 16x16 */ public static final @NotNull Icon VIRTUAL_DEVICE_WEAR = load("studio/icons/device-explorer/virtual-device-wear.svg", "intui/icons/device-explorer/virtual-device-wear.svg", 109533085, 2);
-=======
-    /** 16x16 */ public static final @NotNull Icon PHYSICAL_DEVICE_CAR = load("studio/icons/device-explorer/physical-device-car.svg", -2122060561, 2);
     /** 16x16 */ public static final @NotNull Icon PHYSICAL_DEVICE_PHONE = load("studio/icons/device-explorer/physical-device-phone.svg", -963364788, 2);
     /** 16x16 */ public static final @NotNull Icon PHYSICAL_DEVICE_THINGS = load("studio/icons/device-explorer/physical-device-things.svg", 727266161, 2);
     /** 16x16 */ public static final @NotNull Icon PHYSICAL_DEVICE_TV = load("studio/icons/device-explorer/physical-device-tv.svg", 1119472280, 2);
@@ -238,10 +223,10 @@
     /** 16x16 */ public static final @NotNull Icon SHARED_PREFS = load("studio/icons/device-explorer/shared-prefs.svg", -1084441711, 2);
     /** 16x16 */ public static final @NotNull Icon VIRTUAL_DEVICE_CAR = load("studio/icons/device-explorer/virtual-device-car.svg", 1163863845, 2);
     /** 16x16 */ public static final @NotNull Icon VIRTUAL_DEVICE_DESKTOP = load("studio/icons/device-explorer/virtual-device-desktop.svg", -2100863313, 2);
+    /** 16x16 */ public static final @NotNull Icon VIRTUAL_DEVICE_HEADSET = load("studio/icons/device-explorer/virtual-device-headset.svg", 1369285026, 2);
     /** 16x16 */ public static final @NotNull Icon VIRTUAL_DEVICE_PHONE = load("studio/icons/device-explorer/virtual-device-phone.svg", 1453798273, 2);
     /** 16x16 */ public static final @NotNull Icon VIRTUAL_DEVICE_TV = load("studio/icons/device-explorer/virtual-device-tv.svg", 1880403456, 2);
     /** 16x16 */ public static final @NotNull Icon VIRTUAL_DEVICE_WEAR = load("studio/icons/device-explorer/virtual-device-wear.svg", 328663258, 2);
->>>>>>> fc27f190
   }
 
   public static final class DeviceProcessMonitor {
