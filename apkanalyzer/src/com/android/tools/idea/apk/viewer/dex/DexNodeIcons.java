--- conflicted
+++ resolved
@@ -26,13 +26,7 @@
 import com.intellij.ui.PlatformIcons;
 import javax.swing.Icon;
 
-<<<<<<< HEAD
-import javax.swing.*;
-
-public class DexNodeIcons {
-=======
 public final class DexNodeIcons {
->>>>>>> 3a514de0
   @SuppressWarnings("UnstableApiUsage")
   public static Icon forNode(DexElementNode node) {
     IconManager iconManager = IconManager.getInstance();
