/*
 * Copyright (C) 2016 The Android Open Source Project
 *
 * Licensed under the Apache License, Version 2.0 (the "License");
 * you may not use this file except in compliance with the License.
 * You may obtain a copy of the License at
 *
 *      http://www.apache.org/licenses/LICENSE-2.0
 *
 * Unless required by applicable law or agreed to in writing, software
 * distributed under the License is distributed on an "AS IS" BASIS,
 * WITHOUT WARRANTIES OR CONDITIONS OF ANY KIND, either express or implied.
 * See the License for the specific language governing permissions and
 * limitations under the License.
 */
package com.android.tools.idea.apk.viewer.dex;

import com.android.tools.adtui.common.ColumnTreeBuilder;
import com.android.tools.adtui.util.HumanReadableUtil;
import com.android.tools.apk.analyzer.FilteredTreeModel;
import com.android.tools.apk.analyzer.dex.DexFileStats;
import com.android.tools.apk.analyzer.dex.DexFiles;
import com.android.tools.apk.analyzer.dex.DexReferences;
import com.android.tools.apk.analyzer.dex.DexViewFilters;
import com.android.tools.apk.analyzer.dex.PackageTreeCreator;
import com.android.tools.apk.analyzer.dex.ProguardMappings;
import com.android.tools.apk.analyzer.dex.tree.DexElementNode;
import com.android.tools.apk.analyzer.dex.tree.DexPackageNode;
import com.android.tools.apk.analyzer.internal.ProguardMappingFiles;
import com.android.tools.idea.apk.viewer.ApkFileEditorComponent;
import com.android.tools.proguard.ProguardMap;
import com.android.tools.proguard.ProguardSeedsMap;
import com.android.tools.proguard.ProguardUsagesMap;
import com.android.tools.smali.dexlib2.dexbacked.DexBackedDexFile;
import com.google.common.base.Charsets;
import com.google.common.base.Function;
import com.google.common.base.Preconditions;
import com.google.common.collect.Maps;
import com.google.common.util.concurrent.FutureCallback;
import com.google.common.util.concurrent.Futures;
import com.google.common.util.concurrent.ListenableFuture;
import com.google.common.util.concurrent.ListeningExecutorService;
import com.google.common.util.concurrent.MoreExecutors;
import com.intellij.icons.AllIcons;
import com.intellij.notification.NotificationGroup;
import com.intellij.notification.NotificationGroupManager;
import com.intellij.openapi.Disposable;
import com.intellij.openapi.actionSystem.ActionGroup;
import com.intellij.openapi.actionSystem.ActionManager;
import com.intellij.openapi.actionSystem.ActionPlaces;
import com.intellij.openapi.actionSystem.ActionToolbar;
import com.intellij.openapi.actionSystem.ActionUpdateThread;
import com.intellij.openapi.actionSystem.AnAction;
import com.intellij.openapi.actionSystem.AnActionEvent;
import com.intellij.openapi.actionSystem.DefaultActionGroup;
import com.intellij.openapi.actionSystem.ToggleAction;
import com.intellij.openapi.actionSystem.ex.ActionUtil;
import com.intellij.openapi.application.ApplicationManager;
import com.intellij.openapi.fileEditor.FileEditor;
import com.intellij.openapi.fileEditor.FileEditorState;
import com.intellij.openapi.project.DumbAware;
import com.intellij.openapi.project.Project;
import com.intellij.openapi.ui.MessageType;
import com.intellij.openapi.ui.Messages;
import com.intellij.openapi.util.Disposer;
import com.intellij.openapi.util.UserDataHolderBase;
import com.intellij.openapi.util.text.StringUtil;
import com.intellij.openapi.vfs.VirtualFile;
import com.intellij.openapi.vfs.VirtualFileManager;
import com.intellij.ui.ColoredTreeCellRenderer;
import com.intellij.ui.IconManager;
import com.intellij.ui.LoadingNode;
import com.intellij.ui.PlatformIcons;
import com.intellij.ui.PopupHandler;
import com.intellij.ui.SimpleColoredComponent;
import com.intellij.ui.SimpleTextAttributes;
import com.intellij.ui.TreeSpeedSearch;
import com.intellij.ui.components.JBLoadingPanel;
import com.intellij.ui.treeStructure.Tree;
import com.intellij.util.concurrency.EdtExecutorService;
import com.intellij.util.ui.EmptyIcon;
import com.intellij.util.ui.tree.TreeModelAdapter;
import java.awt.BorderLayout;
import java.awt.event.KeyAdapter;
import java.awt.event.KeyEvent;
import java.awt.event.MouseAdapter;
import java.awt.event.MouseEvent;
import java.beans.PropertyChangeListener;
import java.io.IOException;
import java.io.InputStreamReader;
import java.nio.file.Files;
import java.nio.file.Path;
import java.text.ParseException;
import java.util.ArrayList;
import java.util.Collections;
import java.util.Comparator;
import java.util.Enumeration;
import java.util.List;
import java.util.Map;
import javax.swing.JComponent;
import javax.swing.JPanel;
import javax.swing.JTree;
import javax.swing.SortOrder;
import javax.swing.SwingConstants;
import javax.swing.event.TreeModelEvent;
import javax.swing.tree.DefaultTreeModel;
import javax.swing.tree.TreeModel;
import javax.swing.tree.TreePath;
import org.jetbrains.annotations.NotNull;
import org.jetbrains.annotations.Nullable;
import org.jetbrains.ide.PooledThreadExecutor;

public class DexFileViewer extends UserDataHolderBase implements ApkFileEditorComponent, FileEditor {
  private final Disposable myDisposable;
  private final JBLoadingPanel myLoadingPanel;

  private final Tree myTree;
  private final JPanel myTopPanel;

  @NotNull private final Path[] myDexFiles;
  @NotNull private final Project myProject;
  @Nullable private final VirtualFile myApkFolder;
  @NotNull private final DexViewFilters myDexFilters;
  private final DexTreeNodeRenderer myDexTreeRenderer;

  @Nullable private ProguardMappings myProguardMappings;
  private boolean myDeobfuscateNames;
  private ListenableFuture<DexReferences> myDexReferences;

  @NotNull public static final NotificationGroup LOGGING_NOTIFICATION =
    NotificationGroupManager.getInstance().getNotificationGroup("APK Analyzer (Info)");
  @NotNull public static final NotificationGroup BALLOON_NOTIFICATION =
    NotificationGroupManager.getInstance().getNotificationGroup("APK Analyzer (Important)");

  public DexFileViewer(
    @NotNull Project project,
    @NotNull Path[] dexFiles,
    @Nullable VirtualFile apkFolder,
    @Nullable ProguardMappings proguardMappings) {
    Preconditions.checkArgument(dexFiles.length > 0 || apkFolder != null, "Must have at least one dex file or an APK folder");
    myDexFiles = dexFiles;
    myProject = project;
    myApkFolder = apkFolder;
    myProguardMappings = proguardMappings;

    // we need a new instance of this disposable every time, not just a lambda method
    myDisposable = Disposer.newDisposable();

    myLoadingPanel = new JBLoadingPanel(new BorderLayout(), myDisposable);
    myLoadingPanel.startLoading();

    myTree = new Tree(new DefaultTreeModel(new LoadingNode()));
    myTree.setName("DexTree");
    myTree.setRootVisible(true);
    myTree.setShowsRootHandles(true);

    TreeSpeedSearch speedSearch = TreeSpeedSearch.installOn(myTree, true, path -> {
      Object o = path.getLastPathComponent();
      if (!(o instanceof DexElementNode)) {
        return "";
      }

      DexElementNode node = (DexElementNode)o;
      return node.getName();
    });

    myTree.addMouseListener(new MouseAdapter() {
      @Override
      public void mouseClicked(MouseEvent e) {
        if (e.getClickCount() >= 2) {
          showDisassembly(true);
        }
      }
    });
    myTree.addKeyListener(new KeyAdapter() {
      @Override
      public void keyReleased(KeyEvent e) {
        if (!speedSearch.isPopupActive() && e.getKeyChar() == ' ') {
          showDisassembly(false);
        }
      }
    });
<<<<<<< HEAD
=======

    myDexTreeRenderer = new DexTreeNodeRenderer();
>>>>>>> 3a514de0

    myDexTreeRenderer = new DexTreeNodeRenderer();
    if (myProguardMappings != null) {
      myDeobfuscateNames = true;
      myDexTreeRenderer.setMappings(myProguardMappings);
    }
    ColumnTreeBuilder builder = new ColumnTreeBuilder(myTree)
      .addColumn(new ColumnTreeBuilder.ColumnBuilder()
                   .setName("Class")
                   .setPreferredWidth(500)
                   .setHeaderAlignment(SwingConstants.LEFT)
                   .setComparator(Comparator.comparing(DexElementNode::getName).reversed())
                   .setRenderer(myDexTreeRenderer))
      .addColumn(new ColumnTreeBuilder.ColumnBuilder()
                   .setName("Defined Methods")
                   .setPreferredWidth(100)
                   .setHeaderAlignment(SwingConstants.LEFT)
                   .setComparator(Comparator.comparing(DexElementNode::getMethodDefinitionsCount))
                   .setRenderer(new MethodCountRenderer(true)))
      .addColumn(new ColumnTreeBuilder.ColumnBuilder()
                   .setName("Referenced Methods")
                   .setPreferredWidth(100)
                   .setHeaderAlignment(SwingConstants.LEFT)
                   .setComparator(Comparator.comparing(DexElementNode::getMethodReferencesCount))
                   .setRenderer(new MethodCountRenderer(false)))
      .addColumn(new ColumnTreeBuilder.ColumnBuilder()
                   .setName("Size")
                   .setPreferredWidth(50)
                   .setHeaderAlignment(SwingConstants.LEFT)
                   .setComparator(Comparator.comparing(DexElementNode::getSize))
                   .setRenderer(new SizeRenderer()));

    builder.setTreeSorter((Comparator<DexElementNode> comparator, SortOrder order) -> {
      if (comparator != null) {
        TreeModel model = myTree.getModel();
        TreePath selectionPath = myTree.getSelectionPath();

        Object root = model.getRoot();
        if (root instanceof DexElementNode) {
          ((DexElementNode)root).sort(comparator.reversed());
        }

        if (model instanceof DefaultTreeModel) {
          ((DefaultTreeModel)model).reload();
        }

        myTree.setSelectionPath(selectionPath);
        myTree.scrollPathToVisible(selectionPath);
      }
    });

    JComponent columnTree = builder.build();
    myLoadingPanel.add(columnTree, BorderLayout.CENTER);
    myTopPanel = new JPanel(new BorderLayout());
    myLoadingPanel.add(myTopPanel, BorderLayout.NORTH);

    myDexFilters = new DexViewFilters();

    DefaultActionGroup actionGroup = new DefaultActionGroup();
    actionGroup.add(new ShowFieldsAction(myTree, myDexFilters));
    actionGroup.add(new ShowMethodsAction(myTree, myDexFilters));
    actionGroup.add(new ShowReferencedAction(myTree, myDexFilters));
    actionGroup.addSeparator();
    actionGroup.add(new ShowRemovedNodesAction(myTree, myDexFilters));
    actionGroup.add(new DeobfuscateNodesAction());
    actionGroup.add(new LoadProguardAction());
    ActionToolbar toolbar = ActionManager.getInstance().createActionToolbar("DexFileViewer", actionGroup, true);
    toolbar.setTargetComponent(myTopPanel);
    myTopPanel.add(toolbar.getComponent(), BorderLayout.WEST);

    ActionGroup group = createPopupActionGroup(myTree);
    PopupHandler.installPopupMenu(myTree, group, ActionPlaces.UNKNOWN);

    initDex();
  }

  @Override
  public VirtualFile getFile() {
    if (myApkFolder != null) {
      return myApkFolder;
    }
    return VirtualFileManager.getInstance().findFileByNioPath(myDexFiles[0]);
  }

  @NotNull
  private ActionGroup createPopupActionGroup(@NotNull Tree tree) {
    final DefaultActionGroup group = new DefaultActionGroup();
    group.add(createShowDisassemblyAction(tree));
    group.add(new ShowReferencesAction(tree, this));
    group.add(new GenerateProguardKeepRuleAction(tree));
    group.add(new NavigateToSourceAction(tree));
    return group;
  }

  @NotNull
  private AnAction createShowDisassemblyAction(@NotNull Tree tree) {
    return new ShowDisassemblyAction(tree, () -> {
      if (myDeobfuscateNames && myProguardMappings != null) {
        return myProguardMappings.map;
      }
      else {
        return null;
      }
    });
  }

  private void showDisassembly(boolean requireLeaf) {
    TreePath path = myTree.getSelectionPath();
    if (path == null) {
      return;
    }

    Object component = path.getLastPathComponent();
    if ((component instanceof DexElementNode) &&
        (!requireLeaf || ((DexElementNode)component).isLeaf())) {
      ActionManager.getInstance().tryToExecute(createShowDisassemblyAction(myTree), null, null, ActionPlaces.UNKNOWN, true);
    }
  }

  public void selectProguardMapping() {
    SelectProguardMapsDialog dialog = new SelectProguardMapsDialog(myProject, myApkFolder);
    try {
      if (!dialog.showAndGet()) { // user cancelled
        return;
      }

      ProguardMappingFiles mappingFiles = dialog.getMappingFiles();
      List<String> loaded = new ArrayList<>(3);
      List<String> errors = new ArrayList<>(3);

      Path mappingFile = mappingFiles.mappingFile;
      ProguardMap proguardMap = new ProguardMap();
      if (mappingFile != null) {
        try {
          proguardMap.readFromReader(new InputStreamReader(Files.newInputStream(mappingFile), Charsets.UTF_8));
          loaded.add(mappingFile.getFileName().toString());
        }
        catch (IOException | ParseException e) {
          errors.add(mappingFile.getFileName().toString());
          proguardMap = null;
        }
      }

      Path seedsFile = mappingFiles.seedsFile;
      ProguardSeedsMap seeds = null;
      if (seedsFile != null) {
        try {
          seeds = ProguardSeedsMap.parse(new InputStreamReader(Files.newInputStream(seedsFile), Charsets.UTF_8));
          loaded.add(seedsFile.getFileName().toString());
        }
        catch (IOException e) {
          errors.add(seedsFile.getFileName().toString());
        }
      }

      //automatically enable deobfuscation if loading mapping file for the first time
      if ((myProguardMappings == null || myProguardMappings.map == null) && proguardMap != null) {
        myDeobfuscateNames = true;
      }

      Path usageFile = mappingFiles.usageFile;
      ProguardUsagesMap usage = null;
      if (usageFile != null) {
        try {
          usage = ProguardUsagesMap.parse(new InputStreamReader(Files.newInputStream(usageFile), Charsets.UTF_8));
          loaded.add(usageFile.getFileName().toString());
        }
        catch (IOException e) {
          errors.add(usageFile.getFileName().toString());
        }
      }

      myProguardMappings = loaded.isEmpty() ? null : new ProguardMappings(proguardMap, seeds, usage);
      if (errors.isEmpty() && loaded.isEmpty()) {
        BALLOON_NOTIFICATION.createNotification("APK Analyzer couldn't find any ProGuard mapping files. " +
                                                "The filenames must match one of: mapping.txt, seeds.txt, usage.txt",
                                                MessageType.ERROR).notify(myProject);
      }
      else if (errors.isEmpty()) {
        LOGGING_NOTIFICATION.createNotification("APK Analyzer successfully loaded maps from: " + StringUtil.join(loaded, ", "),
                                                MessageType.INFO).notify(myProject);
      }
      else if (loaded.isEmpty()) {
        BALLOON_NOTIFICATION.createNotification("APK Analyzer encountered problems loading: " + StringUtil.join(errors, ", "),
                                                MessageType.WARNING).notify(myProject);
      }
      else {
        BALLOON_NOTIFICATION.createNotification("APK Analyzer successfully loaded maps from: " + StringUtil.join(loaded, ",") + "\n"
                                                + "There were problems loading: " + StringUtil.join(errors, ", "),
                                                MessageType.WARNING).notify(myProject);
      }

      myDexTreeRenderer.setMappings(myProguardMappings);
      initDex();
    }
    catch (IOException e) {
      Messages.showErrorDialog(e.getMessage(), "Error Loading Mappings...");
    }
  }

  public void initDex() {
    ListeningExecutorService pooledThreadExecutor = MoreExecutors.listeningDecorator(PooledThreadExecutor.INSTANCE);
    ListenableFuture<Map<Path, DexBackedDexFile>> dexFileFuture = pooledThreadExecutor.submit(() -> {
      Map<Path, DexBackedDexFile> dexFiles = Maps.newHashMapWithExpectedSize(myDexFiles.length);
      for (int i = 0; i < myDexFiles.length; i++) {
        dexFiles.put(myDexFiles[i], DexFiles.getDexFile(myDexFiles[i]));
      }
      return dexFiles;
    });

    ListenableFuture<DexPackageNode> treeNodeFuture =
      Futures.transform(dexFileFuture, new Function<Map<Path, DexBackedDexFile>, DexPackageNode>() {
        @NotNull
        @Override
        public DexPackageNode apply(@Nullable Map<Path, DexBackedDexFile> input) {
          assert input != null;
          PackageTreeCreator treeCreator = new PackageTreeCreator(myProguardMappings, myDeobfuscateNames);
          return treeCreator.constructPackageTree(input);
        }
      }, pooledThreadExecutor);

    Futures.addCallback(treeNodeFuture, new FutureCallback<DexPackageNode>() {
      @Override
      public void onSuccess(DexPackageNode result) {
        myLoadingPanel.stopLoading();
        myTree.setRootVisible(false);
        TreeModel treeModel = new FilteredTreeModel<>(result, myDexFilters);
        myTree.setModel(treeModel);

        //this has to be added AFTER the Model is added to the Tree because change events are sent to listeners in order from last to first
        //otherwise, any root change event would wipe out the expandedDescendants list before we have a chance to read it
        treeModel.addTreeModelListener(new TreeModelAdapter() {
          @Override
          protected void process(@NotNull TreeModelEvent event, @NotNull EventType type) {
            Enumeration<TreePath> expanded = myTree.getExpandedDescendants(new TreePath(myTree.getModel().getRoot()));
            if (expanded == null) {
              return;
            }
            // Schedule a runnable to expand the gathered paths later,
            // so that all the other listeners get a chance to process the tree changes first.
            ApplicationManager.getApplication().invokeLater(() -> {
              for (TreePath path : Collections.list(expanded)) {
                myTree.expandPath(path);
              }
            });
          }
        });
      }

      @Override
      public void onFailure(@NotNull Throwable t) {
        myLoadingPanel.stopLoading();
      }
    }, EdtExecutorService.getInstance());

    ListenableFuture<DexFileStats> dexStatsFuture =
      Futures.transform(dexFileFuture, new Function<Map<Path, DexBackedDexFile>, DexFileStats>() {
        @NotNull
        @Override
        public DexFileStats apply(@Nullable Map<Path, DexBackedDexFile> input) {
          assert input != null;
          return DexFileStats.create(input.values());
        }
      }, pooledThreadExecutor);

    //this will never change for a given dex file, regardless of proguard mappings
    //so it doesn't make sense to recompute every time
    if (((BorderLayout)myTopPanel.getLayout()).getLayoutComponent(BorderLayout.EAST) == null) {
      SimpleColoredComponent titleComponent = new SimpleColoredComponent();
      titleComponent.setIcon(AllIcons.Actions.Refresh);
      titleComponent.append("Loading dex stats");
      myTopPanel.add(titleComponent, BorderLayout.EAST);

      Futures.addCallback(dexStatsFuture, new FutureCallback<DexFileStats>() {
        @Override
        public void onSuccess(DexFileStats result) {
          titleComponent.clear();
          titleComponent.setIcon(AllIcons.General.Information);
          titleComponent.append(myDexFiles.length == 1 ? "This dex file defines " : "These dex files define ");
          titleComponent.append(Integer.toString(result.classCount), SimpleTextAttributes.REGULAR_BOLD_ATTRIBUTES);
          titleComponent.append(" classes with ");
          titleComponent.append(Integer.toString(result.definedMethodCount), SimpleTextAttributes.REGULAR_BOLD_ATTRIBUTES);
          titleComponent.append(" methods, and references ");
          titleComponent.append(Integer.toString(result.referencedMethodCount), SimpleTextAttributes.REGULAR_BOLD_ATTRIBUTES);
          titleComponent.append(" methods.");
        }

        @Override
        public void onFailure(@NotNull Throwable t) {
          titleComponent.clear();
          titleComponent.setIcon(AllIcons.General.Error);
          titleComponent.append("Error parsing dex file: " + t.getMessage());
        }
      }, EdtExecutorService.getInstance());
    }
  }

  @NotNull
  @Override
  public JComponent getComponent() {
    return myLoadingPanel;
  }

  @Nullable
  @Override
  public JComponent getPreferredFocusedComponent() {
    return myLoadingPanel;
  }

  @NotNull
  @Override
  public String getName() {
    return "Dex Viewer";
  }

  @Override
  public void setState(@NotNull FileEditorState state) {

  }

  @Override
  public boolean isModified() {
    return false;
  }

  @Override
  public boolean isValid() {
    for (Path file : myDexFiles) {
      if (!Files.isRegularFile(file)) {
        return false;
      }
    }
    return true;
  }

  @Override
  public void selectNotify() {

  }

  @Override
  public void deselectNotify() {

  }

  @Override
  public void addPropertyChangeListener(@NotNull PropertyChangeListener listener) {

  }

  @Override
  public void removePropertyChangeListener(@NotNull PropertyChangeListener listener) {

  }

  @Override
  public void dispose() {
    Disposer.dispose(myDisposable);
  }

  @Nullable
  public ProguardMappings getProguardMappings() {
    return myProguardMappings;
  }

  public boolean isDeobfuscateNames() {
    return myDeobfuscateNames;
  }

  @Nullable
  ListenableFuture<DexReferences> getDexReferences() {
    if (myDexReferences == null) {
      ListeningExecutorService pooledThreadExecutor = MoreExecutors.listeningDecorator(PooledThreadExecutor.INSTANCE);
      ListenableFuture<DexBackedDexFile[]> dexFileFuture = pooledThreadExecutor.submit(() -> {
        DexBackedDexFile[] files = new DexBackedDexFile[myDexFiles.length];
        for (int i = 0; i < files.length; i++) {
          files[i] = DexFiles.getDexFile(myDexFiles[i]);
        }
        return files;
      });
      myDexReferences = Futures.transform(dexFileFuture, new Function<DexBackedDexFile[], DexReferences>() {
        @Override
        public DexReferences apply(@Nullable DexBackedDexFile[] inputs) {
          assert inputs != null;
          return new DexReferences(inputs);
        }
      }, pooledThreadExecutor);
    }

    return myDexReferences;
  }

  private static class DexTreeNodeRenderer extends ColoredTreeCellRenderer {

    @Nullable private ProguardMappings myMappings;

    public void setMappings(@Nullable ProguardMappings mappings) {
      myMappings = mappings;
    }

    @Override
    public void customizeCellRenderer(@NotNull JTree tree,
                                      Object value,
                                      boolean selected,
                                      boolean expanded,
                                      boolean leaf,
                                      int row,
                                      boolean hasFocus) {
      if (!(value instanceof DexElementNode)) {
        return;
      }

      DexElementNode node = (DexElementNode)value;

      if (myMappings != null && node.isSeed(myMappings.seeds, myMappings.map, true)) {
        append(node.getName(), new SimpleTextAttributes(SimpleTextAttributes.STYLE_BOLD, null));
      }
      else if (node.isRemoved()) {
        append(node.getName(), new SimpleTextAttributes(SimpleTextAttributes.STYLE_STRIKEOUT | SimpleTextAttributes.STYLE_ITALIC, null));
      }
      else if (!node.isDefined()) {
        append(node.getName(), new SimpleTextAttributes(SimpleTextAttributes.STYLE_ITALIC, null));
      }
      else {
        append(node.getName());
      }

      setIcon(DexNodeIcons.forNode(node));
    }
  }

  private static class MethodCountRenderer extends ColoredTreeCellRenderer {
    private final boolean myShowDefinedCount;

    public MethodCountRenderer(boolean showDefinedCount) {
      myShowDefinedCount = showDefinedCount;
    }

    @Override
    public void customizeCellRenderer(@NotNull JTree tree,
                                      Object value,
                                      boolean selected,
                                      boolean expanded,
                                      boolean leaf,
                                      int row,
                                      boolean hasFocus) {
      if (value instanceof DexElementNode) {
        DexElementNode node = (DexElementNode)value;
        int count = myShowDefinedCount ? node.getMethodDefinitionsCount() : node.getMethodReferencesCount();
        if (count != 0) {
          append(Integer.toString(count));
        }
      }
    }
  }

  private static class SizeRenderer extends ColoredTreeCellRenderer {
    @Override
    public void customizeCellRenderer(@NotNull JTree tree,
                                      Object value,
                                      boolean selected,
                                      boolean expanded,
                                      boolean leaf,
                                      int row,
                                      boolean hasFocus) {
      if (value instanceof DexElementNode) {
        DexElementNode node = (DexElementNode)value;
        append(HumanReadableUtil.getHumanizedSize(node.getSize()));
      }
    }
  }

  private static class ShowFieldsAction extends ToggleAction implements DumbAware {
    private final Tree myTree;
    private final DexViewFilters myDexViewFilters;

    @Override
    public @NotNull ActionUpdateThread getActionUpdateThread() {
      return ActionUpdateThread.BGT;
    }

    public ShowFieldsAction(@NotNull Tree tree, @NotNull DexViewFilters options) {
      super("Show fields", "Toggle between show/hide fields", IconManager.getInstance().getPlatformIcon(PlatformIcons.Field));
      myTree = tree;
      myDexViewFilters = options;
    }

    @Override
    public boolean isSelected(@NotNull AnActionEvent e) {
      return myDexViewFilters.isShowFields();
    }

    @Override
    public void setSelected(@NotNull AnActionEvent e, boolean state) {
      myDexViewFilters.setShowFields(state);
      ((DefaultTreeModel)myTree.getModel()).reload();
    }
  }

  private static class ShowMethodsAction extends ToggleAction implements DumbAware {
    private final Tree myTree;
    private final DexViewFilters myDexViewFilters;

    @Override
    public @NotNull ActionUpdateThread getActionUpdateThread() {
      return ActionUpdateThread.BGT;
    }

    public ShowMethodsAction(@NotNull Tree tree, @NotNull DexViewFilters options) {
      super("Show methods", "Toggle between show/hide methods", IconManager.getInstance().getPlatformIcon(PlatformIcons.Method));
      myTree = tree;
      myDexViewFilters = options;
    }

    @Override
    public boolean isSelected(@NotNull AnActionEvent e) {
      return myDexViewFilters.isShowMethods();
    }

    @Override
    public void setSelected(@NotNull AnActionEvent e, boolean state) {
      myDexViewFilters.setShowMethods(state);
      ((DefaultTreeModel)myTree.getModel()).reload();
    }
  }

  private static class ShowReferencedAction extends ToggleAction implements DumbAware {
    private final Tree myTree;
    private final DexViewFilters myDexViewFilters;

    @Override
    public @NotNull ActionUpdateThread getActionUpdateThread() {
      return ActionUpdateThread.BGT;
    }

    public ShowReferencedAction(@NotNull Tree tree, @NotNull DexViewFilters options) {
      super("Show referenced-only nodes", "Toggle between show/hide referenced-only nodes", AllIcons.ObjectBrowser.ShowMembers);
      myTree = tree;
      myDexViewFilters = options;
    }

    @Override
    public void update(@NotNull AnActionEvent e) {
      super.update(e);
      String text =
        myDexViewFilters.isShowReferencedNodes() ? "Show all referenced methods and fields" : "Show defined methods and fields";
      e.getPresentation().setText(text);
    }

    @Override
    public boolean isSelected(@NotNull AnActionEvent e) {
      return myDexViewFilters.isShowReferencedNodes();
    }

    @Override
    public void setSelected(@NotNull AnActionEvent e, boolean state) {
      myDexViewFilters.setShowReferencedNodes(state);
      ((DefaultTreeModel)myTree.getModel()).reload();
    }
  }

  private class ShowRemovedNodesAction extends ToggleAction implements DumbAware {
    private final Tree myTree;
    private final DexViewFilters myDexViewFilters;

    @Override
    public @NotNull ActionUpdateThread getActionUpdateThread() {
      return ActionUpdateThread.BGT;
    }

    public ShowRemovedNodesAction(@NotNull Tree tree, @NotNull DexViewFilters options) {
      super("Show removed nodes", "Toggle between show/hide nodes removed by Proguard", AllIcons.ObjectBrowser.CompactEmptyPackages);
      myTree = tree;
      myDexViewFilters = options;
    }

    @Override
    public boolean isSelected(@NotNull AnActionEvent e) {
      return myDexViewFilters.isShowRemovedNodes();
    }

    @Override
    public void setSelected(@NotNull AnActionEvent e, boolean state) {
      myDexViewFilters.setShowRemovedNodes(state);
      ((DefaultTreeModel)myTree.getModel()).reload();
    }

    @Override
    public void update(@NotNull AnActionEvent e) {
      super.update(e);
      e.getPresentation().setEnabled(myProguardMappings != null && myProguardMappings.usage != null);
    }
  }

  private class DeobfuscateNodesAction extends ToggleAction implements DumbAware {
    public DeobfuscateNodesAction() {
      super("Deobfuscate names", "Deobfuscate names using Proguard mapping", AllIcons.ObjectBrowser.AbbreviatePackageNames);
    }

    @Override
    public @NotNull ActionUpdateThread getActionUpdateThread() {
      return ActionUpdateThread.BGT;
    }

    @Override
    public boolean isSelected(@NotNull AnActionEvent e) {
      return myDeobfuscateNames;
    }

    @Override
    public void setSelected(@NotNull AnActionEvent e, boolean state) {
      myDeobfuscateNames = state;
      initDex();
    }

    @Override
    public void update(@NotNull AnActionEvent e) {
      super.update(e);
      e.getPresentation().setEnabled(myProguardMappings != null && myProguardMappings.map != null);
    }
  }

  private class LoadProguardAction extends AnAction implements DumbAware {
    public LoadProguardAction() {
      super("Load Proguard mappings...", null, EmptyIcon.ICON_0);
      getTemplatePresentation().setDisabledIcon(EmptyIcon.ICON_0);
    }

    @Override
    public @NotNull ActionUpdateThread getActionUpdateThread() {
      return ActionUpdateThread.BGT;
    }

    @Override
    public void actionPerformed(@NotNull AnActionEvent e) {
      selectProguardMapping();
    }

    @Override
    public void update(@NotNull AnActionEvent e) {
      e.getPresentation().putClientProperty(ActionUtil.SHOW_TEXT_IN_TOOLBAR, true);
      if (myProguardMappings != null) {
        e.getPresentation().setText("Change Proguard mappings...");
      }
      else {
        e.getPresentation().setText("Load Proguard mappings...");
      }
    }
  }
}
<|MERGE_RESOLUTION|>--- conflicted
+++ resolved
@@ -180,11 +180,6 @@
         }
       }
     });
-<<<<<<< HEAD
-=======
-
-    myDexTreeRenderer = new DexTreeNodeRenderer();
->>>>>>> 3a514de0
 
     myDexTreeRenderer = new DexTreeNodeRenderer();
     if (myProguardMappings != null) {
