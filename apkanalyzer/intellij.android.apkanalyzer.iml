--- conflicted
+++ resolved
@@ -7,30 +7,20 @@
       <sourceFolder url="file://$MODULE_DIR$/testSrc/java" isTestSource="true" />
       <sourceFolder url="file://$MODULE_DIR$/testSrc/resources" type="java-test-resource" />
     </content>
-    <orderEntry type="inheritedJdk" />
-<<<<<<< HEAD
-=======
-    <orderEntry type="library" name="studio-sdk" level="project" />
-    <orderEntry type="library" name="studio-plugin-com.intellij.java" level="project" />
->>>>>>> 0d09370c
-    <orderEntry type="sourceFolder" forTests="false" />
+    <orderEntry type="library" name="studio-platform" level="project" />
+    <orderEntry type="library" scope="TEST" name="studio-test-platform" level="project" />
     <orderEntry type="library" name="Guava" level="project" />
     <orderEntry type="library" name="aapt-proto" level="project" />
     <orderEntry type="library" name="google-dexlib2" level="project" />
     <orderEntry type="library" name="jetbrains-annotations" level="project" />
     <orderEntry type="library" name="kotlin-stdlib" level="project" />
     <orderEntry type="library" name="protobuf" level="project" />
-    <orderEntry type="library" name="studio-analytics-proto" level="project" />
     <orderEntry type="library" scope="TEST" name="JUnit4" level="project" />
     <orderEntry type="library" scope="TEST" name="commons-compress" level="project" />
-    <orderEntry type="module" module-name="android.sdktools.analytics-tracker" />
-    <orderEntry type="module" module-name="android.sdktools.analyzer" />
-    <orderEntry type="module" module-name="android.sdktools.android-annotations" />
-    <orderEntry type="module" module-name="android.sdktools.binary-resources" />
-    <orderEntry type="module" module-name="android.sdktools.common" />
-    <orderEntry type="module" module-name="android.sdktools.profgen" />
-    <orderEntry type="module" module-name="android.sdktools.sdk-common" />
-    <orderEntry type="module" module-name="android.sdktools.threading-agent-callback" />
+    <orderEntry type="library" name="swingx" level="project" />
+    <orderEntry type="library" scope="TEST" name="android.tools.testutils" level="project" />
+    <orderEntry type="inheritedJdk" />
+    <orderEntry type="sourceFolder" forTests="false" />
     <orderEntry type="module" module-name="intellij.android.adt.ui" />
     <orderEntry type="module" module-name="intellij.android.artwork" />
     <orderEntry type="module" module-name="intellij.android.common" />
@@ -38,7 +28,6 @@
     <orderEntry type="module" module-name="intellij.android.lang" />
     <orderEntry type="module" module-name="intellij.android.projectSystem" />
     <orderEntry type="module" module-name="intellij.android.smali" />
-<<<<<<< HEAD
     <orderEntry type="module" module-name="intellij.color.scheme.warmNeon" />
     <orderEntry type="module" module-name="intellij.java.debugger" />
     <orderEntry type="module" module-name="intellij.java.debugger.impl" />
@@ -60,12 +49,6 @@
     <orderEntry type="module" module-name="intellij.platform.util.base" />
     <orderEntry type="module" module-name="intellij.platform.util.rt" />
     <orderEntry type="module" module-name="intellij.platform.util.ui" />
-    <orderEntry type="module" module-name="android.sdktools.testutils" scope="TEST" />
-=======
-    <orderEntry type="module" module-name="intellij.android.lang" />
-    <orderEntry type="library" name="studio-analytics-proto" level="project" />
-    <orderEntry type="module" module-name="android.sdktools.threading-agent-callback" />
     <orderEntry type="module" module-name="intellij.android.adt.ui.model" />
->>>>>>> 0d09370c
   </component>
 </module>