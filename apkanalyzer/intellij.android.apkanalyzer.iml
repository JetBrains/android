<?xml version="1.0" encoding="UTF-8"?>
<module relativePaths="true" type="JAVA_MODULE" version="4">
  <component name="NewModuleRootManager" inherit-compiler-output="true">
    <exclude-output />
    <content url="file://$MODULE_DIR$">
      <sourceFolder url="file://$MODULE_DIR$/src" isTestSource="false" />
    </content>
    <orderEntry type="library" scope="PROVIDED" name="studio-platform" level="project" />
    <orderEntry type="library" scope="TEST" name="studio-test-platform" level="project" />
    <orderEntry type="library" name="Guava" level="project" />
    <orderEntry type="library" name="aapt-proto" level="project" />
    <orderEntry type="library" name="google-dexlib2" level="project" />
    <orderEntry type="library" name="jetbrains-annotations" level="project" />
    <orderEntry type="library" name="kotlin-stdlib" level="project" />
    <orderEntry type="library" name="protobuf" level="project" />
    <orderEntry type="library" scope="TEST" name="JUnit4" level="project" />
    <orderEntry type="library" scope="TEST" name="commons-compress" level="project" />
    <orderEntry type="library" name="swingx" level="project" />
    <orderEntry type="inheritedJdk" />
    <orderEntry type="sourceFolder" forTests="false" />
<<<<<<< HEAD
    <orderEntry type="library" name="aapt-proto" level="project" />
    <orderEntry type="module" module-name="android.sdktools.analyzer" />
    <orderEntry type="module" module-name="android.sdktools.binary-resources" />
    <orderEntry type="module" module-name="android.sdktools.profgen" />
=======
>>>>>>> 5f7be743
    <orderEntry type="module" module-name="intellij.android.adt.ui" />
    <orderEntry type="module" module-name="intellij.android.artwork" />
    <orderEntry type="module" module-name="intellij.android.common" />
    <orderEntry type="module" module-name="intellij.android.jps.model" />
    <orderEntry type="module" module-name="intellij.android.lang" />
    <orderEntry type="module" module-name="intellij.android.projectSystem" />
    <orderEntry type="module" module-name="intellij.android.smali" />
    <orderEntry type="module" module-name="intellij.color.scheme.warmNeon" />
    <orderEntry type="module" module-name="intellij.java.debugger" />
    <orderEntry type="module" module-name="intellij.java.debugger.impl" />
    <orderEntry type="module" module-name="intellij.platform.analysis" />
    <orderEntry type="module" module-name="intellij.platform.concurrency" />
    <orderEntry type="module" module-name="intellij.platform.core" />
    <orderEntry type="module" module-name="intellij.platform.core.impl" />
    <orderEntry type="module" module-name="intellij.platform.core.ui" />
    <orderEntry type="module" module-name="intellij.platform.editor.ui" />
    <orderEntry type="module" module-name="intellij.platform.extensions" />
    <orderEntry type="module" module-name="intellij.platform.ide" />
    <orderEntry type="module" module-name="intellij.platform.ide.core" />
    <orderEntry type="module" module-name="intellij.platform.ide.core.impl" />
    <orderEntry type="module" module-name="intellij.platform.ide.impl" />
    <orderEntry type="module" module-name="intellij.platform.lang" />
    <orderEntry type="module" module-name="intellij.platform.lang.core" />
    <orderEntry type="module" module-name="intellij.platform.projectModel" />
    <orderEntry type="module" module-name="intellij.platform.util" />
    <orderEntry type="module" module-name="intellij.platform.util.base" />
    <orderEntry type="module" module-name="intellij.platform.util.rt" />
    <orderEntry type="module" module-name="intellij.platform.util.ui" />
    <orderEntry type="module" module-name="intellij.android.adt.ui.model" />
<<<<<<< HEAD
    <orderEntry type="module" module-name="android.sdktools.testutils" scope="TEST" />
=======
    <orderEntry type="module" module-name="intellij.java.psi" />
    <orderEntry type="module" module-name="intellij.platform.lang.impl" />
>>>>>>> 5f7be743
  </component>
</module><|MERGE_RESOLUTION|>--- conflicted
+++ resolved
@@ -18,13 +18,6 @@
     <orderEntry type="library" name="swingx" level="project" />
     <orderEntry type="inheritedJdk" />
     <orderEntry type="sourceFolder" forTests="false" />
-<<<<<<< HEAD
-    <orderEntry type="library" name="aapt-proto" level="project" />
-    <orderEntry type="module" module-name="android.sdktools.analyzer" />
-    <orderEntry type="module" module-name="android.sdktools.binary-resources" />
-    <orderEntry type="module" module-name="android.sdktools.profgen" />
-=======
->>>>>>> 5f7be743
     <orderEntry type="module" module-name="intellij.android.adt.ui" />
     <orderEntry type="module" module-name="intellij.android.artwork" />
     <orderEntry type="module" module-name="intellij.android.common" />
@@ -54,11 +47,7 @@
     <orderEntry type="module" module-name="intellij.platform.util.rt" />
     <orderEntry type="module" module-name="intellij.platform.util.ui" />
     <orderEntry type="module" module-name="intellij.android.adt.ui.model" />
-<<<<<<< HEAD
-    <orderEntry type="module" module-name="android.sdktools.testutils" scope="TEST" />
-=======
     <orderEntry type="module" module-name="intellij.java.psi" />
     <orderEntry type="module" module-name="intellij.platform.lang.impl" />
->>>>>>> 5f7be743
   </component>
 </module>