--- conflicted
+++ resolved
@@ -14,37 +14,26 @@
     <orderEntry type="library" name="Guava" level="project" />
     <orderEntry type="library" name="aapt-proto" level="project" />
     <orderEntry type="module" module-name="intellij.platform.ide.impl" />
-<<<<<<< HEAD
-    <orderEntry type="module" module-name="android.sdktools.analyzer" />
-    <orderEntry type="module" module-name="android.sdktools.common" />
-    <orderEntry type="module" module-name="android.sdktools.testutils" scope="TEST" />
+    <orderEntry type="library" scope="TEST" name="com.android.tools:testutils" level="project" />
     <orderEntry type="module" module-name="android.sdktools.binary-resources" />
-=======
->>>>>>> 5e1369d6
     <orderEntry type="module" module-name="intellij.android.adt.ui" />
-    <orderEntry type="module" module-name="analytics-tracker" />
     <orderEntry type="module" module-name="intellij.android.common" />
     <orderEntry type="module" module-name="intellij.android.artwork" />
-    <orderEntry type="module" module-name="android.sdktools.sdk-common" />
     <orderEntry type="library" name="dexlib2" level="project" />
     <orderEntry type="module" module-name="intellij.java.debugger.impl" />
     <orderEntry type="module" module-name="intellij.android.projectSystem" />
     <orderEntry type="module" module-name="intellij.android.smali" />
     <orderEntry type="module" module-name="intellij.android.lang" />
     <orderEntry type="library" name="protobuf" level="project" />
-<<<<<<< HEAD
-    <orderEntry type="library" name="studio-analytics-proto" level="project" />
-=======
+    <orderEntry type="library" name="com.android.tools.apkparser:binary-resources" level="project" />
+    <orderEntry type="library" name="com.android.tools:annotations" level="project" />
+    <orderEntry type="library" name="com.android.tools.apkparser:apkanalyzer" level="project" />
     <orderEntry type="library" name="com.android.tools:common" level="project" />
-    <orderEntry type="library" name="com.android.tools.apkparser:apkanalyzer" level="project" />
-    <orderEntry type="library" name="com.android.tools:annotations" level="project" />
     <orderEntry type="library" name="com.android.tools:sdk-common" level="project" />
-    <orderEntry type="library" name="aapt-proto-jarjar" level="project" />
+    <orderEntry type="library" name="com.android.tools.analytics-library:tracker" level="project" />
+    <orderEntry type="library" name="com.android.tools.analytics-library:protos" level="project" />
     <orderEntry type="library" name="com.android.tools:sdklib" level="project" />
     <orderEntry type="library" scope="TEST" name="JUnit4" level="project" />
     <orderEntry type="library" scope="TEST" name="commons-compress" level="project" />
-    <orderEntry type="library" scope="TEST" name="com.android.tools:testutils" level="project" />
-    <orderEntry type="library" name="com.android.tools.apkparser:binary-resources" level="project" />
->>>>>>> 5e1369d6
   </component>
 </module>