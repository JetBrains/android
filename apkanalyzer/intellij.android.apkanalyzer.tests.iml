--- conflicted
+++ resolved
@@ -14,10 +14,6 @@
     <orderEntry type="module" module-name="intellij.android.testFramework" scope="TEST" />
     <orderEntry type="module" module-name="intellij.android.adt.testutils" scope="TEST" />
     <orderEntry type="library" scope="TEST" name="truth" level="project" />
-<<<<<<< HEAD
-    <orderEntry type="module" module-name="android.sdktools.binary-resources" scope="TEST" />
-=======
->>>>>>> 5f7be743
     <orderEntry type="module" module-name="intellij.android.adt.ui" scope="TEST" />
     <orderEntry type="library" scope="TEST" name="Guava" level="project" />
     <orderEntry type="library" scope="TEST" name="JUnit4" level="project" />
