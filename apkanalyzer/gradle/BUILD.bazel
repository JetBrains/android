### auto-generated section `build intellij.android.apkanalyzer.gradle` start
load("@rules_jvm//:jvm.bzl", "jvm_library", "jvm_resources")

<<<<<<< HEAD
# managed by go/iml_to_build
iml_module(
    name = "intellij.android.apkanalyzer.gradle",
    srcs = ["src"],
    iml_files = ["intellij.android.apkanalyzer.gradle.iml"],
    resources = ["resources"],
    visibility = ["//visibility:public"],
    # do not sort: must match IML order
    deps = [
        "@intellij//:intellij-sdk",
        "//tools/adt/idea/apkanalyzer:intellij.android.apkanalyzer",
        "//tools/adt/idea/project-system-gradle:intellij.android.projectSystem.gradle",
        "//tools/adt/idea/project-system:intellij.android.projectSystem",
        "//tools/adt/idea/project-system-gradle-models:intellij.android.projectSystem.gradle.models",
        "//tools/base/sdk-common:studio.android.sdktools.sdk-common",
    ],
)
=======
jvm_resources(
  name = "gradle_resources",
  files = glob(["resources/**/*"]),
  strip_prefix = "resources"
)

jvm_library(
  name = "gradle",
  module_name = "intellij.android.apkanalyzer.gradle",
  visibility = ["//visibility:public"],
  srcs = glob(["src/**/*.kt", "src/**/*.java"], allow_empty = True),
  deps = [
    "@lib//:studio-platform-provided",
    "//android/apkanalyzer",
    "//android/project-system-gradle:projectSystem-gradle",
    "//android/project-system",
    "//android/project-system-gradle-models:projectSystem-gradle-models",
    "@lib//:kotlin-stdlib",
    "//platform/projectModel-api:projectModel",
    "//platform/core-api:core",
    "//platform/analysis-api:analysis",
    "//platform/util",
  ],
  runtime_deps = [":gradle_resources"]
)
### auto-generated section `build intellij.android.apkanalyzer.gradle` end
>>>>>>> eaeecd45
<|MERGE_RESOLUTION|>--- conflicted
+++ resolved
@@ -1,25 +1,6 @@
 ### auto-generated section `build intellij.android.apkanalyzer.gradle` start
 load("@rules_jvm//:jvm.bzl", "jvm_library", "jvm_resources")
 
-<<<<<<< HEAD
-# managed by go/iml_to_build
-iml_module(
-    name = "intellij.android.apkanalyzer.gradle",
-    srcs = ["src"],
-    iml_files = ["intellij.android.apkanalyzer.gradle.iml"],
-    resources = ["resources"],
-    visibility = ["//visibility:public"],
-    # do not sort: must match IML order
-    deps = [
-        "@intellij//:intellij-sdk",
-        "//tools/adt/idea/apkanalyzer:intellij.android.apkanalyzer",
-        "//tools/adt/idea/project-system-gradle:intellij.android.projectSystem.gradle",
-        "//tools/adt/idea/project-system:intellij.android.projectSystem",
-        "//tools/adt/idea/project-system-gradle-models:intellij.android.projectSystem.gradle.models",
-        "//tools/base/sdk-common:studio.android.sdktools.sdk-common",
-    ],
-)
-=======
 jvm_resources(
   name = "gradle_resources",
   files = glob(["resources/**/*"]),
@@ -45,5 +26,4 @@
   ],
   runtime_deps = [":gradle_resources"]
 )
-### auto-generated section `build intellij.android.apkanalyzer.gradle` end
->>>>>>> eaeecd45
+### auto-generated section `build intellij.android.apkanalyzer.gradle` end