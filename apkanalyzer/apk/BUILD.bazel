### auto-generated section `build intellij.android.apkanalyzer.apk` start
load("@rules_jvm//:jvm.bzl", "jvm_library", "jvm_resources")

<<<<<<< HEAD
# managed by go/iml_to_build
iml_module(
    name = "intellij.android.apkanalyzer.apk",
    srcs = ["src"],
    iml_files = ["intellij.android.apkanalyzer.apk.iml"],
    resources = ["resources"],
    visibility = ["//visibility:public"],
    # do not sort: must match IML order
    deps = [
        "@intellij//:intellij-sdk",
        "//tools/adt/idea/apkanalyzer:intellij.android.apkanalyzer",
        "//tools/adt/idea/project-system-apk:intellij.android.projectSystem.apk",
        "//tools/adt/idea/project-system:intellij.android.projectSystem",
        "//tools/adt/idea/android:intellij.android.core",
    ],
)
=======
jvm_resources(
  name = "apk_resources",
  files = glob(["resources/**/*"]),
  strip_prefix = "resources"
)

jvm_library(
  name = "apk",
  module_name = "intellij.android.apkanalyzer.apk",
  visibility = ["//visibility:public"],
  srcs = glob(["src/**/*.kt", "src/**/*.java"], allow_empty = True),
  deps = [
    "@lib//:kotlin-stdlib",
    "//android/apkanalyzer",
    "//android/project-system-apk:projectSystem-apk",
    "//android/project-system",
    "//android/android:core",
    "//platform/lang-api:lang",
  ],
  runtime_deps = [":apk_resources"]
)
### auto-generated section `build intellij.android.apkanalyzer.apk` end
>>>>>>> eaeecd45
<|MERGE_RESOLUTION|>--- conflicted
+++ resolved
@@ -1,24 +1,6 @@
 ### auto-generated section `build intellij.android.apkanalyzer.apk` start
 load("@rules_jvm//:jvm.bzl", "jvm_library", "jvm_resources")
 
-<<<<<<< HEAD
-# managed by go/iml_to_build
-iml_module(
-    name = "intellij.android.apkanalyzer.apk",
-    srcs = ["src"],
-    iml_files = ["intellij.android.apkanalyzer.apk.iml"],
-    resources = ["resources"],
-    visibility = ["//visibility:public"],
-    # do not sort: must match IML order
-    deps = [
-        "@intellij//:intellij-sdk",
-        "//tools/adt/idea/apkanalyzer:intellij.android.apkanalyzer",
-        "//tools/adt/idea/project-system-apk:intellij.android.projectSystem.apk",
-        "//tools/adt/idea/project-system:intellij.android.projectSystem",
-        "//tools/adt/idea/android:intellij.android.core",
-    ],
-)
-=======
 jvm_resources(
   name = "apk_resources",
   files = glob(["resources/**/*"]),
@@ -40,5 +22,4 @@
   ],
   runtime_deps = [":apk_resources"]
 )
-### auto-generated section `build intellij.android.apkanalyzer.apk` end
->>>>>>> eaeecd45
+### auto-generated section `build intellij.android.apkanalyzer.apk` end