<?xml version="1.0" encoding="UTF-8"?>
<module type="JAVA_MODULE" version="4">
  <component name="FacetManager">
    <facet type="kotlin-language" name="Kotlin">
      <configuration version="5" platform="JVM 21" allPlatforms="JVM [21]" useProjectSettings="false">
        <compilerSettings>
          <option name="additionalArguments" value="-Xjvm-default=all -Xsam-conversions=class -Xcontext-parameters -XXLanguage:+AllowEagerSupertypeAccessibilityChecks" />
        </compilerSettings>
        <compilerArguments>
          <stringArguments>
            <stringArg name="jvmTarget" arg="21" />
            <stringArg name="apiVersion" arg="2.2" />
            <stringArg name="languageVersion" arg="2.2" />
          </stringArguments>
          <arrayArguments>
            <arrayArg name="pluginClasspaths">
<<<<<<< HEAD
              <args>$MODULE_DIR$/../../../../prebuilts/tools/common/m2/repository/org/jetbrains/kotlin/kotlin-compose-compiler-plugin/2.2.0/kotlin-compose-compiler-plugin-2.2.0.jar</args>
=======
              <args>$MAVEN_REPOSITORY$/org/jetbrains/kotlin/kotlin-compose-compiler-plugin/2.2.21-RC2/kotlin-compose-compiler-plugin-2.2.21-RC2.jar</args>
>>>>>>> fedb26e2
            </arrayArg>
          </arrayArguments>
        </compilerArguments>
      </configuration>
    </facet>
  </component>
  <component name="NewModuleRootManager" inherit-compiler-output="true">
    <exclude-output />
    <content url="file://$MODULE_DIR$">
      <sourceFolder url="file://$MODULE_DIR$/src" isTestSource="true" />
    </content>
    <orderEntry type="library" scope="PROVIDED" name="studio-platform" level="project" />
    <orderEntry type="library" scope="TEST" name="studio-test-platform" level="project" />
    <orderEntry type="library" name="kotlin-stdlib" level="project" />
    <orderEntry type="library" scope="TEST" name="JUnit4" level="project" />
    <orderEntry type="module" module-name="intellij.libraries.mockito" scope="TEST" />
    <orderEntry type="module" module-name="intellij.libraries.guava" scope="TEST" />
    <orderEntry type="library" scope="TEST" name="truth" level="project" />
    <orderEntry type="library" scope="TEST" name="kotlinx-coroutines-core" level="project" />
    <orderEntry type="module" module-name="intellij.libraries.kotlinx.collections.immutable" scope="TEST" />
    <orderEntry type="inheritedJdk" />
    <orderEntry type="sourceFolder" forTests="false" />
    <orderEntry type="module" module-name="intellij.android.adt.ui.compose" scope="TEST" />
    <orderEntry type="module" module-name="intellij.android.device" scope="TEST" />
    <orderEntry type="module" module-name="intellij.android.core" scope="TEST" />
    <orderEntry type="module" module-name="intellij.platform.core" scope="TEST" />
    <orderEntry type="module" module-name="intellij.platform.testFramework" scope="TEST" />
    <orderEntry type="module" module-name="intellij.android.artwork-compose" scope="TEST" />
<<<<<<< HEAD
    <orderEntry type="library" scope="TEST" name="intellij-test-framework" level="project" />
    <orderEntry type="module" module-name="intellij.android.adt.ui.compose.tests" scope="TEST" />
    <orderEntry type="module" module-name="intellij.android.adt.testutils" scope="TEST" />
=======
>>>>>>> fedb26e2
  </component>
  <component name="TestModuleProperties" production-module="intellij.android.device" />
</module><|MERGE_RESOLUTION|>--- conflicted
+++ resolved
@@ -14,11 +14,7 @@
           </stringArguments>
           <arrayArguments>
             <arrayArg name="pluginClasspaths">
-<<<<<<< HEAD
-              <args>$MODULE_DIR$/../../../../prebuilts/tools/common/m2/repository/org/jetbrains/kotlin/kotlin-compose-compiler-plugin/2.2.0/kotlin-compose-compiler-plugin-2.2.0.jar</args>
-=======
               <args>$MAVEN_REPOSITORY$/org/jetbrains/kotlin/kotlin-compose-compiler-plugin/2.2.21-RC2/kotlin-compose-compiler-plugin-2.2.21-RC2.jar</args>
->>>>>>> fedb26e2
             </arrayArg>
           </arrayArguments>
         </compilerArguments>
@@ -47,12 +43,8 @@
     <orderEntry type="module" module-name="intellij.platform.core" scope="TEST" />
     <orderEntry type="module" module-name="intellij.platform.testFramework" scope="TEST" />
     <orderEntry type="module" module-name="intellij.android.artwork-compose" scope="TEST" />
-<<<<<<< HEAD
-    <orderEntry type="library" scope="TEST" name="intellij-test-framework" level="project" />
-    <orderEntry type="module" module-name="intellij.android.adt.ui.compose.tests" scope="TEST" />
     <orderEntry type="module" module-name="intellij.android.adt.testutils" scope="TEST" />
-=======
->>>>>>> fedb26e2
+    <orderEntry type="module" module-name="intellij.android.adtui.compose" scope="TEST" />
   </component>
   <component name="TestModuleProperties" production-module="intellij.android.device" />
 </module>