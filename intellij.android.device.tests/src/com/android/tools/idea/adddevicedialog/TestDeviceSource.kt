--- conflicted
+++ resolved
@@ -27,13 +27,8 @@
 import kotlinx.coroutines.flow.update
 import org.jetbrains.jewel.ui.component.Icon
 
-<<<<<<< HEAD
-open class TestDeviceSource : DeviceSource<TestDevice> {
-  override val profiles = MutableStateFlow(LoadingState.Ready(emptyList<TestDevice>()))
-=======
 open class TestDeviceSource {
   val profiles = MutableStateFlow(LoadingState.Ready(emptyList<TestDevice>()))
->>>>>>> 8b7d83e8
 
   val selectedProfile = MutableStateFlow<TestDevice?>(null)
 
@@ -41,11 +36,7 @@
     profiles.update { LoadingState.Ready(it.value + device) }
   }
 
-<<<<<<< HEAD
-  override fun WizardPageScope.selectionUpdated(profile: TestDevice) {
-=======
   open fun WizardPageScope.selectionUpdated(profile: TestDevice) {
->>>>>>> 8b7d83e8
     selectedProfile.value = profile
   }
 }
@@ -62,12 +53,7 @@
   override val isRemote: Boolean = false,
   override val abis: List<Abi> = listOf(Abi.ARM64_V8A),
   override val formFactor: String = FormFactors.PHONE,
-<<<<<<< HEAD
-  override val isAlreadyPresent: Boolean = false,
-  override val availabilityEstimate: Duration = Duration.ZERO,
-=======
   val availabilityEstimate: Duration = Duration.ZERO,
->>>>>>> 8b7d83e8
 ) : DeviceProfile {
 
   override fun toBuilder(): Builder = Builder().apply { copyFrom(this@TestDevice) }
