load("//tools/base/bazel:bazel.bzl", "iml_module")

iml_module(
    name = "observable",
    srcs = ["src"],
    iml_files = ["observable.iml"],
    tags = ["managed"],
    # do not sort: must match IML order
    test_runtime_deps = [
        "//tools/idea/RegExpSupport",
        "//tools/idea/platform/lvcs-impl",
        "//tools/idea/xml/xml-structure-view-impl",
        "//tools/idea/spellchecker",
        "//tools/idea/xml/relaxng",
        "//tools/idea/json",
        "//tools/idea/images",
        "//tools/idea/platform/tasks-platform-impl",
        "//tools/idea/platform/credential-store",
        "//tools/idea/platform/configuration-store-impl",
        "//tools/idea/platform/built-in-server",
    ],
    test_srcs = ["testSrc"],
    visibility = ["//visibility:public"],
    # do not sort: must match IML order
    deps = [
        "//tools/idea/.idea/libraries:Guava",
        "//tools/idea/platform/annotations[module]",
        "//tools/idea/.idea/libraries:truth[test]",
        "//tools/idea/.idea/libraries:JUnit4[test]",
<<<<<<< HEAD
        "//tools/idea:platform-impl_and_others[module]",
=======
        "//tools/idea/platform/testFramework[module, test]",
>>>>>>> abbea60e
    ],
)<|MERGE_RESOLUTION|>--- conflicted
+++ resolved
@@ -27,10 +27,6 @@
         "//tools/idea/platform/annotations[module]",
         "//tools/idea/.idea/libraries:truth[test]",
         "//tools/idea/.idea/libraries:JUnit4[test]",
-<<<<<<< HEAD
-        "//tools/idea:platform-impl_and_others[module]",
-=======
         "//tools/idea/platform/testFramework[module, test]",
->>>>>>> abbea60e
     ],
 )