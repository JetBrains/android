<?xml version="1.0" encoding="UTF-8"?>
<module type="JAVA_MODULE" version="4">
  <component name="NewModuleRootManager" inherit-compiler-output="true">
    <exclude-output />
    <content url="file://$MODULE_DIR$">
      <sourceFolder url="file://$MODULE_DIR$/src" isTestSource="false" />
      <sourceFolder url="file://$MODULE_DIR$/testSrc" isTestSource="true" />
    </content>
    <orderEntry type="library" scope="PROVIDED" name="studio-platform" level="project" />
    <orderEntry type="library" scope="TEST" name="studio-test-platform" level="project" />
    <orderEntry type="library" name="jetbrains-annotations" level="project" />
    <orderEntry type="library" scope="TEST" name="JUnit4" level="project" />
    <orderEntry type="inheritedJdk" />
    <orderEntry type="sourceFolder" forTests="false" />
<<<<<<< HEAD
    <orderEntry type="module" module-name="android.sdktools.common" />
    <orderEntry type="library" scope="TEST" name="junit4" level="project" />
    <orderEntry type="library" scope="TEST" name="truth" level="project" />
=======
    <orderEntry type="library" scope="TEST" name="truth" level="project" />
    <orderEntry type="library" name="Guava" level="project" />
    <orderEntry type="module" module-name="intellij.platform.util" scope="TEST" />
>>>>>>> 5f7be743
  </component>
</module><|MERGE_RESOLUTION|>--- conflicted
+++ resolved
@@ -12,14 +12,8 @@
     <orderEntry type="library" scope="TEST" name="JUnit4" level="project" />
     <orderEntry type="inheritedJdk" />
     <orderEntry type="sourceFolder" forTests="false" />
-<<<<<<< HEAD
-    <orderEntry type="module" module-name="android.sdktools.common" />
-    <orderEntry type="library" scope="TEST" name="junit4" level="project" />
-    <orderEntry type="library" scope="TEST" name="truth" level="project" />
-=======
     <orderEntry type="library" scope="TEST" name="truth" level="project" />
     <orderEntry type="library" name="Guava" level="project" />
     <orderEntry type="module" module-name="intellij.platform.util" scope="TEST" />
->>>>>>> 5f7be743
   </component>
 </module>