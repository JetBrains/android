--- conflicted
+++ resolved
@@ -35,12 +35,6 @@
     <orderEntry type="inheritedJdk" />
     <orderEntry type="sourceFolder" forTests="false" />
     <orderEntry type="module" module-name="intellij.android.adt.ui.compose" />
-<<<<<<< HEAD
-    <orderEntry type="library" name="studio-sdk" level="project" />
-    <orderEntry type="library" name="studio-plugin-com.intellij.java" level="project" />
-    <orderEntry type="module" module-name="android.sdktools.sdklib" />
-    <orderEntry type="sourceFolder" forTests="false" />
-=======
     <orderEntry type="module" module-name="intellij.android.common" />
     <orderEntry type="module" module-name="intellij.android.core" />
     <orderEntry type="module" module-name="intellij.android.wizard" />
@@ -52,8 +46,8 @@
     <orderEntry type="module" module-name="intellij.platform.projectModel" />
     <orderEntry type="module" module-name="intellij.platform.util" />
     <orderEntry type="module" module-name="intellij.platform.util.ui" />
->>>>>>> ca231736
     <orderEntry type="module" module-name="intellij.android.artwork" />
     <orderEntry type="module" module-name="intellij.android.artwork-compose" />
+    <orderEntry type="module" module-name="intellij.android.adb" />
   </component>
 </module>