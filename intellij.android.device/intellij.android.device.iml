--- conflicted
+++ resolved
@@ -4,18 +4,18 @@
     <facet type="kotlin-language" name="Kotlin">
       <configuration version="5" platform="JVM 17" allPlatforms="JVM [17]" useProjectSettings="false">
         <compilerSettings>
-          <option name="additionalArguments" value="-version -Xjvm-default=all-compatibility -Xsam-conversions=class -Xcontext-receivers" />
+          <option name="additionalArguments" value="-Xjvm-default=all -Xsam-conversions=class -Xcontext-receivers" />
         </compilerSettings>
         <compilerArguments>
           <stringArguments>
             <stringArg name="jvmTarget" arg="17" />
-            <stringArg name="apiVersion" arg="1.8" />
-            <stringArg name="languageVersion" arg="1.8" />
+            <stringArg name="apiVersion" arg="1.9" />
+            <stringArg name="languageVersion" arg="1.9" />
           </stringArguments>
           <arrayArguments>
             <arrayArg name="pluginClasspaths">
               <args>
-                <arg>$MODULE_DIR$/../../../../prebuilts/tools/common/m2/repository/org/jetbrains/compose/compiler/compiler-hosted/1.4.8.1-dev03/compiler-hosted-1.4.8.1-dev03.jar</arg>
+                <arg>$MODULE_DIR$/../compose-ide-plugin/lib/compiler-hosted-1.5.8.jar</arg>
               </args>
             </arrayArg>
             <arrayArg name="pluginOptions">
@@ -28,33 +28,30 @@
       </configuration>
     </facet>
   </component>
-
   <component name="NewModuleRootManager" inherit-compiler-output="true">
     <exclude-output />
     <content url="file://$MODULE_DIR$">
       <sourceFolder url="file://$MODULE_DIR$/src" isTestSource="false" />
     </content>
     <orderEntry type="inheritedJdk" />
-<<<<<<< HEAD
-=======
+    <orderEntry type="sourceFolder" forTests="false" />
+    <orderEntry type="library" name="kotlin-stdlib" level="project" />
+    <orderEntry type="library" name="kotlinx-collections-immutable" level="project" />
+    <orderEntry type="library" name="kotlinx-coroutines-core" level="project" />
+    <orderEntry type="module" module-name="android.sdktools.common" />
+    <orderEntry type="module" module-name="android.sdktools.layoutlib-api" />
+    <orderEntry type="module" module-name="android.sdktools.repository" />
+    <orderEntry type="module" module-name="android.sdktools.sdklib" />
     <orderEntry type="module" module-name="intellij.android.adt.ui.compose" />
-    <orderEntry type="library" name="studio-sdk" level="project" />
->>>>>>> 574fcae1
-    <orderEntry type="module" module-name="android.sdktools.sdklib" />
     <orderEntry type="module" module-name="intellij.android.common" />
     <orderEntry type="module" module-name="intellij.android.core" />
     <orderEntry type="module" module-name="intellij.android.wizard" />
     <orderEntry type="module" module-name="intellij.android.wizard.model" />
-    <orderEntry type="sourceFolder" forTests="false" />
-    <orderEntry type="library" name="icu4j" level="project" />
-    <orderEntry type="library" name="kotlin-stdlib" level="project" />
+    <orderEntry type="module" module-name="intellij.platform.core" />
+    <orderEntry type="module" module-name="intellij.platform.editor" />
+    <orderEntry type="module" module-name="intellij.platform.ide" />
+    <orderEntry type="module" module-name="intellij.platform.ide.core" />
     <orderEntry type="module" module-name="intellij.platform.projectModel" />
-    <orderEntry type="module" module-name="intellij.platform.core" />
-    <orderEntry type="module" module-name="intellij.platform.ide" />
     <orderEntry type="module" module-name="intellij.platform.util" />
-    <orderEntry type="module" module-name="intellij.platform.core.ui" />
-    <orderEntry type="module" module-name="intellij.platform.ide.core" />
-    <orderEntry type="module" module-name="intellij.platform.editor" />
-    <orderEntry type="module" module-name="intellij.platform.util.ui" />
   </component>
 </module>