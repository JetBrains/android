/*
 * Copyright (C) 2024 The Android Open Source Project
 *
 * Licensed under the Apache License, Version 2.0 (the "License");
 * you may not use this file except in compliance with the License.
 * You may obtain a copy of the License at
 *
 *      http://www.apache.org/licenses/LICENSE-2.0
 *
 * Unless required by applicable law or agreed to in writing, software
 * distributed under the License is distributed on an "AS IS" BASIS,
 * WITHOUT WARRANTIES OR CONDITIONS OF ANY KIND, either express or implied.
 * See the License for the specific language governing permissions and
 * limitations under the License.
 */
package com.android.tools.idea.adddevicedialog

import androidx.compose.foundation.background
import androidx.compose.foundation.layout.Arrangement
import androidx.compose.foundation.layout.Column
import androidx.compose.foundation.layout.Row
import androidx.compose.foundation.layout.Spacer
import androidx.compose.foundation.layout.fillMaxWidth
import androidx.compose.foundation.layout.heightIn
import androidx.compose.foundation.layout.padding
import androidx.compose.foundation.layout.size
import androidx.compose.foundation.layout.width
import androidx.compose.foundation.layout.widthIn
import androidx.compose.runtime.Composable
import androidx.compose.ui.Alignment
import androidx.compose.ui.Modifier
import androidx.compose.ui.semantics.heading
import androidx.compose.ui.semantics.semantics
import androidx.compose.ui.text.font.FontWeight
import androidx.compose.ui.unit.dp
import com.android.repository.api.RemotePackage
import com.android.sdklib.ISystemImage
import com.android.sdklib.RemoteSystemImage
import com.android.sdklib.devices.Storage
import com.android.tools.adtui.compose.DeviceScreenDiagram
import com.google.common.collect.Range
<<<<<<< HEAD
=======
import com.intellij.util.ui.JBUI
>>>>>>> 8b7d83e8
import java.text.DecimalFormat
import org.jetbrains.jewel.bridge.toComposeColor
import org.jetbrains.jewel.foundation.theme.JewelTheme
import org.jetbrains.jewel.foundation.theme.LocalTextStyle
import org.jetbrains.jewel.ui.Orientation
import org.jetbrains.jewel.ui.component.Divider
import org.jetbrains.jewel.ui.component.Icon
import org.jetbrains.jewel.ui.component.Text
import org.jetbrains.jewel.ui.component.VerticallyScrollableContainer
<<<<<<< HEAD
=======
import org.jetbrains.jewel.ui.icon.IconKey
import org.jetbrains.jewel.ui.icons.AllIconsKeys
>>>>>>> 8b7d83e8

/**
 * A panel showing a summary of a [DeviceProfile] and (optionally) a system image. Contains a
 * diagram of the screen, along with various metadata in a tabular format.
 */
@Composable
<<<<<<< HEAD
fun DeviceDetails(device: DeviceProfile, modifier: Modifier = Modifier) {
  VerticallyScrollableContainer(modifier.padding(4.dp)) {
=======
fun DeviceDetails(
  device: DeviceProfile,
  modifier: Modifier = Modifier,
  systemImage: ISystemImage? = null,
) {
  VerticallyScrollableContainer(modifier) {
>>>>>>> 8b7d83e8
    Column(verticalArrangement = Arrangement.spacedBy(4.dp)) {
      Text(
        device.name,
        fontWeight = FontWeight.Bold,
        fontSize = LocalTextStyle.current.fontSize * 1.2,
      )

      DeviceScreenDiagram(
        device.resolution.width,
        device.resolution.height,
        diagonalLength = device.diagonalLengthString(),
        round = device.isRound,
        modifier =
          Modifier.widthIn(max = 200.dp).heightIn(max = 200.dp).align(Alignment.CenterHorizontally),
      )

<<<<<<< HEAD
      Header("Device")
      LabeledValue("OEM", device.manufacturer)

      Header("System Image")
      if (
        device.apiRange.hasLowerBound() &&
          device.apiRange.hasUpperBound() &&
          device.apiRange.lowerEndpoint() == device.apiRange.upperEndpoint()
      ) {
        LabeledValue("API", device.apiRange.upperEndpoint().toString())
      } else {
        LabeledValue("Supported APIs", device.apiRange.firstAndLastApiLevel())
=======
      if (systemImage != null && systemImage is RemoteSystemImage) {
        val imageSize = (systemImage.`package` as? RemotePackage)?.archive?.complete?.size
        InfoBanner(
          text =
            (if (imageSize == null) "System" else Storage(imageSize).toUiString() + " system") +
              " image will be downloaded",
          AllIconsKeys.Actions.Download,
          Modifier.padding(vertical = 4.dp),
        )
      }

      Header("Device")
      LabeledValue("OEM", device.manufacturer)
      if (device.apiRange.isSingleton() && systemImage == null) {
        LabeledValue("API Level", device.apiRange.lowerEndpoint().toString())
      } else {
        LabeledValue("Supported API Levels", device.apiRange.firstAndLastApiLevel())
      }

      if (systemImage != null) {
        Header("System Image")
        LabeledValue("API Level", systemImage.androidVersion.getApiStringWithExtension())
        LabeledValue("Services", systemImage.services)
        LabeledValue("ABI", systemImage.abiTypes.joinToString(", "))
        if (systemImage.translatedAbiTypes.isNotEmpty()) {
          LabeledValue("Translated ABI", systemImage.translatedAbiTypes.joinToString(", "))
        }
>>>>>>> 8b7d83e8
      }

      Header("Screen")
      LabeledValue("Resolution", device.resolution.toString())
      LabeledValue("Density", "${device.displayDensity} dpi")
    }
  }
}

<<<<<<< HEAD
private fun Range<Int>.firstAndLastApiLevel(): String =
  if (hasUpperBound()) "${lowerEndpoint()}\u2013${upperEndpoint()}" else "${lowerEndpoint()}+"
=======
internal val ISystemImage.services: String
  get() =
    when {
      hasPlayStore() -> "Google Play"
      hasGoogleApis() -> "Google APIs"
      else -> "Android Open Source"
    }

private fun Range<Int>.isSingleton(): Boolean =
  hasLowerBound() && hasUpperBound() && lowerEndpoint() == upperEndpoint()

internal fun Range<Int>.firstAndLastApiLevel(): String =
  if (hasUpperBound()) {
    if (lowerEndpoint() == upperEndpoint()) "${lowerEndpoint()}"
    else "${lowerEndpoint()}\u2013${upperEndpoint()}"
  } else "${lowerEndpoint()}+"
>>>>>>> 8b7d83e8

@Composable
private fun Header(text: String) {
  Text(
    text,
    fontWeight = FontWeight.SemiBold,
    fontSize = LocalTextStyle.current.fontSize * 1.1,
    modifier = Modifier.padding(top = 4.dp).semantics { heading() },
  )
}

@Composable
private fun InfoBanner(text: String, iconKey: IconKey, modifier: Modifier = Modifier) {
  val borderColor = JBUI.CurrentTheme.Banner.INFO_BORDER_COLOR.toComposeColor()
  val backgroundColor = JBUI.CurrentTheme.Banner.INFO_BACKGROUND.toComposeColor()
  Column(modifier.fillMaxWidth()) {
    Divider(orientation = Orientation.Horizontal, Modifier.fillMaxWidth(), color = borderColor)
    Row(
      modifier = Modifier.background(backgroundColor).padding(10.dp),
      verticalAlignment = Alignment.CenterVertically,
    ) {
      Icon(iconKey, contentDescription = null)
      Spacer(modifier = Modifier.width(8.dp))
      Text(text = text)
    }
    Divider(orientation = Orientation.Horizontal, Modifier.fillMaxWidth(), color = borderColor)
  }
}

@Composable
private fun LabeledValue(label: String, value: String) {
  Row {
    Column(Modifier.weight(0.5f).alignByBaseline()) {
      Text(label, color = JewelTheme.globalColors.text.info)
    }
    Spacer(Modifier.size(4.dp))
    Column(Modifier.weight(0.5f).alignByBaseline()) { Text(value) }
  }
}

private val diagonalLengthFormat = DecimalFormat(".##")

private fun DeviceProfile.diagonalLengthString() =
  if (displayDiagonalLength > 0) diagonalLengthFormat.format(displayDiagonalLength) + '\u2033'
  else ""<|MERGE_RESOLUTION|>--- conflicted
+++ resolved
@@ -39,10 +39,7 @@
 import com.android.sdklib.devices.Storage
 import com.android.tools.adtui.compose.DeviceScreenDiagram
 import com.google.common.collect.Range
-<<<<<<< HEAD
-=======
 import com.intellij.util.ui.JBUI
->>>>>>> 8b7d83e8
 import java.text.DecimalFormat
 import org.jetbrains.jewel.bridge.toComposeColor
 import org.jetbrains.jewel.foundation.theme.JewelTheme
@@ -52,28 +49,20 @@
 import org.jetbrains.jewel.ui.component.Icon
 import org.jetbrains.jewel.ui.component.Text
 import org.jetbrains.jewel.ui.component.VerticallyScrollableContainer
-<<<<<<< HEAD
-=======
 import org.jetbrains.jewel.ui.icon.IconKey
 import org.jetbrains.jewel.ui.icons.AllIconsKeys
->>>>>>> 8b7d83e8
 
 /**
  * A panel showing a summary of a [DeviceProfile] and (optionally) a system image. Contains a
  * diagram of the screen, along with various metadata in a tabular format.
  */
 @Composable
-<<<<<<< HEAD
-fun DeviceDetails(device: DeviceProfile, modifier: Modifier = Modifier) {
-  VerticallyScrollableContainer(modifier.padding(4.dp)) {
-=======
 fun DeviceDetails(
   device: DeviceProfile,
   modifier: Modifier = Modifier,
   systemImage: ISystemImage? = null,
 ) {
   VerticallyScrollableContainer(modifier) {
->>>>>>> 8b7d83e8
     Column(verticalArrangement = Arrangement.spacedBy(4.dp)) {
       Text(
         device.name,
@@ -90,20 +79,6 @@
           Modifier.widthIn(max = 200.dp).heightIn(max = 200.dp).align(Alignment.CenterHorizontally),
       )
 
-<<<<<<< HEAD
-      Header("Device")
-      LabeledValue("OEM", device.manufacturer)
-
-      Header("System Image")
-      if (
-        device.apiRange.hasLowerBound() &&
-          device.apiRange.hasUpperBound() &&
-          device.apiRange.lowerEndpoint() == device.apiRange.upperEndpoint()
-      ) {
-        LabeledValue("API", device.apiRange.upperEndpoint().toString())
-      } else {
-        LabeledValue("Supported APIs", device.apiRange.firstAndLastApiLevel())
-=======
       if (systemImage != null && systemImage is RemoteSystemImage) {
         val imageSize = (systemImage.`package` as? RemotePackage)?.archive?.complete?.size
         InfoBanner(
@@ -131,7 +106,6 @@
         if (systemImage.translatedAbiTypes.isNotEmpty()) {
           LabeledValue("Translated ABI", systemImage.translatedAbiTypes.joinToString(", "))
         }
->>>>>>> 8b7d83e8
       }
 
       Header("Screen")
@@ -141,10 +115,6 @@
   }
 }
 
-<<<<<<< HEAD
-private fun Range<Int>.firstAndLastApiLevel(): String =
-  if (hasUpperBound()) "${lowerEndpoint()}\u2013${upperEndpoint()}" else "${lowerEndpoint()}+"
-=======
 internal val ISystemImage.services: String
   get() =
     when {
@@ -161,7 +131,6 @@
     if (lowerEndpoint() == upperEndpoint()) "${lowerEndpoint()}"
     else "${lowerEndpoint()}\u2013${upperEndpoint()}"
   } else "${lowerEndpoint()}+"
->>>>>>> 8b7d83e8
 
 @Composable
 private fun Header(text: String) {
