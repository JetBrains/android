/*
 * Copyright (C) 2024 The Android Open Source Project
 *
 * Licensed under the Apache License, Version 2.0 (the "License");
 * you may not use this file except in compliance with the License.
 * You may obtain a copy of the License at
 *
 *      http://www.apache.org/licenses/LICENSE-2.0
 *
 * Unless required by applicable law or agreed to in writing, software
 * distributed under the License is distributed on an "AS IS" BASIS,
 * WITHOUT WARRANTIES OR CONDITIONS OF ANY KIND, either express or implied.
 * See the License for the specific language governing permissions and
 * limitations under the License.
 */
package com.android.tools.idea.adddevicedialog

import androidx.compose.runtime.Composable
import androidx.compose.ui.Modifier
import com.android.sdklib.deviceprovisioner.Resolution
import com.android.sdklib.devices.Abi
import com.google.common.collect.Range
import kotlin.time.Duration

/**
 * A description of a device that can be displayed in a [DeviceTable].
 *
 * This interface uses an "extensible data class" pattern. Concrete subtypes are implemented as data
 * classes, and are free to add additional fields. The Builder class exists in order to allow
 * updates to the common fields generically. (This ended up being mostly irrelevant after the
 * de-unification of the dialog.)
 */
interface DeviceProfile {
<<<<<<< HEAD
  // TODO: alert icon, text

=======
>>>>>>> 8b7d83e8
  val apiRange: Range<Int>
  val manufacturer: String
  val name: String
  val resolution: Resolution
  val displayDensity: Int
  /** The diagonal length of the screen, in inches, or 0 if unknown. */
  val displayDiagonalLength: Double
    get() = 0.0

  val isRound: Boolean
    get() = false

  val isVirtual: Boolean
  val isRemote: Boolean
  val abis: List<Abi>
  val formFactor: String

  fun toBuilder(): Builder

  @Composable fun Icon(modifier: Modifier)

  /**
   * Subtypes should extend this Builder with the additional fields needed, and create their own
   * [copyFrom] overload that calls super.copyFrom() to initialize the superclass fields.
   */
  abstract class Builder {
    lateinit var apiRange: Range<Int>
    lateinit var manufacturer: String
    lateinit var name: String
    lateinit var resolution: Resolution
    var displayDensity: Int = 0
    var displayDiagonalLength: Double = 0.0
    var isRound = false
    var isVirtual: Boolean = false
    var isRemote: Boolean = false
    lateinit var abis: List<Abi>
    lateinit var formFactor: String

    /** Indicates that the device already exists, and we cannot create another. */
    var isAlreadyPresent: Boolean = false
    /** An estimate of how many seconds it will take to acquire the device. */
    var availabilityEstimate: Duration = Duration.ZERO

    abstract fun build(): DeviceProfile

    fun copyFrom(profile: DeviceProfile) {
      apiRange = profile.apiRange
      manufacturer = profile.manufacturer
      name = profile.name
      resolution = profile.resolution
      displayDensity = profile.displayDensity
      displayDiagonalLength = profile.displayDiagonalLength
      isRound = profile.isRound
      isVirtual = profile.isVirtual
      isRemote = profile.isRemote
      abis = profile.abis
      formFactor = profile.formFactor
    }
  }
}

fun DeviceProfile.update(block: DeviceProfile.Builder.() -> Unit): DeviceProfile =
  toBuilder().apply(block).build()

object FormFactors {
  const val PHONE = "Phone"
  const val TABLET = "Tablet"
  const val WEAR = "Wear OS"
  const val TV = "TV"
  const val AUTO = "Automotive"
  const val DESKTOP = "Desktop"
<<<<<<< HEAD
=======
  const val XR = "XR"
>>>>>>> 8b7d83e8
}<|MERGE_RESOLUTION|>--- conflicted
+++ resolved
@@ -31,11 +31,6 @@
  * de-unification of the dialog.)
  */
 interface DeviceProfile {
-<<<<<<< HEAD
-  // TODO: alert icon, text
-
-=======
->>>>>>> 8b7d83e8
   val apiRange: Range<Int>
   val manufacturer: String
   val name: String
@@ -107,8 +102,5 @@
   const val TV = "TV"
   const val AUTO = "Automotive"
   const val DESKTOP = "Desktop"
-<<<<<<< HEAD
-=======
   const val XR = "XR"
->>>>>>> 8b7d83e8
 }