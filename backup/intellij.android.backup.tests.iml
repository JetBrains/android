--- conflicted
+++ resolved
@@ -12,13 +12,8 @@
     <orderEntry type="library" scope="TEST" name="kotlin-test" level="project" />
     <orderEntry type="library" scope="TEST" name="mockito" level="project" />
     <orderEntry type="library" scope="TEST" name="mockito-kotlin" level="project" />
-    <orderEntry type="library" scope="TEST" name="studio-analytics-proto" level="project" />
     <orderEntry type="library" scope="TEST" name="truth" level="project" />
-<<<<<<< HEAD
     <orderEntry type="library" name="kotlin-stdlib" level="project" />
-=======
-    <orderEntry type="module" module-name="android.sdktools.analytics-testing" scope="TEST" />
->>>>>>> ad897288
     <orderEntry type="module" module-name="intellij.android.adt.testutils" scope="TEST" />
     <orderEntry type="module" module-name="intellij.android.backup" scope="TEST" />
     <orderEntry type="module" module-name="intellij.android.backup.api" scope="TEST" />
@@ -29,6 +24,7 @@
     <orderEntry type="library" scope="TEST" name="JUnit4" level="project" />
     <orderEntry type="module" module-name="intellij.platform.editor" scope="TEST" />
     <orderEntry type="module" module-name="intellij.platform.testFramework" scope="TEST" />
+    <orderEntry type="library" scope="TEST" name="protobuf" level="project" />
   </component>
   <component name="TestModuleProperties" production-module="intellij.android.backup" />
 </module>