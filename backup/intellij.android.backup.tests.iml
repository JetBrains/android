<?xml version="1.0" encoding="UTF-8"?>
<module type="JAVA_MODULE" version="4">
  <component name="NewModuleRootManager" inherit-compiler-output="true">
    <exclude-output />
    <content url="file://$MODULE_DIR$/testSrc">
      <sourceFolder url="file://$MODULE_DIR$/testSrc" isTestSource="true" />
    </content>
    <orderEntry type="inheritedJdk" />
    <orderEntry type="sourceFolder" forTests="false" />
<<<<<<< HEAD
    <orderEntry type="library" name="studio-plugin-com.intellij.java" level="project" />
    <orderEntry type="library" scope="TEST" name="junit4" level="project" />
    <orderEntry type="library" scope="TEST" name="kotlin-test" level="project" />
    <orderEntry type="library" scope="TEST" name="studio-sdk" level="project" />
=======
    <orderEntry type="library" scope="PROVIDED" name="studio-platform" level="project" />
    <orderEntry type="library" scope="TEST" name="studio-test-platform" level="project" />
    <orderEntry type="library" scope="TEST" name="kotlin-test" level="project" />
>>>>>>> 5f7be743
    <orderEntry type="library" scope="TEST" name="mockito" level="project" />
    <orderEntry type="library" scope="TEST" name="mockito-kotlin" level="project" />
    <orderEntry type="library" scope="TEST" name="truth" level="project" />
    <orderEntry type="library" name="kotlin-stdlib" level="project" />
    <orderEntry type="module" module-name="intellij.android.adt.testutils" scope="TEST" />
    <orderEntry type="module" module-name="intellij.android.adt.ui" scope="TEST" />
    <orderEntry type="module" module-name="intellij.android.backup" scope="TEST" />
    <orderEntry type="module" module-name="intellij.android.backup.api" scope="TEST" />
    <orderEntry type="module" module-name="intellij.android.core" scope="TEST" />
    <orderEntry type="module" module-name="intellij.android.common" scope="TEST" />
    <orderEntry type="module" module-name="intellij.android.execution.common" scope="TEST" />
    <orderEntry type="module" module-name="intellij.android.projectSystem" scope="TEST" />
    <orderEntry type="module" module-name="intellij.android.testFramework" scope="TEST" />
    <orderEntry type="library" scope="TEST" name="JUnit4" level="project" />
    <orderEntry type="module" module-name="intellij.platform.editor.ui" scope="TEST" />
    <orderEntry type="module" module-name="intellij.platform.testFramework" scope="TEST" />
    <orderEntry type="library" scope="TEST" name="protobuf" level="project" />
    <orderEntry type="module" module-name="intellij.platform.execution" scope="TEST" />
  </component>
  <component name="TestModuleProperties" production-module="intellij.android.backup" />
</module><|MERGE_RESOLUTION|>--- conflicted
+++ resolved
@@ -7,16 +7,9 @@
     </content>
     <orderEntry type="inheritedJdk" />
     <orderEntry type="sourceFolder" forTests="false" />
-<<<<<<< HEAD
-    <orderEntry type="library" name="studio-plugin-com.intellij.java" level="project" />
-    <orderEntry type="library" scope="TEST" name="junit4" level="project" />
-    <orderEntry type="library" scope="TEST" name="kotlin-test" level="project" />
-    <orderEntry type="library" scope="TEST" name="studio-sdk" level="project" />
-=======
     <orderEntry type="library" scope="PROVIDED" name="studio-platform" level="project" />
     <orderEntry type="library" scope="TEST" name="studio-test-platform" level="project" />
     <orderEntry type="library" scope="TEST" name="kotlin-test" level="project" />
->>>>>>> 5f7be743
     <orderEntry type="library" scope="TEST" name="mockito" level="project" />
     <orderEntry type="library" scope="TEST" name="mockito-kotlin" level="project" />
     <orderEntry type="library" scope="TEST" name="truth" level="project" />
