/*
 * Copyright (C) 2024 The Android Open Source Project
 *
 * Licensed under the Apache License, Version 2.0 (the "License");
 * you may not use this file except in compliance with the License.
 * You may obtain a copy of the License at
 *
 *      http://www.apache.org/licenses/LICENSE-2.0
 *
 * Unless required by applicable law or agreed to in writing, software
 * distributed under the License is distributed on an "AS IS" BASIS,
 * WITHOUT WARRANTIES OR CONDITIONS OF ANY KIND, either express or implied.
 * See the License for the specific language governing permissions and
 * limitations under the License.
 */

package com.android.tools.idea.backup

import com.android.annotations.concurrency.UiThread
import com.android.backup.BackupMetadata
import com.android.backup.BackupProgressListener
import com.android.backup.BackupResult
import com.android.tools.idea.run.RunConfigSection
import com.intellij.openapi.project.Project
import java.nio.file.Path

/** A project service for app backup/restore */
interface BackupManager {
  /** Where in the UI was the action invoked from */
  enum class Source {
    DEVICE_EXPLORER,
    PROJECT_VIEW,
    RUN_CONFIG,
    /** Correlate with `BackupAppAction.place` */
    BACKUP_APP_ACTION,
    /** Correlate with `BackupForegroundAppAction.place` */
    BACKUP_FOREGROUND_APP_ACTION,
    /** Correlate with `BackupAppAction.place` */
    RESTORE_APP_ACTION,
  }

  /**
   * Backup an app to a local file and show a progress bar
   *
   * @param serialNumber Serial number of a connected device
   * @param applicationId Application ID (package name) of the app
   * @param notify If true, will post a notification on completion
   */
  @UiThread
  fun showBackupDialog(
    serialNumber: String,
    applicationId: String?,
    source: Source,
    notify: Boolean = true,
  )

  /**
   * Restore an app from a local file and show a progress dialog
   *
   * @param serialNumber Serial number of a connected device
   * @param backupFile A path to write the backup data to
   * @param notify If true, will post a notification on completion
   */
  @UiThread
  fun restoreModal(
    serialNumber: String,
    backupFile: Path,
    source: Source,
    notify: Boolean = true,
  ): BackupResult

  /**
   * Restore an app from a local file
   *
   * @param serialNumber Serial number of a connected device
   * @param backupFile A path to write the backup data to
   * @param listener A [BackupProgressListener] that gets called after every step
   * @param notify If true, will post a notification on completion
   */
  suspend fun restore(
    serialNumber: String,
    backupFile: Path,
    source: Source,
    listener: BackupProgressListener? = null,
    notify: Boolean = true,
  ): BackupResult

  /** Display a file chooser dialog for loading a backup file */
  @UiThread fun chooseRestoreFile(): Path?

  /**
   * Gets the application id of the associated app
   *
   * @param backupFile The path of a backup file to validate
   * @return The metadata from the backup file
   * @throws Exception `backupFile` is not valid
   */
  suspend fun getMetadata(backupFile: Path): BackupMetadata?

  /** Gets the application id of the foreground on the device with the serial number provided. */
  suspend fun getForegroundApplicationId(serialNumber: String): String

  /** Returns true is the application is installed on the device . */
  suspend fun isInstalled(serialNumber: String, applicationId: String): Boolean

  /** Returns true is the device supports Backup/Restore . */
  suspend fun isDeviceSupported(serialNumber: String): Boolean

  /** Returns a new [RunConfigSection] object */
  fun getRestoreRunConfigSection(project: Project): RunConfigSection

  /** Get application ids of debuggable apps installed on the device */
  suspend fun getDebuggableApps(serialNumber: String): List<String>

  companion object {
<<<<<<< HEAD

    const val NOTIFICATION_GROUP = "Backup"
=======
    const val NOTIFICATION_GROUP: String = "Backup"
>>>>>>> 06ed88e4

    @JvmStatic
    fun getInstance(project: Project): BackupManager = project.getService(BackupManager::class.java)
  }
}<|MERGE_RESOLUTION|>--- conflicted
+++ resolved
@@ -113,12 +113,8 @@
   suspend fun getDebuggableApps(serialNumber: String): List<String>
 
   companion object {
-<<<<<<< HEAD
 
-    const val NOTIFICATION_GROUP = "Backup"
-=======
     const val NOTIFICATION_GROUP: String = "Backup"
->>>>>>> 06ed88e4
 
     @JvmStatic
     fun getInstance(project: Project): BackupManager = project.getService(BackupManager::class.java)
