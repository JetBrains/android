/*
 * Copyright (C) 2024 The Android Open Source Project
 *
 * Licensed under the Apache License, Version 2.0 (the "License");
 * you may not use this file except in compliance with the License.
 * You may obtain a copy of the License at
 *
 *      http://www.apache.org/licenses/LICENSE-2.0
 *
 * Unless required by applicable law or agreed to in writing, software
 * distributed under the License is distributed on an "AS IS" BASIS,
 * WITHOUT WARRANTIES OR CONDITIONS OF ANY KIND, either express or implied.
 * See the License for the specific language governing permissions and
 * limitations under the License.
 */
package com.android.tools.adtui.compose

import androidx.compose.foundation.Canvas
import androidx.compose.foundation.layout.fillMaxSize
import androidx.compose.foundation.layout.requiredSizeIn
import androidx.compose.runtime.Composable
import androidx.compose.runtime.remember
import androidx.compose.ui.Modifier
import androidx.compose.ui.geometry.CornerRadius
import androidx.compose.ui.geometry.Offset
import androidx.compose.ui.graphics.ClipOp
import androidx.compose.ui.graphics.Color
import androidx.compose.ui.graphics.drawscope.Stroke
import androidx.compose.ui.graphics.drawscope.clipRect
import androidx.compose.ui.graphics.drawscope.inset
import androidx.compose.ui.graphics.drawscope.rotate
import androidx.compose.ui.text.drawText
import androidx.compose.ui.text.rememberTextMeasurer
import androidx.compose.ui.unit.center
import androidx.compose.ui.unit.dp
import androidx.compose.ui.unit.toOffset
import org.jetbrains.jewel.foundation.theme.JewelTheme
import org.jetbrains.jewel.foundation.theme.LocalContentColor
import org.jetbrains.jewel.foundation.theme.LocalTextStyle

/**
 * Displays a diagram representing a device screen of the given dimensions.
 *
 * @param width the width of the screen in pixels
 * @param height the height of the screen in pixels
 * @param diagonalLength the diagonal length of the screen as a String, e.g. 6.2"
 * @param round if the screen is circular; if true, height must be equal to width
 */
@Composable
fun DeviceScreenDiagram(
  width: Int,
  height: Int,
  modifier: Modifier = Modifier,
  diagonalLength: String = "",
  round: Boolean = false,
) {
  check(!round || height == width) { "Round screens have equal width and height" }

  val textMeasurer = rememberTextMeasurer()
  val textStyle = LocalTextStyle.current
  val widthHeightTextStyle = textStyle.copy(fontSize = textStyle.fontSize * 0.9)
  val contentColor = LocalContentColor.current
  val widthTextMeasurement =
    remember(width, textStyle) {
      textMeasurer.measure("$width px", maxLines = 1, style = widthHeightTextStyle)
    }
  val heightTextMeasurement =
    remember(height, textStyle) {
      textMeasurer.measure("$height px", maxLines = 1, style = widthHeightTextStyle)
    }
  val diagonalTextMeasurement =
    remember(diagonalLength, textStyle) {
      textMeasurer.measure(
        diagonalLength,
        style = textStyle.copy(fontSize = textStyle.fontSize * 1.2),
        maxLines = 1,
      )
    }
  val aspectRatio = width.toFloat() / height
  val screenColor =
    rememberColor(IntUiPaletteDefaults.Dark.Gray2, IntUiPaletteDefaults.Light.Gray14)
  val diagonalColor =
    rememberColor(IntUiPaletteDefaults.Dark.Gray3, IntUiPaletteDefaults.Light.Gray12)

  Canvas(
    modifier
      // Constrain the minimum size so that the draw area doesn't go negative on inset()
      .requiredSizeIn(minWidth = 50.dp, minHeight = 50.dp)
      .fillMaxSize()
  ) {
    // While there is an aspectRatio modifier, it constrains the entire diagram including labels,
    // and we want the inner screen portion to have the correct aspect ratio.
    var verticalInset = 0f
    var horizontalInset = 0f
<<<<<<< HEAD
    val innerWidth = (size.width - heightTextMeasurement.size.height.toFloat()).coerceAtLeast(0f)
    val innerHeight = (size.height - widthTextMeasurement.size.height.toFloat()).coerceAtLeast(0f)
    if (innerHeight * aspectRatio > innerWidth) {
      verticalInset = (innerHeight - (innerWidth / aspectRatio)) / 2
    } else {
      horizontalInset = (innerWidth - (innerHeight * aspectRatio)) / 2
=======
    var verticalDiagramInset = 0f
    var horizontalDiagramInset = 0f
    val innerWidth = (size.width - heightTextMeasurement.size.height.toFloat() - 4.dp.toPx()).coerceAtLeast(0f)
    val innerHeight = (size.height - widthTextMeasurement.size.height.toFloat() - 4.dp.toPx()).coerceAtLeast(0f)
    if (innerHeight * aspectRatio > innerWidth) {
      verticalDiagramInset = ((innerHeight - (innerWidth / aspectRatio)) / 2) - 4.dp.toPx()
      verticalInset = verticalDiagramInset.coerceAtMost((size.height - heightTextMeasurement.size.width.toFloat()) / 2)
    } else {
      horizontalDiagramInset = ((innerWidth - (innerHeight * aspectRatio)) / 2) - 4.dp.toPx()
      horizontalInset = horizontalDiagramInset.coerceAtMost((size.width - widthTextMeasurement.size.width.toFloat()) / 2)
>>>>>>> 8b7d83e8
    }
    inset(horizontal = horizontalInset, vertical = verticalInset) {
      inset(left = heightTextMeasurement.size.height.toFloat(), top = 0f, bottom = 0f, right = 0f) {
        drawText(
          widthTextMeasurement,
          topLeft = Offset((size.width - widthTextMeasurement.size.width) / 2, 0f),
          color = contentColor,
        )
      }
      inset(top = widthTextMeasurement.size.height.toFloat(), left = 0f, bottom = 0f, right = 0f) {
        rotate(-90f, pivot = Offset.Zero) {
          drawText(
            heightTextMeasurement,
            topLeft = Offset(-(size.height + heightTextMeasurement.size.width) / 2, 0f),
            color = contentColor,
          )
        }
      }
<<<<<<< HEAD
=======
    }
    inset(horizontal = horizontalDiagramInset, vertical = verticalDiagramInset) {
>>>>>>> 8b7d83e8
      inset(
        left = heightTextMeasurement.size.height.toFloat(),
        top = widthTextMeasurement.size.height.toFloat(),
        right = 0f,
        bottom = 0f,
      ) {
        inset(4.dp.toPx()) {
<<<<<<< HEAD
          if (diagonalLength.isNotEmpty()) {
            val radius = if (round) (size.width / 2) else 12.dp.toPx()
            val lineOffset = (radius * (1 - 1 / Math.sqrt(2.0))).toFloat() + 4.dp.toPx()
            val textTopLeft = center - diagonalTextMeasurement.size.center.toOffset()
            drawText(diagonalTextMeasurement, topLeft = textTopLeft, color = contentColor)
            clipRect(
              left = textTopLeft.x,
              top = textTopLeft.y,
              right = textTopLeft.x + diagonalTextMeasurement.size.width,
              bottom = textTopLeft.y + diagonalTextMeasurement.size.height,
              clipOp = ClipOp.Difference,
            ) {
              drawLine(
                color = contentColor,
                start = Offset(lineOffset, size.height - lineOffset),
                end = Offset(size.width - lineOffset, lineOffset),
                strokeWidth = 2.dp.toPx(),
              )
            }
          }
          if (round) {
            drawCircle(contentColor, style = Stroke(width = 4.dp.toPx()))
          } else {
            drawRoundRect(
              contentColor,
              cornerRadius = CornerRadius(12.dp.toPx()),
              style = Stroke(width = 4.dp.toPx()),
            )
          }
=======
          if (round) {
            drawCircle(screenColor)
            drawCircle(contentColor, style = Stroke(width = 1.dp.toPx()))
          } else {
            drawRoundRect(screenColor, cornerRadius = CornerRadius(12.dp.toPx()))
            drawRoundRect(
              contentColor,
              cornerRadius = CornerRadius(12.dp.toPx()),
              style = Stroke(width = 1.dp.toPx()),
            )
          }
          if (diagonalLength.isNotEmpty()) {
            val radius = if (round) (size.width / 2) else 12.dp.toPx()
            val lineOffset = (radius * (1 - 1 / Math.sqrt(2.0))).toFloat() + 4.dp.toPx()
            val textTopLeft = center - diagonalTextMeasurement.size.center.toOffset()
            drawText(diagonalTextMeasurement, topLeft = textTopLeft, color = contentColor)
            clipRect(
              left = textTopLeft.x,
              top = textTopLeft.y,
              right = textTopLeft.x + diagonalTextMeasurement.size.width,
              bottom = textTopLeft.y + diagonalTextMeasurement.size.height,
              clipOp = ClipOp.Difference,
            ) {
              drawLine(
                color = diagonalColor,
                start = Offset(lineOffset, size.height - lineOffset),
                end = Offset(size.width - lineOffset, lineOffset),
                strokeWidth = 1.dp.toPx(),
              )
            }
          }
>>>>>>> 8b7d83e8
        }
      }
    }
  }
}

@Composable
private fun rememberColor(dark: Int, light: Int): Color {
  val isDark = JewelTheme.isDark
  return remember(isDark) { if (isDark) Color(dark) else Color(light) }
}<|MERGE_RESOLUTION|>--- conflicted
+++ resolved
@@ -92,14 +92,6 @@
     // and we want the inner screen portion to have the correct aspect ratio.
     var verticalInset = 0f
     var horizontalInset = 0f
-<<<<<<< HEAD
-    val innerWidth = (size.width - heightTextMeasurement.size.height.toFloat()).coerceAtLeast(0f)
-    val innerHeight = (size.height - widthTextMeasurement.size.height.toFloat()).coerceAtLeast(0f)
-    if (innerHeight * aspectRatio > innerWidth) {
-      verticalInset = (innerHeight - (innerWidth / aspectRatio)) / 2
-    } else {
-      horizontalInset = (innerWidth - (innerHeight * aspectRatio)) / 2
-=======
     var verticalDiagramInset = 0f
     var horizontalDiagramInset = 0f
     val innerWidth = (size.width - heightTextMeasurement.size.height.toFloat() - 4.dp.toPx()).coerceAtLeast(0f)
@@ -110,7 +102,6 @@
     } else {
       horizontalDiagramInset = ((innerWidth - (innerHeight * aspectRatio)) / 2) - 4.dp.toPx()
       horizontalInset = horizontalDiagramInset.coerceAtMost((size.width - widthTextMeasurement.size.width.toFloat()) / 2)
->>>>>>> 8b7d83e8
     }
     inset(horizontal = horizontalInset, vertical = verticalInset) {
       inset(left = heightTextMeasurement.size.height.toFloat(), top = 0f, bottom = 0f, right = 0f) {
@@ -129,11 +120,8 @@
           )
         }
       }
-<<<<<<< HEAD
-=======
     }
     inset(horizontal = horizontalDiagramInset, vertical = verticalDiagramInset) {
->>>>>>> 8b7d83e8
       inset(
         left = heightTextMeasurement.size.height.toFloat(),
         top = widthTextMeasurement.size.height.toFloat(),
@@ -141,37 +129,6 @@
         bottom = 0f,
       ) {
         inset(4.dp.toPx()) {
-<<<<<<< HEAD
-          if (diagonalLength.isNotEmpty()) {
-            val radius = if (round) (size.width / 2) else 12.dp.toPx()
-            val lineOffset = (radius * (1 - 1 / Math.sqrt(2.0))).toFloat() + 4.dp.toPx()
-            val textTopLeft = center - diagonalTextMeasurement.size.center.toOffset()
-            drawText(diagonalTextMeasurement, topLeft = textTopLeft, color = contentColor)
-            clipRect(
-              left = textTopLeft.x,
-              top = textTopLeft.y,
-              right = textTopLeft.x + diagonalTextMeasurement.size.width,
-              bottom = textTopLeft.y + diagonalTextMeasurement.size.height,
-              clipOp = ClipOp.Difference,
-            ) {
-              drawLine(
-                color = contentColor,
-                start = Offset(lineOffset, size.height - lineOffset),
-                end = Offset(size.width - lineOffset, lineOffset),
-                strokeWidth = 2.dp.toPx(),
-              )
-            }
-          }
-          if (round) {
-            drawCircle(contentColor, style = Stroke(width = 4.dp.toPx()))
-          } else {
-            drawRoundRect(
-              contentColor,
-              cornerRadius = CornerRadius(12.dp.toPx()),
-              style = Stroke(width = 4.dp.toPx()),
-            )
-          }
-=======
           if (round) {
             drawCircle(screenColor)
             drawCircle(contentColor, style = Stroke(width = 1.dp.toPx()))
@@ -203,7 +160,6 @@
               )
             }
           }
->>>>>>> 8b7d83e8
         }
       }
     }
