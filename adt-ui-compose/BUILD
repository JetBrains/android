--- conflicted
+++ resolved
@@ -17,24 +17,11 @@
     ],
     # do not sort: must match IML order
     deps = [
-<<<<<<< HEAD
-        "//prebuilts/studio/intellij-sdk:studio-sdk",
-        "//prebuilts/studio/intellij-sdk:studio-sdk-plugin-Kotlin",
-        "//tools/adt/idea/android:intellij.android.core[module]",
-        "//tools/adt/idea/adt-testutils:intellij.android.adt.testutils[module, test]",
-        "//tools/adt/idea/android-test-framework:intellij.android.testFramework[module, test]",
-        "//tools/base/testutils:studio.android.sdktools.testutils[module, test]",
-        "//tools/adt/idea/android-common:intellij.android.common[module]",
-=======
         "@intellij//:intellij-sdk",
->>>>>>> 0d09370c
         "//prebuilts/tools/common/m2:jewel-ide",
         "//prebuilts/tools/common/m2:compose-desktop",
         "//prebuilts/tools/common/m2:jewel-standalone[test]",
         "//prebuilts/tools/common/m2:compose-desktop-test[test]",
-<<<<<<< HEAD
-=======
         "//tools/adt/idea/.idea/libraries:jetbrains.kotlinx.coroutines.test[test]",
->>>>>>> 0d09370c
     ],
 )