<<<<<<< HEAD
load("//tools/base/bazel:bazel.bzl", "iml_module")
load("//tools/base/bazel:jvm_import.bzl", "jvm_import")
=======
### auto-generated section `build intellij.android.adt.ui.compose` start
load("//build:compiler-options.bzl", "create_kotlinc_options")
load("@rules_jvm//:jvm.bzl", "jvm_library", "jvm_test")
>>>>>>> ab1dc18c

# managed by go/iml_to_build
iml_module(
    name = "intellij.android.adt.ui.compose",
    srcs = ["src"],
    iml_files = ["intellij.android.adt.ui.compose.iml"],
    kotlin_use_compose = True,
    test_resources = ["testResources"],
    test_srcs = ["testSrc"],
    visibility = ["//visibility:public"],
    # do not sort: must match IML order
    exports = [
        "//tools/adt/idea/adt-ui-compose:jewel-ide",
        "//prebuilts/tools/common/m2:compose-desktop",
        "//prebuilts/tools/common/m2:jewel-standalone",
        "//prebuilts/tools/common/m2:compose-desktop-test",
    ],
    # do not sort: must match IML order
    deps = [
        "@intellij//:intellij-sdk",
        "//tools/adt/idea/adt-ui-compose:jewel-ide",
        "//prebuilts/tools/common/m2:compose-desktop",
        "//tools/adt/idea/.idea/libraries:junit4[test]",
        "//prebuilts/tools/common/m2:jewel-standalone[test]",
        "//prebuilts/tools/common/m2:compose-desktop-test[test]",
        "//tools/adt/idea/.idea/libraries:jetbrains.kotlinx.coroutines.test[test]",
    ],
)

<<<<<<< HEAD
# managed by go/iml_to_build
jvm_import(
    name = "jewel-ide",
    jars = ["//prebuilts/tools/common/m2:jewel-ide.jar"],
    visibility = ["//visibility:public"],
)
=======
jvm_library(
  name = "adt-ui-compose",
  module_name = "intellij.android.adt.ui.compose",
  visibility = ["//visibility:public"],
  srcs = glob(["src/**/*.kt", "src/**/*.java"], allow_empty = True),
  kotlinc_opts = ":custom",
  deps = [
    "@lib//:studio-platform-provided",
    "@lib//:kotlin-stdlib",
    "//android/android-common:common",
    "//android/android:core",
    "//platform/util:util-ui",
    "//platform/editor-ui-api:editor-ui",
    "//platform/core-api:core",
    "@lib//:android-adt-ui-compose-jewel-markdown-ide-laf-bridge-styling-242",
    "@lib//:jewel-ide-laf-bridge",
  ],
  exports = [
    "@lib//:android-adt-ui-compose-jetbrains-compose-ui-test-junit4-desktop",
    "@lib//:android-adt-ui-compose-jewel-markdown-int-ui-standalone-styling-242",
    "@lib//:android-adt-ui-compose-jewel-int-ui-standalone-242",
  ],
  runtime_deps = ["@lib//:android-adt-ui-compose-jetbrains-skiko-awt-runtime-all-0-8-9"],
  plugins = ["@lib//:compose-plugin"]
)

jvm_library(
  name = "adt-ui-compose_test_lib",
  visibility = ["//visibility:public"],
  srcs = glob(["testSrc/**/*.kt", "testSrc/**/*.java"], allow_empty = True),
  kotlinc_opts = ":custom",
  associates = [":adt-ui-compose"],
  deps = [
    "@lib//:studio-platform-provided",
    "@lib//:studio-test-platform",
    "@lib//:kotlin-stdlib",
    "@lib//:junit4",
    "//android/android-common:common",
    "//android/android:core",
    "//android/adt-testutils:adt-testutils_test_lib",
    "//android/android-test-framework:testFramework_test_lib",
    "//platform/util:util-ui",
    "//platform/editor-ui-api:editor-ui",
    "//platform/core-api:core",
    "@lib//:android-adt-ui-compose-jetbrains-compose-ui-test-junit4-desktop",
    "@lib//:android-adt-ui-compose-jewel-markdown-int-ui-standalone-styling-242",
    "@lib//:android-adt-ui-compose-jewel-int-ui-standalone-242",
    "@lib//:android-adt-ui-compose-jewel-markdown-ide-laf-bridge-styling-242",
    "@lib//:jewel-ide-laf-bridge",
  ],
  plugins = ["@lib//:compose-plugin"]
)

jvm_test(
  name = "adt-ui-compose_test",
  runtime_deps = [":adt-ui-compose_test_lib"]
)
### auto-generated section `build intellij.android.adt.ui.compose` end
>>>>>>> ab1dc18c
<|MERGE_RESOLUTION|>--- conflicted
+++ resolved
@@ -1,11 +1,6 @@
-<<<<<<< HEAD
-load("//tools/base/bazel:bazel.bzl", "iml_module")
-load("//tools/base/bazel:jvm_import.bzl", "jvm_import")
-=======
 ### auto-generated section `build intellij.android.adt.ui.compose` start
 load("//build:compiler-options.bzl", "create_kotlinc_options")
 load("@rules_jvm//:jvm.bzl", "jvm_library", "jvm_test")
->>>>>>> ab1dc18c
 
 # managed by go/iml_to_build
 iml_module(
@@ -18,7 +13,7 @@
     visibility = ["//visibility:public"],
     # do not sort: must match IML order
     exports = [
-        "//tools/adt/idea/adt-ui-compose:jewel-ide",
+        "//prebuilts/tools/common/m2:jewel-ide",
         "//prebuilts/tools/common/m2:compose-desktop",
         "//prebuilts/tools/common/m2:jewel-standalone",
         "//prebuilts/tools/common/m2:compose-desktop-test",
@@ -26,7 +21,7 @@
     # do not sort: must match IML order
     deps = [
         "@intellij//:intellij-sdk",
-        "//tools/adt/idea/adt-ui-compose:jewel-ide",
+        "//prebuilts/tools/common/m2:jewel-ide",
         "//prebuilts/tools/common/m2:compose-desktop",
         "//tools/adt/idea/.idea/libraries:junit4[test]",
         "//prebuilts/tools/common/m2:jewel-standalone[test]",
@@ -35,14 +30,6 @@
     ],
 )
 
-<<<<<<< HEAD
-# managed by go/iml_to_build
-jvm_import(
-    name = "jewel-ide",
-    jars = ["//prebuilts/tools/common/m2:jewel-ide.jar"],
-    visibility = ["//visibility:public"],
-)
-=======
 jvm_library(
   name = "adt-ui-compose",
   module_name = "intellij.android.adt.ui.compose",
@@ -100,5 +87,4 @@
   name = "adt-ui-compose_test",
   runtime_deps = [":adt-ui-compose_test_lib"]
 )
-### auto-generated section `build intellij.android.adt.ui.compose` end
->>>>>>> ab1dc18c
+### auto-generated section `build intellij.android.adt.ui.compose` end