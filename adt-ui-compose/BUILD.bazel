--- conflicted
+++ resolved
@@ -1,47 +1,3 @@
-<<<<<<< HEAD
-load("//tools/base/bazel:bazel.bzl", "iml_module")
-
-# managed by go/iml_to_build
-iml_module(
-    name = "intellij.android.adt.ui.compose",
-    srcs = ["src"],
-    iml_files = ["intellij.android.adt.ui.compose.iml"],
-    kotlin_use_compose = True,
-    resources = ["resources"],
-    visibility = ["//visibility:public"],
-    # do not sort: must match IML order
-    exports = ["//tools/adt/idea/adt-ui-compose/jewel.sdkcompat"],
-    # do not sort: must match IML order
-    deps = [
-        "@intellij//:intellij-sdk",
-        "//tools/adt/idea/adt-ui-compose/jewel.sdkcompat",
-    ],
-)
-
-# managed by go/iml_to_build
-iml_module(
-    name = "intellij.android.adt.ui.compose.tests",
-    iml_files = ["intellij.android.adt.ui.compose.tests.iml"],
-    kotlin_use_compose = True,
-    # do not sort: must match IML order
-    test_class = "com.android.tools.adtui.compose.ComposeTestSuite",
-    # do not sort: must match IML order
-    test_deps = [
-        "@intellij//:intellij-sdk",
-        "//tools/adt/idea/adt-ui-compose:intellij.android.adt.ui.compose",
-        "//tools/adt/idea/.idea/libraries:junit4",
-        "//tools/adt/idea/.idea/libraries:jetbrains.kotlinx.coroutines.test",
-        "@intellij//:test-framework",
-        "//tools/base/testutils:studio.android.sdktools.testutils",
-        "//tools/adt/idea/adt-testutils:intellij.android.adt.testutils",
-        "//tools/adt/idea/.idea/libraries:truth",
-    ],
-    test_friends = ["//tools/adt/idea/adt-ui-compose:intellij.android.adt.ui.compose"],
-    test_resources = ["testResources"],
-    test_srcs = ["testSrc"],
-    visibility = ["//visibility:public"],
-)
-=======
 ### auto-generated section `build intellij.android.adt.ui.compose` start
 load("//build:compiler-options.bzl", "create_kotlinc_options")
 load("@rules_jvm//:jvm.bzl", "jvm_library", "resourcegroup")
@@ -139,5 +95,4 @@
   name = "adt-ui-compose_test",
   runtime_deps = [":adt-ui-compose_test_lib"]
 )
-### auto-generated section `test intellij.android.adt.ui.compose` end
->>>>>>> fedb26e2
+### auto-generated section `test intellij.android.adt.ui.compose` end