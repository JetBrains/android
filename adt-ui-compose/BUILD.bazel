### auto-generated section `build intellij.android.adt.ui.compose` start
load("//build:compiler-options.bzl", "create_kotlinc_options")
load("@rules_jvm//:jvm.bzl", "jvm_library", "jvm_resources", "jvm_test")

<<<<<<< HEAD
# managed by go/iml_to_build
iml_module(
    name = "intellij.android.adt.ui.compose",
    srcs = ["src"],
    iml_files = ["intellij.android.adt.ui.compose.iml"],
    kotlin_use_compose = True,
    resources = ["resources"],
    # do not sort: must match IML order
    test_deps = [
        "//tools/adt/idea/.idea/libraries:junit4",
        "//prebuilts/tools/common/m2:jewel-standalone",
        "//prebuilts/tools/common/m2:compose-desktop-test",
        "//tools/adt/idea/.idea/libraries:jetbrains.kotlinx.coroutines.test",
    ],
    test_resources = ["testResources"],
    test_srcs = ["testSrc"],
    visibility = ["//visibility:public"],
    # do not sort: must match IML order
    exports = [
        "//tools/adt/idea/adt-ui-compose:jewel-ide",
        "//prebuilts/tools/common/m2:compose-desktop",
        "//prebuilts/tools/common/m2:jewel-standalone",
        "//prebuilts/tools/common/m2:compose-desktop-test",
    ],
    # do not sort: must match IML order
    deps = [
        "@intellij//:intellij-sdk",
        "//tools/adt/idea/adt-ui-compose:jewel-ide",
        "//prebuilts/tools/common/m2:compose-desktop",
    ],
=======
create_kotlinc_options(
  name = "custom",
  context_receivers = True
>>>>>>> eaeecd45
)

jvm_resources(
  name = "adt-ui-compose_resources",
  files = glob(["resources/**/*"]),
  strip_prefix = "resources"
)

jvm_resources(
  name = "adt-ui-compose_test_resources",
  files = glob(["testResources/**/*"]),
  strip_prefix = "testResources"
)

jvm_library(
  name = "adt-ui-compose",
  module_name = "intellij.android.adt.ui.compose",
  visibility = ["//visibility:public"],
  srcs = glob(["src/**/*.kt", "src/**/*.java"], allow_empty = True),
  kotlinc_opts = ":custom",
  deps = [
    "@lib//:studio-platform-provided",
    "@lib//:kotlin-stdlib",
    "@lib//:android-adt-ui-compose-jewel-ide-laf-bridge-243",
    "@lib//:android-adt-ui-compose-jewel-markdown-ide-laf-bridge-styling-243",
    "//android/android-common:common",
    "//android/android:core",
    "//platform/core-api:core",
    "//platform/editor-ui-api:editor-ui",
    "//platform/platform-api:ide",
    "//platform/util:util-ui",
    "//platform/util",
  ],
  exports = [
    "@lib//:android-adt-ui-compose-jetbrains-compose-ui-test-junit4-desktop",
    "@lib//:android-adt-ui-compose-jewel-markdown-int-ui-standalone-styling-243",
    "@lib//:android-adt-ui-compose-jewel-int-ui-standalone-243",
    "@lib//:android-adt-ui-compose-jewel-ide-laf-bridge-243",
  ],
  runtime_deps = [
    ":adt-ui-compose_resources",
    "@lib//:android-adt-ui-compose-jetbrains-skiko-awt-runtime-all-0-8-18",
  ],
  plugins = ["@lib//:compose-plugin"]
)

jvm_library(
  name = "adt-ui-compose_test_lib",
  visibility = ["//visibility:public"],
  srcs = glob(["testSrc/**/*.kt", "testSrc/**/*.java"], allow_empty = True),
  kotlinc_opts = ":custom",
  associates = [":adt-ui-compose"],
  deps = [
    "@lib//:studio-platform-provided",
    "@lib//:studio-test-platform",
    "@lib//:kotlin-stdlib",
    "@lib//:junit4",
    "@lib//:kotlinx-coroutines-test",
    "@lib//:android-adt-ui-compose-jetbrains-compose-ui-test-junit4-desktop",
    "@lib//:android-adt-ui-compose-jewel-markdown-int-ui-standalone-styling-243",
    "@lib//:android-adt-ui-compose-jewel-int-ui-standalone-243",
    "@lib//:android-adt-ui-compose-jewel-ide-laf-bridge-243",
    "@lib//:android-adt-ui-compose-jewel-markdown-ide-laf-bridge-styling-243",
    "//android/android-common:common",
    "//android/android:core",
    "//android/adt-testutils:adt-testutils_test_lib",
    "//android/android-test-framework:testFramework_test_lib",
    "//platform/core-api:core",
    "//platform/editor-ui-api:editor-ui",
    "//platform/platform-api:ide",
    "//platform/util:util-ui",
    "//platform/util",
  ],
  runtime_deps = [
    ":adt-ui-compose_resources",
    ":adt-ui-compose_test_resources",
  ],
  plugins = ["@lib//:compose-plugin"]
)

jvm_test(
  name = "adt-ui-compose_test",
  runtime_deps = [":adt-ui-compose_test_lib"]
)
### auto-generated section `build intellij.android.adt.ui.compose` end<|MERGE_RESOLUTION|>--- conflicted
+++ resolved
@@ -2,42 +2,9 @@
 load("//build:compiler-options.bzl", "create_kotlinc_options")
 load("@rules_jvm//:jvm.bzl", "jvm_library", "jvm_resources", "jvm_test")
 
-<<<<<<< HEAD
-# managed by go/iml_to_build
-iml_module(
-    name = "intellij.android.adt.ui.compose",
-    srcs = ["src"],
-    iml_files = ["intellij.android.adt.ui.compose.iml"],
-    kotlin_use_compose = True,
-    resources = ["resources"],
-    # do not sort: must match IML order
-    test_deps = [
-        "//tools/adt/idea/.idea/libraries:junit4",
-        "//prebuilts/tools/common/m2:jewel-standalone",
-        "//prebuilts/tools/common/m2:compose-desktop-test",
-        "//tools/adt/idea/.idea/libraries:jetbrains.kotlinx.coroutines.test",
-    ],
-    test_resources = ["testResources"],
-    test_srcs = ["testSrc"],
-    visibility = ["//visibility:public"],
-    # do not sort: must match IML order
-    exports = [
-        "//tools/adt/idea/adt-ui-compose:jewel-ide",
-        "//prebuilts/tools/common/m2:compose-desktop",
-        "//prebuilts/tools/common/m2:jewel-standalone",
-        "//prebuilts/tools/common/m2:compose-desktop-test",
-    ],
-    # do not sort: must match IML order
-    deps = [
-        "@intellij//:intellij-sdk",
-        "//tools/adt/idea/adt-ui-compose:jewel-ide",
-        "//prebuilts/tools/common/m2:compose-desktop",
-    ],
-=======
 create_kotlinc_options(
   name = "custom",
   context_receivers = True
->>>>>>> eaeecd45
 )
 
 jvm_resources(
