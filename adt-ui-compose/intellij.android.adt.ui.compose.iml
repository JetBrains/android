--- conflicted
+++ resolved
@@ -45,11 +45,7 @@
           </verification>
         </properties>
         <CLASSES>
-<<<<<<< HEAD
-          <root url="jar://$MODULE_DIR$/../../../../bazel-bin/prebuilts/tools/common/m2/jewel-ide.jar!/" />
-=======
           <root url="jar://$MAVEN_REPOSITORY$/org/jetbrains/skiko/skiko-awt-runtime-all/0.8.18/skiko-awt-runtime-all-0.8.18.jar!/" />
->>>>>>> ab1dc18c
         </CLASSES>
         <JAVADOC />
         <SOURCES>
