<?xml version="1.0" encoding="UTF-8"?>
<module type="JAVA_MODULE" version="4">
  <component name="FacetManager">
    <facet type="kotlin-language" name="Kotlin">
      <configuration version="5" platform="JVM 17" allPlatforms="JVM [17]" useProjectSettings="false">
        <compilerSettings>
          <option name="additionalArguments" value="-Xjvm-default=all -Xsam-conversions=class -Xcontext-receivers" />
        </compilerSettings>
        <compilerArguments>
          <stringArguments>
            <stringArg name="jvmTarget" arg="17" />
            <stringArg name="apiVersion" arg="2.0" />
            <stringArg name="languageVersion" arg="2.0" />
          </stringArguments>
          <arrayArguments>
            <arrayArg name="pluginClasspaths">
<<<<<<< HEAD
              <args>$MAVEN_REPOSITORY$/org/jetbrains/kotlin/kotlin-compose-compiler-plugin/2.0.21-RC/kotlin-compose-compiler-plugin-2.0.21-RC.jar</args>
=======
              <args>$MODULE_DIR$/../../../../prebuilts/tools/common/m2/repository/androidx/compose/compiler/compiler-hosted/1.5.7/compiler-hosted-1.5.7.jar</args>
>>>>>>> 009d25fa
            </arrayArg>
          </arrayArguments>
        </compilerArguments>
      </configuration>
    </facet>
  </component>
  <component name="NewModuleRootManager" inherit-compiler-output="true">
    <exclude-output />
    <content url="file://$MODULE_DIR$">
      <sourceFolder url="file://$MODULE_DIR$/src" isTestSource="false" />
      <sourceFolder url="file://$MODULE_DIR$/testSrc" isTestSource="true" />
      <sourceFolder url="file://$MODULE_DIR$/testResources" type="java-test-resource" />
    </content>
    <orderEntry type="library" scope="PROVIDED" name="studio-platform" level="project" />
    <orderEntry type="library" scope="TEST" name="studio-test-platform" level="project" />
    <orderEntry type="library" name="kotlin-stdlib" level="project" />
    <orderEntry type="library" scope="TEST" name="JUnit4" level="project" />
    <orderEntry type="library" scope="PROVIDED" name="jetbrains.kotlin.compose.compiler.plugin" level="project" />
    <orderEntry type="inheritedJdk" />
    <orderEntry type="sourceFolder" forTests="false" />
    <orderEntry type="module" module-name="intellij.android.common" />
    <orderEntry type="module" module-name="intellij.android.core" />
    <orderEntry type="module" module-name="intellij.android.adt.testutils" scope="TEST" />
    <orderEntry type="module" module-name="intellij.android.testFramework" scope="TEST" />
    <orderEntry type="module" module-name="intellij.platform.util.ui" />
    <orderEntry type="module" module-name="intellij.platform.editor" />
    <orderEntry type="module" module-name="intellij.platform.core" />
    <orderEntry type="module-library" exported="" scope="RUNTIME">
      <library name="jetbrains.skiko.awt.runtime.all.0.8.9" type="repository">
        <properties maven-id="org.jetbrains.skiko:skiko-awt-runtime-all:0.8.9">
          <verification>
            <artifact url="file://$MAVEN_REPOSITORY$/org/jetbrains/skiko/skiko-awt-runtime-all/0.8.9/skiko-awt-runtime-all-0.8.9.jar">
              <sha256sum>8d1825a1ab736c5eb8fe7b9d4966f82525f1f55dbb8c8a9750da96a7caceb430</sha256sum>
            </artifact>
          </verification>
        </properties>
        <CLASSES>
<<<<<<< HEAD
          <root url="jar://$MAVEN_REPOSITORY$/org/jetbrains/skiko/skiko-awt-runtime-all/0.8.9/skiko-awt-runtime-all-0.8.9.jar!/" />
        </CLASSES>
        <JAVADOC />
        <SOURCES />
=======
          <root url="jar://$MODULE_DIR$/../../../../prebuilts/tools/common/m2/repository/org/jetbrains/jewel/jewel-foundation-242/0.25.0/jewel-foundation-242-0.25.0.jar!/" />
          <root url="jar://$MODULE_DIR$/../../../../prebuilts/tools/common/m2/repository/org/jetbrains/jewel/jewel-ide-laf-bridge-242/0.25.0/jewel-ide-laf-bridge-242-0.25.0.jar!/" />
          <root url="jar://$MODULE_DIR$/../../../../prebuilts/tools/common/m2/repository/org/jetbrains/jewel/jewel-ui-242/0.25.0/jewel-ui-242-0.25.0.jar!/" />
          <root url="jar://$MODULE_DIR$/../../../../prebuilts/tools/common/m2/repository/org/jetbrains/jewel/jewel-markdown-core-242/0.25.0/jewel-markdown-core-242-0.25.0.jar!/" />
          <root url="jar://$MODULE_DIR$/../../../../prebuilts/tools/common/m2/repository/org/jetbrains/jewel/jewel-markdown-extension-autolink-242/0.25.0/jewel-markdown-extension-autolink-242-0.25.0.jar!/" />
          <root url="jar://$MODULE_DIR$/../../../../prebuilts/tools/common/m2/repository/org/jetbrains/jewel/jewel-markdown-extension-gfm-alerts-242/0.25.0/jewel-markdown-extension-gfm-alerts-242-0.25.0.jar!/" />
          <root url="jar://$MODULE_DIR$/../../../../prebuilts/tools/common/m2/repository/org/jetbrains/jewel/jewel-markdown-ide-laf-bridge-styling-242/0.25.0/jewel-markdown-ide-laf-bridge-styling-242-0.25.0.jar!/" />
          <root url="jar://$MODULE_DIR$/../../../../prebuilts/tools/common/m2/repository/org/commonmark/commonmark/0.22.0/commonmark-0.22.0.jar!/" />
        </CLASSES>
        <JAVADOC />
        <SOURCES>
          <root url="jar://$MODULE_DIR$/../../../../prebuilts/tools/common/m2/repository/org/jetbrains/jewel/jewel-foundation-242/0.25.0/jewel-foundation-242-0.25.0-sources.jar!/" />
          <root url="jar://$MODULE_DIR$/../../../../prebuilts/tools/common/m2/repository/org/jetbrains/jewel/jewel-ide-laf-bridge-242/0.25.0/jewel-ide-laf-bridge-242-0.25.0-sources.jar!/" />
          <root url="jar://$MODULE_DIR$/../../../../prebuilts/tools/common/m2/repository/org/jetbrains/jewel/jewel-ui-242/0.25.0/jewel-ui-242-0.25.0-sources.jar!/" />
          <root url="jar://$MODULE_DIR$/../../../../prebuilts/tools/common/m2/repository/org/jetbrains/jewel/jewel-markdown-core-242/0.25.0/jewel-markdown-core-242-0.25.0-sources.jar!/" />
          <root url="jar://$MODULE_DIR$/../../../../prebuilts/tools/common/m2/repository/org/jetbrains/jewel/jewel-markdown-extension-autolink-242/0.25.0/jewel-markdown-extension-autolink-242-0.25.0-sources.jar!/" />
          <root url="jar://$MODULE_DIR$/../../../../prebuilts/tools/common/m2/repository/org/jetbrains/jewel/jewel-markdown-extension-gfm-alerts-242/0.25.0/jewel-markdown-extension-gfm-alerts-242-0.25.0-sources.jar!/" />
          <root url="jar://$MODULE_DIR$/../../../../prebuilts/tools/common/m2/repository/org/jetbrains/jewel/jewel-markdown-ide-laf-bridge-styling-242/0.25.0/jewel-markdown-ide-laf-bridge-styling-242-0.25.0-sources.jar!/" />
          <root url="jar://$MODULE_DIR$/../../../../prebuilts/tools/common/m2/repository/org/commonmark/commonmark/0.22.0/commonmark-0.22.0-sources.jar!/" />
        </SOURCES>
>>>>>>> 009d25fa
      </library>
    </orderEntry>
    <orderEntry type="module-library" exported="" scope="TEST">
      <library name="jetbrains-compose-ui-test-junit4-desktop" type="repository">
        <properties maven-id="org.jetbrains.compose.ui:ui-test-junit4-desktop:1.7.0-dev1743">
          <verification>
            <artifact url="file://$MAVEN_REPOSITORY$/org/jetbrains/compose/ui/ui-test-junit4-desktop/1.7.0-dev1743/ui-test-junit4-desktop-1.7.0-dev1743.jar">
              <sha256sum>f1e334b73d49ceab00afe776a4c393de77b4fc805e9ff488dac596a2663b1dc1</sha256sum>
            </artifact>
            <artifact url="file://$MAVEN_REPOSITORY$/org/jetbrains/compose/ui/ui-test-desktop/1.7.0-dev1743/ui-test-desktop-1.7.0-dev1743.jar">
              <sha256sum>b93fdaf4ac452198b343c99b1d6b8190c04f61ff4c8eff3b7ccfd7d6671b7447</sha256sum>
            </artifact>
          </verification>
          <exclude>
            <dependency maven-id="androidx.annotation:annotation-jvm" />
            <dependency maven-id="com.google.truth:truth" />
            <dependency maven-id="junit:junit" />
            <dependency maven-id="org.jetbrains.compose.runtime:runtime-desktop" />
            <dependency maven-id="org.jetbrains.compose.ui:ui-desktop" />
            <dependency maven-id="org.jetbrains.compose.ui:ui-text-desktop" />
            <dependency maven-id="org.jetbrains.compose.ui:ui-unit-desktop" />
            <dependency maven-id="org.jetbrains.compose.ui:ui-util-desktop" />
            <dependency maven-id="org.jetbrains.kotlin:kotlin-stdlib" />
            <dependency maven-id="org.jetbrains.kotlin:kotlin-stdlib-common" />
            <dependency maven-id="org.jetbrains.kotlinx:kotlinx-coroutines-core" />
            <dependency maven-id="org.jetbrains.kotlinx:kotlinx-coroutines-test-jvm" />
            <dependency maven-id="org.jetbrains.skiko:skiko-awt" />
          </exclude>
        </properties>
        <CLASSES>
<<<<<<< HEAD
          <root url="jar://$MAVEN_REPOSITORY$/org/jetbrains/compose/ui/ui-test-junit4-desktop/1.7.0-dev1743/ui-test-junit4-desktop-1.7.0-dev1743.jar!/" />
          <root url="jar://$MAVEN_REPOSITORY$/org/jetbrains/compose/ui/ui-test-desktop/1.7.0-dev1743/ui-test-desktop-1.7.0-dev1743.jar!/" />
        </CLASSES>
        <JAVADOC />
        <SOURCES />
=======
          <root url="jar://$MODULE_DIR$/../../../../prebuilts/tools/common/m2/repository/org/jetbrains/compose/animation/animation-desktop/1.7.0-beta02/animation-desktop-1.7.0-beta02.jar!/" />
          <root url="jar://$MODULE_DIR$/../../../../prebuilts/tools/common/m2/repository/org/jetbrains/compose/animation/animation-core-desktop/1.7.0-beta02/animation-core-desktop-1.7.0-beta02.jar!/" />
          <root url="jar://$MODULE_DIR$/../../../../prebuilts/tools/common/m2/repository/org/jetbrains/compose/components/components-resources/1.7.0-beta02/components-resources-1.7.0-beta02.jar!/" />
          <root url="jar://$MODULE_DIR$/../../../../prebuilts/tools/common/m2/repository/org/jetbrains/compose/components/components-resources-desktop/1.7.0-beta02/components-resources-desktop-1.7.0-beta02.jar!/" />
          <root url="jar://$MODULE_DIR$/../../../../prebuilts/tools/common/m2/repository/org/jetbrains/compose/runtime/runtime-saveable-desktop/1.7.0-beta02/runtime-saveable-desktop-1.7.0-beta02.jar!/" />
          <root url="jar://$MODULE_DIR$/../../../../prebuilts/tools/common/m2/repository/org/jetbrains/compose/runtime/runtime-desktop/1.7.0-beta02/runtime-desktop-1.7.0-beta02.jar!/" />
          <root url="jar://$MODULE_DIR$/../../../../prebuilts/tools/common/m2/repository/org/jetbrains/compose/foundation/foundation-layout-desktop/1.7.0-beta02/foundation-layout-desktop-1.7.0-beta02.jar!/" />
          <root url="jar://$MODULE_DIR$/../../../../prebuilts/tools/common/m2/repository/org/jetbrains/compose/foundation/foundation-desktop/1.7.0-beta02/foundation-desktop-1.7.0-beta02.jar!/" />
          <root url="jar://$MODULE_DIR$/../../../../prebuilts/tools/common/m2/repository/org/jetbrains/compose/ui/ui-unit-desktop/1.7.0-beta02/ui-unit-desktop-1.7.0-beta02.jar!/" />
          <root url="jar://$MODULE_DIR$/../../../../prebuilts/tools/common/m2/repository/org/jetbrains/compose/ui/ui-text-desktop/1.7.0-beta02/ui-text-desktop-1.7.0-beta02.jar!/" />
          <root url="jar://$MODULE_DIR$/../../../../prebuilts/tools/common/m2/repository/org/jetbrains/compose/ui/ui-util-desktop/1.7.0-beta02/ui-util-desktop-1.7.0-beta02.jar!/" />
          <root url="jar://$MODULE_DIR$/../../../../prebuilts/tools/common/m2/repository/org/jetbrains/compose/ui/ui-graphics-desktop/1.7.0-beta02/ui-graphics-desktop-1.7.0-beta02.jar!/" />
          <root url="jar://$MODULE_DIR$/../../../../prebuilts/tools/common/m2/repository/org/jetbrains/compose/ui/ui-geometry-desktop/1.7.0-beta02/ui-geometry-desktop-1.7.0-beta02.jar!/" />
          <root url="jar://$MODULE_DIR$/../../../../prebuilts/tools/common/m2/repository/org/jetbrains/compose/ui/ui-desktop/1.7.0-beta02/ui-desktop-1.7.0-beta02.jar!/" />
          <root url="jar://$MODULE_DIR$/../../../../prebuilts/tools/common/m2/repository/org/jetbrains/skiko/skiko-awt/0.8.12/skiko-awt-0.8.12.jar!/" />
          <root url="jar://$MODULE_DIR$/../../../../prebuilts/tools/common/m2/repository/org/jetbrains/skiko/skiko-awt-runtime-linux-x64/0.8.12/skiko-awt-runtime-linux-x64-0.8.12.jar!/" />
          <root url="jar://$MODULE_DIR$/../../../../prebuilts/tools/common/m2/repository/org/jetbrains/skiko/skiko-awt-runtime-macos-arm64/0.8.12/skiko-awt-runtime-macos-arm64-0.8.12.jar!/" />
          <root url="jar://$MODULE_DIR$/../../../../prebuilts/tools/common/m2/repository/org/jetbrains/skiko/skiko-awt-runtime-macos-x64/0.8.12/skiko-awt-runtime-macos-x64-0.8.12.jar!/" />
          <root url="jar://$MODULE_DIR$/../../../../prebuilts/tools/common/m2/repository/org/jetbrains/skiko/skiko-awt-runtime-windows-x64/0.8.12/skiko-awt-runtime-windows-x64-0.8.12.jar!/" />
          <root url="jar://$MODULE_DIR$/../../../../prebuilts/tools/common/m2/repository/org/jetbrains/androidx/lifecycle/lifecycle-runtime-compose-desktop/2.8.2/lifecycle-runtime-compose-desktop-2.8.2.jar!/" />
          <root url="jar://$MODULE_DIR$/../../../../prebuilts/tools/common/m2/repository/androidx/collection/collection-jvm/1.4.0/collection-jvm-1.4.0.jar!/" />
          <root url="jar://$MODULE_DIR$/../../../../prebuilts/tools/common/m2/repository/androidx/arch/core/core-common/2.2.0/core-common-2.2.0.jar!/" />
          <root url="jar://$MODULE_DIR$/../../../../prebuilts/tools/common/m2/repository/androidx/lifecycle/lifecycle-runtime-desktop/2.8.4/lifecycle-runtime-desktop-2.8.4.jar!/" />
          <root url="jar://$MODULE_DIR$/../../../../prebuilts/tools/common/m2/repository/androidx/lifecycle/lifecycle-common-jvm/2.8.4/lifecycle-common-jvm-2.8.4.jar!/" />
          <root url="jar://$MODULE_DIR$/../../../../prebuilts/tools/common/m2/repository/androidx/lifecycle/lifecycle-viewmodel-desktop/2.8.4/lifecycle-viewmodel-desktop-2.8.4.jar!/" />
        </CLASSES>
        <JAVADOC />
        <SOURCES>
          <root url="jar://$MODULE_DIR$/../../../../prebuilts/tools/common/m2/repository/org/jetbrains/compose/animation/animation-core-desktop/1.7.0-beta02/animation-core-desktop-1.7.0-beta02-sources.jar!/" />
          <root url="jar://$MODULE_DIR$/../../../../prebuilts/tools/common/m2/repository/org/jetbrains/compose/animation/animation-desktop/1.7.0-beta02/animation-desktop-1.7.0-beta02-sources.jar!/" />
          <root url="jar://$MODULE_DIR$/../../../../prebuilts/tools/common/m2/repository/org/jetbrains/compose/components/components-resources/1.7.0-beta02/components-resources-1.7.0-beta02-sources.jar!/" />
          <root url="jar://$MODULE_DIR$/../../../../prebuilts/tools/common/m2/repository/org/jetbrains/compose/components/components-resources-desktop/1.7.0-beta02/components-resources-desktop-1.7.0-beta02-sources.jar!/" />
          <root url="jar://$MODULE_DIR$/../../../../prebuilts/tools/common/m2/repository/org/jetbrains/compose/foundation/foundation-desktop/1.7.0-beta02/foundation-desktop-1.7.0-beta02-sources.jar!/" />
          <root url="jar://$MODULE_DIR$/../../../../prebuilts/tools/common/m2/repository/org/jetbrains/compose/foundation/foundation-layout-desktop/1.7.0-beta02/foundation-layout-desktop-1.7.0-beta02-sources.jar!/" />
          <root url="jar://$MODULE_DIR$/../../../../prebuilts/tools/common/m2/repository/org/jetbrains/compose/runtime/runtime-desktop/1.7.0-beta02/runtime-desktop-1.7.0-beta02-sources.jar!/" />
          <root url="jar://$MODULE_DIR$/../../../../prebuilts/tools/common/m2/repository/org/jetbrains/compose/runtime/runtime-saveable-desktop/1.7.0-beta02/runtime-saveable-desktop-1.7.0-beta02-sources.jar!/" />
          <root url="jar://$MODULE_DIR$/../../../../prebuilts/tools/common/m2/repository/org/jetbrains/compose/ui/ui-desktop/1.7.0-beta02/ui-desktop-1.7.0-beta02-sources.jar!/" />
          <root url="jar://$MODULE_DIR$/../../../../prebuilts/tools/common/m2/repository/org/jetbrains/compose/ui/ui-geometry-desktop/1.7.0-beta02/ui-geometry-desktop-1.7.0-beta02-sources.jar!/" />
          <root url="jar://$MODULE_DIR$/../../../../prebuilts/tools/common/m2/repository/org/jetbrains/compose/ui/ui-graphics-desktop/1.7.0-beta02/ui-graphics-desktop-1.7.0-beta02-sources.jar!/" />
          <root url="jar://$MODULE_DIR$/../../../../prebuilts/tools/common/m2/repository/org/jetbrains/compose/ui/ui-text-desktop/1.7.0-beta02/ui-text-desktop-1.7.0-beta02-sources.jar!/" />
          <root url="jar://$MODULE_DIR$/../../../../prebuilts/tools/common/m2/repository/org/jetbrains/compose/ui/ui-unit-desktop/1.7.0-beta02/ui-unit-desktop-1.7.0-beta02-sources.jar!/" />
          <root url="jar://$MODULE_DIR$/../../../../prebuilts/tools/common/m2/repository/org/jetbrains/compose/ui/ui-util-desktop/1.7.0-beta02/ui-util-desktop-1.7.0-beta02-sources.jar!/" />
          <root url="jar://$MODULE_DIR$/../../../../prebuilts/tools/common/m2/repository/org/jetbrains/androidx/lifecycle/lifecycle-runtime-compose-desktop/2.8.2/lifecycle-runtime-compose-desktop-2.8.2.jar!/" />
          <root url="jar://$MODULE_DIR$/../../../../prebuilts/tools/common/m2/repository/androidx/collection/collection-jvm/1.4.0/collection-jvm-1.4.0-sources.jar!/" />
          <root url="jar://$MODULE_DIR$/../../../../prebuilts/tools/common/m2/repository/androidx/lifecycle/lifecycle-runtime-desktop/2.8.4/lifecycle-runtime-desktop-2.8.4-sources.jar!/" />
          <root url="jar://$MODULE_DIR$/../../../../prebuilts/tools/common/m2/repository/androidx/lifecycle/lifecycle-common-jvm/2.8.4/lifecycle-common-jvm-2.8.4-sources.jar!/" />
          <root url="jar://$MODULE_DIR$/../../../../prebuilts/tools/common/m2/repository/androidx/lifecycle/lifecycle-viewmodel-desktop/2.8.4/lifecycle-viewmodel-desktop-2.8.4-sources.jar!/" />
          <root url="jar://$MODULE_DIR$/../../../../prebuilts/tools/common/m2/repository/org/jetbrains/compose/ui/ui-desktop/1.7.0-beta02/ui-desktop-1.7.0-beta02-sources.jar!/" />
        </SOURCES>
>>>>>>> 009d25fa
      </library>
    </orderEntry>
    <orderEntry type="module-library" exported="" scope="TEST">
      <library name="jewel-markdown-int-ui-standalone-styling-242" type="repository">
        <properties include-transitive-deps="false" maven-id="org.jetbrains.jewel:jewel-markdown-int-ui-standalone-styling-242:0.22.1">
          <verification>
            <artifact url="file://$MAVEN_REPOSITORY$/org/jetbrains/jewel/jewel-markdown-int-ui-standalone-styling-242/0.22.1/jewel-markdown-int-ui-standalone-styling-242-0.22.1.jar">
              <sha256sum>be1234c3903af6538ea8ab8fd5dcb8d981ebdd855eeb93375d92b6a7e2f2e1d4</sha256sum>
            </artifact>
          </verification>
        </properties>
        <CLASSES>
<<<<<<< HEAD
          <root url="jar://$MAVEN_REPOSITORY$/org/jetbrains/jewel/jewel-markdown-int-ui-standalone-styling-242/0.22.1/jewel-markdown-int-ui-standalone-styling-242-0.22.1.jar!/" />
        </CLASSES>
        <JAVADOC />
        <SOURCES />
=======
          <root url="jar://$MODULE_DIR$/../../../../prebuilts/tools/common/m2/repository/org/jetbrains/jewel/jewel-int-ui-standalone-242/0.25.0/jewel-int-ui-standalone-242-0.25.0.jar!/" />
          <root url="jar://$MODULE_DIR$/../../../../prebuilts/tools/common/m2/repository/org/jetbrains/jewel/jewel-markdown-int-ui-standalone-styling-242/0.25.0/jewel-markdown-int-ui-standalone-styling-242-0.25.0.jar!/" />
        </CLASSES>
        <JAVADOC />
        <SOURCES>
          <root url="jar://$MODULE_DIR$/../../../../prebuilts/tools/common/m2/repository/org/jetbrains/jewel/jewel-int-ui-standalone-242/0.25.0/jewel-int-ui-standalone-242-0.25.0-sources.jar!/" />
          <root url="jar://$MODULE_DIR$/../../../../prebuilts/tools/common/m2/repository/org/jetbrains/jewel/jewel-markdown-int-ui-standalone-styling-242/0.25.0/jewel-markdown-int-ui-standalone-styling-242-0.25.0-sources.jar!/" />
        </SOURCES>
>>>>>>> 009d25fa
      </library>
    </orderEntry>
    <orderEntry type="module-library" exported="" scope="TEST">
      <library name="jewel-int-ui-standalone-242" type="repository">
        <properties include-transitive-deps="false" maven-id="org.jetbrains.jewel:jewel-int-ui-standalone-242:0.22.1">
          <verification>
            <artifact url="file://$MAVEN_REPOSITORY$/org/jetbrains/jewel/jewel-int-ui-standalone-242/0.22.1/jewel-int-ui-standalone-242-0.22.1.jar">
              <sha256sum>0a6b9d4682e389057215fe8a076efd7a488c4356df1046f3dfbb951a60ab1d1b</sha256sum>
            </artifact>
          </verification>
        </properties>
        <CLASSES>
          <root url="jar://$MAVEN_REPOSITORY$/org/jetbrains/jewel/jewel-int-ui-standalone-242/0.22.1/jewel-int-ui-standalone-242-0.22.1.jar!/" />
        </CLASSES>
        <JAVADOC />
        <SOURCES />
      </library>
    </orderEntry>
    <orderEntry type="module-library" exported="">
      <library name="jewel-markdown-ide-laf-bridge-styling-242" type="repository">
        <properties maven-id="org.jetbrains.jewel:jewel-markdown-ide-laf-bridge-styling-242:0.22.1">
          <verification>
            <artifact url="file://$MAVEN_REPOSITORY$/org/jetbrains/jewel/jewel-markdown-ide-laf-bridge-styling-242/0.22.1/jewel-markdown-ide-laf-bridge-styling-242-0.22.1.jar">
              <sha256sum>c95a80492bfe83213d89cc2b051cf31d782046832320498510cbcd137d4da9d2</sha256sum>
            </artifact>
            <artifact url="file://$MAVEN_REPOSITORY$/org/jetbrains/jewel/jewel-markdown-core-242/0.22.1/jewel-markdown-core-242-0.22.1.jar">
              <sha256sum>4fc7147440e975f10133f8e6f0232c249ff9b07d03e7eaf6f86f4540fda62ac2</sha256sum>
            </artifact>
            <artifact url="file://$MAVEN_REPOSITORY$/org/commonmark/commonmark/0.22.0/commonmark-0.22.0.jar">
              <sha256sum>3417909f2997bc8c61d90d64c6af29f4a3f5b6729caceaef97221ceac93df814</sha256sum>
            </artifact>
            <artifact url="file://$MAVEN_REPOSITORY$/org/jetbrains/jewel/jewel-ide-laf-bridge-242/0.22.1/jewel-ide-laf-bridge-242-0.22.1.jar">
              <sha256sum>640d563e1eec402c43df6c19771b9af27b1ae61d04932e0b69c68cd2e03736ce</sha256sum>
            </artifact>
          </verification>
          <exclude>
            <dependency maven-id="org.jetbrains.jewel:jewel-ui-242" />
          </exclude>
        </properties>
        <CLASSES>
<<<<<<< HEAD
          <root url="jar://$MAVEN_REPOSITORY$/org/jetbrains/jewel/jewel-markdown-ide-laf-bridge-styling-242/0.22.1/jewel-markdown-ide-laf-bridge-styling-242-0.22.1.jar!/" />
          <root url="jar://$MAVEN_REPOSITORY$/org/jetbrains/jewel/jewel-markdown-core-242/0.22.1/jewel-markdown-core-242-0.22.1.jar!/" />
          <root url="jar://$MAVEN_REPOSITORY$/org/commonmark/commonmark/0.22.0/commonmark-0.22.0.jar!/" />
          <root url="jar://$MAVEN_REPOSITORY$/org/jetbrains/jewel/jewel-ide-laf-bridge-242/0.22.1/jewel-ide-laf-bridge-242-0.22.1.jar!/" />
        </CLASSES>
        <JAVADOC />
        <SOURCES />
      </library>
    </orderEntry>
    <orderEntry type="module-library" exported="">
      <library name="jetbrains.jewel.ide.laf.bridge.242" type="repository">
        <properties maven-id="org.jetbrains.jewel:jewel-ide-laf-bridge-242:0.22.1">
          <verification>
            <artifact url="file://$MAVEN_REPOSITORY$/org/jetbrains/jewel/jewel-ide-laf-bridge-242/0.22.1/jewel-ide-laf-bridge-242-0.22.1.jar">
              <sha256sum>640d563e1eec402c43df6c19771b9af27b1ae61d04932e0b69c68cd2e03736ce</sha256sum>
            </artifact>
            <artifact url="file://$MAVEN_REPOSITORY$/org/jetbrains/jewel/jewel-ui-242/0.22.1/jewel-ui-242-0.22.1.jar">
              <sha256sum>86b4a2026893831af5351aa0ca696488d1da0b252c08920843ed926c4f690b09</sha256sum>
            </artifact>
            <artifact url="file://$MAVEN_REPOSITORY$/org/jetbrains/jewel/jewel-foundation-242/0.22.1/jewel-foundation-242-0.22.1.jar">
              <sha256sum>53ae086fa6249c1ac8d52f43d19263491b034f4a4c7c81919aa7cfa3dc8d9598</sha256sum>
            </artifact>
            <artifact url="file://$MAVEN_REPOSITORY$/org/jetbrains/compose/foundation/foundation-desktop/1.7.0-dev1743/foundation-desktop-1.7.0-dev1743.jar">
              <sha256sum>b53763dbce2f2e29827f8fb6e29a290c38860c0a108e8b61c04541d706539832</sha256sum>
            </artifact>
            <artifact url="file://$MAVEN_REPOSITORY$/androidx/annotation/annotation-jvm/1.8.0/annotation-jvm-1.8.0.jar">
              <sha256sum>9aab326d9492800991854360ac248f493ce7f7c3183519309b78ace9e240f6f6</sha256sum>
            </artifact>
            <artifact url="file://$MAVEN_REPOSITORY$/androidx/collection/collection-jvm/1.4.0/collection-jvm-1.4.0.jar">
              <sha256sum>d5cf7b72647c7995071588fe870450ff9c8f127f253d2d4851e161b800f67ae0</sha256sum>
            </artifact>
            <artifact url="file://$MAVEN_REPOSITORY$/org/jetbrains/compose/animation/animation-desktop/1.7.0-dev1743/animation-desktop-1.7.0-dev1743.jar">
              <sha256sum>3cd2a181afcbdf189310710d95530cd7c16c4111fd83c362de5e9caafe547be6</sha256sum>
            </artifact>
            <artifact url="file://$MAVEN_REPOSITORY$/org/jetbrains/compose/animation/animation-core-desktop/1.7.0-dev1743/animation-core-desktop-1.7.0-dev1743.jar">
              <sha256sum>19b9d7ba4659a676d94f6a3fd010f75ddb04cf64d0be97ced4dae91b4dea8a79</sha256sum>
            </artifact>
            <artifact url="file://$MAVEN_REPOSITORY$/org/jetbrains/compose/ui/ui-geometry-desktop/1.7.0-dev1743/ui-geometry-desktop-1.7.0-dev1743.jar">
              <sha256sum>4b86c961c0b4bce7995329fd57d4339ede11cb75d7ec90bc1b9913396addb30f</sha256sum>
            </artifact>
            <artifact url="file://$MAVEN_REPOSITORY$/org/jetbrains/compose/foundation/foundation-layout-desktop/1.7.0-dev1743/foundation-layout-desktop-1.7.0-dev1743.jar">
              <sha256sum>d2c867c13ff6632f9880e67dabab2e930007b008b9b22950fc2cc075008eceb6</sha256sum>
            </artifact>
            <artifact url="file://$MAVEN_REPOSITORY$/org/jetbrains/compose/runtime/runtime-desktop/1.7.0-dev1743/runtime-desktop-1.7.0-dev1743.jar">
              <sha256sum>e55e98e7da0a42c8c5a05c7b78a6401e86f68e7ec970ed16a8584712f3853a67</sha256sum>
            </artifact>
            <artifact url="file://$MAVEN_REPOSITORY$/org/jetbrains/compose/ui/ui-desktop/1.7.0-dev1743/ui-desktop-1.7.0-dev1743.jar">
              <sha256sum>a5051996d7a52e9aa8aea29abfc673e32ee78d11833e06f5596415798ebff6e3</sha256sum>
            </artifact>
            <artifact url="file://$MAVEN_REPOSITORY$/androidx/lifecycle/lifecycle-common-jvm/2.8.0/lifecycle-common-jvm-2.8.0.jar">
              <sha256sum>61c873a7327c946ec033c310bb98f3f92eeabcede0e1a5200ab8a1896483c7bf</sha256sum>
            </artifact>
            <artifact url="file://$MAVEN_REPOSITORY$/androidx/lifecycle/lifecycle-runtime-desktop/2.8.0/lifecycle-runtime-desktop-2.8.0.jar">
              <sha256sum>10bfe53bb2752f967751a5102cdb785eeea54e1d4df6bde88fb0f50b0a49156c</sha256sum>
            </artifact>
            <artifact url="file://$MAVEN_REPOSITORY$/androidx/arch/core/core-common/2.2.0/core-common-2.2.0.jar">
              <sha256sum>65308a06b1c00ee186cb9e19321383f043b993813f1522c47f4a3e3303bdba41</sha256sum>
            </artifact>
            <artifact url="file://$MAVEN_REPOSITORY$/androidx/annotation/annotation/1.1.0/annotation-1.1.0.jar">
              <sha256sum>d38d63edb30f1467818d50aaf05f8a692dea8b31392a049bfa991b159ad5b692</sha256sum>
            </artifact>
            <artifact url="file://$MAVEN_REPOSITORY$/androidx/lifecycle/lifecycle-viewmodel-desktop/2.8.0/lifecycle-viewmodel-desktop-2.8.0.jar">
              <sha256sum>5c28f3ba9732f2180685038dbe674059fd9b7843c721cd0f6c73f3dbfcb2683c</sha256sum>
            </artifact>
            <artifact url="file://$MAVEN_REPOSITORY$/org/jetbrains/androidx/lifecycle/lifecycle-runtime-compose-desktop/2.8.0-dev1743/lifecycle-runtime-compose-desktop-2.8.0-dev1743.jar">
              <sha256sum>0586442d33274e3a7cc41ddcb9c706304d6300eaa6d57f43857f1a62dd2c1628</sha256sum>
            </artifact>
            <artifact url="file://$MAVEN_REPOSITORY$/org/jetbrains/compose/runtime/runtime-saveable-desktop/1.7.0-dev1743/runtime-saveable-desktop-1.7.0-dev1743.jar">
              <sha256sum>4306363be90eaabe74b900db4c32ed1f15c7548e5b30a7093c4ee40c436b9b8c</sha256sum>
            </artifact>
            <artifact url="file://$MAVEN_REPOSITORY$/org/jetbrains/compose/ui/ui-graphics-desktop/1.7.0-dev1743/ui-graphics-desktop-1.7.0-dev1743.jar">
              <sha256sum>5acc2058c905ceca092cfe8cd91bb082df7fce6126c971d826ca64b538dc7b92</sha256sum>
            </artifact>
            <artifact url="file://$MAVEN_REPOSITORY$/org/jetbrains/compose/ui/ui-unit-desktop/1.7.0-dev1743/ui-unit-desktop-1.7.0-dev1743.jar">
              <sha256sum>598b52e257ed674145694b9790a7383a90fed2ec7154ba09ace4aa983c65b1a2</sha256sum>
            </artifact>
            <artifact url="file://$MAVEN_REPOSITORY$/org/jetbrains/compose/ui/ui-text-desktop/1.7.0-dev1743/ui-text-desktop-1.7.0-dev1743.jar">
              <sha256sum>c690d309b6558a05370e3b239956458c7244dfae2e567115d107b454c8da3461</sha256sum>
            </artifact>
            <artifact url="file://$MAVEN_REPOSITORY$/org/jetbrains/compose/ui/ui-util-desktop/1.7.0-dev1743/ui-util-desktop-1.7.0-dev1743.jar">
              <sha256sum>161dcc73b929da61cee50045e96fb02f1633c36f18a2ef38b5c2c44c38606b52</sha256sum>
            </artifact>
            <artifact url="file://$MAVEN_REPOSITORY$/org/jetbrains/skiko/skiko-awt/0.8.9/skiko-awt-0.8.9.jar">
              <sha256sum>c7f5c1253a1f7ea5876aa122309b517cce1b4d1522eb65eedd8579ec83e5a083</sha256sum>
            </artifact>
          </verification>
          <exclude>
            <dependency maven-id="org.jetbrains.kotlin:kotlin-stdlib" />
            <dependency maven-id="org.jetbrains.kotlin:kotlin-stdlib-common" />
            <dependency maven-id="org.jetbrains.kotlin:kotlin-stdlib-jdk8" />
          </exclude>
        </properties>
        <CLASSES>
          <root url="jar://$MAVEN_REPOSITORY$/org/jetbrains/jewel/jewel-ide-laf-bridge-242/0.22.1/jewel-ide-laf-bridge-242-0.22.1.jar!/" />
          <root url="jar://$MAVEN_REPOSITORY$/org/jetbrains/jewel/jewel-ui-242/0.22.1/jewel-ui-242-0.22.1.jar!/" />
          <root url="jar://$MAVEN_REPOSITORY$/org/jetbrains/jewel/jewel-foundation-242/0.22.1/jewel-foundation-242-0.22.1.jar!/" />
          <root url="jar://$MAVEN_REPOSITORY$/org/jetbrains/compose/foundation/foundation-desktop/1.7.0-dev1743/foundation-desktop-1.7.0-dev1743.jar!/" />
          <root url="jar://$MAVEN_REPOSITORY$/androidx/annotation/annotation-jvm/1.8.0/annotation-jvm-1.8.0.jar!/" />
          <root url="jar://$MAVEN_REPOSITORY$/androidx/collection/collection-jvm/1.4.0/collection-jvm-1.4.0.jar!/" />
          <root url="jar://$MAVEN_REPOSITORY$/org/jetbrains/compose/animation/animation-desktop/1.7.0-dev1743/animation-desktop-1.7.0-dev1743.jar!/" />
          <root url="jar://$MAVEN_REPOSITORY$/org/jetbrains/compose/animation/animation-core-desktop/1.7.0-dev1743/animation-core-desktop-1.7.0-dev1743.jar!/" />
          <root url="jar://$MAVEN_REPOSITORY$/org/jetbrains/compose/ui/ui-geometry-desktop/1.7.0-dev1743/ui-geometry-desktop-1.7.0-dev1743.jar!/" />
          <root url="jar://$MAVEN_REPOSITORY$/org/jetbrains/compose/foundation/foundation-layout-desktop/1.7.0-dev1743/foundation-layout-desktop-1.7.0-dev1743.jar!/" />
          <root url="jar://$MAVEN_REPOSITORY$/org/jetbrains/compose/runtime/runtime-desktop/1.7.0-dev1743/runtime-desktop-1.7.0-dev1743.jar!/" />
          <root url="jar://$MAVEN_REPOSITORY$/org/jetbrains/compose/ui/ui-desktop/1.7.0-dev1743/ui-desktop-1.7.0-dev1743.jar!/" />
          <root url="jar://$MAVEN_REPOSITORY$/androidx/lifecycle/lifecycle-common-jvm/2.8.0/lifecycle-common-jvm-2.8.0.jar!/" />
          <root url="jar://$MAVEN_REPOSITORY$/androidx/lifecycle/lifecycle-runtime-desktop/2.8.0/lifecycle-runtime-desktop-2.8.0.jar!/" />
          <root url="jar://$MAVEN_REPOSITORY$/androidx/arch/core/core-common/2.2.0/core-common-2.2.0.jar!/" />
          <root url="jar://$MAVEN_REPOSITORY$/androidx/annotation/annotation/1.1.0/annotation-1.1.0.jar!/" />
          <root url="jar://$MAVEN_REPOSITORY$/androidx/lifecycle/lifecycle-viewmodel-desktop/2.8.0/lifecycle-viewmodel-desktop-2.8.0.jar!/" />
          <root url="jar://$MAVEN_REPOSITORY$/org/jetbrains/androidx/lifecycle/lifecycle-runtime-compose-desktop/2.8.0-dev1743/lifecycle-runtime-compose-desktop-2.8.0-dev1743.jar!/" />
          <root url="jar://$MAVEN_REPOSITORY$/org/jetbrains/compose/runtime/runtime-saveable-desktop/1.7.0-dev1743/runtime-saveable-desktop-1.7.0-dev1743.jar!/" />
          <root url="jar://$MAVEN_REPOSITORY$/org/jetbrains/compose/ui/ui-graphics-desktop/1.7.0-dev1743/ui-graphics-desktop-1.7.0-dev1743.jar!/" />
          <root url="jar://$MAVEN_REPOSITORY$/org/jetbrains/compose/ui/ui-unit-desktop/1.7.0-dev1743/ui-unit-desktop-1.7.0-dev1743.jar!/" />
          <root url="jar://$MAVEN_REPOSITORY$/org/jetbrains/compose/ui/ui-text-desktop/1.7.0-dev1743/ui-text-desktop-1.7.0-dev1743.jar!/" />
          <root url="jar://$MAVEN_REPOSITORY$/org/jetbrains/compose/ui/ui-util-desktop/1.7.0-dev1743/ui-util-desktop-1.7.0-dev1743.jar!/" />
          <root url="jar://$MAVEN_REPOSITORY$/org/jetbrains/skiko/skiko-awt/0.8.9/skiko-awt-0.8.9.jar!/" />
        </CLASSES>
        <JAVADOC>
          <root url="jar://$MAVEN_REPOSITORY$/org/jetbrains/jewel/jewel-ide-laf-bridge-242/0.22.1/jewel-ide-laf-bridge-242-0.22.1-javadoc.jar!/" />
          <root url="jar://$MAVEN_REPOSITORY$/org/jetbrains/jewel/jewel-ui-242/0.22.1/jewel-ui-242-0.22.1-javadoc.jar!/" />
          <root url="jar://$MAVEN_REPOSITORY$/org/jetbrains/jewel/jewel-foundation-242/0.22.1/jewel-foundation-242-0.22.1-javadoc.jar!/" />
          <root url="jar://$MAVEN_REPOSITORY$/androidx/annotation/annotation/1.1.0/annotation-1.1.0-javadoc.jar!/" />
          <root url="jar://$MAVEN_REPOSITORY$/org/jetbrains/skiko/skiko-awt/0.8.9/skiko-awt-0.8.9-javadoc.jar!/" />
        </JAVADOC>
        <SOURCES />
=======
          <root url="jar://$MODULE_DIR$/../../../../prebuilts/tools/common/m2/repository/org/jetbrains/compose/ui/ui-test-junit4-desktop/1.7.0-beta02/ui-test-junit4-desktop-1.7.0-beta02.jar!/" />
          <root url="jar://$MODULE_DIR$/../../../../prebuilts/tools/common/m2/repository/org/jetbrains/compose/ui/ui-test-desktop/1.7.0-beta02/ui-test-desktop-1.7.0-beta02.jar!/" />
        </CLASSES>
        <JAVADOC />
        <SOURCES>
          <root url="jar://$MODULE_DIR$/../../../../prebuilts/tools/common/m2/repository/org/jetbrains/compose/ui/ui-test-junit4-desktop/1.7.0-beta02/ui-test-junit4-desktop-1.7.0-beta02-sources.jar!/" />
          <root url="jar://$MODULE_DIR$/../../../../prebuilts/tools/common/m2/repository/org/jetbrains/compose/ui/ui-test-desktop/1.7.0-beta02/ui-test-desktop-1.7.0-beta02-sources.jar!/" />
        </SOURCES>
>>>>>>> 009d25fa
      </library>
    </orderEntry>
  </component>
</module><|MERGE_RESOLUTION|>--- conflicted
+++ resolved
@@ -14,11 +14,7 @@
           </stringArguments>
           <arrayArguments>
             <arrayArg name="pluginClasspaths">
-<<<<<<< HEAD
               <args>$MAVEN_REPOSITORY$/org/jetbrains/kotlin/kotlin-compose-compiler-plugin/2.0.21-RC/kotlin-compose-compiler-plugin-2.0.21-RC.jar</args>
-=======
-              <args>$MODULE_DIR$/../../../../prebuilts/tools/common/m2/repository/androidx/compose/compiler/compiler-hosted/1.5.7/compiler-hosted-1.5.7.jar</args>
->>>>>>> 009d25fa
             </arrayArg>
           </arrayArguments>
         </compilerArguments>
@@ -56,44 +52,21 @@
           </verification>
         </properties>
         <CLASSES>
-<<<<<<< HEAD
           <root url="jar://$MAVEN_REPOSITORY$/org/jetbrains/skiko/skiko-awt-runtime-all/0.8.9/skiko-awt-runtime-all-0.8.9.jar!/" />
         </CLASSES>
         <JAVADOC />
         <SOURCES />
-=======
-          <root url="jar://$MODULE_DIR$/../../../../prebuilts/tools/common/m2/repository/org/jetbrains/jewel/jewel-foundation-242/0.25.0/jewel-foundation-242-0.25.0.jar!/" />
-          <root url="jar://$MODULE_DIR$/../../../../prebuilts/tools/common/m2/repository/org/jetbrains/jewel/jewel-ide-laf-bridge-242/0.25.0/jewel-ide-laf-bridge-242-0.25.0.jar!/" />
-          <root url="jar://$MODULE_DIR$/../../../../prebuilts/tools/common/m2/repository/org/jetbrains/jewel/jewel-ui-242/0.25.0/jewel-ui-242-0.25.0.jar!/" />
-          <root url="jar://$MODULE_DIR$/../../../../prebuilts/tools/common/m2/repository/org/jetbrains/jewel/jewel-markdown-core-242/0.25.0/jewel-markdown-core-242-0.25.0.jar!/" />
-          <root url="jar://$MODULE_DIR$/../../../../prebuilts/tools/common/m2/repository/org/jetbrains/jewel/jewel-markdown-extension-autolink-242/0.25.0/jewel-markdown-extension-autolink-242-0.25.0.jar!/" />
-          <root url="jar://$MODULE_DIR$/../../../../prebuilts/tools/common/m2/repository/org/jetbrains/jewel/jewel-markdown-extension-gfm-alerts-242/0.25.0/jewel-markdown-extension-gfm-alerts-242-0.25.0.jar!/" />
-          <root url="jar://$MODULE_DIR$/../../../../prebuilts/tools/common/m2/repository/org/jetbrains/jewel/jewel-markdown-ide-laf-bridge-styling-242/0.25.0/jewel-markdown-ide-laf-bridge-styling-242-0.25.0.jar!/" />
-          <root url="jar://$MODULE_DIR$/../../../../prebuilts/tools/common/m2/repository/org/commonmark/commonmark/0.22.0/commonmark-0.22.0.jar!/" />
-        </CLASSES>
-        <JAVADOC />
-        <SOURCES>
-          <root url="jar://$MODULE_DIR$/../../../../prebuilts/tools/common/m2/repository/org/jetbrains/jewel/jewel-foundation-242/0.25.0/jewel-foundation-242-0.25.0-sources.jar!/" />
-          <root url="jar://$MODULE_DIR$/../../../../prebuilts/tools/common/m2/repository/org/jetbrains/jewel/jewel-ide-laf-bridge-242/0.25.0/jewel-ide-laf-bridge-242-0.25.0-sources.jar!/" />
-          <root url="jar://$MODULE_DIR$/../../../../prebuilts/tools/common/m2/repository/org/jetbrains/jewel/jewel-ui-242/0.25.0/jewel-ui-242-0.25.0-sources.jar!/" />
-          <root url="jar://$MODULE_DIR$/../../../../prebuilts/tools/common/m2/repository/org/jetbrains/jewel/jewel-markdown-core-242/0.25.0/jewel-markdown-core-242-0.25.0-sources.jar!/" />
-          <root url="jar://$MODULE_DIR$/../../../../prebuilts/tools/common/m2/repository/org/jetbrains/jewel/jewel-markdown-extension-autolink-242/0.25.0/jewel-markdown-extension-autolink-242-0.25.0-sources.jar!/" />
-          <root url="jar://$MODULE_DIR$/../../../../prebuilts/tools/common/m2/repository/org/jetbrains/jewel/jewel-markdown-extension-gfm-alerts-242/0.25.0/jewel-markdown-extension-gfm-alerts-242-0.25.0-sources.jar!/" />
-          <root url="jar://$MODULE_DIR$/../../../../prebuilts/tools/common/m2/repository/org/jetbrains/jewel/jewel-markdown-ide-laf-bridge-styling-242/0.25.0/jewel-markdown-ide-laf-bridge-styling-242-0.25.0-sources.jar!/" />
-          <root url="jar://$MODULE_DIR$/../../../../prebuilts/tools/common/m2/repository/org/commonmark/commonmark/0.22.0/commonmark-0.22.0-sources.jar!/" />
-        </SOURCES>
->>>>>>> 009d25fa
       </library>
     </orderEntry>
     <orderEntry type="module-library" exported="" scope="TEST">
       <library name="jetbrains-compose-ui-test-junit4-desktop" type="repository">
-        <properties maven-id="org.jetbrains.compose.ui:ui-test-junit4-desktop:1.7.0-dev1743">
-          <verification>
-            <artifact url="file://$MAVEN_REPOSITORY$/org/jetbrains/compose/ui/ui-test-junit4-desktop/1.7.0-dev1743/ui-test-junit4-desktop-1.7.0-dev1743.jar">
+        <properties maven-id="org.jetbrains.compose.ui:ui-test-junit4-desktop:1.7.0-beta02">
+          <verification>
+            <artifact url="file://$MAVEN_REPOSITORY$/org/jetbrains/compose/ui/ui-test-junit4-desktop/1.7.0-beta02/ui-test-junit4-desktop-1.7.0-beta02.jar">
               <sha256sum>f1e334b73d49ceab00afe776a4c393de77b4fc805e9ff488dac596a2663b1dc1</sha256sum>
             </artifact>
-            <artifact url="file://$MAVEN_REPOSITORY$/org/jetbrains/compose/ui/ui-test-desktop/1.7.0-dev1743/ui-test-desktop-1.7.0-dev1743.jar">
-              <sha256sum>b93fdaf4ac452198b343c99b1d6b8190c04f61ff4c8eff3b7ccfd7d6671b7447</sha256sum>
+            <artifact url="file://$MAVEN_REPOSITORY$/org/jetbrains/compose/ui/ui-test-desktop/1.7.0-beta02/ui-test-desktop-1.7.0-beta02.jar">
+              <sha256sum>34dfab5b4fa8b2913f00facdddc049e2fef4b176f8e7cde0ad306485674c3b5c</sha256sum>
             </artifact>
           </verification>
           <exclude>
@@ -113,103 +86,40 @@
           </exclude>
         </properties>
         <CLASSES>
-<<<<<<< HEAD
-          <root url="jar://$MAVEN_REPOSITORY$/org/jetbrains/compose/ui/ui-test-junit4-desktop/1.7.0-dev1743/ui-test-junit4-desktop-1.7.0-dev1743.jar!/" />
-          <root url="jar://$MAVEN_REPOSITORY$/org/jetbrains/compose/ui/ui-test-desktop/1.7.0-dev1743/ui-test-desktop-1.7.0-dev1743.jar!/" />
-        </CLASSES>
-        <JAVADOC />
-        <SOURCES />
-=======
-          <root url="jar://$MODULE_DIR$/../../../../prebuilts/tools/common/m2/repository/org/jetbrains/compose/animation/animation-desktop/1.7.0-beta02/animation-desktop-1.7.0-beta02.jar!/" />
-          <root url="jar://$MODULE_DIR$/../../../../prebuilts/tools/common/m2/repository/org/jetbrains/compose/animation/animation-core-desktop/1.7.0-beta02/animation-core-desktop-1.7.0-beta02.jar!/" />
-          <root url="jar://$MODULE_DIR$/../../../../prebuilts/tools/common/m2/repository/org/jetbrains/compose/components/components-resources/1.7.0-beta02/components-resources-1.7.0-beta02.jar!/" />
-          <root url="jar://$MODULE_DIR$/../../../../prebuilts/tools/common/m2/repository/org/jetbrains/compose/components/components-resources-desktop/1.7.0-beta02/components-resources-desktop-1.7.0-beta02.jar!/" />
-          <root url="jar://$MODULE_DIR$/../../../../prebuilts/tools/common/m2/repository/org/jetbrains/compose/runtime/runtime-saveable-desktop/1.7.0-beta02/runtime-saveable-desktop-1.7.0-beta02.jar!/" />
-          <root url="jar://$MODULE_DIR$/../../../../prebuilts/tools/common/m2/repository/org/jetbrains/compose/runtime/runtime-desktop/1.7.0-beta02/runtime-desktop-1.7.0-beta02.jar!/" />
-          <root url="jar://$MODULE_DIR$/../../../../prebuilts/tools/common/m2/repository/org/jetbrains/compose/foundation/foundation-layout-desktop/1.7.0-beta02/foundation-layout-desktop-1.7.0-beta02.jar!/" />
-          <root url="jar://$MODULE_DIR$/../../../../prebuilts/tools/common/m2/repository/org/jetbrains/compose/foundation/foundation-desktop/1.7.0-beta02/foundation-desktop-1.7.0-beta02.jar!/" />
-          <root url="jar://$MODULE_DIR$/../../../../prebuilts/tools/common/m2/repository/org/jetbrains/compose/ui/ui-unit-desktop/1.7.0-beta02/ui-unit-desktop-1.7.0-beta02.jar!/" />
-          <root url="jar://$MODULE_DIR$/../../../../prebuilts/tools/common/m2/repository/org/jetbrains/compose/ui/ui-text-desktop/1.7.0-beta02/ui-text-desktop-1.7.0-beta02.jar!/" />
-          <root url="jar://$MODULE_DIR$/../../../../prebuilts/tools/common/m2/repository/org/jetbrains/compose/ui/ui-util-desktop/1.7.0-beta02/ui-util-desktop-1.7.0-beta02.jar!/" />
-          <root url="jar://$MODULE_DIR$/../../../../prebuilts/tools/common/m2/repository/org/jetbrains/compose/ui/ui-graphics-desktop/1.7.0-beta02/ui-graphics-desktop-1.7.0-beta02.jar!/" />
-          <root url="jar://$MODULE_DIR$/../../../../prebuilts/tools/common/m2/repository/org/jetbrains/compose/ui/ui-geometry-desktop/1.7.0-beta02/ui-geometry-desktop-1.7.0-beta02.jar!/" />
-          <root url="jar://$MODULE_DIR$/../../../../prebuilts/tools/common/m2/repository/org/jetbrains/compose/ui/ui-desktop/1.7.0-beta02/ui-desktop-1.7.0-beta02.jar!/" />
-          <root url="jar://$MODULE_DIR$/../../../../prebuilts/tools/common/m2/repository/org/jetbrains/skiko/skiko-awt/0.8.12/skiko-awt-0.8.12.jar!/" />
-          <root url="jar://$MODULE_DIR$/../../../../prebuilts/tools/common/m2/repository/org/jetbrains/skiko/skiko-awt-runtime-linux-x64/0.8.12/skiko-awt-runtime-linux-x64-0.8.12.jar!/" />
-          <root url="jar://$MODULE_DIR$/../../../../prebuilts/tools/common/m2/repository/org/jetbrains/skiko/skiko-awt-runtime-macos-arm64/0.8.12/skiko-awt-runtime-macos-arm64-0.8.12.jar!/" />
-          <root url="jar://$MODULE_DIR$/../../../../prebuilts/tools/common/m2/repository/org/jetbrains/skiko/skiko-awt-runtime-macos-x64/0.8.12/skiko-awt-runtime-macos-x64-0.8.12.jar!/" />
-          <root url="jar://$MODULE_DIR$/../../../../prebuilts/tools/common/m2/repository/org/jetbrains/skiko/skiko-awt-runtime-windows-x64/0.8.12/skiko-awt-runtime-windows-x64-0.8.12.jar!/" />
-          <root url="jar://$MODULE_DIR$/../../../../prebuilts/tools/common/m2/repository/org/jetbrains/androidx/lifecycle/lifecycle-runtime-compose-desktop/2.8.2/lifecycle-runtime-compose-desktop-2.8.2.jar!/" />
-          <root url="jar://$MODULE_DIR$/../../../../prebuilts/tools/common/m2/repository/androidx/collection/collection-jvm/1.4.0/collection-jvm-1.4.0.jar!/" />
-          <root url="jar://$MODULE_DIR$/../../../../prebuilts/tools/common/m2/repository/androidx/arch/core/core-common/2.2.0/core-common-2.2.0.jar!/" />
-          <root url="jar://$MODULE_DIR$/../../../../prebuilts/tools/common/m2/repository/androidx/lifecycle/lifecycle-runtime-desktop/2.8.4/lifecycle-runtime-desktop-2.8.4.jar!/" />
-          <root url="jar://$MODULE_DIR$/../../../../prebuilts/tools/common/m2/repository/androidx/lifecycle/lifecycle-common-jvm/2.8.4/lifecycle-common-jvm-2.8.4.jar!/" />
-          <root url="jar://$MODULE_DIR$/../../../../prebuilts/tools/common/m2/repository/androidx/lifecycle/lifecycle-viewmodel-desktop/2.8.4/lifecycle-viewmodel-desktop-2.8.4.jar!/" />
-        </CLASSES>
-        <JAVADOC />
-        <SOURCES>
-          <root url="jar://$MODULE_DIR$/../../../../prebuilts/tools/common/m2/repository/org/jetbrains/compose/animation/animation-core-desktop/1.7.0-beta02/animation-core-desktop-1.7.0-beta02-sources.jar!/" />
-          <root url="jar://$MODULE_DIR$/../../../../prebuilts/tools/common/m2/repository/org/jetbrains/compose/animation/animation-desktop/1.7.0-beta02/animation-desktop-1.7.0-beta02-sources.jar!/" />
-          <root url="jar://$MODULE_DIR$/../../../../prebuilts/tools/common/m2/repository/org/jetbrains/compose/components/components-resources/1.7.0-beta02/components-resources-1.7.0-beta02-sources.jar!/" />
-          <root url="jar://$MODULE_DIR$/../../../../prebuilts/tools/common/m2/repository/org/jetbrains/compose/components/components-resources-desktop/1.7.0-beta02/components-resources-desktop-1.7.0-beta02-sources.jar!/" />
-          <root url="jar://$MODULE_DIR$/../../../../prebuilts/tools/common/m2/repository/org/jetbrains/compose/foundation/foundation-desktop/1.7.0-beta02/foundation-desktop-1.7.0-beta02-sources.jar!/" />
-          <root url="jar://$MODULE_DIR$/../../../../prebuilts/tools/common/m2/repository/org/jetbrains/compose/foundation/foundation-layout-desktop/1.7.0-beta02/foundation-layout-desktop-1.7.0-beta02-sources.jar!/" />
-          <root url="jar://$MODULE_DIR$/../../../../prebuilts/tools/common/m2/repository/org/jetbrains/compose/runtime/runtime-desktop/1.7.0-beta02/runtime-desktop-1.7.0-beta02-sources.jar!/" />
-          <root url="jar://$MODULE_DIR$/../../../../prebuilts/tools/common/m2/repository/org/jetbrains/compose/runtime/runtime-saveable-desktop/1.7.0-beta02/runtime-saveable-desktop-1.7.0-beta02-sources.jar!/" />
-          <root url="jar://$MODULE_DIR$/../../../../prebuilts/tools/common/m2/repository/org/jetbrains/compose/ui/ui-desktop/1.7.0-beta02/ui-desktop-1.7.0-beta02-sources.jar!/" />
-          <root url="jar://$MODULE_DIR$/../../../../prebuilts/tools/common/m2/repository/org/jetbrains/compose/ui/ui-geometry-desktop/1.7.0-beta02/ui-geometry-desktop-1.7.0-beta02-sources.jar!/" />
-          <root url="jar://$MODULE_DIR$/../../../../prebuilts/tools/common/m2/repository/org/jetbrains/compose/ui/ui-graphics-desktop/1.7.0-beta02/ui-graphics-desktop-1.7.0-beta02-sources.jar!/" />
-          <root url="jar://$MODULE_DIR$/../../../../prebuilts/tools/common/m2/repository/org/jetbrains/compose/ui/ui-text-desktop/1.7.0-beta02/ui-text-desktop-1.7.0-beta02-sources.jar!/" />
-          <root url="jar://$MODULE_DIR$/../../../../prebuilts/tools/common/m2/repository/org/jetbrains/compose/ui/ui-unit-desktop/1.7.0-beta02/ui-unit-desktop-1.7.0-beta02-sources.jar!/" />
-          <root url="jar://$MODULE_DIR$/../../../../prebuilts/tools/common/m2/repository/org/jetbrains/compose/ui/ui-util-desktop/1.7.0-beta02/ui-util-desktop-1.7.0-beta02-sources.jar!/" />
-          <root url="jar://$MODULE_DIR$/../../../../prebuilts/tools/common/m2/repository/org/jetbrains/androidx/lifecycle/lifecycle-runtime-compose-desktop/2.8.2/lifecycle-runtime-compose-desktop-2.8.2.jar!/" />
-          <root url="jar://$MODULE_DIR$/../../../../prebuilts/tools/common/m2/repository/androidx/collection/collection-jvm/1.4.0/collection-jvm-1.4.0-sources.jar!/" />
-          <root url="jar://$MODULE_DIR$/../../../../prebuilts/tools/common/m2/repository/androidx/lifecycle/lifecycle-runtime-desktop/2.8.4/lifecycle-runtime-desktop-2.8.4-sources.jar!/" />
-          <root url="jar://$MODULE_DIR$/../../../../prebuilts/tools/common/m2/repository/androidx/lifecycle/lifecycle-common-jvm/2.8.4/lifecycle-common-jvm-2.8.4-sources.jar!/" />
-          <root url="jar://$MODULE_DIR$/../../../../prebuilts/tools/common/m2/repository/androidx/lifecycle/lifecycle-viewmodel-desktop/2.8.4/lifecycle-viewmodel-desktop-2.8.4-sources.jar!/" />
-          <root url="jar://$MODULE_DIR$/../../../../prebuilts/tools/common/m2/repository/org/jetbrains/compose/ui/ui-desktop/1.7.0-beta02/ui-desktop-1.7.0-beta02-sources.jar!/" />
-        </SOURCES>
->>>>>>> 009d25fa
+          <root url="jar://$MAVEN_REPOSITORY$/org/jetbrains/compose/ui/ui-test-junit4-desktop/1.7.0-beta02/ui-test-junit4-desktop-1.7.0-beta02.jar!/" />
+          <root url="jar://$MAVEN_REPOSITORY$/org/jetbrains/compose/ui/ui-test-desktop/1.7.0-beta02/ui-test-desktop-1.7.0-beta02.jar!/" />
+        </CLASSES>
+        <JAVADOC />
+        <SOURCES />
       </library>
     </orderEntry>
     <orderEntry type="module-library" exported="" scope="TEST">
       <library name="jewel-markdown-int-ui-standalone-styling-242" type="repository">
-        <properties include-transitive-deps="false" maven-id="org.jetbrains.jewel:jewel-markdown-int-ui-standalone-styling-242:0.22.1">
-          <verification>
-            <artifact url="file://$MAVEN_REPOSITORY$/org/jetbrains/jewel/jewel-markdown-int-ui-standalone-styling-242/0.22.1/jewel-markdown-int-ui-standalone-styling-242-0.22.1.jar">
-              <sha256sum>be1234c3903af6538ea8ab8fd5dcb8d981ebdd855eeb93375d92b6a7e2f2e1d4</sha256sum>
-            </artifact>
-          </verification>
-        </properties>
-        <CLASSES>
-<<<<<<< HEAD
-          <root url="jar://$MAVEN_REPOSITORY$/org/jetbrains/jewel/jewel-markdown-int-ui-standalone-styling-242/0.22.1/jewel-markdown-int-ui-standalone-styling-242-0.22.1.jar!/" />
-        </CLASSES>
-        <JAVADOC />
-        <SOURCES />
-=======
-          <root url="jar://$MODULE_DIR$/../../../../prebuilts/tools/common/m2/repository/org/jetbrains/jewel/jewel-int-ui-standalone-242/0.25.0/jewel-int-ui-standalone-242-0.25.0.jar!/" />
-          <root url="jar://$MODULE_DIR$/../../../../prebuilts/tools/common/m2/repository/org/jetbrains/jewel/jewel-markdown-int-ui-standalone-styling-242/0.25.0/jewel-markdown-int-ui-standalone-styling-242-0.25.0.jar!/" />
-        </CLASSES>
-        <JAVADOC />
-        <SOURCES>
-          <root url="jar://$MODULE_DIR$/../../../../prebuilts/tools/common/m2/repository/org/jetbrains/jewel/jewel-int-ui-standalone-242/0.25.0/jewel-int-ui-standalone-242-0.25.0-sources.jar!/" />
-          <root url="jar://$MODULE_DIR$/../../../../prebuilts/tools/common/m2/repository/org/jetbrains/jewel/jewel-markdown-int-ui-standalone-styling-242/0.25.0/jewel-markdown-int-ui-standalone-styling-242-0.25.0-sources.jar!/" />
-        </SOURCES>
->>>>>>> 009d25fa
+        <properties include-transitive-deps="false" maven-id="org.jetbrains.jewel:jewel-markdown-int-ui-standalone-styling-242:0.25.0">
+          <verification>
+            <artifact url="file://$MAVEN_REPOSITORY$/org/jetbrains/jewel/jewel-markdown-int-ui-standalone-styling-242/0.25.0/jewel-markdown-int-ui-standalone-styling-242-0.25.0.jar">
+              <sha256sum>5cd0874b1aa1ee4925c315cc599412b497d056c601be1fb5ca81209686cec674</sha256sum>
+            </artifact>
+          </verification>
+        </properties>
+        <CLASSES>
+          <root url="jar://$MAVEN_REPOSITORY$/org/jetbrains/jewel/jewel-markdown-int-ui-standalone-styling-242/0.25.0/jewel-markdown-int-ui-standalone-styling-242-0.25.0.jar!/" />
+        </CLASSES>
+        <JAVADOC />
+        <SOURCES />
       </library>
     </orderEntry>
     <orderEntry type="module-library" exported="" scope="TEST">
       <library name="jewel-int-ui-standalone-242" type="repository">
-        <properties include-transitive-deps="false" maven-id="org.jetbrains.jewel:jewel-int-ui-standalone-242:0.22.1">
-          <verification>
-            <artifact url="file://$MAVEN_REPOSITORY$/org/jetbrains/jewel/jewel-int-ui-standalone-242/0.22.1/jewel-int-ui-standalone-242-0.22.1.jar">
-              <sha256sum>0a6b9d4682e389057215fe8a076efd7a488c4356df1046f3dfbb951a60ab1d1b</sha256sum>
-            </artifact>
-          </verification>
-        </properties>
-        <CLASSES>
-          <root url="jar://$MAVEN_REPOSITORY$/org/jetbrains/jewel/jewel-int-ui-standalone-242/0.22.1/jewel-int-ui-standalone-242-0.22.1.jar!/" />
+        <properties include-transitive-deps="false" maven-id="org.jetbrains.jewel:jewel-int-ui-standalone-242:0.25.0">
+          <verification>
+            <artifact url="file://$MAVEN_REPOSITORY$/org/jetbrains/jewel/jewel-int-ui-standalone-242/0.25.0/jewel-int-ui-standalone-242-0.25.0.jar">
+              <sha256sum>b45ecb2a78ba691c0df2886d8adffb67106d6644cdbd628edd005b8c2688ebdc</sha256sum>
+            </artifact>
+          </verification>
+        </properties>
+        <CLASSES>
+          <root url="jar://$MAVEN_REPOSITORY$/org/jetbrains/jewel/jewel-int-ui-standalone-242/0.25.0/jewel-int-ui-standalone-242-0.25.0.jar!/" />
         </CLASSES>
         <JAVADOC />
         <SOURCES />
@@ -237,7 +147,6 @@
           </exclude>
         </properties>
         <CLASSES>
-<<<<<<< HEAD
           <root url="jar://$MAVEN_REPOSITORY$/org/jetbrains/jewel/jewel-markdown-ide-laf-bridge-styling-242/0.22.1/jewel-markdown-ide-laf-bridge-styling-242-0.22.1.jar!/" />
           <root url="jar://$MAVEN_REPOSITORY$/org/jetbrains/jewel/jewel-markdown-core-242/0.22.1/jewel-markdown-core-242-0.22.1.jar!/" />
           <root url="jar://$MAVEN_REPOSITORY$/org/commonmark/commonmark/0.22.0/commonmark-0.22.0.jar!/" />
@@ -364,16 +273,6 @@
           <root url="jar://$MAVEN_REPOSITORY$/org/jetbrains/skiko/skiko-awt/0.8.9/skiko-awt-0.8.9-javadoc.jar!/" />
         </JAVADOC>
         <SOURCES />
-=======
-          <root url="jar://$MODULE_DIR$/../../../../prebuilts/tools/common/m2/repository/org/jetbrains/compose/ui/ui-test-junit4-desktop/1.7.0-beta02/ui-test-junit4-desktop-1.7.0-beta02.jar!/" />
-          <root url="jar://$MODULE_DIR$/../../../../prebuilts/tools/common/m2/repository/org/jetbrains/compose/ui/ui-test-desktop/1.7.0-beta02/ui-test-desktop-1.7.0-beta02.jar!/" />
-        </CLASSES>
-        <JAVADOC />
-        <SOURCES>
-          <root url="jar://$MODULE_DIR$/../../../../prebuilts/tools/common/m2/repository/org/jetbrains/compose/ui/ui-test-junit4-desktop/1.7.0-beta02/ui-test-junit4-desktop-1.7.0-beta02-sources.jar!/" />
-          <root url="jar://$MODULE_DIR$/../../../../prebuilts/tools/common/m2/repository/org/jetbrains/compose/ui/ui-test-desktop/1.7.0-beta02/ui-test-desktop-1.7.0-beta02-sources.jar!/" />
-        </SOURCES>
->>>>>>> 009d25fa
       </library>
     </orderEntry>
   </component>
