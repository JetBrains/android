--- conflicted
+++ resolved
@@ -14,11 +14,7 @@
           </stringArguments>
           <arrayArguments>
             <arrayArg name="pluginClasspaths">
-<<<<<<< HEAD
-              <args>$MODULE_DIR$/../../../../prebuilts/tools/common/m2/repository/org/jetbrains/kotlin/kotlin-compose-compiler-plugin/2.0.21/kotlin-compose-compiler-plugin-2.0.21.jar</args>
-=======
               <args>$MAVEN_REPOSITORY$/org/jetbrains/kotlin/kotlin-compose-compiler-plugin/2.1.20-RC2/kotlin-compose-compiler-plugin-2.1.20-RC2.jar</args>
->>>>>>> 3a514de0
             </arrayArg>
           </arrayArguments>
         </compilerArguments>
@@ -36,15 +32,17 @@
     <orderEntry type="library" scope="TEST" name="studio-test-platform" level="project" />
     <orderEntry type="library" name="kotlin-stdlib" level="project" />
     <orderEntry type="library" scope="TEST" name="JUnit4" level="project" />
+    <orderEntry type="library" scope="TEST" name="kotlinx-coroutines-test" level="project" />
     <orderEntry type="inheritedJdk" />
     <orderEntry type="sourceFolder" forTests="false" />
     <orderEntry type="module" module-name="intellij.android.common" />
     <orderEntry type="module" module-name="intellij.android.core" />
     <orderEntry type="module" module-name="intellij.android.adt.testutils" scope="TEST" />
     <orderEntry type="module" module-name="intellij.android.testFramework" scope="TEST" />
+    <orderEntry type="module" module-name="intellij.platform.core" />
+    <orderEntry type="module" module-name="intellij.platform.editor.ui" />
+    <orderEntry type="module" module-name="intellij.platform.ide" />
     <orderEntry type="module" module-name="intellij.platform.util.ui" />
-    <orderEntry type="module" module-name="intellij.platform.editor.ui" />
-    <orderEntry type="module" module-name="intellij.platform.core" />
     <orderEntry type="module-library" scope="RUNTIME">
       <library name="jetbrains.skiko.awt.runtime.all.0.8.9" type="repository">
         <properties maven-id="org.jetbrains.skiko:skiko-awt-runtime-all:0.8.12">
@@ -55,33 +53,10 @@
           </verification>
         </properties>
         <CLASSES>
-<<<<<<< HEAD
-          <root url="jar://$MODULE_DIR$/../../../../prebuilts/tools/common/m2/repository/org/jetbrains/jewel/jewel-foundation-243/0.27.0/jewel-foundation-243-0.27.0.jar!/" />
-          <root url="jar://$MODULE_DIR$/../../../../prebuilts/tools/common/m2/repository/org/jetbrains/jewel/jewel-ide-laf-bridge-243/0.27.0/jewel-ide-laf-bridge-243-0.27.0.jar!/" />
-          <root url="jar://$MODULE_DIR$/../../../../prebuilts/tools/common/m2/repository/org/jetbrains/jewel/jewel-ui-243/0.27.0/jewel-ui-243-0.27.0.jar!/" />
-          <root url="jar://$MODULE_DIR$/../../../../prebuilts/tools/common/m2/repository/org/jetbrains/jewel/jewel-markdown-core-243/0.27.0/jewel-markdown-core-243-0.27.0.jar!/" />
-          <root url="jar://$MODULE_DIR$/../../../../prebuilts/tools/common/m2/repository/org/jetbrains/jewel/jewel-markdown-extension-autolink-243/0.27.0/jewel-markdown-extension-autolink-243-0.27.0.jar!/" />
-          <root url="jar://$MODULE_DIR$/../../../../prebuilts/tools/common/m2/repository/org/jetbrains/jewel/jewel-markdown-extension-gfm-alerts-243/0.27.0/jewel-markdown-extension-gfm-alerts-243-0.27.0.jar!/" />
-          <root url="jar://$MODULE_DIR$/../../../../prebuilts/tools/common/m2/repository/org/jetbrains/jewel/jewel-markdown-ide-laf-bridge-styling-243/0.27.0/jewel-markdown-ide-laf-bridge-styling-243-0.27.0.jar!/" />
-          <root url="jar://$MODULE_DIR$/../../../../prebuilts/tools/common/m2/repository/org/commonmark/commonmark/0.24.0/commonmark-0.24.0.jar!/" />
-        </CLASSES>
-        <JAVADOC />
-        <SOURCES>
-          <root url="jar://$MODULE_DIR$/../../../../prebuilts/tools/common/m2/repository/org/jetbrains/jewel/jewel-foundation-243/0.27.0/jewel-foundation-243-0.27.0-sources.jar!/" />
-          <root url="jar://$MODULE_DIR$/../../../../prebuilts/tools/common/m2/repository/org/jetbrains/jewel/jewel-ide-laf-bridge-243/0.27.0/jewel-ide-laf-bridge-243-0.27.0-sources.jar!/" />
-          <root url="jar://$MODULE_DIR$/../../../../prebuilts/tools/common/m2/repository/org/jetbrains/jewel/jewel-ui-243/0.27.0/jewel-ui-243-0.27.0-sources.jar!/" />
-          <root url="jar://$MODULE_DIR$/../../../../prebuilts/tools/common/m2/repository/org/jetbrains/jewel/jewel-markdown-core-243/0.27.0/jewel-markdown-core-243-0.27.0-sources.jar!/" />
-          <root url="jar://$MODULE_DIR$/../../../../prebuilts/tools/common/m2/repository/org/jetbrains/jewel/jewel-markdown-extension-autolink-243/0.27.0/jewel-markdown-extension-autolink-243-0.27.0-sources.jar!/" />
-          <root url="jar://$MODULE_DIR$/../../../../prebuilts/tools/common/m2/repository/org/jetbrains/jewel/jewel-markdown-extension-gfm-alerts-243/0.27.0/jewel-markdown-extension-gfm-alerts-243-0.27.0-sources.jar!/" />
-          <root url="jar://$MODULE_DIR$/../../../../prebuilts/tools/common/m2/repository/org/jetbrains/jewel/jewel-markdown-ide-laf-bridge-styling-243/0.27.0/jewel-markdown-ide-laf-bridge-styling-243-0.27.0-sources.jar!/" />
-          <root url="jar://$MODULE_DIR$/../../../../prebuilts/tools/common/m2/repository/org/commonmark/commonmark/0.24.0/commonmark-0.24.0-sources.jar!/" />
-        </SOURCES>
-=======
           <root url="jar://$MAVEN_REPOSITORY$/org/jetbrains/skiko/skiko-awt-runtime-all/0.8.12/skiko-awt-runtime-all-0.8.12.jar!/" />
         </CLASSES>
         <JAVADOC />
         <SOURCES />
->>>>>>> 3a514de0
       </library>
     </orderEntry>
     <orderEntry type="module-library" exported="" scope="TEST">
@@ -112,66 +87,13 @@
           </exclude>
         </properties>
         <CLASSES>
-<<<<<<< HEAD
-          <root url="jar://$MODULE_DIR$/../../../../prebuilts/tools/common/m2/repository/org/jetbrains/compose/animation/animation-desktop/1.7.3/animation-desktop-1.7.3.jar!/" />
-          <root url="jar://$MODULE_DIR$/../../../../prebuilts/tools/common/m2/repository/org/jetbrains/compose/animation/animation-core-desktop/1.7.3/animation-core-desktop-1.7.3.jar!/" />
-          <root url="jar://$MODULE_DIR$/../../../../prebuilts/tools/common/m2/repository/org/jetbrains/compose/components/components-resources/1.7.3/components-resources-1.7.3.jar!/" />
-          <root url="jar://$MODULE_DIR$/../../../../prebuilts/tools/common/m2/repository/org/jetbrains/compose/components/components-resources-desktop/1.7.3/components-resources-desktop-1.7.3.jar!/" />
-          <root url="jar://$MODULE_DIR$/../../../../prebuilts/tools/common/m2/repository/org/jetbrains/compose/runtime/runtime-saveable-desktop/1.7.3/runtime-saveable-desktop-1.7.3.jar!/" />
-          <root url="jar://$MODULE_DIR$/../../../../prebuilts/tools/common/m2/repository/org/jetbrains/compose/runtime/runtime-desktop/1.7.3/runtime-desktop-1.7.3.jar!/" />
-          <root url="jar://$MODULE_DIR$/../../../../prebuilts/tools/common/m2/repository/org/jetbrains/compose/foundation/foundation-layout-desktop/1.7.3/foundation-layout-desktop-1.7.3.jar!/" />
-          <root url="jar://$MODULE_DIR$/../../../../prebuilts/tools/common/m2/repository/org/jetbrains/compose/foundation/foundation-desktop/1.7.3/foundation-desktop-1.7.3.jar!/" />
-          <root url="jar://$MODULE_DIR$/../../../../prebuilts/tools/common/m2/repository/org/jetbrains/compose/ui/ui-unit-desktop/1.7.3/ui-unit-desktop-1.7.3.jar!/" />
-          <root url="jar://$MODULE_DIR$/../../../../prebuilts/tools/common/m2/repository/org/jetbrains/compose/ui/ui-text-desktop/1.7.3/ui-text-desktop-1.7.3.jar!/" />
-          <root url="jar://$MODULE_DIR$/../../../../prebuilts/tools/common/m2/repository/org/jetbrains/compose/ui/ui-util-desktop/1.7.3/ui-util-desktop-1.7.3.jar!/" />
-          <root url="jar://$MODULE_DIR$/../../../../prebuilts/tools/common/m2/repository/org/jetbrains/compose/ui/ui-graphics-desktop/1.7.3/ui-graphics-desktop-1.7.3.jar!/" />
-          <root url="jar://$MODULE_DIR$/../../../../prebuilts/tools/common/m2/repository/org/jetbrains/compose/ui/ui-geometry-desktop/1.7.3/ui-geometry-desktop-1.7.3.jar!/" />
-          <root url="jar://$MODULE_DIR$/../../../../prebuilts/tools/common/m2/repository/org/jetbrains/compose/ui/ui-desktop/1.7.3/ui-desktop-1.7.3.jar!/" />
-          <root url="jar://$MODULE_DIR$/../../../../prebuilts/tools/common/m2/repository/org/jetbrains/skiko/skiko-awt/0.8.18/skiko-awt-0.8.18.jar!/" />
-          <root url="jar://$MODULE_DIR$/../../../../prebuilts/tools/common/m2/repository/org/jetbrains/skiko/skiko-awt-runtime-linux-x64/0.8.18/skiko-awt-runtime-linux-x64-0.8.18.jar!/" />
-          <root url="jar://$MODULE_DIR$/../../../../prebuilts/tools/common/m2/repository/org/jetbrains/skiko/skiko-awt-runtime-macos-arm64/0.8.18/skiko-awt-runtime-macos-arm64-0.8.18.jar!/" />
-          <root url="jar://$MODULE_DIR$/../../../../prebuilts/tools/common/m2/repository/org/jetbrains/skiko/skiko-awt-runtime-macos-x64/0.8.18/skiko-awt-runtime-macos-x64-0.8.18.jar!/" />
-          <root url="jar://$MODULE_DIR$/../../../../prebuilts/tools/common/m2/repository/org/jetbrains/skiko/skiko-awt-runtime-windows-x64/0.8.18/skiko-awt-runtime-windows-x64-0.8.18.jar!/" />
-          <root url="jar://$MODULE_DIR$/../../../../prebuilts/tools/common/m2/repository/org/jetbrains/androidx/lifecycle/lifecycle-runtime-compose-desktop/2.8.3/lifecycle-runtime-compose-desktop-2.8.3.jar!/" />
-          <root url="jar://$MODULE_DIR$/../../../../prebuilts/tools/common/m2/repository/androidx/collection/collection-jvm/1.4.0/collection-jvm-1.4.0.jar!/" />
-          <root url="jar://$MODULE_DIR$/../../../../prebuilts/tools/common/m2/repository/androidx/arch/core/core-common/2.2.0/core-common-2.2.0.jar!/" />
-          <root url="jar://$MODULE_DIR$/../../../../prebuilts/tools/common/m2/repository/androidx/lifecycle/lifecycle-runtime-desktop/2.8.5/lifecycle-runtime-desktop-2.8.5.jar!/" />
-          <root url="jar://$MODULE_DIR$/../../../../prebuilts/tools/common/m2/repository/androidx/lifecycle/lifecycle-common-jvm/2.8.5/lifecycle-common-jvm-2.8.5.jar!/" />
-          <root url="jar://$MODULE_DIR$/../../../../prebuilts/tools/common/m2/repository/androidx/lifecycle/lifecycle-viewmodel-desktop/2.8.5/lifecycle-viewmodel-desktop-2.8.5.jar!/" />
-        </CLASSES>
-        <JAVADOC />
-        <SOURCES>
-          <root url="jar://$MODULE_DIR$/../../../../prebuilts/tools/common/m2/repository/org/jetbrains/compose/animation/animation-core-desktop/1.7.3/animation-core-desktop-1.7.3-sources.jar!/" />
-          <root url="jar://$MODULE_DIR$/../../../../prebuilts/tools/common/m2/repository/org/jetbrains/compose/animation/animation-desktop/1.7.3/animation-desktop-1.7.3-sources.jar!/" />
-          <root url="jar://$MODULE_DIR$/../../../../prebuilts/tools/common/m2/repository/org/jetbrains/compose/components/components-resources/1.7.3/components-resources-1.7.3-sources.jar!/" />
-          <root url="jar://$MODULE_DIR$/../../../../prebuilts/tools/common/m2/repository/org/jetbrains/compose/components/components-resources-desktop/1.7.3/components-resources-desktop-1.7.3-sources.jar!/" />
-          <root url="jar://$MODULE_DIR$/../../../../prebuilts/tools/common/m2/repository/org/jetbrains/compose/foundation/foundation-desktop/1.7.3/foundation-desktop-1.7.3-sources.jar!/" />
-          <root url="jar://$MODULE_DIR$/../../../../prebuilts/tools/common/m2/repository/org/jetbrains/compose/foundation/foundation-layout-desktop/1.7.3/foundation-layout-desktop-1.7.3-sources.jar!/" />
-          <root url="jar://$MODULE_DIR$/../../../../prebuilts/tools/common/m2/repository/org/jetbrains/compose/runtime/runtime-desktop/1.7.3/runtime-desktop-1.7.3-sources.jar!/" />
-          <root url="jar://$MODULE_DIR$/../../../../prebuilts/tools/common/m2/repository/org/jetbrains/compose/runtime/runtime-saveable-desktop/1.7.3/runtime-saveable-desktop-1.7.3-sources.jar!/" />
-          <root url="jar://$MODULE_DIR$/../../../../prebuilts/tools/common/m2/repository/org/jetbrains/compose/ui/ui-desktop/1.7.3/ui-desktop-1.7.3-sources.jar!/" />
-          <root url="jar://$MODULE_DIR$/../../../../prebuilts/tools/common/m2/repository/org/jetbrains/compose/ui/ui-geometry-desktop/1.7.3/ui-geometry-desktop-1.7.3-sources.jar!/" />
-          <root url="jar://$MODULE_DIR$/../../../../prebuilts/tools/common/m2/repository/org/jetbrains/compose/ui/ui-graphics-desktop/1.7.3/ui-graphics-desktop-1.7.3-sources.jar!/" />
-          <root url="jar://$MODULE_DIR$/../../../../prebuilts/tools/common/m2/repository/org/jetbrains/compose/ui/ui-text-desktop/1.7.3/ui-text-desktop-1.7.3-sources.jar!/" />
-          <root url="jar://$MODULE_DIR$/../../../../prebuilts/tools/common/m2/repository/org/jetbrains/compose/ui/ui-unit-desktop/1.7.3/ui-unit-desktop-1.7.3-sources.jar!/" />
-          <root url="jar://$MODULE_DIR$/../../../../prebuilts/tools/common/m2/repository/org/jetbrains/compose/ui/ui-util-desktop/1.7.3/ui-util-desktop-1.7.3-sources.jar!/" />
-          <root url="jar://$MODULE_DIR$/../../../../prebuilts/tools/common/m2/repository/org/jetbrains/androidx/lifecycle/lifecycle-runtime-compose-desktop/2.8.3/lifecycle-runtime-compose-desktop-2.8.3.jar!/" />
-          <root url="jar://$MODULE_DIR$/../../../../prebuilts/tools/common/m2/repository/androidx/collection/collection-jvm/1.4.0/collection-jvm-1.4.0-sources.jar!/" />
-          <root url="jar://$MODULE_DIR$/../../../../prebuilts/tools/common/m2/repository/androidx/lifecycle/lifecycle-runtime-desktop/2.8.5/lifecycle-runtime-desktop-2.8.5-sources.jar!/" />
-          <root url="jar://$MODULE_DIR$/../../../../prebuilts/tools/common/m2/repository/androidx/lifecycle/lifecycle-common-jvm/2.8.5/lifecycle-common-jvm-2.8.5-sources.jar!/" />
-          <root url="jar://$MODULE_DIR$/../../../../prebuilts/tools/common/m2/repository/androidx/lifecycle/lifecycle-viewmodel-desktop/2.8.5/lifecycle-viewmodel-desktop-2.8.5-sources.jar!/" />
-          <root url="jar://$MODULE_DIR$/../../../../prebuilts/tools/common/m2/repository/org/jetbrains/compose/ui/ui-desktop/1.7.3/ui-desktop-1.7.3-sources.jar!/" />
-        </SOURCES>
-=======
           <root url="jar://$MAVEN_REPOSITORY$/org/jetbrains/compose/ui/ui-test-junit4-desktop/1.7.0-beta02/ui-test-junit4-desktop-1.7.0-beta02.jar!/" />
           <root url="jar://$MAVEN_REPOSITORY$/org/jetbrains/compose/ui/ui-test-desktop/1.7.0-beta02/ui-test-desktop-1.7.0-beta02.jar!/" />
         </CLASSES>
         <JAVADOC />
         <SOURCES />
->>>>>>> 3a514de0
       </library>
     </orderEntry>
-    <orderEntry type="library" scope="TEST" name="junit4" level="project" />
     <orderEntry type="module-library" exported="" scope="TEST">
       <library name="jewel-markdown-int-ui-standalone-styling-242" type="repository">
         <properties include-transitive-deps="false" maven-id="org.jetbrains.jewel:jewel-markdown-int-ui-standalone-styling-242:0.25.0">
@@ -182,21 +104,10 @@
           </verification>
         </properties>
         <CLASSES>
-<<<<<<< HEAD
-          <root url="jar://$MODULE_DIR$/../../../../prebuilts/tools/common/m2/repository/org/jetbrains/jewel/jewel-int-ui-standalone-243/0.27.0/jewel-int-ui-standalone-243-0.27.0.jar!/" />
-          <root url="jar://$MODULE_DIR$/../../../../prebuilts/tools/common/m2/repository/org/jetbrains/jewel/jewel-markdown-int-ui-standalone-styling-243/0.27.0/jewel-markdown-int-ui-standalone-styling-243-0.27.0.jar!/" />
-        </CLASSES>
-        <JAVADOC />
-        <SOURCES>
-          <root url="jar://$MODULE_DIR$/../../../../prebuilts/tools/common/m2/repository/org/jetbrains/jewel/jewel-int-ui-standalone-243/0.27.0/jewel-int-ui-standalone-243-0.27.0-sources.jar!/" />
-          <root url="jar://$MODULE_DIR$/../../../../prebuilts/tools/common/m2/repository/org/jetbrains/jewel/jewel-markdown-int-ui-standalone-styling-243/0.27.0/jewel-markdown-int-ui-standalone-styling-243-0.27.0-sources.jar!/" />
-        </SOURCES>
-=======
           <root url="jar://$MAVEN_REPOSITORY$/org/jetbrains/jewel/jewel-markdown-int-ui-standalone-styling-242/0.25.0/jewel-markdown-int-ui-standalone-styling-242-0.25.0.jar!/" />
         </CLASSES>
         <JAVADOC />
         <SOURCES />
->>>>>>> 3a514de0
       </library>
     </orderEntry>
     <orderEntry type="module-library" exported="" scope="TEST">
@@ -237,23 +148,15 @@
           </exclude>
         </properties>
         <CLASSES>
-<<<<<<< HEAD
-          <root url="jar://$MODULE_DIR$/../../../../prebuilts/tools/common/m2/repository/org/jetbrains/compose/ui/ui-test-junit4-desktop/1.7.3/ui-test-junit4-desktop-1.7.3.jar!/" />
-          <root url="jar://$MODULE_DIR$/../../../../prebuilts/tools/common/m2/repository/org/jetbrains/compose/ui/ui-test-desktop/1.7.3/ui-test-desktop-1.7.3.jar!/" />
-=======
           <root url="jar://$MAVEN_REPOSITORY$/org/jetbrains/jewel/jewel-markdown-ide-laf-bridge-styling-242/0.25.0/jewel-markdown-ide-laf-bridge-styling-242-0.25.0.jar!/" />
           <root url="jar://$MAVEN_REPOSITORY$/org/jetbrains/jewel/jewel-markdown-core-242/0.25.0/jewel-markdown-core-242-0.25.0.jar!/" />
           <root url="jar://$MAVEN_REPOSITORY$/org/commonmark/commonmark/0.22.0/commonmark-0.22.0.jar!/" />
           <root url="jar://$MAVEN_REPOSITORY$/org/jetbrains/jewel/jewel-ide-laf-bridge-242/0.25.0/jewel-ide-laf-bridge-242-0.25.0.jar!/" />
->>>>>>> 3a514de0
         </CLASSES>
         <JAVADOC />
-        <SOURCES>
-          <root url="jar://$MODULE_DIR$/../../../../prebuilts/tools/common/m2/repository/org/jetbrains/compose/ui/ui-test-junit4-desktop/1.7.3/ui-test-junit4-desktop-1.7.3-sources.jar!/" />
-          <root url="jar://$MODULE_DIR$/../../../../prebuilts/tools/common/m2/repository/org/jetbrains/compose/ui/ui-test-desktop/1.7.3/ui-test-desktop-1.7.3-sources.jar!/" />
-        </SOURCES>
+        <SOURCES />
       </library>
     </orderEntry>
-    <orderEntry type="library" name="jewel-ide-laf-bridge" level="project" />
+    <orderEntry type="library" exported="" name="jewel-ide-laf-bridge" level="project" />
   </component>
 </module>