--- conflicted
+++ resolved
@@ -14,11 +14,7 @@
           </stringArguments>
           <arrayArguments>
             <arrayArg name="pluginClasspaths">
-<<<<<<< HEAD
-              <args>$MODULE_DIR$/../../../../prebuilts/tools/common/m2/repository/org/jetbrains/kotlin/kotlin-compose-compiler-plugin/2.1.10/kotlin-compose-compiler-plugin-2.1.10.jar</args>
-=======
               <args>$MAVEN_REPOSITORY$/org/jetbrains/kotlin/kotlin-compose-compiler-plugin/2.1.20/kotlin-compose-compiler-plugin-2.1.20.jar</args>
->>>>>>> 5f7be743
             </arrayArg>
           </arrayArguments>
         </compilerArguments>
@@ -49,11 +45,7 @@
           </verification>
         </properties>
         <CLASSES>
-<<<<<<< HEAD
-          <root url="jar://$MODULE_DIR$/../../../../bazel-bin/prebuilts/tools/common/m2/jewel-ide.jar!/" />
-=======
           <root url="jar://$MAVEN_REPOSITORY$/org/jetbrains/skiko/skiko-awt-runtime-all/0.8.18/skiko-awt-runtime-all-0.8.18.jar!/" />
->>>>>>> 5f7be743
         </CLASSES>
         <JAVADOC />
         <SOURCES>
