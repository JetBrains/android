<?xml version="1.0" encoding="UTF-8"?>
<module type="JAVA_MODULE" version="4">
  <component name="FacetManager">
    <facet type="kotlin-language" name="Kotlin">
      <configuration version="5" platform="JVM 17" allPlatforms="JVM [17]" useProjectSettings="false">
        <compilerSettings>
          <option name="additionalArguments" value="-Xjvm-default=all -Xsam-conversions=class -Xcontext-receivers" />
        </compilerSettings>
        <compilerArguments>
          <stringArguments>
            <stringArg name="jvmTarget" arg="17" />
            <stringArg name="apiVersion" arg="1.9" />
            <stringArg name="languageVersion" arg="1.9" />
          </stringArguments>
          <arrayArguments>
            <arrayArg name="pluginClasspaths">
              <args>$MODULE_DIR$/../compose-ide-plugin/lib/compiler-hosted-1.5.8.jar</args>
            </arrayArg>
            <arrayArg name="pluginOptions">
              <args>plugin:androidx.compose.compiler.plugins.kotlin:suppressKotlinVersionCompatibilityCheck=1.9.24</args>
            </arrayArg>
          </arrayArguments>
        </compilerArguments>
      </configuration>
    </facet>
  </component>
  <component name="NewModuleRootManager" inherit-compiler-output="true">
    <exclude-output />
    <content url="file://$MODULE_DIR$">
      <sourceFolder url="file://$MODULE_DIR$/src" isTestSource="false" />
      <sourceFolder url="file://$MODULE_DIR$/testSrc" isTestSource="true" />
    </content>
    <orderEntry type="library" scope="PROVIDED" name="studio-platform" level="project" />
    <orderEntry type="library" scope="TEST" name="studio-test-platform" level="project" />
    <orderEntry type="library" name="kotlin-stdlib" level="project" />
    <orderEntry type="library" scope="TEST" name="JUnit4" level="project" />
    <orderEntry type="module-library" exported="">
      <library name="jetbrains-jewel-int-ui-standalone" type="repository">
        <properties maven-id="org.jetbrains.jewel:jewel-int-ui-standalone:0.11.0">
          <verification>
            <artifact url="file://$MAVEN_REPOSITORY$/org/jetbrains/jewel/jewel-int-ui-standalone/0.11.0/jewel-int-ui-standalone-0.11.0.jar">
              <sha256sum>891669764c5234d4424991f9d81e2238559fc531ae3b6438aadbd098fd7c62d0</sha256sum>
            </artifact>
            <artifact url="file://$MAVEN_REPOSITORY$/org/jetbrains/jewel/jewel-ui/0.11.0/jewel-ui-0.11.0.jar">
              <sha256sum>01318e0723ceb7bea0f0e99c949c67cc5da64e89e88ad0e28fd0c4e05f67ec71</sha256sum>
            </artifact>
            <artifact url="file://$MAVEN_REPOSITORY$/org/jetbrains/jewel/jewel-foundation/0.11.0/jewel-foundation-0.11.0.jar">
              <sha256sum>8760448d6bd6f1396b6d505bf066c5d52a12673e5d0ceab89390069db68aea07</sha256sum>
            </artifact>
            <artifact url="file://$MAVEN_REPOSITORY$/org/jetbrains/compose/foundation/foundation-desktop/1.5.11/foundation-desktop-1.5.11.jar">
              <sha256sum>a1784c41038820547b2b3cf9215edfdf6b5e43e5e47d82a7898b5207ea5f21f4</sha256sum>
            </artifact>
            <artifact url="file://$MAVEN_REPOSITORY$/org/jetbrains/compose/animation/animation-desktop/1.5.11/animation-desktop-1.5.11.jar">
              <sha256sum>5584bcda67d586271a8282d30e2d373f90b9018b611b23f29fa594bb5ff79da1</sha256sum>
            </artifact>
            <artifact url="file://$MAVEN_REPOSITORY$/org/jetbrains/compose/animation/animation-core-desktop/1.5.11/animation-core-desktop-1.5.11.jar">
              <sha256sum>09a20f782d7688fcae76b0c41e6c7f97ab256490eeb9ad8143111cebd6d77fbd</sha256sum>
            </artifact>
            <artifact url="file://$MAVEN_REPOSITORY$/org/jetbrains/compose/ui/ui-geometry-desktop/1.5.11/ui-geometry-desktop-1.5.11.jar">
              <sha256sum>6a1fa6e5b0e79bd0c89de1c821fefa33932329a57f24f85caf02b2e536c8fb1f</sha256sum>
            </artifact>
            <artifact url="file://$MAVEN_REPOSITORY$/org/jetbrains/compose/foundation/foundation-layout-desktop/1.5.11/foundation-layout-desktop-1.5.11.jar">
              <sha256sum>358c1998a16eb47b5f02409a8ea42f294de64abff91b41e86b16937778ed52db</sha256sum>
            </artifact>
            <artifact url="file://$MAVEN_REPOSITORY$/org/jetbrains/compose/runtime/runtime-desktop/1.5.11/runtime-desktop-1.5.11.jar">
              <sha256sum>6e67a4ed8e1aaa9ec5d275b24c5456e82d492ad5710aa28f425da09678016033</sha256sum>
            </artifact>
            <artifact url="file://$MAVEN_REPOSITORY$/org/jetbrains/compose/ui/ui-desktop/1.5.11/ui-desktop-1.5.11.jar">
              <sha256sum>9f2eaa8a39eda52723b490f8ba1635f5641d1c89524128ae0d87cb3627cf8b25</sha256sum>
            </artifact>
            <artifact url="file://$MAVEN_REPOSITORY$/org/jetbrains/compose/runtime/runtime-saveable-desktop/1.5.11/runtime-saveable-desktop-1.5.11.jar">
              <sha256sum>57fdcc6e187885701ca6cda7d52cb7fb616dbe8f37e2946e7b723a58ee6a1715</sha256sum>
            </artifact>
            <artifact url="file://$MAVEN_REPOSITORY$/org/jetbrains/compose/ui/ui-graphics-desktop/1.5.11/ui-graphics-desktop-1.5.11.jar">
              <sha256sum>94cb91181e016926ffcd519ec7ac9f3d5f9378f94111f176f4034ae8d12cdcdf</sha256sum>
            </artifact>
            <artifact url="file://$MAVEN_REPOSITORY$/org/jetbrains/compose/ui/ui-unit-desktop/1.5.11/ui-unit-desktop-1.5.11.jar">
              <sha256sum>7a30c4a3baf9ead2cb3b4b8629604fa1a273450fe5d08f78bff26d77fd56c54a</sha256sum>
            </artifact>
            <artifact url="file://$MAVEN_REPOSITORY$/org/jetbrains/compose/ui/ui-text-desktop/1.5.11/ui-text-desktop-1.5.11.jar">
              <sha256sum>a0a620fccee62caafa53f9ce33054001de8df6be0146466892e862b0c0d6c9c1</sha256sum>
            </artifact>
            <artifact url="file://$MAVEN_REPOSITORY$/org/jetbrains/compose/ui/ui-util-desktop/1.5.11/ui-util-desktop-1.5.11.jar">
              <sha256sum>d8dff32de582ed38a161453f9ae69eb07f0712ce093c478b209aef06023f4009</sha256sum>
            </artifact>
            <artifact url="file://$MAVEN_REPOSITORY$/org/jetbrains/skiko/skiko-awt/0.7.85.4/skiko-awt-0.7.85.4.jar">
              <sha256sum>7efd80868bca4ff2bcf8def7340e78e91751059b0de68f2820ca3473815c59ca</sha256sum>
            </artifact>
          </verification>
          <exclude>
            <dependency maven-id="org.jetbrains:annotations" />
            <dependency maven-id="org.jetbrains.kotlin:kotlin-stdlib-common" />
            <dependency maven-id="org.jetbrains.kotlin:kotlin-stdlib-jdk7" />
            <dependency maven-id="org.jetbrains.kotlin:kotlin-stdlib-jdk8" />
            <dependency maven-id="org.jetbrains.kotlin:kotlin-stdlib" />
            <dependency maven-id="org.jetbrains.kotlinx:atomicfu-jvm" />
            <dependency maven-id="org.jetbrains.kotlinx:kotlinx-coroutines-core-jvm" />
            <dependency maven-id="org.jetbrains.kotlinx:kotlinx-coroutines-core" />
          </exclude>
        </properties>
        <CLASSES>
<<<<<<< HEAD
          <root url="jar://$MAVEN_REPOSITORY$/org/jetbrains/jewel/jewel-int-ui-standalone/0.11.0/jewel-int-ui-standalone-0.11.0.jar!/" />
          <root url="jar://$MAVEN_REPOSITORY$/org/jetbrains/jewel/jewel-ui/0.11.0/jewel-ui-0.11.0.jar!/" />
          <root url="jar://$MAVEN_REPOSITORY$/org/jetbrains/jewel/jewel-foundation/0.11.0/jewel-foundation-0.11.0.jar!/" />
          <root url="jar://$MAVEN_REPOSITORY$/org/jetbrains/compose/foundation/foundation-desktop/1.5.11/foundation-desktop-1.5.11.jar!/" />
          <root url="jar://$MAVEN_REPOSITORY$/org/jetbrains/compose/animation/animation-desktop/1.5.11/animation-desktop-1.5.11.jar!/" />
          <root url="jar://$MAVEN_REPOSITORY$/org/jetbrains/compose/animation/animation-core-desktop/1.5.11/animation-core-desktop-1.5.11.jar!/" />
          <root url="jar://$MAVEN_REPOSITORY$/org/jetbrains/compose/ui/ui-geometry-desktop/1.5.11/ui-geometry-desktop-1.5.11.jar!/" />
          <root url="jar://$MAVEN_REPOSITORY$/org/jetbrains/compose/foundation/foundation-layout-desktop/1.5.11/foundation-layout-desktop-1.5.11.jar!/" />
          <root url="jar://$MAVEN_REPOSITORY$/org/jetbrains/compose/runtime/runtime-desktop/1.5.11/runtime-desktop-1.5.11.jar!/" />
          <root url="jar://$MAVEN_REPOSITORY$/org/jetbrains/compose/ui/ui-desktop/1.5.11/ui-desktop-1.5.11.jar!/" />
          <root url="jar://$MAVEN_REPOSITORY$/org/jetbrains/compose/runtime/runtime-saveable-desktop/1.5.11/runtime-saveable-desktop-1.5.11.jar!/" />
          <root url="jar://$MAVEN_REPOSITORY$/org/jetbrains/compose/ui/ui-graphics-desktop/1.5.11/ui-graphics-desktop-1.5.11.jar!/" />
          <root url="jar://$MAVEN_REPOSITORY$/org/jetbrains/compose/ui/ui-unit-desktop/1.5.11/ui-unit-desktop-1.5.11.jar!/" />
          <root url="jar://$MAVEN_REPOSITORY$/org/jetbrains/compose/ui/ui-text-desktop/1.5.11/ui-text-desktop-1.5.11.jar!/" />
          <root url="jar://$MAVEN_REPOSITORY$/org/jetbrains/compose/ui/ui-util-desktop/1.5.11/ui-util-desktop-1.5.11.jar!/" />
          <root url="jar://$MAVEN_REPOSITORY$/org/jetbrains/skiko/skiko-awt/0.7.85.4/skiko-awt-0.7.85.4.jar!/" />
        </CLASSES>
        <JAVADOC />
        <SOURCES />
=======
          <root url="jar://$MODULE_DIR$/../../../../prebuilts/tools/common/m2/repository/org/jetbrains/jewel/jewel-foundation-241/0.19.6/jewel-foundation-241-0.19.6.jar!/" />
          <root url="jar://$MODULE_DIR$/../../../../prebuilts/tools/common/m2/repository/org/jetbrains/jewel/jewel-ide-laf-bridge-241/0.19.6/jewel-ide-laf-bridge-241-0.19.6.jar!/" />
          <root url="jar://$MODULE_DIR$/../../../../prebuilts/tools/common/m2/repository/org/jetbrains/jewel/jewel-ui-241/0.19.6/jewel-ui-241-0.19.6.jar!/" />
          <root url="jar://$MODULE_DIR$/../../../../prebuilts/tools/common/m2/repository/org/jetbrains/jewel/jewel-markdown-core-241/0.19.6/jewel-markdown-core-241-0.19.6.jar!/" />
          <root url="jar://$MODULE_DIR$/../../../../prebuilts/tools/common/m2/repository/org/jetbrains/jewel/jewel-markdown-extension-autolink-241/0.19.6/jewel-markdown-extension-autolink-241-0.19.6.jar!/" />
          <root url="jar://$MODULE_DIR$/../../../../prebuilts/tools/common/m2/repository/org/jetbrains/jewel/jewel-markdown-extension-gfm-alerts-241/0.19.6/jewel-markdown-extension-gfm-alerts-241-0.19.6.jar!/" />
          <root url="jar://$MODULE_DIR$/../../../../prebuilts/tools/common/m2/repository/org/jetbrains/jewel/jewel-markdown-ide-laf-bridge-styling-241/0.19.6/jewel-markdown-ide-laf-bridge-styling-241-0.19.6.jar!/" />
          <root url="jar://$MODULE_DIR$/../../../../prebuilts/tools/common/m2/repository/org/commonmark/commonmark/0.22.0/commonmark-0.22.0.jar!/" />
        </CLASSES>
        <JAVADOC />
        <SOURCES>
          <root url="jar://$MODULE_DIR$/../../../../prebuilts/tools/common/m2/repository/org/jetbrains/jewel/jewel-foundation-241/0.19.6/jewel-foundation-241-0.19.6-sources.jar!/" />
          <root url="jar://$MODULE_DIR$/../../../../prebuilts/tools/common/m2/repository/org/jetbrains/jewel/jewel-ide-laf-bridge-241/0.19.6/jewel-ide-laf-bridge-241-0.19.6-sources.jar!/" />
          <root url="jar://$MODULE_DIR$/../../../../prebuilts/tools/common/m2/repository/org/jetbrains/jewel/jewel-ui-241/0.19.6/jewel-ui-241-0.19.6-sources.jar!/" />
          <root url="jar://$MODULE_DIR$/../../../../prebuilts/tools/common/m2/repository/org/jetbrains/jewel/jewel-markdown-core-241/0.19.6/jewel-markdown-core-241-0.19.6-sources.jar!/" />
          <root url="jar://$MODULE_DIR$/../../../../prebuilts/tools/common/m2/repository/org/jetbrains/jewel/jewel-markdown-extension-autolink-241/0.19.6/jewel-markdown-extension-autolink-241-0.19.6-sources.jar!/" />
          <root url="jar://$MODULE_DIR$/../../../../prebuilts/tools/common/m2/repository/org/jetbrains/jewel/jewel-markdown-extension-gfm-alerts-241/0.19.6/jewel-markdown-extension-gfm-alerts-241-0.19.6-sources.jar!/" />
          <root url="jar://$MODULE_DIR$/../../../../prebuilts/tools/common/m2/repository/org/jetbrains/jewel/jewel-markdown-ide-laf-bridge-styling-241/0.19.6/jewel-markdown-ide-laf-bridge-styling-241-0.19.6-sources.jar!/" />
          <root url="jar://$MODULE_DIR$/../../../../prebuilts/tools/common/m2/repository/org/commonmark/commonmark/0.22.0/commonmark-0.22.0-sources.jar!/" />
        </SOURCES>
>>>>>>> 03a9668f
      </library>
    </orderEntry>
    <orderEntry type="module-library" exported="">
      <library name="jetbrains-jewel-ide-laf-bridge" type="repository">
        <properties maven-id="org.jetbrains.jewel:jewel-ide-laf-bridge-241:0.14.0">
          <verification>
            <artifact url="file://$MAVEN_REPOSITORY$/org/jetbrains/jewel/jewel-ide-laf-bridge-241/0.14.0/jewel-ide-laf-bridge-241-0.14.0.jar">
              <sha256sum>6f80d4ffcd9d10b615ae30cd8151b6e022bdbe4222d414cc3ecbfc6f3ccaa356</sha256sum>
            </artifact>
          </verification>
          <exclude>
            <dependency maven-id="org.jetbrains:annotations" />
            <dependency maven-id="org.jetbrains.compose.animation:animation-core-desktop" />
            <dependency maven-id="org.jetbrains.compose.animation:animation-desktop" />
            <dependency maven-id="org.jetbrains.compose.annotation-internal:annotation-desktop" />
            <dependency maven-id="org.jetbrains.compose.collection-internal:collection-desktop" />
            <dependency maven-id="org.jetbrains.compose.foundation:foundation-desktop" />
            <dependency maven-id="org.jetbrains.compose.foundation:foundation-layout-desktop" />
            <dependency maven-id="org.jetbrains.compose.runtime:runtime-desktop" />
            <dependency maven-id="org.jetbrains.compose.runtime:runtime-saveable-desktop" />
            <dependency maven-id="org.jetbrains.compose.ui:ui-desktop" />
            <dependency maven-id="org.jetbrains.compose.ui:ui-geometry-desktop" />
            <dependency maven-id="org.jetbrains.compose.ui:ui-graphics-desktop" />
            <dependency maven-id="org.jetbrains.compose.ui:ui-text-desktop" />
            <dependency maven-id="org.jetbrains.compose.ui:ui-unit-desktop" />
            <dependency maven-id="org.jetbrains.compose.ui:ui-util-desktop" />
            <dependency maven-id="org.jetbrains.jewel:jewel-foundation" />
            <dependency maven-id="org.jetbrains.jewel:jewel-ui" />
            <dependency maven-id="org.jetbrains.kotlin:kotlin-stdlib-common" />
            <dependency maven-id="org.jetbrains.kotlin:kotlin-stdlib-jdk7" />
            <dependency maven-id="org.jetbrains.kotlin:kotlin-stdlib-jdk8" />
            <dependency maven-id="org.jetbrains.kotlin:kotlin-stdlib" />
            <dependency maven-id="org.jetbrains.skiko:skiko-awt" />
          </exclude>
        </properties>
        <CLASSES>
<<<<<<< HEAD
          <root url="jar://$MAVEN_REPOSITORY$/org/jetbrains/jewel/jewel-ide-laf-bridge-241/0.14.0/jewel-ide-laf-bridge-241-0.14.0.jar!/" />
        </CLASSES>
        <JAVADOC />
        <SOURCES />
=======
          <root url="jar://$MODULE_DIR$/../../../../prebuilts/tools/common/m2/repository/org/jetbrains/compose/animation/animation-desktop/1.6.20-dev1663/animation-desktop-1.6.20-dev1663.jar!/" />
          <root url="jar://$MODULE_DIR$/../../../../prebuilts/tools/common/m2/repository/org/jetbrains/compose/animation/animation-core-desktop/1.6.20-dev1663/animation-core-desktop-1.6.20-dev1663.jar!/" />
          <root url="jar://$MODULE_DIR$/../../../../prebuilts/tools/common/m2/repository/org/jetbrains/compose/runtime/runtime-saveable-desktop/1.6.20-dev1663/runtime-saveable-desktop-1.6.20-dev1663.jar!/" />
          <root url="jar://$MODULE_DIR$/../../../../prebuilts/tools/common/m2/repository/org/jetbrains/compose/runtime/runtime-desktop/1.6.20-dev1663/runtime-desktop-1.6.20-dev1663.jar!/" />
          <root url="jar://$MODULE_DIR$/../../../../prebuilts/tools/common/m2/repository/org/jetbrains/compose/foundation/foundation-layout-desktop/1.6.20-dev1663/foundation-layout-desktop-1.6.20-dev1663.jar!/" />
          <root url="jar://$MODULE_DIR$/../../../../prebuilts/tools/common/m2/repository/org/jetbrains/compose/foundation/foundation-desktop/1.6.20-dev1663/foundation-desktop-1.6.20-dev1663.jar!/" />
          <root url="jar://$MODULE_DIR$/../../../../prebuilts/tools/common/m2/repository/org/jetbrains/compose/ui/ui-unit-desktop/1.6.20-dev1663/ui-unit-desktop-1.6.20-dev1663.jar!/" />
          <root url="jar://$MODULE_DIR$/../../../../prebuilts/tools/common/m2/repository/org/jetbrains/compose/ui/ui-text-desktop/1.6.20-dev1663/ui-text-desktop-1.6.20-dev1663.jar!/" />
          <root url="jar://$MODULE_DIR$/../../../../prebuilts/tools/common/m2/repository/org/jetbrains/compose/ui/ui-util-desktop/1.6.20-dev1663/ui-util-desktop-1.6.20-dev1663.jar!/" />
          <root url="jar://$MODULE_DIR$/../../../../prebuilts/tools/common/m2/repository/org/jetbrains/compose/ui/ui-graphics-desktop/1.6.20-dev1663/ui-graphics-desktop-1.6.20-dev1663.jar!/" />
          <root url="jar://$MODULE_DIR$/../../../../prebuilts/tools/common/m2/repository/org/jetbrains/compose/ui/ui-geometry-desktop/1.6.20-dev1663/ui-geometry-desktop-1.6.20-dev1663.jar!/" />
          <root url="jar://$MODULE_DIR$/../../../../prebuilts/tools/common/m2/repository/org/jetbrains/compose/ui/ui-desktop/1.6.20-dev1663/ui-desktop-1.6.20-dev1663.jar!/" />
          <root url="jar://$MODULE_DIR$/../../../../prebuilts/tools/common/m2/repository/org/jetbrains/skiko/skiko-awt/0.8.4/skiko-awt-0.8.4.jar!/" />
          <root url="jar://$MODULE_DIR$/../../../../prebuilts/tools/common/m2/repository/org/jetbrains/skiko/skiko-awt-runtime-linux-x64/0.8.4/skiko-awt-runtime-linux-x64-0.8.4.jar!/" />
          <root url="jar://$MODULE_DIR$/../../../../prebuilts/tools/common/m2/repository/org/jetbrains/skiko/skiko-awt-runtime-macos-arm64/0.8.4/skiko-awt-runtime-macos-arm64-0.8.4.jar!/" />
          <root url="jar://$MODULE_DIR$/../../../../prebuilts/tools/common/m2/repository/org/jetbrains/skiko/skiko-awt-runtime-macos-x64/0.8.4/skiko-awt-runtime-macos-x64-0.8.4.jar!/" />
          <root url="jar://$MODULE_DIR$/../../../../prebuilts/tools/common/m2/repository/org/jetbrains/skiko/skiko-awt-runtime-windows-x64/0.8.4/skiko-awt-runtime-windows-x64-0.8.4.jar!/" />
          <root url="jar://$MODULE_DIR$/../../../../prebuilts/tools/common/m2/repository/org/jetbrains/androidx/lifecycle/lifecycle-runtime-compose-desktop/2.8.0-dev1663/lifecycle-runtime-compose-desktop-2.8.0-dev1663.jar!/" />
          <root url="jar://$MODULE_DIR$/../../../../prebuilts/tools/common/m2/repository/androidx/collection/collection-jvm/1.4.0/collection-jvm-1.4.0.jar!/" />
          <root url="jar://$MODULE_DIR$/../../../../prebuilts/tools/common/m2/repository/androidx/arch/core/core-common/2.2.0/core-common-2.2.0.jar!/" />
          <root url="jar://$MODULE_DIR$/../../../../prebuilts/tools/common/m2/repository/androidx/lifecycle/lifecycle-runtime-desktop/2.8.0/lifecycle-runtime-desktop-2.8.0.jar!/" />
          <root url="jar://$MODULE_DIR$/../../../../prebuilts/tools/common/m2/repository/androidx/lifecycle/lifecycle-common-jvm/2.8.0/lifecycle-common-jvm-2.8.0.jar!/" />
          <root url="jar://$MODULE_DIR$/../../../../prebuilts/tools/common/m2/repository/androidx/lifecycle/lifecycle-viewmodel-desktop/2.8.0/lifecycle-viewmodel-desktop-2.8.0.jar!/" />
        </CLASSES>
        <JAVADOC />
        <SOURCES>
          <root url="jar://$MODULE_DIR$/../../../../prebuilts/tools/common/m2/repository/org/jetbrains/compose/animation/animation-core-desktop/1.6.20-dev1663/animation-core-desktop-1.6.20-dev1663-sources.jar!/" />
          <root url="jar://$MODULE_DIR$/../../../../prebuilts/tools/common/m2/repository/org/jetbrains/compose/animation/animation-desktop/1.6.20-dev1663/animation-desktop-1.6.20-dev1663-sources.jar!/" />
          <root url="jar://$MODULE_DIR$/../../../../prebuilts/tools/common/m2/repository/org/jetbrains/compose/foundation/foundation-desktop/1.6.20-dev1663/foundation-desktop-1.6.20-dev1663-sources.jar!/" />
          <root url="jar://$MODULE_DIR$/../../../../prebuilts/tools/common/m2/repository/org/jetbrains/compose/foundation/foundation-layout-desktop/1.6.20-dev1663/foundation-layout-desktop-1.6.20-dev1663-sources.jar!/" />
          <root url="jar://$MODULE_DIR$/../../../../prebuilts/tools/common/m2/repository/org/jetbrains/compose/runtime/runtime-desktop/1.6.20-dev1663/runtime-desktop-1.6.20-dev1663-sources.jar!/" />
          <root url="jar://$MODULE_DIR$/../../../../prebuilts/tools/common/m2/repository/org/jetbrains/compose/runtime/runtime-saveable-desktop/1.6.20-dev1663/runtime-saveable-desktop-1.6.20-dev1663-sources.jar!/" />
          <root url="jar://$MODULE_DIR$/../../../../prebuilts/tools/common/m2/repository/org/jetbrains/compose/ui/ui-desktop/1.6.20-dev1663/ui-desktop-1.6.20-dev1663-sources.jar!/" />
          <root url="jar://$MODULE_DIR$/../../../../prebuilts/tools/common/m2/repository/org/jetbrains/compose/ui/ui-geometry-desktop/1.6.20-dev1663/ui-geometry-desktop-1.6.20-dev1663-sources.jar!/" />
          <root url="jar://$MODULE_DIR$/../../../../prebuilts/tools/common/m2/repository/org/jetbrains/compose/ui/ui-graphics-desktop/1.6.20-dev1663/ui-graphics-desktop-1.6.20-dev1663-sources.jar!/" />
          <root url="jar://$MODULE_DIR$/../../../../prebuilts/tools/common/m2/repository/org/jetbrains/compose/ui/ui-text-desktop/1.6.20-dev1663/ui-text-desktop-1.6.20-dev1663-sources.jar!/" />
          <root url="jar://$MODULE_DIR$/../../../../prebuilts/tools/common/m2/repository/org/jetbrains/compose/ui/ui-unit-desktop/1.6.20-dev1663/ui-unit-desktop-1.6.20-dev1663-sources.jar!/" />
          <root url="jar://$MODULE_DIR$/../../../../prebuilts/tools/common/m2/repository/org/jetbrains/compose/ui/ui-util-desktop/1.6.20-dev1663/ui-util-desktop-1.6.20-dev1663-sources.jar!/" />
          <root url="jar://$MODULE_DIR$/../../../../prebuilts/tools/common/m2/repository/org/jetbrains/androidx/lifecycle/lifecycle-runtime-compose-desktop/2.8.0-dev1663/lifecycle-runtime-compose-desktop-2.8.0-dev1663-sources.jar!/" />
          <root url="jar://$MODULE_DIR$/../../../../prebuilts/tools/common/m2/repository/androidx/collection/collection-jvm/1.4.0/collection-jvm-1.4.0-sources.jar!/" />
          <root url="jar://$MODULE_DIR$/../../../../prebuilts/tools/common/m2/repository/androidx/arch/core/core-common/2.2.0/core-common-2.2.0-sources.jar!/" />
          <root url="jar://$MODULE_DIR$/../../../../prebuilts/tools/common/m2/repository/androidx/lifecycle/lifecycle-runtime-desktop/2.8.0/lifecycle-runtime-desktop-2.8.0-sources.jar!/" />
          <root url="jar://$MODULE_DIR$/../../../../prebuilts/tools/common/m2/repository/androidx/lifecycle/lifecycle-common-jvm/2.8.0/lifecycle-common-jvm-2.8.0-sources.jar!/" />
          <root url="jar://$MODULE_DIR$/../../../../prebuilts/tools/common/m2/repository/androidx/lifecycle/lifecycle-viewmodel-desktop/2.8.0/lifecycle-viewmodel-desktop-2.8.0-sources.jar!/" />
        </SOURCES>
      </library>
    </orderEntry>
    <orderEntry type="module-library" exported="" scope="TEST">
      <library name="jewel-standalone">
        <CLASSES>
          <root url="jar://$MODULE_DIR$/../../../../prebuilts/tools/common/m2/repository/org/jetbrains/jewel/jewel-int-ui-standalone-241/0.19.6/jewel-int-ui-standalone-241-0.19.6.jar!/" />
          <root url="jar://$MODULE_DIR$/../../../../prebuilts/tools/common/m2/repository/org/jetbrains/jewel/jewel-markdown-int-ui-standalone-styling-241/0.19.6/jewel-markdown-int-ui-standalone-styling-241-0.19.6.jar!/" />
        </CLASSES>
        <JAVADOC />
        <SOURCES>
          <root url="jar://$MODULE_DIR$/../../../../prebuilts/tools/common/m2/repository/org/jetbrains/jewel/jewel-int-ui-standalone-241/0.19.6/jewel-int-ui-standalone-241-0.19.6-sources.jar!/" />
          <root url="jar://$MODULE_DIR$/../../../../prebuilts/tools/common/m2/repository/org/jetbrains/jewel/jewel-markdown-int-ui-standalone-styling-241/0.19.6/jewel-markdown-int-ui-standalone-styling-241-0.19.6-sources.jar!/" />
        </SOURCES>
>>>>>>> 03a9668f
      </library>
    </orderEntry>
    <orderEntry type="module-library" exported="" scope="TEST">
      <library name="jetbrains-compose-ui-test-junit4-desktop" type="repository">
        <properties maven-id="org.jetbrains.compose.ui:ui-test-junit4-desktop:1.5.11">
          <verification>
            <artifact url="file://$MAVEN_REPOSITORY$/org/jetbrains/compose/ui/ui-test-junit4-desktop/1.5.11/ui-test-junit4-desktop-1.5.11.jar">
              <sha256sum>cad11ebec85c9c6a16aa4bd1ad8c793c1f1300d01e7a2f419cd19d4e4c8031e9</sha256sum>
            </artifact>
            <artifact url="file://$MAVEN_REPOSITORY$/org/jetbrains/compose/ui/ui-test-desktop/1.5.11/ui-test-desktop-1.5.11.jar">
              <sha256sum>9628a6bcca901f90e775329194747485ad8a40df2958132fb6e98307b64204bc</sha256sum>
            </artifact>
          </verification>
          <exclude>
            <dependency maven-id="com.google.auto.value:auto-value-annotations" />
            <dependency maven-id="com.google.code.findbugs:jsr305" />
            <dependency maven-id="com.google.errorprone:error_prone_annotations" />
            <dependency maven-id="com.google.guava:failureaccess" />
            <dependency maven-id="com.google.guava:guava" />
            <dependency maven-id="com.google.guava:listenablefuture" />
            <dependency maven-id="com.google.j2objc:j2objc-annotations" />
            <dependency maven-id="com.google.truth:truth" />
            <dependency maven-id="com.googlecode.java-diff-utils:diffutils" />
            <dependency maven-id="junit:junit" />
            <dependency maven-id="org.checkerframework:checker-compat-qual" />
            <dependency maven-id="org.codehaus.mojo:animal-sniffer-annotations" />
            <dependency maven-id="org.hamcrest:hamcrest-core" />
            <dependency maven-id="org.jetbrains:annotations" />
            <dependency maven-id="org.jetbrains.compose.runtime:runtime-desktop" />
            <dependency maven-id="org.jetbrains.compose.runtime:runtime-saveable-desktop" />
            <dependency maven-id="org.jetbrains.compose.ui:ui-desktop" />
            <dependency maven-id="org.jetbrains.compose.ui:ui-geometry-desktop" />
            <dependency maven-id="org.jetbrains.compose.ui:ui-graphics-desktop" />
            <dependency maven-id="org.jetbrains.compose.ui:ui-text-desktop" />
            <dependency maven-id="org.jetbrains.compose.ui:ui-unit-desktop" />
            <dependency maven-id="org.jetbrains.compose.ui:ui-util-desktop" />
            <dependency maven-id="org.jetbrains.kotlin:kotlin-stdlib-common" />
            <dependency maven-id="org.jetbrains.kotlin:kotlin-stdlib-jdk7" />
            <dependency maven-id="org.jetbrains.kotlin:kotlin-stdlib-jdk8" />
            <dependency maven-id="org.jetbrains.kotlin:kotlin-stdlib" />
            <dependency maven-id="org.jetbrains.kotlinx:atomicfu-jvm" />
            <dependency maven-id="org.jetbrains.kotlinx:kotlinx-coroutines-core-jvm" />
            <dependency maven-id="org.jetbrains.kotlinx:kotlinx-coroutines-core" />
            <dependency maven-id="org.jetbrains.kotlinx:kotlinx-coroutines-test-jvm" />
            <dependency maven-id="org.jetbrains.skiko:skiko-awt" />
          </exclude>
        </properties>
        <CLASSES>
<<<<<<< HEAD
          <root url="jar://$MAVEN_REPOSITORY$/org/jetbrains/compose/ui/ui-test-junit4-desktop/1.5.11/ui-test-junit4-desktop-1.5.11.jar!/" />
          <root url="jar://$MAVEN_REPOSITORY$/org/jetbrains/compose/ui/ui-test-desktop/1.5.11/ui-test-desktop-1.5.11.jar!/" />
=======
          <root url="jar://$MODULE_DIR$/../../../../prebuilts/tools/common/m2/repository/org/jetbrains/compose/ui/ui-test-junit4-desktop/1.6.20-dev1663/ui-test-junit4-desktop-1.6.20-dev1663.jar!/" />
          <root url="jar://$MODULE_DIR$/../../../../prebuilts/tools/common/m2/repository/org/jetbrains/compose/ui/ui-test-desktop/1.6.20-dev1663/ui-test-desktop-1.6.20-dev1663.jar!/" />
>>>>>>> 03a9668f
        </CLASSES>
        <JAVADOC />
        <SOURCES />
      </library>
    </orderEntry>
    <orderEntry type="inheritedJdk" />
    <orderEntry type="sourceFolder" forTests="false" />
    <orderEntry type="module" module-name="intellij.android.common" />
    <orderEntry type="module" module-name="intellij.android.core" />
    <orderEntry type="module" module-name="intellij.android.adt.testutils" scope="TEST" />
    <orderEntry type="module" module-name="intellij.android.testFramework" scope="TEST" />
    <orderEntry type="module" module-name="intellij.platform.util.ui" />
  </component>
</module><|MERGE_RESOLUTION|>--- conflicted
+++ resolved
@@ -36,55 +36,79 @@
     <orderEntry type="library" scope="TEST" name="JUnit4" level="project" />
     <orderEntry type="module-library" exported="">
       <library name="jetbrains-jewel-int-ui-standalone" type="repository">
-        <properties maven-id="org.jetbrains.jewel:jewel-int-ui-standalone:0.11.0">
+        <properties maven-id="org.jetbrains.jewel:jewel-int-ui-standalone-241:0.19.6">
           <verification>
-            <artifact url="file://$MAVEN_REPOSITORY$/org/jetbrains/jewel/jewel-int-ui-standalone/0.11.0/jewel-int-ui-standalone-0.11.0.jar">
-              <sha256sum>891669764c5234d4424991f9d81e2238559fc531ae3b6438aadbd098fd7c62d0</sha256sum>
-            </artifact>
-            <artifact url="file://$MAVEN_REPOSITORY$/org/jetbrains/jewel/jewel-ui/0.11.0/jewel-ui-0.11.0.jar">
-              <sha256sum>01318e0723ceb7bea0f0e99c949c67cc5da64e89e88ad0e28fd0c4e05f67ec71</sha256sum>
-            </artifact>
-            <artifact url="file://$MAVEN_REPOSITORY$/org/jetbrains/jewel/jewel-foundation/0.11.0/jewel-foundation-0.11.0.jar">
-              <sha256sum>8760448d6bd6f1396b6d505bf066c5d52a12673e5d0ceab89390069db68aea07</sha256sum>
-            </artifact>
-            <artifact url="file://$MAVEN_REPOSITORY$/org/jetbrains/compose/foundation/foundation-desktop/1.5.11/foundation-desktop-1.5.11.jar">
-              <sha256sum>a1784c41038820547b2b3cf9215edfdf6b5e43e5e47d82a7898b5207ea5f21f4</sha256sum>
-            </artifact>
-            <artifact url="file://$MAVEN_REPOSITORY$/org/jetbrains/compose/animation/animation-desktop/1.5.11/animation-desktop-1.5.11.jar">
-              <sha256sum>5584bcda67d586271a8282d30e2d373f90b9018b611b23f29fa594bb5ff79da1</sha256sum>
-            </artifact>
-            <artifact url="file://$MAVEN_REPOSITORY$/org/jetbrains/compose/animation/animation-core-desktop/1.5.11/animation-core-desktop-1.5.11.jar">
-              <sha256sum>09a20f782d7688fcae76b0c41e6c7f97ab256490eeb9ad8143111cebd6d77fbd</sha256sum>
-            </artifact>
-            <artifact url="file://$MAVEN_REPOSITORY$/org/jetbrains/compose/ui/ui-geometry-desktop/1.5.11/ui-geometry-desktop-1.5.11.jar">
-              <sha256sum>6a1fa6e5b0e79bd0c89de1c821fefa33932329a57f24f85caf02b2e536c8fb1f</sha256sum>
-            </artifact>
-            <artifact url="file://$MAVEN_REPOSITORY$/org/jetbrains/compose/foundation/foundation-layout-desktop/1.5.11/foundation-layout-desktop-1.5.11.jar">
-              <sha256sum>358c1998a16eb47b5f02409a8ea42f294de64abff91b41e86b16937778ed52db</sha256sum>
-            </artifact>
-            <artifact url="file://$MAVEN_REPOSITORY$/org/jetbrains/compose/runtime/runtime-desktop/1.5.11/runtime-desktop-1.5.11.jar">
-              <sha256sum>6e67a4ed8e1aaa9ec5d275b24c5456e82d492ad5710aa28f425da09678016033</sha256sum>
-            </artifact>
-            <artifact url="file://$MAVEN_REPOSITORY$/org/jetbrains/compose/ui/ui-desktop/1.5.11/ui-desktop-1.5.11.jar">
-              <sha256sum>9f2eaa8a39eda52723b490f8ba1635f5641d1c89524128ae0d87cb3627cf8b25</sha256sum>
-            </artifact>
-            <artifact url="file://$MAVEN_REPOSITORY$/org/jetbrains/compose/runtime/runtime-saveable-desktop/1.5.11/runtime-saveable-desktop-1.5.11.jar">
-              <sha256sum>57fdcc6e187885701ca6cda7d52cb7fb616dbe8f37e2946e7b723a58ee6a1715</sha256sum>
-            </artifact>
-            <artifact url="file://$MAVEN_REPOSITORY$/org/jetbrains/compose/ui/ui-graphics-desktop/1.5.11/ui-graphics-desktop-1.5.11.jar">
-              <sha256sum>94cb91181e016926ffcd519ec7ac9f3d5f9378f94111f176f4034ae8d12cdcdf</sha256sum>
-            </artifact>
-            <artifact url="file://$MAVEN_REPOSITORY$/org/jetbrains/compose/ui/ui-unit-desktop/1.5.11/ui-unit-desktop-1.5.11.jar">
-              <sha256sum>7a30c4a3baf9ead2cb3b4b8629604fa1a273450fe5d08f78bff26d77fd56c54a</sha256sum>
-            </artifact>
-            <artifact url="file://$MAVEN_REPOSITORY$/org/jetbrains/compose/ui/ui-text-desktop/1.5.11/ui-text-desktop-1.5.11.jar">
-              <sha256sum>a0a620fccee62caafa53f9ce33054001de8df6be0146466892e862b0c0d6c9c1</sha256sum>
-            </artifact>
-            <artifact url="file://$MAVEN_REPOSITORY$/org/jetbrains/compose/ui/ui-util-desktop/1.5.11/ui-util-desktop-1.5.11.jar">
-              <sha256sum>d8dff32de582ed38a161453f9ae69eb07f0712ce093c478b209aef06023f4009</sha256sum>
-            </artifact>
-            <artifact url="file://$MAVEN_REPOSITORY$/org/jetbrains/skiko/skiko-awt/0.7.85.4/skiko-awt-0.7.85.4.jar">
-              <sha256sum>7efd80868bca4ff2bcf8def7340e78e91751059b0de68f2820ca3473815c59ca</sha256sum>
+            <artifact url="file://$MAVEN_REPOSITORY$/org/jetbrains/jewel/jewel-int-ui-standalone-241/0.19.6/jewel-int-ui-standalone-241-0.19.6.jar">
+              <sha256sum>972211c7972751048ff24aea2216b62f8abc3929cd7d26a176326dd41a7e4c01</sha256sum>
+            </artifact>
+            <artifact url="file://$MAVEN_REPOSITORY$/org/jetbrains/jewel/jewel-ui-241/0.19.6/jewel-ui-241-0.19.6.jar">
+              <sha256sum>a8954a8285953f364fa43f9164cd8c0b4d39f669692c4a29f8d177c6c2a2e77b</sha256sum>
+            </artifact>
+            <artifact url="file://$MAVEN_REPOSITORY$/org/jetbrains/jewel/jewel-foundation-241/0.19.6/jewel-foundation-241-0.19.6.jar">
+              <sha256sum>51973d89b2016ff5d15092805b320a2e19f311a8138930f4b673f531cbf80de7</sha256sum>
+            </artifact>
+            <artifact url="file://$MAVEN_REPOSITORY$/org/jetbrains/compose/foundation/foundation-desktop/1.6.20-dev1663/foundation-desktop-1.6.20-dev1663.jar">
+              <sha256sum>f919ac56da271429dcaf2f201c8c9bf67bcc48231967cdc6b6b0f49d6da3a580</sha256sum>
+            </artifact>
+            <artifact url="file://$MAVEN_REPOSITORY$/androidx/annotation/annotation-jvm/1.8.0/annotation-jvm-1.8.0.jar">
+              <sha256sum>9aab326d9492800991854360ac248f493ce7f7c3183519309b78ace9e240f6f6</sha256sum>
+            </artifact>
+            <artifact url="file://$MAVEN_REPOSITORY$/androidx/collection/collection-jvm/1.4.0/collection-jvm-1.4.0.jar">
+              <sha256sum>d5cf7b72647c7995071588fe870450ff9c8f127f253d2d4851e161b800f67ae0</sha256sum>
+            </artifact>
+            <artifact url="file://$MAVEN_REPOSITORY$/org/jetbrains/compose/animation/animation-desktop/1.6.20-dev1663/animation-desktop-1.6.20-dev1663.jar">
+              <sha256sum>149a98d2702fdf2bbb4e2039cd5f5769284ee86b67ee346087a49ade5048f9f7</sha256sum>
+            </artifact>
+            <artifact url="file://$MAVEN_REPOSITORY$/org/jetbrains/compose/animation/animation-core-desktop/1.6.20-dev1663/animation-core-desktop-1.6.20-dev1663.jar">
+              <sha256sum>6487c4c965c887e9f7d3d658b3c291dd3d3c0bb82f1805fce2b4ef9d7089cd66</sha256sum>
+            </artifact>
+            <artifact url="file://$MAVEN_REPOSITORY$/org/jetbrains/compose/ui/ui-geometry-desktop/1.6.20-dev1663/ui-geometry-desktop-1.6.20-dev1663.jar">
+              <sha256sum>b962f1fc129a05a8ac1513eeaf50367a19f142fd4938fa83de519d0c8c5a8f1f</sha256sum>
+            </artifact>
+            <artifact url="file://$MAVEN_REPOSITORY$/org/jetbrains/compose/foundation/foundation-layout-desktop/1.6.20-dev1663/foundation-layout-desktop-1.6.20-dev1663.jar">
+              <sha256sum>3180587e0f170b01b02ac0fb61b98e53772103def930f1ca6fb273cb93400465</sha256sum>
+            </artifact>
+            <artifact url="file://$MAVEN_REPOSITORY$/org/jetbrains/compose/runtime/runtime-desktop/1.6.20-dev1663/runtime-desktop-1.6.20-dev1663.jar">
+              <sha256sum>66c97d0d48ac8852ed2780de5a747ea94a26c29b37196e23e6225502a2a09c96</sha256sum>
+            </artifact>
+            <artifact url="file://$MAVEN_REPOSITORY$/org/jetbrains/compose/ui/ui-desktop/1.6.20-dev1663/ui-desktop-1.6.20-dev1663.jar">
+              <sha256sum>8349e9d4bc77dd7bcdd09095c787bf693fee5b48e8c24f6265583d775f02656b</sha256sum>
+            </artifact>
+            <artifact url="file://$MAVEN_REPOSITORY$/androidx/lifecycle/lifecycle-common-jvm/2.8.0/lifecycle-common-jvm-2.8.0.jar">
+              <sha256sum>61c873a7327c946ec033c310bb98f3f92eeabcede0e1a5200ab8a1896483c7bf</sha256sum>
+            </artifact>
+            <artifact url="file://$MAVEN_REPOSITORY$/androidx/lifecycle/lifecycle-runtime-desktop/2.8.0/lifecycle-runtime-desktop-2.8.0.jar">
+              <sha256sum>10bfe53bb2752f967751a5102cdb785eeea54e1d4df6bde88fb0f50b0a49156c</sha256sum>
+            </artifact>
+            <artifact url="file://$MAVEN_REPOSITORY$/androidx/arch/core/core-common/2.2.0/core-common-2.2.0.jar">
+              <sha256sum>65308a06b1c00ee186cb9e19321383f043b993813f1522c47f4a3e3303bdba41</sha256sum>
+            </artifact>
+            <artifact url="file://$MAVEN_REPOSITORY$/androidx/annotation/annotation/1.1.0/annotation-1.1.0.jar">
+              <sha256sum>d38d63edb30f1467818d50aaf05f8a692dea8b31392a049bfa991b159ad5b692</sha256sum>
+            </artifact>
+            <artifact url="file://$MAVEN_REPOSITORY$/androidx/lifecycle/lifecycle-viewmodel-desktop/2.8.0/lifecycle-viewmodel-desktop-2.8.0.jar">
+              <sha256sum>5c28f3ba9732f2180685038dbe674059fd9b7843c721cd0f6c73f3dbfcb2683c</sha256sum>
+            </artifact>
+            <artifact url="file://$MAVEN_REPOSITORY$/org/jetbrains/androidx/lifecycle/lifecycle-runtime-compose-desktop/2.8.0-dev1663/lifecycle-runtime-compose-desktop-2.8.0-dev1663.jar">
+              <sha256sum>a38464368e327e792acceb5ebcd26defdae9d62438ea9f5b24bb16cab29a3eca</sha256sum>
+            </artifact>
+            <artifact url="file://$MAVEN_REPOSITORY$/org/jetbrains/compose/runtime/runtime-saveable-desktop/1.6.20-dev1663/runtime-saveable-desktop-1.6.20-dev1663.jar">
+              <sha256sum>5e57a42a37457112eb560d1021e66e544da031559607e4408e3aa7f865f34c83</sha256sum>
+            </artifact>
+            <artifact url="file://$MAVEN_REPOSITORY$/org/jetbrains/compose/ui/ui-graphics-desktop/1.6.20-dev1663/ui-graphics-desktop-1.6.20-dev1663.jar">
+              <sha256sum>5c816f1e3ff0c67d50941915fb8232347a94598ce4cf904230cbabec43950a2a</sha256sum>
+            </artifact>
+            <artifact url="file://$MAVEN_REPOSITORY$/org/jetbrains/compose/ui/ui-unit-desktop/1.6.20-dev1663/ui-unit-desktop-1.6.20-dev1663.jar">
+              <sha256sum>9bf8c0ee2d60a0a74df6e4153f109a265bdc17d0040d27412b3817244505ca26</sha256sum>
+            </artifact>
+            <artifact url="file://$MAVEN_REPOSITORY$/org/jetbrains/compose/ui/ui-text-desktop/1.6.20-dev1663/ui-text-desktop-1.6.20-dev1663.jar">
+              <sha256sum>c014073d865f784fb94c22fb6bb9d056a996af63c93a176e90118a58ff0facc6</sha256sum>
+            </artifact>
+            <artifact url="file://$MAVEN_REPOSITORY$/org/jetbrains/compose/ui/ui-util-desktop/1.6.20-dev1663/ui-util-desktop-1.6.20-dev1663.jar">
+              <sha256sum>05b16a745c7fbdb637f0df23bce033fc0dced122deaf794712750c9127a833ce</sha256sum>
+            </artifact>
+            <artifact url="file://$MAVEN_REPOSITORY$/org/jetbrains/skiko/skiko-awt/0.8.4/skiko-awt-0.8.4.jar">
+              <sha256sum>a9da8815e049ed1f350bde4f418b188113aaf20076a8c8c5cff177089f78d174</sha256sum>
             </artifact>
           </verification>
           <exclude>
@@ -99,56 +123,47 @@
           </exclude>
         </properties>
         <CLASSES>
-<<<<<<< HEAD
-          <root url="jar://$MAVEN_REPOSITORY$/org/jetbrains/jewel/jewel-int-ui-standalone/0.11.0/jewel-int-ui-standalone-0.11.0.jar!/" />
-          <root url="jar://$MAVEN_REPOSITORY$/org/jetbrains/jewel/jewel-ui/0.11.0/jewel-ui-0.11.0.jar!/" />
-          <root url="jar://$MAVEN_REPOSITORY$/org/jetbrains/jewel/jewel-foundation/0.11.0/jewel-foundation-0.11.0.jar!/" />
-          <root url="jar://$MAVEN_REPOSITORY$/org/jetbrains/compose/foundation/foundation-desktop/1.5.11/foundation-desktop-1.5.11.jar!/" />
-          <root url="jar://$MAVEN_REPOSITORY$/org/jetbrains/compose/animation/animation-desktop/1.5.11/animation-desktop-1.5.11.jar!/" />
-          <root url="jar://$MAVEN_REPOSITORY$/org/jetbrains/compose/animation/animation-core-desktop/1.5.11/animation-core-desktop-1.5.11.jar!/" />
-          <root url="jar://$MAVEN_REPOSITORY$/org/jetbrains/compose/ui/ui-geometry-desktop/1.5.11/ui-geometry-desktop-1.5.11.jar!/" />
-          <root url="jar://$MAVEN_REPOSITORY$/org/jetbrains/compose/foundation/foundation-layout-desktop/1.5.11/foundation-layout-desktop-1.5.11.jar!/" />
-          <root url="jar://$MAVEN_REPOSITORY$/org/jetbrains/compose/runtime/runtime-desktop/1.5.11/runtime-desktop-1.5.11.jar!/" />
-          <root url="jar://$MAVEN_REPOSITORY$/org/jetbrains/compose/ui/ui-desktop/1.5.11/ui-desktop-1.5.11.jar!/" />
-          <root url="jar://$MAVEN_REPOSITORY$/org/jetbrains/compose/runtime/runtime-saveable-desktop/1.5.11/runtime-saveable-desktop-1.5.11.jar!/" />
-          <root url="jar://$MAVEN_REPOSITORY$/org/jetbrains/compose/ui/ui-graphics-desktop/1.5.11/ui-graphics-desktop-1.5.11.jar!/" />
-          <root url="jar://$MAVEN_REPOSITORY$/org/jetbrains/compose/ui/ui-unit-desktop/1.5.11/ui-unit-desktop-1.5.11.jar!/" />
-          <root url="jar://$MAVEN_REPOSITORY$/org/jetbrains/compose/ui/ui-text-desktop/1.5.11/ui-text-desktop-1.5.11.jar!/" />
-          <root url="jar://$MAVEN_REPOSITORY$/org/jetbrains/compose/ui/ui-util-desktop/1.5.11/ui-util-desktop-1.5.11.jar!/" />
-          <root url="jar://$MAVEN_REPOSITORY$/org/jetbrains/skiko/skiko-awt/0.7.85.4/skiko-awt-0.7.85.4.jar!/" />
+          <root url="jar://$MAVEN_REPOSITORY$/org/jetbrains/jewel/jewel-int-ui-standalone-241/0.19.6/jewel-int-ui-standalone-241-0.19.6.jar!/" />
+          <root url="jar://$MAVEN_REPOSITORY$/org/jetbrains/jewel/jewel-ui-241/0.19.6/jewel-ui-241-0.19.6.jar!/" />
+          <root url="jar://$MAVEN_REPOSITORY$/org/jetbrains/jewel/jewel-foundation-241/0.19.6/jewel-foundation-241-0.19.6.jar!/" />
+          <root url="jar://$MAVEN_REPOSITORY$/org/jetbrains/compose/foundation/foundation-desktop/1.6.20-dev1663/foundation-desktop-1.6.20-dev1663.jar!/" />
+          <root url="jar://$MAVEN_REPOSITORY$/androidx/annotation/annotation-jvm/1.8.0/annotation-jvm-1.8.0.jar!/" />
+          <root url="jar://$MAVEN_REPOSITORY$/androidx/collection/collection-jvm/1.4.0/collection-jvm-1.4.0.jar!/" />
+          <root url="jar://$MAVEN_REPOSITORY$/org/jetbrains/compose/animation/animation-desktop/1.6.20-dev1663/animation-desktop-1.6.20-dev1663.jar!/" />
+          <root url="jar://$MAVEN_REPOSITORY$/org/jetbrains/compose/animation/animation-core-desktop/1.6.20-dev1663/animation-core-desktop-1.6.20-dev1663.jar!/" />
+          <root url="jar://$MAVEN_REPOSITORY$/org/jetbrains/compose/ui/ui-geometry-desktop/1.6.20-dev1663/ui-geometry-desktop-1.6.20-dev1663.jar!/" />
+          <root url="jar://$MAVEN_REPOSITORY$/org/jetbrains/compose/foundation/foundation-layout-desktop/1.6.20-dev1663/foundation-layout-desktop-1.6.20-dev1663.jar!/" />
+          <root url="jar://$MAVEN_REPOSITORY$/org/jetbrains/compose/runtime/runtime-desktop/1.6.20-dev1663/runtime-desktop-1.6.20-dev1663.jar!/" />
+          <root url="jar://$MAVEN_REPOSITORY$/org/jetbrains/compose/ui/ui-desktop/1.6.20-dev1663/ui-desktop-1.6.20-dev1663.jar!/" />
+          <root url="jar://$MAVEN_REPOSITORY$/androidx/lifecycle/lifecycle-common-jvm/2.8.0/lifecycle-common-jvm-2.8.0.jar!/" />
+          <root url="jar://$MAVEN_REPOSITORY$/androidx/lifecycle/lifecycle-runtime-desktop/2.8.0/lifecycle-runtime-desktop-2.8.0.jar!/" />
+          <root url="jar://$MAVEN_REPOSITORY$/androidx/arch/core/core-common/2.2.0/core-common-2.2.0.jar!/" />
+          <root url="jar://$MAVEN_REPOSITORY$/androidx/annotation/annotation/1.1.0/annotation-1.1.0.jar!/" />
+          <root url="jar://$MAVEN_REPOSITORY$/androidx/lifecycle/lifecycle-viewmodel-desktop/2.8.0/lifecycle-viewmodel-desktop-2.8.0.jar!/" />
+          <root url="jar://$MAVEN_REPOSITORY$/org/jetbrains/androidx/lifecycle/lifecycle-runtime-compose-desktop/2.8.0-dev1663/lifecycle-runtime-compose-desktop-2.8.0-dev1663.jar!/" />
+          <root url="jar://$MAVEN_REPOSITORY$/org/jetbrains/compose/runtime/runtime-saveable-desktop/1.6.20-dev1663/runtime-saveable-desktop-1.6.20-dev1663.jar!/" />
+          <root url="jar://$MAVEN_REPOSITORY$/org/jetbrains/compose/ui/ui-graphics-desktop/1.6.20-dev1663/ui-graphics-desktop-1.6.20-dev1663.jar!/" />
+          <root url="jar://$MAVEN_REPOSITORY$/org/jetbrains/compose/ui/ui-unit-desktop/1.6.20-dev1663/ui-unit-desktop-1.6.20-dev1663.jar!/" />
+          <root url="jar://$MAVEN_REPOSITORY$/org/jetbrains/compose/ui/ui-text-desktop/1.6.20-dev1663/ui-text-desktop-1.6.20-dev1663.jar!/" />
+          <root url="jar://$MAVEN_REPOSITORY$/org/jetbrains/compose/ui/ui-util-desktop/1.6.20-dev1663/ui-util-desktop-1.6.20-dev1663.jar!/" />
+          <root url="jar://$MAVEN_REPOSITORY$/org/jetbrains/skiko/skiko-awt/0.8.4/skiko-awt-0.8.4.jar!/" />
         </CLASSES>
         <JAVADOC />
         <SOURCES />
-=======
-          <root url="jar://$MODULE_DIR$/../../../../prebuilts/tools/common/m2/repository/org/jetbrains/jewel/jewel-foundation-241/0.19.6/jewel-foundation-241-0.19.6.jar!/" />
-          <root url="jar://$MODULE_DIR$/../../../../prebuilts/tools/common/m2/repository/org/jetbrains/jewel/jewel-ide-laf-bridge-241/0.19.6/jewel-ide-laf-bridge-241-0.19.6.jar!/" />
-          <root url="jar://$MODULE_DIR$/../../../../prebuilts/tools/common/m2/repository/org/jetbrains/jewel/jewel-ui-241/0.19.6/jewel-ui-241-0.19.6.jar!/" />
-          <root url="jar://$MODULE_DIR$/../../../../prebuilts/tools/common/m2/repository/org/jetbrains/jewel/jewel-markdown-core-241/0.19.6/jewel-markdown-core-241-0.19.6.jar!/" />
-          <root url="jar://$MODULE_DIR$/../../../../prebuilts/tools/common/m2/repository/org/jetbrains/jewel/jewel-markdown-extension-autolink-241/0.19.6/jewel-markdown-extension-autolink-241-0.19.6.jar!/" />
-          <root url="jar://$MODULE_DIR$/../../../../prebuilts/tools/common/m2/repository/org/jetbrains/jewel/jewel-markdown-extension-gfm-alerts-241/0.19.6/jewel-markdown-extension-gfm-alerts-241-0.19.6.jar!/" />
-          <root url="jar://$MODULE_DIR$/../../../../prebuilts/tools/common/m2/repository/org/jetbrains/jewel/jewel-markdown-ide-laf-bridge-styling-241/0.19.6/jewel-markdown-ide-laf-bridge-styling-241-0.19.6.jar!/" />
-          <root url="jar://$MODULE_DIR$/../../../../prebuilts/tools/common/m2/repository/org/commonmark/commonmark/0.22.0/commonmark-0.22.0.jar!/" />
-        </CLASSES>
-        <JAVADOC />
-        <SOURCES>
-          <root url="jar://$MODULE_DIR$/../../../../prebuilts/tools/common/m2/repository/org/jetbrains/jewel/jewel-foundation-241/0.19.6/jewel-foundation-241-0.19.6-sources.jar!/" />
-          <root url="jar://$MODULE_DIR$/../../../../prebuilts/tools/common/m2/repository/org/jetbrains/jewel/jewel-ide-laf-bridge-241/0.19.6/jewel-ide-laf-bridge-241-0.19.6-sources.jar!/" />
-          <root url="jar://$MODULE_DIR$/../../../../prebuilts/tools/common/m2/repository/org/jetbrains/jewel/jewel-ui-241/0.19.6/jewel-ui-241-0.19.6-sources.jar!/" />
-          <root url="jar://$MODULE_DIR$/../../../../prebuilts/tools/common/m2/repository/org/jetbrains/jewel/jewel-markdown-core-241/0.19.6/jewel-markdown-core-241-0.19.6-sources.jar!/" />
-          <root url="jar://$MODULE_DIR$/../../../../prebuilts/tools/common/m2/repository/org/jetbrains/jewel/jewel-markdown-extension-autolink-241/0.19.6/jewel-markdown-extension-autolink-241-0.19.6-sources.jar!/" />
-          <root url="jar://$MODULE_DIR$/../../../../prebuilts/tools/common/m2/repository/org/jetbrains/jewel/jewel-markdown-extension-gfm-alerts-241/0.19.6/jewel-markdown-extension-gfm-alerts-241-0.19.6-sources.jar!/" />
-          <root url="jar://$MODULE_DIR$/../../../../prebuilts/tools/common/m2/repository/org/jetbrains/jewel/jewel-markdown-ide-laf-bridge-styling-241/0.19.6/jewel-markdown-ide-laf-bridge-styling-241-0.19.6-sources.jar!/" />
-          <root url="jar://$MODULE_DIR$/../../../../prebuilts/tools/common/m2/repository/org/commonmark/commonmark/0.22.0/commonmark-0.22.0-sources.jar!/" />
-        </SOURCES>
->>>>>>> 03a9668f
       </library>
     </orderEntry>
     <orderEntry type="module-library" exported="">
       <library name="jetbrains-jewel-ide-laf-bridge" type="repository">
-        <properties maven-id="org.jetbrains.jewel:jewel-ide-laf-bridge-241:0.14.0">
+        <properties maven-id="org.jetbrains.jewel:jewel-ide-laf-bridge-241:0.19.6">
           <verification>
-            <artifact url="file://$MAVEN_REPOSITORY$/org/jetbrains/jewel/jewel-ide-laf-bridge-241/0.14.0/jewel-ide-laf-bridge-241-0.14.0.jar">
-              <sha256sum>6f80d4ffcd9d10b615ae30cd8151b6e022bdbe4222d414cc3ecbfc6f3ccaa356</sha256sum>
+            <artifact url="file://$MAVEN_REPOSITORY$/org/jetbrains/jewel/jewel-ide-laf-bridge-241/0.19.6/jewel-ide-laf-bridge-241-0.19.6.jar">
+              <sha256sum>b0d67233bf423e88d629bc6c9073db3ae2f5c29d58fcc3c3d905f70353674f22</sha256sum>
+            </artifact>
+            <artifact url="file://$MAVEN_REPOSITORY$/org/jetbrains/jewel/jewel-ui-241/0.19.6/jewel-ui-241-0.19.6.jar">
+              <sha256sum>a8954a8285953f364fa43f9164cd8c0b4d39f669692c4a29f8d177c6c2a2e77b</sha256sum>
+            </artifact>
+            <artifact url="file://$MAVEN_REPOSITORY$/org/jetbrains/jewel/jewel-foundation-241/0.19.6/jewel-foundation-241-0.19.6.jar">
+              <sha256sum>51973d89b2016ff5d15092805b320a2e19f311a8138930f4b673f531cbf80de7</sha256sum>
             </artifact>
           </verification>
           <exclude>
@@ -177,71 +192,12 @@
           </exclude>
         </properties>
         <CLASSES>
-<<<<<<< HEAD
-          <root url="jar://$MAVEN_REPOSITORY$/org/jetbrains/jewel/jewel-ide-laf-bridge-241/0.14.0/jewel-ide-laf-bridge-241-0.14.0.jar!/" />
+          <root url="jar://$MAVEN_REPOSITORY$/org/jetbrains/jewel/jewel-ide-laf-bridge-241/0.19.6/jewel-ide-laf-bridge-241-0.19.6.jar!/" />
+          <root url="jar://$MAVEN_REPOSITORY$/org/jetbrains/jewel/jewel-ui-241/0.19.6/jewel-ui-241-0.19.6.jar!/" />
+          <root url="jar://$MAVEN_REPOSITORY$/org/jetbrains/jewel/jewel-foundation-241/0.19.6/jewel-foundation-241-0.19.6.jar!/" />
         </CLASSES>
         <JAVADOC />
         <SOURCES />
-=======
-          <root url="jar://$MODULE_DIR$/../../../../prebuilts/tools/common/m2/repository/org/jetbrains/compose/animation/animation-desktop/1.6.20-dev1663/animation-desktop-1.6.20-dev1663.jar!/" />
-          <root url="jar://$MODULE_DIR$/../../../../prebuilts/tools/common/m2/repository/org/jetbrains/compose/animation/animation-core-desktop/1.6.20-dev1663/animation-core-desktop-1.6.20-dev1663.jar!/" />
-          <root url="jar://$MODULE_DIR$/../../../../prebuilts/tools/common/m2/repository/org/jetbrains/compose/runtime/runtime-saveable-desktop/1.6.20-dev1663/runtime-saveable-desktop-1.6.20-dev1663.jar!/" />
-          <root url="jar://$MODULE_DIR$/../../../../prebuilts/tools/common/m2/repository/org/jetbrains/compose/runtime/runtime-desktop/1.6.20-dev1663/runtime-desktop-1.6.20-dev1663.jar!/" />
-          <root url="jar://$MODULE_DIR$/../../../../prebuilts/tools/common/m2/repository/org/jetbrains/compose/foundation/foundation-layout-desktop/1.6.20-dev1663/foundation-layout-desktop-1.6.20-dev1663.jar!/" />
-          <root url="jar://$MODULE_DIR$/../../../../prebuilts/tools/common/m2/repository/org/jetbrains/compose/foundation/foundation-desktop/1.6.20-dev1663/foundation-desktop-1.6.20-dev1663.jar!/" />
-          <root url="jar://$MODULE_DIR$/../../../../prebuilts/tools/common/m2/repository/org/jetbrains/compose/ui/ui-unit-desktop/1.6.20-dev1663/ui-unit-desktop-1.6.20-dev1663.jar!/" />
-          <root url="jar://$MODULE_DIR$/../../../../prebuilts/tools/common/m2/repository/org/jetbrains/compose/ui/ui-text-desktop/1.6.20-dev1663/ui-text-desktop-1.6.20-dev1663.jar!/" />
-          <root url="jar://$MODULE_DIR$/../../../../prebuilts/tools/common/m2/repository/org/jetbrains/compose/ui/ui-util-desktop/1.6.20-dev1663/ui-util-desktop-1.6.20-dev1663.jar!/" />
-          <root url="jar://$MODULE_DIR$/../../../../prebuilts/tools/common/m2/repository/org/jetbrains/compose/ui/ui-graphics-desktop/1.6.20-dev1663/ui-graphics-desktop-1.6.20-dev1663.jar!/" />
-          <root url="jar://$MODULE_DIR$/../../../../prebuilts/tools/common/m2/repository/org/jetbrains/compose/ui/ui-geometry-desktop/1.6.20-dev1663/ui-geometry-desktop-1.6.20-dev1663.jar!/" />
-          <root url="jar://$MODULE_DIR$/../../../../prebuilts/tools/common/m2/repository/org/jetbrains/compose/ui/ui-desktop/1.6.20-dev1663/ui-desktop-1.6.20-dev1663.jar!/" />
-          <root url="jar://$MODULE_DIR$/../../../../prebuilts/tools/common/m2/repository/org/jetbrains/skiko/skiko-awt/0.8.4/skiko-awt-0.8.4.jar!/" />
-          <root url="jar://$MODULE_DIR$/../../../../prebuilts/tools/common/m2/repository/org/jetbrains/skiko/skiko-awt-runtime-linux-x64/0.8.4/skiko-awt-runtime-linux-x64-0.8.4.jar!/" />
-          <root url="jar://$MODULE_DIR$/../../../../prebuilts/tools/common/m2/repository/org/jetbrains/skiko/skiko-awt-runtime-macos-arm64/0.8.4/skiko-awt-runtime-macos-arm64-0.8.4.jar!/" />
-          <root url="jar://$MODULE_DIR$/../../../../prebuilts/tools/common/m2/repository/org/jetbrains/skiko/skiko-awt-runtime-macos-x64/0.8.4/skiko-awt-runtime-macos-x64-0.8.4.jar!/" />
-          <root url="jar://$MODULE_DIR$/../../../../prebuilts/tools/common/m2/repository/org/jetbrains/skiko/skiko-awt-runtime-windows-x64/0.8.4/skiko-awt-runtime-windows-x64-0.8.4.jar!/" />
-          <root url="jar://$MODULE_DIR$/../../../../prebuilts/tools/common/m2/repository/org/jetbrains/androidx/lifecycle/lifecycle-runtime-compose-desktop/2.8.0-dev1663/lifecycle-runtime-compose-desktop-2.8.0-dev1663.jar!/" />
-          <root url="jar://$MODULE_DIR$/../../../../prebuilts/tools/common/m2/repository/androidx/collection/collection-jvm/1.4.0/collection-jvm-1.4.0.jar!/" />
-          <root url="jar://$MODULE_DIR$/../../../../prebuilts/tools/common/m2/repository/androidx/arch/core/core-common/2.2.0/core-common-2.2.0.jar!/" />
-          <root url="jar://$MODULE_DIR$/../../../../prebuilts/tools/common/m2/repository/androidx/lifecycle/lifecycle-runtime-desktop/2.8.0/lifecycle-runtime-desktop-2.8.0.jar!/" />
-          <root url="jar://$MODULE_DIR$/../../../../prebuilts/tools/common/m2/repository/androidx/lifecycle/lifecycle-common-jvm/2.8.0/lifecycle-common-jvm-2.8.0.jar!/" />
-          <root url="jar://$MODULE_DIR$/../../../../prebuilts/tools/common/m2/repository/androidx/lifecycle/lifecycle-viewmodel-desktop/2.8.0/lifecycle-viewmodel-desktop-2.8.0.jar!/" />
-        </CLASSES>
-        <JAVADOC />
-        <SOURCES>
-          <root url="jar://$MODULE_DIR$/../../../../prebuilts/tools/common/m2/repository/org/jetbrains/compose/animation/animation-core-desktop/1.6.20-dev1663/animation-core-desktop-1.6.20-dev1663-sources.jar!/" />
-          <root url="jar://$MODULE_DIR$/../../../../prebuilts/tools/common/m2/repository/org/jetbrains/compose/animation/animation-desktop/1.6.20-dev1663/animation-desktop-1.6.20-dev1663-sources.jar!/" />
-          <root url="jar://$MODULE_DIR$/../../../../prebuilts/tools/common/m2/repository/org/jetbrains/compose/foundation/foundation-desktop/1.6.20-dev1663/foundation-desktop-1.6.20-dev1663-sources.jar!/" />
-          <root url="jar://$MODULE_DIR$/../../../../prebuilts/tools/common/m2/repository/org/jetbrains/compose/foundation/foundation-layout-desktop/1.6.20-dev1663/foundation-layout-desktop-1.6.20-dev1663-sources.jar!/" />
-          <root url="jar://$MODULE_DIR$/../../../../prebuilts/tools/common/m2/repository/org/jetbrains/compose/runtime/runtime-desktop/1.6.20-dev1663/runtime-desktop-1.6.20-dev1663-sources.jar!/" />
-          <root url="jar://$MODULE_DIR$/../../../../prebuilts/tools/common/m2/repository/org/jetbrains/compose/runtime/runtime-saveable-desktop/1.6.20-dev1663/runtime-saveable-desktop-1.6.20-dev1663-sources.jar!/" />
-          <root url="jar://$MODULE_DIR$/../../../../prebuilts/tools/common/m2/repository/org/jetbrains/compose/ui/ui-desktop/1.6.20-dev1663/ui-desktop-1.6.20-dev1663-sources.jar!/" />
-          <root url="jar://$MODULE_DIR$/../../../../prebuilts/tools/common/m2/repository/org/jetbrains/compose/ui/ui-geometry-desktop/1.6.20-dev1663/ui-geometry-desktop-1.6.20-dev1663-sources.jar!/" />
-          <root url="jar://$MODULE_DIR$/../../../../prebuilts/tools/common/m2/repository/org/jetbrains/compose/ui/ui-graphics-desktop/1.6.20-dev1663/ui-graphics-desktop-1.6.20-dev1663-sources.jar!/" />
-          <root url="jar://$MODULE_DIR$/../../../../prebuilts/tools/common/m2/repository/org/jetbrains/compose/ui/ui-text-desktop/1.6.20-dev1663/ui-text-desktop-1.6.20-dev1663-sources.jar!/" />
-          <root url="jar://$MODULE_DIR$/../../../../prebuilts/tools/common/m2/repository/org/jetbrains/compose/ui/ui-unit-desktop/1.6.20-dev1663/ui-unit-desktop-1.6.20-dev1663-sources.jar!/" />
-          <root url="jar://$MODULE_DIR$/../../../../prebuilts/tools/common/m2/repository/org/jetbrains/compose/ui/ui-util-desktop/1.6.20-dev1663/ui-util-desktop-1.6.20-dev1663-sources.jar!/" />
-          <root url="jar://$MODULE_DIR$/../../../../prebuilts/tools/common/m2/repository/org/jetbrains/androidx/lifecycle/lifecycle-runtime-compose-desktop/2.8.0-dev1663/lifecycle-runtime-compose-desktop-2.8.0-dev1663-sources.jar!/" />
-          <root url="jar://$MODULE_DIR$/../../../../prebuilts/tools/common/m2/repository/androidx/collection/collection-jvm/1.4.0/collection-jvm-1.4.0-sources.jar!/" />
-          <root url="jar://$MODULE_DIR$/../../../../prebuilts/tools/common/m2/repository/androidx/arch/core/core-common/2.2.0/core-common-2.2.0-sources.jar!/" />
-          <root url="jar://$MODULE_DIR$/../../../../prebuilts/tools/common/m2/repository/androidx/lifecycle/lifecycle-runtime-desktop/2.8.0/lifecycle-runtime-desktop-2.8.0-sources.jar!/" />
-          <root url="jar://$MODULE_DIR$/../../../../prebuilts/tools/common/m2/repository/androidx/lifecycle/lifecycle-common-jvm/2.8.0/lifecycle-common-jvm-2.8.0-sources.jar!/" />
-          <root url="jar://$MODULE_DIR$/../../../../prebuilts/tools/common/m2/repository/androidx/lifecycle/lifecycle-viewmodel-desktop/2.8.0/lifecycle-viewmodel-desktop-2.8.0-sources.jar!/" />
-        </SOURCES>
-      </library>
-    </orderEntry>
-    <orderEntry type="module-library" exported="" scope="TEST">
-      <library name="jewel-standalone">
-        <CLASSES>
-          <root url="jar://$MODULE_DIR$/../../../../prebuilts/tools/common/m2/repository/org/jetbrains/jewel/jewel-int-ui-standalone-241/0.19.6/jewel-int-ui-standalone-241-0.19.6.jar!/" />
-          <root url="jar://$MODULE_DIR$/../../../../prebuilts/tools/common/m2/repository/org/jetbrains/jewel/jewel-markdown-int-ui-standalone-styling-241/0.19.6/jewel-markdown-int-ui-standalone-styling-241-0.19.6.jar!/" />
-        </CLASSES>
-        <JAVADOC />
-        <SOURCES>
-          <root url="jar://$MODULE_DIR$/../../../../prebuilts/tools/common/m2/repository/org/jetbrains/jewel/jewel-int-ui-standalone-241/0.19.6/jewel-int-ui-standalone-241-0.19.6-sources.jar!/" />
-          <root url="jar://$MODULE_DIR$/../../../../prebuilts/tools/common/m2/repository/org/jetbrains/jewel/jewel-markdown-int-ui-standalone-styling-241/0.19.6/jewel-markdown-int-ui-standalone-styling-241-0.19.6-sources.jar!/" />
-        </SOURCES>
->>>>>>> 03a9668f
       </library>
     </orderEntry>
     <orderEntry type="module-library" exported="" scope="TEST">
@@ -290,13 +246,160 @@
           </exclude>
         </properties>
         <CLASSES>
-<<<<<<< HEAD
           <root url="jar://$MAVEN_REPOSITORY$/org/jetbrains/compose/ui/ui-test-junit4-desktop/1.5.11/ui-test-junit4-desktop-1.5.11.jar!/" />
           <root url="jar://$MAVEN_REPOSITORY$/org/jetbrains/compose/ui/ui-test-desktop/1.5.11/ui-test-desktop-1.5.11.jar!/" />
-=======
-          <root url="jar://$MODULE_DIR$/../../../../prebuilts/tools/common/m2/repository/org/jetbrains/compose/ui/ui-test-junit4-desktop/1.6.20-dev1663/ui-test-junit4-desktop-1.6.20-dev1663.jar!/" />
-          <root url="jar://$MODULE_DIR$/../../../../prebuilts/tools/common/m2/repository/org/jetbrains/compose/ui/ui-test-desktop/1.6.20-dev1663/ui-test-desktop-1.6.20-dev1663.jar!/" />
->>>>>>> 03a9668f
+        </CLASSES>
+        <JAVADOC />
+        <SOURCES />
+      </library>
+    </orderEntry>
+    <orderEntry type="module-library">
+      <library name="jetbrains-jewel-markdown-laf-bridge-styling" type="repository">
+        <properties maven-id="org.jetbrains.jewel:jewel-markdown-ide-laf-bridge-styling-241:0.19.6">
+          <verification>
+            <artifact url="file://$MAVEN_REPOSITORY$/org/jetbrains/jewel/jewel-markdown-ide-laf-bridge-styling-241/0.19.6/jewel-markdown-ide-laf-bridge-styling-241-0.19.6.jar">
+              <sha256sum>ad16fdd18ac8b28de84a35af4d5ab23592cb61c3ca423744b04e7c4465110431</sha256sum>
+            </artifact>
+            <artifact url="file://$MAVEN_REPOSITORY$/org/jetbrains/jewel/jewel-markdown-core-241/0.19.6/jewel-markdown-core-241-0.19.6.jar">
+              <sha256sum>ea49d7d9332ac3130bd8830840211ce5297c6a4ac40c4c929920ab01b8cec8aa</sha256sum>
+            </artifact>
+            <artifact url="file://$MAVEN_REPOSITORY$/org/jetbrains/jewel/jewel-ui-241/0.19.6/jewel-ui-241-0.19.6.jar">
+              <sha256sum>a8954a8285953f364fa43f9164cd8c0b4d39f669692c4a29f8d177c6c2a2e77b</sha256sum>
+            </artifact>
+            <artifact url="file://$MAVEN_REPOSITORY$/org/jetbrains/jewel/jewel-foundation-241/0.19.6/jewel-foundation-241-0.19.6.jar">
+              <sha256sum>51973d89b2016ff5d15092805b320a2e19f311a8138930f4b673f531cbf80de7</sha256sum>
+            </artifact>
+            <artifact url="file://$MAVEN_REPOSITORY$/org/jetbrains/compose/foundation/foundation-desktop/1.6.20-dev1663/foundation-desktop-1.6.20-dev1663.jar">
+              <sha256sum>f919ac56da271429dcaf2f201c8c9bf67bcc48231967cdc6b6b0f49d6da3a580</sha256sum>
+            </artifact>
+            <artifact url="file://$MAVEN_REPOSITORY$/androidx/annotation/annotation-jvm/1.8.0/annotation-jvm-1.8.0.jar">
+              <sha256sum>9aab326d9492800991854360ac248f493ce7f7c3183519309b78ace9e240f6f6</sha256sum>
+            </artifact>
+            <artifact url="file://$MAVEN_REPOSITORY$/androidx/collection/collection-jvm/1.4.0/collection-jvm-1.4.0.jar">
+              <sha256sum>d5cf7b72647c7995071588fe870450ff9c8f127f253d2d4851e161b800f67ae0</sha256sum>
+            </artifact>
+            <artifact url="file://$MAVEN_REPOSITORY$/org/jetbrains/compose/animation/animation-desktop/1.6.20-dev1663/animation-desktop-1.6.20-dev1663.jar">
+              <sha256sum>149a98d2702fdf2bbb4e2039cd5f5769284ee86b67ee346087a49ade5048f9f7</sha256sum>
+            </artifact>
+            <artifact url="file://$MAVEN_REPOSITORY$/org/jetbrains/compose/animation/animation-core-desktop/1.6.20-dev1663/animation-core-desktop-1.6.20-dev1663.jar">
+              <sha256sum>6487c4c965c887e9f7d3d658b3c291dd3d3c0bb82f1805fce2b4ef9d7089cd66</sha256sum>
+            </artifact>
+            <artifact url="file://$MAVEN_REPOSITORY$/org/jetbrains/compose/ui/ui-geometry-desktop/1.6.20-dev1663/ui-geometry-desktop-1.6.20-dev1663.jar">
+              <sha256sum>b962f1fc129a05a8ac1513eeaf50367a19f142fd4938fa83de519d0c8c5a8f1f</sha256sum>
+            </artifact>
+            <artifact url="file://$MAVEN_REPOSITORY$/org/jetbrains/compose/foundation/foundation-layout-desktop/1.6.20-dev1663/foundation-layout-desktop-1.6.20-dev1663.jar">
+              <sha256sum>3180587e0f170b01b02ac0fb61b98e53772103def930f1ca6fb273cb93400465</sha256sum>
+            </artifact>
+            <artifact url="file://$MAVEN_REPOSITORY$/org/jetbrains/compose/runtime/runtime-desktop/1.6.20-dev1663/runtime-desktop-1.6.20-dev1663.jar">
+              <sha256sum>66c97d0d48ac8852ed2780de5a747ea94a26c29b37196e23e6225502a2a09c96</sha256sum>
+            </artifact>
+            <artifact url="file://$MAVEN_REPOSITORY$/org/jetbrains/kotlinx/kotlinx-coroutines-core/1.8.0/kotlinx-coroutines-core-1.8.0.jar">
+              <sha256sum>20aa434b6a930ea66d2e61b00deefae09fea3d32f9640d2e0c271312880e0add</sha256sum>
+            </artifact>
+            <artifact url="file://$MAVEN_REPOSITORY$/org/jetbrains/compose/ui/ui-desktop/1.6.20-dev1663/ui-desktop-1.6.20-dev1663.jar">
+              <sha256sum>8349e9d4bc77dd7bcdd09095c787bf693fee5b48e8c24f6265583d775f02656b</sha256sum>
+            </artifact>
+            <artifact url="file://$MAVEN_REPOSITORY$/androidx/lifecycle/lifecycle-common-jvm/2.8.0/lifecycle-common-jvm-2.8.0.jar">
+              <sha256sum>61c873a7327c946ec033c310bb98f3f92eeabcede0e1a5200ab8a1896483c7bf</sha256sum>
+            </artifact>
+            <artifact url="file://$MAVEN_REPOSITORY$/androidx/lifecycle/lifecycle-runtime-desktop/2.8.0/lifecycle-runtime-desktop-2.8.0.jar">
+              <sha256sum>10bfe53bb2752f967751a5102cdb785eeea54e1d4df6bde88fb0f50b0a49156c</sha256sum>
+            </artifact>
+            <artifact url="file://$MAVEN_REPOSITORY$/androidx/arch/core/core-common/2.2.0/core-common-2.2.0.jar">
+              <sha256sum>65308a06b1c00ee186cb9e19321383f043b993813f1522c47f4a3e3303bdba41</sha256sum>
+            </artifact>
+            <artifact url="file://$MAVEN_REPOSITORY$/androidx/annotation/annotation/1.1.0/annotation-1.1.0.jar">
+              <sha256sum>d38d63edb30f1467818d50aaf05f8a692dea8b31392a049bfa991b159ad5b692</sha256sum>
+            </artifact>
+            <artifact url="file://$MAVEN_REPOSITORY$/androidx/lifecycle/lifecycle-viewmodel-desktop/2.8.0/lifecycle-viewmodel-desktop-2.8.0.jar">
+              <sha256sum>5c28f3ba9732f2180685038dbe674059fd9b7843c721cd0f6c73f3dbfcb2683c</sha256sum>
+            </artifact>
+            <artifact url="file://$MAVEN_REPOSITORY$/org/jetbrains/androidx/lifecycle/lifecycle-runtime-compose-desktop/2.8.0-dev1663/lifecycle-runtime-compose-desktop-2.8.0-dev1663.jar">
+              <sha256sum>a38464368e327e792acceb5ebcd26defdae9d62438ea9f5b24bb16cab29a3eca</sha256sum>
+            </artifact>
+            <artifact url="file://$MAVEN_REPOSITORY$/org/jetbrains/compose/runtime/runtime-saveable-desktop/1.6.20-dev1663/runtime-saveable-desktop-1.6.20-dev1663.jar">
+              <sha256sum>5e57a42a37457112eb560d1021e66e544da031559607e4408e3aa7f865f34c83</sha256sum>
+            </artifact>
+            <artifact url="file://$MAVEN_REPOSITORY$/org/jetbrains/compose/ui/ui-graphics-desktop/1.6.20-dev1663/ui-graphics-desktop-1.6.20-dev1663.jar">
+              <sha256sum>5c816f1e3ff0c67d50941915fb8232347a94598ce4cf904230cbabec43950a2a</sha256sum>
+            </artifact>
+            <artifact url="file://$MAVEN_REPOSITORY$/org/jetbrains/compose/ui/ui-unit-desktop/1.6.20-dev1663/ui-unit-desktop-1.6.20-dev1663.jar">
+              <sha256sum>9bf8c0ee2d60a0a74df6e4153f109a265bdc17d0040d27412b3817244505ca26</sha256sum>
+            </artifact>
+            <artifact url="file://$MAVEN_REPOSITORY$/org/jetbrains/kotlin/kotlin-stdlib-jdk8/1.9.23/kotlin-stdlib-jdk8-1.9.23.jar">
+              <sha256sum>d624c60cc1b472a1dcbee3ad1ec4ea95f2fba0032152ddb15905c6207f7718ec</sha256sum>
+            </artifact>
+            <artifact url="file://$MAVEN_REPOSITORY$/org/jetbrains/kotlin/kotlin-stdlib-jdk7/1.9.23/kotlin-stdlib-jdk7-1.9.23.jar">
+              <sha256sum>34b1dff7ee4e42af452dca1e3c001e352bcd9e9ec27dfdd478bb7e76e7bfa3e1</sha256sum>
+            </artifact>
+            <artifact url="file://$MAVEN_REPOSITORY$/org/jetbrains/compose/ui/ui-text-desktop/1.6.20-dev1663/ui-text-desktop-1.6.20-dev1663.jar">
+              <sha256sum>c014073d865f784fb94c22fb6bb9d056a996af63c93a176e90118a58ff0facc6</sha256sum>
+            </artifact>
+            <artifact url="file://$MAVEN_REPOSITORY$/org/jetbrains/compose/ui/ui-util-desktop/1.6.20-dev1663/ui-util-desktop-1.6.20-dev1663.jar">
+              <sha256sum>05b16a745c7fbdb637f0df23bce033fc0dced122deaf794712750c9127a833ce</sha256sum>
+            </artifact>
+            <artifact url="file://$MAVEN_REPOSITORY$/org/jetbrains/kotlin/kotlin-stdlib/1.9.23/kotlin-stdlib-1.9.23.jar">
+              <sha256sum>8910cc238807d86ef550cb1f0b10dd5ed40b35a4ec1a52525f760aede84ead37</sha256sum>
+            </artifact>
+            <artifact url="file://$MAVEN_REPOSITORY$/org/jetbrains/annotations/13.0/annotations-13.0.jar">
+              <sha256sum>ace2a10dc8e2d5fd34925ecac03e4988b2c0f851650c94b8cef49ba1bd111478</sha256sum>
+            </artifact>
+            <artifact url="file://$MAVEN_REPOSITORY$/org/jetbrains/kotlin/kotlin-stdlib-common/1.9.23/kotlin-stdlib-common-1.9.23.jar">
+              <sha256sum>d7a74fb51091e755467914659e3bf2b00e5bf6c299bc3c2bc2d8716484070528</sha256sum>
+            </artifact>
+            <artifact url="file://$MAVEN_REPOSITORY$/org/jetbrains/kotlinx/atomicfu-jvm/0.23.2/atomicfu-jvm-0.23.2.jar">
+              <sha256sum>101ff43ff563fca167af5ade98c3b69bf569010eab745013b84d8955034d3b3c</sha256sum>
+            </artifact>
+            <artifact url="file://$MAVEN_REPOSITORY$/org/jetbrains/skiko/skiko-awt/0.8.4/skiko-awt-0.8.4.jar">
+              <sha256sum>a9da8815e049ed1f350bde4f418b188113aaf20076a8c8c5cff177089f78d174</sha256sum>
+            </artifact>
+            <artifact url="file://$MAVEN_REPOSITORY$/org/jetbrains/kotlinx/kotlinx-coroutines-core-jvm/1.8.0/kotlinx-coroutines-core-jvm-1.8.0.jar">
+              <sha256sum>9860906a1937490bf5f3b06d2f0e10ef451e65b95b269f22daf68a3d1f5065c5</sha256sum>
+            </artifact>
+            <artifact url="file://$MAVEN_REPOSITORY$/org/commonmark/commonmark/0.22.0/commonmark-0.22.0.jar">
+              <sha256sum>3417909f2997bc8c61d90d64c6af29f4a3f5b6729caceaef97221ceac93df814</sha256sum>
+            </artifact>
+            <artifact url="file://$MAVEN_REPOSITORY$/org/jetbrains/jewel/jewel-ide-laf-bridge-241/0.19.6/jewel-ide-laf-bridge-241-0.19.6.jar">
+              <sha256sum>b0d67233bf423e88d629bc6c9073db3ae2f5c29d58fcc3c3d905f70353674f22</sha256sum>
+            </artifact>
+          </verification>
+        </properties>
+        <CLASSES>
+          <root url="jar://$MAVEN_REPOSITORY$/org/jetbrains/jewel/jewel-markdown-ide-laf-bridge-styling-241/0.19.6/jewel-markdown-ide-laf-bridge-styling-241-0.19.6.jar!/" />
+          <root url="jar://$MAVEN_REPOSITORY$/org/jetbrains/jewel/jewel-markdown-core-241/0.19.6/jewel-markdown-core-241-0.19.6.jar!/" />
+          <root url="jar://$MAVEN_REPOSITORY$/org/jetbrains/jewel/jewel-ui-241/0.19.6/jewel-ui-241-0.19.6.jar!/" />
+          <root url="jar://$MAVEN_REPOSITORY$/org/jetbrains/jewel/jewel-foundation-241/0.19.6/jewel-foundation-241-0.19.6.jar!/" />
+          <root url="jar://$MAVEN_REPOSITORY$/org/jetbrains/compose/foundation/foundation-desktop/1.6.20-dev1663/foundation-desktop-1.6.20-dev1663.jar!/" />
+          <root url="jar://$MAVEN_REPOSITORY$/androidx/annotation/annotation-jvm/1.8.0/annotation-jvm-1.8.0.jar!/" />
+          <root url="jar://$MAVEN_REPOSITORY$/androidx/collection/collection-jvm/1.4.0/collection-jvm-1.4.0.jar!/" />
+          <root url="jar://$MAVEN_REPOSITORY$/org/jetbrains/compose/animation/animation-desktop/1.6.20-dev1663/animation-desktop-1.6.20-dev1663.jar!/" />
+          <root url="jar://$MAVEN_REPOSITORY$/org/jetbrains/compose/animation/animation-core-desktop/1.6.20-dev1663/animation-core-desktop-1.6.20-dev1663.jar!/" />
+          <root url="jar://$MAVEN_REPOSITORY$/org/jetbrains/compose/ui/ui-geometry-desktop/1.6.20-dev1663/ui-geometry-desktop-1.6.20-dev1663.jar!/" />
+          <root url="jar://$MAVEN_REPOSITORY$/org/jetbrains/compose/foundation/foundation-layout-desktop/1.6.20-dev1663/foundation-layout-desktop-1.6.20-dev1663.jar!/" />
+          <root url="jar://$MAVEN_REPOSITORY$/org/jetbrains/compose/runtime/runtime-desktop/1.6.20-dev1663/runtime-desktop-1.6.20-dev1663.jar!/" />
+          <root url="jar://$MAVEN_REPOSITORY$/org/jetbrains/kotlinx/kotlinx-coroutines-core/1.8.0/kotlinx-coroutines-core-1.8.0.jar!/" />
+          <root url="jar://$MAVEN_REPOSITORY$/org/jetbrains/compose/ui/ui-desktop/1.6.20-dev1663/ui-desktop-1.6.20-dev1663.jar!/" />
+          <root url="jar://$MAVEN_REPOSITORY$/androidx/lifecycle/lifecycle-common-jvm/2.8.0/lifecycle-common-jvm-2.8.0.jar!/" />
+          <root url="jar://$MAVEN_REPOSITORY$/androidx/lifecycle/lifecycle-runtime-desktop/2.8.0/lifecycle-runtime-desktop-2.8.0.jar!/" />
+          <root url="jar://$MAVEN_REPOSITORY$/androidx/arch/core/core-common/2.2.0/core-common-2.2.0.jar!/" />
+          <root url="jar://$MAVEN_REPOSITORY$/androidx/annotation/annotation/1.1.0/annotation-1.1.0.jar!/" />
+          <root url="jar://$MAVEN_REPOSITORY$/androidx/lifecycle/lifecycle-viewmodel-desktop/2.8.0/lifecycle-viewmodel-desktop-2.8.0.jar!/" />
+          <root url="jar://$MAVEN_REPOSITORY$/org/jetbrains/androidx/lifecycle/lifecycle-runtime-compose-desktop/2.8.0-dev1663/lifecycle-runtime-compose-desktop-2.8.0-dev1663.jar!/" />
+          <root url="jar://$MAVEN_REPOSITORY$/org/jetbrains/compose/runtime/runtime-saveable-desktop/1.6.20-dev1663/runtime-saveable-desktop-1.6.20-dev1663.jar!/" />
+          <root url="jar://$MAVEN_REPOSITORY$/org/jetbrains/compose/ui/ui-graphics-desktop/1.6.20-dev1663/ui-graphics-desktop-1.6.20-dev1663.jar!/" />
+          <root url="jar://$MAVEN_REPOSITORY$/org/jetbrains/compose/ui/ui-unit-desktop/1.6.20-dev1663/ui-unit-desktop-1.6.20-dev1663.jar!/" />
+          <root url="jar://$MAVEN_REPOSITORY$/org/jetbrains/kotlin/kotlin-stdlib-jdk8/1.9.23/kotlin-stdlib-jdk8-1.9.23.jar!/" />
+          <root url="jar://$MAVEN_REPOSITORY$/org/jetbrains/kotlin/kotlin-stdlib-jdk7/1.9.23/kotlin-stdlib-jdk7-1.9.23.jar!/" />
+          <root url="jar://$MAVEN_REPOSITORY$/org/jetbrains/compose/ui/ui-text-desktop/1.6.20-dev1663/ui-text-desktop-1.6.20-dev1663.jar!/" />
+          <root url="jar://$MAVEN_REPOSITORY$/org/jetbrains/compose/ui/ui-util-desktop/1.6.20-dev1663/ui-util-desktop-1.6.20-dev1663.jar!/" />
+          <root url="jar://$MAVEN_REPOSITORY$/org/jetbrains/kotlin/kotlin-stdlib/1.9.23/kotlin-stdlib-1.9.23.jar!/" />
+          <root url="jar://$MAVEN_REPOSITORY$/org/jetbrains/annotations/13.0/annotations-13.0.jar!/" />
+          <root url="jar://$MAVEN_REPOSITORY$/org/jetbrains/kotlin/kotlin-stdlib-common/1.9.23/kotlin-stdlib-common-1.9.23.jar!/" />
+          <root url="jar://$MAVEN_REPOSITORY$/org/jetbrains/kotlinx/atomicfu-jvm/0.23.2/atomicfu-jvm-0.23.2.jar!/" />
+          <root url="jar://$MAVEN_REPOSITORY$/org/jetbrains/skiko/skiko-awt/0.8.4/skiko-awt-0.8.4.jar!/" />
+          <root url="jar://$MAVEN_REPOSITORY$/org/jetbrains/kotlinx/kotlinx-coroutines-core-jvm/1.8.0/kotlinx-coroutines-core-jvm-1.8.0.jar!/" />
+          <root url="jar://$MAVEN_REPOSITORY$/org/commonmark/commonmark/0.22.0/commonmark-0.22.0.jar!/" />
+          <root url="jar://$MAVEN_REPOSITORY$/org/jetbrains/jewel/jewel-ide-laf-bridge-241/0.19.6/jewel-ide-laf-bridge-241-0.19.6.jar!/" />
         </CLASSES>
         <JAVADOC />
         <SOURCES />
@@ -309,5 +412,159 @@
     <orderEntry type="module" module-name="intellij.android.adt.testutils" scope="TEST" />
     <orderEntry type="module" module-name="intellij.android.testFramework" scope="TEST" />
     <orderEntry type="module" module-name="intellij.platform.util.ui" />
+    <orderEntry type="module" module-name="intellij.platform.editor" />
+    <orderEntry type="module" module-name="intellij.platform.core" />
+    <orderEntry type="module-library" scope="TEST">
+      <library name="jetbrains.jewel.markdown.int.ui.standalone.styling.241" type="repository">
+        <properties maven-id="org.jetbrains.jewel:jewel-markdown-int-ui-standalone-styling-241:0.19.6">
+          <verification>
+            <artifact url="file://$MAVEN_REPOSITORY$/org/jetbrains/jewel/jewel-markdown-int-ui-standalone-styling-241/0.19.6/jewel-markdown-int-ui-standalone-styling-241-0.19.6.jar">
+              <sha256sum>df8a3bd22a6e3871a6839f645dfe8a6deb5ddcdee68f3c1213e7bc3b8a5a4ed0</sha256sum>
+            </artifact>
+            <artifact url="file://$MAVEN_REPOSITORY$/org/jetbrains/jewel/jewel-markdown-core-241/0.19.6/jewel-markdown-core-241-0.19.6.jar">
+              <sha256sum>ea49d7d9332ac3130bd8830840211ce5297c6a4ac40c4c929920ab01b8cec8aa</sha256sum>
+            </artifact>
+            <artifact url="file://$MAVEN_REPOSITORY$/org/jetbrains/jewel/jewel-ui-241/0.19.6/jewel-ui-241-0.19.6.jar">
+              <sha256sum>a8954a8285953f364fa43f9164cd8c0b4d39f669692c4a29f8d177c6c2a2e77b</sha256sum>
+            </artifact>
+            <artifact url="file://$MAVEN_REPOSITORY$/org/jetbrains/jewel/jewel-foundation-241/0.19.6/jewel-foundation-241-0.19.6.jar">
+              <sha256sum>51973d89b2016ff5d15092805b320a2e19f311a8138930f4b673f531cbf80de7</sha256sum>
+            </artifact>
+            <artifact url="file://$MAVEN_REPOSITORY$/org/jetbrains/compose/foundation/foundation-desktop/1.6.20-dev1663/foundation-desktop-1.6.20-dev1663.jar">
+              <sha256sum>f919ac56da271429dcaf2f201c8c9bf67bcc48231967cdc6b6b0f49d6da3a580</sha256sum>
+            </artifact>
+            <artifact url="file://$MAVEN_REPOSITORY$/androidx/annotation/annotation-jvm/1.8.0/annotation-jvm-1.8.0.jar">
+              <sha256sum>9aab326d9492800991854360ac248f493ce7f7c3183519309b78ace9e240f6f6</sha256sum>
+            </artifact>
+            <artifact url="file://$MAVEN_REPOSITORY$/androidx/collection/collection-jvm/1.4.0/collection-jvm-1.4.0.jar">
+              <sha256sum>d5cf7b72647c7995071588fe870450ff9c8f127f253d2d4851e161b800f67ae0</sha256sum>
+            </artifact>
+            <artifact url="file://$MAVEN_REPOSITORY$/org/jetbrains/compose/animation/animation-desktop/1.6.20-dev1663/animation-desktop-1.6.20-dev1663.jar">
+              <sha256sum>149a98d2702fdf2bbb4e2039cd5f5769284ee86b67ee346087a49ade5048f9f7</sha256sum>
+            </artifact>
+            <artifact url="file://$MAVEN_REPOSITORY$/org/jetbrains/compose/animation/animation-core-desktop/1.6.20-dev1663/animation-core-desktop-1.6.20-dev1663.jar">
+              <sha256sum>6487c4c965c887e9f7d3d658b3c291dd3d3c0bb82f1805fce2b4ef9d7089cd66</sha256sum>
+            </artifact>
+            <artifact url="file://$MAVEN_REPOSITORY$/org/jetbrains/compose/ui/ui-geometry-desktop/1.6.20-dev1663/ui-geometry-desktop-1.6.20-dev1663.jar">
+              <sha256sum>b962f1fc129a05a8ac1513eeaf50367a19f142fd4938fa83de519d0c8c5a8f1f</sha256sum>
+            </artifact>
+            <artifact url="file://$MAVEN_REPOSITORY$/org/jetbrains/compose/foundation/foundation-layout-desktop/1.6.20-dev1663/foundation-layout-desktop-1.6.20-dev1663.jar">
+              <sha256sum>3180587e0f170b01b02ac0fb61b98e53772103def930f1ca6fb273cb93400465</sha256sum>
+            </artifact>
+            <artifact url="file://$MAVEN_REPOSITORY$/org/jetbrains/compose/runtime/runtime-desktop/1.6.20-dev1663/runtime-desktop-1.6.20-dev1663.jar">
+              <sha256sum>66c97d0d48ac8852ed2780de5a747ea94a26c29b37196e23e6225502a2a09c96</sha256sum>
+            </artifact>
+            <artifact url="file://$MAVEN_REPOSITORY$/org/jetbrains/kotlinx/kotlinx-coroutines-core/1.8.0/kotlinx-coroutines-core-1.8.0.jar">
+              <sha256sum>20aa434b6a930ea66d2e61b00deefae09fea3d32f9640d2e0c271312880e0add</sha256sum>
+            </artifact>
+            <artifact url="file://$MAVEN_REPOSITORY$/org/jetbrains/compose/ui/ui-desktop/1.6.20-dev1663/ui-desktop-1.6.20-dev1663.jar">
+              <sha256sum>8349e9d4bc77dd7bcdd09095c787bf693fee5b48e8c24f6265583d775f02656b</sha256sum>
+            </artifact>
+            <artifact url="file://$MAVEN_REPOSITORY$/androidx/lifecycle/lifecycle-common-jvm/2.8.0/lifecycle-common-jvm-2.8.0.jar">
+              <sha256sum>61c873a7327c946ec033c310bb98f3f92eeabcede0e1a5200ab8a1896483c7bf</sha256sum>
+            </artifact>
+            <artifact url="file://$MAVEN_REPOSITORY$/androidx/lifecycle/lifecycle-runtime-desktop/2.8.0/lifecycle-runtime-desktop-2.8.0.jar">
+              <sha256sum>10bfe53bb2752f967751a5102cdb785eeea54e1d4df6bde88fb0f50b0a49156c</sha256sum>
+            </artifact>
+            <artifact url="file://$MAVEN_REPOSITORY$/androidx/arch/core/core-common/2.2.0/core-common-2.2.0.jar">
+              <sha256sum>65308a06b1c00ee186cb9e19321383f043b993813f1522c47f4a3e3303bdba41</sha256sum>
+            </artifact>
+            <artifact url="file://$MAVEN_REPOSITORY$/androidx/annotation/annotation/1.1.0/annotation-1.1.0.jar">
+              <sha256sum>d38d63edb30f1467818d50aaf05f8a692dea8b31392a049bfa991b159ad5b692</sha256sum>
+            </artifact>
+            <artifact url="file://$MAVEN_REPOSITORY$/androidx/lifecycle/lifecycle-viewmodel-desktop/2.8.0/lifecycle-viewmodel-desktop-2.8.0.jar">
+              <sha256sum>5c28f3ba9732f2180685038dbe674059fd9b7843c721cd0f6c73f3dbfcb2683c</sha256sum>
+            </artifact>
+            <artifact url="file://$MAVEN_REPOSITORY$/org/jetbrains/androidx/lifecycle/lifecycle-runtime-compose-desktop/2.8.0-dev1663/lifecycle-runtime-compose-desktop-2.8.0-dev1663.jar">
+              <sha256sum>a38464368e327e792acceb5ebcd26defdae9d62438ea9f5b24bb16cab29a3eca</sha256sum>
+            </artifact>
+            <artifact url="file://$MAVEN_REPOSITORY$/org/jetbrains/compose/runtime/runtime-saveable-desktop/1.6.20-dev1663/runtime-saveable-desktop-1.6.20-dev1663.jar">
+              <sha256sum>5e57a42a37457112eb560d1021e66e544da031559607e4408e3aa7f865f34c83</sha256sum>
+            </artifact>
+            <artifact url="file://$MAVEN_REPOSITORY$/org/jetbrains/compose/ui/ui-graphics-desktop/1.6.20-dev1663/ui-graphics-desktop-1.6.20-dev1663.jar">
+              <sha256sum>5c816f1e3ff0c67d50941915fb8232347a94598ce4cf904230cbabec43950a2a</sha256sum>
+            </artifact>
+            <artifact url="file://$MAVEN_REPOSITORY$/org/jetbrains/compose/ui/ui-unit-desktop/1.6.20-dev1663/ui-unit-desktop-1.6.20-dev1663.jar">
+              <sha256sum>9bf8c0ee2d60a0a74df6e4153f109a265bdc17d0040d27412b3817244505ca26</sha256sum>
+            </artifact>
+            <artifact url="file://$MAVEN_REPOSITORY$/org/jetbrains/kotlin/kotlin-stdlib-jdk8/1.9.23/kotlin-stdlib-jdk8-1.9.23.jar">
+              <sha256sum>d624c60cc1b472a1dcbee3ad1ec4ea95f2fba0032152ddb15905c6207f7718ec</sha256sum>
+            </artifact>
+            <artifact url="file://$MAVEN_REPOSITORY$/org/jetbrains/kotlin/kotlin-stdlib-jdk7/1.9.23/kotlin-stdlib-jdk7-1.9.23.jar">
+              <sha256sum>34b1dff7ee4e42af452dca1e3c001e352bcd9e9ec27dfdd478bb7e76e7bfa3e1</sha256sum>
+            </artifact>
+            <artifact url="file://$MAVEN_REPOSITORY$/org/jetbrains/compose/ui/ui-text-desktop/1.6.20-dev1663/ui-text-desktop-1.6.20-dev1663.jar">
+              <sha256sum>c014073d865f784fb94c22fb6bb9d056a996af63c93a176e90118a58ff0facc6</sha256sum>
+            </artifact>
+            <artifact url="file://$MAVEN_REPOSITORY$/org/jetbrains/compose/ui/ui-util-desktop/1.6.20-dev1663/ui-util-desktop-1.6.20-dev1663.jar">
+              <sha256sum>05b16a745c7fbdb637f0df23bce033fc0dced122deaf794712750c9127a833ce</sha256sum>
+            </artifact>
+            <artifact url="file://$MAVEN_REPOSITORY$/org/jetbrains/kotlin/kotlin-stdlib/1.9.23/kotlin-stdlib-1.9.23.jar">
+              <sha256sum>8910cc238807d86ef550cb1f0b10dd5ed40b35a4ec1a52525f760aede84ead37</sha256sum>
+            </artifact>
+            <artifact url="file://$MAVEN_REPOSITORY$/org/jetbrains/annotations/13.0/annotations-13.0.jar">
+              <sha256sum>ace2a10dc8e2d5fd34925ecac03e4988b2c0f851650c94b8cef49ba1bd111478</sha256sum>
+            </artifact>
+            <artifact url="file://$MAVEN_REPOSITORY$/org/jetbrains/kotlin/kotlin-stdlib-common/1.9.23/kotlin-stdlib-common-1.9.23.jar">
+              <sha256sum>d7a74fb51091e755467914659e3bf2b00e5bf6c299bc3c2bc2d8716484070528</sha256sum>
+            </artifact>
+            <artifact url="file://$MAVEN_REPOSITORY$/org/jetbrains/kotlinx/atomicfu-jvm/0.23.2/atomicfu-jvm-0.23.2.jar">
+              <sha256sum>101ff43ff563fca167af5ade98c3b69bf569010eab745013b84d8955034d3b3c</sha256sum>
+            </artifact>
+            <artifact url="file://$MAVEN_REPOSITORY$/org/jetbrains/skiko/skiko-awt/0.8.4/skiko-awt-0.8.4.jar">
+              <sha256sum>a9da8815e049ed1f350bde4f418b188113aaf20076a8c8c5cff177089f78d174</sha256sum>
+            </artifact>
+            <artifact url="file://$MAVEN_REPOSITORY$/org/jetbrains/kotlinx/kotlinx-coroutines-core-jvm/1.8.0/kotlinx-coroutines-core-jvm-1.8.0.jar">
+              <sha256sum>9860906a1937490bf5f3b06d2f0e10ef451e65b95b269f22daf68a3d1f5065c5</sha256sum>
+            </artifact>
+            <artifact url="file://$MAVEN_REPOSITORY$/org/commonmark/commonmark/0.22.0/commonmark-0.22.0.jar">
+              <sha256sum>3417909f2997bc8c61d90d64c6af29f4a3f5b6729caceaef97221ceac93df814</sha256sum>
+            </artifact>
+            <artifact url="file://$MAVEN_REPOSITORY$/org/jetbrains/jewel/jewel-int-ui-standalone-241/0.19.6/jewel-int-ui-standalone-241-0.19.6.jar">
+              <sha256sum>972211c7972751048ff24aea2216b62f8abc3929cd7d26a176326dd41a7e4c01</sha256sum>
+            </artifact>
+          </verification>
+        </properties>
+        <CLASSES>
+          <root url="jar://$MAVEN_REPOSITORY$/org/jetbrains/jewel/jewel-markdown-int-ui-standalone-styling-241/0.19.6/jewel-markdown-int-ui-standalone-styling-241-0.19.6.jar!/" />
+          <root url="jar://$MAVEN_REPOSITORY$/org/jetbrains/jewel/jewel-markdown-core-241/0.19.6/jewel-markdown-core-241-0.19.6.jar!/" />
+          <root url="jar://$MAVEN_REPOSITORY$/org/jetbrains/jewel/jewel-ui-241/0.19.6/jewel-ui-241-0.19.6.jar!/" />
+          <root url="jar://$MAVEN_REPOSITORY$/org/jetbrains/jewel/jewel-foundation-241/0.19.6/jewel-foundation-241-0.19.6.jar!/" />
+          <root url="jar://$MAVEN_REPOSITORY$/org/jetbrains/compose/foundation/foundation-desktop/1.6.20-dev1663/foundation-desktop-1.6.20-dev1663.jar!/" />
+          <root url="jar://$MAVEN_REPOSITORY$/androidx/annotation/annotation-jvm/1.8.0/annotation-jvm-1.8.0.jar!/" />
+          <root url="jar://$MAVEN_REPOSITORY$/androidx/collection/collection-jvm/1.4.0/collection-jvm-1.4.0.jar!/" />
+          <root url="jar://$MAVEN_REPOSITORY$/org/jetbrains/compose/animation/animation-desktop/1.6.20-dev1663/animation-desktop-1.6.20-dev1663.jar!/" />
+          <root url="jar://$MAVEN_REPOSITORY$/org/jetbrains/compose/animation/animation-core-desktop/1.6.20-dev1663/animation-core-desktop-1.6.20-dev1663.jar!/" />
+          <root url="jar://$MAVEN_REPOSITORY$/org/jetbrains/compose/ui/ui-geometry-desktop/1.6.20-dev1663/ui-geometry-desktop-1.6.20-dev1663.jar!/" />
+          <root url="jar://$MAVEN_REPOSITORY$/org/jetbrains/compose/foundation/foundation-layout-desktop/1.6.20-dev1663/foundation-layout-desktop-1.6.20-dev1663.jar!/" />
+          <root url="jar://$MAVEN_REPOSITORY$/org/jetbrains/compose/runtime/runtime-desktop/1.6.20-dev1663/runtime-desktop-1.6.20-dev1663.jar!/" />
+          <root url="jar://$MAVEN_REPOSITORY$/org/jetbrains/kotlinx/kotlinx-coroutines-core/1.8.0/kotlinx-coroutines-core-1.8.0.jar!/" />
+          <root url="jar://$MAVEN_REPOSITORY$/org/jetbrains/compose/ui/ui-desktop/1.6.20-dev1663/ui-desktop-1.6.20-dev1663.jar!/" />
+          <root url="jar://$MAVEN_REPOSITORY$/androidx/lifecycle/lifecycle-common-jvm/2.8.0/lifecycle-common-jvm-2.8.0.jar!/" />
+          <root url="jar://$MAVEN_REPOSITORY$/androidx/lifecycle/lifecycle-runtime-desktop/2.8.0/lifecycle-runtime-desktop-2.8.0.jar!/" />
+          <root url="jar://$MAVEN_REPOSITORY$/androidx/arch/core/core-common/2.2.0/core-common-2.2.0.jar!/" />
+          <root url="jar://$MAVEN_REPOSITORY$/androidx/annotation/annotation/1.1.0/annotation-1.1.0.jar!/" />
+          <root url="jar://$MAVEN_REPOSITORY$/androidx/lifecycle/lifecycle-viewmodel-desktop/2.8.0/lifecycle-viewmodel-desktop-2.8.0.jar!/" />
+          <root url="jar://$MAVEN_REPOSITORY$/org/jetbrains/androidx/lifecycle/lifecycle-runtime-compose-desktop/2.8.0-dev1663/lifecycle-runtime-compose-desktop-2.8.0-dev1663.jar!/" />
+          <root url="jar://$MAVEN_REPOSITORY$/org/jetbrains/compose/runtime/runtime-saveable-desktop/1.6.20-dev1663/runtime-saveable-desktop-1.6.20-dev1663.jar!/" />
+          <root url="jar://$MAVEN_REPOSITORY$/org/jetbrains/compose/ui/ui-graphics-desktop/1.6.20-dev1663/ui-graphics-desktop-1.6.20-dev1663.jar!/" />
+          <root url="jar://$MAVEN_REPOSITORY$/org/jetbrains/compose/ui/ui-unit-desktop/1.6.20-dev1663/ui-unit-desktop-1.6.20-dev1663.jar!/" />
+          <root url="jar://$MAVEN_REPOSITORY$/org/jetbrains/kotlin/kotlin-stdlib-jdk8/1.9.23/kotlin-stdlib-jdk8-1.9.23.jar!/" />
+          <root url="jar://$MAVEN_REPOSITORY$/org/jetbrains/kotlin/kotlin-stdlib-jdk7/1.9.23/kotlin-stdlib-jdk7-1.9.23.jar!/" />
+          <root url="jar://$MAVEN_REPOSITORY$/org/jetbrains/compose/ui/ui-text-desktop/1.6.20-dev1663/ui-text-desktop-1.6.20-dev1663.jar!/" />
+          <root url="jar://$MAVEN_REPOSITORY$/org/jetbrains/compose/ui/ui-util-desktop/1.6.20-dev1663/ui-util-desktop-1.6.20-dev1663.jar!/" />
+          <root url="jar://$MAVEN_REPOSITORY$/org/jetbrains/kotlin/kotlin-stdlib/1.9.23/kotlin-stdlib-1.9.23.jar!/" />
+          <root url="jar://$MAVEN_REPOSITORY$/org/jetbrains/annotations/13.0/annotations-13.0.jar!/" />
+          <root url="jar://$MAVEN_REPOSITORY$/org/jetbrains/kotlin/kotlin-stdlib-common/1.9.23/kotlin-stdlib-common-1.9.23.jar!/" />
+          <root url="jar://$MAVEN_REPOSITORY$/org/jetbrains/kotlinx/atomicfu-jvm/0.23.2/atomicfu-jvm-0.23.2.jar!/" />
+          <root url="jar://$MAVEN_REPOSITORY$/org/jetbrains/skiko/skiko-awt/0.8.4/skiko-awt-0.8.4.jar!/" />
+          <root url="jar://$MAVEN_REPOSITORY$/org/jetbrains/kotlinx/kotlinx-coroutines-core-jvm/1.8.0/kotlinx-coroutines-core-jvm-1.8.0.jar!/" />
+          <root url="jar://$MAVEN_REPOSITORY$/org/commonmark/commonmark/0.22.0/commonmark-0.22.0.jar!/" />
+          <root url="jar://$MAVEN_REPOSITORY$/org/jetbrains/jewel/jewel-int-ui-standalone-241/0.19.6/jewel-int-ui-standalone-241-0.19.6.jar!/" />
+        </CLASSES>
+        <JAVADOC />
+        <SOURCES />
+      </library>
+    </orderEntry>
   </component>
 </module>