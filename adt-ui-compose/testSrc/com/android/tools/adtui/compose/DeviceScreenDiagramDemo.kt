/*
 * Copyright (C) 2024 The Android Open Source Project
 *
 * Licensed under the Apache License, Version 2.0 (the "License");
 * you may not use this file except in compliance with the License.
 * You may obtain a copy of the License at
 *
 *      http://www.apache.org/licenses/LICENSE-2.0
 *
 * Unless required by applicable law or agreed to in writing, software
 * distributed under the License is distributed on an "AS IS" BASIS,
 * WITHOUT WARRANTIES OR CONDITIONS OF ANY KIND, either express or implied.
 * See the License for the specific language governing permissions and
 * limitations under the License.
 */
package com.android.tools.adtui.compose

import androidx.compose.foundation.background
import androidx.compose.foundation.clickable
import androidx.compose.foundation.layout.Box
import androidx.compose.foundation.layout.Column
import androidx.compose.foundation.layout.Row
import androidx.compose.foundation.text.input.rememberTextFieldState
import androidx.compose.runtime.LaunchedEffect
import androidx.compose.runtime.getValue
import androidx.compose.runtime.mutableStateOf
import androidx.compose.runtime.remember
import androidx.compose.runtime.setValue
import androidx.compose.runtime.snapshotFlow
import androidx.compose.ui.Modifier
import org.jetbrains.jewel.foundation.theme.JewelTheme
import org.jetbrains.jewel.intui.standalone.theme.IntUiTheme
import org.jetbrains.jewel.ui.component.TextField
import org.jetbrains.jewel.ui.theme.colorPalette

/** Demonstration of the device screen diagram in a standalone app. */
fun main() {
  standaloneSingleWindowApplication(title = "Screen Diagram") {
    val isDark = true
    IntUiTheme(isDark = isDark) {
      val windowBackground =
        if (isDark) {
          JewelTheme.colorPalette.gray(1)
        } else {
          JewelTheme.colorPalette.gray(14)
<<<<<<< HEAD
=======
        }
      val widthTextState = rememberTextFieldState("800")
      val heightTextState = rememberTextFieldState("1200")
      Column {
        Row {
          TextField(widthTextState)
          TextField(heightTextState)
        }
        var width by remember { mutableStateOf(800) }
        var height by remember { mutableStateOf(1200) }

        LaunchedEffect(Unit) {
          snapshotFlow {
            widthTextState.text.toString().toIntOrNull() to heightTextState.text.toString().toIntOrNull()
          }.collect { (w, h) ->
            println("$w $h")
            if (w != null) {
              width = w
            }
            if (h != null) {
              height = h
            }
          }
        }

        Box(Modifier.background(windowBackground)) {
          var round by remember { mutableStateOf(false) }
          DeviceScreenDiagram(
            width,
            if (round) width else height,
            diagonalLength = "6.2\"",
            round = round,
            modifier = Modifier.clickable { round = !round },
          )
>>>>>>> 8b7d83e8
        }
      }
    }
  }
}<|MERGE_RESOLUTION|>--- conflicted
+++ resolved
@@ -43,8 +43,6 @@
           JewelTheme.colorPalette.gray(1)
         } else {
           JewelTheme.colorPalette.gray(14)
-<<<<<<< HEAD
-=======
         }
       val widthTextState = rememberTextFieldState("800")
       val heightTextState = rememberTextFieldState("1200")
@@ -79,7 +77,6 @@
             round = round,
             modifier = Modifier.clickable { round = !round },
           )
->>>>>>> 8b7d83e8
         }
       }
     }
