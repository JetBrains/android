--- conflicted
+++ resolved
@@ -14,13 +14,7 @@
           </stringArguments>
           <arrayArguments>
             <arrayArg name="pluginClasspaths">
-<<<<<<< HEAD
-              <args>
-                <arg>$MODULE_DIR$/../../../../prebuilts/tools/common/m2/repository/org/jetbrains/kotlin/kotlin-compose-compiler-plugin/2.0.21/kotlin-compose-compiler-plugin-2.0.21.jar</arg>
-              </args>
-=======
               <args>$MAVEN_REPOSITORY$/org/jetbrains/kotlin/kotlin-compose-compiler-plugin/2.1.20-RC2/kotlin-compose-compiler-plugin-2.1.20-RC2.jar</args>
->>>>>>> 3a514de0
             </arrayArg>
           </arrayArguments>
         </compilerArguments>
