--- conflicted
+++ resolved
@@ -26,7 +26,7 @@
     <orderEntry type="module" module-name="intellij.android.designer.tests" scope="TEST" />
     <orderEntry type="library" scope="TEST" name="truth" level="project" />
     <orderEntry type="library" scope="TEST" name="mockito" level="project" />
-<<<<<<< HEAD
+    <orderEntry type="library" name="mockito-kotlin" level="project" scope="TEST" />
     <orderEntry type="module" module-name="intellij.platform.ide" />
     <orderEntry type="library" name="Guava" level="project" />
     <orderEntry type="module" module-name="intellij.platform.util.ui" />
@@ -40,10 +40,6 @@
     <orderEntry type="module" module-name="intellij.platform.ide.impl" />
     <orderEntry type="library" name="commons-lang3" level="project" />
     <orderEntry type="module" module-name="intellij.java.psi" />
-=======
-    <orderEntry type="library" scope="TEST" name="mockito-kotlin" level="project" />
-    <orderEntry type="module" module-name="android.sdktools.testutils" scope="TEST" />
->>>>>>> 009d25fa
     <orderEntry type="module" module-name="intellij.android.adt.testutils" scope="TEST" />
     <orderEntry type="library" scope="TEST" name="JUnit4" level="project" />
     <orderEntry type="module" module-name="intellij.platform.testFramework" scope="TEST" />
