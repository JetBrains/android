--- conflicted
+++ resolved
@@ -10,15 +10,9 @@
     </content>
     <orderEntry type="inheritedJdk" />
     <orderEntry type="sourceFolder" forTests="false" />
-<<<<<<< HEAD
-    <orderEntry type="library" name="studio-sdk" level="project" />
-    <orderEntry type="library" name="studio-plugin-com.intellij.java" level="project" />
-    <orderEntry type="module" module-name="android.sdktools.common" />
-=======
     <orderEntry type="library" scope="PROVIDED" name="studio-platform" level="project" />
     <orderEntry type="library" scope="TEST" name="studio-test-platform" level="project" />
     <orderEntry type="module" module-name="intellij.android.testFramework" scope="TEST" />
->>>>>>> 5f7be743
     <orderEntry type="module" module-name="intellij.android.designer" />
     <orderEntry type="module" module-name="intellij.android.adt.ui" />
     <orderEntry type="module" module-name="intellij.platform.analysis" />
@@ -31,9 +25,6 @@
     <orderEntry type="module" module-name="intellij.android.adt.ui.model" />
     <orderEntry type="library" name="layoutlib" level="project" />
     <orderEntry type="module" module-name="intellij.android.artwork-compose" />
-    <orderEntry type="module" module-name="android.sdktools.flags" />
-    <orderEntry type="library" scope="TEST" name="junit4" level="project" />
-    <orderEntry type="module" module-name="intellij.android.testFramework" scope="TEST" />
     <orderEntry type="module" module-name="intellij.android.designer.tests" scope="TEST" />
     <orderEntry type="library" scope="TEST" name="truth" level="project" />
     <orderEntry type="library" scope="TEST" name="mockito" level="project" />
@@ -52,10 +43,7 @@
     <orderEntry type="library" name="commons-lang3" level="project" />
     <orderEntry type="module" module-name="intellij.java.psi" />
     <orderEntry type="module" module-name="intellij.android.adt.testutils" scope="TEST" />
-<<<<<<< HEAD
-=======
     <orderEntry type="library" scope="TEST" name="JUnit4" level="project" />
     <orderEntry type="module" module-name="intellij.platform.testFramework" scope="TEST" />
->>>>>>> 5f7be743
   </component>
 </module>