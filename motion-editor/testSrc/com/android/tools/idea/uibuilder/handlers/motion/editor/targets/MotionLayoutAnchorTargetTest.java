/*
 * Copyright (C) 2020 The Android Open Source Project
 *
 * Licensed under the Apache License, Version 2.0 (the "License");
 * you may not use this file except in compliance with the License.
 * You may obtain a copy of the License at
 *
 *      http://www.apache.org/licenses/LICENSE-2.0
 *
 * Unless required by applicable law or agreed to in writing, software
 * distributed under the License is distributed on an "AS IS" BASIS,
 * WITHOUT WARRANTIES OR CONDITIONS OF ANY KIND, either express or implied.
 * See the License for the specific language governing permissions and
 * limitations under the License.
 */
package com.android.tools.idea.uibuilder.handlers.motion.editor.targets;

import static com.android.AndroidXConstants.CONSTRAINT_LAYOUT;
import static com.android.SdkConstants.BUTTON;
import static com.android.SdkConstants.TEXT_VIEW;

import com.android.AndroidXConstants;
import com.android.SdkConstants;
import com.android.tools.adtui.common.AdtUiUtils;
import com.android.tools.idea.common.fixtures.ModelBuilder;
import com.android.tools.idea.common.model.Coordinates;
import com.android.tools.idea.common.scene.SceneComponent;
import com.android.tools.idea.common.scene.SceneContext;
import com.android.tools.idea.common.scene.ScenePicker;
import com.android.tools.idea.common.scene.draw.DisplayList;
import com.android.tools.idea.common.scene.draw.DrawCommand;
import com.android.tools.idea.common.scene.target.AnchorTarget;
import com.android.tools.idea.common.surface.SceneView;
import com.android.tools.idea.uibuilder.handlers.constraint.targets.BaseLineToggleViewAction;
import com.android.tools.idea.uibuilder.scene.SceneTest;
import com.android.tools.idea.uibuilder.scene.decorator.DecoratorUtilities;
import java.awt.Point;
import java.awt.event.InputEvent;
import java.util.Optional;
import org.jetbrains.annotations.NotNull;
<<<<<<< HEAD
import org.mockito.Mockito;
=======
>>>>>>> 8b7d83e8

public class MotionLayoutAnchorTargetTest extends SceneTest {

  //public void testCenteringComponentWithSibling() {
  //  myInteraction.select("button2", true);
  //  myInteraction.mouseDown("button2", AnchorTarget.Type.LEFT);
  //  myInteraction.mouseRelease("button1", AnchorTarget.Type.LEFT);
  //  myInteraction.mouseDown("button2", AnchorTarget.Type.RIGHT);
  //  myInteraction.mouseRelease("button1", AnchorTarget.Type.RIGHT);
  //  myScreen.get("@id/button2").expectXml("<Button\n" +
  //                                        "        android:id=\"@id/button2\"\n" +
  //                                        "        app:layout_constraintEnd_toEndOf=\"@+id/button1\"\n" +
  //                                        "        app:layout_constraintStart_toStartOf=\"@+id/button1\"\n" +
  //                                        "        app:layout_editor_absoluteY=\"15dp\" />");
  //}

  public void testConnectToParentWhenDraggingToExpandingArea() {
    SceneComponent inner = myScene.getSceneComponent("inner");
    SceneComponent textView = myScene.getSceneComponent("textView");

    myInteraction.select("textView", true);

    // Drag left anchor of textView to top-left sides of nested constraint layout. It shouldn't connect to any edge of parent.
    myInteraction.mouseDown("textView", AnchorTarget.Type.LEFT);
    myInteraction.mouseRelease(inner.getDrawX() - 50, inner.getDrawY() - 50);
    assertNull(textView.getNlComponent().getAttribute(SdkConstants.SHERPA_URI, SdkConstants.ATTR_LAYOUT_START_TO_START_OF));

    // Drag left anchor of textView to left side of nested constraint layout.
    myInteraction.mouseDown("textView", AnchorTarget.Type.LEFT);
    myInteraction.mouseRelease(inner.getDrawX() - 50, inner.getCenterY());
    assertEquals(SdkConstants.ATTR_PARENT,
                 textView.getNlComponent().getAttribute(SdkConstants.SHERPA_URI, SdkConstants.ATTR_LAYOUT_START_TO_START_OF));

    // Drag top anchor of textView to bottom side of nested constraint layout.
    myInteraction.mouseDown("textView", AnchorTarget.Type.TOP);
    myInteraction.mouseRelease(inner.getDrawX(), inner.getCenterY() + 50);
    assertEquals(SdkConstants.ATTR_PARENT,
                 textView.getNlComponent().getAttribute(SdkConstants.SHERPA_URI, SdkConstants.ATTR_LAYOUT_TOP_TO_BOTTOM_OF));
  }

  public void testRenderDuringDragging() {
    myInteraction.select("button2", true);
    myInteraction.mouseDown("button2", AnchorTarget.Type.LEFT);
    myInteraction.mouseDrag(90, 90);

    // The connection between mouse and AnchorTarget should be inside DisplayList.
    Optional<DrawCommand> command =
      myInteraction.getDisplayList().getCommands().stream().filter(it -> it instanceof DisplayList.Connection).findAny();
    assertTrue(command.isPresent());
  }

  //public void testCancelWhenDragging() {
  //  AnchorTarget target = AnchorTarget.findAnchorTarget(myScene.getSceneComponent("button1"), AnchorTarget.Type.RIGHT);
  //  final float endX = target.getCenterX();
  //  final float endY = target.getCenterY();
  //
  //  myInteraction.select("button2", true);
  //  myInteraction.mouseDown("button2", AnchorTarget.Type.LEFT);
  //  // Drag connection to button1 right anchor.
  //  myInteraction.mouseDrag(endX, endY);
  //  MotionLayoutAnchorTarget leftAnchor =
  //    (MotionLayoutAnchorTarget)AnchorTarget.findAnchorTarget(myScene.getSceneComponent("button2"), AnchorTarget.Type.LEFT);
  //  assertTrue(leftAnchor.isConnected());
  //
  //  myInteraction.mouseCancel(endX, endY);
  //
  //  assertFalse(leftAnchor.isConnected());
  //  // No change in actual xml.
  //  myScreen.get("@id/button2").expectXml("<Button\n" + "    android:id=\"@id/button2\"/>");
  //}

  public void testCancelAnchorWhenCreating() {
    myInteraction.select("button2", true);
    myInteraction.mouseDown("button2", AnchorTarget.Type.LEFT);
    myInteraction.mouseCancel(500, 500);

    myScreen.get("@id/button2").expectXml("<Button\n" +
                                          "    android:id=\"@id/button2\"/>");
  }

  public void testBaselineTargetPosition() {
    SceneComponent button2 = myScene.getSceneComponent("button2");
    AnchorTarget baselineTarget = AnchorTarget.findAnchorTarget(button2, AnchorTarget.Type.BASELINE);

    // Unit of SceneComponent is Integer and unit of Target is double. They may have up to 0.5d differences.
    assertEquals(button2.getCenterX(), baselineTarget.getCenterX(), 0.5);
    assertEquals(button2.getDrawY() + button2.getBaseline(), baselineTarget.getCenterY(), 0.5);
  }

  public void testEdgeAnchorSize() {
    SceneComponent inner = myScene.getSceneComponent("inner");
    SceneView sceneView = myScene.getSceneManager().getSceneViews().get(0);

    int swingX1 = Coordinates.getSwingXDip(sceneView, inner.getDrawX());
    int swingY1 = Coordinates.getSwingXDip(sceneView, inner.getDrawY());
    int swingX2 = Coordinates.getSwingXDip(sceneView, inner.getDrawX() + inner.getDrawWidth());
    int swingY2 = Coordinates.getSwingXDip(sceneView, inner.getDrawY() + inner.getDrawHeight());

    // edge anchor can only be hit when dragging normal anchor.
    // Simulate dragging left anchor of textView to test sizes of horizontal edge anchors.
    myInteraction.select("textView", true);
    myInteraction.mouseDown("textView", AnchorTarget.Type.LEFT);
    myInteraction.mouseDrag(110, 110);

    {
      AnchorTarget left = createEdgeAnchorTarget(inner, AnchorTarget.Type.LEFT);
      Point[] leftHitPoints = {
        new Point(swingX1, swingY1 + 1),
        new Point(swingX1, swingY2 - 1),
      };
      Point[] leftNonHitPoint = {
        new Point(swingX1, swingY1 - 1),
        new Point(swingX1, swingY2 + 1),
      };
      testAnchorSize(left, leftHitPoints, leftNonHitPoint);
    }

    {
      AnchorTarget right = createEdgeAnchorTarget(inner, AnchorTarget.Type.RIGHT);
      Point[] rightHitPoints = {
        new Point(swingX2, swingY1 + 1),
        new Point(swingX2, swingY2 - 1),
      };
      Point[] rightNonHitPoint = {
        new Point(swingX2, swingY1 - 1),
        new Point(swingX2, swingY2 + 1),
      };
      testAnchorSize(right, rightHitPoints, rightNonHitPoint);
    }

    // Now simulate dragging top anchor of textView to test sizes of vertical edge anchors.
    myInteraction.mouseRelease(110, 110);
    myInteraction.mouseDown("textView", AnchorTarget.Type.TOP);
    myInteraction.mouseDrag(110, 110);

    {
      AnchorTarget top = createEdgeAnchorTarget(inner, AnchorTarget.Type.TOP);
      Point[] topHitPoints = {
        new Point(swingX1 + 1, swingY1),
        new Point(swingX2 - 1, swingY1),
      };
      Point[] topNonHitPoint = {
        new Point(swingX1 - 1, swingY1),
        new Point(swingX2 + 1, swingY1),
      };
      testAnchorSize(top, topHitPoints, topNonHitPoint);
    }

    {
      AnchorTarget bottom = createEdgeAnchorTarget(inner, AnchorTarget.Type.BOTTOM);
      Point[] bottomHitPoints = {
        new Point(swingX1 + 1, swingY2),
        new Point(swingX2 - 1, swingY2),
      };
      Point[] bottomNonHitPoint = {
        new Point(swingX1 - 1, swingY2),
        new Point(swingX2 + 1, swingY2),
      };
      testAnchorSize(bottom, bottomHitPoints, bottomNonHitPoint);
    }
  }

  private AnchorTarget createEdgeAnchorTarget(@NotNull SceneComponent component, AnchorTarget.Type type) {
    MotionLayoutAnchorTarget target = new MotionLayoutAnchorTarget(type, true);
    target.setComponent(component);
    target.layout(mySceneManager.getSceneViews().get(0).getContext(),
                  component.getDrawX(),
                  component.getDrawY(),
                  component.getDrawX() + component.getDrawWidth(),
                  component.getDrawY() + component.getDrawHeight());
    return target;
  }

  private void testAnchorSize(AnchorTarget anchorTarget, Point[] hitPoints, Point[] nonHitPoints) {
    ScenePicker picker = new ScenePicker();

    anchorTarget.addHit(myScene.getSceneManager().getSceneViews().get(0).getContext(), picker, 0);

    for (Point p : nonHitPoints) {
      assertTrue(picker.find(p.x, p.y).isEmpty());
    }

    int hitCount = 0;
    for (Point p : hitPoints) {
      hitCount++;
      picker.find(p.x, p.y);
      assertFalse(picker.find(p.x, p.y).isEmpty());
    }
  }

  public void testHoverOnAnchor() {
    myInteraction.select("inner", true);
    SceneComponent inner = myScene.getSceneComponent("inner");

    AnchorTarget leftAnchor = inner.getTargets().stream()
      .filter(t -> (t instanceof AnchorTarget))
      .map(t -> ((AnchorTarget) t))
      .filter(t -> t.getType() == AnchorTarget.Type.LEFT && !t.isEdge())
      .toArray(AnchorTarget[]::new)[0];

    // Try to hover on Anchor
    myScene.mouseHover(mySceneManager.getSceneViews().get(0).getContext(), (int) leftAnchor.getCenterX(), (int) leftAnchor.getCenterY(), 0);
    assertTrue(leftAnchor.isMouseHovered());

    // Move mouse out to SceneView. Should not have any hovered Target.
    myScene.mouseHover(mySceneManager.getSceneViews().get(0).getContext(), -2, -2, 0);
    myScene.getSceneComponents().stream()
      .flatMap(component -> component.getTargets().stream())
      .forEach(target -> assertFalse(target.isMouseHovered()));
  }

  public void testCannotHoverEdgeAnchor() {
    myInteraction.select("inner", true);
    SceneComponent inner = myScene.getSceneComponent("inner");

    AnchorTarget leftEdgeAnchor = inner.getTargets().stream()
      .filter(t -> (t instanceof AnchorTarget))
      .map(t -> ((AnchorTarget) t))
      .filter(t -> t.getType() == AnchorTarget.Type.LEFT && t.isEdge())
      .toArray(AnchorTarget[]::new)[0];

    // Try to hover on edge
    myScene.mouseHover(mySceneManager.getSceneViews().get(0).getContext(), inner.getDrawX(), inner.getDrawY() + 5, 0);
    assertFalse(leftEdgeAnchor.isMouseHovered());
    myScene.mouseHover(mySceneManager.getSceneViews().get(0).getContext(), inner.getDrawX(), inner.getDrawY() + inner.getDrawHeight() - 5, 0);
    assertFalse(leftEdgeAnchor.isMouseHovered());
  }

  public void testDisableIllegalDestinationAnchor() {
    SceneComponent root = myScene.getSceneComponent("root");
    SceneComponent button1 = myScene.getSceneComponent("button1");
    SceneComponent button2 = myScene.getSceneComponent("button2");
    SceneComponent inner = myScene.getSceneComponent("inner");
    SceneComponent textView = myScene.getSceneComponent("textView");

    DisplayList displayList = new DisplayList();


    // Step1: testing dragging anchor of textView
    myInteraction.select("textView", true);
    myInteraction.mouseDown("textView", AnchorTarget.Type.LEFT);
    myInteraction.mouseDrag(90, 90);

    // root, button1, and button2 don't render anything.
    renderAnchorTargetsToDisplayList(root, displayList);
    renderAnchorTargetsToDisplayList(button1, displayList);
    renderAnchorTargetsToDisplayList(button2, displayList);
    assertEmpty(displayList.getCommands());

    // we don't render edge Anchors.
    renderAnchorTargetsToDisplayList(inner, displayList);
    assertEmpty(displayList.getCommands());
    myInteraction.mouseRelease(90, 90);

    // Step2: test dragging anchor of button1
    myInteraction.select("button1", true);
    myInteraction.mouseDown("button1", AnchorTarget.Type.LEFT);
    myInteraction.mouseDrag(90, 90);

    // TextView render nothing because button1 cannot create constraint with it.
    renderAnchorTargetsToDisplayList(textView, displayList);
    assertEmpty(displayList.getCommands());

    // we don't render edge Anchors.
    renderAnchorTargetsToDisplayList(root, displayList);
    assertEmpty(displayList.getCommands());

    // button2 render 2 Anchors: left and right
    renderAnchorTargetsToDisplayList(button2, displayList);
    assertSize(2, displayList.getCommands());
    displayList.clear();

    // inner constraint layout render 2 circle anchors because it is sibling of button1. button1 can create constraint with it.
    renderAnchorTargetsToDisplayList(inner, displayList);
    assertSize(2, displayList.getCommands());
    displayList.clear();
    myInteraction.mouseRelease(90, 90);

    // Step3: test dragging baseline Anchor of button1
    myInteraction.select("button1", true);
    // toggle baseline.
    myInteraction.performViewAction(button1, target -> target instanceof BaseLineToggleViewAction);
    myInteraction.mouseDown("button1", AnchorTarget.Type.BASELINE);
    myInteraction.mouseDrag(90, 90);

    // textView doesn't render any Anchor.
    renderAnchorTargetsToDisplayList(textView, displayList);
    assertEmpty(displayList.getCommands());

    // button2 render one Anchor, which is Baseline Anchor
    renderAnchorTargetsToDisplayList(button2, displayList);
    assertSize(1, displayList.getCommands());

    myInteraction.mouseRelease(90, 90);
  }

  public void testClickOnConnectedAnchor() {
    myInteraction.select("button3", true);
    myInteraction.mouseDown("button3", AnchorTarget.Type.TOP);
    MotionLayoutAnchorTarget target =
      (MotionLayoutAnchorTarget)AnchorTarget.findAnchorTarget(myScene.getSceneComponent("button3"), AnchorTarget.Type.TOP);

    assertTrue(target.isConnected());
    myInteraction.mouseRelease("button3", AnchorTarget.Type.TOP);
    assertTrue(target.isConnected());

    myInteraction.setModifiersEx(AdtUiUtils.getActionMask());
    myInteraction.mouseDown("button3", AnchorTarget.Type.TOP);
    myInteraction.mouseRelease("button3", AnchorTarget.Type.TOP);
    assertFalse(target.isConnected());
  }

  private void renderAnchorTargetsToDisplayList(@NotNull SceneComponent component, @NotNull DisplayList displayList) {
    SceneContext context = mySceneManager.getSceneViews().get(0).getContext();
    component.getTargets()
      .stream()
      .filter(it -> it instanceof AnchorTarget)
      .forEach(it -> it.render(displayList, context));
  }

  //public void testCannotDragEdgeConstraint() {
  //  myInteraction.select("textView", true);
  //  myInteraction.mouseDown("inner", AnchorTarget.Type.TOP);
  //  myInteraction.mouseDrag(90, 90);
  //
  //  SceneComponent inner = myScene.getSceneComponent("inner");
  //  AnchorTarget topTarget = AnchorTarget.findAnchorTarget(inner, AnchorTarget.Type.TOP);
  //
  //  assertNotNull(topTarget);
  //  assertNotSame(topTarget, myScene.getInteractingTarget());
  //}

  public void testTryingToConnectWithNullId() {
    AnchorTarget target = AnchorTarget.findAnchorTarget(myScene.getSceneComponent("button2"), AnchorTarget.Type.TOP);
    float targetX = target.getCenterX();
    float targetY = target.getCenterY();

    myInteraction.select("button2", true);
    // Button2 has a connection from a component with a null id.
    myInteraction.mouseDown("button2", AnchorTarget.Type.TOP);
    myInteraction.mouseDrag(targetX, targetY + 1);

    // Should be able to connect to button 1.
    assertNotNull(DecoratorUtilities.getTryingToConnectState(myScene.getSceneComponent("button1").getNlComponent()));
  }

  public void testTooltipWithDeleteHint() {
    SceneComponent component = myScene.getSceneComponent("button3");
    component.getTargets().stream().filter(e -> e instanceof AnchorTarget).forEach(target -> {
      assertInstanceOf(target, MotionLayoutAnchorTarget.class);

      MotionLayoutAnchorTarget constraintTarget = (MotionLayoutAnchorTarget) target;
      if (constraintTarget.isConnected()) {
        String toolTip = constraintTarget.getToolTipText();

        // Should match 'Delete ....(ctrl+Click)' or 'Delete ...(unicodeChar+Click)'
        assertTrue(toolTip.matches("Delete.+[(](\\w+|.)[+]Click[)]"));
      }
    });

  }

  public void testCannotBeClickedByRightClickEvent() {
    SceneComponent root = myScene.getSceneComponent("root");
    SceneComponent inner = myScene.getSceneComponent("inner");
    ScenePicker picker = new ScenePicker();

    MotionLayoutAnchorTarget topEdge = new MotionLayoutAnchorTarget(AnchorTarget.Type.TOP, true);
    topEdge.setComponent(root);
    topEdge.addHit(myScreen.getScreen().getContext(), picker, InputEvent.BUTTON3_DOWN_MASK);
<<<<<<< HEAD
    picker.find(inner.getCenterX(), inner.getDrawY() - 200);
    Mockito.verify(listener, Mockito.never()).over(Mockito.eq(topEdge), Mockito.anyDouble());
=======
    assertTrue(picker.find(inner.getCenterX(), inner.getDrawY() - 200).isEmpty());
>>>>>>> 8b7d83e8

    MotionLayoutAnchorTarget leftEdge = new MotionLayoutAnchorTarget(AnchorTarget.Type.LEFT, true);
    leftEdge.setComponent(root);
    leftEdge.addHit(myScreen.getScreen().getContext(), picker, InputEvent.BUTTON3_DOWN_MASK);
    picker.find(inner.getDrawX() - 200, inner.getCenterY());
<<<<<<< HEAD
    Mockito.verify(listener, Mockito.never()).over(Mockito.eq(leftEdge), Mockito.anyDouble());
=======
    assertTrue(picker.find(inner.getDrawX() - 200, inner.getCenterY()).isEmpty());
>>>>>>> 8b7d83e8
  }

  @Override
  public ModelBuilder createModel() {
    return model("model.xml", component(AndroidXConstants.MOTION_LAYOUT.defaultName())
      .id("@+id/root")
      .withBounds(0, 0, 1000, 1000)
      .children(component(BUTTON)
                  .id("@+id/button1")
                  .withBounds(10, 10, 10, 10),
                component(BUTTON)
                  .id("@id/button2")
                  .withBounds(10, 30, 10, 10),
                component(BUTTON)
                  .id("@+id/button3")
                  .withBounds(30, 40, 10, 10)
                  .withAttribute(SdkConstants.SHERPA_URI, SdkConstants.ATTR_LAYOUT_TOP_TO_TOP_OF, "@id/root")
                  .withAttribute(SdkConstants.ANDROID_URI, SdkConstants.ATTR_LAYOUT_MARGIN_TOP, "20dp"),
                component(BUTTON)
                  // Button with no id defined.
                  .withBounds(10, 40, 10, 10)
                  .withAttribute(SdkConstants.SHERPA_URI, SdkConstants.ATTR_LAYOUT_TOP_TO_BOTTOM_OF, "@id/button2"),
                 component(CONSTRAINT_LAYOUT.defaultName())
                  .id("@+id/inner")
                  .withBounds(200, 200, 200, 200)
                  .width("100dp")
                  .height("100dp")
                  .withAttribute(SdkConstants.SHERPA_URI, SdkConstants.ATTR_LAYOUT_EDITOR_ABSOLUTE_X, "100dp")
                  .withAttribute(SdkConstants.SHERPA_URI, SdkConstants.ATTR_LAYOUT_EDITOR_ABSOLUTE_Y, "100dp")
                  .children(
                    component(TEXT_VIEW)
                      .id("@+id/textView")
                      .withBounds(300, 300, 100, 50)
                      .width("50dp")
                      .height("25dp")
                      .withAttribute(SdkConstants.SHERPA_URI, SdkConstants.ATTR_LAYOUT_EDITOR_ABSOLUTE_X, "50dp")
                      .withAttribute(SdkConstants.SHERPA_URI, SdkConstants.ATTR_LAYOUT_EDITOR_ABSOLUTE_Y, "50dp")
      ))
    );
  }
}<|MERGE_RESOLUTION|>--- conflicted
+++ resolved
@@ -38,10 +38,6 @@
 import java.awt.event.InputEvent;
 import java.util.Optional;
 import org.jetbrains.annotations.NotNull;
-<<<<<<< HEAD
-import org.mockito.Mockito;
-=======
->>>>>>> 8b7d83e8
 
 public class MotionLayoutAnchorTargetTest extends SceneTest {
 
@@ -412,22 +408,13 @@
     MotionLayoutAnchorTarget topEdge = new MotionLayoutAnchorTarget(AnchorTarget.Type.TOP, true);
     topEdge.setComponent(root);
     topEdge.addHit(myScreen.getScreen().getContext(), picker, InputEvent.BUTTON3_DOWN_MASK);
-<<<<<<< HEAD
-    picker.find(inner.getCenterX(), inner.getDrawY() - 200);
-    Mockito.verify(listener, Mockito.never()).over(Mockito.eq(topEdge), Mockito.anyDouble());
-=======
     assertTrue(picker.find(inner.getCenterX(), inner.getDrawY() - 200).isEmpty());
->>>>>>> 8b7d83e8
 
     MotionLayoutAnchorTarget leftEdge = new MotionLayoutAnchorTarget(AnchorTarget.Type.LEFT, true);
     leftEdge.setComponent(root);
     leftEdge.addHit(myScreen.getScreen().getContext(), picker, InputEvent.BUTTON3_DOWN_MASK);
     picker.find(inner.getDrawX() - 200, inner.getCenterY());
-<<<<<<< HEAD
-    Mockito.verify(listener, Mockito.never()).over(Mockito.eq(leftEdge), Mockito.anyDouble());
-=======
     assertTrue(picker.find(inner.getDrawX() - 200, inner.getCenterY()).isEmpty());
->>>>>>> 8b7d83e8
   }
 
   @Override
