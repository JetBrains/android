<?xml version="1.0" encoding="UTF-8"?>
<module type="JAVA_MODULE" version="4">
  <component name="NewModuleRootManager" inherit-compiler-output="true">
    <exclude-output />
    <content url="file://$MODULE_DIR$">
      <sourceFolder url="file://$MODULE_DIR$/src" isTestSource="false" />
    </content>
    <orderEntry type="inheritedJdk" />
    <orderEntry type="sourceFolder" forTests="false" />
<<<<<<< HEAD
    <orderEntry type="library" name="jetbrains-annotations-java5" level="project" />
    <orderEntry type="module" module-name="intellij.platform.util" />
    <orderEntry type="module" module-name="intellij.platform.editor" />
    <orderEntry type="module" module-name="intellij.platform.core" />
=======
>>>>>>> cdc83e4e
    <orderEntry type="module" module-name="intellij.android.adt.ui" />
    <orderEntry type="module" module-name="intellij.android.layout-ui" />
    <orderEntry type="module" module-name="analytics-tracker" />
    <orderEntry type="module" module-name="intellij.android.artwork" />
    <orderEntry type="module" module-name="android.sdktools.layoutinspector" />
    <orderEntry type="module" module-name="intellij.android.common" />
    <orderEntry type="module" module-name="intellij.android.observable" />
    <orderEntry type="module" module-name="android.sdktools.flags" />
    <orderEntry type="module" module-name="android.sdktools.ddmlib" />
    <orderEntry type="module" module-name="intellij.android.core" />
    <orderEntry type="library" name="studio-analytics-proto" level="project" />
<<<<<<< HEAD
    <orderEntry type="module" module-name="intellij.platform.debugger" />
    <orderEntry type="module" module-name="intellij.platform.core.ui" />
=======
>>>>>>> cdc83e4e
  </component>
</module><|MERGE_RESOLUTION|>--- conflicted
+++ resolved
@@ -7,28 +7,27 @@
     </content>
     <orderEntry type="inheritedJdk" />
     <orderEntry type="sourceFolder" forTests="false" />
-<<<<<<< HEAD
-    <orderEntry type="library" name="jetbrains-annotations-java5" level="project" />
     <orderEntry type="module" module-name="intellij.platform.util" />
     <orderEntry type="module" module-name="intellij.platform.editor" />
     <orderEntry type="module" module-name="intellij.platform.core" />
-=======
->>>>>>> cdc83e4e
     <orderEntry type="module" module-name="intellij.android.adt.ui" />
     <orderEntry type="module" module-name="intellij.android.layout-ui" />
     <orderEntry type="module" module-name="analytics-tracker" />
+    <orderEntry type="module" module-name="intellij.platform.ide" />
     <orderEntry type="module" module-name="intellij.android.artwork" />
     <orderEntry type="module" module-name="android.sdktools.layoutinspector" />
+    <orderEntry type="library" name="kotlin-stdlib-jdk8" level="project" />
+    <orderEntry type="module" module-name="intellij.platform.ide.impl" />
+    <orderEntry type="module" module-name="intellij.platform.images" />
     <orderEntry type="module" module-name="intellij.android.common" />
     <orderEntry type="module" module-name="intellij.android.observable" />
     <orderEntry type="module" module-name="android.sdktools.flags" />
+    <orderEntry type="module" module-name="intellij.xml.psi.impl" />
     <orderEntry type="module" module-name="android.sdktools.ddmlib" />
     <orderEntry type="module" module-name="intellij.android.core" />
+    <orderEntry type="library" name="protobuf" level="project" />
     <orderEntry type="library" name="studio-analytics-proto" level="project" />
-<<<<<<< HEAD
     <orderEntry type="module" module-name="intellij.platform.debugger" />
     <orderEntry type="module" module-name="intellij.platform.core.ui" />
-=======
->>>>>>> cdc83e4e
   </component>
 </module>