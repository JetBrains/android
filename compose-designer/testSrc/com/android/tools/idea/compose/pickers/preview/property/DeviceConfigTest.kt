--- conflicted
+++ resolved
@@ -21,10 +21,6 @@
 import com.android.tools.preview.config.Orientation
 import com.android.tools.preview.config.Shape
 import com.android.tools.preview.config.toMutableConfig
-<<<<<<< HEAD
-=======
-import kotlin.test.assertNotNull
->>>>>>> 0d09370c
 import org.junit.Assert.assertEquals
 import org.junit.Assert.assertFalse
 import org.junit.Assert.assertNull
@@ -234,33 +230,21 @@
       parseDeviceSpec(
           "spec:id=reference_foldable,shape=Normal,width=673,height=841,unit=dp,dpi=420"
         )!!
-<<<<<<< HEAD
-        .deviceId
-=======
-        .deviceId,
->>>>>>> 0d09370c
+        .deviceId,
     )
     assertEquals(
       "_device_class_tablet",
       parseDeviceSpec(
           "spec:id=reference_tablet,shape=Normal,width=1280,height=800,unit=dp,dpi=240"
         )!!
-<<<<<<< HEAD
-        .deviceId
-=======
-        .deviceId,
->>>>>>> 0d09370c
+        .deviceId,
     )
     assertEquals(
       "_device_class_desktop",
       parseDeviceSpec(
           "spec:id=reference_desktop,shape=Normal,width=1920,height=1080,unit=dp,dpi=160"
         )!!
-<<<<<<< HEAD
-        .deviceId
-=======
-        .deviceId,
->>>>>>> 0d09370c
+        .deviceId,
     )
   }
 }
