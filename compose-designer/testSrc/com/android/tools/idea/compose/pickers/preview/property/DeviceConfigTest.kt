/*
 * Copyright (C) 2021 The Android Open Source Project
 *
 * Licensed under the Apache License, Version 2.0 (the "License");
 * you may not use this file except in compliance with the License.
 * You may obtain a copy of the License at
 *
 *      http://www.apache.org/licenses/LICENSE-2.0
 *
 * Unless required by applicable law or agreed to in writing, software
 * distributed under the License is distributed on an "AS IS" BASIS,
 * WITHOUT WARRANTIES OR CONDITIONS OF ANY KIND, either express or implied.
 * See the License for the specific language governing permissions and
 * limitations under the License.
 */
package com.android.tools.idea.compose.pickers.preview.property

import com.android.tools.preview.config.Cutout
import com.android.tools.preview.config.DeviceConfig
import com.android.tools.preview.config.DimUnit
import com.android.tools.preview.config.MutableDeviceConfig
import com.android.tools.preview.config.Navigation
import com.android.tools.preview.config.Orientation
import com.android.tools.preview.config.REFERENCE_DESKTOP_SPEC
import com.android.tools.preview.config.REFERENCE_FOLDABLE_SPEC
import com.android.tools.preview.config.REFERENCE_PHONE_SPEC
import com.android.tools.preview.config.REFERENCE_TABLET_SPEC
import com.android.tools.preview.config.Shape
import com.android.tools.preview.config.toMutableConfig
import org.junit.Assert.assertEquals
import org.junit.Assert.assertFalse
import org.junit.Assert.assertNull
import org.junit.Assert.assertTrue
import org.junit.Test
import kotlin.test.assertNotNull

internal class DeviceConfigTest {
  @Test
  fun parseTest() {
    var config = parseDeviceSpec(null)
    assertNull(config)

    config = parseDeviceSpec("spec:width=120px,height=240px,dpi=480")
    assertNotNull(config)
    assertNull(config.deviceId)
    assertEquals(120f, config.width)
    assertEquals(240f, config.height)
    assertEquals(DimUnit.px, config.dimUnit)
    assertEquals(480, config.dpi)
    assertEquals(Orientation.portrait, config.orientation)

    config = parseDeviceSpec("spec:isRound=true,width=240px,height=120px")
    assertNotNull(config)
    assertNull(config.deviceId)
    assertEquals(Orientation.landscape, config.orientation)
    assertEquals(Shape.Round, config.shape)

    // Additional parameters ignored, should be handled by Inspections
    assertNotNull(
      parseDeviceSpec("spec:id=myId,isRound=true,width=240px,height=120px,dpi=480,foo=bar")
    )

    // Invalid values in known parameters, should fail to parse
    assertNull(parseDeviceSpec("spec:width=invalid,height=1920,dpi=invalid"))

    // Missing required parameters, should fail to parse
    assertNull(parseDeviceSpec("spec:isRound=true,width=240px"))
  }

  @Test
  fun parseTestDeviceSpecLanguage() {
    var config =
      parseDeviceSpec(
        "spec:width=1080.1px,height=1920.2px,dpi=320,isRound=true,chinSize=50.3px,orientation=landscape,cutout=corner,navigation=buttons"
      )
    assertNotNull(config)
    assertEquals(1080.1f, config.width)
    assertEquals(1920.2f, config.height)
    assertEquals(320, config.dpi)
    assertTrue(config.isRound)
    assertEquals(50.3f, config.chinSize)
    assertEquals(DimUnit.px, config.dimUnit)
    assertEquals(Orientation.landscape, config.orientation)
    assertEquals(Cutout.corner, config.cutout)
    assertEquals(Navigation.buttons, config.navigation)

    config = parseDeviceSpec("spec:width=200.4dp,height=300.5dp,chinSize=10.6dp")
    assertNotNull(config)
    assertEquals(200.4f, config.width)
    assertEquals(300.5f, config.height)
    assertEquals(420, config.dpi)
    assertTrue(config.isRound)
    assertEquals(10.6f, config.chinSize)
    assertEquals(DimUnit.dp, config.dimUnit)

    // Verify default values
    config = parseDeviceSpec("spec:width=300dp,height=200dp")
    assertNotNull(config)
    assertEquals(420, config.dpi)
    assertFalse(config.isRound)
    assertEquals(0f, config.chinSize)
    assertEquals(Orientation.landscape, config.orientation) // orientation implied
    assertEquals(Cutout.none, config.cutout)
    assertEquals(Navigation.gesture, config.navigation)
    config = parseDeviceSpec("spec:width=100dp,height=200dp")
    assertNotNull(config)
    assertEquals(Orientation.portrait, config.orientation) // orientation implied

    // Width & height required
    assertNull(parseDeviceSpec("spec:width=100dp"))
    assertNull(parseDeviceSpec("spec:height=100dp"))

    // Width & height should have matching units
    assertNull(parseDeviceSpec("spec:width=100dp,height=1920px"))

    // Width, height & chinSize (when present) should have matching units
    assertNull(parseDeviceSpec("spec:width=100dp,height=200dp,chinSize=200px"))
    assertNull(parseDeviceSpec("spec:width=100px,height=200px,chinSize=200dp"))
  }

  @Test
  fun modificationsTest() {
    val config = MutableDeviceConfig()
    assertEquals(411f, config.width)
    assertEquals(891f, config.height)

    config.dimUnit = DimUnit.px
    assertEquals(1078.875f, config.width)
    assertEquals(2338.875f, config.height)

    // We change the dpi, which should result in different dimensions in dp (half pixel density =
    // twice as the length on each dimension)
    config.dpi = config.dpi / 2
    config.dimUnit = DimUnit.dp
    assertEquals(822f, config.width)
    assertEquals(1782f, config.height)

    assertEquals(Orientation.portrait, config.orientation)

    val temp = config.width
    config.width = config.height
    config.height = temp
    // Have to manually change the orientation
    assertEquals(Orientation.portrait, config.orientation)

    val tempW = config.width
    val tempH = config.height

    // After orientation change, width and height should remain the same
    config.orientation = Orientation.landscape
    assertEquals(tempW, config.width)
    assertEquals(tempH, config.height)
  }

  @Test
  fun deviceSpecLanguageString() {
    // For usage with DeviceSpec Language
    var config =
      DeviceConfig(
        width = 100f,
        height = 200f,
        dimUnit = DimUnit.dp,
        dpi = 300,
        shape = Shape.Round,
        chinSize = 40f,
        cutout = Cutout.double,
        navigation = Navigation.buttons,
      )
    assertEquals(
      "spec:width=100dp,height=200dp,dpi=300,isRound=true,chinSize=40dp,cutout=double,navigation=buttons",
      config.deviceSpec(),
    )

    // Orientation change is reflected as a parameter with the DeviceSpec Language
    assertEquals(
      "spec:width=100dp,height=200dp,dpi=300,isRound=true,chinSize=40dp,orientation=landscape,cutout=double,navigation=buttons",
      config.toMutableConfig().apply { orientation = Orientation.landscape }.deviceSpec(),
    )

    // Implied Orientation of width/height is not reflected in spec
    config = DeviceConfig(width = 200f, height = 100f, orientation = Orientation.landscape)
    assertEquals("spec:width=200dp,height=100dp", config.deviceSpec())
    config = DeviceConfig(width = 200f, height = 100f, orientation = Orientation.portrait)
    assertEquals("spec:width=200dp,height=100dp,orientation=portrait", config.deviceSpec())

    // Parameters with default values are not shown (except for width & height)
    // Default dpi not shown
    config =
      DeviceConfig(
        width = 100f,
        height = 200f,
        dimUnit = DimUnit.dp,
        dpi = 420,
        shape = Shape.Round,
        chinSize = 40f,
        cutout = Cutout.double,
        navigation = Navigation.buttons,
      )
    assertEquals(
      "spec:width=100dp,height=200dp,isRound=true,chinSize=40dp,cutout=double,navigation=buttons",
      config.deviceSpec(),
    )

    // Default chinSize not shown
    config =
      DeviceConfig(
        width = 100f,
        height = 200f,
        dimUnit = DimUnit.dp,
        dpi = 420,
        shape = Shape.Round,
        chinSize = 0f,
        cutout = Cutout.double,
        navigation = Navigation.buttons,
      )
    assertEquals(
      "spec:width=100dp,height=200dp,isRound=true,cutout=double,navigation=buttons",
      config.deviceSpec(),
    )

    // Default isRound not shown, chinSize is dependent on device being round
    config =
      DeviceConfig(
        width = 100f,
        height = 200f,
        dimUnit = DimUnit.dp,
        dpi = 420,
        shape = Shape.Normal,
        chinSize = 40f,
        cutout = Cutout.double,
        navigation = Navigation.buttons,
      )
    assertEquals(
      "spec:width=100dp,height=200dp,cutout=double,navigation=buttons",
      config.deviceSpec(),
    )

    // Default cutout not shown
    config =
      DeviceConfig(
        width = 100f,
        height = 200f,
        dimUnit = DimUnit.dp,
        dpi = 420,
        shape = Shape.Normal,
        chinSize = 40f,
        cutout = Cutout.none,
        navigation = Navigation.buttons,
      )
    assertEquals("spec:width=100dp,height=200dp,navigation=buttons", config.deviceSpec())

    // Default navigation not shown
    config =
      DeviceConfig(
        width = 100f,
        height = 200f,
        dimUnit = DimUnit.dp,
        dpi = 420,
        shape = Shape.Normal,
        chinSize = 40f,
        cutout = Cutout.none,
        navigation = Navigation.gesture,
      )
    assertEquals("spec:width=100dp,height=200dp", config.deviceSpec())

    // For DeviceSpec Language, one decimal for floating point supported
    assertEquals(
      "spec:width=123.5dp,height=567.9dp",
      DeviceConfig(width = 123.45f, height = 567.89f).deviceSpec(),
    )
  }

  @Test
  fun testReferenceDevicesIdInjection() {
    assertEquals("_device_class_phone", parseDeviceSpec(REFERENCE_PHONE_SPEC)!!.deviceId)
    assertEquals("_device_class_foldable", parseDeviceSpec(REFERENCE_FOLDABLE_SPEC)!!.deviceId)
    assertEquals("_device_class_tablet", parseDeviceSpec(REFERENCE_TABLET_SPEC)!!.deviceId)
    assertEquals("_device_class_desktop", parseDeviceSpec(REFERENCE_DESKTOP_SPEC)!!.deviceId)
<<<<<<< HEAD
  }

  /**
   * Checks that certain old Compose pre-1.8 unsupported specs are replaced with newer supported
   * ones.
   */
  @Test
  fun testSpecPatching() {
    assertEquals(
      "_device_class_tablet",
      parseDeviceSpec(
          "spec:id=reference_tablet,shape=Normal,width=1280,height=800,unit=dp,dpi=240"
        )!!
        .deviceId,
    )
    assertEquals(
      "_device_class_phone",
      parseDeviceSpec("spec:id=reference_phone,shape=Normal,width=411,height=891,unit=dp,dpi=420")!!
        .deviceId,
    )
=======
>>>>>>> 3a514de0
  }
}

private fun parseDeviceSpec(deviceSpec: String?): DeviceConfig? {
  return DeviceConfig.toDeviceConfigOrNull(deviceSpec, emptyList())
}<|MERGE_RESOLUTION|>--- conflicted
+++ resolved
@@ -276,7 +276,6 @@
     assertEquals("_device_class_foldable", parseDeviceSpec(REFERENCE_FOLDABLE_SPEC)!!.deviceId)
     assertEquals("_device_class_tablet", parseDeviceSpec(REFERENCE_TABLET_SPEC)!!.deviceId)
     assertEquals("_device_class_desktop", parseDeviceSpec(REFERENCE_DESKTOP_SPEC)!!.deviceId)
-<<<<<<< HEAD
   }
 
   /**
@@ -297,8 +296,6 @@
       parseDeviceSpec("spec:id=reference_phone,shape=Normal,width=411,height=891,unit=dp,dpi=420")!!
         .deviceId,
     )
-=======
->>>>>>> 3a514de0
   }
 }
 
