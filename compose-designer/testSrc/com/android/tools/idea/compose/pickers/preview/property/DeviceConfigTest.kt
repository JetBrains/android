--- conflicted
+++ resolved
@@ -276,8 +276,6 @@
     assertEquals("_device_class_foldable", parseDeviceSpec(REFERENCE_FOLDABLE_SPEC)!!.deviceId)
     assertEquals("_device_class_tablet", parseDeviceSpec(REFERENCE_TABLET_SPEC)!!.deviceId)
     assertEquals("_device_class_desktop", parseDeviceSpec(REFERENCE_DESKTOP_SPEC)!!.deviceId)
-<<<<<<< HEAD
-=======
   }
 
   /**
@@ -298,7 +296,6 @@
       parseDeviceSpec("spec:id=reference_phone,shape=Normal,width=411,height=891,unit=dp,dpi=420")!!
         .deviceId,
     )
->>>>>>> 8b7d83e8
   }
 }
 
