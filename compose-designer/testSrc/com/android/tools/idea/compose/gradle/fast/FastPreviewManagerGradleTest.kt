--- conflicted
+++ resolved
@@ -53,9 +53,6 @@
 import com.intellij.psi.SmartPsiElementPointer
 import com.intellij.testFramework.PlatformTestUtil
 import com.intellij.testFramework.runInEdtAndWait
-<<<<<<< HEAD
-import kotlinx.coroutines.CoroutineScope
-=======
 import java.io.File
 import java.io.PrintWriter
 import java.io.StringWriter
@@ -65,7 +62,6 @@
 import java.util.concurrent.atomic.AtomicLong
 import kotlin.concurrent.thread
 import kotlin.time.Duration.Companion.seconds
->>>>>>> 8b7d83e8
 import kotlinx.coroutines.runBlocking
 import kotlinx.coroutines.withContext
 import org.jetbrains.android.uipreview.ModuleClassLoaderOverlays
@@ -78,44 +74,6 @@
 import org.junit.Before
 import org.junit.Rule
 import org.junit.Test
-<<<<<<< HEAD
-import org.junit.runner.RunWith
-import org.junit.runners.Parameterized
-import java.io.File
-import java.io.PrintWriter
-import java.io.StringWriter
-import java.nio.file.Files
-import java.nio.file.Paths
-import java.util.concurrent.CountDownLatch
-import java.util.concurrent.atomic.AtomicLong
-import kotlin.concurrent.thread
-import kotlin.time.Duration.Companion.seconds
-
-/**
- * This factory will instantiate [OutOfProcessCompilerDaemonClientImpl] for the given version. This
- * factory will try to find a daemon for the given specific version or fallback to a stable one if
- * the specific one is not found. For example, for `1.1.0-alpha02`, this factory will try to locate
- * the jar for the daemon `kotlin-compiler-daemon-1.1.0-alpha02.jar`. If not found, it will
- * alternatively try `kotlin-compiler-daemon-1.1.0.jar` since it should be compatible.
- */
-private fun defaultDaemonFactory(
-  version: String,
-  log: Logger,
-  scope: CoroutineScope,
-): CompilerDaemonClient {
-  return OutOfProcessCompilerDaemonClientImpl(version, scope, log)
-}
-
-@RunWith(Parameterized::class)
-class FastPreviewManagerGradleTest(private val useEmbeddedCompiler: Boolean) {
-  companion object {
-    @Suppress("unused") // Used by JUnit via reflection
-    @JvmStatic
-    @get:Parameterized.Parameters(name = "useEmbeddedCompiler = {0}")
-    val useEmbeddedCompilerValues = listOf(true) // TODO: add "false" back after compose 1.3 release
-  }
-=======
->>>>>>> 8b7d83e8
 
 class FastPreviewManagerGradleTest {
   @get:Rule val projectRule = ComposeGradleProjectRule(SIMPLE_COMPOSE_PROJECT_PATH)
@@ -265,13 +223,6 @@
 
   @Test
   fun testMultipleFilesCompileSuccessfully() {
-<<<<<<< HEAD
-    // TODO(352403444): K2 fails on this test. After fixing it, re-enable this test for K2.
-    if (KotlinPluginModeProvider.isK2Mode()) return
-
-    val module = runReadAction { ModuleUtilCore.findModuleForPsiElement(psiMainFile)!! }
-=======
->>>>>>> 8b7d83e8
     val psiSecondFile = runReadAction {
       val vFile =
         projectRule.project
@@ -321,11 +272,7 @@
             .also {
               // Normally initialized from a run configuration triggering deployment.
               it.setApplicationLiveEditServicesForTests(
-<<<<<<< HEAD
-                ApplicationLiveEditServices.Legacy(projectRule.project)
-=======
                 ApplicationLiveEditServices.LegacyForTests(projectRule.project)
->>>>>>> 8b7d83e8
               )
             }
             .compile(listOf(LiveEditCompilerInput(psiMainFile, PsiState(psiMainFile))))
