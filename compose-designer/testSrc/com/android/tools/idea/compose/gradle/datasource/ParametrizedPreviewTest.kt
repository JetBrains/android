--- conflicted
+++ resolved
@@ -15,16 +15,10 @@
  */
 package com.android.tools.idea.compose.gradle.datasource
 
-<<<<<<< HEAD
 import com.android.test.testutils.TestUtils.resolveWorkspacePath
-import com.android.testutils.delayUntilCondition
-import com.android.tools.idea.compose.UiCheckModeFilter
-=======
-import com.android.testutils.TestUtils.resolveWorkspacePath
 import com.android.testutils.delayUntilCondition
 import com.android.tools.idea.compose.PsiComposePreviewElement
 import com.android.tools.idea.compose.PsiComposePreviewElementInstance
->>>>>>> 0d09370c
 import com.android.tools.idea.compose.gradle.DEFAULT_KOTLIN_VERSION
 import com.android.tools.idea.compose.gradle.renderer.renderPreviewElementForResult
 import com.android.tools.idea.compose.preview.AnnotationFilePreviewElementFinder
@@ -32,13 +26,6 @@
 import com.android.tools.idea.compose.preview.SIMPLE_COMPOSE_PROJECT_PATH
 import com.android.tools.idea.compose.preview.SimpleComposeAppPaths
 import com.android.tools.idea.compose.preview.TestComposePreviewView
-<<<<<<< HEAD
-import com.android.tools.idea.concurrency.awaitStatus
-import com.android.tools.idea.editors.build.ProjectStatus
-import com.android.tools.idea.preview.PreviewElementProvider
-import com.android.tools.idea.preview.StaticPreviewProvider
-import com.android.tools.idea.preview.modes.PreviewMode
-=======
 import com.android.tools.idea.compose.preview.waitForAllRefreshesToFinish
 import com.android.tools.idea.concurrency.asCollection
 import com.android.tools.idea.concurrency.awaitStatus
@@ -49,7 +36,6 @@
 import com.android.tools.idea.preview.modes.PreviewMode
 import com.android.tools.idea.preview.modes.UiCheckInstance
 import com.android.tools.idea.preview.uicheck.UiCheckModeFilter
->>>>>>> 0d09370c
 import com.android.tools.idea.rendering.StudioRenderService
 import com.android.tools.idea.rendering.createNoSecurityRenderService
 import com.android.tools.idea.testing.AgpVersionSoftwareEnvironmentDescriptor.Companion.AGP_CURRENT
@@ -58,10 +44,6 @@
 import com.android.tools.idea.uibuilder.editor.multirepresentation.PreferredVisibility
 import com.android.tools.idea.uibuilder.surface.NlDesignSurface
 import com.android.tools.idea.uibuilder.visual.visuallint.VisualLintService
-<<<<<<< HEAD
-import com.android.tools.preview.ComposePreviewElement
-=======
->>>>>>> 0d09370c
 import com.android.tools.preview.ComposePreviewElementInstance
 import com.android.tools.preview.FAKE_PREVIEW_PARAMETER_PROVIDER_METHOD
 import com.android.tools.preview.ParametrizedComposePreviewElementInstance
@@ -77,10 +59,6 @@
 import com.intellij.psi.PsiManager
 import com.intellij.testFramework.EdtRule
 import com.intellij.testFramework.assertInstanceOf
-<<<<<<< HEAD
-=======
-import kotlin.time.Duration.Companion.seconds
->>>>>>> 0d09370c
 import kotlinx.coroutines.runBlocking
 import org.junit.After
 import org.junit.Assert
@@ -142,21 +120,13 @@
     val parametrizedPreviews =
       VfsUtil.findRelativeFile(
         SimpleComposeAppPaths.APP_PARAMETRIZED_PREVIEWS.path,
-<<<<<<< HEAD
-        ProjectRootManager.getInstance(project).contentRoots[0]
-=======
         ProjectRootManager.getInstance(project).contentRoots[0],
->>>>>>> 0d09370c
       ) ?: throw RuntimeException("Cannot find relative file")
 
     run {
       val elements =
         StaticPreviewProvider(
-<<<<<<< HEAD
-            AnnotationFilePreviewElementFinder.findPreviewMethods(project, parametrizedPreviews)
-=======
-            AnnotationFilePreviewElementFinder.findPreviewElements(project, parametrizedPreviews)
->>>>>>> 0d09370c
+            AnnotationFilePreviewElementFinder.findPreviewElements(project, parametrizedPreviews)
               .filter { it.displaySettings.name == "TestWithProvider" }
           )
           .resolve()
@@ -176,11 +146,7 @@
     run {
       val elements =
         StaticPreviewProvider(
-<<<<<<< HEAD
-            AnnotationFilePreviewElementFinder.findPreviewMethods(project, parametrizedPreviews)
-=======
-            AnnotationFilePreviewElementFinder.findPreviewElements(project, parametrizedPreviews)
->>>>>>> 0d09370c
+            AnnotationFilePreviewElementFinder.findPreviewElements(project, parametrizedPreviews)
               .filter { it.displaySettings.name == "TestWithProviderInExpression" }
           )
           .resolve()
@@ -201,11 +167,7 @@
     run {
       val elements =
         StaticPreviewProvider(
-<<<<<<< HEAD
-            AnnotationFilePreviewElementFinder.findPreviewMethods(project, parametrizedPreviews)
-=======
-            AnnotationFilePreviewElementFinder.findPreviewElements(project, parametrizedPreviews)
->>>>>>> 0d09370c
+            AnnotationFilePreviewElementFinder.findPreviewElements(project, parametrizedPreviews)
               .filter { it.displaySettings.name == "TestLorem" }
           )
           .resolve()
@@ -226,11 +188,7 @@
     run {
       val elements =
         StaticPreviewProvider(
-<<<<<<< HEAD
-            AnnotationFilePreviewElementFinder.findPreviewMethods(project, parametrizedPreviews)
-=======
-            AnnotationFilePreviewElementFinder.findPreviewElements(project, parametrizedPreviews)
->>>>>>> 0d09370c
+            AnnotationFilePreviewElementFinder.findPreviewElements(project, parametrizedPreviews)
               .filter { it.displaySettings.name == "TestFailingProvider" }
           )
           .resolve()
@@ -242,11 +200,7 @@
         // pointing to the fake method used to handle failures to load the PreviewParameterProvider.
         assertEquals(
           "google.simpleapplication.FailingProvider.$FAKE_PREVIEW_PARAMETER_PROVIDER_METHOD",
-<<<<<<< HEAD
-          it.methodFqn
-=======
           it.methodFqn,
->>>>>>> 0d09370c
         )
         assertTrue(it is SingleComposePreviewElementInstance)
         assertNull(
@@ -261,11 +215,7 @@
     run {
       val elements =
         StaticPreviewProvider(
-<<<<<<< HEAD
-            AnnotationFilePreviewElementFinder.findPreviewMethods(project, parametrizedPreviews)
-=======
-            AnnotationFilePreviewElementFinder.findPreviewElements(project, parametrizedPreviews)
->>>>>>> 0d09370c
+            AnnotationFilePreviewElementFinder.findPreviewElements(project, parametrizedPreviews)
               .filter { it.displaySettings.name == "TestLargeProvider" }
           )
           .resolve()
@@ -274,11 +224,7 @@
 
       assertEquals(
         listOf("00", "01", "02", "03", "04", "05", "06", "07", "08", "09", "10"),
-<<<<<<< HEAD
-        getEnumerationNumberFromPreviewName(elements)
-=======
         getEnumerationNumberFromPreviewName(elements),
->>>>>>> 0d09370c
       )
 
       elements.forEach {
@@ -296,11 +242,7 @@
     run {
       val elements =
         StaticPreviewProvider(
-<<<<<<< HEAD
-            AnnotationFilePreviewElementFinder.findPreviewMethods(project, parametrizedPreviews)
-=======
-            AnnotationFilePreviewElementFinder.findPreviewElements(project, parametrizedPreviews)
->>>>>>> 0d09370c
+            AnnotationFilePreviewElementFinder.findPreviewElements(project, parametrizedPreviews)
               .filter { it.displaySettings.name == "TestEmptyProvider" }
           )
           .resolve()
@@ -317,31 +259,6 @@
         // we'll try to render a composable with an empty sequence defined in ParametrizedPreviews
         assertEquals(
           "google.simpleapplication.ParametrizedPreviewsKt.TestEmptyProvider",
-<<<<<<< HEAD
-          it.methodFqn
-        )
-        assertTrue(it is ParametrizedComposePreviewElementInstance)
-        assertNull(renderPreviewElementForResult(projectRule.androidFacet(":app"), it).get())
-      }
-    }
-  }
-
-  @Test
-  fun testUiCheckForParametrizedPreview(): Unit = runBlocking {
-    val project = projectRule.project
-
-    val parametrizedPreviews =
-      VfsUtil.findRelativeFile(
-        SimpleComposeAppPaths.APP_PARAMETRIZED_PREVIEWS.path,
-        ProjectRootManager.getInstance(project).contentRoots[0]
-      ) ?: throw RuntimeException("Cannot find relative file")
-    val psiFile = runReadAction { PsiManager.getInstance(project).findFile(parametrizedPreviews)!! }
-
-    val elements =
-      StaticPreviewProvider(
-          AnnotationFilePreviewElementFinder.findPreviewMethods(project, parametrizedPreviews)
-            .filter { it.displaySettings.name == "TestWithProvider" }
-=======
           it.methodFqn,
         )
         assertTrue(it is ParametrizedComposePreviewElementInstance)
@@ -349,75 +266,11 @@
           renderPreviewElementForResult(projectRule.androidFacet(":app"), parametrizedPreviews, it)
             .future
             .get()
->>>>>>> 0d09370c
-        )
-        .resolve()
-    assertEquals(3, elements.count())
-
-    val mainSurface =
-      NlDesignSurface.builder(project, projectRule.fixture.testRootDisposable).build()
-
-    val composeView = TestComposePreviewView(mainSurface)
-    val preview =
-      ComposePreviewRepresentation(psiFile, PreferredVisibility.SPLIT) { _, _, _, _, _, _ ->
-        composeView
-      }
-    Disposer.register(projectRule.fixture.testRootDisposable, preview)
-    preview.onActivate()
-
-    preview.waitForAnyPendingRefresh()
-    val uiCheckElement = elements.first() as ParametrizedComposePreviewElementInstance
-    run {
-      var refreshCompleted = false
-      composeView.refreshCompletedListeners.add { refreshCompleted = true }
-      preview.setMode(PreviewMode.UiCheck(uiCheckElement))
-      delayUntilCondition(250) { refreshCompleted }
-    }
-
-    assertInstanceOf<UiCheckModeFilter.Enabled>(preview.uiCheckFilterFlow.value)
-
-    assertThat(preview.availableGroupsFlow.value.map { it.displayName })
-      .containsExactly("Screen sizes", "Font scales", "Light/Dark")
-      .inOrder()
-    preview.filteredPreviewElementsInstancesFlowForTest().awaitStatus(
-      "Failed waiting to start UI check mode",
-      5.seconds
-    ) {
-      val stringValue =
-        it
-          .filterIsInstance<ParametrizedComposePreviewElementInstance>()
-          .map {
-            "${it.methodFqn} provider=${it.providerClassFqn} index=${it.index} max=${it.maxIndex}"
-          }
-          .joinToString("\n")
-
-      stringValue ==
-        """
-          google.simpleapplication.ParametrizedPreviewsKt.TestWithProvider provider=google.simpleapplication.TestProvider index=0 max=2
-          google.simpleapplication.ParametrizedPreviewsKt.TestWithProvider provider=google.simpleapplication.TestProvider index=0 max=2
-          google.simpleapplication.ParametrizedPreviewsKt.TestWithProvider provider=google.simpleapplication.TestProvider index=0 max=2
-          google.simpleapplication.ParametrizedPreviewsKt.TestWithProvider provider=google.simpleapplication.TestProvider index=0 max=2
-          google.simpleapplication.ParametrizedPreviewsKt.TestWithProvider provider=google.simpleapplication.TestProvider index=0 max=2
-          google.simpleapplication.ParametrizedPreviewsKt.TestWithProvider provider=google.simpleapplication.TestProvider index=0 max=2
-          google.simpleapplication.ParametrizedPreviewsKt.TestWithProvider provider=google.simpleapplication.TestProvider index=0 max=2
-          google.simpleapplication.ParametrizedPreviewsKt.TestWithProvider provider=google.simpleapplication.TestProvider index=0 max=2
-          google.simpleapplication.ParametrizedPreviewsKt.TestWithProvider provider=google.simpleapplication.TestProvider index=0 max=2
-          google.simpleapplication.ParametrizedPreviewsKt.TestWithProvider provider=google.simpleapplication.TestProvider index=0 max=2
-          google.simpleapplication.ParametrizedPreviewsKt.TestWithProvider provider=google.simpleapplication.TestProvider index=0 max=2
-          google.simpleapplication.ParametrizedPreviewsKt.TestWithProvider provider=google.simpleapplication.TestProvider index=0 max=2
-          google.simpleapplication.ParametrizedPreviewsKt.TestWithProvider provider=google.simpleapplication.TestProvider index=0 max=2
-        """
-          .trimIndent()
+        )
+      }
     }
   }
 
-<<<<<<< HEAD
-  private suspend fun PreviewElementProvider<ComposePreviewElement>.resolve() =
-    this.previewElements().flatMap { it.resolve() }.toList()
-
-  private fun getEnumerationNumberFromPreviewName(elements: List<ComposePreviewElementInstance>) =
-    elements.map { it.displaySettings.name.removeSuffix(")").substringAfterLast(' ') }
-=======
   @Test
   fun testUiCheckForParametrizedPreview(): Unit = runBlocking {
     StudioFlags.COMPOSE_UI_CHECK_COLORBLIND_MODE.override(true)
@@ -515,5 +368,4 @@
   private fun getEnumerationNumberFromPreviewName(
     elements: List<ComposePreviewElementInstance<*>>
   ) = elements.map { it.displaySettings.name.removeSuffix(")").substringAfterLast(' ') }
->>>>>>> 0d09370c
 }