--- conflicted
+++ resolved
@@ -15,10 +15,7 @@
  */
 package com.android.tools.idea.compose.gradle.preview
 
-<<<<<<< HEAD
-=======
 import com.android.flags.junit.FlagRule
->>>>>>> 574fcae1
 import com.android.testutils.delayUntilCondition
 import com.android.tools.adtui.TreeWalker
 import com.android.tools.adtui.swing.FakeUi
@@ -26,33 +23,22 @@
 import com.android.tools.idea.common.surface.SceneViewPeerPanel
 import com.android.tools.idea.compose.gradle.ComposeGradleProjectRule
 import com.android.tools.idea.compose.gradle.activateAndWaitForRender
-import com.android.tools.idea.compose.preview.COMPOSE_PREVIEW_ELEMENT_INSTANCE
 import com.android.tools.idea.compose.preview.ComposePreviewRepresentation
-import com.android.tools.idea.compose.preview.PreviewMode
 import com.android.tools.idea.compose.preview.SIMPLE_COMPOSE_PROJECT_PATH
 import com.android.tools.idea.compose.preview.SimpleComposeAppPaths
-<<<<<<< HEAD
-import com.android.tools.idea.uibuilder.editor.multirepresentation.PreferredVisibility
-import com.android.tools.idea.uibuilder.scene.hasRenderErrors
-import com.android.tools.idea.uibuilder.visual.visuallint.VisualLintErrorType
-=======
 import com.android.tools.idea.compose.preview.util.previewElement
 import com.android.tools.idea.concurrency.AndroidDispatchers.workerThread
 import com.android.tools.idea.flags.StudioFlags
 import com.android.tools.idea.preview.modes.PreviewMode
 import com.android.tools.idea.uibuilder.editor.multirepresentation.PreferredVisibility
 import com.android.tools.idea.uibuilder.scene.hasRenderErrors
->>>>>>> 574fcae1
 import com.android.tools.idea.uibuilder.visual.visuallint.VisualLintRenderIssue
 import com.android.tools.idea.uibuilder.visual.visuallint.VisualLintService
 import com.android.tools.idea.uibuilder.visual.visuallint.analyzers.AtfAnalyzerInspection
 import com.android.tools.idea.uibuilder.visual.visuallint.analyzers.ButtonSizeAnalyzerInspection
 import com.android.tools.idea.uibuilder.visual.visuallint.analyzers.LongTextAnalyzerInspection
 import com.android.tools.idea.uibuilder.visual.visuallint.analyzers.TextFieldSizeAnalyzerInspection
-<<<<<<< HEAD
-=======
 import com.android.tools.preview.ComposePreviewElementInstance
->>>>>>> 574fcae1
 import com.intellij.openapi.actionSystem.AnAction
 import com.intellij.openapi.actionSystem.DataContext
 import com.intellij.openapi.actionSystem.DefaultActionGroup
@@ -68,19 +54,9 @@
 import com.intellij.psi.PsiManager
 import com.intellij.testFramework.TestActionEvent.createTestEvent
 import com.intellij.testFramework.fixtures.CodeInsightTestFixture
-<<<<<<< HEAD
-import com.intellij.util.ui.UIUtil
-import kotlinx.coroutines.runBlocking
-=======
 import com.intellij.testFramework.runInEdtAndGet
-import java.awt.BorderLayout
-import java.awt.Dimension
-import javax.swing.JPanel
-import kotlin.time.Duration.Companion.minutes
-import kotlin.time.Duration.Companion.seconds
 import kotlinx.coroutines.runBlocking
 import org.jetbrains.kotlin.utils.alwaysTrue
->>>>>>> 574fcae1
 import org.junit.Assert.assertEquals
 import org.junit.Assert.assertFalse
 import org.junit.Assert.assertTrue
@@ -97,10 +73,7 @@
 class RenderErrorTest {
 
   @get:Rule val projectRule = ComposeGradleProjectRule(SIMPLE_COMPOSE_PROJECT_PATH)
-<<<<<<< HEAD
-=======
   @get:Rule val flagRule = FlagRule(StudioFlags.COMPOSE_PREVIEW_KEEP_IMAGE_ON_ERROR)
->>>>>>> 574fcae1
 
   private val project: Project
     get() = projectRule.project
@@ -150,21 +123,6 @@
     projectRule.fixture.enableInspections(*visualLintInspections)
     Disposer.register(fixture.testRootDisposable, composePreviewRepresentation)
 
-<<<<<<< HEAD
-    UIUtil.invokeAndWaitIfNeeded(
-      Runnable {
-        fakeUi =
-          FakeUi(
-            JPanel().apply {
-              layout = BorderLayout()
-              size = Dimension(1000, 800)
-              add(previewView, BorderLayout.CENTER)
-            },
-            1.0,
-            true
-          )
-        fakeUi.root.validate()
-=======
     ApplicationManager.getApplication().invokeAndWait {
       fakeUi =
         FakeUi(
@@ -196,42 +154,8 @@
           .singleOrNull { it.displayName == "Medium Phone - PreviewWithRenderErrors" }
           ?.takeIf { it.sceneView.hasRenderErrors() }
           ?.also { sceneViewPanelWithErrors = it } != null
->>>>>>> 574fcae1
-      }
-
-<<<<<<< HEAD
-    runBlocking { composePreviewRepresentation.activateAndWaitForRender(fakeUi) }
-  }
-
-  @Test
-  fun testSceneViewWithRenderErrors() {
-    startUiCheckForModel("PreviewWithRenderErrors")
-
-    lateinit var sceneViewPanelWithErrors: SceneViewPeerPanel
-    runBlocking {
-      delayUntilCondition(delayPerIterationMs = 200, timeout = 30.seconds) {
-        panels
-          .singleOrNull { it.displayName == "PreviewWithRenderErrors - _device_class_phone" }
-          ?.takeIf { it.sceneView.hasRenderErrors() }
-          ?.also { sceneViewPanelWithErrors = it } != null
-      }
-    }
-
-    val visibleErrorsPanel =
-      TreeWalker(sceneViewPanelWithErrors)
-        .descendants()
-        .filterIsInstance<SceneViewErrorsPanel>()
-        .single()
-    assertTrue(visibleErrorsPanel.isVisible)
-
-    val actions = sceneViewPanelWithErrors.getToolbarActions()
-    // 4 actions expected: ui check, animation, interactive and deploy to device
-    assertEquals(4, actions.size)
-    // The visible/invisible state before the update shouldn't affect the final result
-    for (visibleBefore in listOf(true, false)) {
-      // All actions should be invisible when there are render errors
-      assertEquals(0, countVisibleActions(actions, visibleBefore))
-=======
+      }
+
       val visibleErrorsPanel =
         TreeWalker(sceneViewPanelWithErrors)
           .descendants()
@@ -329,41 +253,9 @@
       assertTrue(navigatable is OpenFileDescriptor)
       assertEquals(1667, (navigatable as OpenFileDescriptor).offset)
       assertEquals("RenderError.kt", navigatable.file.name)
->>>>>>> 574fcae1
-    }
-
-  @Test
-<<<<<<< HEAD
-  fun testSceneViewWithoutRenderErrors() {
-    startUiCheckForModel("PreviewWithoutRenderErrors")
-
-    lateinit var sceneViewPanelWithoutErrors: SceneViewPeerPanel
-    runBlocking {
-      delayUntilCondition(delayPerIterationMs = 200, timeout = 30.seconds) {
-        panels
-          .singleOrNull { it.displayName == "PreviewWithoutRenderErrors - _device_class_phone" }
-          ?.also { sceneViewPanelWithoutErrors = it } != null
-      }
-    }
-    assertFalse(sceneViewPanelWithoutErrors.sceneView.hasRenderErrors())
-
-    val invisibleErrorsPanel =
-      TreeWalker(sceneViewPanelWithoutErrors)
-        .descendants()
-        .filterIsInstance<SceneViewErrorsPanel>()
-        .single()
-    assertFalse(invisibleErrorsPanel.isVisible)
-
-    val actions = sceneViewPanelWithoutErrors.getToolbarActions()
-    // 4 actions expected: ui check mode, animation, interactive and deploy to device
-    assertEquals(4, actions.size)
-    // The visible/invisible state before the update shouldn't affect the final result
-    for (visibleBefore in listOf(true, false)) {
-      // The animation preview action shouldn't be visible because the preview being used doesn't
-      // contain animations, but the interactive and deploy to device actions should be visible as
-      // there are no render errors.
-      assertEquals(2, countVisibleActions(actions, visibleBefore))
-=======
+    }
+
+  @Test
   fun testAtfErrorsOnSecondModel() =
     runBlocking(workerThread) {
       startUiCheckForModel("PreviewWithContrastErrorAgain")
@@ -374,53 +266,10 @@
       assertTrue(navigatable is OpenFileDescriptor)
       assertEquals(1817, (navigatable as OpenFileDescriptor).offset)
       assertEquals("RenderError.kt", navigatable.file.name)
->>>>>>> 574fcae1
     }
 
   @Ignore("b/307260641")
   @Test
-<<<<<<< HEAD
-  fun testAtfErrors() {
-    startUiCheckForModel("PreviewWithContrastError")
-
-    val accessibilityIssue = accessibilityIssues().last()
-    assertEquals("Insufficient text color contrast ratio", accessibilityIssue.summary)
-    val navigatable = accessibilityIssue.components[0].navigatable
-    assertTrue(navigatable is OpenFileDescriptor)
-    assertEquals(1667, (navigatable as OpenFileDescriptor).offset)
-    assertEquals("RenderError.kt", navigatable.file.name)
-  }
-
-  @Test
-  fun testAtfErrorsOnSecondModel() {
-    startUiCheckForModel("PreviewWithContrastErrorAgain")
-
-    val accessibilityIssue = accessibilityIssues().last()
-    assertEquals("Insufficient text color contrast ratio", accessibilityIssue.summary)
-    val navigatable = accessibilityIssue.components[0].navigatable
-    assertTrue(navigatable is OpenFileDescriptor)
-    assertEquals(1817, (navigatable as OpenFileDescriptor).offset)
-    assertEquals("RenderError.kt", navigatable.file.name)
-  }
-
-  @Ignore("b/289364358")
-  @Test
-  fun testVisualLintErrors() {
-    val issueModel = VisualLintService.getInstance(project).issueModel
-    runBlocking {
-      delayUntilCondition(delayPerIterationMs = 200, timeout = 10.seconds) {
-        issueModel.issueCount == 4
-      }
-    }
-    issueModel.issues.forEach {
-      assertTrue(it is VisualLintRenderIssue)
-      assertEquals("Visual Lint Issue", it.category)
-      val navigatable = (it as VisualLintRenderIssue).components[0].navigatable
-      assertTrue(navigatable is OpenFileDescriptor)
-      assertEquals("RenderError.kt", (navigatable as OpenFileDescriptor).file.name)
-    }
-  }
-=======
   fun testVisualLintErrors() =
     runBlocking(workerThread) {
       val modelsWithIssues =
@@ -449,7 +298,6 @@
         stopUiCheck()
       }
     }
->>>>>>> 574fcae1
 
   private fun countVisibleActions(
     actions: List<AnAction>,
@@ -477,45 +325,6 @@
       .childActionsOrStubs
       .toList()
 
-<<<<<<< HEAD
-  private fun startUiCheckForModel(model: String) {
-    runBlocking {
-      val uiCheckElement =
-        previewView.mainSurface.models
-          .first { it.modelDisplayName == model }
-          .dataContext
-          .getData(COMPOSE_PREVIEW_ELEMENT_INSTANCE)!!
-
-      composePreviewRepresentation.setMode(
-        PreviewMode.UiCheck(
-          selected = uiCheckElement,
-          atfChecksEnabled = true,
-          visualLintingEnabled = true,
-        ),
-      )
-
-      delayUntilCondition(
-        250,
-        timeout = 2.minutes,
-      ) {
-        composePreviewRepresentation.isUiCheckPreview
-      }
-    }
-  }
-
-  private fun accessibilityIssues() = runBlocking {
-    val issueModel = VisualLintService.getInstance(project).issueModel
-    var accessibilityIssues = emptyList<VisualLintRenderIssue>()
-    delayUntilCondition(delayPerIterationMs = 200, timeout = 30.seconds) {
-      accessibilityIssues =
-        issueModel.issues.filterIsInstance<VisualLintRenderIssue>().filter {
-          it.type == VisualLintErrorType.ATF
-        }
-      accessibilityIssues.isNotEmpty()
-    }
-    accessibilityIssues
-  }
-=======
   private suspend fun startUiCheckForModel(model: String) {
     lateinit var uiCheckElement: ComposePreviewElementInstance
 
@@ -561,5 +370,4 @@
   }
 
   private suspend fun accessibilityIssues() = visualLintRenderIssues { it.type.isAtfErrorType() }
->>>>>>> 574fcae1
 }