/*
 * Copyright (C) 2022 The Android Open Source Project
 *
 * Licensed under the Apache License, Version 2.0 (the "License");
 * you may not use this file except in compliance with the License.
 * You may obtain a copy of the License at
 *
 *      http://www.apache.org/licenses/LICENSE-2.0
 *
 * Unless required by applicable law or agreed to in writing, software
 * distributed under the License is distributed on an "AS IS" BASIS,
 * WITHOUT WARRANTIES OR CONDITIONS OF ANY KIND, either express or implied.
 * See the License for the specific language governing permissions and
 * limitations under the License.
 */
package com.android.tools.idea.compose.gradle.preview

import com.android.flags.junit.FlagRule
import com.android.testutils.delayUntilCondition
import com.android.tools.adtui.TreeWalker
import com.android.tools.adtui.swing.FakeUi
import com.android.tools.idea.common.surface.SceneViewErrorsPanel
import com.android.tools.idea.common.surface.SceneViewPeerPanel
import com.android.tools.idea.compose.gradle.ComposeGradleProjectRule
import com.android.tools.idea.compose.gradle.activateAndWaitForRender
import com.android.tools.idea.compose.gradle.waitForRender
import com.android.tools.idea.compose.preview.ComposePreviewRepresentation
import com.android.tools.idea.compose.preview.SIMPLE_COMPOSE_PROJECT_PATH
import com.android.tools.idea.compose.preview.SimpleComposeAppPaths
import com.android.tools.idea.compose.preview.util.previewElement
<<<<<<< HEAD
import com.android.tools.idea.concurrency.AndroidDispatchers.workerThread
import com.android.tools.idea.flags.StudioFlags
import com.android.tools.idea.preview.modes.PreviewMode
=======
import com.android.tools.idea.compose.preview.waitForAllRefreshesToFinish
import com.android.tools.idea.concurrency.AndroidDispatchers.uiThread
import com.android.tools.idea.concurrency.AndroidDispatchers.workerThread
import com.android.tools.idea.flags.StudioFlags
import com.android.tools.idea.preview.modes.PreviewMode
import com.android.tools.idea.preview.modes.UiCheckInstance
>>>>>>> 0d09370c
import com.android.tools.idea.uibuilder.editor.multirepresentation.PreferredVisibility
import com.android.tools.idea.uibuilder.scene.hasRenderErrors
import com.android.tools.idea.uibuilder.visual.visuallint.VisualLintRenderIssue
import com.android.tools.idea.uibuilder.visual.visuallint.VisualLintService
import com.android.tools.idea.uibuilder.visual.visuallint.analyzers.AtfAnalyzerInspection
import com.android.tools.idea.uibuilder.visual.visuallint.analyzers.ButtonSizeAnalyzerInspection
import com.android.tools.idea.uibuilder.visual.visuallint.analyzers.LongTextAnalyzerInspection
import com.android.tools.idea.uibuilder.visual.visuallint.analyzers.TextFieldSizeAnalyzerInspection
import com.android.tools.preview.ComposePreviewElementInstance
<<<<<<< HEAD
=======
import com.intellij.analysis.problemsView.toolWindow.ProblemsView
>>>>>>> 0d09370c
import com.intellij.openapi.actionSystem.AnAction
import com.intellij.openapi.actionSystem.DataContext
import com.intellij.openapi.actionSystem.DefaultActionGroup
import com.intellij.openapi.actionSystem.impl.ActionToolbarImpl
import com.intellij.openapi.application.ApplicationManager
import com.intellij.openapi.application.runReadAction
import com.intellij.openapi.diagnostic.LogLevel
import com.intellij.openapi.diagnostic.Logger
import com.intellij.openapi.fileEditor.OpenFileDescriptor
import com.intellij.openapi.project.Project
import com.intellij.openapi.project.guessProjectDir
import com.intellij.openapi.util.Disposer
import com.intellij.openapi.wm.RegisterToolWindowTask
import com.intellij.openapi.wm.ToolWindowManager
import com.intellij.psi.PsiManager
import com.intellij.testFramework.TestActionEvent.createTestEvent
import com.intellij.testFramework.fixtures.CodeInsightTestFixture
import com.intellij.testFramework.runInEdtAndGet
<<<<<<< HEAD
import kotlinx.coroutines.runBlocking
=======
import java.awt.BorderLayout
import java.awt.Dimension
import javax.swing.JPanel
import kotlin.time.Duration.Companion.minutes
import kotlin.time.Duration.Companion.seconds
import kotlinx.coroutines.runBlocking
import kotlinx.coroutines.withContext
>>>>>>> 0d09370c
import org.jetbrains.kotlin.utils.alwaysTrue
import org.junit.Assert.assertEquals
import org.junit.Assert.assertFalse
import org.junit.Assert.assertTrue
import org.junit.Before
import org.junit.Rule
import org.junit.Test
import java.awt.BorderLayout
import java.awt.Dimension
import javax.swing.JPanel
import kotlin.time.Duration.Companion.minutes
import kotlin.time.Duration.Companion.seconds

class RenderErrorTest {

  @get:Rule val projectRule = ComposeGradleProjectRule(SIMPLE_COMPOSE_PROJECT_PATH)
<<<<<<< HEAD
  @get:Rule val flagRule = FlagRule(StudioFlags.COMPOSE_PREVIEW_KEEP_IMAGE_ON_ERROR)
=======
  @get:Rule val flagRule = FlagRule(StudioFlags.PREVIEW_KEEP_IMAGE_ON_ERROR)
>>>>>>> 0d09370c

  private val project: Project
    get() = projectRule.project

  private val fixture: CodeInsightTestFixture
    get() = projectRule.fixture

  private val log = Logger.getInstance(RenderErrorTest::class.java)

  private lateinit var fakeUi: FakeUi
  private lateinit var composePreviewRepresentation: ComposePreviewRepresentation
  private lateinit var previewView: TestComposePreviewView

  private val panels: List<SceneViewPeerPanel>
    get() =
      fakeUi.findAllComponents<SceneViewPeerPanel>().also { panels ->
        panels.forEach { log.debug("Found SceneViewPeerPanel ${it.displayName}") }
        fakeUi.findAllComponents<SceneViewErrorsPanel>().forEach {
          log.debug("Found SceneViewErrorsPanel $it")
        }
      }

  @Before
  fun setup() {
    log.setLevel(LogLevel.ALL)
    Logger.getInstance(ComposePreviewRepresentation::class.java).setLevel(LogLevel.ALL)
    @Suppress("UnstableApiUsage")
    ToolWindowManager.getInstance(project)
      .registerToolWindow(RegisterToolWindowTask(ProblemsView.ID))

    val mainFile =
      project
        .guessProjectDir()!!
        .findFileByRelativePath(SimpleComposeAppPaths.APP_RENDER_ERROR.path)!!
    val psiMainFile = runReadAction { PsiManager.getInstance(project).findFile(mainFile)!! }

    previewView = TestComposePreviewView(fixture.testRootDisposable, project)
    composePreviewRepresentation =
      ComposePreviewRepresentation(psiMainFile, PreferredVisibility.SPLIT) { _, _, _, _, _, _ ->
        previewView
      }

    val visualLintInspections =
      arrayOf(
        ButtonSizeAnalyzerInspection(),
        LongTextAnalyzerInspection(),
        TextFieldSizeAnalyzerInspection(),
        AtfAnalyzerInspection(),
      )
    projectRule.fixture.enableInspections(*visualLintInspections)
    Disposer.register(fixture.testRootDisposable, composePreviewRepresentation)

<<<<<<< HEAD
    ApplicationManager.getApplication().invokeAndWait {
      fakeUi =
        FakeUi(
          JPanel().apply {
            layout = BorderLayout()
            size = Dimension(1000, 800)
            add(previewView, BorderLayout.CENTER)
          },
          1.0,
          true,
        )
      fakeUi.root.validate()
    }

    runBlocking {
=======
    runBlocking {
      fakeUi =
        withContext(uiThread) {
          FakeUi(
              JPanel().apply {
                layout = BorderLayout()
                size = Dimension(1000, 800)
                add(previewView, BorderLayout.CENTER)
              },
              1.0,
              true,
            )
            .also { it.root.validate() }
        }
>>>>>>> 0d09370c
      composePreviewRepresentation.activateAndWaitForRender(fakeUi, timeout = 1.minutes)
    }
  }

  @Test
  fun testSceneViewWithRenderErrors() =
    runBlocking(workerThread) {
<<<<<<< HEAD
      StudioFlags.COMPOSE_PREVIEW_KEEP_IMAGE_ON_ERROR.override(true)
=======
      StudioFlags.PREVIEW_KEEP_IMAGE_ON_ERROR.override(true)
>>>>>>> 0d09370c
      startUiCheckForModel("PreviewWithRenderErrors")

      lateinit var sceneViewPanelWithErrors: SceneViewPeerPanel
      delayUntilCondition(delayPerIterationMs = 200, timeout = 30.seconds) {
        panels
          .singleOrNull { it.displayName == "Medium Phone - PreviewWithRenderErrors" }
          ?.takeIf { it.sceneView.hasRenderErrors() }
          ?.also { sceneViewPanelWithErrors = it } != null
      }

      val visibleErrorsPanel =
        TreeWalker(sceneViewPanelWithErrors)
          .descendants()
          .filterIsInstance<SceneViewErrorsPanel>()
          .single()
      assertFalse(visibleErrorsPanel.isVisible)
<<<<<<< HEAD

      val actions = sceneViewPanelWithErrors.getToolbarActions()
      // 4 actions expected: ui check, animation, interactive and deploy to device
      assertEquals(4, actions.size)
      // The visible/invisible state before the update shouldn't affect the final result
      for (visibleBefore in listOf(true, false)) {
        // All actions should be invisible when there are render errors
        assertEquals(0, countVisibleActions(actions, visibleBefore, sceneViewPanelWithErrors))
      }
    }

  @Test
  fun testSceneViewWithRenderErrorsWithNoKeepImageOnError() =
    runBlocking(workerThread) {
      StudioFlags.COMPOSE_PREVIEW_KEEP_IMAGE_ON_ERROR.override(false)
=======

      val actions = sceneViewPanelWithErrors.getToolbarActions()
      // 4 actions expected: ui check, animation, interactive and deploy to device
      assertEquals(4, actions.size)
      // The visible/invisible state before the update shouldn't affect the final result
      for (visibleBefore in listOf(true, false)) {
        // All actions should be invisible when there are render errors
        assertEquals(0, countVisibleActions(actions, visibleBefore, sceneViewPanelWithErrors))
      }
    }

  @Test
  fun testSceneViewWithRenderErrorsWithNoKeepImageOnError() =
    runBlocking(workerThread) {
      StudioFlags.PREVIEW_KEEP_IMAGE_ON_ERROR.override(false)
>>>>>>> 0d09370c
      startUiCheckForModel("PreviewWithRenderErrors")

      lateinit var sceneViewPanelWithErrors: SceneViewPeerPanel
      delayUntilCondition(delayPerIterationMs = 200, timeout = 30.seconds) {
        panels
          .singleOrNull { it.displayName == "Medium Phone - PreviewWithRenderErrors" }
          ?.takeIf { it.sceneView.hasRenderErrors() }
          ?.also { sceneViewPanelWithErrors = it } != null
      }

      val visibleErrorsPanel =
        TreeWalker(sceneViewPanelWithErrors)
          .descendants()
          .filterIsInstance<SceneViewErrorsPanel>()
          .single()
      assertTrue(visibleErrorsPanel.isVisible)

      val actions = sceneViewPanelWithErrors.getToolbarActions()
      // 4 actions expected: ui check, animation, interactive and deploy to device
      assertEquals(4, actions.size)
      // The visible/invisible state before the update shouldn't affect the final result
      for (visibleBefore in listOf(true, false)) {
        // All actions should be invisible when there are render errors
        assertEquals(0, countVisibleActions(actions, visibleBefore, sceneViewPanelWithErrors))
      }
    }

  @Test
  fun testSceneViewWithoutRenderErrors() =
    runBlocking(workerThread) {
      startUiCheckForModel("PreviewWithoutRenderErrors")

      lateinit var sceneViewPanelWithoutErrors: SceneViewPeerPanel

      delayUntilCondition(delayPerIterationMs = 200, timeout = 30.seconds) {
        panels
          .singleOrNull { it.displayName == "Medium Phone - PreviewWithoutRenderErrors" }
          ?.also { sceneViewPanelWithoutErrors = it } != null
      }

      assertFalse(sceneViewPanelWithoutErrors.sceneView.hasRenderErrors())

      val invisibleErrorsPanel =
        TreeWalker(sceneViewPanelWithoutErrors)
          .descendants()
          .filterIsInstance<SceneViewErrorsPanel>()
          .single()
      assertFalse(invisibleErrorsPanel.isVisible)

      val actions = sceneViewPanelWithoutErrors.getToolbarActions()
      // 4 actions expected: ui check mode, animation, interactive and deploy to device
      assertEquals(4, actions.size)
      // The visible/invisible state before the update shouldn't affect the final result
      for (visibleBefore in listOf(true, false)) {
        // The animation preview action shouldn't be visible because the preview being used doesn't
        // contain animations, but the interactive, ui check and deploy to device actions should be
        // visible as there are no render errors.
<<<<<<< HEAD
        val visibleActionCount = if (StudioFlags.NELE_COMPOSE_UI_CHECK_MODE.get()) 3 else 2
        assertEquals(
          visibleActionCount,
          countVisibleActions(actions, visibleBefore, sceneViewPanelWithoutErrors)
        )
      }
    }

  @Test
  fun testAtfErrors() =
    runBlocking(workerThread) {
      startUiCheckForModel("PreviewWithContrastError")

      val accessibilityIssue = accessibilityIssues().last()
      assertEquals("Insufficient text color contrast ratio", accessibilityIssue.summary)
      val navigatable = accessibilityIssue.components[0].navigatable
      assertTrue(navigatable is OpenFileDescriptor)
      assertEquals(1667, (navigatable as OpenFileDescriptor).offset)
      assertEquals("RenderError.kt", navigatable.file.name)
    }

  @Test
  fun testAtfErrorsOnSecondModel() =
    runBlocking(workerThread) {
      startUiCheckForModel("PreviewWithContrastErrorAgain")
=======
        val visibleActionCount = if (StudioFlags.COMPOSE_UI_CHECK_MODE.get()) 3 else 2
        assertEquals(
          visibleActionCount,
          countVisibleActions(actions, visibleBefore, sceneViewPanelWithoutErrors),
        )
      }
    }

  @Test
  fun testAtfErrors() =
    runBlocking(workerThread) {
      startUiCheckForModel("PreviewWithContrastError")
>>>>>>> 0d09370c

      val accessibilityIssue = accessibilityIssues().last()
      assertEquals("Insufficient text color contrast ratio", accessibilityIssue.summary)
      val navigatable = accessibilityIssue.components[0].navigatable
      assertTrue(navigatable is OpenFileDescriptor)
<<<<<<< HEAD
      assertEquals(1817, (navigatable as OpenFileDescriptor).offset)
=======
      assertEquals(1667, (navigatable as OpenFileDescriptor).offset)
>>>>>>> 0d09370c
      assertEquals("RenderError.kt", navigatable.file.name)
    }

  @Ignore("b/307260641")
  @Test
<<<<<<< HEAD
  fun testVisualLintErrors() =
    runBlocking(workerThread) {
      val modelsWithIssues =
        listOf(
          "PreviewWithContrastError",
          "PreviewWithContrastErrorAgain",
          "PreviewWithWideButton",
          "PreviewWithLongText",
        )

      modelsWithIssues.forEach { modelWithIssues ->
        startUiCheckForModel(modelWithIssues)

        val issues = visualLintRenderIssues()
        // 1-2% of the time we get two issues instead of one. Only one of the issues has a component
        // field that is populated. We attempt to retrieve it here.
        val issue = runInEdtAndGet {
          issues.first { it.components.firstOrNull()?.navigatable is OpenFileDescriptor }
        }

        assertEquals("Visual Lint Issue", issue.category)
        val navigatable = issue.components[0].navigatable
        assertTrue(navigatable is OpenFileDescriptor)
        assertEquals("RenderError.kt", (navigatable as OpenFileDescriptor).file.name)

        stopUiCheck()
      }
    }

  private fun countVisibleActions(
    actions: List<AnAction>,
    visibleBefore: Boolean,
    sceneViewPeerPanel: SceneViewPeerPanel
=======
  fun testAtfErrorsOnSecondModel() =
    runBlocking(workerThread) {
      startUiCheckForModel("PreviewWithContrastErrorAgain")

      val accessibilityIssue = accessibilityIssues().last()
      assertEquals("Insufficient text color contrast ratio", accessibilityIssue.summary)
      val navigatable = accessibilityIssue.components[0].navigatable
      assertTrue(navigatable is OpenFileDescriptor)
      assertEquals(1817, (navigatable as OpenFileDescriptor).offset)
      assertEquals("RenderError.kt", navigatable.file.name)
    }

  private suspend fun runVisualLintErrorsForModel(modelWithIssues: String) {
    startUiCheckForModel(modelWithIssues)

    val issues = visualLintRenderIssues()
    // 1-2% of the time we get two issues instead of one. Only one of the issues has a
    // component
    // field that is populated. We attempt to retrieve it here.
    val issue = runInEdtAndGet {
      issues.first { it.components.firstOrNull()?.navigatable is OpenFileDescriptor }
    }

    assertEquals("Visual Lint Issue", issue.category)
    val navigatable = issue.components[0].navigatable
    assertTrue(navigatable is OpenFileDescriptor)
    assertEquals("RenderError.kt", (navigatable as OpenFileDescriptor).file.name)

    stopUiCheck()
  }

  @Test
  fun testVisualLintErrorsForPreviewWithContrastError() = runBlocking {
    runVisualLintErrorsForModel("PreviewWithContrastError")
  }

  @Test
  fun testVisualLintErrorsForPreviewWithContrastErrorAgain() = runBlocking {
    runVisualLintErrorsForModel("PreviewWithContrastErrorAgain")
  }

  @Test
  fun testVisualLintErrorsForPreviewWithWideButton() = runBlocking {
    runVisualLintErrorsForModel("PreviewWithWideButton")
  }

  @Test
  fun testVisualLintErrorsForPreviewWithLongText() = runBlocking {
    runVisualLintErrorsForModel("PreviewWithLongText")
  }

  private fun countVisibleActions(
    actions: List<AnAction>,
    visibleBefore: Boolean,
    sceneViewPeerPanel: SceneViewPeerPanel,
>>>>>>> 0d09370c
  ): Int {
    var visibleAfterCount = 0
    val dataContext = DataContext { sceneViewPeerPanel.getData(it) }
    for (action in actions) {
      val event = createTestEvent(dataContext)
      event.presentation.isVisible = visibleBefore
      action.update(event)
      if (event.presentation.isVisible) visibleAfterCount++
    }
    return visibleAfterCount
  }

  private fun SceneViewPeerPanel.getToolbarActions(): List<AnAction> =
    sceneViewTopPanel.components
      .filterIsInstance<ActionToolbarImpl>()
      .single()
      .actions
      .filterIsInstance<DefaultActionGroup>()
      .single()
      .childActionsOrStubs
      .toList()

  private suspend fun startUiCheckForModel(model: String) {
<<<<<<< HEAD
    lateinit var uiCheckElement: ComposePreviewElementInstance

    delayUntilCondition(
      250,
      timeout = 1.minutes,
    ) {
=======
    lateinit var uiCheckElement: ComposePreviewElementInstance<*>

    delayUntilCondition(250, timeout = 1.minutes) {
>>>>>>> 0d09370c
      previewView.mainSurface.models
        .firstOrNull { it.modelDisplayName == model }
        ?.dataContext
        ?.previewElement()
        ?.also { uiCheckElement = it } != null
    }

    val onRefreshCompletable = previewView.getOnRefreshCompletable()

    composePreviewRepresentation.setMode(
      PreviewMode.UiCheck(
<<<<<<< HEAD
        baseElement = uiCheckElement,
        atfChecksEnabled = true,
        visualLintingEnabled = true,
      ),
    )
    onRefreshCompletable.join()
=======
        baseInstance = UiCheckInstance(uiCheckElement, isWearPreview = false),
        atfChecksEnabled = true,
        visualLintingEnabled = true,
      )
    )
    onRefreshCompletable.join()

    // Once we enable Ui Check we need to render again since we are now showing the selected preview
    // with the different analyzers of Ui Check (for example screen sizes, colorblind check etc).
    withContext(uiThread) {
      waitForRender(fakeUi.findAllComponents<SceneViewPeerPanel>().toSet(), timeout = 2.minutes)
      fakeUi.root.validate()
    }
>>>>>>> 0d09370c
  }

  private suspend fun stopUiCheck() {
    val onRefreshCompletable = previewView.getOnRefreshCompletable()
    composePreviewRepresentation.setMode(PreviewMode.Default())
    onRefreshCompletable.join()
<<<<<<< HEAD
=======
    waitForAllRefreshesToFinish(1.minutes)
>>>>>>> 0d09370c
  }

  private suspend fun visualLintRenderIssues(
    filter: (VisualLintRenderIssue) -> Boolean = alwaysTrue()
  ): List<VisualLintRenderIssue> {
    val issueModel = VisualLintService.getInstance(project).issueModel
    var issues = emptyList<VisualLintRenderIssue>()
    delayUntilCondition(delayPerIterationMs = 300, timeout = 1.minutes) {
      issues = issueModel.issues.filterIsInstance<VisualLintRenderIssue>().filter(filter)
<<<<<<< HEAD
      issues.isNotEmpty()
=======
      issues.any { it.components.isNotEmpty() }
>>>>>>> 0d09370c
    }
    return issues
  }

  private suspend fun accessibilityIssues() = visualLintRenderIssues { it.type.isAtfErrorType() }
}<|MERGE_RESOLUTION|>--- conflicted
+++ resolved
@@ -28,18 +28,12 @@
 import com.android.tools.idea.compose.preview.SIMPLE_COMPOSE_PROJECT_PATH
 import com.android.tools.idea.compose.preview.SimpleComposeAppPaths
 import com.android.tools.idea.compose.preview.util.previewElement
-<<<<<<< HEAD
-import com.android.tools.idea.concurrency.AndroidDispatchers.workerThread
-import com.android.tools.idea.flags.StudioFlags
-import com.android.tools.idea.preview.modes.PreviewMode
-=======
 import com.android.tools.idea.compose.preview.waitForAllRefreshesToFinish
 import com.android.tools.idea.concurrency.AndroidDispatchers.uiThread
 import com.android.tools.idea.concurrency.AndroidDispatchers.workerThread
 import com.android.tools.idea.flags.StudioFlags
 import com.android.tools.idea.preview.modes.PreviewMode
 import com.android.tools.idea.preview.modes.UiCheckInstance
->>>>>>> 0d09370c
 import com.android.tools.idea.uibuilder.editor.multirepresentation.PreferredVisibility
 import com.android.tools.idea.uibuilder.scene.hasRenderErrors
 import com.android.tools.idea.uibuilder.visual.visuallint.VisualLintRenderIssue
@@ -49,15 +43,11 @@
 import com.android.tools.idea.uibuilder.visual.visuallint.analyzers.LongTextAnalyzerInspection
 import com.android.tools.idea.uibuilder.visual.visuallint.analyzers.TextFieldSizeAnalyzerInspection
 import com.android.tools.preview.ComposePreviewElementInstance
-<<<<<<< HEAD
-=======
 import com.intellij.analysis.problemsView.toolWindow.ProblemsView
->>>>>>> 0d09370c
 import com.intellij.openapi.actionSystem.AnAction
 import com.intellij.openapi.actionSystem.DataContext
 import com.intellij.openapi.actionSystem.DefaultActionGroup
 import com.intellij.openapi.actionSystem.impl.ActionToolbarImpl
-import com.intellij.openapi.application.ApplicationManager
 import com.intellij.openapi.application.runReadAction
 import com.intellij.openapi.diagnostic.LogLevel
 import com.intellij.openapi.diagnostic.Logger
@@ -71,17 +61,8 @@
 import com.intellij.testFramework.TestActionEvent.createTestEvent
 import com.intellij.testFramework.fixtures.CodeInsightTestFixture
 import com.intellij.testFramework.runInEdtAndGet
-<<<<<<< HEAD
-import kotlinx.coroutines.runBlocking
-=======
-import java.awt.BorderLayout
-import java.awt.Dimension
-import javax.swing.JPanel
-import kotlin.time.Duration.Companion.minutes
-import kotlin.time.Duration.Companion.seconds
 import kotlinx.coroutines.runBlocking
 import kotlinx.coroutines.withContext
->>>>>>> 0d09370c
 import org.jetbrains.kotlin.utils.alwaysTrue
 import org.junit.Assert.assertEquals
 import org.junit.Assert.assertFalse
@@ -98,11 +79,7 @@
 class RenderErrorTest {
 
   @get:Rule val projectRule = ComposeGradleProjectRule(SIMPLE_COMPOSE_PROJECT_PATH)
-<<<<<<< HEAD
-  @get:Rule val flagRule = FlagRule(StudioFlags.COMPOSE_PREVIEW_KEEP_IMAGE_ON_ERROR)
-=======
   @get:Rule val flagRule = FlagRule(StudioFlags.PREVIEW_KEEP_IMAGE_ON_ERROR)
->>>>>>> 0d09370c
 
   private val project: Project
     get() = projectRule.project
@@ -155,23 +132,6 @@
     projectRule.fixture.enableInspections(*visualLintInspections)
     Disposer.register(fixture.testRootDisposable, composePreviewRepresentation)
 
-<<<<<<< HEAD
-    ApplicationManager.getApplication().invokeAndWait {
-      fakeUi =
-        FakeUi(
-          JPanel().apply {
-            layout = BorderLayout()
-            size = Dimension(1000, 800)
-            add(previewView, BorderLayout.CENTER)
-          },
-          1.0,
-          true,
-        )
-      fakeUi.root.validate()
-    }
-
-    runBlocking {
-=======
     runBlocking {
       fakeUi =
         withContext(uiThread) {
@@ -186,7 +146,6 @@
             )
             .also { it.root.validate() }
         }
->>>>>>> 0d09370c
       composePreviewRepresentation.activateAndWaitForRender(fakeUi, timeout = 1.minutes)
     }
   }
@@ -194,11 +153,7 @@
   @Test
   fun testSceneViewWithRenderErrors() =
     runBlocking(workerThread) {
-<<<<<<< HEAD
-      StudioFlags.COMPOSE_PREVIEW_KEEP_IMAGE_ON_ERROR.override(true)
-=======
       StudioFlags.PREVIEW_KEEP_IMAGE_ON_ERROR.override(true)
->>>>>>> 0d09370c
       startUiCheckForModel("PreviewWithRenderErrors")
 
       lateinit var sceneViewPanelWithErrors: SceneViewPeerPanel
@@ -215,7 +170,6 @@
           .filterIsInstance<SceneViewErrorsPanel>()
           .single()
       assertFalse(visibleErrorsPanel.isVisible)
-<<<<<<< HEAD
 
       val actions = sceneViewPanelWithErrors.getToolbarActions()
       // 4 actions expected: ui check, animation, interactive and deploy to device
@@ -230,24 +184,7 @@
   @Test
   fun testSceneViewWithRenderErrorsWithNoKeepImageOnError() =
     runBlocking(workerThread) {
-      StudioFlags.COMPOSE_PREVIEW_KEEP_IMAGE_ON_ERROR.override(false)
-=======
-
-      val actions = sceneViewPanelWithErrors.getToolbarActions()
-      // 4 actions expected: ui check, animation, interactive and deploy to device
-      assertEquals(4, actions.size)
-      // The visible/invisible state before the update shouldn't affect the final result
-      for (visibleBefore in listOf(true, false)) {
-        // All actions should be invisible when there are render errors
-        assertEquals(0, countVisibleActions(actions, visibleBefore, sceneViewPanelWithErrors))
-      }
-    }
-
-  @Test
-  fun testSceneViewWithRenderErrorsWithNoKeepImageOnError() =
-    runBlocking(workerThread) {
       StudioFlags.PREVIEW_KEEP_IMAGE_ON_ERROR.override(false)
->>>>>>> 0d09370c
       startUiCheckForModel("PreviewWithRenderErrors")
 
       lateinit var sceneViewPanelWithErrors: SceneViewPeerPanel
@@ -305,11 +242,10 @@
         // The animation preview action shouldn't be visible because the preview being used doesn't
         // contain animations, but the interactive, ui check and deploy to device actions should be
         // visible as there are no render errors.
-<<<<<<< HEAD
-        val visibleActionCount = if (StudioFlags.NELE_COMPOSE_UI_CHECK_MODE.get()) 3 else 2
+        val visibleActionCount = if (StudioFlags.COMPOSE_UI_CHECK_MODE.get()) 3 else 2
         assertEquals(
           visibleActionCount,
-          countVisibleActions(actions, visibleBefore, sceneViewPanelWithoutErrors)
+          countVisibleActions(actions, visibleBefore, sceneViewPanelWithoutErrors),
         )
       }
     }
@@ -331,73 +267,6 @@
   fun testAtfErrorsOnSecondModel() =
     runBlocking(workerThread) {
       startUiCheckForModel("PreviewWithContrastErrorAgain")
-=======
-        val visibleActionCount = if (StudioFlags.COMPOSE_UI_CHECK_MODE.get()) 3 else 2
-        assertEquals(
-          visibleActionCount,
-          countVisibleActions(actions, visibleBefore, sceneViewPanelWithoutErrors),
-        )
-      }
-    }
-
-  @Test
-  fun testAtfErrors() =
-    runBlocking(workerThread) {
-      startUiCheckForModel("PreviewWithContrastError")
->>>>>>> 0d09370c
-
-      val accessibilityIssue = accessibilityIssues().last()
-      assertEquals("Insufficient text color contrast ratio", accessibilityIssue.summary)
-      val navigatable = accessibilityIssue.components[0].navigatable
-      assertTrue(navigatable is OpenFileDescriptor)
-<<<<<<< HEAD
-      assertEquals(1817, (navigatable as OpenFileDescriptor).offset)
-=======
-      assertEquals(1667, (navigatable as OpenFileDescriptor).offset)
->>>>>>> 0d09370c
-      assertEquals("RenderError.kt", navigatable.file.name)
-    }
-
-  @Ignore("b/307260641")
-  @Test
-<<<<<<< HEAD
-  fun testVisualLintErrors() =
-    runBlocking(workerThread) {
-      val modelsWithIssues =
-        listOf(
-          "PreviewWithContrastError",
-          "PreviewWithContrastErrorAgain",
-          "PreviewWithWideButton",
-          "PreviewWithLongText",
-        )
-
-      modelsWithIssues.forEach { modelWithIssues ->
-        startUiCheckForModel(modelWithIssues)
-
-        val issues = visualLintRenderIssues()
-        // 1-2% of the time we get two issues instead of one. Only one of the issues has a component
-        // field that is populated. We attempt to retrieve it here.
-        val issue = runInEdtAndGet {
-          issues.first { it.components.firstOrNull()?.navigatable is OpenFileDescriptor }
-        }
-
-        assertEquals("Visual Lint Issue", issue.category)
-        val navigatable = issue.components[0].navigatable
-        assertTrue(navigatable is OpenFileDescriptor)
-        assertEquals("RenderError.kt", (navigatable as OpenFileDescriptor).file.name)
-
-        stopUiCheck()
-      }
-    }
-
-  private fun countVisibleActions(
-    actions: List<AnAction>,
-    visibleBefore: Boolean,
-    sceneViewPeerPanel: SceneViewPeerPanel
-=======
-  fun testAtfErrorsOnSecondModel() =
-    runBlocking(workerThread) {
-      startUiCheckForModel("PreviewWithContrastErrorAgain")
 
       val accessibilityIssue = accessibilityIssues().last()
       assertEquals("Insufficient text color contrast ratio", accessibilityIssue.summary)
@@ -450,7 +319,6 @@
     actions: List<AnAction>,
     visibleBefore: Boolean,
     sceneViewPeerPanel: SceneViewPeerPanel,
->>>>>>> 0d09370c
   ): Int {
     var visibleAfterCount = 0
     val dataContext = DataContext { sceneViewPeerPanel.getData(it) }
@@ -474,18 +342,9 @@
       .toList()
 
   private suspend fun startUiCheckForModel(model: String) {
-<<<<<<< HEAD
-    lateinit var uiCheckElement: ComposePreviewElementInstance
-
-    delayUntilCondition(
-      250,
-      timeout = 1.minutes,
-    ) {
-=======
     lateinit var uiCheckElement: ComposePreviewElementInstance<*>
 
     delayUntilCondition(250, timeout = 1.minutes) {
->>>>>>> 0d09370c
       previewView.mainSurface.models
         .firstOrNull { it.modelDisplayName == model }
         ?.dataContext
@@ -497,14 +356,6 @@
 
     composePreviewRepresentation.setMode(
       PreviewMode.UiCheck(
-<<<<<<< HEAD
-        baseElement = uiCheckElement,
-        atfChecksEnabled = true,
-        visualLintingEnabled = true,
-      ),
-    )
-    onRefreshCompletable.join()
-=======
         baseInstance = UiCheckInstance(uiCheckElement, isWearPreview = false),
         atfChecksEnabled = true,
         visualLintingEnabled = true,
@@ -518,17 +369,13 @@
       waitForRender(fakeUi.findAllComponents<SceneViewPeerPanel>().toSet(), timeout = 2.minutes)
       fakeUi.root.validate()
     }
->>>>>>> 0d09370c
   }
 
   private suspend fun stopUiCheck() {
     val onRefreshCompletable = previewView.getOnRefreshCompletable()
     composePreviewRepresentation.setMode(PreviewMode.Default())
     onRefreshCompletable.join()
-<<<<<<< HEAD
-=======
     waitForAllRefreshesToFinish(1.minutes)
->>>>>>> 0d09370c
   }
 
   private suspend fun visualLintRenderIssues(
@@ -538,11 +385,7 @@
     var issues = emptyList<VisualLintRenderIssue>()
     delayUntilCondition(delayPerIterationMs = 300, timeout = 1.minutes) {
       issues = issueModel.issues.filterIsInstance<VisualLintRenderIssue>().filter(filter)
-<<<<<<< HEAD
-      issues.isNotEmpty()
-=======
       issues.any { it.components.isNotEmpty() }
->>>>>>> 0d09370c
     }
     return issues
   }
