/*
 * Copyright (C) 2023 The Android Open Source Project
 *
 * Licensed under the Apache License, Version 2.0 (the "License");
 * you may not use this file except in compliance with the License.
 * You may obtain a copy of the License at
 *
 *      http://www.apache.org/licenses/LICENSE-2.0
 *
 * Unless required by applicable law or agreed to in writing, software
 * distributed under the License is distributed on an "AS IS" BASIS,
 * WITHOUT WARRANTIES OR CONDITIONS OF ANY KIND, either express or implied.
 * See the License for the specific language governing permissions and
 * limitations under the License.
 */
package com.android.tools.idea.compose.gradle.preview

import com.android.tools.idea.common.SyncNlModel
import com.android.tools.idea.common.model.AccessibilityModelUpdater
import com.android.tools.idea.common.model.NlDataProvider
import com.android.tools.idea.compose.PsiComposePreviewElementInstance
import com.android.tools.idea.compose.gradle.ComposeGradleProjectRule
import com.android.tools.idea.compose.gradle.getPsiFile
import com.android.tools.idea.compose.preview.ComposeAdapterLightVirtualFile
import com.android.tools.idea.compose.preview.ComposeVisualLintIssueProvider
import com.android.tools.idea.compose.preview.ComposeVisualLintSuppressTask
import com.android.tools.idea.compose.preview.PSI_COMPOSE_PREVIEW_ELEMENT_INSTANCE
import com.android.tools.idea.compose.preview.SIMPLE_COMPOSE_PROJECT_PATH
import com.android.tools.idea.compose.preview.getPreviewNodes
import com.android.tools.idea.preview.rendering.createRenderTaskFutureForTest
import com.android.tools.idea.rendering.AndroidBuildTargetReference
import com.android.tools.idea.uibuilder.model.NlComponentRegistrar
import com.android.tools.idea.uibuilder.scene.NlModelHierarchyUpdater
import com.android.tools.idea.uibuilder.scene.accessibilityBasedHierarchyParser
import com.android.tools.idea.uibuilder.visual.visuallint.VisualLintRenderIssue.Companion.createVisualLintRenderIssue
import com.android.tools.preview.applyTo
import com.android.tools.rendering.RenderResult
<<<<<<< HEAD
import com.android.tools.visuallint.VisualLintErrorType
import com.android.tools.visuallint.analyzers.ButtonSizeAnalyzer
import com.android.tools.visuallint.analyzers.TextFieldSizeAnalyzer
import com.intellij.openapi.application.smartReadAction
=======
import com.intellij.lang.annotation.HighlightSeverity
import com.intellij.openapi.actionSystem.DataContext
import com.intellij.openapi.application.smartReadActionBlocking
>>>>>>> 3a514de0
import com.intellij.openapi.command.WriteCommandAction
import com.intellij.psi.util.PsiTreeUtil
import com.intellij.testFramework.IndexingTestUtil
import com.intellij.util.concurrency.AppExecutorUtil
<<<<<<< HEAD
import java.util.concurrent.CompletableFuture
import kotlin.test.assertEquals
import kotlinx.coroutines.flow.toList
=======
>>>>>>> 3a514de0
import kotlinx.coroutines.runBlocking
import org.jetbrains.kotlin.psi.KtAnnotationEntry
import org.jetbrains.uast.UAnnotation
import org.jetbrains.uast.getContainingUMethod
import org.jetbrains.uast.toUElementOfType
import org.junit.Rule
import org.junit.Test
import java.util.concurrent.CompletableFuture
import kotlin.test.assertEquals

class ComposeVisualLintSuppressTaskTest {
  @get:Rule val projectRule = ComposeGradleProjectRule(SIMPLE_COMPOSE_PROJECT_PATH)

  @Test
  fun testSuppressIssue() {
    val facet = projectRule.androidFacet(":app")
    IndexingTestUtil.waitUntilIndexesAreReady(projectRule.project)
    val (targetFile, previewElement) =
      runBlocking {
        val psiFile =
          getPsiFile(
            projectRule.project,
            "app/src/main/java/google/simpleapplication/VisualLintPreview.kt",
          )
        psiFile.virtualFile to
          // needs to be a smartReadAction as RootsChangedDumbModeTask may be queued
<<<<<<< HEAD
          smartReadAction(projectRule.project) {
=======
          smartReadActionBlocking(projectRule.project) {
>>>>>>> 3a514de0
              PsiTreeUtil.findChildrenOfType(psiFile, KtAnnotationEntry::class.java)
                .asSequence()
                .mapNotNull { it.psiOrParent.toUElementOfType<UAnnotation>() }
                .mapNotNull { it.getContainingUMethod() }
                .toSet()
                .flatMap { runBlocking { getPreviewNodes(it, null, false).toList() } }
                .filterIsInstance<PsiComposePreviewElementInstance>()
                .toList()
            }
            .first {
              it.methodFqn == "google.simpleapplication.VisualLintPreviewKt.VisualLintErrorPreview"
            }
      }
    val file =
      ComposeAdapterLightVirtualFile(
        "compose-model.xml",
        previewElement.toPreviewXml().buildString(),
        targetFile,
      )
    val renderTaskFuture =
      createRenderTaskFutureForTest(
        facet = facet,
        file = file,
        privateClassLoader = false,
        useLayoutScanner = false,
        classesToPreload = emptyList(),
        customViewInfoParser = accessibilityBasedHierarchyParser,
        configure = previewElement::applyTo,
      )

    val renderResultFuture =
      CompletableFuture.supplyAsync(
          { renderTaskFuture.get() },
          AppExecutorUtil.getAppExecutorService(),
        )
        .thenCompose { it?.render() ?: CompletableFuture.completedFuture(null as RenderResult?) }
    renderResultFuture.handle { _, _ -> renderTaskFuture.get().dispose() }
    val renderResult = renderResultFuture.get()!!
    val nlModel =
      SyncNlModel.create(
        projectRule.fixture.testRootDisposable,
        NlComponentRegistrar,
        AndroidBuildTargetReference.gradleOnly(facet),
        file,
      )
    nlModel.dataProvider =
      object : NlDataProvider(PSI_COMPOSE_PREVIEW_ELEMENT_INSTANCE) {
        override fun getData(dataId: String): Any? =
          previewElement.takeIf { dataId == PSI_COMPOSE_PREVIEW_ELEMENT_INSTANCE.name }
      }
    nlModel.setModelUpdater(AccessibilityModelUpdater())
    NlModelHierarchyUpdater.updateHierarchy(renderResult, nlModel)

    val issueProvider = ComposeVisualLintIssueProvider(projectRule.fixture.testRootDisposable)
    val buttonIssues =
      ButtonSizeAnalyzer.findIssues(renderResult, nlModel.configuration).map {
        createVisualLintRenderIssue(it, nlModel, ButtonSizeAnalyzer.type)
      }
    assertEquals(1, buttonIssues.size)
    val textFieldIssues =
      TextFieldSizeAnalyzer.findIssues(renderResult, nlModel.configuration).map {
        createVisualLintRenderIssue(it, nlModel, TextFieldSizeAnalyzer.type)
      }
    assertEquals(1, textFieldIssues.size)
    issueProvider.addAllIssues(buttonIssues)
    issueProvider.addAllIssues(textFieldIssues)

    assertEquals(2, issueProvider.getIssues().size)
    assertEquals(2, issueProvider.getUnsuppressedIssues().size)

    ComposeVisualLintSuppressTask(
        facet,
        projectRule.project,
        previewElement,
        VisualLintErrorType.BUTTON_SIZE,
      )
      .run()
    assertEquals(2, issueProvider.getIssues().size)
    assertEquals(1, issueProvider.getUnsuppressedIssues().size)
    assertEquals(VisualLintErrorType.TEXT_FIELD_SIZE, issueProvider.getUnsuppressedIssues()[0].type)

    ComposeVisualLintSuppressTask(
        facet,
        projectRule.project,
        previewElement,
        VisualLintErrorType.TEXT_FIELD_SIZE,
      )
      .run()
    assertEquals(2, issueProvider.getIssues().size)
    assertEquals(0, issueProvider.getUnsuppressedIssues().size)
  }

  @Test
  fun testShowSuppressAction() {
    val facet = projectRule.androidFacet(":app")
    IndexingTestUtil.waitUntilIndexesAreReady(projectRule.project)
    val (targetFile, previewElement) =
      runBlocking {
        val psiFile =
          getPsiFile(
            projectRule.project,
            "app/src/main/java/google/simpleapplication/VisualLintPreview.kt",
          )
        psiFile.virtualFile to
          // needs to be a smartReadAction as RootsChangedDumbModeTask may be queued
<<<<<<< HEAD
          smartReadAction(projectRule.project) {
=======
          smartReadActionBlocking(projectRule.project) {
>>>>>>> 3a514de0
              PsiTreeUtil.findChildrenOfType(psiFile, KtAnnotationEntry::class.java)
                .asSequence()
                .mapNotNull { it.psiOrParent.toUElementOfType<UAnnotation>() }
                .mapNotNull { it.getContainingUMethod() }
                .toSet()
                .flatMap { runBlocking { getPreviewNodes(it, null, false).toList() } }
                .filterIsInstance<PsiComposePreviewElementInstance>()
                .toList()
            }
            .first {
              it.methodFqn == "google.simpleapplication.VisualLintPreviewKt.VisualLintErrorPreview"
            }
      }
    val file =
      ComposeAdapterLightVirtualFile(
        "compose-model.xml",
        previewElement.toPreviewXml().buildString(),
        targetFile,
      )
    val renderTaskFuture =
      createRenderTaskFutureForTest(
        facet = facet,
        file = file,
        privateClassLoader = false,
        useLayoutScanner = false,
        classesToPreload = emptyList(),
        customViewInfoParser = accessibilityBasedHierarchyParser,
        configure = previewElement::applyTo,
      )

    val renderResultFuture =
      CompletableFuture.supplyAsync(
          { renderTaskFuture.get() },
          AppExecutorUtil.getAppExecutorService(),
        )
        .thenCompose { it?.render() ?: CompletableFuture.completedFuture(null as RenderResult?) }
    renderResultFuture.handle { _, _ -> renderTaskFuture.get().dispose() }
    val renderResult = renderResultFuture.get()!!
    val nlModel =
      SyncNlModel.create(
        projectRule.fixture.testRootDisposable,
        NlComponentRegistrar,
        AndroidBuildTargetReference.gradleOnly(facet),
        file,
      )
    nlModel.dataProvider =
      object : NlDataProvider(PSI_COMPOSE_PREVIEW_ELEMENT_INSTANCE) {
        override fun getData(dataId: String): Any? =
          previewElement.takeIf { dataId == PSI_COMPOSE_PREVIEW_ELEMENT_INSTANCE.name }
      }

    nlModel.setModelUpdater(AccessibilityModelUpdater())
    NlModelHierarchyUpdater.updateHierarchy(renderResult, nlModel)

    val issueProvider = ComposeVisualLintIssueProvider(projectRule.fixture.testRootDisposable)
    val buttonIssues =
      ButtonSizeAnalyzer.findIssues(renderResult, nlModel.configuration).map {
        createVisualLintRenderIssue(it, nlModel, ButtonSizeAnalyzer.type)
      }
    assertEquals(1, buttonIssues.size)
    val textFieldIssues =
      TextFieldSizeAnalyzer.findIssues(renderResult, nlModel.configuration).map {
        createVisualLintRenderIssue(it, nlModel, TextFieldSizeAnalyzer.type)
      }
    assertEquals(1, textFieldIssues.size)
    issueProvider.addAllIssues(buttonIssues)
    issueProvider.addAllIssues(textFieldIssues)

    run {
      val buttonSuppressTasks = buttonIssues[0].suppresses.toList()
      assertEquals(1, buttonSuppressTasks.size)
    }

    WriteCommandAction.runWriteCommandAction(projectRule.project) {
      previewElement.previewElementDefinition!!.element?.delete()
    }
    run {
      val buttonSuppressTasks = buttonIssues[0].suppresses.toList()
      assertEquals(0, buttonSuppressTasks.size)
    }
  }
}<|MERGE_RESOLUTION|>--- conflicted
+++ resolved
@@ -35,26 +35,16 @@
 import com.android.tools.idea.uibuilder.visual.visuallint.VisualLintRenderIssue.Companion.createVisualLintRenderIssue
 import com.android.tools.preview.applyTo
 import com.android.tools.rendering.RenderResult
-<<<<<<< HEAD
 import com.android.tools.visuallint.VisualLintErrorType
 import com.android.tools.visuallint.analyzers.ButtonSizeAnalyzer
 import com.android.tools.visuallint.analyzers.TextFieldSizeAnalyzer
 import com.intellij.openapi.application.smartReadAction
-=======
-import com.intellij.lang.annotation.HighlightSeverity
-import com.intellij.openapi.actionSystem.DataContext
-import com.intellij.openapi.application.smartReadActionBlocking
->>>>>>> 3a514de0
 import com.intellij.openapi.command.WriteCommandAction
 import com.intellij.psi.util.PsiTreeUtil
 import com.intellij.testFramework.IndexingTestUtil
 import com.intellij.util.concurrency.AppExecutorUtil
-<<<<<<< HEAD
-import java.util.concurrent.CompletableFuture
 import kotlin.test.assertEquals
 import kotlinx.coroutines.flow.toList
-=======
->>>>>>> 3a514de0
 import kotlinx.coroutines.runBlocking
 import org.jetbrains.kotlin.psi.KtAnnotationEntry
 import org.jetbrains.uast.UAnnotation
@@ -81,11 +71,7 @@
           )
         psiFile.virtualFile to
           // needs to be a smartReadAction as RootsChangedDumbModeTask may be queued
-<<<<<<< HEAD
           smartReadAction(projectRule.project) {
-=======
-          smartReadActionBlocking(projectRule.project) {
->>>>>>> 3a514de0
               PsiTreeUtil.findChildrenOfType(psiFile, KtAnnotationEntry::class.java)
                 .asSequence()
                 .mapNotNull { it.psiOrParent.toUElementOfType<UAnnotation>() }
@@ -191,11 +177,7 @@
           )
         psiFile.virtualFile to
           // needs to be a smartReadAction as RootsChangedDumbModeTask may be queued
-<<<<<<< HEAD
           smartReadAction(projectRule.project) {
-=======
-          smartReadActionBlocking(projectRule.project) {
->>>>>>> 3a514de0
               PsiTreeUtil.findChildrenOfType(psiFile, KtAnnotationEntry::class.java)
                 .asSequence()
                 .mapNotNull { it.psiOrParent.toUElementOfType<UAnnotation>() }
