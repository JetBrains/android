--- conflicted
+++ resolved
@@ -35,26 +35,16 @@
 import com.android.tools.idea.uibuilder.visual.visuallint.VisualLintRenderIssue.Companion.createVisualLintRenderIssue
 import com.android.tools.preview.applyTo
 import com.android.tools.rendering.RenderResult
-<<<<<<< HEAD
-import com.intellij.lang.annotation.HighlightSeverity
-import com.intellij.openapi.actionSystem.DataContext
-import com.intellij.openapi.application.smartReadActionBlocking
-=======
 import com.android.tools.visuallint.VisualLintErrorType
 import com.android.tools.visuallint.analyzers.ButtonSizeAnalyzer
 import com.android.tools.visuallint.analyzers.TextFieldSizeAnalyzer
 import com.intellij.openapi.application.smartReadAction
->>>>>>> 8b7d83e8
 import com.intellij.openapi.command.WriteCommandAction
 import com.intellij.psi.util.PsiTreeUtil
 import com.intellij.testFramework.IndexingTestUtil
 import com.intellij.util.concurrency.AppExecutorUtil
-<<<<<<< HEAD
-=======
-import java.util.concurrent.CompletableFuture
 import kotlin.test.assertEquals
 import kotlinx.coroutines.flow.toList
->>>>>>> 8b7d83e8
 import kotlinx.coroutines.runBlocking
 import org.jetbrains.kotlin.psi.KtAnnotationEntry
 import org.jetbrains.uast.UAnnotation
@@ -81,11 +71,7 @@
           )
         psiFile.virtualFile to
           // needs to be a smartReadAction as RootsChangedDumbModeTask may be queued
-<<<<<<< HEAD
-          smartReadActionBlocking(projectRule.project) {
-=======
           smartReadAction(projectRule.project) {
->>>>>>> 8b7d83e8
               PsiTreeUtil.findChildrenOfType(psiFile, KtAnnotationEntry::class.java)
                 .asSequence()
                 .mapNotNull { it.psiOrParent.toUElementOfType<UAnnotation>() }
@@ -191,11 +177,7 @@
           )
         psiFile.virtualFile to
           // needs to be a smartReadAction as RootsChangedDumbModeTask may be queued
-<<<<<<< HEAD
-          smartReadActionBlocking(projectRule.project) {
-=======
           smartReadAction(projectRule.project) {
->>>>>>> 8b7d83e8
               PsiTreeUtil.findChildrenOfType(psiFile, KtAnnotationEntry::class.java)
                 .asSequence()
                 .mapNotNull { it.psiOrParent.toUElementOfType<UAnnotation>() }
