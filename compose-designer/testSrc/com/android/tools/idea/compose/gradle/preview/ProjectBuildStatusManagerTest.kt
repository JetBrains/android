/*
 * Copyright (C) 2020 The Android Open Source Project
 *
 * Licensed under the Apache License, Version 2.0 (the "License");
 * you may not use this file except in compliance with the License.
 * You may obtain a copy of the License at
 *
 *      http://www.apache.org/licenses/LICENSE-2.0
 *
 * Unless required by applicable law or agreed to in writing, software
 * distributed under the License is distributed on an "AS IS" BASIS,
 * WITHOUT WARRANTIES OR CONDITIONS OF ANY KIND, either express or implied.
 * See the License for the specific language governing permissions and
 * limitations under the License.
 */
package com.android.tools.idea.compose.gradle.preview

import com.android.tools.idea.compose.gradle.ComposeGradleProjectRule
import com.android.tools.idea.compose.preview.SIMPLE_COMPOSE_PROJECT_PATH
import com.android.tools.idea.compose.preview.SimpleComposeAppPaths
import com.android.tools.idea.editors.build.ProjectBuildStatusManager
import com.android.tools.idea.editors.build.ProjectStatus
import com.android.tools.idea.editors.fast.DisableReason
import com.android.tools.idea.editors.fast.FastPreviewConfiguration
import com.android.tools.idea.editors.fast.FastPreviewManager
import com.android.tools.idea.editors.liveedit.LiveEditApplicationConfiguration
import com.android.tools.idea.projectsystem.getMainModule
import com.android.tools.idea.testing.waitForResourceRepositoryUpdates
import com.google.common.truth.Truth.assertThat
import com.intellij.openapi.application.WriteAction
import com.intellij.openapi.command.WriteCommandAction
import com.intellij.openapi.fileEditor.FileDocumentManager
import com.intellij.openapi.project.Project
import com.intellij.openapi.project.guessProjectDir
import com.intellij.psi.PsiDocumentManager
import com.intellij.testFramework.EdtRule
import com.intellij.testFramework.RunsInEdt
import kotlinx.coroutines.CoroutineScope
import kotlinx.coroutines.asCoroutineDispatcher
import org.junit.After
import org.junit.Assert.assertEquals
import org.junit.Assert.assertFalse
import org.junit.Assert.assertTrue
import org.junit.Before
import org.junit.Rule
import org.junit.Test
import java.util.concurrent.CountDownLatch
import java.util.concurrent.Executor
import java.util.concurrent.TimeUnit

class ProjectBuildStatusManagerTest {
  @get:Rule val edtRule = EdtRule()

  @get:Rule val projectRule = ComposeGradleProjectRule(SIMPLE_COMPOSE_PROJECT_PATH)
  val project: Project
    get() = projectRule.project

  @Before
  fun setup() {
    LiveEditApplicationConfiguration.getInstance().mode =
      LiveEditApplicationConfiguration.LiveEditMode.LIVE_LITERALS
    FastPreviewManager.getInstance(project)
      .disable(DisableReason("Disabled for Live Literals testing"))
  }

  @After
  fun tearDown() {
<<<<<<< HEAD
    LiveEditApplicationConfiguration.getInstance().resetDefault()
=======
>>>>>>> 574fcae1
    FastPreviewConfiguration.getInstance().resetDefault()
  }

  @RunsInEdt
  @Test
  fun testProjectStatusManagerStates() {
    val mainFile =
      projectRule.project
        .guessProjectDir()!!
        .findFileByRelativePath(SimpleComposeAppPaths.APP_MAIN_ACTIVITY.path)!!
    WriteAction.run<Throwable> { projectRule.fixture.openFileInEditor(mainFile) }

    val onReadyCalled = CountDownLatch(1)
    val statusManager =
      ProjectBuildStatusManager.create(
        projectRule.fixture.testRootDisposable,
        projectRule.fixture.file,
        scope = CoroutineScope(Executor { command -> command.run() }.asCoroutineDispatcher()),
        onReady = { onReadyCalled.countDown() }
      )
    assertTrue(onReadyCalled.await(5, TimeUnit.SECONDS))
    assertTrue("Project must compile correctly", projectRule.build().isBuildSuccessful)
    assertTrue(
      "Builds status is not Ready after successful build",
      statusManager.status == ProjectStatus.Ready
    )

    // Status of files created after a build should be NeedsBuild until a new build happens
    val newFile =
      projectRule.fixture.addFileToProject(
        "${SimpleComposeAppPaths.APP_SIMPLE_APPLICATION_DIR}/newFile",
        ""
      )
    val newStatusManager =
      ProjectBuildStatusManager.create(
        projectRule.fixture.testRootDisposable,
        newFile,
        scope = CoroutineScope(Executor { command -> command.run() }.asCoroutineDispatcher())
      )
    assertEquals(ProjectStatus.NeedsBuild, newStatusManager.status)
    projectRule.buildAndAssertIsSuccessful()
    assertEquals(ProjectStatus.Ready, newStatusManager.status)

    // Modifying a separate file should make both status managers out of date
    val documentManager = PsiDocumentManager.getInstance(projectRule.project)
    WriteCommandAction.runWriteCommandAction(project) {
      documentManager
        .getDocument(projectRule.fixture.file)!!
        .insertString(0, "\n\nfun method() {}\n\n")
      documentManager.commitAllDocuments()
    }
    FileDocumentManager.getInstance().saveAllDocuments()
    assertThat(statusManager.status).isInstanceOf(ProjectStatus.OutOfDate::class.java)
    assertThat(newStatusManager.status).isInstanceOf(ProjectStatus.OutOfDate::class.java)

    // Status should change to NeedsBuild for all managers after a build clean
    projectRule.clean()
    assertEquals(ProjectStatus.NeedsBuild, statusManager.status)
    assertEquals(ProjectStatus.NeedsBuild, newStatusManager.status)
  }

  @RunsInEdt
  @Test
  fun testProjectStatusManagerStatesFailureModes() {
    val mainFile =
      projectRule.project
        .guessProjectDir()!!
        .findFileByRelativePath(SimpleComposeAppPaths.APP_MAIN_ACTIVITY.path)!!

    val documentManager = PsiDocumentManager.getInstance(projectRule.project)

    // Force clean
    projectRule.clean()
    WriteCommandAction.runWriteCommandAction(project) {
      projectRule.fixture.openFileInEditor(mainFile)

      // Break the compilation
      documentManager.getDocument(projectRule.fixture.file)!!.insertString(0, "<<Invalid>>")
      documentManager.commitAllDocuments()
    }
    FileDocumentManager.getInstance().saveAllDocuments()

    val statusManager =
      ProjectBuildStatusManager.create(
        projectRule.fixture.testRootDisposable,
        projectRule.fixture.file,
        scope = CoroutineScope(Executor { command -> command.run() }.asCoroutineDispatcher())
      )
    assertEquals(ProjectStatus.NeedsBuild, statusManager.status)
    assertFalse(projectRule.build().isBuildSuccessful)
    assertEquals(ProjectStatus.NeedsBuild, statusManager.status)

    WriteCommandAction.runWriteCommandAction(project) {
      // Fix the build
      documentManager.getDocument(projectRule.fixture.file)!!.deleteString(0, "<<Invalid>>".length)
      documentManager.commitAllDocuments()
    }
    FileDocumentManager.getInstance().saveAllDocuments()
    val facet = projectRule.androidFacet(":app")
    waitForResourceRepositoryUpdates(facet.module.getMainModule())
    assertEquals(ProjectStatus.NeedsBuild, statusManager.status)
    projectRule.buildAndAssertIsSuccessful()
    assertTrue(
      "Builds status is not Ready after successful build",
      statusManager.status == ProjectStatus.Ready
    )
  }
}<|MERGE_RESOLUTION|>--- conflicted
+++ resolved
@@ -65,10 +65,6 @@
 
   @After
   fun tearDown() {
-<<<<<<< HEAD
-    LiveEditApplicationConfiguration.getInstance().resetDefault()
-=======
->>>>>>> 574fcae1
     FastPreviewConfiguration.getInstance().resetDefault()
   }
 
