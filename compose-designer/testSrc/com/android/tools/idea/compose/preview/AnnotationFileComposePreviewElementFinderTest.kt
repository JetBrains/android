--- conflicted
+++ resolved
@@ -15,14 +15,7 @@
  */
 package com.android.tools.idea.compose.preview
 
-<<<<<<< HEAD
-import com.android.tools.idea.annotations.TestDumbService
 import com.android.tools.idea.compose.ComposeProjectRule
-import com.android.tools.idea.preview.DisplayPositioning
-import com.android.tools.idea.preview.PreviewDisplaySettings
-=======
-import com.android.tools.idea.compose.ComposeProjectRule
->>>>>>> 574fcae1
 import com.android.tools.idea.preview.sortByDisplayAndSourcePosition
 import com.android.tools.idea.testing.addFileToProjectAndInvalidate
 import com.android.tools.preview.ComposePreviewElement
@@ -32,17 +25,9 @@
 import com.android.tools.preview.UNDEFINED_API_LEVEL
 import com.android.tools.preview.UNDEFINED_DIMENSION
 import com.intellij.openapi.application.ReadAction
-<<<<<<< HEAD
-import com.intellij.openapi.project.DumbService
-import com.intellij.openapi.util.Segment
-import com.intellij.openapi.util.TextRange
-import com.intellij.psi.PsiFile
-import com.intellij.testFramework.replaceService
-=======
 import com.intellij.openapi.util.TextRange
 import com.intellij.psi.PsiFile
 import com.intellij.testFramework.DumbModeTestUtils
->>>>>>> 574fcae1
 import com.intellij.testFramework.runInEdtAndWait
 import com.intellij.util.concurrency.AppExecutorUtil
 import kotlinx.coroutines.GlobalScope
@@ -63,13 +48,13 @@
 import org.junit.Test
 
 /** Asserts that the given [methodName] body has the actual given [actualBodyRange] */
-private fun assertMethodTextRange(file: PsiFile, methodName: String, actualBodyRange: Segment) {
+private fun assertMethodTextRange(file: PsiFile, methodName: String, actualBodyRange: TextRange) {
   val range =
     ReadAction.compute<TextRange, Throwable> {
       file.toUElementOfType<UFile>()?.method(methodName)?.uastBody?.sourcePsi?.textRange!!
     }
   assertNotEquals(range, TextRange.EMPTY_RANGE)
-  assertTrue(range.equalsToRange(actualBodyRange.startOffset, actualBodyRange.endOffset))
+  assertEquals(range, actualBodyRange)
 }
 
 private fun <T> computeOnBackground(computable: () -> T): T =
@@ -207,15 +192,11 @@
       assertFalse(it.displaySettings.showDecoration)
 
       ReadAction.run<Throwable> {
-<<<<<<< HEAD
-        assertMethodTextRange(composeTest, "Preview1", it.previewBodyPsi?.psiRange!!)
-=======
         assertMethodTextRange(
           composeTest,
           "Preview1",
           TextRange.create(it.previewBodyPsi!!.psiRange!!)
         )
->>>>>>> 574fcae1
         assertEquals("@Preview", it.previewElementDefinitionPsi?.element?.text)
       }
     }
@@ -234,15 +215,11 @@
       assertEquals(0, it.configuration.uiMode)
 
       ReadAction.run<Throwable> {
-<<<<<<< HEAD
-        assertMethodTextRange(composeTest, "Preview2", it.previewBodyPsi?.psiRange!!)
-=======
         assertMethodTextRange(
           composeTest,
           "Preview2",
           TextRange.create(it.previewBodyPsi!!.psiRange!!)
         )
->>>>>>> 574fcae1
         assertEquals(
           "@Preview(name = \"preview2\", apiLevel = 12, group = \"groupA\", showBackground = true, locale = \"en-rUS\")",
           it.previewElementDefinitionPsi?.element?.text
@@ -263,15 +240,11 @@
       assertEquals("id:Nexus 7", it.configuration.deviceSpec)
 
       ReadAction.run<Throwable> {
-<<<<<<< HEAD
-        assertMethodTextRange(composeTest, "Preview3", it.previewBodyPsi?.psiRange!!)
-=======
         assertMethodTextRange(
           composeTest,
           "Preview3",
           TextRange.create(it.previewBodyPsi!!.psiRange!!)
         )
->>>>>>> 574fcae1
         assertEquals(
           "@Preview(name = \"preview3\", widthDp = 1, heightDp = 2, fontScale = 0.2f, showDecoration = true, device = Devices.NEXUS_7)",
           it.previewElementDefinitionPsi?.element?.text
@@ -285,15 +258,11 @@
       assertEquals("#baaaba", it.displaySettings.backgroundColor)
 
       ReadAction.run<Throwable> {
-<<<<<<< HEAD
-        assertMethodTextRange(composeTest, "Preview4", it.previewBodyPsi?.psiRange!!)
-=======
         assertMethodTextRange(
           composeTest,
           "Preview4",
           TextRange.create(it.previewBodyPsi!!.psiRange!!)
         )
->>>>>>> 574fcae1
         assertEquals(
           "@Preview(name = \"preview4\", uiMode = 3, backgroundColor = 0xBAAABA)",
           it.previewElementDefinitionPsi?.element?.text
@@ -307,15 +276,11 @@
       assertEquals("#ffbaaaba", it.displaySettings.backgroundColor)
 
       ReadAction.run<Throwable> {
-<<<<<<< HEAD
-        assertMethodTextRange(composeTest, "Preview5", it.previewBodyPsi?.psiRange!!)
-=======
         assertMethodTextRange(
           composeTest,
           "Preview5",
           TextRange.create(it.previewBodyPsi!!.psiRange!!)
         )
->>>>>>> 574fcae1
         assertEquals(
           "@Preview(name = \"preview5\", uiMode = 3, backgroundColor = 0xFFBAAABA)",
           it.previewElementDefinitionPsi?.element?.text
@@ -332,15 +297,11 @@
       assertFalse(it.displaySettings.showDecoration)
 
       ReadAction.run<Throwable> {
-<<<<<<< HEAD
-        assertMethodTextRange(composeTest, "Preview6", it.previewBodyPsi?.psiRange!!)
-=======
         assertMethodTextRange(
           composeTest,
           "Preview6",
           TextRange.create(it.previewBodyPsi!!.psiRange!!)
         )
->>>>>>> 574fcae1
         assertEquals("Preview", it.previewElementDefinitionPsi?.element?.text)
       }
     }
@@ -354,15 +315,11 @@
       assertFalse(it.displaySettings.showDecoration)
 
       ReadAction.run<Throwable> {
-<<<<<<< HEAD
-        assertMethodTextRange(composeTest, "Preview7", it.previewBodyPsi?.psiRange!!)
-=======
         assertMethodTextRange(
           composeTest,
           "Preview7",
           TextRange.create(it.previewBodyPsi!!.psiRange!!)
         )
->>>>>>> 574fcae1
         assertEquals("@MyAnnotation", it.previewElementDefinitionPsi?.element?.text)
       }
     }
@@ -376,15 +333,11 @@
       assertFalse(it.displaySettings.showDecoration)
 
       ReadAction.run<Throwable> {
-<<<<<<< HEAD
-        assertMethodTextRange(composeTest, "Preview7", it.previewBodyPsi?.psiRange!!)
-=======
         assertMethodTextRange(
           composeTest,
           "Preview7",
           TextRange.create(it.previewBodyPsi!!.psiRange!!)
         )
->>>>>>> 574fcae1
         assertEquals("@MyAnnotation", it.previewElementDefinitionPsi?.element?.text)
       }
     }
@@ -398,15 +351,11 @@
       assertFalse(it.displaySettings.showDecoration)
 
       ReadAction.run<Throwable> {
-<<<<<<< HEAD
-        assertMethodTextRange(composeTest, "Preview7", it.previewBodyPsi?.psiRange!!)
-=======
         assertMethodTextRange(
           composeTest,
           "Preview7",
           TextRange.create(it.previewBodyPsi!!.psiRange!!)
         )
->>>>>>> 574fcae1
         assertEquals("@Preview(name = \"preview7\")", it.previewElementDefinitionPsi?.element?.text)
       }
     }
@@ -563,15 +512,11 @@
       assertFalse(it.displaySettings.showDecoration)
 
       ReadAction.run<Throwable> {
-<<<<<<< HEAD
-        assertMethodTextRange(composeTest, "Preview1", it.previewBodyPsi?.psiRange!!)
-=======
         assertMethodTextRange(
           composeTest,
           "Preview1",
           TextRange.create(it.previewBodyPsi!!.psiRange!!)
         )
->>>>>>> 574fcae1
         assertEquals("@Preview", it.previewElementDefinitionPsi?.element?.text)
       }
     }
@@ -585,15 +530,11 @@
       assertFalse(it.displaySettings.showDecoration)
 
       ReadAction.run<Throwable> {
-<<<<<<< HEAD
-        assertMethodTextRange(composeTest, "Preview1", it.previewBodyPsi?.psiRange!!)
-=======
         assertMethodTextRange(
           composeTest,
           "Preview1",
           TextRange.create(it.previewBodyPsi!!.psiRange!!)
         )
->>>>>>> 574fcae1
         assertEquals("@MyValidAnnotation1", it.previewElementDefinitionPsi?.element?.text)
       }
     }
@@ -607,15 +548,11 @@
       assertFalse(it.displaySettings.showDecoration)
 
       ReadAction.run<Throwable> {
-<<<<<<< HEAD
-        assertMethodTextRange(composeTest, "Preview1", it.previewBodyPsi?.psiRange!!)
-=======
         assertMethodTextRange(
           composeTest,
           "Preview1",
           TextRange.create(it.previewBodyPsi!!.psiRange!!)
         )
->>>>>>> 574fcae1
         assertEquals("@MyValidAnnotation2", it.previewElementDefinitionPsi?.element?.text)
       }
     }
@@ -629,15 +566,11 @@
       assertFalse(it.displaySettings.showDecoration)
 
       ReadAction.run<Throwable> {
-<<<<<<< HEAD
-        assertMethodTextRange(composeTest, "Preview1", it.previewBodyPsi?.psiRange!!)
-=======
         assertMethodTextRange(
           composeTest,
           "Preview1",
           TextRange.create(it.previewBodyPsi!!.psiRange!!)
         )
->>>>>>> 574fcae1
         assertEquals("@MyValidAnnotation3", it.previewElementDefinitionPsi?.element?.text)
       }
     }
@@ -1110,15 +1043,11 @@
       assertEquals(UNDEFINED_DIMENSION, it.configuration.height)
 
       ReadAction.run<Throwable> {
-<<<<<<< HEAD
-        assertMethodTextRange(composeTest, "Preview1", it.previewBodyPsi?.psiRange!!)
-=======
         assertMethodTextRange(
           composeTest,
           "Preview1",
           TextRange.create(it.previewBodyPsi!!.psiRange!!)
         )
->>>>>>> 574fcae1
         assertEquals(
           "@Preview(name = \"preview1\", widthDp = 2)",
           it.previewElementDefinitionPsi?.element?.text
@@ -1133,15 +1062,11 @@
       assertEquals(UNDEFINED_DIMENSION, it.configuration.height)
 
       ReadAction.run<Throwable> {
-<<<<<<< HEAD
-        assertMethodTextRange(composeTest, "Preview1", it.previewBodyPsi?.psiRange!!)
-=======
         assertMethodTextRange(
           composeTest,
           "Preview1",
           TextRange.create(it.previewBodyPsi!!.psiRange!!)
         )
->>>>>>> 574fcae1
         assertEquals(
           "@Preview(name = \"preview2\", group = \"groupA\")",
           it.previewElementDefinitionPsi?.element?.text
