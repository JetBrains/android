--- conflicted
+++ resolved
@@ -16,15 +16,6 @@
 package com.android.tools.idea.compose.preview.animation
 
 import androidx.compose.animation.tooling.ComposeAnimatedProperty
-<<<<<<< HEAD
-import org.junit.Assert.assertEquals
-import org.junit.Assert.assertFalse
-import org.junit.Assert.assertNull
-import org.junit.Assert.assertTrue
-import org.junit.Test
-import java.awt.Color
-import kotlin.test.assertNotNull
-=======
 import com.android.tools.idea.preview.animation.AnimationUnit
 import java.awt.Color
 import kotlin.test.assertNotNull
@@ -33,7 +24,6 @@
 import org.junit.Assert.assertNull
 import org.junit.Assert.assertTrue
 import org.junit.Test
->>>>>>> 0d09370c
 
 class ComposeUnitTest {
 
@@ -46,26 +36,7 @@
     assertEquals(listOf(1), composeUnit.components)
     assertEquals("1", composeUnit.toString(0))
     assertEquals("1", composeUnit.toString())
-<<<<<<< HEAD
-    assertFalse(composeUnit is ComposeUnit.Unit2D<*>)
-  }
-
-  @Test
-  fun parseIntUnit() {
-    val parsed = ComposeUnit.IntUnit(1).parseUnit { "2" }!!
-    assertEquals(listOf(2), parsed.components)
-  }
-
-  @Test
-  fun parseInvalidIntUnit() {
-    assertNull(ComposeUnit.IntUnit(1).parseUnit { "2.3" })
-    assertNull(ComposeUnit.IntUnit(1).parseUnit { "hello" })
-    assertNull(ComposeUnit.IntUnit(1).parseUnit { "true" })
-    assertNull(ComposeUnit.IntUnit(1).parseUnit { "2." })
-    assertNull(ComposeUnit.IntUnit(1).parseUnit { "2f" })
-=======
     assertFalse(composeUnit is AnimationUnit.Unit2D<*>)
->>>>>>> 0d09370c
   }
 
   @Test
@@ -77,24 +48,7 @@
     assertEquals(listOf(1.2345), composeUnit.components)
     assertEquals("1.2345", composeUnit.toString(0))
     assertEquals("1.2345", composeUnit.toString())
-<<<<<<< HEAD
-    assertFalse(composeUnit is ComposeUnit.Unit2D<*>)
-  }
-
-  @Test
-  fun parseDoubleUnit() {
-    val parsed = ComposeUnit.DoubleUnit(1.0).parseUnit { "2" }!!
-    assertEquals(listOf(2.0), parsed.components)
-  }
-
-  @Test
-  fun parseInvalidDoubleUnit() {
-    assertNull(ComposeUnit.DoubleUnit(1.0).parseUnit { "2L" })
-    assertNull(ComposeUnit.DoubleUnit(1.0).parseUnit { "hello" })
-    assertNull(ComposeUnit.DoubleUnit(1.0).parseUnit { "true" })
-=======
     assertFalse(composeUnit is AnimationUnit.Unit2D<*>)
->>>>>>> 0d09370c
   }
 
   @Test
@@ -106,24 +60,7 @@
     assertEquals(listOf(1.2345f), composeUnit.components)
     assertEquals("1.2345", composeUnit.toString(0))
     assertEquals("1.2345", composeUnit.toString())
-<<<<<<< HEAD
-    assertFalse(composeUnit is ComposeUnit.Unit2D<*>)
-  }
-
-  @Test
-  fun parseFloatUnit() {
-    val parsed = ComposeUnit.FloatUnit(1f).parseUnit { "2" }!!
-    assertEquals(listOf(2f), parsed.components)
-  }
-
-  @Test
-  fun parseInvalidFloatUnit() {
-    assertNull(ComposeUnit.FloatUnit(1f).parseUnit { "2L" })
-    assertNull(ComposeUnit.FloatUnit(1f).parseUnit { "hello" })
-    assertNull(ComposeUnit.FloatUnit(1f).parseUnit { "true" })
-=======
     assertFalse(composeUnit is AnimationUnit.Unit2D<*>)
->>>>>>> 0d09370c
   }
 
   @Test
@@ -554,32 +491,20 @@
   fun parseStringUnit() {
     val unit = ComposeUnit.parseStateUnit("winter")
     assertNotNull(unit)
-<<<<<<< HEAD
-    assertTrue(unit is ComposeUnit.StringUnit)
-=======
     assertTrue(unit is AnimationUnit.StringUnit)
->>>>>>> 0d09370c
     assertEquals(listOf("winter"), unit.components)
   }
 
   @Test
   fun parseUnknown() {
     val unit = ComposeUnit.parseStateUnit(Any())
-<<<<<<< HEAD
-    assertTrue(unit is ComposeUnit.UnitUnknown)
-=======
     assertTrue(unit is AnimationUnit.UnitUnknown)
->>>>>>> 0d09370c
   }
 
   @Test
   fun parseUnknownNumber() {
     val unit = ComposeUnit.parseNumberUnit(Any())
-<<<<<<< HEAD
-    assertTrue(unit is ComposeUnit.UnknownNumberUnit)
-=======
     assertTrue(unit is AnimationUnit.UnknownNumberUnit)
->>>>>>> 0d09370c
   }
 
   @Test
