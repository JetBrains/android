/*
 * Copyright (C) 2023 The Android Open Source Project
 *
 * Licensed under the Apache License, Version 2.0 (the "License");
 * you may not use this file except in compliance with the License.
 * You may obtain a copy of the License at
 *
 *      http://www.apache.org/licenses/LICENSE-2.0
 *
 * Unless required by applicable law or agreed to in writing, software
 * distributed under the License is distributed on an "AS IS" BASIS,
 * WITHOUT WARRANTIES OR CONDITIONS OF ANY KIND, either express or implied.
 * See the License for the specific language governing permissions and
 * limitations under the License.
 */
package com.android.tools.idea.compose.preview.animation

import androidx.compose.animation.tooling.ComposeAnimatedProperty
import androidx.compose.animation.tooling.ComposeAnimation
import androidx.compose.animation.tooling.ComposeAnimationType
import com.android.testutils.delayUntilCondition
import com.android.tools.adtui.TreeWalker
import com.android.tools.adtui.swing.FakeUi
import com.android.tools.idea.compose.preview.animation.TestUtils.findComboBox
import com.android.tools.idea.concurrency.AndroidDispatchers.uiThread
import com.android.tools.idea.concurrency.AndroidDispatchers.workerThread
import com.android.tools.idea.preview.animation.TestUtils.findAllCards
import com.android.tools.idea.preview.animation.TestUtils.findToolbar
import java.awt.Dimension
import java.util.stream.Collectors
import javax.swing.JComponent
import javax.swing.JSlider
import kotlinx.coroutines.future.await
import kotlinx.coroutines.runBlocking
import kotlinx.coroutines.withContext
import org.junit.Assert.assertEquals
import org.junit.Assert.assertTrue
import org.junit.Test

class AnimatedVisibilityManagerTest : InspectorTests() {

  @Test
  fun swapStatesFromStringEnter() {
    var lastState: Any = TestClock.AnimatedVisibilityState.Enter
    val clock =
      object : TestClock() {
        override fun `getAnimatedVisibilityState-xga21d`(animation: Any) = lastState

        override fun updateAnimatedVisibilityState(animation: Any, state: Any) {
          lastState = state
          super.updateAnimatedVisibilityState(animation, state)
        }
      }
    setupAndCheckToolbar(clock) { toolbar, ui ->
      // Freeze, swap, state.
      assertTrue(lastState is TestClock.AnimatedVisibilityState)
      assertEquals(3, toolbar.componentCount)
      assertEquals("Enter", toolbar.components[2].findComboBox().text)
      ui.clickOn(toolbar.components[1])
      assertTrue(lastState is TestClock.AnimatedVisibilityState)
      delayUntilCondition(200) { toolbar.components[2].findComboBox().text == "Exit" }
      assertEquals("Exit", toolbar.components[2].findComboBox().text)
    }
  }

  @Test
  fun swapStatesFromEnter() {
    var lastState: Any = TestClock.AnimatedVisibilityState.Enter
    val clock =
      object : TestClock() {
        override fun `getAnimatedVisibilityState-xga21d`(animation: Any) =
          AnimatedVisibilityState.Enter

        override fun updateAnimatedVisibilityState(animation: Any, state: Any) {
          lastState = state
          super.updateAnimatedVisibilityState(animation, state)
        }
      }
    setupAndCheckToolbar(clock) { toolbar, ui ->
      // Freeze, swap, state.
      assertTrue(lastState is TestClock.AnimatedVisibilityState)
      assertEquals(3, toolbar.componentCount)
      assertEquals("Enter", toolbar.components[2].findComboBox().text)
      ui.clickOn(toolbar.components[1])
      assertTrue(lastState is TestClock.AnimatedVisibilityState)
      delayUntilCondition(200) { toolbar.components[2].findComboBox().text == "Exit" }
      assertEquals("Exit", toolbar.components[2].findComboBox().text)
    }
  }

  @Test
  fun swapStateFromStringExit() {
    var lastState: Any = TestClock.AnimatedVisibilityState.Enter
    val clock =
      object : TestClock() {
        override fun `getAnimatedVisibilityState-xga21d`(animation: Any) = "Exit"

        override fun updateAnimatedVisibilityState(animation: Any, state: Any) {
          lastState = state
          super.updateAnimatedVisibilityState(animation, state)
        }
      }
    setupAndCheckToolbar(clock) { toolbar, ui ->
      // Freeze, swap, state.
      assertTrue(lastState is TestClock.AnimatedVisibilityState)
      assertEquals(3, toolbar.componentCount)
      assertEquals("Exit", toolbar.components[2].findComboBox().text)
      ui.clickOn(toolbar.components[1])
      assertTrue(lastState is TestClock.AnimatedVisibilityState)
      delayUntilCondition(200) { toolbar.components[2].findComboBox().text == "Enter" }
      assertEquals("Enter", toolbar.components[2].findComboBox().text)
    }
  }

  @Test
  fun swapStateFromExit() {
    var lastState: Any = TestClock.AnimatedVisibilityState.Exit
    val clock =
      object : TestClock() {
        override fun `getAnimatedVisibilityState-xga21d`(animation: Any) =
          AnimatedVisibilityState.Exit

        override fun updateAnimatedVisibilityState(animation: Any, state: Any) {
          lastState = state
          super.updateAnimatedVisibilityState(animation, state)
        }
      }
    setupAndCheckToolbar(clock) { toolbar, ui ->
      // Freeze, swap, state.
      assertTrue(lastState is TestClock.AnimatedVisibilityState)
      assertEquals(3, toolbar.componentCount)
      assertEquals("Exit", toolbar.components[2].findComboBox().text)
      ui.clickOn(toolbar.components[1])
      assertTrue(lastState is TestClock.AnimatedVisibilityState)
      delayUntilCondition(200) { toolbar.components[2].findComboBox().text == "Enter" }
      assertEquals("Enter", toolbar.components[2].findComboBox().text)
    }
  }

  @Test
  fun transitionIsCached() {
    var transitionCalls = 0
    var stateCalls = 0
    val clock =
      object : TestClock() {
        override fun getTransitions(animation: Any, clockTimeMsStep: Long) =
          super.getTransitions(animation, clockTimeMsStep).also { transitionCalls++ }

        override fun updateAnimatedVisibilityState(animation: Any, state: Any) {
          super.updateAnimatedVisibilityState(animation, state)
          stateCalls++
        }
      }

    setupAndCheckToolbar(clock) { toolbar, ui ->
      delayUntilCondition(200) { stateCalls == 2 }
      assertEquals(1, transitionCalls)
      assertEquals(2, stateCalls)
      // Swap
      ui.clickOn(toolbar.components[1])
      delayUntilCondition(200) { transitionCalls == 2 }
      assertEquals(2, transitionCalls)
      assertEquals(3, stateCalls)
      // Swap again
      ui.clickOn(toolbar.components[1])
      delayUntilCondition(200) { stateCalls == 4 }
      assertEquals(2, transitionCalls)
      assertEquals(4, stateCalls)
    }
  }

  @Test
  fun changeTime() {
    var numberOfCalls = 0
    val clock =
      object : TestClock() {
        override fun getAnimatedProperties(animation: Any): List<ComposeAnimatedProperty> =
          super.getAnimatedProperties(animation).also { numberOfCalls++ }
      }

    setupAndCheckToolbar(clock) { _, ui ->
      // 2 calls from SupportedAnimationManager.setup and one from offset.collect in setUp
      withContext(workerThread) { delayUntilCondition(200) { numberOfCalls == 3 } }
      val sliders =
        TreeWalker(ui.root).descendantStream().filter { it is JSlider }.collect(Collectors.toList())
      assertEquals(1, sliders.size)
      val timelineSlider = sliders[0] as JSlider
      timelineSlider.value = 100
      withContext(workerThread) { delayUntilCondition(200) { numberOfCalls == 4 } }
      assertEquals(4, numberOfCalls)
    }
  }

  private fun setupAndCheckToolbar(
    clock: TestClock,
    checkToolbar: suspend (JComponent, FakeUi) -> Unit,
  ) {
    animationPreview.animationClock = AnimationClock(clock)
    val animation =
      object : ComposeAnimation {
        override val animationObject = Any()
        override val type = ComposeAnimationType.ANIMATED_VISIBILITY
        override val states =
          setOf(TestClock.AnimatedVisibilityState.Enter, TestClock.AnimatedVisibilityState.Exit)
      }

    runBlocking {
<<<<<<< HEAD
      surface.sceneManagers.forEach { it.requestRenderAsync().await() }
=======
      surface.sceneManagers.forEach { it.requestRenderAndWait() }
>>>>>>> 8b7d83e8
      animationPreview.addAnimation(animation).join()

      withContext(uiThread) {
        val ui = FakeUi(animationPreview.component.apply { size = Dimension(500, 400) })
        ui.updateToolbars()
        ui.layoutAndDispatchEvents()
        val cards = findAllCards(animationPreview.component)
        assertEquals(1, cards.size)
        val toolbar = cards.first().component.findToolbar("AnimationCard") as JComponent
        checkToolbar(toolbar, ui)
      }
    }
  }
}<|MERGE_RESOLUTION|>--- conflicted
+++ resolved
@@ -30,7 +30,6 @@
 import java.util.stream.Collectors
 import javax.swing.JComponent
 import javax.swing.JSlider
-import kotlinx.coroutines.future.await
 import kotlinx.coroutines.runBlocking
 import kotlinx.coroutines.withContext
 import org.junit.Assert.assertEquals
@@ -205,11 +204,7 @@
       }
 
     runBlocking {
-<<<<<<< HEAD
-      surface.sceneManagers.forEach { it.requestRenderAsync().await() }
-=======
       surface.sceneManagers.forEach { it.requestRenderAndWait() }
->>>>>>> 8b7d83e8
       animationPreview.addAnimation(animation).join()
 
       withContext(uiThread) {
