--- conflicted
+++ resolved
@@ -17,13 +17,7 @@
 
 import com.android.tools.adtui.swing.FakeUi
 import com.android.tools.idea.common.surface.DesignSurface
-<<<<<<< HEAD
-import com.android.tools.idea.compose.preview.animation.AnimationCard
-import com.android.tools.idea.compose.preview.animation.NoopAnimationTracker
-import com.android.tools.idea.compose.preview.animation.TestUtils
-=======
 import com.android.tools.idea.compose.preview.animation.NoopComposeAnimationTracker
->>>>>>> 0d09370c
 import com.android.tools.idea.compose.preview.animation.TestUtils.assertBigger
 import com.android.tools.idea.compose.preview.animation.TestUtils.findComboBox
 import com.android.tools.idea.preview.animation.AnimationCard
@@ -31,23 +25,17 @@
 import com.android.tools.idea.preview.animation.TestUtils.findToolbar
 import com.android.tools.idea.preview.animation.timeline.ElementState
 import com.android.tools.idea.testing.AndroidProjectRule
-<<<<<<< HEAD
-import com.intellij.openapi.application.ApplicationManager
-=======
 import com.android.tools.idea.testing.onEdt
 import com.intellij.testFramework.RunsInEdt
 import java.awt.Dimension
 import javax.swing.JPanel
 import kotlinx.coroutines.flow.MutableStateFlow
->>>>>>> 0d09370c
 import org.junit.Assert.assertEquals
 import org.junit.Assert.assertNotEquals
 import org.junit.Assert.assertNull
 import org.junit.Rule
 import org.junit.Test
 import org.mockito.Mockito
-import java.awt.Dimension
-import javax.swing.JPanel
 
 class FromToStateTest {
 
@@ -60,11 +48,7 @@
   fun createCard() {
     var callbacks = 0
     val state =
-<<<<<<< HEAD
-      FromToState(NoopAnimationTracker) { callbacks++ }
-=======
       FromToState(NoopComposeAnimationTracker) { callbacks++ }
->>>>>>> 0d09370c
         .apply {
           updateStates(setOf("One", "Two", "Three"))
           setStartState("One")
@@ -74,20 +58,6 @@
       AnimationCard(
           createTestSlider(),
           Mockito.mock(DesignSurface::class.java),
-<<<<<<< HEAD
-          ElementState("Title"),
-          state.extraActions,
-          NoopAnimationTracker
-        )
-        .apply { size = Dimension(300, 300) }
-
-    ApplicationManager.getApplication().invokeAndWait {
-      val ui =
-        FakeUi(card).apply {
-          updateToolbars()
-          layoutAndDispatchEvents()
-        }
-=======
           MutableStateFlow(ElementState()),
           "Title",
           state.extraActions,
@@ -100,7 +70,6 @@
         updateToolbars()
         layoutAndDispatchEvents()
       }
->>>>>>> 0d09370c
 
     val toolbar = card.findToolbar("AnimationCard")
     assertEquals(5, toolbar.components.size)
