/*
 * Copyright (C) 2020 The Android Open Source Project
 *
 * Licensed under the Apache License, Version 2.0 (the "License");
 * you may not use this file except in compliance with the License.
 * You may obtain a copy of the License at
 *
 *      http://www.apache.org/licenses/LICENSE-2.0
 *
 * Unless required by applicable law or agreed to in writing, software
 * distributed under the License is distributed on an "AS IS" BASIS,
 * WITHOUT WARRANTIES OR CONDITIONS OF ANY KIND, either express or implied.
 * See the License for the specific language governing permissions and
 * limitations under the License.
 */
package com.android.tools.idea.compose.preview

import com.android.flags.junit.FlagRule
import com.android.testutils.delayUntilCondition
import com.android.testutils.waitForCondition
import com.android.tools.analytics.AnalyticsSettings
import com.android.tools.idea.common.TestPannable
import com.android.tools.idea.common.error.DesignerCommonIssuePanel
import com.android.tools.idea.common.error.SharedIssuePanelProvider
import com.android.tools.idea.common.surface.getDesignSurface
import com.android.tools.idea.compose.PsiComposePreviewElementInstance
import com.android.tools.idea.compose.preview.actions.ReRunUiCheckModeAction
import com.android.tools.idea.compose.preview.actions.UiCheckReopenTabAction
import com.android.tools.idea.compose.preview.util.previewElement
import com.android.tools.idea.concurrency.AndroidDispatchers.uiThread
import com.android.tools.idea.concurrency.AndroidDispatchers.workerThread
import com.android.tools.idea.concurrency.asCollection
import com.android.tools.idea.concurrency.awaitStatus
import com.android.tools.idea.concurrency.coroutineScope
import com.android.tools.idea.editors.build.RenderingBuildStatus
import com.android.tools.idea.editors.fast.FastPreviewManager
import com.android.tools.idea.flags.StudioFlags
import com.android.tools.idea.preview.PreviewInvalidationManager
import com.android.tools.idea.preview.actions.getPreviewManager
import com.android.tools.idea.preview.analytics.PreviewRefreshTracker
import com.android.tools.idea.preview.analytics.PreviewRefreshTrackerForTest
import com.android.tools.idea.preview.fast.FastPreviewSurface
import com.android.tools.idea.preview.flow.PreviewFlowManager
import com.android.tools.idea.preview.focus.FocusMode
import com.android.tools.idea.preview.groups.PreviewGroupManager
import com.android.tools.idea.preview.modes.DEFAULT_LAYOUT_OPTION
import com.android.tools.idea.preview.modes.PreviewMode
import com.android.tools.idea.preview.modes.PreviewModeManager
import com.android.tools.idea.preview.modes.UI_CHECK_LAYOUT_OPTION
import com.android.tools.idea.preview.modes.UiCheckInstance
import com.android.tools.idea.preview.mvvm.PREVIEW_VIEW_MODEL_STATUS
import com.android.tools.idea.preview.mvvm.PreviewViewModelStatus
import com.android.tools.idea.preview.uicheck.UiCheckModeFilter
import com.android.tools.idea.projectsystem.ProjectSystemBuildManager
import com.android.tools.idea.projectsystem.ProjectSystemService
import com.android.tools.idea.projectsystem.TestProjectSystem
import com.android.tools.idea.rendering.tokens.FakeBuildSystemFilePreviewServices
import com.android.tools.idea.run.configuration.execution.findElementByText
import com.android.tools.idea.testing.addFileToProjectAndInvalidate
import com.android.tools.idea.uibuilder.editor.multirepresentation.PreferredVisibility
import com.android.tools.idea.uibuilder.editor.multirepresentation.TextEditorWithMultiRepresentationPreview
import com.android.tools.idea.uibuilder.editor.multirepresentation.sourcecode.SourceCodeEditorProvider
import com.android.tools.idea.uibuilder.options.NlOptionsConfigurable
import com.android.tools.idea.uibuilder.surface.NlDesignSurface
import com.android.tools.idea.uibuilder.surface.NlSurfaceBuilder
import com.android.tools.idea.uibuilder.visual.visuallint.VisualLintService
import com.android.tools.idea.util.TestToolWindowManager
import com.google.common.base.Preconditions.checkState
import com.google.common.truth.Truth.assertThat
import com.google.wireless.android.sdk.stats.PreviewRefreshEvent
import com.intellij.analysis.problemsView.toolWindow.ProblemsView
import com.intellij.analysis.problemsView.toolWindow.ProblemsViewToolWindowUtils
import com.intellij.ide.impl.HeadlessDataManager
import com.intellij.openapi.actionSystem.DataProvider
import com.intellij.openapi.actionSystem.impl.ActionToolbarImpl
import com.intellij.openapi.application.ApplicationManager
import com.intellij.openapi.application.ModalityState
import com.intellij.openapi.application.runWriteActionAndWait
import com.intellij.openapi.command.WriteCommandAction.runWriteCommandAction
import com.intellij.openapi.diagnostic.LogLevel
import com.intellij.openapi.diagnostic.Logger
import com.intellij.openapi.fileEditor.FileEditor
import com.intellij.openapi.fileEditor.FileEditorManager
import com.intellij.openapi.fileEditor.FileEditorManagerKeys
import com.intellij.openapi.fileEditor.FileEditorProvider
import com.intellij.openapi.fileEditor.ex.FileEditorManagerEx
import com.intellij.openapi.fileEditor.impl.FileEditorManagerImpl
import com.intellij.openapi.project.DumbService
import com.intellij.openapi.util.Disposer
import com.intellij.openapi.wm.RegisterToolWindowTask
import com.intellij.openapi.wm.ToolWindowManager
import com.intellij.psi.PsiFile
import com.intellij.testFramework.TestActionEvent
import com.intellij.testFramework.assertInstanceOf
import com.intellij.testFramework.fixtures.CodeInsightTestFixture
import com.intellij.testFramework.replaceService
import com.intellij.testFramework.runInEdtAndWait
import java.nio.file.Path
import java.util.UUID
import java.util.concurrent.CountDownLatch
import javax.swing.JComponent
import javax.swing.JPanel
import kotlin.time.Duration.Companion.seconds
import kotlinx.coroutines.CoroutineScope
import kotlinx.coroutines.delay
import kotlinx.coroutines.launch
import kotlinx.coroutines.runBlocking
import kotlinx.coroutines.test.runTest
import kotlinx.coroutines.withContext
import org.jetbrains.android.compose.ComposeProjectRule
import org.jetbrains.android.uipreview.AndroidEditorSettings
import org.jetbrains.android.uipreview.ModuleClassLoaderOverlays
import org.junit.After
import org.junit.Assert.assertEquals
import org.junit.Assert.assertFalse
import org.junit.Assert.assertNotEquals
import org.junit.Assert.assertTrue
import org.junit.Before
import org.junit.Rule
import org.junit.Test
<<<<<<< HEAD
import org.mockito.Mockito
import org.mockito.kotlin.mock
import org.mockito.kotlin.whenever
=======
>>>>>>> 8b7d83e8

internal class TestComposePreviewView(override val mainSurface: NlDesignSurface) :
  ComposePreviewView {
  override val component: JComponent
    get() = JPanel()

  override var bottomPanel: JComponent? = null
  override val isMessageBeingDisplayed: Boolean = false
  override var hasContent: Boolean = true
  override var hasRendered: Boolean = true
  override var focusMode: FocusMode? = null

  val refreshCompletedListeners: MutableList<() -> Unit> = mutableListOf()

  override fun updateNotifications(parentEditor: FileEditor) {}

  override fun updateVisibilityAndNotifications() {}

  override fun updateProgress(message: String) {}

  override fun onRefreshCancelledByTheUser() {}

  override fun onRefreshCompleted() {
    refreshCompletedListeners.forEach { it.invoke() }
  }

  override fun onLayoutlibNativeCrash(onLayoutlibReEnable: () -> Unit) {}

  suspend fun runAndWaitForRefresh(runnable: () -> Unit) {
    var refreshCompleted = false
    val listener = { refreshCompleted = true }
    refreshCompletedListeners.add(listener)
    runnable()
    delayUntilCondition(250) { refreshCompleted }
    refreshCompletedListeners.remove(listener)
  }
}

class ComposePreviewRepresentationTest {
  private val logger = Logger.getInstance(ComposePreviewRepresentationTest::class.java)

  @get:Rule val projectRule = ComposeProjectRule()

  @get:Rule val flagRule = FlagRule(StudioFlags.COMPOSE_INTERACTIVE_FPS_LIMIT, 30)

  private val project
    get() = projectRule.project

  private val fixture
    get() = projectRule.fixture

  private var composePreviewEssentialsModeEnabled: Boolean = false
    set(value) {
      if (
        field == value &&
          AndroidEditorSettings.getInstance().globalState.isPreviewEssentialsModeEnabled == value
      )
        return
      runWriteActionAndWait {
        AndroidEditorSettings.getInstance().globalState.isPreviewEssentialsModeEnabled = value
        ApplicationManager.getApplication()
          .messageBus
          .syncPublisher(NlOptionsConfigurable.Listener.TOPIC)
          .onOptionsChanged()
      }
      field = value
    }

  @Before
  fun setup() {
    logger.setLevel(LogLevel.ALL)
    Logger.getInstance(ComposePreviewRepresentation::class.java).setLevel(LogLevel.ALL)
    Logger.getInstance(FastPreviewManager::class.java).setLevel(LogLevel.ALL)
    Logger.getInstance(RenderingBuildStatus::class.java).setLevel(LogLevel.ALL)
    logger.info("setup")
    val testProjectSystem = TestProjectSystem(project).apply { usesCompose = true }
    runInEdtAndWait { testProjectSystem.useInTests() }
    logger.info("setup complete")
    project.replaceService(
      ToolWindowManager::class.java,
      TestToolWindowManager(project),
      fixture.testRootDisposable,
    )
    ToolWindowManager.getInstance(project)
      .registerToolWindow(RegisterToolWindowTask(ProblemsView.ID))

    // Create VisualLintService early to avoid it being created at the time of project disposal
    VisualLintService.getInstance(project)
  }

  @After
  fun tearDown() {
<<<<<<< HEAD
    StudioFlags.NELE_ATF_FOR_COMPOSE.clearOverride()
=======
>>>>>>> 8b7d83e8
    StudioFlags.COMPOSE_UI_CHECK_FOR_WEAR.clearOverride()
    composePreviewEssentialsModeEnabled = false
  }

  @Test
  fun testPreviewInitialization() = runComposePreviewRepresentationTest {
    val preview = createPreviewAndCompile()
    mainSurface.models.forEach {
      assertTrue(preview.navigationHandler.defaultNavigationMap.contains(it))
    }

    assertThat(preview.composePreviewFlowManager.availableGroupsFlow.value.map { it.displayName })
      .containsExactly("groupA")

    val status = preview.status()
    val debugStatus = preview.debugStatusForTesting()
    assertFalse(debugStatus.toString(), status.isOutOfDate)
    // Ensure the only warning message is the missing Android SDK message
    assertTrue(
      debugStatus.renderResult
        .flatMap { it.logger.messages }
        .none { !it.html.contains("No Android SDK found.") }
    )
  }

  @Test
  fun testPreviewRefreshMetricsAreTracked() = runComposePreviewRepresentationTest {
    try {
      AnalyticsSettings.optedIn = true
      var refreshTrackerFailed = false
      var successEventCount = 0
      val refreshTracker = PreviewRefreshTrackerForTest {
        if (
          it.result != PreviewRefreshEvent.RefreshResult.SUCCESS || it.previewRendersList.isEmpty()
        ) {
          return@PreviewRefreshTrackerForTest
        }
        try {
          assertTrue(it.hasInQueueTimeMillis())
          assertTrue(it.hasRefreshTimeMillis())
          assertTrue(it.hasType())
          assertTrue(it.hasResult())
          assertTrue(it.hasPreviewsCount())
          assertTrue(it.hasPreviewsToRefresh())
          assertTrue(it.previewRendersList.isNotEmpty())
          assertTrue(
            it.previewRendersList.all { render ->
              render.hasResult()
              render.hasRenderTimeMillis()
              render.hasRenderQuality()
              render.hasInflate()
            }
          )
          successEventCount++
        } catch (t: Throwable) {
          refreshTrackerFailed = true
        }
      }
      PreviewRefreshTracker.setInstanceForTest(mainSurface, refreshTracker)
      createPreviewAndCompile()

      waitForCondition(5.seconds) { successEventCount > 0 }
      assertFalse(refreshTrackerFailed)
    } finally {
      PreviewRefreshTracker.cleanAfterTesting(mainSurface)
      AnalyticsSettings.optedIn = false
    }
  }

  @Test
  fun testUiCheckMode() = runComposePreviewRepresentationTest {
<<<<<<< HEAD
    StudioFlags.NELE_ATF_FOR_COMPOSE.override(true)

=======
>>>>>>> 8b7d83e8
    val originalScale = 0.6
    mainSurface.zoomController.setScale(originalScale)
    val preview = createPreviewAndCompile()
    assertInstanceOf<UiCheckModeFilter.Disabled<PsiComposePreviewElementInstance>>(
      preview.uiCheckFilterFlow.value
    )

    val previewElements = mainSurface.models.mapNotNull { it.dataProvider?.previewElement() }
    val uiCheckElement = previewElements.single { it.methodFqn == "TestKt.Preview1" }
    val problemsView = ProblemsView.getToolWindow(project)!!

    val contentManager = runBlocking(uiThread) { problemsView.contentManager }
    withContext(uiThread) {
      ProblemsViewToolWindowUtils.addTab(project, SharedIssuePanelProvider(project))
      assertEquals(1, contentManager.contents.size)
    }

    // Start UI Check mode
    setModeAndWaitForRefresh(
      PreviewMode.UiCheck(UiCheckInstance(uiCheckElement, isWearPreview = false))
    )

    assertInstanceOf<UiCheckModeFilter.Enabled<PsiComposePreviewElementInstance>>(
      preview.uiCheckFilterFlow.value
    )
    delayUntilCondition(250) {
      UI_CHECK_LAYOUT_OPTION == mainSurface.layoutManagerSwitcher?.currentLayoutOption?.value
    }

    assertThat(preview.composePreviewFlowManager.availableGroupsFlow.value.map { it.displayName })
      .containsExactly("Screen sizes", "Font scales", "Light/Dark", "Colorblind filters")
      .inOrder()
    preview.renderedPreviewElementsInstancesFlowForTest().awaitStatus(
      "Failed set uiCheckMode",
      25.seconds,
    ) {
      it.asCollection().size > 2
    }
    assertEquals(
      """
          TestKt.Preview1
          spec:width=411dp,height=891dp
<<<<<<< HEAD
          PreviewDisplaySettings(name=Medium Phone - Preview1, baseName=Preview1, parameterName=Medium Phone, group=Screen sizes, showDecoration=true, showBackground=false, backgroundColor=null, displayPositioning=NORMAL)

          TestKt.Preview1
          spec:width=673dp,height=841dp
          PreviewDisplaySettings(name=Unfolded Foldable - Preview1, baseName=Preview1, parameterName=Unfolded Foldable, group=Screen sizes, showDecoration=true, showBackground=false, backgroundColor=null, displayPositioning=NORMAL)

          TestKt.Preview1
          spec:width=1280dp,height=800dp,dpi=240
          PreviewDisplaySettings(name=Medium Tablet - Preview1, baseName=Preview1, parameterName=Medium Tablet, group=Screen sizes, showDecoration=true, showBackground=false, backgroundColor=null, displayPositioning=NORMAL)

          TestKt.Preview1
          spec:width=1920dp,height=1080dp,dpi=160
          PreviewDisplaySettings(name=Desktop - Preview1, baseName=Preview1, parameterName=Desktop, group=Screen sizes, showDecoration=true, showBackground=false, backgroundColor=null, displayPositioning=NORMAL)

          TestKt.Preview1
          spec:parent=_device_class_phone,orientation=landscape
          PreviewDisplaySettings(name=Medium Phone-Landscape - Preview1, baseName=Preview1, parameterName=Medium Phone-Landscape, group=Screen sizes, showDecoration=true, showBackground=false, backgroundColor=null, displayPositioning=NORMAL)

          TestKt.Preview1
          PreviewDisplaySettings(name=85% - Preview1, baseName=Preview1, parameterName=85%, group=Font scales, showDecoration=false, showBackground=false, backgroundColor=null, displayPositioning=NORMAL)

          TestKt.Preview1
          PreviewDisplaySettings(name=100% - Preview1, baseName=Preview1, parameterName=100%, group=Font scales, showDecoration=false, showBackground=false, backgroundColor=null, displayPositioning=NORMAL)

          TestKt.Preview1
          PreviewDisplaySettings(name=115% - Preview1, baseName=Preview1, parameterName=115%, group=Font scales, showDecoration=false, showBackground=false, backgroundColor=null, displayPositioning=NORMAL)

          TestKt.Preview1
          PreviewDisplaySettings(name=130% - Preview1, baseName=Preview1, parameterName=130%, group=Font scales, showDecoration=false, showBackground=false, backgroundColor=null, displayPositioning=NORMAL)

          TestKt.Preview1
          PreviewDisplaySettings(name=180% - Preview1, baseName=Preview1, parameterName=180%, group=Font scales, showDecoration=false, showBackground=false, backgroundColor=null, displayPositioning=NORMAL)

          TestKt.Preview1
          PreviewDisplaySettings(name=200% - Preview1, baseName=Preview1, parameterName=200%, group=Font scales, showDecoration=false, showBackground=false, backgroundColor=null, displayPositioning=NORMAL)

          TestKt.Preview1
          PreviewDisplaySettings(name=Light - Preview1, baseName=Preview1, parameterName=Light, group=Light/Dark, showDecoration=false, showBackground=false, backgroundColor=null, displayPositioning=NORMAL)

          TestKt.Preview1
          PreviewDisplaySettings(name=Dark - Preview1, baseName=Preview1, parameterName=Dark, group=Light/Dark, showDecoration=false, showBackground=false, backgroundColor=null, displayPositioning=NORMAL)

          TestKt.Preview1
          PreviewDisplaySettings(name=Original - Preview1, baseName=Preview1, parameterName=Original, group=Colorblind filters, showDecoration=false, showBackground=false, backgroundColor=null, displayPositioning=NORMAL)

          TestKt.Preview1
          PreviewDisplaySettings(name=Protanopes - Preview1, baseName=Preview1, parameterName=Protanopes, group=Colorblind filters, showDecoration=false, showBackground=false, backgroundColor=null, displayPositioning=NORMAL)

          TestKt.Preview1
          PreviewDisplaySettings(name=Protanomaly - Preview1, baseName=Preview1, parameterName=Protanomaly, group=Colorblind filters, showDecoration=false, showBackground=false, backgroundColor=null, displayPositioning=NORMAL)

          TestKt.Preview1
          PreviewDisplaySettings(name=Deuteranopes - Preview1, baseName=Preview1, parameterName=Deuteranopes, group=Colorblind filters, showDecoration=false, showBackground=false, backgroundColor=null, displayPositioning=NORMAL)

          TestKt.Preview1
          PreviewDisplaySettings(name=Deuteranomaly - Preview1, baseName=Preview1, parameterName=Deuteranomaly, group=Colorblind filters, showDecoration=false, showBackground=false, backgroundColor=null, displayPositioning=NORMAL)

          TestKt.Preview1
          PreviewDisplaySettings(name=Tritanopes - Preview1, baseName=Preview1, parameterName=Tritanopes, group=Colorblind filters, showDecoration=false, showBackground=false, backgroundColor=null, displayPositioning=NORMAL)

          TestKt.Preview1
          PreviewDisplaySettings(name=Tritanomaly - Preview1, baseName=Preview1, parameterName=Tritanomaly, group=Colorblind filters, showDecoration=false, showBackground=false, backgroundColor=null, displayPositioning=NORMAL)
=======
          PreviewDisplaySettings(name=Medium Phone - Preview1, baseName=Preview1, parameterName=Medium Phone, group=Screen sizes, showDecoration=true, showBackground=false, backgroundColor=null, displayPositioning=NORMAL, organizationGroup=Screen sizes)

          TestKt.Preview1
          spec:width=673dp,height=841dp
          PreviewDisplaySettings(name=Unfolded Foldable - Preview1, baseName=Preview1, parameterName=Unfolded Foldable, group=Screen sizes, showDecoration=true, showBackground=false, backgroundColor=null, displayPositioning=NORMAL, organizationGroup=Screen sizes)

          TestKt.Preview1
          spec:width=1280dp,height=800dp,dpi=240
          PreviewDisplaySettings(name=Medium Tablet - Preview1, baseName=Preview1, parameterName=Medium Tablet, group=Screen sizes, showDecoration=true, showBackground=false, backgroundColor=null, displayPositioning=NORMAL, organizationGroup=Screen sizes)

          TestKt.Preview1
          spec:width=1920dp,height=1080dp,dpi=160
          PreviewDisplaySettings(name=Desktop - Preview1, baseName=Preview1, parameterName=Desktop, group=Screen sizes, showDecoration=true, showBackground=false, backgroundColor=null, displayPositioning=NORMAL, organizationGroup=Screen sizes)

          TestKt.Preview1
          spec:parent=_device_class_phone,orientation=landscape
          PreviewDisplaySettings(name=Medium Phone-Landscape - Preview1, baseName=Preview1, parameterName=Medium Phone-Landscape, group=Screen sizes, showDecoration=true, showBackground=false, backgroundColor=null, displayPositioning=NORMAL, organizationGroup=Screen sizes)

          TestKt.Preview1
          PreviewDisplaySettings(name=85% - Preview1, baseName=Preview1, parameterName=85%, group=Font scales, showDecoration=false, showBackground=false, backgroundColor=null, displayPositioning=NORMAL, organizationGroup=Font scales)

          TestKt.Preview1
          PreviewDisplaySettings(name=100% - Preview1, baseName=Preview1, parameterName=100%, group=Font scales, showDecoration=false, showBackground=false, backgroundColor=null, displayPositioning=NORMAL, organizationGroup=Font scales)

          TestKt.Preview1
          PreviewDisplaySettings(name=115% - Preview1, baseName=Preview1, parameterName=115%, group=Font scales, showDecoration=false, showBackground=false, backgroundColor=null, displayPositioning=NORMAL, organizationGroup=Font scales)

          TestKt.Preview1
          PreviewDisplaySettings(name=130% - Preview1, baseName=Preview1, parameterName=130%, group=Font scales, showDecoration=false, showBackground=false, backgroundColor=null, displayPositioning=NORMAL, organizationGroup=Font scales)

          TestKt.Preview1
          PreviewDisplaySettings(name=180% - Preview1, baseName=Preview1, parameterName=180%, group=Font scales, showDecoration=false, showBackground=false, backgroundColor=null, displayPositioning=NORMAL, organizationGroup=Font scales)

          TestKt.Preview1
          PreviewDisplaySettings(name=200% - Preview1, baseName=Preview1, parameterName=200%, group=Font scales, showDecoration=false, showBackground=false, backgroundColor=null, displayPositioning=NORMAL, organizationGroup=Font scales)

          TestKt.Preview1
          PreviewDisplaySettings(name=Light - Preview1, baseName=Preview1, parameterName=Light, group=Light/Dark, showDecoration=false, showBackground=false, backgroundColor=null, displayPositioning=NORMAL, organizationGroup=Light/Dark)

          TestKt.Preview1
          PreviewDisplaySettings(name=Dark - Preview1, baseName=Preview1, parameterName=Dark, group=Light/Dark, showDecoration=false, showBackground=false, backgroundColor=null, displayPositioning=NORMAL, organizationGroup=Light/Dark)

          TestKt.Preview1
          PreviewDisplaySettings(name=Original - Preview1, baseName=Preview1, parameterName=Original, group=Colorblind filters, showDecoration=false, showBackground=false, backgroundColor=null, displayPositioning=NORMAL, organizationGroup=Colorblind filters)

          TestKt.Preview1
          PreviewDisplaySettings(name=Protanopes - Preview1, baseName=Preview1, parameterName=Protanopes, group=Colorblind filters, showDecoration=false, showBackground=false, backgroundColor=null, displayPositioning=NORMAL, organizationGroup=Colorblind filters)

          TestKt.Preview1
          PreviewDisplaySettings(name=Protanomaly - Preview1, baseName=Preview1, parameterName=Protanomaly, group=Colorblind filters, showDecoration=false, showBackground=false, backgroundColor=null, displayPositioning=NORMAL, organizationGroup=Colorblind filters)

          TestKt.Preview1
          PreviewDisplaySettings(name=Deuteranopes - Preview1, baseName=Preview1, parameterName=Deuteranopes, group=Colorblind filters, showDecoration=false, showBackground=false, backgroundColor=null, displayPositioning=NORMAL, organizationGroup=Colorblind filters)

          TestKt.Preview1
          PreviewDisplaySettings(name=Deuteranomaly - Preview1, baseName=Preview1, parameterName=Deuteranomaly, group=Colorblind filters, showDecoration=false, showBackground=false, backgroundColor=null, displayPositioning=NORMAL, organizationGroup=Colorblind filters)

          TestKt.Preview1
          PreviewDisplaySettings(name=Tritanopes - Preview1, baseName=Preview1, parameterName=Tritanopes, group=Colorblind filters, showDecoration=false, showBackground=false, backgroundColor=null, displayPositioning=NORMAL, organizationGroup=Colorblind filters)

          TestKt.Preview1
          PreviewDisplaySettings(name=Tritanomaly - Preview1, baseName=Preview1, parameterName=Tritanomaly, group=Colorblind filters, showDecoration=false, showBackground=false, backgroundColor=null, displayPositioning=NORMAL, organizationGroup=Colorblind filters)
>>>>>>> 8b7d83e8

        """
        .trimIndent(),
      preview.renderedPreviewElementsInstancesFlowForTest().value.asCollection().joinToString(
        "\n"
      ) {
        val configurationDeviceSpecText =
          "${it.configuration.deviceSpec}\n".takeIf { str -> str.isNotBlank() } ?: ""
        "${it.methodFqn}\n$configurationDeviceSpecText${it.displaySettings}\n"
      },
    )

    // Change the scale of the surface
    val scaleUpdate = originalScale + 0.5
    mainSurface.zoomController.setScale(scaleUpdate)

    // Check that the UI Check tab has been created
    assertEquals(2, contentManager.contents.size)
    assertEquals(uiCheckElement.instanceId, contentManager.selectedContent?.tabName)

    // Stop UI Check mode
    setModeAndWaitForRefresh(PreviewMode.Default())

    assertInstanceOf<UiCheckModeFilter.Disabled<PsiComposePreviewElementInstance>>(
      preview.uiCheckFilterFlow.value
    )
    delayUntilCondition(250) {
      DEFAULT_LAYOUT_OPTION == mainSurface.layoutManagerSwitcher?.currentLayoutOption?.value
    }

    // Check that the surface zoom stays unchanged when exiting UI check mode.
    assertEquals(scaleUpdate, mainSurface.zoomController.scale, 0.001)

    preview.renderedPreviewElementsInstancesFlowForTest().awaitStatus(
      "Failed stop uiCheckMode",
      25.seconds,
    ) {
      it.asCollection().size == 2
    }
    assertEquals(
      """
          TestKt.Preview1


          TestKt.Preview2


        """
        .trimIndent(),
      preview.renderedPreviewElementsInstancesFlowForTest().value.asCollection().joinToString(
        "\n"
      ) {
        "${it.methodFqn}\n${it.configuration.deviceSpec}\n"
      },
    )

    // Check that the UI Check tab is still present
    assertEquals(2, contentManager.contents.size)
    assertEquals(uiCheckElement.instanceId, contentManager.selectedContent?.tabName)

    // Restart UI Check mode on the same preview
    setModeAndWaitForRefresh(
      PreviewMode.UiCheck(UiCheckInstance(uiCheckElement, isWearPreview = false))
    ) {
      UI_CHECK_LAYOUT_OPTION == mainSurface.layoutManagerSwitcher?.currentLayoutOption?.value
    }

    // Check that the UI Check tab is being reused
    assertEquals(2, contentManager.contents.size)
    assertEquals(uiCheckElement.instanceId, contentManager.selectedContent?.tabName)

    problemsView.show()
    val reopenTabAction = UiCheckReopenTabAction(preview)
    // Check that UiCheckReopenTabAction is disabled when the UI Check tab is visible and selected
    run {
      val actionEvent = TestActionEvent.createTestEvent()
      reopenTabAction.update(actionEvent)
      assertFalse(actionEvent.presentation.isEnabled)
    }

    // Check that UiCheckReopenTabAction is enabled when the UI Check tab is not selected
    contentManager.setSelectedContent(contentManager.getContent(0)!!)
    assertNotEquals(uiCheckElement.instanceId, contentManager.selectedContent?.tabName)
    run {
      val actionEvent = TestActionEvent.createTestEvent()
      reopenTabAction.update(actionEvent)
      assertTrue(actionEvent.presentation.isEnabled)
    }

    // Check that performing UiCheckReopenTabAction selects the UI Check tab
    withContext(uiThread) {
      val actionEvent = TestActionEvent.createTestEvent()
      reopenTabAction.actionPerformed(actionEvent)
      assertEquals(uiCheckElement.instanceId, contentManager.selectedContent?.tabName)
    }

    // Check that UiCheckReopenTabAction is enabled when the UI Check tab has been closed
    withContext(uiThread) {
      ProblemsViewToolWindowUtils.removeTab(project, uiCheckElement.instanceId)
    }
    assertEquals(1, contentManager.contents.size)
    run {
      val actionEvent = TestActionEvent.createTestEvent()
      reopenTabAction.update(actionEvent)
      assertTrue(actionEvent.presentation.isEnabled)
    }

    // Check that performing UiCheckReopenTabAction recreates the UI Check tab
    withContext(uiThread) {
      val actionEvent = TestActionEvent.createTestEvent()
      reopenTabAction.actionPerformed(actionEvent)
    }

    // We set the modality state here because we're removing and recreating the tab using the
    // APIs from ProblemsViewToolWindowUtils, which use invokeLater when creating the components.
    // By setting the modality state to the problems view component, we'll make sure the runnable
    // below will execute only after the component is ready.
    withContext(uiThread(ModalityState.stateForComponent(problemsView.component))) {
      assertEquals(2, contentManager.contents.size)
      assertEquals(uiCheckElement.instanceId, contentManager.selectedContent?.tabName)
    }

    setModeAndWaitForRefresh(PreviewMode.Default()) {
<<<<<<< HEAD
      DEFAULT_LAYOUT_OPTION == mainSurface.layoutManagerSwitcher?.currentLayout?.value
=======
      DEFAULT_LAYOUT_OPTION == mainSurface.layoutManagerSwitcher?.currentLayoutOption?.value
>>>>>>> 8b7d83e8
    }
  }

  @Test
  fun testPreviewManagersShouldBeRegisteredInDataProvider() = runComposePreviewRepresentationTest {
    createPreviewAndCompile()
    assertTrue(getData(PreviewModeManager.KEY.name) is PreviewModeManager)
    assertTrue(getData(PreviewGroupManager.KEY.name) is PreviewGroupManager)
    assertTrue(getData(PreviewFlowManager.KEY.name) is PreviewFlowManager<*>)
    assertTrue(getData(PREVIEW_VIEW_MODEL_STATUS.name) is PreviewViewModelStatus)
    assertTrue(getData(FastPreviewSurface.KEY.name) is FastPreviewSurface)
    assertTrue(getData(PreviewInvalidationManager.KEY.name) is PreviewInvalidationManager)
  }

  @Test
  fun testActivationDoesNotCleanOverlayClassLoader() =
    runBlocking(workerThread) {
      val composeTest = runWriteActionAndWait {
        fixture.addFileToProjectAndInvalidate(
          "Test.kt",
          // language=kotlin
          """
        import androidx.compose.ui.tooling.preview.Preview
        import androidx.compose.runtime.Composable

        @Composable
        @Preview
        fun Preview1() {
        }
      """
            .trimIndent(),
        )
      }
<<<<<<< HEAD
      val surfaceMock = Mockito.mock(NlDesignSurface::class.java)
      whenever(surfaceMock.analyticsManager).thenReturn(mock<NlAnalyticsManager>())
      whenever(surfaceMock.sceneManagers).thenReturn(ImmutableList.of())
      whenever(surfaceMock.pannable).thenReturn(TestPannable())
      val composeView = TestComposePreviewView(surfaceMock)
=======
      val mainSurface: NlDesignSurface =
        NlSurfaceBuilder.builder(fixture.project, fixture.testRootDisposable).build()
      val composeView = TestComposePreviewView(mainSurface)
>>>>>>> 8b7d83e8
      val previewRepresentation =
        ComposePreviewRepresentation(composeTest, PreferredVisibility.SPLIT) { _, _, _, _, _, _ ->
          composeView
        }
      Disposer.register(fixture.testRootDisposable, previewRepresentation)
      Disposer.register(fixture.testRootDisposable, mainSurface)

      // Compile the project so that 'buildSucceeded' is called during build listener setup
      ProjectSystemService.getInstance(project).projectSystem.getBuildManager().compileProject()

      val job = launch {
        while (!previewRepresentation.hasBuildListenerSetupFinished()) {
          delay(500)
        }
      }

      val overlayClassLoader = ModuleClassLoaderOverlays.getInstance(fixture.module)
      assertTrue(overlayClassLoader.state.paths.isEmpty())
      overlayClassLoader.pushOverlayPath(Path.of("/tmp/test"))
      assertFalse(overlayClassLoader.state.paths.isEmpty())
      assertFalse(previewRepresentation.hasBuildListenerSetupFinished())
      previewRepresentation.onActivate()
      job.join()
      assertTrue(previewRepresentation.hasBuildListenerSetupFinished())
      assertFalse(overlayClassLoader.state.paths.isEmpty())
    }

  @Test
  fun testRerunUiCheckAction() {
    // Use the real FileEditorManager
    project.putUserData(FileEditorManagerKeys.ALLOW_IN_LIGHT_PROJECT, true)
    project.replaceService(
      FileEditorManager::class.java,
      FileEditorManagerImpl(project, project.coroutineScope),
      projectRule.fixture.testRootDisposable,
    )
    HeadlessDataManager.fallbackToProductionDataManager(projectRule.fixture.testRootDisposable)

    val testPsiFile = runWriteActionAndWait {
      // Do not use addFileToProjectAndInvalidate(..) here. It generates/caches a document with null
      // virtual file, which results in the inconsistency with the document for the PSI virtual file
      // after updating PSI. See b/381432038 for further information.
      fixture.addFileToProject(
        "Test.kt",
        // language=kotlin
        """
            import androidx.compose.ui.tooling.preview.Devices
            import androidx.compose.ui.tooling.preview.Preview
            import androidx.compose.runtime.Composable

            @Composable
            @Preview
            @Preview(name = "preview2", apiLevel = 12, group = "groupA", showBackground = true)
            fun Preview() {
            }
          """
          .trimIndent(),
      )
    }
    testPsiFile.putUserData(FileEditorProvider.KEY, SourceCodeEditorProvider())

    val editor =
      runBlocking(uiThread) {
        val editor =
          withContext(uiThread) {
            val editors =
              FileEditorManager.getInstance(project).openFile(testPsiFile.virtualFile, true, true)
            (editors[0] as TextEditorWithMultiRepresentationPreview<*>)
          }
        delayUntilCondition(250) { editor.getPreviewManager<ComposePreviewManager>() != null }
        editor
      }

    val mainSurface = runBlocking(uiThread) { editor.getDesignSurface() as NlDesignSurface }

    runComposePreviewRepresentationTest(testPsiFile, mainSurface) {
      val preview =
        editor.getPreviewManager<ComposePreviewManager>() as ComposePreviewRepresentation
      createPreviewAndCompile(preview)

      // Start UI Check mode
      val previewElements = mainSurface.models.mapNotNull { it.dataProvider?.previewElement() }
      val uiCheckElement = previewElements[1]

      run {
        waitForAllRefreshesToFinish(30.seconds)
        preview.setMode(PreviewMode.UiCheck(UiCheckInstance(uiCheckElement, isWearPreview = false)))
        delayUntilCondition(250) { preview.uiCheckFilterFlow.value is UiCheckModeFilter.Enabled }
      }

      val contentManager =
        withContext(uiThread) {
          ToolWindowManager.getInstance(project).getToolWindow(ProblemsView.ID)!!.contentManager
        }
      delayUntilCondition(250) {
        contentManager.selectedContent?.tabName == uiCheckElement.instanceId
      }
      val tab = contentManager.selectedContent!!
      val dataContext =
        withContext(uiThread) {
          ((tab.component as DesignerCommonIssuePanel).toolbar as ActionToolbarImpl)
            .toolbarDataContext
        }

      // Check that the rerun action is disabled
      val rerunAction = ReRunUiCheckModeAction()
      run {
        val actionEvent = withContext(uiThread) { TestActionEvent.createTestEvent(dataContext) }
        rerunAction.update(actionEvent)
        assertTrue(actionEvent.presentation.isVisible)
        assertFalse(actionEvent.presentation.isEnabled)
      }

      // Stop UI Check mode
      run {
        waitForAllRefreshesToFinish(30.seconds)
        preview.setMode(PreviewMode.Default())
        delayUntilCondition(250) { preview.uiCheckFilterFlow.value is UiCheckModeFilter.Disabled }
      }

      // Check that the rerun action is enabled
      run {
        val actionEvent = withContext(uiThread) { TestActionEvent.createTestEvent(dataContext) }
        rerunAction.update(actionEvent)
        assertTrue(actionEvent.presentation.isEnabledAndVisible)
      }

      // Rerun UI check with the problems panel action
      withContext(uiThread) {
        rerunAction.actionPerformed(TestActionEvent.createTestEvent(dataContext))
      }
      delayUntilCondition(250) {
        (preview.uiCheckFilterFlow.value as? UiCheckModeFilter.Enabled)?.basePreviewInstance ==
          uiCheckElement
      }

      // Check that the rerun action is disabled
      run {
        val actionEvent = withContext(uiThread) { TestActionEvent.createTestEvent(dataContext) }
        rerunAction.update(actionEvent)
        assertTrue(actionEvent.presentation.isVisible)
        assertFalse(actionEvent.presentation.isEnabled)
      }

      // Stop UI Check mode
      run {
        waitForAllRefreshesToFinish(30.seconds)
        preview.setMode(PreviewMode.Default())
        delayUntilCondition(250) { preview.uiCheckFilterFlow.value is UiCheckModeFilter.Disabled }
      }

      // Check that the rerun action is enabled
      run {
        val actionEvent = withContext(uiThread) { TestActionEvent.createTestEvent(dataContext) }
        rerunAction.update(actionEvent)
        assertTrue(actionEvent.presentation.isEnabledAndVisible)
      }

      // Delete the preview annotation that is linked with the UI check
      runWriteCommandAction(project) {
        testPsiFile
          .findElementByText(
            "@Preview(name = \"preview2\", apiLevel = 12, group = \"groupA\", showBackground = true)"
          )
          .delete()
      }

      // Check that the rerun action is hidden
      run {
        val actionEvent = withContext(uiThread) { TestActionEvent.createTestEvent(dataContext) }
        rerunAction.update(actionEvent)
        assertFalse(actionEvent.presentation.isVisible)
      }

      waitForAllRefreshesToFinish(30.seconds)
      withContext(uiThread) { FileEditorManagerEx.getInstanceEx(project).closeAllFiles() }
    }
  }

  @Test
  fun testInteractivePreviewManagerFpsLimitIsInitializedWhenEssentialsModeIsDisabled() =
    runComposePreviewRepresentationTest {
      val preview = createPreviewAndCompile()

      assertEquals(30, preview.interactiveManager.fpsLimit)
    }

  @Test
  fun testInteractivePreviewManagerFpsLimitIsInitializedWhenEssentialsModeIsEnabled() =
    runComposePreviewRepresentationTest {
      composePreviewEssentialsModeEnabled = true

<<<<<<< HEAD
      // Only one preview/model is shown in gallery mode
=======
      // Only one preview/model is shown in focus mode
>>>>>>> 8b7d83e8
      val preview = createPreviewAndCompile(expectedModelCount = 1)

      assertEquals(10, preview.interactiveManager.fpsLimit)
    }

  @Test
  fun testInteractivePreviewManagerFpsLimitIsUpdatedWhenEssentialsModeChanges() =
    runComposePreviewRepresentationTest {
      val preview = createPreviewAndCompile()

      assertEquals(30, preview.interactiveManager.fpsLimit)

      composePreviewEssentialsModeEnabled = true
      delayUntilCondition(delayPerIterationMs = 500) { preview.interactiveManager.fpsLimit == 10 }

      composePreviewEssentialsModeEnabled = false
      delayUntilCondition(delayPerIterationMs = 500) { preview.interactiveManager.fpsLimit == 30 }
    }

  @Test
  fun testWearUiCheckMode() {
<<<<<<< HEAD
    StudioFlags.NELE_ATF_FOR_COMPOSE.override(true)
=======
>>>>>>> 8b7d83e8
    StudioFlags.COMPOSE_UI_CHECK_FOR_WEAR.override(true)

    val testPsiFile = runWriteActionAndWait {
      fixture.addFileToProjectAndInvalidate(
        "Test.kt",
        // language=kotlin
        """
            import androidx.compose.ui.tooling.preview.Devices
            import androidx.compose.ui.tooling.preview.Preview
            import androidx.compose.runtime.Composable

            @Composable
            @Preview(device = "id:wearos_square")
            fun Preview() {
            }
          """
          .trimIndent(),
      )
    }

    runComposePreviewRepresentationTest(testPsiFile) {
      // The file above contains only 1 preview/model
      val preview = createPreviewAndCompile(expectedModelCount = 1)
      assertInstanceOf<UiCheckModeFilter.Disabled<PsiComposePreviewElementInstance>>(
        preview.uiCheckFilterFlow.value
      )

      val uiCheckElement = mainSurface.models.mapNotNull { it.dataProvider?.previewElement() }[0]
      val problemsView = ProblemsView.getToolWindow(project)!!

      val contentManager = runBlocking(uiThread) { problemsView.contentManager }
      withContext(uiThread) {
        ProblemsViewToolWindowUtils.addTab(project, SharedIssuePanelProvider(project))
        assertEquals(1, contentManager.contents.size)
      }

      // Start UI Check mode
      setModeAndWaitForRefresh(
        PreviewMode.UiCheck(UiCheckInstance(uiCheckElement, isWearPreview = true))
      )

      assertInstanceOf<UiCheckModeFilter.Enabled<PsiComposePreviewElementInstance>>(
        preview.uiCheckFilterFlow.value
      )
      delayUntilCondition(250) {
        UI_CHECK_LAYOUT_OPTION == mainSurface.layoutManagerSwitcher?.currentLayoutOption?.value
      }

      assertThat(preview.composePreviewFlowManager.availableGroupsFlow.value.map { it.displayName })
        .containsExactly("Wear OS Devices")
      preview.renderedPreviewElementsInstancesFlowForTest().awaitStatus(
        "Failed set uiCheckMode",
        25.seconds,
      ) {
        it.asCollection().size > 2
      }
      assertEquals(
        """
          TestKt.Preview
          id:wearos_large_round
<<<<<<< HEAD
          PreviewDisplaySettings(name=Wear OS Large Round - Preview, baseName=Preview, parameterName=Wear OS Large Round, group=Wear OS Devices, showDecoration=true, showBackground=false, backgroundColor=null, displayPositioning=NORMAL)

          TestKt.Preview
          id:wearos_small_round
          PreviewDisplaySettings(name=Wear OS Small Round - Preview, baseName=Preview, parameterName=Wear OS Small Round, group=Wear OS Devices, showDecoration=true, showBackground=false, backgroundColor=null, displayPositioning=NORMAL)

          TestKt.Preview
          id:wearos_square
          PreviewDisplaySettings(name=Wear OS Square - Preview, baseName=Preview, parameterName=Wear OS Square, group=Wear OS Devices, showDecoration=true, showBackground=false, backgroundColor=null, displayPositioning=NORMAL)

          TestKt.Preview
          id:wearos_rect
          PreviewDisplaySettings(name=Wear OS Rectangular - Preview, baseName=Preview, parameterName=Wear OS Rectangular, group=Wear OS Devices, showDecoration=true, showBackground=false, backgroundColor=null, displayPositioning=NORMAL)
=======
          PreviewDisplaySettings(name=Wear OS Large Round - Preview, baseName=Preview, parameterName=Wear OS Large Round, group=Wear OS Devices, showDecoration=true, showBackground=false, backgroundColor=null, displayPositioning=NORMAL, organizationGroup=null)

          TestKt.Preview
          id:wearos_small_round
          PreviewDisplaySettings(name=Wear OS Small Round - Preview, baseName=Preview, parameterName=Wear OS Small Round, group=Wear OS Devices, showDecoration=true, showBackground=false, backgroundColor=null, displayPositioning=NORMAL, organizationGroup=null)

          TestKt.Preview
          id:wearos_square
          PreviewDisplaySettings(name=Wear OS Square - Preview, baseName=Preview, parameterName=Wear OS Square, group=Wear OS Devices, showDecoration=true, showBackground=false, backgroundColor=null, displayPositioning=NORMAL, organizationGroup=null)

          TestKt.Preview
          id:wearos_rect
          PreviewDisplaySettings(name=Wear OS Rectangular - Preview, baseName=Preview, parameterName=Wear OS Rectangular, group=Wear OS Devices, showDecoration=true, showBackground=false, backgroundColor=null, displayPositioning=NORMAL, organizationGroup=null)
>>>>>>> 8b7d83e8

        """
          .trimIndent(),
        preview.renderedPreviewElementsInstancesFlowForTest().value.asCollection().joinToString(
          "\n"
        ) {
          val configurationDeviceSpecText =
            "${it.configuration.deviceSpec}\n".takeIf { str -> str.isNotBlank() } ?: ""
          "${it.methodFqn}\n$configurationDeviceSpecText${it.displaySettings}\n"
        },
      )

      // Check that the UI Check tab has been created
      assertEquals(2, contentManager.contents.size)
      assertEquals(uiCheckElement.instanceId, contentManager.selectedContent?.tabName)

      // Stop UI Check mode
      setModeAndWaitForRefresh(PreviewMode.Default())

      assertInstanceOf<UiCheckModeFilter.Disabled<PsiComposePreviewElementInstance>>(
        preview.uiCheckFilterFlow.value
      )
    }
  }

  // Regression test for b/353458840
  @Test
  fun multiPreviewsAreOrderedByNameWhenNotInUICheckMode() {
    val testPsiFile =
      fixture.addFileToProjectAndInvalidate(
        "Test.kt",
        // language=kotlin
        """
            import androidx.compose.ui.tooling.preview.Devices
            import androidx.compose.ui.tooling.preview.Preview
            import androidx.compose.runtime.Composable

            @Preview(name = "1", group = "2")
            @Preview(name = "2", group = "2")
            @Preview(name = "3", group = "3")
            @Preview(name = "4", group = "3")
            @Preview(name = "5", group = "1")
            @Preview(name = "6", group = "1")
            annotation class MyMultiPreview

            @Composable
            @Preview
            fun Preview() {
            }

            @Composable
            @MyMultiPreview
            fun MultiPreview() {
            }
          """
          .trimIndent(),
      )

    runComposePreviewRepresentationTest(testPsiFile) {
      val preview = createPreviewAndCompile()

      assertEquals(
        """
          TestKt.Preview
<<<<<<< HEAD
          PreviewDisplaySettings(name=Preview, baseName=Preview, parameterName=null, group=null, showDecoration=false, showBackground=false, backgroundColor=null, displayPositioning=NORMAL)

          TestKt.MultiPreview
          PreviewDisplaySettings(name=MultiPreview - 1, baseName=MultiPreview, parameterName=1, group=2, showDecoration=false, showBackground=false, backgroundColor=null, displayPositioning=NORMAL)

          TestKt.MultiPreview
          PreviewDisplaySettings(name=MultiPreview - 2, baseName=MultiPreview, parameterName=2, group=2, showDecoration=false, showBackground=false, backgroundColor=null, displayPositioning=NORMAL)

          TestKt.MultiPreview
          PreviewDisplaySettings(name=MultiPreview - 3, baseName=MultiPreview, parameterName=3, group=3, showDecoration=false, showBackground=false, backgroundColor=null, displayPositioning=NORMAL)

          TestKt.MultiPreview
          PreviewDisplaySettings(name=MultiPreview - 4, baseName=MultiPreview, parameterName=4, group=3, showDecoration=false, showBackground=false, backgroundColor=null, displayPositioning=NORMAL)

          TestKt.MultiPreview
          PreviewDisplaySettings(name=MultiPreview - 5, baseName=MultiPreview, parameterName=5, group=1, showDecoration=false, showBackground=false, backgroundColor=null, displayPositioning=NORMAL)

          TestKt.MultiPreview
          PreviewDisplaySettings(name=MultiPreview - 6, baseName=MultiPreview, parameterName=6, group=1, showDecoration=false, showBackground=false, backgroundColor=null, displayPositioning=NORMAL)
=======
          PreviewDisplaySettings(name=Preview, baseName=Preview, parameterName=null, group=null, showDecoration=false, showBackground=false, backgroundColor=null, displayPositioning=NORMAL, organizationGroup=null)

          TestKt.MultiPreview
          PreviewDisplaySettings(name=MultiPreview - 1, baseName=MultiPreview, parameterName=1, group=2, showDecoration=false, showBackground=false, backgroundColor=null, displayPositioning=NORMAL, organizationGroup=null)

          TestKt.MultiPreview
          PreviewDisplaySettings(name=MultiPreview - 2, baseName=MultiPreview, parameterName=2, group=2, showDecoration=false, showBackground=false, backgroundColor=null, displayPositioning=NORMAL, organizationGroup=null)

          TestKt.MultiPreview
          PreviewDisplaySettings(name=MultiPreview - 3, baseName=MultiPreview, parameterName=3, group=3, showDecoration=false, showBackground=false, backgroundColor=null, displayPositioning=NORMAL, organizationGroup=null)

          TestKt.MultiPreview
          PreviewDisplaySettings(name=MultiPreview - 4, baseName=MultiPreview, parameterName=4, group=3, showDecoration=false, showBackground=false, backgroundColor=null, displayPositioning=NORMAL, organizationGroup=null)

          TestKt.MultiPreview
          PreviewDisplaySettings(name=MultiPreview - 5, baseName=MultiPreview, parameterName=5, group=1, showDecoration=false, showBackground=false, backgroundColor=null, displayPositioning=NORMAL, organizationGroup=null)

          TestKt.MultiPreview
          PreviewDisplaySettings(name=MultiPreview - 6, baseName=MultiPreview, parameterName=6, group=1, showDecoration=false, showBackground=false, backgroundColor=null, displayPositioning=NORMAL, organizationGroup=null)
>>>>>>> 8b7d83e8

        """
          .trimIndent(),
        preview.renderedPreviewElementsInstancesFlowForTest().value.asCollection().joinToString(
          "\n"
        ) {
          "${it.methodFqn}\n${it.displaySettings}\n"
        },
      )
    }
  }

  private fun runComposePreviewRepresentationTest(
    previewPsiFile: PsiFile = createPreviewPsiFile(),
    mainSurface: NlDesignSurface =
      NlSurfaceBuilder.builder(fixture.project, fixture.testRootDisposable).build(),
    block: suspend ComposePreviewRepresentationTestContext.() -> Unit,
  ) = runTest {
    val context =
      ComposePreviewRepresentationTestContext(
<<<<<<< HEAD
=======
        scope = backgroundScope,
>>>>>>> 8b7d83e8
        previewPsiFile,
        mainSurface,
        fixture,
        logger,
        projectRule.buildSystemServices,
      )
<<<<<<< HEAD
    runBlocking(workerThread) {
      try {
        context.block()
      } finally {
        context.cleanup()
      }
=======
    try {
      context.block()
    } finally {
      context.cleanup()
>>>>>>> 8b7d83e8
    }
  }

  private fun createPreviewPsiFile(): PsiFile {
    return runWriteActionAndWait {
      fixture.addFileToProjectAndInvalidate(
        "Test.kt",
        // language=kotlin
        """
            import androidx.compose.ui.tooling.preview.Devices
            import androidx.compose.ui.tooling.preview.Preview
            import androidx.compose.runtime.Composable

            @Composable
            @Preview
            fun Preview1() {
            }

            @Composable
            @Preview(name = "preview2", apiLevel = 12, group = "groupA", showBackground = true)
            fun Preview2() {
            }
          """
          .trimIndent(),
      )
    }
  }

  /**
   * Wrapper class to perform operations and expose properties that are common to most tests in this
   * test class.
   */
  private class ComposePreviewRepresentationTestContext(
    val scope: CoroutineScope,
    private val previewPsiFile: PsiFile,
    val mainSurface: NlDesignSurface,
    private val fixture: CodeInsightTestFixture,
    private val logger: Logger,
    private val buildSystemServices: FakeBuildSystemFilePreviewServices,
  ) {

    private lateinit var preview: ComposePreviewRepresentation

    private lateinit var composeView: TestComposePreviewView

    private lateinit var dataProvider: DataProvider

    private lateinit var newModelAddedLatch: CountDownLatch

    init {
<<<<<<< HEAD
      mainSurface.addListener(
        object : DesignSurfaceListener {
          override fun modelChanged(surface: DesignSurface<*>, model: NlModel?) {
            val id = UUID.randomUUID().toString().substring(0, 5)
            logger.info("modelChanged ($id)")
            newModelAddedLatch.countDown()
          }
=======
      scope.launch {
        mainSurface.modelChanged.collect { models ->
          val id = UUID.randomUUID().toString().substring(0, 5)
          logger.info("modelChanged ($id)")
          repeat(models.size) { newModelAddedLatch.countDown() }
>>>>>>> 8b7d83e8
        }
      }
    }

    suspend fun createPreviewAndCompile(
      previewOverride: ComposePreviewRepresentation? = null,
      expectedModelCount: Int = 2,
    ): ComposePreviewRepresentation {
      newModelAddedLatch = CountDownLatch(expectedModelCount)
      composeView = TestComposePreviewView(mainSurface)
      preview =
        previewOverride
          ?: ComposePreviewRepresentation(previewPsiFile, PreferredVisibility.SPLIT) {
            _,
            _,
            _,
            provider,
            _,
            _ ->
            dataProvider = provider
            composeView
          }
      Disposer.register(fixture.testRootDisposable, preview)
      withContext(workerThread) {
        logger.info("compile")
        buildSystemServices.simulateArtifactBuild(ProjectSystemBuildManager.BuildStatus.SUCCESS)
        logger.info("activate")
        preview.onActivate()

        newModelAddedLatch.await()
        delayWhileRefreshingOrDumb(preview)
      }
      return preview
    }

    suspend fun setModeAndWaitForRefresh(
      previewMode: PreviewMode,
      // In addition to refresh, we can wait for another condition before returning.
      additionalCondition: () -> Boolean = { true },
    ) {
      waitForAllRefreshesToFinish(30.seconds)
      var refresh = false
      composeView.refreshCompletedListeners.add { refresh = true }
      preview.setMode(previewMode)
      delayUntilCondition(250) { refresh && additionalCondition() }
    }

    private suspend fun delayWhileRefreshingOrDumb(preview: ComposePreviewRepresentation) {
      delayUntilCondition(250) {
        !(preview.status().isRefreshing || DumbService.getInstance(fixture.project).isDumb)
      }
    }

    fun getData(dataId: String): Any? {
      checkState(
        ::dataProvider.isInitialized,
        "createPreviewAndCompile() must be called before getData() to make sure the DataProvider " +
          "is initialized.",
      )
      return dataProvider.getData(dataId)
    }

    fun cleanup() {
      if (::preview.isInitialized) {
        preview.onDeactivate()
      }
    }
  }
}<|MERGE_RESOLUTION|>--- conflicted
+++ resolved
@@ -19,7 +19,6 @@
 import com.android.testutils.delayUntilCondition
 import com.android.testutils.waitForCondition
 import com.android.tools.analytics.AnalyticsSettings
-import com.android.tools.idea.common.TestPannable
 import com.android.tools.idea.common.error.DesignerCommonIssuePanel
 import com.android.tools.idea.common.error.SharedIssuePanelProvider
 import com.android.tools.idea.common.surface.getDesignSurface
@@ -118,12 +117,6 @@
 import org.junit.Before
 import org.junit.Rule
 import org.junit.Test
-<<<<<<< HEAD
-import org.mockito.Mockito
-import org.mockito.kotlin.mock
-import org.mockito.kotlin.whenever
-=======
->>>>>>> 8b7d83e8
 
 internal class TestComposePreviewView(override val mainSurface: NlDesignSurface) :
   ComposePreviewView {
@@ -216,10 +209,6 @@
 
   @After
   fun tearDown() {
-<<<<<<< HEAD
-    StudioFlags.NELE_ATF_FOR_COMPOSE.clearOverride()
-=======
->>>>>>> 8b7d83e8
     StudioFlags.COMPOSE_UI_CHECK_FOR_WEAR.clearOverride()
     composePreviewEssentialsModeEnabled = false
   }
@@ -291,11 +280,6 @@
 
   @Test
   fun testUiCheckMode() = runComposePreviewRepresentationTest {
-<<<<<<< HEAD
-    StudioFlags.NELE_ATF_FOR_COMPOSE.override(true)
-
-=======
->>>>>>> 8b7d83e8
     val originalScale = 0.6
     mainSurface.zoomController.setScale(originalScale)
     val preview = createPreviewAndCompile()
@@ -338,70 +322,6 @@
       """
           TestKt.Preview1
           spec:width=411dp,height=891dp
-<<<<<<< HEAD
-          PreviewDisplaySettings(name=Medium Phone - Preview1, baseName=Preview1, parameterName=Medium Phone, group=Screen sizes, showDecoration=true, showBackground=false, backgroundColor=null, displayPositioning=NORMAL)
-
-          TestKt.Preview1
-          spec:width=673dp,height=841dp
-          PreviewDisplaySettings(name=Unfolded Foldable - Preview1, baseName=Preview1, parameterName=Unfolded Foldable, group=Screen sizes, showDecoration=true, showBackground=false, backgroundColor=null, displayPositioning=NORMAL)
-
-          TestKt.Preview1
-          spec:width=1280dp,height=800dp,dpi=240
-          PreviewDisplaySettings(name=Medium Tablet - Preview1, baseName=Preview1, parameterName=Medium Tablet, group=Screen sizes, showDecoration=true, showBackground=false, backgroundColor=null, displayPositioning=NORMAL)
-
-          TestKt.Preview1
-          spec:width=1920dp,height=1080dp,dpi=160
-          PreviewDisplaySettings(name=Desktop - Preview1, baseName=Preview1, parameterName=Desktop, group=Screen sizes, showDecoration=true, showBackground=false, backgroundColor=null, displayPositioning=NORMAL)
-
-          TestKt.Preview1
-          spec:parent=_device_class_phone,orientation=landscape
-          PreviewDisplaySettings(name=Medium Phone-Landscape - Preview1, baseName=Preview1, parameterName=Medium Phone-Landscape, group=Screen sizes, showDecoration=true, showBackground=false, backgroundColor=null, displayPositioning=NORMAL)
-
-          TestKt.Preview1
-          PreviewDisplaySettings(name=85% - Preview1, baseName=Preview1, parameterName=85%, group=Font scales, showDecoration=false, showBackground=false, backgroundColor=null, displayPositioning=NORMAL)
-
-          TestKt.Preview1
-          PreviewDisplaySettings(name=100% - Preview1, baseName=Preview1, parameterName=100%, group=Font scales, showDecoration=false, showBackground=false, backgroundColor=null, displayPositioning=NORMAL)
-
-          TestKt.Preview1
-          PreviewDisplaySettings(name=115% - Preview1, baseName=Preview1, parameterName=115%, group=Font scales, showDecoration=false, showBackground=false, backgroundColor=null, displayPositioning=NORMAL)
-
-          TestKt.Preview1
-          PreviewDisplaySettings(name=130% - Preview1, baseName=Preview1, parameterName=130%, group=Font scales, showDecoration=false, showBackground=false, backgroundColor=null, displayPositioning=NORMAL)
-
-          TestKt.Preview1
-          PreviewDisplaySettings(name=180% - Preview1, baseName=Preview1, parameterName=180%, group=Font scales, showDecoration=false, showBackground=false, backgroundColor=null, displayPositioning=NORMAL)
-
-          TestKt.Preview1
-          PreviewDisplaySettings(name=200% - Preview1, baseName=Preview1, parameterName=200%, group=Font scales, showDecoration=false, showBackground=false, backgroundColor=null, displayPositioning=NORMAL)
-
-          TestKt.Preview1
-          PreviewDisplaySettings(name=Light - Preview1, baseName=Preview1, parameterName=Light, group=Light/Dark, showDecoration=false, showBackground=false, backgroundColor=null, displayPositioning=NORMAL)
-
-          TestKt.Preview1
-          PreviewDisplaySettings(name=Dark - Preview1, baseName=Preview1, parameterName=Dark, group=Light/Dark, showDecoration=false, showBackground=false, backgroundColor=null, displayPositioning=NORMAL)
-
-          TestKt.Preview1
-          PreviewDisplaySettings(name=Original - Preview1, baseName=Preview1, parameterName=Original, group=Colorblind filters, showDecoration=false, showBackground=false, backgroundColor=null, displayPositioning=NORMAL)
-
-          TestKt.Preview1
-          PreviewDisplaySettings(name=Protanopes - Preview1, baseName=Preview1, parameterName=Protanopes, group=Colorblind filters, showDecoration=false, showBackground=false, backgroundColor=null, displayPositioning=NORMAL)
-
-          TestKt.Preview1
-          PreviewDisplaySettings(name=Protanomaly - Preview1, baseName=Preview1, parameterName=Protanomaly, group=Colorblind filters, showDecoration=false, showBackground=false, backgroundColor=null, displayPositioning=NORMAL)
-
-          TestKt.Preview1
-          PreviewDisplaySettings(name=Deuteranopes - Preview1, baseName=Preview1, parameterName=Deuteranopes, group=Colorblind filters, showDecoration=false, showBackground=false, backgroundColor=null, displayPositioning=NORMAL)
-
-          TestKt.Preview1
-          PreviewDisplaySettings(name=Deuteranomaly - Preview1, baseName=Preview1, parameterName=Deuteranomaly, group=Colorblind filters, showDecoration=false, showBackground=false, backgroundColor=null, displayPositioning=NORMAL)
-
-          TestKt.Preview1
-          PreviewDisplaySettings(name=Tritanopes - Preview1, baseName=Preview1, parameterName=Tritanopes, group=Colorblind filters, showDecoration=false, showBackground=false, backgroundColor=null, displayPositioning=NORMAL)
-
-          TestKt.Preview1
-          PreviewDisplaySettings(name=Tritanomaly - Preview1, baseName=Preview1, parameterName=Tritanomaly, group=Colorblind filters, showDecoration=false, showBackground=false, backgroundColor=null, displayPositioning=NORMAL)
-=======
           PreviewDisplaySettings(name=Medium Phone - Preview1, baseName=Preview1, parameterName=Medium Phone, group=Screen sizes, showDecoration=true, showBackground=false, backgroundColor=null, displayPositioning=NORMAL, organizationGroup=Screen sizes)
 
           TestKt.Preview1
@@ -464,7 +384,6 @@
 
           TestKt.Preview1
           PreviewDisplaySettings(name=Tritanomaly - Preview1, baseName=Preview1, parameterName=Tritanomaly, group=Colorblind filters, showDecoration=false, showBackground=false, backgroundColor=null, displayPositioning=NORMAL, organizationGroup=Colorblind filters)
->>>>>>> 8b7d83e8
 
         """
         .trimIndent(),
@@ -588,11 +507,7 @@
     }
 
     setModeAndWaitForRefresh(PreviewMode.Default()) {
-<<<<<<< HEAD
-      DEFAULT_LAYOUT_OPTION == mainSurface.layoutManagerSwitcher?.currentLayout?.value
-=======
       DEFAULT_LAYOUT_OPTION == mainSurface.layoutManagerSwitcher?.currentLayoutOption?.value
->>>>>>> 8b7d83e8
     }
   }
 
@@ -626,17 +541,9 @@
             .trimIndent(),
         )
       }
-<<<<<<< HEAD
-      val surfaceMock = Mockito.mock(NlDesignSurface::class.java)
-      whenever(surfaceMock.analyticsManager).thenReturn(mock<NlAnalyticsManager>())
-      whenever(surfaceMock.sceneManagers).thenReturn(ImmutableList.of())
-      whenever(surfaceMock.pannable).thenReturn(TestPannable())
-      val composeView = TestComposePreviewView(surfaceMock)
-=======
       val mainSurface: NlDesignSurface =
         NlSurfaceBuilder.builder(fixture.project, fixture.testRootDisposable).build()
       val composeView = TestComposePreviewView(mainSurface)
->>>>>>> 8b7d83e8
       val previewRepresentation =
         ComposePreviewRepresentation(composeTest, PreferredVisibility.SPLIT) { _, _, _, _, _, _ ->
           composeView
@@ -829,11 +736,7 @@
     runComposePreviewRepresentationTest {
       composePreviewEssentialsModeEnabled = true
 
-<<<<<<< HEAD
-      // Only one preview/model is shown in gallery mode
-=======
       // Only one preview/model is shown in focus mode
->>>>>>> 8b7d83e8
       val preview = createPreviewAndCompile(expectedModelCount = 1)
 
       assertEquals(10, preview.interactiveManager.fpsLimit)
@@ -855,10 +758,6 @@
 
   @Test
   fun testWearUiCheckMode() {
-<<<<<<< HEAD
-    StudioFlags.NELE_ATF_FOR_COMPOSE.override(true)
-=======
->>>>>>> 8b7d83e8
     StudioFlags.COMPOSE_UI_CHECK_FOR_WEAR.override(true)
 
     val testPsiFile = runWriteActionAndWait {
@@ -919,21 +818,6 @@
         """
           TestKt.Preview
           id:wearos_large_round
-<<<<<<< HEAD
-          PreviewDisplaySettings(name=Wear OS Large Round - Preview, baseName=Preview, parameterName=Wear OS Large Round, group=Wear OS Devices, showDecoration=true, showBackground=false, backgroundColor=null, displayPositioning=NORMAL)
-
-          TestKt.Preview
-          id:wearos_small_round
-          PreviewDisplaySettings(name=Wear OS Small Round - Preview, baseName=Preview, parameterName=Wear OS Small Round, group=Wear OS Devices, showDecoration=true, showBackground=false, backgroundColor=null, displayPositioning=NORMAL)
-
-          TestKt.Preview
-          id:wearos_square
-          PreviewDisplaySettings(name=Wear OS Square - Preview, baseName=Preview, parameterName=Wear OS Square, group=Wear OS Devices, showDecoration=true, showBackground=false, backgroundColor=null, displayPositioning=NORMAL)
-
-          TestKt.Preview
-          id:wearos_rect
-          PreviewDisplaySettings(name=Wear OS Rectangular - Preview, baseName=Preview, parameterName=Wear OS Rectangular, group=Wear OS Devices, showDecoration=true, showBackground=false, backgroundColor=null, displayPositioning=NORMAL)
-=======
           PreviewDisplaySettings(name=Wear OS Large Round - Preview, baseName=Preview, parameterName=Wear OS Large Round, group=Wear OS Devices, showDecoration=true, showBackground=false, backgroundColor=null, displayPositioning=NORMAL, organizationGroup=null)
 
           TestKt.Preview
@@ -947,7 +831,6 @@
           TestKt.Preview
           id:wearos_rect
           PreviewDisplaySettings(name=Wear OS Rectangular - Preview, baseName=Preview, parameterName=Wear OS Rectangular, group=Wear OS Devices, showDecoration=true, showBackground=false, backgroundColor=null, displayPositioning=NORMAL, organizationGroup=null)
->>>>>>> 8b7d83e8
 
         """
           .trimIndent(),
@@ -1012,27 +895,6 @@
       assertEquals(
         """
           TestKt.Preview
-<<<<<<< HEAD
-          PreviewDisplaySettings(name=Preview, baseName=Preview, parameterName=null, group=null, showDecoration=false, showBackground=false, backgroundColor=null, displayPositioning=NORMAL)
-
-          TestKt.MultiPreview
-          PreviewDisplaySettings(name=MultiPreview - 1, baseName=MultiPreview, parameterName=1, group=2, showDecoration=false, showBackground=false, backgroundColor=null, displayPositioning=NORMAL)
-
-          TestKt.MultiPreview
-          PreviewDisplaySettings(name=MultiPreview - 2, baseName=MultiPreview, parameterName=2, group=2, showDecoration=false, showBackground=false, backgroundColor=null, displayPositioning=NORMAL)
-
-          TestKt.MultiPreview
-          PreviewDisplaySettings(name=MultiPreview - 3, baseName=MultiPreview, parameterName=3, group=3, showDecoration=false, showBackground=false, backgroundColor=null, displayPositioning=NORMAL)
-
-          TestKt.MultiPreview
-          PreviewDisplaySettings(name=MultiPreview - 4, baseName=MultiPreview, parameterName=4, group=3, showDecoration=false, showBackground=false, backgroundColor=null, displayPositioning=NORMAL)
-
-          TestKt.MultiPreview
-          PreviewDisplaySettings(name=MultiPreview - 5, baseName=MultiPreview, parameterName=5, group=1, showDecoration=false, showBackground=false, backgroundColor=null, displayPositioning=NORMAL)
-
-          TestKt.MultiPreview
-          PreviewDisplaySettings(name=MultiPreview - 6, baseName=MultiPreview, parameterName=6, group=1, showDecoration=false, showBackground=false, backgroundColor=null, displayPositioning=NORMAL)
-=======
           PreviewDisplaySettings(name=Preview, baseName=Preview, parameterName=null, group=null, showDecoration=false, showBackground=false, backgroundColor=null, displayPositioning=NORMAL, organizationGroup=null)
 
           TestKt.MultiPreview
@@ -1052,7 +914,6 @@
 
           TestKt.MultiPreview
           PreviewDisplaySettings(name=MultiPreview - 6, baseName=MultiPreview, parameterName=6, group=1, showDecoration=false, showBackground=false, backgroundColor=null, displayPositioning=NORMAL, organizationGroup=null)
->>>>>>> 8b7d83e8
 
         """
           .trimIndent(),
@@ -1073,29 +934,17 @@
   ) = runTest {
     val context =
       ComposePreviewRepresentationTestContext(
-<<<<<<< HEAD
-=======
         scope = backgroundScope,
->>>>>>> 8b7d83e8
         previewPsiFile,
         mainSurface,
         fixture,
         logger,
         projectRule.buildSystemServices,
       )
-<<<<<<< HEAD
-    runBlocking(workerThread) {
-      try {
-        context.block()
-      } finally {
-        context.cleanup()
-      }
-=======
     try {
       context.block()
     } finally {
       context.cleanup()
->>>>>>> 8b7d83e8
     }
   }
 
@@ -1146,21 +995,11 @@
     private lateinit var newModelAddedLatch: CountDownLatch
 
     init {
-<<<<<<< HEAD
-      mainSurface.addListener(
-        object : DesignSurfaceListener {
-          override fun modelChanged(surface: DesignSurface<*>, model: NlModel?) {
-            val id = UUID.randomUUID().toString().substring(0, 5)
-            logger.info("modelChanged ($id)")
-            newModelAddedLatch.countDown()
-          }
-=======
       scope.launch {
         mainSurface.modelChanged.collect { models ->
           val id = UUID.randomUUID().toString().substring(0, 5)
           logger.info("modelChanged ($id)")
           repeat(models.size) { newModelAddedLatch.countDown() }
->>>>>>> 8b7d83e8
         }
       }
     }
