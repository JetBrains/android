/*
 * Copyright (C) 2021 The Android Open Source Project
 *
 * Licensed under the Apache License, Version 2.0 (the "License");
 * you may not use this file except in compliance with the License.
 * You may obtain a copy of the License at
 *
 *      http://www.apache.org/licenses/LICENSE-2.0
 *
 * Unless required by applicable law or agreed to in writing, software
 * distributed under the License is distributed on an "AS IS" BASIS,
 * WITHOUT WARRANTIES OR CONDITIONS OF ANY KIND, either express or implied.
 * See the License for the specific language governing permissions and
 * limitations under the License.
 */
package com.android.tools.idea.compose.preview

import com.android.SdkConstants
import com.android.tools.adtui.instructions.HyperlinkInstruction
import com.android.tools.adtui.instructions.InstructionsPanel
import com.android.tools.adtui.instructions.NewRowInstruction
import com.android.tools.adtui.instructions.TextInstruction
import com.android.tools.adtui.swing.FakeUi
import com.android.tools.idea.common.model.DefaultModelUpdater
import com.android.tools.idea.common.surface.NopInteractionHandler
import com.android.tools.idea.common.surface.SceneViewPeerPanel
import com.android.tools.idea.compose.preview.navigation.ComposePreviewNavigationHandler
import com.android.tools.idea.compose.preview.scene.ComposeSceneComponentProvider
import com.android.tools.idea.concurrency.AndroidDispatchers.workerThread
import com.android.tools.idea.editors.build.ProjectBuildStatusManager
import com.android.tools.idea.editors.build.ProjectStatus
import com.android.tools.idea.preview.PreviewDisplaySettings
import com.android.tools.idea.preview.PreviewElementProvider
import com.android.tools.idea.preview.updatePreviewsAndRefresh
import com.android.tools.idea.projectsystem.NamedIdeaSourceProviderBuilder
import com.android.tools.idea.projectsystem.SourceProviderManager
import com.android.tools.idea.testing.AndroidProjectRule
import com.android.tools.idea.testing.addFileToProjectAndInvalidate
import com.android.tools.idea.uibuilder.scene.LayoutlibSceneManager
import com.android.tools.idea.uibuilder.surface.NlDesignSurface
import com.android.tools.idea.util.androidFacet
import com.intellij.openapi.actionSystem.CommonDataKeys
import com.intellij.openapi.actionSystem.DataContext
import com.intellij.openapi.actionSystem.DataProvider
import com.intellij.openapi.application.invokeAndWaitIfNeeded
import com.intellij.openapi.diagnostic.Logger
import com.intellij.openapi.progress.EmptyProgressIndicator
import com.intellij.openapi.project.Project
import com.intellij.psi.PsiFile
import com.intellij.psi.SmartPointerManager
import com.intellij.psi.SmartPsiElementPointer
import com.intellij.testFramework.fixtures.CodeInsightTestFixture
import java.awt.BorderLayout
import java.awt.Dimension
import javax.swing.JLabel
import javax.swing.JPanel
import kotlinx.coroutines.flow.MutableStateFlow
import kotlinx.coroutines.runBlocking
import org.junit.Assert.assertEquals
import org.junit.Assert.assertNull
import org.junit.Assert.assertTrue
import org.junit.Before
import org.junit.Rule
import org.junit.Test

private class TestPreviewElementDataContext(
  private val project: Project,
  private val composePreviewManager: ComposePreviewManager,
  private val previewElement: ComposePreviewElementInstance
) : DataContext {
  override fun getData(dataId: String): Any? =
    when (dataId) {
      COMPOSE_PREVIEW_MANAGER.name -> composePreviewManager
      COMPOSE_PREVIEW_ELEMENT_INSTANCE.name -> previewElement
      CommonDataKeys.PROJECT.name -> project
      else -> null
    }
}

private fun configureLayoutlibSceneManagerForPreviewElement(
  displaySettings: PreviewDisplaySettings,
  layoutlibSceneManager: LayoutlibSceneManager
) =
  configureLayoutlibSceneManager(
    layoutlibSceneManager,
    showDecorations = displaySettings.showDecoration,
    isInteractive = false,
    requestPrivateClassLoader = false,
    runAtfChecks = false
  )

/** Converts an [InstructionsPanel] into text that can be easily used in assertions. */
private fun InstructionsPanel.toDisplayText(): String =
  (0 until componentCount)
    .flatMap { getRenderInstructionsForComponent(it) }
    .mapNotNull {
      when (it) {
        is TextInstruction -> it.text
        is NewRowInstruction -> "\n"
        is HyperlinkInstruction -> "[${it.displayText}]"
        else -> null
      }
    }
    .joinToString("")

class ComposePreviewViewImplTest {
  @get:Rule val projectRule = AndroidProjectRule.withSdk()

  private val project: Project
    get() = projectRule.project
  private val fixture: CodeInsightTestFixture
    get() = projectRule.fixture

  private val nopDataProvider = DataProvider {}

  private val statusManager =
    object : ProjectBuildStatusManager {
      override val isBuilding: Boolean = false
      override val statusFlow: MutableStateFlow<ProjectStatus> =
        MutableStateFlow(ProjectStatus.Ready)
    }
  private lateinit var mainFileSmartPointer: SmartPsiElementPointer<PsiFile>
  private lateinit var previewView: ComposePreviewView
  private lateinit var fakeUi: FakeUi

  @Before
  fun setUp() = invokeAndWaitIfNeeded {
    // Setup a fake manifest so rendering works correctly
    val manifest =
      fixture.addFileToProjectAndInvalidate(
        SdkConstants.FN_ANDROID_MANIFEST_XML,
        """
      <manifest xmlns:android="http://schemas.android.com/apk/res/android"
        package="java.google.simpleapplication">

          <application
              android:allowBackup="true"
              android:label="Simple Composable"
              android:theme="@android:style/Theme.Holo.Light.DarkActionBar" >
              <activity
                  android:name=".MainActivity"
                  android:exported="true"
                  android:label="Simple Composable" >
                  <intent-filter>
                      <action android:name="android.intent.action.MAIN" />

                      <category android:name="android.intent.category.LAUNCHER" />
                  </intent-filter>
              </activity>
          </application>

      </manifest>
    """
          .trimIndent()
      )
    SourceProviderManager.replaceForTest(
      projectRule.module.androidFacet!!,
      fixture.projectDisposable,
      NamedIdeaSourceProviderBuilder.create("main", manifest.virtualFile.url).build()
    )

    val psiMainFile =
      fixture.addFileToProject(
        "src/main/Test.kt",
        """
      fun main() {}
    """
          .trimIndent()
      )

    val navigationHandler = ComposePreviewNavigationHandler()
    val interactionHandler = NopInteractionHandler
    val sceneComponentProvider = ComposeSceneComponentProvider()

    mainFileSmartPointer = SmartPointerManager.createPointer(psiMainFile)

    val mainSurfaceBuilder =
      createMainDesignSurfaceBuilder(
        project,
        navigationHandler,
        interactionHandler,
        nopDataProvider,
        fixture.testRootDisposable,
        sceneComponentProvider
      )
    val composePreviewViewImpl =
      ComposePreviewViewImpl(
        project,
        mainFileSmartPointer,
        statusManager,
        nopDataProvider,
        mainSurfaceBuilder,
        fixture.testRootDisposable,
      )

    previewView = composePreviewViewImpl
    fakeUi =
      FakeUi(
        JPanel().apply {
          layout = BorderLayout()
          size = Dimension(1000, 800)
          add(composePreviewViewImpl.component, BorderLayout.CENTER)
        },
        1.0,
        true
      )
    fakeUi.root.validate()
  }

  /**
   * Updates the [ComposePreviewView] with the preview elements provided by the [previewProvider]. A
   * [composePreviewManager] is needed to determine the state.
   */
  private fun updatePreviewAndRefreshWithProvider(
    previewProvider: PreviewElementProvider<ComposePreviewElementInstance>,
    composePreviewManager: ComposePreviewManager,
    surface: NlDesignSurface = previewView.mainSurface
  ) {
    val testPreviewElementModelAdapter =
      object : ComposePreviewElementModelAdapter() {
        override fun toXml(previewElement: ComposePreviewElementInstance) =
          """
<TextView xmlns:android="http://schemas.android.com/apk/res/android"
  android:layout_width="wrap_content"
  android:layout_height="wrap_content"
  android:text="Hello world ${previewElement.displaySettings.name}" />
"""

        override fun createDataContext(previewElement: ComposePreviewElementInstance) =
          TestPreviewElementDataContext(project, composePreviewManager, previewElement)
      }
    runBlocking(workerThread) {
      surface.updatePreviewsAndRefresh(
        true,
        previewProvider,
        Logger.getInstance(ComposePreviewViewImplTest::class.java),
        mainFileSmartPointer.element!!,
        fixture.testRootDisposable,
        EmptyProgressIndicator(),
        {
          previewView.hasRendered = true
          previewView.hasContent = true
        },
        testPreviewElementModelAdapter,
        DefaultModelUpdater(),
        ::configureLayoutlibSceneManagerForPreviewElement
      )
    }
    invokeAndWaitIfNeeded {
      previewView.updateVisibilityAndNotifications()
      fakeUi.root.validate()
    }
  }

  @Test
  fun `empty preview state`() {
    invokeAndWaitIfNeeded {
      previewView.hasRendered = true
      previewView.hasContent = false
      previewView.updateVisibilityAndNotifications()
      fakeUi.root.validate()
    }

    assertEquals(
      """
      No preview found.
      Add preview by annotating Composables with @Preview
      [Using the Compose preview]
    """
        .trimIndent(),
      (fakeUi.findComponent<InstructionsPanel> { it.isShowing })!!.toDisplayText()
    )
  }

  @Test
  fun `test compilation error state`() {
    invokeAndWaitIfNeeded {
      previewView.hasRendered = true
      previewView.hasContent = false
      statusManager.statusFlow.value = ProjectStatus.NeedsBuild
      previewView.updateVisibilityAndNotifications()
      fakeUi.root.validate()
    }

    val shortcutRegEx = Regex("\\(.+.\\)")
    val instructionsText =
      (fakeUi.findComponent<InstructionsPanel> { it.isShowing })!!
        .toDisplayText()
        .replace(shortcutRegEx, "(shortcut)")
    assertEquals(
      """
      A successful build is needed before the preview can be displayed
      [Build & Refresh... (shortcut)]
    """
        .trimIndent(),
      instructionsText
    )
  }

  @Test
  fun `create compose view with two elements`() {
    val composePreviewManager = TestComposePreviewManager()
    val previews =
      listOf(
        SingleComposePreviewElementInstance.forTesting("Fake Test Method", "Display1"),
        SingleComposePreviewElementInstance.forTesting("Fake Test Method", "Display2")
      )
    val fakePreviewProvider =
      object : PreviewElementProvider<ComposePreviewElementInstance> {
        override suspend fun previewElements(): Sequence<ComposePreviewElementInstance> =
          previews.asSequence()
      }
    updatePreviewAndRefreshWithProvider(fakePreviewProvider, composePreviewManager)
<<<<<<< HEAD
    previewView.mainSurface.zoomToFit()
    fakeUi.root.validate()

    assertEquals(2, fakeUi.findAllComponents<SceneViewPeerPanel> { it.isShowing }.size)
    assertTrue(fakeUi.findComponent<JLabel> { it.text == "Display1" }!!.isShowing)
    assertTrue(fakeUi.findComponent<JLabel> { it.text == "Display2" }!!.isShowing)
  }

  @RunsInEdt
  @Test
  fun `show both main and pinned surfaces`() {
    StudioFlags.COMPOSE_PIN_PREVIEW.override(true)
    val composePreviewManager = TestComposePreviewManager()
    val previews = listOf(
      SingleComposePreviewElementInstance.forTesting("Fake Test Method", "Display1"),
      SingleComposePreviewElementInstance.forTesting("Fake Test Method", "Display2")
    )
    val pinnedPreviews = listOf(
      SingleComposePreviewElementInstance.forTesting("Fake Test Method", "Pinned Display1"),
      SingleComposePreviewElementInstance.forTesting("Fake Test Method", "Pinned Display2")
    )
    val fakePreviewProvider = object : PreviewElementProvider<ComposePreviewElementInstance> {
      override suspend fun previewElements(): Sequence<ComposePreviewElementInstance> = previews.asSequence()
    }
    val fakePinnedPreviewProvider = object : PreviewElementProvider<ComposePreviewElementInstance> {
      override suspend fun previewElements(): Sequence<ComposePreviewElementInstance> = pinnedPreviews.asSequence()
=======
    invokeAndWaitIfNeeded {
      previewView.mainSurface.zoomToFit()
      fakeUi.root.validate()
>>>>>>> de127946
    }

    assertEquals(2, fakeUi.findAllComponents<SceneViewPeerPanel> { it.isShowing }.size)
    assertTrue(fakeUi.findComponent<JLabel> { it.text == "Display1" }!!.isShowing)
    assertTrue(fakeUi.findComponent<JLabel> { it.text == "Display2" }!!.isShowing)
<<<<<<< HEAD
    // Not visible by default
    assertFalse(fakeUi.findComponent<JLabel> { it.text == "Pinned Display1" }?.isShowing ?: false)
    assertFalse(fakeUi.findComponent<JLabel> { it.text == "Pinned Display2" }?.isShowing ?: false)

    previewView.setPinnedSurfaceVisibility(true)
    previewView.mainSurface.zoomToFit()
    fakeUi.root.validate()
    assertTrue(fakeUi.findComponent<JLabel> { it.text == "Pinned Display1" }!!.isShowing)
    assertTrue(fakeUi.findComponent<JLabel> { it.text == "Pinned Display2" }!!.isShowing)
    assertEquals(4, fakeUi.findAllComponents<SceneViewPeerPanel> { it.isShowing }.size)
=======
>>>>>>> de127946
  }

  @Test
  fun `open and close bottom panel`() {
    val composePreviewManager = TestComposePreviewManager()
    val previews =
      listOf(
        SingleComposePreviewElementInstance.forTesting("Fake Test Method", "Display1"),
        SingleComposePreviewElementInstance.forTesting("Fake Test Method", "Display2")
      )
    val fakePreviewProvider =
      object : PreviewElementProvider<ComposePreviewElementInstance> {
        override suspend fun previewElements(): Sequence<ComposePreviewElementInstance> =
          previews.asSequence()
      }
    updatePreviewAndRefreshWithProvider(fakePreviewProvider, composePreviewManager)

    invokeAndWaitIfNeeded {
      previewView.bottomPanel =
        JPanel().apply {
          layout = BorderLayout()
          size = Dimension(100, 100)
          add(JLabel("Bottom panel"), BorderLayout.CENTER)
        }
      fakeUi.root.validate()
    }
    assertTrue(fakeUi.findComponent<JLabel> { it.text == "Bottom panel" }!!.isShowing)

    invokeAndWaitIfNeeded {
      previewView.bottomPanel = null
      fakeUi.root.validate()
    }
    assertNull(fakeUi.findComponent<JLabel> { it.text == "Bottom panel" })
  }

  @Test
  fun `verify refresh cancellation`() {
    invokeAndWaitIfNeeded {
      previewView.onRefreshCancelledByTheUser()
      fakeUi.root.validate()
    }
    assertEquals(
      """
      Refresh was cancelled and needs to be completed before the preview can be displayed
      [Build & Refresh... (Ctrl+Shift+F5)]
    """
        .trimIndent(),
      (fakeUi.findComponent<InstructionsPanel> { it.isShowing })!!.toDisplayText()
    )
  }

  @Test
  fun `verify refresh cancellation with content available does not show error panel`() {
    val composePreviewManager = TestComposePreviewManager()
    val previews =
      listOf(
        SingleComposePreviewElementInstance.forTesting("Fake Test Method", "Display1"),
        SingleComposePreviewElementInstance.forTesting("Fake Test Method", "Display2")
      )
    val fakePreviewProvider =
      object : PreviewElementProvider<ComposePreviewElementInstance> {
        override suspend fun previewElements(): Sequence<ComposePreviewElementInstance> =
          previews.asSequence()
      }
    updatePreviewAndRefreshWithProvider(fakePreviewProvider, composePreviewManager)
    invokeAndWaitIfNeeded {
      previewView.onRefreshCancelledByTheUser()
      fakeUi.root.validate()
    }

    assertNull(fakeUi.findComponent<InstructionsPanel> { it.isShowing })
  }
}<|MERGE_RESOLUTION|>--- conflicted
+++ resolved
@@ -311,56 +311,14 @@
           previews.asSequence()
       }
     updatePreviewAndRefreshWithProvider(fakePreviewProvider, composePreviewManager)
-<<<<<<< HEAD
-    previewView.mainSurface.zoomToFit()
-    fakeUi.root.validate()
+    invokeAndWaitIfNeeded {
+      previewView.mainSurface.zoomToFit()
+      fakeUi.root.validate()
+    }
 
     assertEquals(2, fakeUi.findAllComponents<SceneViewPeerPanel> { it.isShowing }.size)
     assertTrue(fakeUi.findComponent<JLabel> { it.text == "Display1" }!!.isShowing)
     assertTrue(fakeUi.findComponent<JLabel> { it.text == "Display2" }!!.isShowing)
-  }
-
-  @RunsInEdt
-  @Test
-  fun `show both main and pinned surfaces`() {
-    StudioFlags.COMPOSE_PIN_PREVIEW.override(true)
-    val composePreviewManager = TestComposePreviewManager()
-    val previews = listOf(
-      SingleComposePreviewElementInstance.forTesting("Fake Test Method", "Display1"),
-      SingleComposePreviewElementInstance.forTesting("Fake Test Method", "Display2")
-    )
-    val pinnedPreviews = listOf(
-      SingleComposePreviewElementInstance.forTesting("Fake Test Method", "Pinned Display1"),
-      SingleComposePreviewElementInstance.forTesting("Fake Test Method", "Pinned Display2")
-    )
-    val fakePreviewProvider = object : PreviewElementProvider<ComposePreviewElementInstance> {
-      override suspend fun previewElements(): Sequence<ComposePreviewElementInstance> = previews.asSequence()
-    }
-    val fakePinnedPreviewProvider = object : PreviewElementProvider<ComposePreviewElementInstance> {
-      override suspend fun previewElements(): Sequence<ComposePreviewElementInstance> = pinnedPreviews.asSequence()
-=======
-    invokeAndWaitIfNeeded {
-      previewView.mainSurface.zoomToFit()
-      fakeUi.root.validate()
->>>>>>> de127946
-    }
-
-    assertEquals(2, fakeUi.findAllComponents<SceneViewPeerPanel> { it.isShowing }.size)
-    assertTrue(fakeUi.findComponent<JLabel> { it.text == "Display1" }!!.isShowing)
-    assertTrue(fakeUi.findComponent<JLabel> { it.text == "Display2" }!!.isShowing)
-<<<<<<< HEAD
-    // Not visible by default
-    assertFalse(fakeUi.findComponent<JLabel> { it.text == "Pinned Display1" }?.isShowing ?: false)
-    assertFalse(fakeUi.findComponent<JLabel> { it.text == "Pinned Display2" }?.isShowing ?: false)
-
-    previewView.setPinnedSurfaceVisibility(true)
-    previewView.mainSurface.zoomToFit()
-    fakeUi.root.validate()
-    assertTrue(fakeUi.findComponent<JLabel> { it.text == "Pinned Display1" }!!.isShowing)
-    assertTrue(fakeUi.findComponent<JLabel> { it.text == "Pinned Display2" }!!.isShowing)
-    assertEquals(4, fakeUi.findAllComponents<SceneViewPeerPanel> { it.isShowing }.size)
-=======
->>>>>>> de127946
   }
 
   @Test
