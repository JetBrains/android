/*
 * Copyright (C) 2022 The Android Open Source Project
 *
 * Licensed under the Apache License, Version 2.0 (the "License");
 * you may not use this file except in compliance with the License.
 * You may obtain a copy of the License at
 *
 *      http://www.apache.org/licenses/LICENSE-2.0
 *
 * Unless required by applicable law or agreed to in writing, software
 * distributed under the License is distributed on an "AS IS" BASIS,
 * WITHOUT WARRANTIES OR CONDITIONS OF ANY KIND, either express or implied.
 * See the License for the specific language governing permissions and
 * limitations under the License.
 */
package com.android.tools.idea.compose.preview.animation

import androidx.compose.animation.tooling.ComposeAnimation
import androidx.compose.animation.tooling.ComposeAnimationType
import com.android.tools.adtui.TreeWalker
<<<<<<< HEAD
import com.android.tools.adtui.stdui.TooltipLayeredPane
import com.android.tools.idea.compose.preview.analytics.AnimationToolingUsageTracker
import com.android.tools.idea.compose.preview.animation.timeline.ElementState
import com.android.tools.idea.compose.preview.animation.timeline.PositionProxy
import com.android.tools.idea.compose.preview.animation.timeline.TimelineElement
import com.intellij.openapi.actionSystem.ex.ComboBoxAction
import com.intellij.openapi.actionSystem.impl.ActionToolbarImpl
import com.intellij.ui.JBColor
import org.junit.Assert.assertTrue
import java.awt.BorderLayout
=======
import com.android.tools.idea.compose.preview.analytics.AnimationToolingUsageTracker
import com.android.tools.idea.preview.animation.Card
import com.android.tools.idea.preview.animation.TimelinePanel
import com.intellij.openapi.actionSystem.ex.ComboBoxAction
>>>>>>> 0d09370c
import java.awt.Component
import java.awt.Dimension
import java.util.stream.Collectors
import javax.swing.JLabel
<<<<<<< HEAD
import javax.swing.JPanel

val NoopAnimationTracker = AnimationTracker(AnimationToolingUsageTracker.getInstance(null))

object TestUtils {
  private const val TEST_ELEMENT_WIDTH = 100
  private const val TEST_ELEMENT_HEIGHT = 10
  private const val TEST_ELEMENT_ROW_HEIGHT = 100

  /** Test [TimelineElement] with size [TEST_ELEMENT_WIDTH] x [TEST_ELEMENT_HEIGHT] */
  class TestTimelineElement(
    private val x: Int,
    private val y: Int,
    positionProxy: PositionProxy,
    state: ElementState = ElementState()
  ) : TimelineElement(state, x, x + TEST_ELEMENT_WIDTH, positionProxy) {
    override fun contains(x: Int, y: Int): Boolean {
      return x in this.x + offsetPx..this.x + TEST_ELEMENT_WIDTH + offsetPx &&
        y in this.y..this.y + TEST_ELEMENT_HEIGHT
    }

    override var height = TEST_ELEMENT_ROW_HEIGHT

    override fun paint(g: Graphics2D) {
      g.fillRect(x + offsetPx, y, TEST_ELEMENT_WIDTH, TEST_ELEMENT_HEIGHT)
    }

    override fun getTooltip(point: Point): TooltipInfo? =
      if (contains(point)) TooltipInfo("$x", "$y") else null
  }

  fun testPreviewState(withCoordination: Boolean = true) =
    object : AnimationPreviewState {
      override fun isCoordinationAvailable() = withCoordination
    }

  /** Create [TimelinePanel] with 300x500 size. */
  fun createTestSlider(): TimelinePanel {
    val root = JPanel(BorderLayout())
    val slider =
      TimelinePanel(
        Tooltip(root, TooltipLayeredPane(root)),
        testPreviewState(),
        NoopAnimationTracker
      )
    slider.maximum = 100
    root.apply {
      // Extra parent panel is required for slider to properly set all sizes and to enable tooltips.
      setSize(300, 500)
      add(slider, BorderLayout.CENTER)
    }
    return slider
  }

  fun createPlaybackPlaceHolder() =
    JLabel("Playback placeholder").apply { background = JBColor.blue }
=======
import org.junit.Assert.assertTrue

val NoopComposeAnimationTracker =
  ComposeAnimationTracker(AnimationToolingUsageTracker.getInstance(null))
>>>>>>> 0d09370c

object TestUtils {

  fun createComposeAnimation(
    label: String? = null,
    type: ComposeAnimationType = ComposeAnimationType.ANIMATED_VALUE,
  ) =
    object : ComposeAnimation {
      override val animationObject = Any()
      override val type = type
      override val label = label
      override val states = setOf(Any())
    }

  fun assertBigger(minimumSize: Dimension, actualSize: Dimension) =
    assertTrue(minimumSize.width <= actualSize.width && minimumSize.height <= actualSize.height)

  fun findTimeline(parent: Component): TimelinePanel =
    TreeWalker(parent)
      .descendantStream()
      .filter { it is TimelinePanel }
      .collect(Collectors.toList())
      .map { it as TimelinePanel }
      .first()

  fun Card.findLabel(): JLabel =
    TreeWalker(this.component)
      .descendantStream()
      .filter { it is JLabel }
      .collect(Collectors.toList())
      .map { it as JLabel }
      .first()

  fun Component.findComboBox(): ComboBoxAction.ComboBoxButton =
    TreeWalker(this)
      .descendantStream()
      .filter { it is ComboBoxAction.ComboBoxButton }
      .collect(Collectors.toList())
      .map { it as ComboBoxAction.ComboBoxButton }
      .first()
}<|MERGE_RESOLUTION|>--- conflicted
+++ resolved
@@ -18,90 +18,18 @@
 import androidx.compose.animation.tooling.ComposeAnimation
 import androidx.compose.animation.tooling.ComposeAnimationType
 import com.android.tools.adtui.TreeWalker
-<<<<<<< HEAD
-import com.android.tools.adtui.stdui.TooltipLayeredPane
-import com.android.tools.idea.compose.preview.analytics.AnimationToolingUsageTracker
-import com.android.tools.idea.compose.preview.animation.timeline.ElementState
-import com.android.tools.idea.compose.preview.animation.timeline.PositionProxy
-import com.android.tools.idea.compose.preview.animation.timeline.TimelineElement
-import com.intellij.openapi.actionSystem.ex.ComboBoxAction
-import com.intellij.openapi.actionSystem.impl.ActionToolbarImpl
-import com.intellij.ui.JBColor
-import org.junit.Assert.assertTrue
-import java.awt.BorderLayout
-=======
 import com.android.tools.idea.compose.preview.analytics.AnimationToolingUsageTracker
 import com.android.tools.idea.preview.animation.Card
 import com.android.tools.idea.preview.animation.TimelinePanel
 import com.intellij.openapi.actionSystem.ex.ComboBoxAction
->>>>>>> 0d09370c
 import java.awt.Component
 import java.awt.Dimension
 import java.util.stream.Collectors
 import javax.swing.JLabel
-<<<<<<< HEAD
-import javax.swing.JPanel
-
-val NoopAnimationTracker = AnimationTracker(AnimationToolingUsageTracker.getInstance(null))
-
-object TestUtils {
-  private const val TEST_ELEMENT_WIDTH = 100
-  private const val TEST_ELEMENT_HEIGHT = 10
-  private const val TEST_ELEMENT_ROW_HEIGHT = 100
-
-  /** Test [TimelineElement] with size [TEST_ELEMENT_WIDTH] x [TEST_ELEMENT_HEIGHT] */
-  class TestTimelineElement(
-    private val x: Int,
-    private val y: Int,
-    positionProxy: PositionProxy,
-    state: ElementState = ElementState()
-  ) : TimelineElement(state, x, x + TEST_ELEMENT_WIDTH, positionProxy) {
-    override fun contains(x: Int, y: Int): Boolean {
-      return x in this.x + offsetPx..this.x + TEST_ELEMENT_WIDTH + offsetPx &&
-        y in this.y..this.y + TEST_ELEMENT_HEIGHT
-    }
-
-    override var height = TEST_ELEMENT_ROW_HEIGHT
-
-    override fun paint(g: Graphics2D) {
-      g.fillRect(x + offsetPx, y, TEST_ELEMENT_WIDTH, TEST_ELEMENT_HEIGHT)
-    }
-
-    override fun getTooltip(point: Point): TooltipInfo? =
-      if (contains(point)) TooltipInfo("$x", "$y") else null
-  }
-
-  fun testPreviewState(withCoordination: Boolean = true) =
-    object : AnimationPreviewState {
-      override fun isCoordinationAvailable() = withCoordination
-    }
-
-  /** Create [TimelinePanel] with 300x500 size. */
-  fun createTestSlider(): TimelinePanel {
-    val root = JPanel(BorderLayout())
-    val slider =
-      TimelinePanel(
-        Tooltip(root, TooltipLayeredPane(root)),
-        testPreviewState(),
-        NoopAnimationTracker
-      )
-    slider.maximum = 100
-    root.apply {
-      // Extra parent panel is required for slider to properly set all sizes and to enable tooltips.
-      setSize(300, 500)
-      add(slider, BorderLayout.CENTER)
-    }
-    return slider
-  }
-
-  fun createPlaybackPlaceHolder() =
-    JLabel("Playback placeholder").apply { background = JBColor.blue }
-=======
 import org.junit.Assert.assertTrue
 
 val NoopComposeAnimationTracker =
   ComposeAnimationTracker(AnimationToolingUsageTracker.getInstance(null))
->>>>>>> 0d09370c
 
 object TestUtils {
 
