--- conflicted
+++ resolved
@@ -20,10 +20,7 @@
 import org.intellij.lang.annotations.Language
 import org.jetbrains.kotlin.idea.base.plugin.KotlinPluginModeProvider
 import org.jetbrains.kotlin.idea.inspections.UnusedSymbolInspection
-<<<<<<< HEAD
-=======
 import org.jetbrains.kotlin.idea.k2.codeinsight.inspections.UnusedSymbolInspection as K2UnusedSymbolInspection
->>>>>>> 0d09370c
 import org.junit.Assert.assertEquals
 import org.junit.Before
 import org.junit.Rule
@@ -37,9 +34,6 @@
 
   @Before
   fun setUp() {
-<<<<<<< HEAD
-    fixture.enableInspections(UnusedSymbolInspection() as InspectionProfileEntry)
-=======
     val unusedSymbolInspection =
       if (KotlinPluginModeProvider.isK2Mode()) {
         K2UnusedSymbolInspection()
@@ -47,7 +41,6 @@
         UnusedSymbolInspection()
       }
     fixture.enableInspections(unusedSymbolInspection as InspectionProfileEntry)
->>>>>>> 0d09370c
   }
 
   @Test
