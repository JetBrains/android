--- conflicted
+++ resolved
@@ -28,10 +28,6 @@
 import com.android.tools.idea.preview.modes.SurfaceLayoutManagerOption
 import com.android.tools.idea.testing.AndroidProjectRule
 import com.android.tools.idea.testing.onEdt
-<<<<<<< HEAD
-import com.android.tools.idea.uibuilder.surface.LayoutManagerSwitcher
-=======
->>>>>>> 574fcae1
 import com.android.tools.idea.uibuilder.surface.NlDesignSurface
 import com.android.tools.idea.uibuilder.surface.NlScreenViewProvider
 import com.android.tools.idea.uibuilder.surface.ScreenViewProvider
@@ -77,33 +73,12 @@
         createOption("Layout C", EmptySurfaceLayoutManager())
       )
 
-<<<<<<< HEAD
-    val designSurfaceMock = mock<NlDesignSurface>()
-    whenever(designSurfaceMock.screenViewProvider).thenReturn(NlScreenViewProvider.RENDER)
-
-    val context = DataContext {
-      when {
-        ZOOMABLE_KEY.`is`(it) -> TestZoomable()
-        DESIGN_SURFACE.`is`(it) -> designSurfaceMock
-        else -> null
-      }
-    }
-
-    val viewControlAction =
-      ComposeViewControlAction(
-        EmptyLayoutManagerSwitcher,
-        options,
-        onSurfaceLayoutSelected = { _, _ -> }
-      )
-    viewControlAction.updateActions(context)
-=======
     val viewControlAction =
       ComposeViewControlAction(
         options,
         updateMode = { _, _ -> },
         additionalActionProvider = ColorBlindModeAction()
       )
->>>>>>> 574fcae1
 
     val expected =
       """View Control
@@ -143,33 +118,12 @@
         createOption("Layout C", EmptySurfaceLayoutManager())
       )
 
-<<<<<<< HEAD
-    val designSurfaceMock = mock<NlDesignSurface>()
-    whenever(designSurfaceMock.screenViewProvider).thenReturn(NlScreenViewProvider.RENDER)
-
-    val context = DataContext {
-      when {
-        ZOOMABLE_KEY.`is`(it) -> TestZoomable()
-        DESIGN_SURFACE.`is`(it) -> designSurfaceMock
-        else -> null
-      }
-    }
-
-    val viewControlAction =
-      ComposeViewControlAction(
-        EmptyLayoutManagerSwitcher,
-        options,
-        onSurfaceLayoutSelected = { _, _ -> }
-      )
-    viewControlAction.updateActions(context)
-=======
     val viewControlAction =
       ComposeViewControlAction(
         options,
         updateMode = { _, _ -> },
         additionalActionProvider = ColorBlindModeAction()
       )
->>>>>>> 574fcae1
 
     val expected =
       """View Control
@@ -213,36 +167,12 @@
         createOption("Layout C", EmptySurfaceLayoutManager())
       )
 
-<<<<<<< HEAD
-    val screenViewProviderMock = mock<ScreenViewProvider>()
-
-    val designSurfaceMock = mock<NlDesignSurface>()
-    whenever(designSurfaceMock.screenViewProvider).thenReturn(screenViewProviderMock)
-    whenever(screenViewProviderMock.colorBlindFilter).thenReturn(ColorBlindMode.PROTANOMALY)
-
-    val context = DataContext {
-      when {
-        ZOOMABLE_KEY.`is`(it) -> TestZoomable()
-        DESIGN_SURFACE.`is`(it) -> designSurfaceMock
-        else -> null
-      }
-    }
-
-    val viewControlAction =
-      ComposeViewControlAction(
-        EmptyLayoutManagerSwitcher,
-        options,
-        onSurfaceLayoutSelected = { _, _ -> }
-      )
-    viewControlAction.updateActions(context)
-=======
     val viewControlAction =
       ComposeViewControlAction(
         options,
         updateMode = { _, _ -> },
         additionalActionProvider = ColorBlindModeAction()
       )
->>>>>>> 574fcae1
 
     val expected =
       """View Control
@@ -306,14 +236,8 @@
     val event = TestActionEvent.createTestEvent(context)
     val viewControlAction =
       ComposeViewControlAction(
-<<<<<<< HEAD
-        EmptyLayoutManagerSwitcher,
-        listOf(createOption("Layout A", EmptySurfaceLayoutManager())),
-        onSurfaceLayoutSelected = { _, _ -> }
-=======
         listOf(createOption("Layout A", EmptySurfaceLayoutManager())),
         updateMode = { _, _ -> }
->>>>>>> 574fcae1
       )
 
     manager.currentStatus = nonRefreshingStatus
@@ -335,11 +259,7 @@
     val option = listOf(SurfaceLayoutManagerOption("Layout A", EmptySurfaceLayoutManager()))
 
     var enabled = true
-<<<<<<< HEAD
-    val action = ComposeViewControlAction(switcher, option, { enabled }) { _, _ -> }
-=======
     val action = ComposeViewControlAction(option, { enabled }, { _, _ -> })
->>>>>>> 574fcae1
     val presentation = Presentation()
 
     // It should always not be multi-choice no matter it is enabled or not.
