--- conflicted
+++ resolved
@@ -15,10 +15,6 @@
  */
 package com.android.tools.idea.compose.preview.util.device
 
-<<<<<<< HEAD
-import com.android.tools.idea.flags.StudioFlags
-=======
->>>>>>> 574fcae1
 import com.android.tools.idea.testing.AndroidProjectRule
 import com.android.tools.idea.testing.Sdks
 import com.android.tools.idea.testing.caret
@@ -27,10 +23,6 @@
 import com.intellij.openapi.application.ApplicationManager
 import com.intellij.testFramework.fixtures.CodeInsightTestFixture
 import com.intellij.testFramework.runInEdtAndWait
-<<<<<<< HEAD
-import org.junit.After
-=======
->>>>>>> 574fcae1
 import org.junit.Assert.assertEquals
 import org.junit.Before
 import org.junit.Rule
@@ -44,10 +36,6 @@
 
   @Before
   fun setup() {
-<<<<<<< HEAD
-    StudioFlags.COMPOSE_PREVIEW_DEVICESPEC_INJECTOR.override(true)
-=======
->>>>>>> 574fcae1
     val ep =
       ApplicationManager.getApplication()
         .extensionArea
@@ -68,36 +56,20 @@
 
   @Test
   fun providedDeviceInId() {
-<<<<<<< HEAD
-    fixture.completeDeviceSpec("id:pixel_7$caret")
-
-    assertEquals(2, fixture.lookupElementStrings!!.size)
-    assertEquals("pixel_7", fixture.lookupElementStrings!![0])
-    assertEquals("pixel_7_pro", fixture.lookupElementStrings!![1])
-=======
     fixture.completeDeviceSpec("id:pixel_8$caret")
 
     assertEquals(2, fixture.lookupElementStrings!!.size)
     assertEquals("pixel_8", fixture.lookupElementStrings!![0])
     assertEquals("pixel_8_pro", fixture.lookupElementStrings!![1])
->>>>>>> 574fcae1
   }
 
   @Test
   fun providedDeviceInParent() {
-<<<<<<< HEAD
-    fixture.completeDeviceSpec("spec:parent=pixel_7$caret")
-
-    assertEquals(2, fixture.lookupElementStrings!!.size)
-    assertEquals("pixel_7", fixture.lookupElementStrings!![0])
-    assertEquals("pixel_7_pro", fixture.lookupElementStrings!![1])
-=======
     fixture.completeDeviceSpec("spec:parent=pixel_8$caret")
 
     assertEquals(2, fixture.lookupElementStrings!!.size)
     assertEquals("pixel_8", fixture.lookupElementStrings!![0])
     assertEquals("pixel_8_pro", fixture.lookupElementStrings!![1])
->>>>>>> 574fcae1
   }
 
   @Test
