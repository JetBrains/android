/*
 * Copyright (C) 2023 The Android Open Source Project
 *
 * Licensed under the Apache License, Version 2.0 (the "License");
 * you may not use this file except in compliance with the License.
 * You may obtain a copy of the License at
 *
 *      http://www.apache.org/licenses/LICENSE-2.0
 *
 * Unless required by applicable law or agreed to in writing, software
 * distributed under the License is distributed on an "AS IS" BASIS,
 * WITHOUT WARRANTIES OR CONDITIONS OF ANY KIND, either express or implied.
 * See the License for the specific language governing permissions and
 * limitations under the License.
 */
package com.android.tools.idea.common.model

import com.android.ide.common.rendering.api.ViewInfo
import com.android.tools.idea.compose.preview.ComposeViewInfo
import com.android.tools.idea.compose.preview.navigation.findNavigatableComponentHit
import com.android.tools.idea.compose.preview.parseViewInfo
import com.android.tools.idea.rendering.parsers.PsiXmlTag
import com.android.tools.idea.uibuilder.model.NlComponentRegistrar
import com.android.tools.idea.uibuilder.scene.getAccessibilitySourceId
import com.android.tools.rendering.parsers.TagSnapshot
import com.intellij.openapi.application.runReadAction
import com.intellij.openapi.diagnostic.Logger
import com.intellij.psi.xml.XmlTag

/** Updates the [NlModel] for Compose Preview to match data coming following a render result. */
class AccessibilityModelUpdater : NlModel.NlModelUpdaterInterface {
  /** Updates the root component of the [NlModel]. */
  override fun updateFromTagSnapshot(
    model: NlModel,
    newRoot: XmlTag?,
    roots: MutableList<NlModel.TagSnapshotTreeNode>
  ) {
    var currentRootComponent = model.components.firstOrNull()
    if (newRoot != null) {
      val currentRoot = currentRootComponent?.let { runReadAction { it.tag } }
      if (newRoot != currentRoot) {
        currentRootComponent = newRoot.let { model.createComponent(it) }
      }
    }
    model.setRootComponent(currentRootComponent)
  }

  /**
   * Creates the [NlComponent] hierarchy based on the [AccessibilityNodeInfo] coming from the
   * [ViewInfo].
   */
  override fun updateFromViewInfo(model: NlModel, viewInfos: List<ViewInfo>) {
    val tagToViewInfo = mutableMapOf<XmlTag, ViewInfo>()
    viewInfos.forEach {
      val tag = (it.cookie as? TagSnapshot)?.tag as? PsiXmlTag ?: return@forEach
      tagToViewInfo[tag.psiXmlTag] = it
    }
    model.components.forEach {
      val tag = runReadAction { it.tag }
      val viewInfo = tagToViewInfo[tag]
      it.accessibilityId = viewInfo?.getAccessibilitySourceId() ?: return@forEach
      val composeViewInfos =
        parseViewInfo(
          rootViewInfo = viewInfo,
          logger = Logger.getInstance(AccessibilityModelUpdater::class.java)
        )
<<<<<<< HEAD
      createTree(it, composeViewInfos, viewInfo.children, model, 0, 0)
=======
      createTree(it, composeViewInfos, viewInfo.children, model, viewInfo.left, viewInfo.top)
>>>>>>> 574fcae1
    }
  }

  private fun createTree(
    root: NlComponent,
    composeViewInfos: List<ComposeViewInfo>,
    viewInfos: List<ViewInfo>,
    model: NlModel,
    rootGlobalX: Int,
    rootGlobalY: Int
  ) {
    for (viewInfo in viewInfos) {
      val childComponent = NlComponent(model, viewInfo.getAccessibilitySourceId())
      NlComponentRegistrar.accept(childComponent)
      root.addChild(childComponent)
      val globalLeft = rootGlobalX + viewInfo.left
      val globalTop = rootGlobalY + viewInfo.top
<<<<<<< HEAD
      val navigatable =
        findNavigatableComponentHit(
          model.module,
          composeViewInfos,
          globalLeft + (viewInfo.right - viewInfo.left) / 2,
          globalTop + (viewInfo.bottom - viewInfo.top) / 2
        )
=======
      var midPointX = globalLeft + (viewInfo.right - viewInfo.left) / 2
      var midPointY = globalTop + (viewInfo.bottom - viewInfo.top) / 2
      if (composeViewInfos.isNotEmpty()) {
        val globalBounds = composeViewInfos.maxBy { it.bounds.width * it.bounds.height }.bounds
        // ViewInfo bounds from accessibility can be larger than ComposeViewInfo bounds.
        // If a view is on the edge of a preview, make sure to pick a point that is inside the
        // ComposeViewInfo bounds when looking for a navigatable.
        midPointX = minOf(midPointX, globalBounds.right)
        midPointY = minOf(midPointY, globalBounds.bottom)
      }
      val navigatable =
        findNavigatableComponentHit(model.module, composeViewInfos, midPointX, midPointY)
>>>>>>> 574fcae1
      if (navigatable != null) {
        childComponent.setNavigatable(navigatable)
      }
      createTree(childComponent, composeViewInfos, viewInfo.children, model, globalLeft, globalTop)
    }
  }
}<|MERGE_RESOLUTION|>--- conflicted
+++ resolved
@@ -64,11 +64,7 @@
           rootViewInfo = viewInfo,
           logger = Logger.getInstance(AccessibilityModelUpdater::class.java)
         )
-<<<<<<< HEAD
-      createTree(it, composeViewInfos, viewInfo.children, model, 0, 0)
-=======
       createTree(it, composeViewInfos, viewInfo.children, model, viewInfo.left, viewInfo.top)
->>>>>>> 574fcae1
     }
   }
 
@@ -86,15 +82,6 @@
       root.addChild(childComponent)
       val globalLeft = rootGlobalX + viewInfo.left
       val globalTop = rootGlobalY + viewInfo.top
-<<<<<<< HEAD
-      val navigatable =
-        findNavigatableComponentHit(
-          model.module,
-          composeViewInfos,
-          globalLeft + (viewInfo.right - viewInfo.left) / 2,
-          globalTop + (viewInfo.bottom - viewInfo.top) / 2
-        )
-=======
       var midPointX = globalLeft + (viewInfo.right - viewInfo.left) / 2
       var midPointY = globalTop + (viewInfo.bottom - viewInfo.top) / 2
       if (composeViewInfos.isNotEmpty()) {
@@ -107,7 +94,6 @@
       }
       val navigatable =
         findNavigatableComponentHit(model.module, composeViewInfos, midPointX, midPointY)
->>>>>>> 574fcae1
       if (navigatable != null) {
         childComponent.setNavigatable(navigatable)
       }
