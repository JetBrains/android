/*
 * Copyright (C) 2023 The Android Open Source Project
 *
 * Licensed under the Apache License, Version 2.0 (the "License");
 * you may not use this file except in compliance with the License.
 * You may obtain a copy of the License at
 *
 *      http://www.apache.org/licenses/LICENSE-2.0
 *
 * Unless required by applicable law or agreed to in writing, software
 * distributed under the License is distributed on an "AS IS" BASIS,
 * WITHOUT WARRANTIES OR CONDITIONS OF ANY KIND, either express or implied.
 * See the License for the specific language governing permissions and
 * limitations under the License.
 */
package com.android.tools.idea.common.model

import com.android.ide.common.rendering.api.ViewInfo
import com.android.tools.idea.compose.preview.ComposeViewInfo
import com.android.tools.idea.compose.preview.navigation.findNavigatableComponentHit
import com.android.tools.idea.compose.preview.parseViewInfo
import com.android.tools.idea.rendering.parsers.PsiXmlTag
import com.android.tools.idea.uibuilder.model.NlComponentRegistrar
import com.android.tools.idea.uibuilder.scene.getAccessibilitySourceId
import com.android.tools.rendering.parsers.TagSnapshot
import com.intellij.openapi.application.runReadAction
import com.intellij.openapi.diagnostic.Logger
import com.intellij.psi.xml.XmlTag

/** Updates the [NlModel] for Compose Preview to match data coming following a render result. */
class AccessibilityModelUpdater : NlModel.NlModelUpdaterInterface {
  /** Updates the root component of the [NlModel]. */
  override fun updateFromTagSnapshot(
    model: NlModel,
    newRoot: XmlTag?,
    roots: MutableList<NlModel.TagSnapshotTreeNode>,
  ) {
    var currentRootComponent = model.components.firstOrNull()
    if (newRoot != null) {
      val currentRoot = currentRootComponent?.let { runReadAction { it.tag } }
      if (newRoot != currentRoot) {
        currentRootComponent = newRoot.let { model.createComponent(it) }
      }
    }
    model.setRootComponent(currentRootComponent)
  }

  /**
   * Creates the [NlComponent] hierarchy based on the [AccessibilityNodeInfo] coming from the
   * [ViewInfo].
   */
  override fun updateFromViewInfo(model: NlModel, viewInfos: List<ViewInfo>) {
    val tagToViewInfo = mutableMapOf<XmlTag, ViewInfo>()
    viewInfos.forEach {
      val tag = (it.cookie as? TagSnapshot)?.tag as? PsiXmlTag ?: return@forEach
      tagToViewInfo[tag.psiXmlTag] = it
    }
    model.components.forEach {
      val tag = runReadAction { it.tag }
      val viewInfo = tagToViewInfo[tag]
      it.accessibilityId = viewInfo?.getAccessibilitySourceId() ?: return@forEach
      val composeViewInfos =
        parseViewInfo(
          rootViewInfo = viewInfo,
<<<<<<< HEAD
          logger = Logger.getInstance(AccessibilityModelUpdater::class.java)
=======
          logger = Logger.getInstance(AccessibilityModelUpdater::class.java),
>>>>>>> 0d09370c
        )
      createTree(it, composeViewInfos, viewInfo.children, model, viewInfo.left, viewInfo.top)
    }
  }

  private fun createTree(
    root: NlComponent,
    composeViewInfos: List<ComposeViewInfo>,
    viewInfos: List<ViewInfo>,
    model: NlModel,
    rootGlobalX: Int,
<<<<<<< HEAD
    rootGlobalY: Int
=======
    rootGlobalY: Int,
>>>>>>> 0d09370c
  ) {
    for (viewInfo in viewInfos) {
      val childComponent = NlComponent(model, viewInfo.getAccessibilitySourceId())
      NlComponentRegistrar.accept(childComponent)
      root.addChild(childComponent)
      val globalLeft = rootGlobalX + viewInfo.left
      val globalTop = rootGlobalY + viewInfo.top
      var midPointX = globalLeft + (viewInfo.right - viewInfo.left) / 2
      var midPointY = globalTop + (viewInfo.bottom - viewInfo.top) / 2
      if (composeViewInfos.isNotEmpty()) {
        val globalBounds = composeViewInfos.maxBy { it.bounds.width * it.bounds.height }.bounds
        // ViewInfo bounds from accessibility can be larger than ComposeViewInfo bounds.
        // If a view is on the edge of a preview, make sure to pick a point that is inside the
        // ComposeViewInfo bounds when looking for a navigatable.
        midPointX = minOf(midPointX, globalBounds.right)
        midPointY = minOf(midPointY, globalBounds.bottom)
      }
      val navigatable =
        findNavigatableComponentHit(model.module, composeViewInfos, midPointX, midPointY)
      if (navigatable != null) {
        childComponent.setNavigatable(navigatable)
      }
      createTree(childComponent, composeViewInfos, viewInfo.children, model, globalLeft, globalTop)
    }
  }
}<|MERGE_RESOLUTION|>--- conflicted
+++ resolved
@@ -62,11 +62,7 @@
       val composeViewInfos =
         parseViewInfo(
           rootViewInfo = viewInfo,
-<<<<<<< HEAD
-          logger = Logger.getInstance(AccessibilityModelUpdater::class.java)
-=======
           logger = Logger.getInstance(AccessibilityModelUpdater::class.java),
->>>>>>> 0d09370c
         )
       createTree(it, composeViewInfos, viewInfo.children, model, viewInfo.left, viewInfo.top)
     }
@@ -78,11 +74,7 @@
     viewInfos: List<ViewInfo>,
     model: NlModel,
     rootGlobalX: Int,
-<<<<<<< HEAD
-    rootGlobalY: Int
-=======
     rootGlobalY: Int,
->>>>>>> 0d09370c
   ) {
     for (viewInfo in viewInfos) {
       val childComponent = NlComponent(model, viewInfo.getAccessibilitySourceId())
