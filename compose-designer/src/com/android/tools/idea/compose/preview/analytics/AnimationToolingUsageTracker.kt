/*
 * Copyright (C) 2020 The Android Open Source Project
 *
 * Licensed under the Apache License, Version 2.0 (the "License");
 * you may not use this file except in compliance with the License.
 * You may obtain a copy of the License at
 *
 *      http://www.apache.org/licenses/LICENSE-2.0
 *
 * Unless required by applicable law or agreed to in writing, software
 * distributed under the License is distributed on an "AS IS" BASIS,
 * WITHOUT WARRANTIES OR CONDITIONS OF ANY KIND, either express or implied.
 * See the License for the specific language governing permissions and
 * limitations under the License.
 */
package com.android.tools.idea.compose.preview.analytics

import com.android.tools.idea.common.analytics.DesignerUsageTrackerManager
import com.android.tools.idea.common.analytics.setApplicationId
import com.android.tools.idea.common.surface.DesignSurface
import com.google.wireless.android.sdk.stats.AndroidStudioEvent
import com.google.wireless.android.sdk.stats.ComposeAnimationToolingEvent
import java.util.concurrent.Executor
import java.util.function.Consumer

/** Usage tracker implementation for the Compose Animation tooling. */
interface AnimationToolingUsageTracker {
  fun logEvent(event: AnimationToolingEvent): AndroidStudioEvent.Builder

  companion object {
    private val NOP_TRACKER = AnimationToolingNopTracker()
<<<<<<< HEAD
    private val MANAGER: DesignerUsageTrackerManager<AnimationToolingUsageTracker, DesignSurface<*>> =
      DesignerUsageTrackerManager(::InternalAnimationToolingUsageTracker, NOP_TRACKER)
=======
    private val MANAGER =
      DesignerUsageTrackerManager<AnimationToolingUsageTracker, DesignSurface<*>>(
        ::InternalAnimationToolingUsageTracker,
        NOP_TRACKER
      )
>>>>>>> de127946

    fun getInstance(surface: DesignSurface<*>?) = MANAGER.getInstance(surface)
  }
}

/**
 * Empty [AnimationToolingUsageTracker] implementation, used when the user is not opt-in or in
 * tests.
 */
private class AnimationToolingNopTracker : AnimationToolingUsageTracker {
  override fun logEvent(event: AnimationToolingEvent) = event.createAndroidStudioEvent()
}

/**
 * Default [AnimationToolingUsageTracker] implementation that sends the event to the analytics
 * backend.
 */
private class InternalAnimationToolingUsageTracker(
  private val executor: Executor,
  private val surface: DesignSurface<*>?,
  private val studioEventTracker: Consumer<AndroidStudioEvent.Builder>
) : AnimationToolingUsageTracker {
  override fun logEvent(event: AnimationToolingEvent): AndroidStudioEvent.Builder {
    event.createAndroidStudioEvent().setApplicationId(surface).let {
      executor.execute { studioEventTracker.accept(it) }
      return it
    }
  }
}

/**
 * Represents a [ComposeAnimationToolingEvent] to be tracked, and uses the builder pattern to create
 * it.
 */
class AnimationToolingEvent(type: ComposeAnimationToolingEvent.ComposeAnimationToolingEventType) {

  private val eventBuilder = ComposeAnimationToolingEvent.newBuilder().setType(type)

  fun withAnimationMultiplier(animationMultiplier: Float): AnimationToolingEvent {
    eventBuilder.animationSpeedMultiplier = animationMultiplier
    return this
  }

  fun build(): ComposeAnimationToolingEvent {
    return eventBuilder.build()
  }
}

/** Creates and returns an [AndroidStudioEvent.Builder] from an [AnimationToolingEvent]. */
private fun AnimationToolingEvent.createAndroidStudioEvent(): AndroidStudioEvent.Builder {
  return AndroidStudioEvent.newBuilder()
    .setKind(AndroidStudioEvent.EventKind.COMPOSE_ANIMATION_TOOLING)
    .setComposeAnimationToolingEvent(build())
}<|MERGE_RESOLUTION|>--- conflicted
+++ resolved
@@ -29,16 +29,11 @@
 
   companion object {
     private val NOP_TRACKER = AnimationToolingNopTracker()
-<<<<<<< HEAD
     private val MANAGER: DesignerUsageTrackerManager<AnimationToolingUsageTracker, DesignSurface<*>> =
-      DesignerUsageTrackerManager(::InternalAnimationToolingUsageTracker, NOP_TRACKER)
-=======
-    private val MANAGER =
-      DesignerUsageTrackerManager<AnimationToolingUsageTracker, DesignSurface<*>>(
+      DesignerUsageTrackerManager(
         ::InternalAnimationToolingUsageTracker,
         NOP_TRACKER
       )
->>>>>>> de127946
 
     fun getInstance(surface: DesignSurface<*>?) = MANAGER.getInstance(surface)
   }
