--- conflicted
+++ resolved
@@ -21,11 +21,8 @@
 import com.android.tools.idea.compose.preview.isPreviewAnnotation
 import com.android.tools.idea.compose.preview.message
 import com.android.tools.idea.flags.StudioFlags
-<<<<<<< HEAD
+import com.android.tools.idea.kotlin.fqNameMatches
 import com.android.tools.idea.studiobot.icons.AndroidAIPluginIcons
-=======
-import com.android.tools.idea.kotlin.fqNameMatches
->>>>>>> 009d25fa
 import com.intellij.openapi.actionSystem.ActionPlaces
 import com.intellij.openapi.actionSystem.AnActionEvent
 import com.intellij.openapi.actionSystem.CommonDataKeys
@@ -63,16 +60,11 @@
 
   override fun update(e: AnActionEvent) {
     super.update(e)
-<<<<<<< HEAD
-    if (e.place != ActionPlaces.EDITOR_POPUP) {
-      e.presentation.icon = AndroidAIPluginIcons.GeminiLogo
-=======
     if (
       e.place != ActionPlaces.EDITOR_POPUP &&
         !e.place.contains(ActionPlaces.EDITOR_FLOATING_TOOLBAR)
     ) {
-      e.presentation.icon = AipluginIcons.Logo
->>>>>>> 009d25fa
+      e.presentation.icon = AndroidAIPluginIcons.GeminiLogo
     }
     e.presentation.text =
       getContainingFunctionAtCaret(e)?.name?.let {
