/*
 * Copyright (C) 2020 The Android Open Source Project
 *
 * Licensed under the Apache License, Version 2.0 (the "License");
 * you may not use this file except in compliance with the License.
 * You may obtain a copy of the License at
 *
 *      http://www.apache.org/licenses/LICENSE-2.0
 *
 * Unless required by applicable law or agreed to in writing, software
 * distributed under the License is distributed on an "AS IS" BASIS,
 * WITHOUT WARRANTIES OR CONDITIONS OF ANY KIND, either express or implied.
 * See the License for the specific language governing permissions and
 * limitations under the License.
 */
package com.android.tools.idea.compose.preview

import com.android.tools.compose.COMPOSABLE_ANNOTATION_FQ_NAME
import com.android.tools.compose.COMPOSE_PREVIEW_ANNOTATION_FQN
import com.android.tools.compose.COMPOSE_PREVIEW_ANNOTATION_NAME
import com.android.tools.idea.annotations.getContainingUMethodAnnotatedWith
import com.android.tools.idea.annotations.getUAnnotations
import com.android.tools.idea.annotations.isAnnotatedWith
import com.android.tools.idea.compose.preview.analytics.MultiPreviewNode
import com.android.tools.idea.compose.preview.analytics.MultiPreviewNodeImpl
import com.android.tools.idea.compose.preview.analytics.MultiPreviewNodeInfo
<<<<<<< HEAD
import com.android.tools.idea.compose.preview.util.toSmartPsiPointer
import com.android.tools.idea.kotlin.getQualifiedName
import com.android.tools.idea.preview.PreviewDisplaySettings
import com.android.tools.idea.preview.PreviewNode
=======
import com.android.tools.idea.preview.findPreviewDefaultValues
import com.android.tools.idea.preview.qualifiedName
import com.android.tools.idea.preview.toSmartPsiPointer
import com.android.tools.preview.ComposePreviewElement
import com.android.tools.preview.PreviewNode
import com.android.tools.preview.previewAnnotationToPreviewElement
>>>>>>> 574fcae1
import com.google.wireless.android.sdk.stats.ComposeMultiPreviewEvent
import com.intellij.openapi.application.ReadAction
import com.intellij.openapi.application.runReadAction
import com.intellij.psi.PsiClass
<<<<<<< HEAD
import com.intellij.psi.PsiLiteralExpression
import com.intellij.psi.impl.compiled.ClsClassImpl
import com.intellij.psi.impl.compiled.ClsMethodImpl
=======
>>>>>>> 574fcae1
import com.intellij.util.containers.sequenceOfNotNull
import org.jetbrains.uast.UAnnotation
import org.jetbrains.uast.UMethod
<<<<<<< HEAD
import org.jetbrains.uast.UParameter
=======
>>>>>>> 574fcae1
import org.jetbrains.uast.tryResolve

/**
 * In Multipreview, every annotation is traversed in the DFS for finding Previews. This list is used
 * as an optimization to avoid traversing annotations which fqcn starts with any of these prefixes,
 * as those annotations will never lead to a Preview.
 */
private val NON_MULTIPREVIEW_PREFIXES =
  listOf(
    "android.",
    "kotlin.",
    "kotlinx.",
    "java.",
  )

/**
 * Returns true if the MultiPreview flag is enabled and one of the following is true:
 * 1. This annotation's class is defined in androidx (i.e. its fqcn starts with 'androidx.'), and it
 *    contains 'preview' as one of its subpackages (e.g. 'package androidx.example.preview' or
 *    'package androidx.preview.example')
 * 2. This annotation's fqcn doesn't start with 'androidx.' nor with any of the prefixes in
 *    [NON_MULTIPREVIEW_PREFIXES].
 */
private fun UAnnotation.couldBeMultiPreviewAnnotation(): Boolean {
  return (this.tryResolve() as? PsiClass)?.qualifiedName?.let { fqcn ->
    if (fqcn.startsWith("androidx.")) fqcn.contains(".preview.")
    else NON_MULTIPREVIEW_PREFIXES.none { fqcn.startsWith(it) }
  } == true
}

/** Returns true if the [UAnnotation] is a `@Preview` annotation. */
internal fun UAnnotation.isPreviewAnnotation() =
  ReadAction.compute<Boolean, Throwable> {
    COMPOSE_PREVIEW_ANNOTATION_NAME == qualifiedName?.substringAfterLast(".") &&
      COMPOSE_PREVIEW_ANNOTATION_FQN == qualifiedName
  }

/**
 * Returns true if the [UMethod] is annotated with a @Preview annotation, taking in consideration
 * indirect annotations with MultiPreview when the flag is enabled
 */
internal fun UMethod?.hasPreviewElements() =
  this?.let { getPreviewElements(it).firstOrNull() } != null

/**
 * Returns true if this is not a Preview annotation, but a MultiPreview annotation, i.e. an
 * annotation that is annotated with @Preview or with other MultiPreview.
 */
fun UAnnotation?.isMultiPreviewAnnotation() =
  this?.let {
    !it.isPreviewAnnotation() && it.getPreviewNodes(includeAllNodes = false).firstOrNull() != null
  } == true

/**
 * Given a Composable method, return a sequence of [ComposePreviewElement] corresponding to its
 * Preview annotations
 */
internal fun getPreviewElements(uMethod: UMethod, overrideGroupName: String? = null) =
  getPreviewNodes(uMethod, overrideGroupName, false).mapNotNull { it as? ComposePreviewElement }

/**
 * Given a Composable method, return a sequence of [PreviewNode] that are part of the method's
 * MultiPreview graph. Notes:
 * - The leaf nodes that correspond to Preview annotations will be not just a [PreviewNode], but
 *   specifically a [ComposePreviewElement].
 * - When [includeAllNodes] is true, the returned sequence will also include nodes corresponding to
 *   the MultiPreview annotations and the root composable [uMethod]. These nodes, will be not just a
 *   [PreviewNode], but specifically a [MultiPreviewNode]
 */
fun getPreviewNodes(uMethod: UMethod, overrideGroupName: String? = null, includeAllNodes: Boolean) =
  runReadAction {
    if (uMethod.isComposable()) {
      val visitedAnnotationClasses = mutableMapOf<String, MultiPreviewNodeInfo?>()

      sequence {
          val nDirectPreviews = uMethod.uAnnotations.count { it.isPreviewAnnotation() }
          val nonPreviewTraversedChildrenFqcn = mutableListOf<String?>()
          // First, traverse over the whole MultiPreview graph for this Composable
          yield(
            uMethod.uAnnotations.asSequence().flatMap {
              if (it.shouldTraverse(visitedAnnotationClasses) && !it.isPreviewAnnotation()) {
                nonPreviewTraversedChildrenFqcn.add((it.tryResolve() as? PsiClass)?.qualifiedName)
              }
              it.getPreviewNodes(
                visitedAnnotationClasses,
                uMethod,
                it,
                overrideGroupName,
                includeAllNodes
              )
            }
          )
          // Then, add this root composable node if wanted
          yield(
            if (includeAllNodes) {
              // Set the corresponding MultiPreviewNodeInfo
              val node =
                MultiPreviewNodeImpl(
                  MultiPreviewNodeInfo(
                      ComposeMultiPreviewEvent.ComposeMultiPreviewNodeInfo.NodeType
                        .ROOT_COMPOSABLE_FUNCTION_NODE
                    )
                    .withChildNodes(
                      nonPreviewTraversedChildrenFqcn.filterNotNull().map {
                        visitedAnnotationClasses[it]
                      },
                      nDirectPreviews
                    )
                    .withDepthLevel(0)
                    .withComposableFqn(uMethod.qualifiedName)
                )
              sequenceOf(node)
            } else emptySequence()
          )
        }
        .flatten()
    } else emptySequence() // for non-composable methods, return an empty sequence
}

private fun UAnnotation.getPreviewNodes(
  visitedAnnotationClasses: MutableMap<String, MultiPreviewNodeInfo?> = mutableMapOf(),
  uMethod: UMethod? = getContainingComposableUMethod(),
  rootAnnotation: UAnnotation = this,
  overrideGroupName: String? = null,
  includeAllNodes: Boolean,
  depthLevel: Int = 1,
  parentAnnotationInfo: String? = null
): Sequence<PreviewNode> = runReadAction {
  // MultiPreview nodes are always associated with a composable method
  if (!uMethod.isComposable() || !this.shouldTraverse(visitedAnnotationClasses))
    return@runReadAction emptySequence()

  // Preview annotations are leaf nodes, just return the corresponding PreviewElement
  if (this.isPreviewAnnotation()) {
    return@runReadAction sequenceOfNotNull(
      this.toPreviewElement(uMethod, rootAnnotation, overrideGroupName, parentAnnotationInfo)
    )
  }

  val annotationClassFqcn = (this.tryResolve() as PsiClass).qualifiedName!!
  visitedAnnotationClasses[annotationClassFqcn] =
    null // The MultiPreviewNodeInfo will be set later if needed
  val curAnnotationName = (this.tryResolve() as PsiClass).name
  val annotations = this.getUAnnotations()

  val nDirectPreviews = annotations.count { it.isPreviewAnnotation() }
  var nxtDirectPreviewId = 1
  val nonPreviewTraversedChildrenFqcn = mutableListOf<String?>()

  sequence {
      // First, traverse over my children
      yield(
        annotations.asSequence().flatMap {
          if (it.isPreviewAnnotation()) {
            it.getPreviewNodes(
              visitedAnnotationClasses,
              uMethod,
              rootAnnotation,
              overrideGroupName,
              includeAllNodes,
              depthLevel + 1,
              buildParentAnnotationInfo(curAnnotationName, nxtDirectPreviewId++, nDirectPreviews)
            )
          } else if (it.shouldTraverse(visitedAnnotationClasses)) {
            nonPreviewTraversedChildrenFqcn.add((it.tryResolve() as? PsiClass)?.qualifiedName)
            it.getPreviewNodes(
              visitedAnnotationClasses,
              uMethod,
              rootAnnotation,
              overrideGroupName,
              includeAllNodes,
              depthLevel + 1
            )
          } else emptySequence()
        }
      )

      // Then, add this non-preview node if wanted
      yield(
        if (includeAllNodes) {
          // Set the corresponding MultiPreviewNodeInfo
          val node =
            MultiPreviewNodeImpl(
              MultiPreviewNodeInfo(
                  ComposeMultiPreviewEvent.ComposeMultiPreviewNodeInfo.NodeType.MULTIPREVIEW_NODE
                )
                .withChildNodes(
                  nonPreviewTraversedChildrenFqcn.filterNotNull().map {
                    visitedAnnotationClasses[it]
                  },
                  nDirectPreviews
                )
                .withDepthLevel(depthLevel)
                .withComposableFqn(uMethod!!.qualifiedName)
            )
          visitedAnnotationClasses[annotationClassFqcn] = node.nodeInfo
          sequenceOf(node)
        } else emptySequence()
      )
    }
    .flatten()
}

/**
 * Returns true when [this] annotation is @Preview, or when it is a potential MultiPreview that
 * hasn't been traversed yet according to the data in [visitedAnnotationClasses].
 */
private fun UAnnotation.shouldTraverse(
  visitedAnnotationClasses: MutableMap<String, MultiPreviewNodeInfo?>
): Boolean {
  if (!this.isPsiValid) return false
  val annotationClassFqcn = (this.tryResolve() as? PsiClass)?.qualifiedName
  return this.isPreviewAnnotation() ||
    (this.couldBeMultiPreviewAnnotation() &&
      annotationClassFqcn != null &&
      !visitedAnnotationClasses.contains(annotationClassFqcn))
}

private fun buildParentAnnotationInfo(name: String?, id: Int, maxRelatedId: Int) =
  "$name ${id.toString().padStart(maxRelatedId.toString().length, '0')}"

/**
 * Converts the [UAnnotation] to a [ComposePreviewElement] if the annotation is a `@Preview`
 * annotation or returns null if it's not.
 */
internal fun UAnnotation.toPreviewElement(
  uMethod: UMethod? = getContainingComposableUMethod(),
  rootAnnotation: UAnnotation = this,
  overrideGroupName: String? = null,
  parentAnnotationInfo: String? = null
) = runReadAction {
  if (this.isPreviewAnnotation()) {
    val defaultValues = this.findPreviewDefaultValues()
    val attributesProvider = UastAnnotationAttributesProvider(this, defaultValues)
    val previewElementDefinitionPsi = rootAnnotation.toSmartPsiPointer()
    uMethod?.let {
      previewAnnotationToPreviewElement(
        attributesProvider,
        UastAnnotatedMethod(it),
        previewElementDefinitionPsi,
        ::StudioParametrizedComposePreviewElementTemplate,
        overrideGroupName,
        parentAnnotationInfo
      )
    }
  } else null
}

/**
 * Returns the Composable [UMethod] annotated by this annotation, or null if it is not annotating a
 * method, or if the method is not also annotated with @Composable
 */
internal fun UAnnotation.getContainingComposableUMethod() =
  this.getContainingUMethodAnnotatedWith(COMPOSABLE_ANNOTATION_FQ_NAME)

/** Returns true when the UMethod is not null, and it is annotated with @Composable */
<<<<<<< HEAD
private fun UMethod?.isComposable() = this.isAnnotatedWith(COMPOSABLE_ANNOTATION_FQ_NAME)

internal fun UAnnotation.findPreviewDefaultValues(): Map<String, String?> =
  when (val resolvedImplementation = this.resolve()) {
    is ClsClassImpl ->
      resolvedImplementation.methods
        .map { psiMethod ->
          Pair(
            psiMethod.name,
            (psiMethod as ClsMethodImpl).defaultValue?.text?.trim('"')?.nullize()
          )
        }
        .toMap()
    is KtLightClass ->
      resolvedImplementation.methods
        .map { psiMethod ->
          Pair(
            psiMethod.name,
            (psiMethod as KtLightMethod).defaultValue?.text?.trim('"')?.nullize()
          )
        }
        .toMap()
    else -> mapOf()
  }

private fun UAnnotation.findClassNameValue(name: String) =
  (findAttributeValue(name) as? UClassLiteralExpression)?.type?.canonicalText

/**
 * Reads the `@Preview` annotation parameters and returns a [PreviewConfiguration] containing the
 * values.
 */
private fun attributesToConfiguration(
  node: UAnnotation,
  defaultValues: Map<String, String?>
): PreviewConfiguration {
  val apiLevel = node.getIntAttribute(PARAMETER_API_LEVEL, defaultValues)
  val theme = node.getStringAttribute(PARAMETER_THEME, defaultValues)
  // Both width and height have to support old ("width") and new ("widthDp") conventions
  val width =
    node.getIntAttribute(PARAMETER_WIDTH, defaultValues)
      ?: node.getIntAttribute(PARAMETER_WIDTH_DP, defaultValues)
  val height =
    node.getIntAttribute(PARAMETER_HEIGHT, defaultValues)
      ?: node.getIntAttribute(PARAMETER_HEIGHT_DP, defaultValues)
  val fontScale = node.getFloatAttribute(PARAMETER_FONT_SCALE, defaultValues)
  val uiMode = node.getIntAttribute(PARAMETER_UI_MODE, defaultValues)
  val device = node.getStringAttribute(PARAMETER_DEVICE, defaultValues)
  val locale = node.getStringAttribute(PARAMETER_LOCALE, defaultValues)
  val wallpaper = node.getIntAttribute(PARAMETER_WALLPAPER, defaultValues)

  return PreviewConfiguration.cleanAndGet(
    apiLevel,
    theme,
    width,
    height,
    locale,
    fontScale,
    uiMode,
    device,
    wallpaper,
  )
}

private val UMethod.qualifiedName: String
  get() = "${(this.uastParent as UClass).qualifiedName}.${this.name}"

/** Converts the given [previewAnnotation] to a [ComposePreviewElement]. */
private fun previewAnnotationToPreviewElement(
  previewAnnotation: UAnnotation,
  annotatedMethod: UMethod,
  rootAnnotation: UAnnotation,
  overrideGroupName: String? = null,
  parentAnnotationInfo: String? = null
): ComposePreviewElement? {
  fun getPreviewName(nameParameter: String?) =
    when {
      nameParameter != null -> "${annotatedMethod.name} - $nameParameter"
      parentAnnotationInfo != null -> "${annotatedMethod.name} - $parentAnnotationInfo"
      else -> annotatedMethod.name
    }

  val composableMethod = annotatedMethod.qualifiedName
  val previewName = getPreviewName(previewAnnotation.getDeclaredAttributeValue(PARAMETER_NAME))
  val defaultValues = previewAnnotation.findPreviewDefaultValues()

  val groupName = overrideGroupName ?: previewAnnotation.getDeclaredAttributeValue(PARAMETER_GROUP)
  val showDecorations =
    previewAnnotation.getBooleanAttribute(PARAMETER_SHOW_DECORATION, defaultValues)
      ?: (previewAnnotation.getBooleanAttribute(PARAMETER_SHOW_SYSTEM_UI, defaultValues)) ?: false
  val showBackground =
    previewAnnotation.getBooleanAttribute(PARAMETER_SHOW_BACKGROUND, defaultValues) ?: false
  // We don't use the library's default value for BackgroundColor and instead use a value defined
  // here, see PreviewElement#toPreviewXml.
  val backgroundColor = previewAnnotation.getDeclaredAttributeValue<Any>(PARAMETER_BACKGROUND_COLOR)
  val backgroundColorString =
    when (backgroundColor) {
      is Int -> backgroundColor.toString(16)
      is Long -> backgroundColor.toString(16)
      else -> null
    }?.let { "#$it" }

  // If the same composable functions is found multiple times, only keep the first one. This usually
  // will happen during
  // copy & paste and both the compiler and Studio will flag it as an error.
  val displaySettings =
    PreviewDisplaySettings(
      previewName,
      groupName,
      showDecorations,
      showBackground,
      backgroundColorString
    )

  val parameters = getPreviewParameters(annotatedMethod.uastParameters)
  val basePreviewElement =
    SingleComposePreviewElementInstance(
      composableMethod,
      displaySettings,
      rootAnnotation.toSmartPsiPointer(),
      annotatedMethod.uastBody.toSmartPsiPointer(),
      attributesToConfiguration(previewAnnotation, defaultValues)
    )
  return if (!parameters.isEmpty()) {
    ParametrizedComposePreviewElementTemplate(basePreviewElement, parameters)
  } else {
    basePreviewElement
  }
}

/**
 * Returns a list of [PreviewParameter] for the given [Collection<UParameter>]. If the parameters
 * are annotated with `PreviewParameter`, then they will be returned as part of the collection.
 */
public fun getPreviewParameters(parameters: Collection<UParameter>): Collection<PreviewParameter> =
  parameters.mapIndexedNotNull { index, parameter ->
    val annotation =
      parameter.uAnnotations.firstOrNull {
        COMPOSE_PREVIEW_PARAMETER_ANNOTATION_FQN == it.qualifiedName
      }
        ?: return@mapIndexedNotNull null
    val providerClassFqn =
      (annotation.findClassNameValue("provider")) ?: return@mapIndexedNotNull null
    val limit = annotation.getAttributeValue("limit") ?: Int.MAX_VALUE
    PreviewParameter(parameter.name, index, providerClassFqn, limit)
  }

private inline fun <reified T> UExpression.getValueOfType(): T? {
  val value = this.evaluate() as? T
  // Cast to literal as fallback. Needed for example for MultiPreview imported from a binary file
  return value ?: (this.sourcePsi as? PsiLiteralExpression)?.value as? T
}

private inline fun <reified T> UAnnotation.getDeclaredAttributeValue(attributeName: String): T? {
  val expression = this.findDeclaredAttributeValue(attributeName)
  return expression?.getValueOfType() as T?
}

private inline fun <reified T> UAnnotation.getAttributeValue(attributeName: String): T? {
  val expression = this.findAttributeValue(attributeName)
  return expression?.getValueOfType()
}

private fun UAnnotation.getBooleanAttribute(
  attributeName: String,
  defaultValues: Map<String, String?>
) = this.getAttributeValue(attributeName) ?: defaultValues[attributeName]?.toBoolean()

private fun UAnnotation.getIntAttribute(
  attributeName: String,
  defaultValues: Map<String, String?>
) = this.getAttributeValue(attributeName) ?: defaultValues[attributeName]?.toInt()

private fun UAnnotation.getFloatAttribute(
  attributeName: String,
  defaultValues: Map<String, String?>
) = this.getAttributeValue(attributeName) ?: defaultValues[attributeName]?.toFloat()

private fun UAnnotation.getStringAttribute(
  attributeName: String,
  defaultValues: Map<String, String?>
) = this.getAttributeValue<String>(attributeName)?.nullize() ?: defaultValues[attributeName]
=======
private fun UMethod?.isComposable() = this.isAnnotatedWith(COMPOSABLE_ANNOTATION_FQ_NAME)
>>>>>>> 574fcae1
<|MERGE_RESOLUTION|>--- conflicted
+++ resolved
@@ -24,36 +24,19 @@
 import com.android.tools.idea.compose.preview.analytics.MultiPreviewNode
 import com.android.tools.idea.compose.preview.analytics.MultiPreviewNodeImpl
 import com.android.tools.idea.compose.preview.analytics.MultiPreviewNodeInfo
-<<<<<<< HEAD
-import com.android.tools.idea.compose.preview.util.toSmartPsiPointer
-import com.android.tools.idea.kotlin.getQualifiedName
-import com.android.tools.idea.preview.PreviewDisplaySettings
-import com.android.tools.idea.preview.PreviewNode
-=======
 import com.android.tools.idea.preview.findPreviewDefaultValues
 import com.android.tools.idea.preview.qualifiedName
 import com.android.tools.idea.preview.toSmartPsiPointer
 import com.android.tools.preview.ComposePreviewElement
 import com.android.tools.preview.PreviewNode
 import com.android.tools.preview.previewAnnotationToPreviewElement
->>>>>>> 574fcae1
 import com.google.wireless.android.sdk.stats.ComposeMultiPreviewEvent
 import com.intellij.openapi.application.ReadAction
 import com.intellij.openapi.application.runReadAction
 import com.intellij.psi.PsiClass
-<<<<<<< HEAD
-import com.intellij.psi.PsiLiteralExpression
-import com.intellij.psi.impl.compiled.ClsClassImpl
-import com.intellij.psi.impl.compiled.ClsMethodImpl
-=======
->>>>>>> 574fcae1
 import com.intellij.util.containers.sequenceOfNotNull
 import org.jetbrains.uast.UAnnotation
 import org.jetbrains.uast.UMethod
-<<<<<<< HEAD
-import org.jetbrains.uast.UParameter
-=======
->>>>>>> 574fcae1
 import org.jetbrains.uast.tryResolve
 
 /**
@@ -310,189 +293,4 @@
   this.getContainingUMethodAnnotatedWith(COMPOSABLE_ANNOTATION_FQ_NAME)
 
 /** Returns true when the UMethod is not null, and it is annotated with @Composable */
-<<<<<<< HEAD
-private fun UMethod?.isComposable() = this.isAnnotatedWith(COMPOSABLE_ANNOTATION_FQ_NAME)
-
-internal fun UAnnotation.findPreviewDefaultValues(): Map<String, String?> =
-  when (val resolvedImplementation = this.resolve()) {
-    is ClsClassImpl ->
-      resolvedImplementation.methods
-        .map { psiMethod ->
-          Pair(
-            psiMethod.name,
-            (psiMethod as ClsMethodImpl).defaultValue?.text?.trim('"')?.nullize()
-          )
-        }
-        .toMap()
-    is KtLightClass ->
-      resolvedImplementation.methods
-        .map { psiMethod ->
-          Pair(
-            psiMethod.name,
-            (psiMethod as KtLightMethod).defaultValue?.text?.trim('"')?.nullize()
-          )
-        }
-        .toMap()
-    else -> mapOf()
-  }
-
-private fun UAnnotation.findClassNameValue(name: String) =
-  (findAttributeValue(name) as? UClassLiteralExpression)?.type?.canonicalText
-
-/**
- * Reads the `@Preview` annotation parameters and returns a [PreviewConfiguration] containing the
- * values.
- */
-private fun attributesToConfiguration(
-  node: UAnnotation,
-  defaultValues: Map<String, String?>
-): PreviewConfiguration {
-  val apiLevel = node.getIntAttribute(PARAMETER_API_LEVEL, defaultValues)
-  val theme = node.getStringAttribute(PARAMETER_THEME, defaultValues)
-  // Both width and height have to support old ("width") and new ("widthDp") conventions
-  val width =
-    node.getIntAttribute(PARAMETER_WIDTH, defaultValues)
-      ?: node.getIntAttribute(PARAMETER_WIDTH_DP, defaultValues)
-  val height =
-    node.getIntAttribute(PARAMETER_HEIGHT, defaultValues)
-      ?: node.getIntAttribute(PARAMETER_HEIGHT_DP, defaultValues)
-  val fontScale = node.getFloatAttribute(PARAMETER_FONT_SCALE, defaultValues)
-  val uiMode = node.getIntAttribute(PARAMETER_UI_MODE, defaultValues)
-  val device = node.getStringAttribute(PARAMETER_DEVICE, defaultValues)
-  val locale = node.getStringAttribute(PARAMETER_LOCALE, defaultValues)
-  val wallpaper = node.getIntAttribute(PARAMETER_WALLPAPER, defaultValues)
-
-  return PreviewConfiguration.cleanAndGet(
-    apiLevel,
-    theme,
-    width,
-    height,
-    locale,
-    fontScale,
-    uiMode,
-    device,
-    wallpaper,
-  )
-}
-
-private val UMethod.qualifiedName: String
-  get() = "${(this.uastParent as UClass).qualifiedName}.${this.name}"
-
-/** Converts the given [previewAnnotation] to a [ComposePreviewElement]. */
-private fun previewAnnotationToPreviewElement(
-  previewAnnotation: UAnnotation,
-  annotatedMethod: UMethod,
-  rootAnnotation: UAnnotation,
-  overrideGroupName: String? = null,
-  parentAnnotationInfo: String? = null
-): ComposePreviewElement? {
-  fun getPreviewName(nameParameter: String?) =
-    when {
-      nameParameter != null -> "${annotatedMethod.name} - $nameParameter"
-      parentAnnotationInfo != null -> "${annotatedMethod.name} - $parentAnnotationInfo"
-      else -> annotatedMethod.name
-    }
-
-  val composableMethod = annotatedMethod.qualifiedName
-  val previewName = getPreviewName(previewAnnotation.getDeclaredAttributeValue(PARAMETER_NAME))
-  val defaultValues = previewAnnotation.findPreviewDefaultValues()
-
-  val groupName = overrideGroupName ?: previewAnnotation.getDeclaredAttributeValue(PARAMETER_GROUP)
-  val showDecorations =
-    previewAnnotation.getBooleanAttribute(PARAMETER_SHOW_DECORATION, defaultValues)
-      ?: (previewAnnotation.getBooleanAttribute(PARAMETER_SHOW_SYSTEM_UI, defaultValues)) ?: false
-  val showBackground =
-    previewAnnotation.getBooleanAttribute(PARAMETER_SHOW_BACKGROUND, defaultValues) ?: false
-  // We don't use the library's default value for BackgroundColor and instead use a value defined
-  // here, see PreviewElement#toPreviewXml.
-  val backgroundColor = previewAnnotation.getDeclaredAttributeValue<Any>(PARAMETER_BACKGROUND_COLOR)
-  val backgroundColorString =
-    when (backgroundColor) {
-      is Int -> backgroundColor.toString(16)
-      is Long -> backgroundColor.toString(16)
-      else -> null
-    }?.let { "#$it" }
-
-  // If the same composable functions is found multiple times, only keep the first one. This usually
-  // will happen during
-  // copy & paste and both the compiler and Studio will flag it as an error.
-  val displaySettings =
-    PreviewDisplaySettings(
-      previewName,
-      groupName,
-      showDecorations,
-      showBackground,
-      backgroundColorString
-    )
-
-  val parameters = getPreviewParameters(annotatedMethod.uastParameters)
-  val basePreviewElement =
-    SingleComposePreviewElementInstance(
-      composableMethod,
-      displaySettings,
-      rootAnnotation.toSmartPsiPointer(),
-      annotatedMethod.uastBody.toSmartPsiPointer(),
-      attributesToConfiguration(previewAnnotation, defaultValues)
-    )
-  return if (!parameters.isEmpty()) {
-    ParametrizedComposePreviewElementTemplate(basePreviewElement, parameters)
-  } else {
-    basePreviewElement
-  }
-}
-
-/**
- * Returns a list of [PreviewParameter] for the given [Collection<UParameter>]. If the parameters
- * are annotated with `PreviewParameter`, then they will be returned as part of the collection.
- */
-public fun getPreviewParameters(parameters: Collection<UParameter>): Collection<PreviewParameter> =
-  parameters.mapIndexedNotNull { index, parameter ->
-    val annotation =
-      parameter.uAnnotations.firstOrNull {
-        COMPOSE_PREVIEW_PARAMETER_ANNOTATION_FQN == it.qualifiedName
-      }
-        ?: return@mapIndexedNotNull null
-    val providerClassFqn =
-      (annotation.findClassNameValue("provider")) ?: return@mapIndexedNotNull null
-    val limit = annotation.getAttributeValue("limit") ?: Int.MAX_VALUE
-    PreviewParameter(parameter.name, index, providerClassFqn, limit)
-  }
-
-private inline fun <reified T> UExpression.getValueOfType(): T? {
-  val value = this.evaluate() as? T
-  // Cast to literal as fallback. Needed for example for MultiPreview imported from a binary file
-  return value ?: (this.sourcePsi as? PsiLiteralExpression)?.value as? T
-}
-
-private inline fun <reified T> UAnnotation.getDeclaredAttributeValue(attributeName: String): T? {
-  val expression = this.findDeclaredAttributeValue(attributeName)
-  return expression?.getValueOfType() as T?
-}
-
-private inline fun <reified T> UAnnotation.getAttributeValue(attributeName: String): T? {
-  val expression = this.findAttributeValue(attributeName)
-  return expression?.getValueOfType()
-}
-
-private fun UAnnotation.getBooleanAttribute(
-  attributeName: String,
-  defaultValues: Map<String, String?>
-) = this.getAttributeValue(attributeName) ?: defaultValues[attributeName]?.toBoolean()
-
-private fun UAnnotation.getIntAttribute(
-  attributeName: String,
-  defaultValues: Map<String, String?>
-) = this.getAttributeValue(attributeName) ?: defaultValues[attributeName]?.toInt()
-
-private fun UAnnotation.getFloatAttribute(
-  attributeName: String,
-  defaultValues: Map<String, String?>
-) = this.getAttributeValue(attributeName) ?: defaultValues[attributeName]?.toFloat()
-
-private fun UAnnotation.getStringAttribute(
-  attributeName: String,
-  defaultValues: Map<String, String?>
-) = this.getAttributeValue<String>(attributeName)?.nullize() ?: defaultValues[attributeName]
-=======
-private fun UMethod?.isComposable() = this.isAnnotatedWith(COMPOSABLE_ANNOTATION_FQ_NAME)
->>>>>>> 574fcae1
+private fun UMethod?.isComposable() = this.isAnnotatedWith(COMPOSABLE_ANNOTATION_FQ_NAME)