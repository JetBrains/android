--- conflicted
+++ resolved
@@ -19,40 +19,21 @@
 import com.android.tools.idea.common.model.NopSelectionModel
 import com.android.tools.idea.common.surface.DesignSurface
 import com.android.tools.idea.common.surface.InteractionHandler
-import com.android.tools.idea.compose.preview.ComposePreviewBundle.message
 import com.android.tools.idea.compose.preview.actions.PreviewSurfaceActionManager
-<<<<<<< HEAD
-import com.android.tools.idea.compose.preview.actions.SurfaceLayoutManagerOption
-import com.android.tools.idea.compose.preview.scene.ComposeSceneComponentProvider
-import com.android.tools.idea.compose.preview.scene.ComposeSceneUpdateListener
-import com.android.tools.idea.flags.StudioFlags
-import com.android.tools.idea.uibuilder.graphics.NlConstants
-=======
 import com.android.tools.idea.compose.preview.scene.ComposeSceneComponentProvider
 import com.android.tools.idea.compose.preview.scene.ComposeSceneUpdateListener
 import com.android.tools.idea.flags.StudioFlags
 import com.android.tools.idea.preview.modes.GRID_LAYOUT_MANAGER_OPTIONS
 import com.android.tools.idea.preview.modes.LIST_LAYOUT_MANAGER_OPTION
 import com.android.tools.idea.preview.modes.PREVIEW_LAYOUT_GALLERY_OPTION
->>>>>>> 574fcae1
 import com.android.tools.idea.uibuilder.scene.LayoutlibSceneManager
 import com.android.tools.idea.uibuilder.scene.RealTimeSessionClock
 import com.android.tools.idea.uibuilder.surface.NavigationHandler
 import com.android.tools.idea.uibuilder.surface.NlDesignSurface
 import com.android.tools.idea.uibuilder.surface.NlSupportedActions
 import com.android.tools.idea.uibuilder.surface.ScreenViewProvider
-<<<<<<< HEAD
-import com.android.tools.idea.uibuilder.surface.layout.GridSurfaceLayoutManager
-import com.android.tools.idea.uibuilder.surface.layout.GroupedGridSurfaceLayoutManager
-import com.android.tools.idea.uibuilder.surface.layout.GroupedListSurfaceLayoutManager
-import com.android.tools.idea.uibuilder.surface.layout.PositionableContent
-import com.android.tools.idea.uibuilder.surface.layout.SingleDirectionLayoutManager
-import com.android.tools.idea.uibuilder.surface.layout.VerticalOnlyLayoutManager
-import com.android.tools.rendering.RenderAsyncActionExecutor
-=======
 import com.android.tools.rendering.RenderAsyncActionExecutor
 import com.google.common.collect.ImmutableSet
->>>>>>> 574fcae1
 import com.intellij.openapi.Disposable
 import com.intellij.openapi.actionSystem.DataProvider
 import com.intellij.openapi.project.Project
@@ -60,59 +41,9 @@
 internal val BASE_LAYOUT_MANAGER_OPTIONS =
   listOf(LIST_LAYOUT_MANAGER_OPTION, GRID_LAYOUT_MANAGER_OPTIONS)
 
-/** Toolbar option to select [LayoutMode.Gallery] layout. */
-internal val PREVIEW_LAYOUT_GALLERY_OPTION =
-  SurfaceLayoutManagerOption(
-    message("gallery.mode.title"),
-    GroupedGridSurfaceLayoutManager(5, PREVIEW_FRAME_PADDING_PROVIDER, NO_GROUP_TRANSFORM),
-    DesignSurface.SceneViewAlignment.LEFT,
-  )
-
 /** List of available layouts for the Compose Preview Surface. */
 internal val PREVIEW_LAYOUT_MANAGER_OPTIONS =
-<<<<<<< HEAD
-  if (!StudioFlags.COMPOSE_NEW_PREVIEW_LAYOUT.get()) {
-    listOf(
-      SurfaceLayoutManagerOption(
-        message("vertical.layout"),
-        VerticalOnlyLayoutManager(
-          NlConstants.DEFAULT_SCREEN_OFFSET_X,
-          NlConstants.DEFAULT_SCREEN_OFFSET_Y,
-          NlConstants.SCREEN_DELTA,
-          NlConstants.SCREEN_DELTA,
-          SingleDirectionLayoutManager.Alignment.CENTER
-        )
-      ),
-      SurfaceLayoutManagerOption(
-        message("grid.layout"),
-        GridSurfaceLayoutManager(
-          NlConstants.DEFAULT_SCREEN_OFFSET_X,
-          NlConstants.DEFAULT_SCREEN_OFFSET_Y,
-          NlConstants.SCREEN_DELTA,
-          NlConstants.SCREEN_DELTA
-        ),
-        DesignSurface.SceneViewAlignment.LEFT
-      ),
-      PREVIEW_LAYOUT_GALLERY_OPTION
-    )
-  } else {
-    listOf(
-      SurfaceLayoutManagerOption(
-        message("new.list.layout.title"),
-        GroupedListSurfaceLayoutManager(5, PREVIEW_FRAME_PADDING_PROVIDER, NO_GROUP_TRANSFORM),
-        DesignSurface.SceneViewAlignment.LEFT
-      ),
-      SurfaceLayoutManagerOption(
-        message("new.grid.layout.title"),
-        GroupedGridSurfaceLayoutManager(5, PREVIEW_FRAME_PADDING_PROVIDER, NO_GROUP_TRANSFORM),
-        DesignSurface.SceneViewAlignment.LEFT,
-      ),
-      PREVIEW_LAYOUT_GALLERY_OPTION
-    )
-  }
-=======
   BASE_LAYOUT_MANAGER_OPTIONS + PREVIEW_LAYOUT_GALLERY_OPTION
->>>>>>> 574fcae1
 
 /** Default layout manager selected in the preview. */
 internal val DEFAULT_PREVIEW_LAYOUT_MANAGER = PREVIEW_LAYOUT_MANAGER_OPTIONS.first().layoutManager
@@ -133,12 +64,8 @@
   dataProvider: DataProvider,
   parentDisposable: Disposable,
   sceneComponentProvider: ComposeSceneComponentProvider,
-<<<<<<< HEAD
-  screenViewProvider: ScreenViewProvider
-=======
   screenViewProvider: ScreenViewProvider,
   isInteractive: () -> Boolean
->>>>>>> 574fcae1
 ): NlDesignSurface.Builder =
   NlDesignSurface.builder(project, parentDisposable)
     .setActionManagerProvider { surface -> PreviewSurfaceActionManager(surface, navigationHandler) }
@@ -159,12 +86,9 @@
           it.setListenResourceChange(false) // don't re-render on resource changes
           it.setUpdateAndRenderWhenActivated(false) // don't re-render on activation
           it.setRenderingTopic(RenderAsyncActionExecutor.RenderingTopic.COMPOSE_PREVIEW)
-<<<<<<< HEAD
-=======
           // When the cache successful render image is enabled, the scene manager will retain
           // the last valid image even if subsequent renders fail.
           it.setCacheSuccessfulRenderImage(StudioFlags.COMPOSE_PREVIEW_KEEP_IMAGE_ON_ERROR.get())
->>>>>>> 574fcae1
         }
     }
     .setDelegateDataProvider(dataProvider)
@@ -195,12 +119,8 @@
   dataProvider: DataProvider,
   parentDisposable: Disposable,
   sceneComponentProvider: ComposeSceneComponentProvider,
-<<<<<<< HEAD
-  screenViewProvider: ScreenViewProvider
-=======
   screenViewProvider: ScreenViewProvider,
   isInteractive: () -> Boolean
->>>>>>> 574fcae1
 ) =
   createPreviewDesignSurfaceBuilder(
       project,
@@ -209,11 +129,7 @@
       dataProvider, // Will be overridden by the preview provider
       parentDisposable,
       sceneComponentProvider,
-<<<<<<< HEAD
-      screenViewProvider
-=======
       screenViewProvider,
       isInteractive
->>>>>>> 574fcae1
     )
     .setLayoutManager(DEFAULT_PREVIEW_LAYOUT_MANAGER)