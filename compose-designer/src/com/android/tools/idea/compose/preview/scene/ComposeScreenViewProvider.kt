--- conflicted
+++ resolved
@@ -63,11 +63,7 @@
                 }
               )
             }
-<<<<<<< HEAD
-            add(ScreenViewLayer(it, colorBlindFilter, surface, surface::rotateSurfaceDegree))
-=======
             add(ScreenViewLayer(it, surface, surface::rotateSurfaceDegree))
->>>>>>> 8b7d83e8
             add(
               SceneLayer(surface, it, false).apply {
                 isShowOnHover = true
