/*
 * Copyright (C) 2022 The Android Open Source Project
 *
 * Licensed under the Apache License, Version 2.0 (the "License");
 * you may not use this file except in compliance with the License.
 * You may obtain a copy of the License at
 *
 *      http://www.apache.org/licenses/LICENSE-2.0
 *
 * Unless required by applicable law or agreed to in writing, software
 * distributed under the License is distributed on an "AS IS" BASIS,
 * WITHOUT WARRANTIES OR CONDITIONS OF ANY KIND, either express or implied.
 * See the License for the specific language governing permissions and
 * limitations under the License.
 */
package com.android.tools.idea.compose.preview.animation

import androidx.compose.animation.tooling.ComposeAnimation
import androidx.compose.animation.tooling.ComposeAnimationType
import androidx.compose.animation.tooling.TransitionInfo
import com.android.tools.adtui.TabularLayout
import com.android.tools.adtui.stdui.TooltipLayeredPane
<<<<<<< HEAD
import com.android.tools.idea.common.surface.DesignSurface
=======
>>>>>>> 574fcae1
import com.android.tools.idea.compose.preview.animation.AnimationPreview.Timeline
import com.android.tools.idea.compose.preview.animation.actions.FreezeAction
import com.android.tools.idea.compose.preview.animation.managers.AnimationManager
import com.android.tools.idea.compose.preview.animation.managers.UnsupportedAnimationManager
import com.android.tools.idea.compose.preview.animation.state.AnimationState.Companion.createState
import com.android.tools.idea.compose.preview.animation.timeline.ElementState
import com.android.tools.idea.compose.preview.animation.timeline.PositionProxy
import com.android.tools.idea.compose.preview.animation.timeline.TimelineElement
import com.android.tools.idea.compose.preview.animation.timeline.TimelineLine
import com.android.tools.idea.compose.preview.animation.timeline.TransitionCurve
<<<<<<< HEAD
import com.android.tools.idea.compose.preview.ComposePreviewBundle.message
=======
import com.android.tools.idea.compose.preview.message
import com.android.tools.idea.compose.preview.util.createToolbarWithNavigation
>>>>>>> 574fcae1
import com.android.tools.idea.flags.StudioFlags.COMPOSE_ANIMATION_PREVIEW_ANIMATED_CONTENT
import com.android.tools.idea.flags.StudioFlags.COMPOSE_ANIMATION_PREVIEW_ANIMATE_X_AS_STATE
import com.android.tools.idea.flags.StudioFlags.COMPOSE_ANIMATION_PREVIEW_INFINITE_TRANSITION
import com.android.tools.idea.uibuilder.scene.LayoutlibSceneManager
import com.google.common.annotations.VisibleForTesting
import com.google.common.util.concurrent.MoreExecutors
import com.intellij.openapi.Disposable
import com.intellij.openapi.application.ApplicationManager
import com.intellij.openapi.application.invokeLater
import com.intellij.openapi.diagnostic.Logger
import com.intellij.openapi.project.Project
import com.intellij.psi.PsiFile
import com.intellij.psi.SmartPsiElementPointer
import com.intellij.ui.JBColor
import com.intellij.ui.components.JBLoadingPanel
import com.intellij.ui.components.JBScrollPane
import com.intellij.ui.tabs.TabInfo
import com.intellij.ui.tabs.TabsListener
import com.intellij.util.concurrency.AppExecutorUtil
import com.intellij.util.ui.UIUtil
import java.awt.BorderLayout
import java.awt.event.ComponentAdapter
import java.awt.event.ComponentEvent
import java.util.concurrent.TimeUnit
import javax.swing.JComponent
import javax.swing.JPanel
import javax.swing.LayoutFocusTraversalPolicy
import javax.swing.border.MatteBorder
import kotlin.math.max

private val LOG = Logger.getInstance(AnimationPreview::class.java)

/**
 * Minimum duration for the timeline. For transitions as snaps duration is 0. Minimum timeline
 * duration allows to interact with timeline even for 0-duration animations.
 */
private const val MINIMUM_TIMELINE_DURATION_MS = 1000L

// TODO(b/161344747) This value could be dynamic depending on the curve type.
/** Number of points for one curve. */
private const val DEFAULT_CURVE_POINTS_NUMBER = 200

/**
 * Displays details about animations belonging to a Compose Preview. Allows users to see all the
 * properties (e.g. `ColorPropKeys`) being animated grouped by animation (e.g.
 * `TransitionAnimation`, `AnimatedValue`). In addition, [Timeline] is a timeline view that can be
 * controlled by scrubbing or through a set of controllers, such as play/pause and jump to end. The
 * [AnimationPreview] therefore allows a detailed inspection of Compose animations.
 *
 * @param psiFilePointer a pointer to a [PsiFile] for current Preview in which Animation Preview is
 *   opened.
 */
class AnimationPreview(
<<<<<<< HEAD
  val surface: DesignSurface<LayoutlibSceneManager>,
=======
  project: Project,
>>>>>>> 574fcae1
  val tracker: AnimationTracker,
  private val sceneManagerProvider: () -> LayoutlibSceneManager?,
  private val rootComponent: JComponent,
  val psiFilePointer: SmartPsiElementPointer<PsiFile>
) : Disposable {

  private val animationPreviewPanel =
    JPanel(TabularLayout("*", "*,30px")).apply { name = "Animation Preview" }

  val component = TooltipLayeredPane(animationPreviewPanel)

  private val previewState =
    object : AnimationPreviewState {
      override fun isCoordinationAvailable(): Boolean =
        animationClock?.coordinationIsSupported() == true

      override fun isCoordinationPanelOpened(): Boolean = selectedAnimation == null
    }

  /**
   * Tabs panel where each tab represents a single animation being inspected. First tab is a
   * coordination tab. All tabs share the same [Timeline], but have their own playback toolbar and
   * from/to state combo boxes.
   */
  @VisibleForTesting
  val tabbedPane = AnimationTabs(project, this).apply { addListener(TabChangeListener()) }

  /** Selected single animation. */
  private var selectedAnimation: SupportedAnimationManager? = null

  private inner class TabChangeListener : TabsListener {
    override fun selectionChanged(oldSelection: TabInfo?, newSelection: TabInfo?) {
      val component = tabbedPane.selectedInfo?.component ?: return
      // If single supported animation tab is selected.
      // We assume here only supported animations could be opened.
      animations
        .find { it is SupportedAnimationManager && it.tabComponent == component }
        ?.let { tab ->
          if (tab !is SupportedAnimationManager) return@let
          if (newSelection == oldSelection) return
          // Swing components cannot be placed into different containers, so we add the shared
          // timeline to the active tab on tab change.
          tab.addTimeline()
          selectedAnimation = tab
          tab.loadProperties()
          createTimelineElements(listOf(tab))
          return@selectionChanged
        }
      // If coordination tab is selected.
      if (component is AllTabPanel) {
        coordinationTab.addTimeline(timeline)
        createTimelineElements(animations)
      }
      selectedAnimation = null
    }
  }

  /** Maps animation objects to the [SupportedAnimationManager] that represents them. */
  private val animationsMap = HashMap<ComposeAnimation, AnimationManager>()

  /**
   * List of [SupportedAnimationManager], same as in [animationsMap] but in order as they appear in
   * the list.
   */
  @VisibleForTesting val animations = mutableListOf<AnimationManager>()

  /** Generates unique tab names for each tab e.g "tabTitle(1)", "tabTitle(2)". */
  private val tabNames = TabNamesGenerator()

  /** Loading panel displayed when the preview has no animations subscribed. */
  private val noAnimationsPanel =
    JBLoadingPanel(BorderLayout(), this).apply {
      name = "Loading Animations Panel"
      setLoadingText(message("animation.inspector.loading.animations.panel.message"))
    }

  /**
   * If [loadingPanelVisible] is true - [noAnimationsPanel] is added to layout and animation tabs
   * are removed. If [loadingPanelVisible] is false - [noAnimationsPanel] is removed from layout and
   * animation tabs are added.
   */
  private var loadingPanelVisible: Boolean = false
    set(value) {
      field = value
      if (value) {
        noAnimationsPanel.startLoading()
        animationPreviewPanel.add(noAnimationsPanel, TabularLayout.Constraint(0, 0))
        animationPreviewPanel.remove(tabbedPane.component)
        animationPreviewPanel.remove(bottomPanel)
      } else {
        noAnimationsPanel.stopLoading()
        animationPreviewPanel.remove(noAnimationsPanel)
        animationPreviewPanel.add(tabbedPane.component, TabularLayout.Constraint(0, 0))
        animationPreviewPanel.add(bottomPanel, TabularLayout.Constraint(1, 0))
      }
    }

  private val timeline = Timeline()

  private val clockControl = SliderClockControl(timeline)

  private val playbackControls = PlaybackControls(clockControl, tracker, rootComponent, this)

  private val bottomPanel =
    BottomPanel(previewState, rootComponent, tracker).apply {
      timeline.addChangeListener { clockTimeMs = timeline.value }
      addResetListener {
        timeline.sliderUI.elements.forEach { it.reset() }
        if (previewState.isCoordinationPanelOpened()) {
          animations.forEach { it.elementState.valueOffset = 0 }
        } else {
          selectedAnimation?.elementState?.valueOffset = 0
        }
        updateTimelineMaximum()
        timeline.repaint()
      }
    }

  @VisibleForTesting
  val coordinationTab = AllTabPanel().apply { addPlayback(playbackControls.createToolbar()) }

  fun animationsCount(): Int = animations.size

  /**
   * Wrapper of the `PreviewAnimationClock` that animations inspected in this panel are subscribed
   * to. Null when there are no animations.
   */
  var animationClock: AnimationClock? = null

  private var maxDurationPerIteration = DEFAULT_MAX_DURATION_MS
    set(value) {
      field = value
      updateTimelineMaximum()
    }

  /** Create list of [TimelineElement] for selected [SupportedAnimationManager]s. */
  private fun createTimelineElements(
    tabs: Collection<AnimationManager>,
    elementsCreated: () -> Unit = {}
  ) {
    executeOnRenderThread(false) {
      var minY = InspectorLayout.timelineHeaderHeightScaled()
      // Call once to update all sizes as all curves / lines required it.
      timeline.revalidate()
      invokeLater {
        timeline.repaint()
        timeline.sliderUI.elements.forEach { it.dispose() }
        timeline.sliderUI.elements =
          if (tabs.size == 1 && selectedAnimation != null) {
            // Paint single selected animation.
            val curve =
              TransitionCurve.create(
                tabs.first().elementState,
                tabs.first().currentTransition,
                minY,
                timeline.sliderUI.positionProxy
              )
            tabs.first().selectedPropertiesCallback = { curve.timelineUnits = it }
            curve.timelineUnits = tabs.first().selectedProperties
            mutableListOf(curve)
          } else
            tabs
              .map { tab ->
                tab.card.expandedSize = TransitionCurve.expectedHeight(tab.currentTransition)
                val line =
                  tab.createTimelineElement(timeline, minY, timeline.sliderUI.positionProxy)
                minY += line.heightScaled()
                tab.card.setDuration(tab.currentTransition.duration)
                line
              }
              .toMutableList()
        elementsCreated()
      }
      timeline.revalidate()
      coordinationTab.revalidate()
    }
  }

  /** Update currently displayed [TimelineElement]s. */
  private fun updateTimelineElements(elementsCreated: () -> Unit = {}) {
    createTimelineElements(selectedAnimation?.let { listOf(it) } ?: animations, elementsCreated)
  }

  /**
   * Set clock time
   *
   * @param newValue new clock time in milliseconds.
   * @param longTimeout set true to use a long timeout.
   * @param makeCopy set true to create a copy of the animation list while loading properties.
   */
  private fun setClockTime(newValue: Int, longTimeout: Boolean = false, makeCopy: Boolean = false) {
    animationClock?.apply {
      val clockTimeMs = newValue.toLong()
      if (
        !executeOnRenderThread(longTimeout) {
          if (coordinationIsSupported())
            setClockTimes(
              animationsMap.mapValues {
                (if (it.value.elementState.frozen) it.value.elementState.frozenValue.toLong()
                else clockTimeMs) - it.value.elementState.valueOffset
              }
            )
          // Fall back to `setClockTime` if coordination is nor available.
          else setClockTime(clockTimeMs)
        }
      )
        return

      // Load all properties.
      // Make a copy of the list to prevent ConcurrentModificationException
      (if (makeCopy) animations.toList() else animations).forEach { it.loadProperties() }
    }
  }

  /** Do an initial setup before adding animation to the panel. */
  fun setupAnimation(animation: ComposeAnimation, callback: () -> Unit) {
    animationsMap[animation]?.setup(callback)
  }

  private fun resetTimelineAndUpdateWindowSize(longTimeout: Boolean) {
    // Set the timeline to 0
    setClockTime(0, longTimeout, makeCopy = true)
    updateMaxDuration(longTimeout)
    // Update the cached value manually to prevent the timeline to set the clock time to 0 using the
    // short timeout.
    timeline.cachedVal = 0
    // Move the timeline slider to 0.
    UIUtil.invokeLaterIfNeeded { clockControl.jumpToStart() }
  }

  private fun updateTimelineMaximum() {
    val timelineMax =
      animations
        .mapNotNull { it.timelineMaximumMs }
        .maxOrNull()
        ?.toLong()
        ?.let { max(it, maxDurationPerIteration) } ?: maxDurationPerIteration
    clockControl.updateMaxDuration(max(timelineMax, MINIMUM_TIMELINE_DURATION_MS))
    updateTimelineElements()
  }

  /**
   * Update the timeline window size, which is usually the duration of the longest animation being
   * tracked. However, repeatable animations are handled differently because they can have a large
   * number of iterations resulting in an unrealistic duration. In that case, we take the longest
   * iteration instead to represent the window size and set the timeline max loop count to be large
   * enough to display all the iterations.
   */
  private fun updateMaxDuration(longTimeout: Boolean = false) {
    val clock = animationClock ?: return

    if (
      !executeOnRenderThread(longTimeout) {
        maxDurationPerIteration = clock.getMaxDurationMsPerIteration()
      }
    )
      return
  }

  /** Replaces the [tabbedPane] with [noAnimationsPanel]. */
  private fun showNoAnimationsPanel() {
    loadingPanelVisible = true
    // Reset tab names, so when new tabs are added they start as #1
    tabNames.clear()
    // Reset the timeline cached value, so when new tabs are added, any new value will trigger an
    // update
    timeline.cachedVal = -1
    // The animation panel might not have the focus when the "No animations" panel is displayed,
    // i.e. when code has changed in the editor using Fast Preview, and we need to refresh the
    // animation preview, so it displays the most up-to-date animations. For that reason, we need to
    // make
    // sure the animation panel is repainted correctly.
    animationPreviewPanel.repaint()
    playbackControls.pause()
  }

  /**
   * Creates an [SupportedAnimationManager] corresponding to the given [animation] and add it to the
   * [animations] map. Note: this method does not add the tab to [tabbedPane]. For that, [addTab]
   * should be used.
   */
  fun createTab(animation: ComposeAnimation) {
    animationsMap[animation] =
      when (animation.type) {
        ComposeAnimationType.TRANSITION_ANIMATION -> SupportedAnimationManager(animation)
        ComposeAnimationType.ANIMATED_VALUE ->
          UnsupportedAnimationManager(animation, tabNames.createName(animation))
        ComposeAnimationType.ANIMATED_VISIBILITY -> AnimatedVisibilityAnimationManager(animation)
        ComposeAnimationType.ANIMATE_X_AS_STATE ->
          if (COMPOSE_ANIMATION_PREVIEW_ANIMATE_X_AS_STATE.get())
            SupportedAnimationManager(animation)
          else UnsupportedAnimationManager(animation, tabNames.createName(animation))
        ComposeAnimationType.ANIMATED_CONTENT ->
          if (COMPOSE_ANIMATION_PREVIEW_ANIMATED_CONTENT.get()) SupportedAnimationManager(animation)
          else UnsupportedAnimationManager(animation, tabNames.createName(animation))
        ComposeAnimationType.INFINITE_TRANSITION ->
          if (COMPOSE_ANIMATION_PREVIEW_INFINITE_TRANSITION.get())
            SupportedAnimationManager(animation)
          else UnsupportedAnimationManager(animation, tabNames.createName(animation))
        ComposeAnimationType.ANIMATABLE,
        ComposeAnimationType.ANIMATE_CONTENT_SIZE,
        ComposeAnimationType.DECAY_ANIMATION,
        ComposeAnimationType.TARGET_BASED_ANIMATION,
        ComposeAnimationType.UNSUPPORTED ->
          UnsupportedAnimationManager(animation, tabNames.createName(animation))
      }
  }

  /**
   * Adds an [SupportedAnimationManager] card corresponding to the given [animation] to
   * [coordinationTab].
   */
  fun addTab(animation: ComposeAnimation) {
    val animationTab = animationsMap[animation] ?: return

    val isAddingFirstTab = tabbedPane.tabCount == 0
    coordinationTab.addCard(animationTab.card)
    animations.add(animationTab)

    if (isAddingFirstTab) {
      // There are no tabs, and we're about to add one. Replace the placeholder panel with the
      // TabbedPane.
      loadingPanelVisible = false
      tabbedPane.addTab(
        TabInfo(coordinationTab).apply {
          text = "${message("animation.inspector.tab.all.title")}  "
        },
        0
      )
      coordinationTab.addTimeline(timeline)
    }
  }

  /**
   * Removes the [SupportedAnimationManager] card and tab corresponding to the given [animation]
   * from [tabbedPane].
   */
  fun removeTab(animation: ComposeAnimation) {
    animationsMap[animation]?.let { tab ->
      coordinationTab.removeCard(tab.card)
      if (tab is SupportedAnimationManager)
        tabbedPane.tabs.find { it.component == tab.tabComponent }?.let { tabbedPane.removeTab(it) }
      animations.remove(tab)
    }
    animationsMap.remove(animation)

    if (animations.size == 0) {
      tabbedPane.removeAllTabs()
      // There are no more tabs. Replace the TabbedPane with the placeholder panel.
      showNoAnimationsPanel()
    } else if (tabbedPane.tabCount != 0) {
      tabbedPane.select(tabbedPane.getTabAt(0), true)
    }
  }

  /**
   * Remove all tabs from [tabbedPane], replace it with [noAnimationsPanel], and clears the cached
   * animations.
   */
  fun invalidatePanel() {
    val allAnimations = animations.map { it.animation }
    // Calling removeTab for all animations will properly remove the cards from AllTabPanel,
    // animations from the animations list and
    // animationsMap, and tabs from tabbedPane. It will also show the noAnimationsPanel when
    // removing all tabs.
    allAnimations.forEach { removeTab(it) }
    tabNames.clear()
  }

  override fun dispose() {
    animationsMap.clear()
    animations.clear()
    tabNames.clear()
  }

  init {
    loadingPanelVisible = true
  }

  fun ComposeAnimation.getCurrentState(): Any? {
    return when (type) {
      ComposeAnimationType.TRANSITION_ANIMATION ->
        animationObject::class
          .java
          .methods
          .singleOrNull { it.name == "getCurrentState" }
          ?.let {
            it.isAccessible = true
            it.invoke(animationObject)
          } ?: states.firstOrNull()
      else -> states.firstOrNull()
    }
  }

  private inner class AnimatedVisibilityAnimationManager(animation: ComposeAnimation) :
    SupportedAnimationManager(animation) {

    /**
     * Updates the combo box that displays the possible states of an `AnimatedVisibility` animation,
     * and resets the timeline. Invokes a given callback once the combo box is populated.
     */
    override fun setup(callback: () -> Unit) {
      stateComboBox.updateStates(animation.states)
      updateAnimationStatesExecutor.execute {
        // Update the animated visibility combo box with the correct initial state, obtained from
        // PreviewAnimationClock.
        var state: Any? = null
        executeOnRenderThread(useLongTimeout = true) {
          val clock = animationClock ?: return@executeOnRenderThread
          // AnimatedVisibilityState is an inline class in Compose that maps to a String. Therefore,
          // calling `getAnimatedVisibilityState`
          // via reflection will return a String rather than an AnimatedVisibilityState. To work
          // around that, we select the initial combo
          // box item by checking the display value.
          state =
            clock.getAnimatedVisibilityState(animation).let { loadedState ->
              animation.states.firstOrNull { it.toString() == loadedState.toString() }
            }
        }

        stateComboBox.setStartState(state ?: animation.states.firstOrNull())

        // Use a longer timeout the first time we're updating the AnimatedVisibility state. Since
        // we're running off EDT, the UI will not
        // freeze. This is necessary here because it's the first time the animation mutable states
        // will be written, when setting the clock,
        // and read, when getting its duration. These operations take longer than the default 30ms
        // timeout the first time they're executed.
        updateAnimatedVisibility(longTimeout = true)
        loadTransitionFromCacheOrLib(longTimeout = true)
        loadProperties()
        // Set up the combo box listener so further changes to the selected state will trigger a
        // call to updateAnimatedVisibility.
        stateComboBox.callbackEnabled = true
        callback.invoke()
      }
    }
  }

  private open inner class SupportedAnimationManager(animation: ComposeAnimation) :
    AnimationManager(animation, tabNames.createName(animation)) {

    val stateComboBox = animation.createState(tracker, animation.findCallback())

    /** State of animation, shared between single animation tab and coordination panel. */
    final override val elementState =
      ElementState(tabTitle).apply {
        addExpandedListener { updateTimelineElements() }
        addFreezeListener {
          timeline.repaint()
          if (!this.frozen) {
            setClockTime(timeline.value)
            loadProperties()
          }
          frozenValue = timeline.value
        }
        addValueOffsetListener { setClockTime(timeline.value) }
      }

    /** [AnimationCard] for coordination panel. */
    override val card =
      AnimationCard(previewState, rootComponent, elementState, stateComboBox.extraActions, tracker)
        .apply {

          /** [TabInfo] for the animation when it is opened in a new tab. */
          var tabInfo: TabInfo? = null

          /** Create if required and open the tab. */
          fun addTabToPane() {
            if (tabInfo == null) {
              tabInfo =
                TabInfo(tabComponent).apply {
                  text = tabTitle
                  tabbedPane.addTabWithCloseButton(this) { tabInfo = null }
                }
            }
            tabInfo?.let { tabbedPane.select(it, true) }
          }
          this.addOpenInTabListener { addTabToPane() }
        }

    private val tabScrollPane =
      JBScrollPane().apply { border = MatteBorder(1, 1, 0, 0, JBColor.border()) }

    /** [Timeline] parent when animation in new tab is selected. */
    private val tabTimelineParent = JPanel(BorderLayout())

    val tabComponent =
<<<<<<< HEAD
      JPanel(TabularLayout("Fit,*,Fit", "30px,*")).apply {
        val toolbar = DefaultToolbarImpl(rootComponent, "State", stateComboBox.extraActions)
        add(toolbar.component, TabularLayout.Constraint(0, 2))
        add(tabScrollPane, TabularLayout.Constraint(1, 0, 3))
=======
      JPanel(TabularLayout("*,Fit", "32px,*")).apply {
        //    |  playbackControls                            |  toolbar  |
        //    ------------------------------------------------------------
        //    |                                                          |
        //    |                     tabScrollPane                        |
        //    |                                                          |
        val toolbar =
          createToolbarWithNavigation(rootComponent, "State", stateComboBox.extraActions)
        add(toolbar.component, TabularLayout.Constraint(0, 1))
        add(tabScrollPane, TabularLayout.Constraint(1, 0, 2))
>>>>>>> 574fcae1
        tabScrollPane.setViewportView(tabTimelineParent)
        add(
          playbackControls.createToolbar(listOf(FreezeAction(previewState, elementState, tracker))),
          TabularLayout.Constraint(0, 0)
        )
        isFocusable = false
        focusTraversalPolicy = LayoutFocusTraversalPolicy()
      }

    private val cachedTransitions: MutableMap<Int, Transition> = mutableMapOf()

    init {
      currentTransitionCallback = {
        updateTimelineElements { invokeLater { coordinationTab.updateCardSize(card) } }
      }
    }

    /**
     * Updates the `initial` and `target` state combo boxes to display the states of the given
     * animation, and resets the timeline. Invokes a given callback once everything is populated.
     */
    override fun setup(callback: () -> Unit) {
      val states: Set<Any> = handleKnownStateTypes(animation.states)
      val currentState = animation.getCurrentState()
      stateComboBox.updateStates(states)
      stateComboBox.setStartState(currentState)

      // Call updateAnimationStartAndEndStates directly here to set the initial animation states in
      // PreviewAnimationClock
      updateAnimationStatesExecutor.execute {
        // Use a longer timeout the first time we're updating the start and end states. Since we're
        // running off EDT, the UI will not freeze.
        // This is necessary here because it's the first time the animation mutable states will be
        // written, when setting the clock, and
        // read, when getting its duration. These operations take longer than the default 30ms
        // timeout the first time they're executed.
        updateAnimationStartAndEndStates(longTimeout = true)
        loadTransitionFromCacheOrLib(longTimeout = true)
        loadProperties()
        // Set up the state listeners so further changes to the selected state will trigger a
        // call to updateAnimationStartAndEndStates.
        stateComboBox.callbackEnabled = true
        callback.invoke()
      }
    }

    /**
     * Due to a limitation in the Compose Animation framework, we might not know all the available
     * states for a given animation, only the initial/current one. However, we can infer all the
     * states based on the initial one depending on its type, e.g. for a boolean we know the
     * available states are only `true` or `false`.
     */
    private fun handleKnownStateTypes(originalStates: Set<Any>) =
      when (originalStates.iterator().next()) {
        is Boolean -> setOf(true, false)
        else -> originalStates
      }

    private fun ComposeAnimation.findCallback(): () -> Unit {
      return when (type) {
        ComposeAnimationType.TRANSITION_ANIMATION,
        ComposeAnimationType.ANIMATE_X_AS_STATE,
        ComposeAnimationType.ANIMATED_CONTENT -> { ->
            updateAnimationStartAndEndStates()
            loadTransitionFromCacheOrLib()
            loadProperties()
          }
        ComposeAnimationType.ANIMATED_VISIBILITY -> { ->
            updateAnimatedVisibility()
            loadTransitionFromCacheOrLib()
            loadProperties()
          }
        ComposeAnimationType.ANIMATED_VALUE,
        ComposeAnimationType.ANIMATABLE,
        ComposeAnimationType.ANIMATE_CONTENT_SIZE,
        ComposeAnimationType.DECAY_ANIMATION,
        ComposeAnimationType.INFINITE_TRANSITION,
        ComposeAnimationType.TARGET_BASED_ANIMATION,
        ComposeAnimationType.UNSUPPORTED -> { -> }
      }
    }

    /**
     * Updates the actual animation in Compose to set its start and end states to the ones selected
     * in the respective combo boxes.
     */
    fun updateAnimationStartAndEndStates(longTimeout: Boolean = false) {
      animationClock?.apply {
        val startState = stateComboBox.getState(0)
        val toState = stateComboBox.getState(1)

        if (
          !executeOnRenderThread(longTimeout) {
            startState ?: return@executeOnRenderThread
            toState ?: return@executeOnRenderThread
            updateFromAndToStates(animation, startState, toState)
          }
        )
          return
        resetTimelineAndUpdateWindowSize(longTimeout)
      }
    }

    /**
     * Updates the actual animation in Compose to set its state based on the selected value of
     * [stateComboBox].
     */
    fun updateAnimatedVisibility(longTimeout: Boolean = false) {
      animationClock?.apply {
        if (
          !executeOnRenderThread(longTimeout) {
            val state = stateComboBox.getState(0) ?: return@executeOnRenderThread
            updateAnimatedVisibilityState(animation, state)
          }
        )
          return
        resetTimelineAndUpdateWindowSize(longTimeout)
      }
    }

    /**
     * Load transition for current start and end state. If transition was loaded before, the cached
     * result is used.
     */
    fun loadTransitionFromCacheOrLib(longTimeout: Boolean = false) {
      val stateHash = stateComboBox.stateHashCode()

      cachedTransitions[stateHash]?.let {
        currentTransition = it
        return@loadTransitionFromCacheOrLib
      }

      val clock = animationClock ?: return

      executeOnRenderThread(longTimeout) {
        val transition = loadTransitionsFromLib(clock)
        cachedTransitions[stateHash] = transition
        currentTransition = transition
      }
    }

    private fun loadTransitionsFromLib(clock: AnimationClock): Transition {
      val builders: MutableMap<Int, AnimatedProperty.Builder> = mutableMapOf()
      val clockTimeMsStep = max(1, maxDurationPerIteration / DEFAULT_CURVE_POINTS_NUMBER)

      fun getTransitions() {
        val composeTransitions =
          clock.getTransitionsFunction?.invoke(clock.clock, animation, clockTimeMsStep)
            as List<TransitionInfo>
        for ((index, composeTransition) in composeTransitions.withIndex()) {
          val builder =
            AnimatedProperty.Builder()
              .setStartTimeMs(composeTransition.startTimeMillis.toInt())
              .setEndTimeMs(composeTransition.endTimeMillis.toInt())
          composeTransition.values
            .mapValues { ComposeUnit.parseNumberUnit(it.value) }
            .forEach { (ms, unit) -> unit?.let { builder.add(ms.toInt(), unit) } }
          builders[index] = builder
        }
      }

      fun getAnimatedProperties() {
        for (clockTimeMs in 0..maxDurationPerIteration step clockTimeMsStep) {
          clock.setClockTime(clockTimeMs)
          val properties = clock.getAnimatedProperties(animation)
          for ((index, property) in properties.withIndex()) {
            ComposeUnit.parse(property)?.let { unit ->
              builders.getOrPut(index) { AnimatedProperty.Builder() }.add(clockTimeMs.toInt(), unit)
            }
          }
        }
      }

      try {
        if (clock.getTransitionsFunction != null) getTransitions() else getAnimatedProperties()
      } catch (e: Exception) {
        LOG.warn("Failed to load the Compose Animation properties", e)
      }

      builders
        .mapValues { it.value.build() }
        .let {
          return Transition(it)
        }
    }

    override fun loadProperties() {
      animationClock?.apply {
        try {
          selectedProperties =
            getAnimatedProperties(animation).map {
              ComposeUnit.TimelineUnit(it.label, ComposeUnit.parse(it))
            }
        } catch (e: Exception) {
          LOG.warn("Failed to get the Compose Animation properties", e)
        }
      }
    }

    override fun createTimelineElement(
      parent: JComponent,
      minY: Int,
      positionProxy: PositionProxy
    ): TimelineElement {
      return if (elementState.expanded) {
        val curve = TransitionCurve.create(elementState, currentTransition, minY, positionProxy)
        selectedPropertiesCallback = { curve.timelineUnits = it }
        curve.timelineUnits = selectedProperties
        curve
      } else TimelineLine(elementState, currentTransition, minY, positionProxy)
    }

    /**
     * Adds [timeline] to this tab's layout. The timeline is shared across all tabs, and a Swing
     * component can't be added as a child of multiple components simultaneously. Therefore, this
     * method needs to be called everytime we change tabs.
     */
    fun addTimeline() {
      tabTimelineParent.add(timeline, BorderLayout.CENTER)
      timeline.revalidate()
      tabScrollPane.revalidate()
    }
  }

  /**
   * Timeline panel ranging from 0 to the max duration (in ms) of the animations being inspected,
   * listing all the animations and their corresponding range as well. The timeline should respond
   * to mouse commands, allowing users to jump to specific points, scrub it, etc.
   */
  private inner class Timeline :
    TimelinePanel(Tooltip(animationPreviewPanel, component), previewState, tracker) {
    var cachedVal = -1

    init {
      addChangeListener {
        if (value == cachedVal) return@addChangeListener // Ignore repeated values
        cachedVal = value
        setClockTime(value)
      }
      addComponentListener(
        object : ComponentAdapter() {
          override fun componentResized(e: ComponentEvent?) = updateTimelineElements()
        }
      )
      dragEndListeners.add { updateTimelineMaximum() }
    }
  }

  /** Executor responsible for updating animation states off EDT. */
  private val updateAnimationStatesExecutor =
    if (ApplicationManager.getApplication().isUnitTestMode) MoreExecutors.directExecutor()
    else AppExecutorUtil.createBoundedApplicationPoolExecutor("Animation States Updater", 1)

  private fun executeOnRenderThread(useLongTimeout: Boolean, callback: () -> Unit): Boolean {
    val (time, timeUnit) =
      if (useLongTimeout) {
        // Make sure we don't block the UI thread when setting a large timeout
        // See b/278929658 for more details about extra isUnitTestMode check.
        if (!ApplicationManager.getApplication().isUnitTestMode)
          ApplicationManager.getApplication().assertIsNonDispatchThread()
        5L to TimeUnit.SECONDS
      } else {
        30L to TimeUnit.MILLISECONDS
      }
    return sceneManagerProvider()?.executeCallbacksAndRequestRender(time, timeUnit) { callback() }
      ?: false
  }
}<|MERGE_RESOLUTION|>--- conflicted
+++ resolved
@@ -20,10 +20,6 @@
 import androidx.compose.animation.tooling.TransitionInfo
 import com.android.tools.adtui.TabularLayout
 import com.android.tools.adtui.stdui.TooltipLayeredPane
-<<<<<<< HEAD
-import com.android.tools.idea.common.surface.DesignSurface
-=======
->>>>>>> 574fcae1
 import com.android.tools.idea.compose.preview.animation.AnimationPreview.Timeline
 import com.android.tools.idea.compose.preview.animation.actions.FreezeAction
 import com.android.tools.idea.compose.preview.animation.managers.AnimationManager
@@ -34,12 +30,8 @@
 import com.android.tools.idea.compose.preview.animation.timeline.TimelineElement
 import com.android.tools.idea.compose.preview.animation.timeline.TimelineLine
 import com.android.tools.idea.compose.preview.animation.timeline.TransitionCurve
-<<<<<<< HEAD
-import com.android.tools.idea.compose.preview.ComposePreviewBundle.message
-=======
 import com.android.tools.idea.compose.preview.message
 import com.android.tools.idea.compose.preview.util.createToolbarWithNavigation
->>>>>>> 574fcae1
 import com.android.tools.idea.flags.StudioFlags.COMPOSE_ANIMATION_PREVIEW_ANIMATED_CONTENT
 import com.android.tools.idea.flags.StudioFlags.COMPOSE_ANIMATION_PREVIEW_ANIMATE_X_AS_STATE
 import com.android.tools.idea.flags.StudioFlags.COMPOSE_ANIMATION_PREVIEW_INFINITE_TRANSITION
@@ -93,11 +85,7 @@
  *   opened.
  */
 class AnimationPreview(
-<<<<<<< HEAD
-  val surface: DesignSurface<LayoutlibSceneManager>,
-=======
   project: Project,
->>>>>>> 574fcae1
   val tracker: AnimationTracker,
   private val sceneManagerProvider: () -> LayoutlibSceneManager?,
   private val rootComponent: JComponent,
@@ -586,12 +574,6 @@
     private val tabTimelineParent = JPanel(BorderLayout())
 
     val tabComponent =
-<<<<<<< HEAD
-      JPanel(TabularLayout("Fit,*,Fit", "30px,*")).apply {
-        val toolbar = DefaultToolbarImpl(rootComponent, "State", stateComboBox.extraActions)
-        add(toolbar.component, TabularLayout.Constraint(0, 2))
-        add(tabScrollPane, TabularLayout.Constraint(1, 0, 3))
-=======
       JPanel(TabularLayout("*,Fit", "32px,*")).apply {
         //    |  playbackControls                            |  toolbar  |
         //    ------------------------------------------------------------
@@ -602,7 +584,6 @@
           createToolbarWithNavigation(rootComponent, "State", stateComboBox.extraActions)
         add(toolbar.component, TabularLayout.Constraint(0, 1))
         add(tabScrollPane, TabularLayout.Constraint(1, 0, 2))
->>>>>>> 574fcae1
         tabScrollPane.setViewportView(tabTimelineParent)
         add(
           playbackControls.createToolbar(listOf(FreezeAction(previewState, elementState, tracker))),
