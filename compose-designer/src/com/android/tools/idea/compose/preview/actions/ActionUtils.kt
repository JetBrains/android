--- conflicted
+++ resolved
@@ -16,18 +16,10 @@
 package com.android.tools.idea.compose.preview.actions
 
 import com.android.tools.idea.compose.preview.COMPOSE_PREVIEW_MANAGER
-<<<<<<< HEAD
-import com.android.tools.idea.compose.preview.PreviewMode
-import com.android.tools.idea.compose.preview.PreviewModeManager
-import com.android.tools.idea.compose.preview.findComposePreviewManagersForContext
-import com.android.tools.idea.compose.preview.isAnyPreviewRefreshing
-import com.android.tools.idea.uibuilder.scene.hasRenderErrors
-=======
 import com.android.tools.idea.compose.preview.isPreviewRefreshing
 import com.android.tools.idea.preview.actions.disabledIf
 import com.android.tools.idea.preview.actions.hasSceneViewErrors
 import com.android.tools.idea.preview.modes.PreviewMode
->>>>>>> 574fcae1
 import com.intellij.openapi.actionSystem.ActionGroup
 import com.intellij.openapi.actionSystem.ActionUpdateThread
 import com.intellij.openapi.actionSystem.AnAction
@@ -41,39 +33,7 @@
   override fun update(e: AnActionEvent) {
     super.update(e)
 
-    e.getData(COMPOSE_PREVIEW_MANAGER)?.let { e.presentation.isVisible = it.isInNormalMode }
-  }
-}
-
-// TODO(b/292057010) Enable group filtering for Gallery mode.
-private class ComposePreviewDefaultWrapper(actions: List<AnAction>) : DefaultActionGroup(actions) {
-  override fun update(e: AnActionEvent) {
-    super.update(e)
-
     e.getData(COMPOSE_PREVIEW_MANAGER)?.let {
-<<<<<<< HEAD
-      e.presentation.isVisible = it.mode is PreviewMode.Default
-    }
-  }
-}
-
-/**
- * Helper method that navigates back to the previous [PreviewMode] for all [PreviewModeManager]s in
- * the given [AnActionEvent]'s [DataContext].
- *
- * @param e the [AnActionEvent] holding the context of the action
- */
-internal fun navigateBack(e: AnActionEvent) {
-  findComposePreviewManagersForContext(e.dataContext).forEach { it.back() }
-}
-
-/**
- * Makes the given list of actions only visible when the Compose preview is not in interactive or
- * animation modes. Returns an [ActionGroup] that handles the visibility.
- */
-internal fun List<AnAction>.visibleOnlyInComposeStaticPreview(): ActionGroup =
-  ComposePreviewNonInteractiveActionWrapper(this)
-=======
       e.presentation.isVisible = it.mode.value is PreviewMode.Default
     }
   }
@@ -90,7 +50,6 @@
     }
   }
 }
->>>>>>> 574fcae1
 
 /**
  * Makes the given action only visible when the Compose preview is not in interactive or animation
@@ -100,20 +59,8 @@
   ComposePreviewDefaultWrapper(listOf(this))
 
 /**
-<<<<<<< HEAD
- * Makes the given action only visible when the Compose preview is not in interactive or animation
- * modes. Returns an [ActionGroup] that handles the visibility.
- */
-internal fun AnAction.visibleOnlyInComposeDefaultPreview(): ActionGroup =
-  ComposePreviewDefaultWrapper(listOf(this))
-
-/**
- * The given disables the actions if any surface is refreshing or if the [sceneView] contains
- * errors.
-=======
  * Makes the given action only visible when the Compose preview is in UI Check mode. Returns an
  * [ActionGroup] that handles the visibility.
->>>>>>> 574fcae1
  */
 internal fun AnAction.visibleOnlyInUiCheck(): ActionGroup =
   ComposePreviewUiCheckWrapper(listOf(this))
