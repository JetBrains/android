--- conflicted
+++ resolved
@@ -15,12 +15,8 @@
  */
 package com.android.tools.idea.compose.preview.animation
 
-<<<<<<< HEAD
-import com.android.tools.idea.compose.preview.ComposePreviewBundle.message
-=======
 import com.android.tools.idea.compose.preview.message
 import com.android.tools.idea.compose.preview.util.createToolbarWithNavigation
->>>>>>> 574fcae1
 import com.android.tools.idea.flags.StudioFlags.COMPOSE_ANIMATION_PREVIEW_COORDINATION_DRAG
 import com.intellij.openapi.actionSystem.ActionUpdateThread
 import com.intellij.openapi.actionSystem.AnActionEvent
@@ -54,11 +50,7 @@
     }
 
   private val westToolbar =
-<<<<<<< HEAD
-    DefaultToolbarImpl(
-=======
     createToolbarWithNavigation(
->>>>>>> 574fcae1
       rootComponent,
       "ResetCoordinationTimeline",
       listOf(ClockTimeLabel(), Separator()) +
@@ -96,13 +88,8 @@
   }
 
   private inner class ResetTimelineAction :
-<<<<<<< HEAD
     DumbAwareAction(
       message("animation.inspector.action.reset.timeline"), null,
-=======
-    AnActionButton(
-      message("animation.inspector.action.reset.timeline"),
->>>>>>> 574fcae1
       StudioIcons.LayoutEditor.Toolbar.LEFT_ALIGNED
     ) {
     override fun actionPerformed(e: AnActionEvent) {
