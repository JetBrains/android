/*
 * Copyright (C) 2023 The Android Open Source Project
 *
 * Licensed under the Apache License, Version 2.0 (the "License");
 * you may not use this file except in compliance with the License.
 * You may obtain a copy of the License at
 *
 *      http://www.apache.org/licenses/LICENSE-2.0
 *
 * Unless required by applicable law or agreed to in writing, software
 * distributed under the License is distributed on an "AS IS" BASIS,
 * WITHOUT WARRANTIES OR CONDITIONS OF ANY KIND, either express or implied.
 * See the License for the specific language governing permissions and
 * limitations under the License.
 */
package com.android.tools.idea.compose.preview.actions

import com.android.tools.adtui.common.SwingCoordinate
import com.android.tools.idea.actions.DESIGN_SURFACE
import com.android.tools.idea.compose.preview.message
import com.android.tools.idea.concurrency.AndroidCoroutineScope
import com.android.tools.idea.uibuilder.scene.LayoutlibSceneManager
import com.android.tools.idea.uibuilder.surface.NavigationHandler
import com.intellij.openapi.actionSystem.ActionUpdateThread
import com.intellij.openapi.actionSystem.AnAction
import com.intellij.openapi.actionSystem.AnActionEvent
import kotlinx.coroutines.launch
<<<<<<< HEAD
import java.awt.MouseInfo
import javax.swing.SwingUtilities
=======
>>>>>>> 0d09370c

/**
 * [AnAction] that navigates to the deepest Composable that is part of the project, and that is
 * visible at the position where the mouse is located, at the moment the action is created.
 */
class JumpToDefinitionAction(
<<<<<<< HEAD
  surface: DesignSurface<LayoutlibSceneManager>,
  private val navigationHandler: NavigationHandler,
  private val sceneView: SceneView,
  title: String = message("action.jump.to.definition")
=======
  @SwingCoordinate private val x: Int,
  @SwingCoordinate private val y: Int,
  private val navigationHandler: NavigationHandler,
  title: String = message("action.jump.to.definition"),
>>>>>>> 0d09370c
) : AnAction(title) {

  override fun update(e: AnActionEvent) {
    val surface = e.getData(DESIGN_SURFACE)
    val sceneView = surface?.getSceneViewAt(x, y)
    e.presentation.isEnabledAndVisible =
      (sceneView?.sceneManager as? LayoutlibSceneManager)?.renderResult != null
  }

  override fun getActionUpdateThread(): ActionUpdateThread {
    return ActionUpdateThread.BGT
  }

  override fun actionPerformed(e: AnActionEvent) {
<<<<<<< HEAD
    scope.launch { navigationHandler.handleNavigateWithCoordinates(sceneView, x, y, true) }
=======
    val surface = e.getRequiredData(DESIGN_SURFACE)
    val sceneView = surface.getSceneViewAt(x, y) ?: return
    AndroidCoroutineScope(sceneView).launch {
      navigationHandler.handleNavigateWithCoordinates(sceneView, x, y, true)
    }
>>>>>>> 0d09370c
  }
}<|MERGE_RESOLUTION|>--- conflicted
+++ resolved
@@ -25,28 +25,16 @@
 import com.intellij.openapi.actionSystem.AnAction
 import com.intellij.openapi.actionSystem.AnActionEvent
 import kotlinx.coroutines.launch
-<<<<<<< HEAD
-import java.awt.MouseInfo
-import javax.swing.SwingUtilities
-=======
->>>>>>> 0d09370c
 
 /**
  * [AnAction] that navigates to the deepest Composable that is part of the project, and that is
  * visible at the position where the mouse is located, at the moment the action is created.
  */
 class JumpToDefinitionAction(
-<<<<<<< HEAD
-  surface: DesignSurface<LayoutlibSceneManager>,
-  private val navigationHandler: NavigationHandler,
-  private val sceneView: SceneView,
-  title: String = message("action.jump.to.definition")
-=======
   @SwingCoordinate private val x: Int,
   @SwingCoordinate private val y: Int,
   private val navigationHandler: NavigationHandler,
   title: String = message("action.jump.to.definition"),
->>>>>>> 0d09370c
 ) : AnAction(title) {
 
   override fun update(e: AnActionEvent) {
@@ -61,14 +49,10 @@
   }
 
   override fun actionPerformed(e: AnActionEvent) {
-<<<<<<< HEAD
-    scope.launch { navigationHandler.handleNavigateWithCoordinates(sceneView, x, y, true) }
-=======
     val surface = e.getRequiredData(DESIGN_SURFACE)
     val sceneView = surface.getSceneViewAt(x, y) ?: return
     AndroidCoroutineScope(sceneView).launch {
       navigationHandler.handleNavigateWithCoordinates(sceneView, x, y, true)
     }
->>>>>>> 0d09370c
   }
 }