/*
 * Copyright (C) 2019 The Android Open Source Project
 *
 * Licensed under the Apache License, Version 2.0 (the "License");
 * you may not use this file except in compliance with the License.
 * You may obtain a copy of the License at
 *
 *      http://www.apache.org/licenses/LICENSE-2.0
 *
 * Unless required by applicable law or agreed to in writing, software
 * distributed under the License is distributed on an "AS IS" BASIS,
 * WITHOUT WARRANTIES OR CONDITIONS OF ANY KIND, either express or implied.
 * See the License for the specific language governing permissions and
 * limitations under the License.
 */
package com.android.tools.idea.compose.preview.runconfiguration

import com.android.tools.compose.COMPOSE_PREVIEW_ACTIVITY_FQN
import com.android.tools.compose.COMPOSE_PREVIEW_PARAMETER_ANNOTATION_FQN
<<<<<<< HEAD
import com.android.tools.idea.compose.preview.essentials.ComposePreviewEssentialsModeManager
=======
>>>>>>> 0d09370c
import com.android.tools.idea.compose.preview.util.isValidComposePreview
import com.android.tools.idea.kotlin.fqNameMatches
import com.android.tools.idea.kotlin.getClassName
import com.android.tools.idea.preview.essentials.PreviewEssentialsModeManager
import com.android.tools.idea.projectsystem.getHolderModule
import com.intellij.execution.actions.ConfigurationContext
import com.intellij.execution.actions.LazyRunConfigurationProducer
import com.intellij.execution.configurations.runConfigurationType
import com.intellij.openapi.actionSystem.PlatformCoreDataKeys
import com.intellij.openapi.editor.EditorGutter
import com.intellij.openapi.util.Ref
import com.intellij.psi.PsiElement
<<<<<<< HEAD
import org.jetbrains.kotlin.idea.base.plugin.suppressAndroidPlugin
import org.jetbrains.kotlin.analysis.api.permissions.KaAllowAnalysisOnEdt
import org.jetbrains.kotlin.analysis.api.analyze
import org.jetbrains.kotlin.analysis.api.annotations.KtAnnotationApplicationWithArgumentsInfo
import org.jetbrains.kotlin.analysis.api.annotations.KtKClassAnnotationValue
import org.jetbrains.kotlin.analysis.api.annotations.annotationsByClassId
import org.jetbrains.kotlin.analysis.api.permissions.allowAnalysisOnEdt
import org.jetbrains.kotlin.analysis.api.types.KtNonErrorClassType
import org.jetbrains.kotlin.idea.base.plugin.KotlinPluginModeProvider
import org.jetbrains.kotlin.name.ClassId
import org.jetbrains.kotlin.name.FqName
import org.jetbrains.kotlin.name.Name
=======
import org.jetbrains.kotlin.analysis.api.KtAllowAnalysisOnEdt
import org.jetbrains.kotlin.analysis.api.analyze
import org.jetbrains.kotlin.analysis.api.annotations.KtKClassAnnotationValue
import org.jetbrains.kotlin.analysis.api.annotations.annotationsByClassId
import org.jetbrains.kotlin.analysis.api.lifetime.allowAnalysisOnEdt
import org.jetbrains.kotlin.idea.base.plugin.KotlinPluginModeProvider
import org.jetbrains.kotlin.idea.caches.resolve.analyze as analyzeK1
import org.jetbrains.kotlin.name.ClassId
import org.jetbrains.kotlin.name.FqName
>>>>>>> 0d09370c
import org.jetbrains.kotlin.psi.KtAnnotationEntry
import org.jetbrains.kotlin.psi.KtNamedFunction
import org.jetbrains.kotlin.psi.KtParameter
import org.jetbrains.kotlin.psi.psiUtil.getNonStrictParentOfType
import org.jetbrains.kotlin.resolve.BindingContext
import org.jetbrains.kotlin.resolve.constants.KClassValue
import org.jetbrains.kotlin.resolve.lazy.BodyResolveMode
import org.jetbrains.kotlin.idea.caches.resolve.analyze as analyzeK1

/**
 * Producer of [ComposePreviewRunConfiguration] for `@Composable` functions annotated with
 * [PREVIEW_ANNOTATION_FQN]. The configuration created is initially named after the `@Composable`
 * function, and its fully qualified name is properly set in the configuration.
 *
 * The [ConfigurationContext] where the [ComposePreviewRunConfiguration] is created from can be any
 * descendant of the `@Composable` function in the PSI tree, such as its annotations, function name
 * or even the keyword "fun".
 */
open class ComposePreviewRunConfigurationProducer :
  LazyRunConfigurationProducer<ComposePreviewRunConfiguration>() {
  final override fun getConfigurationFactory() =
    runConfigurationType<ComposePreviewRunConfigurationType>().configurationFactories[0]

  public final override fun setupConfigurationFromContext(
    configuration: ComposePreviewRunConfiguration,
    context: ConfigurationContext,
    sourceElement: Ref<PsiElement>,
  ): Boolean {
<<<<<<< HEAD
    if (suppressAndroidPlugin()) return false

    if (ComposePreviewEssentialsModeManager.isEssentialsModeEnabled) return false
=======
    if (PreviewEssentialsModeManager.isEssentialsModeEnabled) return false
>>>>>>> 0d09370c
    val module = context.module ?: context.location?.module ?: return false
    configuration.setLaunchActivity(COMPOSE_PREVIEW_ACTIVITY_FQN, true)
    context.containingComposePreviewFunction()?.let { ktNamedFunction ->
      configuration.name = ktNamedFunction.name!!
      configuration.composableMethodFqn = ktNamedFunction.composePreviewFunctionFqn()
      // We don't want to be able to create a run configuration from individual source set modules
      // so we use their container module instead
      configuration.setModule(module.getHolderModule())
      updateConfigurationTriggerToGutterIfNeeded(configuration, context)

      ktNamedFunction.valueParameters.forEach { parameter ->
        if (KotlinPluginModeProvider.isK2Mode()) {
          parameter.providerClassNameK2()?.let { providerClass ->
            configuration.providerClassFqn = providerClass
            return@forEach
          }
        } else {
          parameter.annotationEntries
            .firstOrNull { annotation ->
              annotation.fqNameMatches(COMPOSE_PREVIEW_PARAMETER_ANNOTATION_FQN)
            }
            ?.let { previewParameter ->
              previewParameter.providerClassName()?.let { providerClass ->
                configuration.providerClassFqn = providerClass
                return@forEach
              }
            }
        }
      }
      return true
    }
    return false
  }

  final override fun isConfigurationFromContext(
    configuration: ComposePreviewRunConfiguration,
    context: ConfigurationContext,
  ): Boolean {
<<<<<<< HEAD
    if (ComposePreviewEssentialsModeManager.isEssentialsModeEnabled) return false
=======
    if (PreviewEssentialsModeManager.isEssentialsModeEnabled) return false
>>>>>>> 0d09370c
    context.containingComposePreviewFunction()?.let {
      val createdFromContext = configuration.composableMethodFqn == it.composePreviewFunctionFqn()
      if (createdFromContext) {
        // Handle configurations that already exist (e.g. that could have been created from the
        // Preview toolbar).
        updateConfigurationTriggerToGutterIfNeeded(configuration, context)
      }
      return createdFromContext
    }
    return false
  }
}

/**
 * When producing the configuration from the gutter icon, update its
 * [ComposePreviewRunConfiguration.TriggerSource] so we can keep track.
 */
private fun updateConfigurationTriggerToGutterIfNeeded(
  configuration: ComposePreviewRunConfiguration,
  context: ConfigurationContext,
) {
  if (PlatformCoreDataKeys.CONTEXT_COMPONENT.getData(context.dataContext) is EditorGutter) {
    configuration.triggerSource = ComposePreviewRunConfiguration.TriggerSource.GUTTER
  }
}

/** Get the provider fully qualified class name of a `@PreviewParameter` annotated parameter. */
private fun KtAnnotationEntry.providerClassName(): String? {
  val annotationDescriptor =
    analyzeK1(BodyResolveMode.PARTIAL).get(BindingContext.ANNOTATION, this) ?: return null
  val argument =
    annotationDescriptor.allValueArguments.entries
      .firstOrNull { it.key.asString() == "provider" }
      ?.value ?: return null
  return (argument.value as? KClassValue.Value.NormalClass)?.classId?.asSingleFqName()?.asString()
}

/** Get the provider fully qualified class name of a `@PreviewParameter` annotated parameter. */
<<<<<<< HEAD
@OptIn(KaAllowAnalysisOnEdt::class)
=======
@OptIn(KtAllowAnalysisOnEdt::class)
>>>>>>> 0d09370c
private fun KtParameter.providerClassNameK2(): String? {
  allowAnalysisOnEdt {
    return analyze(this) {
      val annotatedSymbol = this@providerClassNameK2.getSymbol()
<<<<<<< HEAD
      val annotationClassId = ClassId.topLevel(FqName(COMPOSE_PREVIEW_PARAMETER_ANNOTATION_FQN))
      val annotation = annotatedSymbol.annotationsByClassId(annotationClassId).singleOrNull()
      annotation?.let(::findProviderClassId)?.asFqNameString()
    }
  }
}

private val PROVIDER_ARGUMENT_NAME = Name.identifier("provider")

private fun findProviderClassId(annotation: KtAnnotationApplicationWithArgumentsInfo): ClassId? {
  for (argument in annotation.arguments) {
    if (argument.name != PROVIDER_ARGUMENT_NAME) continue
    val value = argument.expression as? KtKClassAnnotationValue ?: continue
    val classType = value.type as? KtNonErrorClassType ?: continue
    return classType.classId.takeUnless { it.isLocal }
  }

  return null
}

=======
      val annotations =
        annotatedSymbol.annotationsByClassId(
          ClassId.topLevel(FqName(COMPOSE_PREVIEW_PARAMETER_ANNOTATION_FQN))
        )
      val argument =
        annotations
          .singleOrNull()
          ?.arguments
          ?.find { annotationValue -> annotationValue.name.identifierOrNullIfSpecial == "provider" }
          ?.expression
      (argument as? KtKClassAnnotationValue.KtNonLocalKClassAnnotationValue)
        ?.classId
        ?.asFqNameString()
    }
  }
}

>>>>>>> 0d09370c
private fun KtNamedFunction.composePreviewFunctionFqn() = "${getClassName()}.${name}"

private fun ConfigurationContext.containingComposePreviewFunction() =
  psiLocation?.let { location ->
    location.getNonStrictParentOfType<KtNamedFunction>()?.takeIf { it.isValidComposePreview() }
  }<|MERGE_RESOLUTION|>--- conflicted
+++ resolved
@@ -17,10 +17,6 @@
 
 import com.android.tools.compose.COMPOSE_PREVIEW_ACTIVITY_FQN
 import com.android.tools.compose.COMPOSE_PREVIEW_PARAMETER_ANNOTATION_FQN
-<<<<<<< HEAD
-import com.android.tools.idea.compose.preview.essentials.ComposePreviewEssentialsModeManager
-=======
->>>>>>> 0d09370c
 import com.android.tools.idea.compose.preview.util.isValidComposePreview
 import com.android.tools.idea.kotlin.fqNameMatches
 import com.android.tools.idea.kotlin.getClassName
@@ -33,7 +29,6 @@
 import com.intellij.openapi.editor.EditorGutter
 import com.intellij.openapi.util.Ref
 import com.intellij.psi.PsiElement
-<<<<<<< HEAD
 import org.jetbrains.kotlin.idea.base.plugin.suppressAndroidPlugin
 import org.jetbrains.kotlin.analysis.api.permissions.KaAllowAnalysisOnEdt
 import org.jetbrains.kotlin.analysis.api.analyze
@@ -43,20 +38,10 @@
 import org.jetbrains.kotlin.analysis.api.permissions.allowAnalysisOnEdt
 import org.jetbrains.kotlin.analysis.api.types.KtNonErrorClassType
 import org.jetbrains.kotlin.idea.base.plugin.KotlinPluginModeProvider
+import org.jetbrains.kotlin.idea.caches.resolve.analyze as analyzeK1
 import org.jetbrains.kotlin.name.ClassId
 import org.jetbrains.kotlin.name.FqName
 import org.jetbrains.kotlin.name.Name
-=======
-import org.jetbrains.kotlin.analysis.api.KtAllowAnalysisOnEdt
-import org.jetbrains.kotlin.analysis.api.analyze
-import org.jetbrains.kotlin.analysis.api.annotations.KtKClassAnnotationValue
-import org.jetbrains.kotlin.analysis.api.annotations.annotationsByClassId
-import org.jetbrains.kotlin.analysis.api.lifetime.allowAnalysisOnEdt
-import org.jetbrains.kotlin.idea.base.plugin.KotlinPluginModeProvider
-import org.jetbrains.kotlin.idea.caches.resolve.analyze as analyzeK1
-import org.jetbrains.kotlin.name.ClassId
-import org.jetbrains.kotlin.name.FqName
->>>>>>> 0d09370c
 import org.jetbrains.kotlin.psi.KtAnnotationEntry
 import org.jetbrains.kotlin.psi.KtNamedFunction
 import org.jetbrains.kotlin.psi.KtParameter
@@ -85,13 +70,9 @@
     context: ConfigurationContext,
     sourceElement: Ref<PsiElement>,
   ): Boolean {
-<<<<<<< HEAD
     if (suppressAndroidPlugin()) return false
 
-    if (ComposePreviewEssentialsModeManager.isEssentialsModeEnabled) return false
-=======
     if (PreviewEssentialsModeManager.isEssentialsModeEnabled) return false
->>>>>>> 0d09370c
     val module = context.module ?: context.location?.module ?: return false
     configuration.setLaunchActivity(COMPOSE_PREVIEW_ACTIVITY_FQN, true)
     context.containingComposePreviewFunction()?.let { ktNamedFunction ->
@@ -130,11 +111,7 @@
     configuration: ComposePreviewRunConfiguration,
     context: ConfigurationContext,
   ): Boolean {
-<<<<<<< HEAD
-    if (ComposePreviewEssentialsModeManager.isEssentialsModeEnabled) return false
-=======
     if (PreviewEssentialsModeManager.isEssentialsModeEnabled) return false
->>>>>>> 0d09370c
     context.containingComposePreviewFunction()?.let {
       val createdFromContext = configuration.composableMethodFqn == it.composePreviewFunctionFqn()
       if (createdFromContext) {
@@ -173,16 +150,11 @@
 }
 
 /** Get the provider fully qualified class name of a `@PreviewParameter` annotated parameter. */
-<<<<<<< HEAD
 @OptIn(KaAllowAnalysisOnEdt::class)
-=======
-@OptIn(KtAllowAnalysisOnEdt::class)
->>>>>>> 0d09370c
 private fun KtParameter.providerClassNameK2(): String? {
   allowAnalysisOnEdt {
     return analyze(this) {
       val annotatedSymbol = this@providerClassNameK2.getSymbol()
-<<<<<<< HEAD
       val annotationClassId = ClassId.topLevel(FqName(COMPOSE_PREVIEW_PARAMETER_ANNOTATION_FQN))
       val annotation = annotatedSymbol.annotationsByClassId(annotationClassId).singleOrNull()
       annotation?.let(::findProviderClassId)?.asFqNameString()
@@ -203,25 +175,6 @@
   return null
 }
 
-=======
-      val annotations =
-        annotatedSymbol.annotationsByClassId(
-          ClassId.topLevel(FqName(COMPOSE_PREVIEW_PARAMETER_ANNOTATION_FQN))
-        )
-      val argument =
-        annotations
-          .singleOrNull()
-          ?.arguments
-          ?.find { annotationValue -> annotationValue.name.identifierOrNullIfSpecial == "provider" }
-          ?.expression
-      (argument as? KtKClassAnnotationValue.KtNonLocalKClassAnnotationValue)
-        ?.classId
-        ?.asFqNameString()
-    }
-  }
-}
-
->>>>>>> 0d09370c
 private fun KtNamedFunction.composePreviewFunctionFqn() = "${getClassName()}.${name}"
 
 private fun ConfigurationContext.containingComposePreviewFunction() =
