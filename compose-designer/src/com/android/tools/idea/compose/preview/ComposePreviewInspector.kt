--- conflicted
+++ resolved
@@ -42,17 +42,10 @@
    * the Swing coordinate.
    */
   fun inspect(@SwingCoordinate x: Int, @SwingCoordinate y: Int) {
-<<<<<<< HEAD
-    val dataContext = DataManager.getInstance().customizeDataContext(
-      DataContext.EMPTY_CONTEXT, surface)
-    val inspectionEnabled = COMPOSE_PREVIEW_MANAGER.getData(dataContext)
-        ?.isInspectionTooltipEnabled ?: false
-=======
     val dataContext =
       DataManager.getInstance().customizeDataContext(DataContext.EMPTY_CONTEXT, surface)
     val inspectionEnabled =
       COMPOSE_PREVIEW_MANAGER.getData(dataContext)?.isInspectionTooltipEnabled ?: false
->>>>>>> 176f09ad
     if (!inspectionEnabled) {
       currentViewInfo = null
       currentTooltipPopup?.cancel()
