/*
 * Copyright (C) 2020 The Android Open Source Project
 *
 * Licensed under the Apache License, Version 2.0 (the "License");
 * you may not use this file except in compliance with the License.
 * You may obtain a copy of the License at
 *
 *      http://www.apache.org/licenses/LICENSE-2.0
 *
 * Unless required by applicable law or agreed to in writing, software
 * distributed under the License is distributed on an "AS IS" BASIS,
 * WITHOUT WARRANTIES OR CONDITIONS OF ANY KIND, either express or implied.
 * See the License for the specific language governing permissions and
 * limitations under the License.
 */
package com.android.tools.idea.compose.preview.analytics

import com.android.tools.idea.common.analytics.DesignerUsageTrackerManager
import com.android.tools.idea.common.analytics.setApplicationId
import com.android.tools.idea.preview.essentials.PreviewEssentialsModeManager
import com.android.tools.preview.PreviewNode
import com.google.common.cache.Cache
import com.google.common.cache.CacheBuilder
import com.google.common.hash.Hashing
import com.google.wireless.android.sdk.stats.AndroidStudioEvent
import com.google.wireless.android.sdk.stats.ComposeMultiPreviewEvent
import com.intellij.openapi.diagnostic.Logger
import org.jetbrains.android.facet.AndroidFacet
import java.util.Objects
import java.util.concurrent.Executor
import java.util.function.Consumer

/** Usage tracker implementation for Compose MultiPreview. */
interface MultiPreviewUsageTracker {
  /**
   * Cache to store a hash value of the last MultiPreview graph logged for a given file. This data
   * is intended to be used to avoid logging a repeated Event when the graph hasn't changed.
   */
  val graphCache: Cache<String, Int>?

  fun logEvent(event: MultiPreviewEvent): AndroidStudioEvent.Builder

  companion object {
    private val NOP_TRACKER = MultiPreviewNopTracker()
    private val MANAGER =
      DesignerUsageTrackerManager(::InternalMultiPreviewUsageTracker, NOP_TRACKER)

    fun getInstance(facet: AndroidFacet?) = MANAGER.getInstance(facet)
  }
}

/**
 * Empty [MultiPreviewUsageTracker] implementation, used when the user is not opt-in or in tests.
 */
private class MultiPreviewNopTracker : MultiPreviewUsageTracker {
  override val graphCache: Cache<String, Int>? = null

  override fun logEvent(event: MultiPreviewEvent) = event.createAndroidStudioEvent()
}

/**
 * Default [MultiPreviewUsageTracker] implementation that sends the event to the analytics backend.
 */
private class InternalMultiPreviewUsageTracker(
  private val executor: Executor,
  private val facet: AndroidFacet?,
  private val studioEventTracker: Consumer<AndroidStudioEvent.Builder>,
) : MultiPreviewUsageTracker {
  override val graphCache: Cache<String, Int> = CacheBuilder.newBuilder().build()

  override fun logEvent(event: MultiPreviewEvent): AndroidStudioEvent.Builder {
    val graphHashValue = event.hashCode()
    // When the MultiPreview graph hasn't changed, don't log a repeated entry
    if (graphCache.getIfPresent(event.fileFqName) == graphHashValue) {
      return event.createAndroidStudioEvent()
    }
    graphCache.put(event.fileFqName, graphHashValue)
    event.createAndroidStudioEvent().setApplicationId(facet).let {
      executor.execute { studioEventTracker.accept(it) }
      return it
    }
  }
}

/**
 * Represents a [ComposeMultiPreviewEvent] to be tracked, and uses the builder pattern to create it.
 */
<<<<<<< HEAD
class MultiPreviewEvent(nodeSequence: Sequence<MultiPreviewNode>, val fileFqName: String) {

  private val nodes: List<MultiPreviewNode> = nodeSequence.toList()
=======
class MultiPreviewEvent(private val nodes: List<MultiPreviewNode>, val fileFqName: String) {
>>>>>>> 8b7d83e8

  private val eventBuilder =
    ComposeMultiPreviewEvent.newBuilder()
      .addAllMultiPreviewNodes( // Don't log useless nor Preview nodes
        nodes
          .filter { !it.nodeInfo.isUseless() && !it.nodeInfo.isPreviewType() }
          .map { it.nodeInfo.build() }
          .toList()
      )
      .setIsComposePreviewLiteMode(PreviewEssentialsModeManager.isEssentialsModeEnabled)

  fun build(): ComposeMultiPreviewEvent {
    return eventBuilder.build()
  }

  override fun hashCode(): Int {
    return Objects.hash(nodes.map { it.nodeInfo.hashCode() }.sorted(), fileFqName)
  }

  override fun equals(other: Any?): Boolean {
    if (this === other) return true

    return other is MultiPreviewEvent &&
      javaClass == other.javaClass &&
      fileFqName == other.fileFqName &&
      nodes == other.nodes
  }
}

/** Creates and returns an [AndroidStudioEvent.Builder] from an [MultiPreviewEvent]. */
private fun MultiPreviewEvent.createAndroidStudioEvent(): AndroidStudioEvent.Builder {
  return AndroidStudioEvent.newBuilder()
    .setKind(AndroidStudioEvent.EventKind.COMPOSE_MULTI_PREVIEW)
    .setComposeMultiPreviewEvent(build())
}

/** Represents a node in the MultiPreview graph with analytics information */
interface MultiPreviewNode : PreviewNode {
  /** Analytics information about this node, as part of a MultiPreview graph */
  val nodeInfo: MultiPreviewNodeInfo
}

class MultiPreviewNodeImpl(override val nodeInfo: MultiPreviewNodeInfo) : MultiPreviewNode

/**
 * Represents a node for a [ComposeMultiPreviewEvent], and uses the builder pattern to create it.
 */
class MultiPreviewNodeInfo(type: ComposeMultiPreviewEvent.ComposeMultiPreviewNodeInfo.NodeType) {
  private val LOG = Logger.getInstance(MultiPreviewNodeInfo::class.java)
  private val nodeInfoBuilder =
    ComposeMultiPreviewEvent.ComposeMultiPreviewNodeInfo.newBuilder().setNodeType(type)

  /** True for nodes that don't contain any Preview in its whole DFS subtree */
  fun isUseless() = nodeInfoBuilder.subtreePreviewsCount == 0

  fun isPreviewType() =
    nodeInfoBuilder.nodeType ==
      ComposeMultiPreviewEvent.ComposeMultiPreviewNodeInfo.NodeType.PREVIEW_NODE

  private fun isMultiPreviewType() =
    nodeInfoBuilder.nodeType ==
      ComposeMultiPreviewEvent.ComposeMultiPreviewNodeInfo.NodeType.MULTIPREVIEW_NODE

  private fun isRootComposableType() =
    nodeInfoBuilder.nodeType ==
      ComposeMultiPreviewEvent.ComposeMultiPreviewNodeInfo.NodeType.ROOT_COMPOSABLE_FUNCTION_NODE

  private fun clearCounters() {
    nodeInfoBuilder.clearPreviewChildsCount()
    nodeInfoBuilder.clearMultiPreviewChildsCount()
    nodeInfoBuilder.clearSubtreePreviewsCount()
    nodeInfoBuilder.clearSubtreeMultiPreviewsCount()
    nodeInfoBuilder.clearSubtreeUselessNodesCount()
  }

  /**
   * Set the counters using the information form this node's child nodes. Note: any node of a type
   * different that MultiPreview in [multiPreviewChildNodes] will be ignored.
   */
  fun withChildNodes(
    multiPreviewChildNodes: Collection<MultiPreviewNodeInfo?>,
    previewChildrenCount: Int,
  ): MultiPreviewNodeInfo {
    if (!this.isMultiPreviewType() && !this.isRootComposableType()) {
      LOG.error(
        "Nodes of a type different that MultiPreview and RootComposable shouldn't have child nodes"
      )
      return this
    }

    // Reset the counters to 0
    clearCounters()

    // Ignore non-MultiPreview type nodes
    val childNodes = multiPreviewChildNodes.filterNotNull().filter { it.isMultiPreviewType() }

    nodeInfoBuilder.previewChildsCount = previewChildrenCount
    nodeInfoBuilder.subtreePreviewsCount = previewChildrenCount

    // Update the counters using childNodes information
    childNodes.forEach {
      if (!it.isUseless()) nodeInfoBuilder.multiPreviewChildsCount++
      nodeInfoBuilder.subtreePreviewsCount += it.nodeInfoBuilder.subtreePreviewsCount
      nodeInfoBuilder.subtreeMultiPreviewsCount += it.nodeInfoBuilder.subtreeMultiPreviewsCount
      nodeInfoBuilder.subtreeUselessNodesCount += it.nodeInfoBuilder.subtreeUselessNodesCount
    }

    if (this.isMultiPreviewType()) {
      if (this.isUseless()) nodeInfoBuilder.subtreeUselessNodesCount++
      else nodeInfoBuilder.subtreeMultiPreviewsCount++
    }
    return this
  }

  fun withDepthLevel(depthLevel: Int): MultiPreviewNodeInfo {
    nodeInfoBuilder.depthLevel = depthLevel
    return this
  }

  @Suppress("UnstableApiUsage")
  fun withComposableFqn(composableFqn: String): MultiPreviewNodeInfo {
    nodeInfoBuilder.anonymizedComposableId =
      Hashing.farmHashFingerprint64()
        .newHasher()
        .putString(composableFqn, Charsets.UTF_8)
        .hash()
        .asLong()
    return this
  }

  fun build(): ComposeMultiPreviewEvent.ComposeMultiPreviewNodeInfo {
    return nodeInfoBuilder.build()
  }

  override fun hashCode(): Int {
    return nodeInfoBuilder.build().hashCode()
  }

  override fun equals(other: Any?): Boolean {
    if (this === other) return true

    return other is MultiPreviewNodeInfo &&
      javaClass == other.javaClass &&
      nodeInfoBuilder.build() == other.nodeInfoBuilder.build()
  }
}<|MERGE_RESOLUTION|>--- conflicted
+++ resolved
@@ -85,13 +85,7 @@
 /**
  * Represents a [ComposeMultiPreviewEvent] to be tracked, and uses the builder pattern to create it.
  */
-<<<<<<< HEAD
-class MultiPreviewEvent(nodeSequence: Sequence<MultiPreviewNode>, val fileFqName: String) {
-
-  private val nodes: List<MultiPreviewNode> = nodeSequence.toList()
-=======
 class MultiPreviewEvent(private val nodes: List<MultiPreviewNode>, val fileFqName: String) {
->>>>>>> 8b7d83e8
 
   private val eventBuilder =
     ComposeMultiPreviewEvent.newBuilder()
