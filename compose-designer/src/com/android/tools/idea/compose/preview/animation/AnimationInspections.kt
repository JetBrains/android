--- conflicted
+++ resolved
@@ -15,7 +15,7 @@
  */
 package com.android.tools.idea.compose.preview.animation
 
-import com.android.tools.idea.compose.preview.ComposePreviewBundle.message
+import com.android.tools.idea.compose.preview.message
 import com.android.tools.idea.util.androidFacet
 import com.intellij.codeInspection.LocalInspectionToolSession
 import com.intellij.codeInspection.LocalQuickFixOnPsiElement
@@ -30,12 +30,8 @@
 import org.jetbrains.kotlin.analysis.api.calls.symbol
 import org.jetbrains.kotlin.analysis.api.symbols.receiverType
 import org.jetbrains.kotlin.analysis.api.types.KtNonErrorClassType
-<<<<<<< HEAD
 import org.jetbrains.kotlin.idea.base.plugin.KotlinPluginModeProvider
 import org.jetbrains.kotlin.idea.base.plugin.suppressAndroidPlugin
-=======
-import org.jetbrains.kotlin.idea.base.plugin.isK2Plugin
->>>>>>> 574fcae1
 import org.jetbrains.kotlin.idea.caches.resolve.resolveToCall
 import org.jetbrains.kotlin.idea.codeinsight.api.classic.inspections.AbstractKotlinInspection
 import org.jetbrains.kotlin.idea.refactoring.fqName.fqName
@@ -154,11 +150,7 @@
       object : KtVisitorVoid() {
         override fun visitCallExpression(expression: KtCallExpression) {
           super.visitCallExpression(expression)
-<<<<<<< HEAD
           if (KotlinPluginModeProvider.isK2Mode()) {
-=======
-          if (isK2Plugin()) {
->>>>>>> 574fcae1
             analyze(expression) {
               val resolvedCall = expression.resolveCall()?.successfulFunctionCallOrNull() ?: return
               val callableSymbol = resolvedCall.partiallyAppliedSymbol.symbol
@@ -222,10 +214,7 @@
     } else {
       PsiElementVisitor.EMPTY_VISITOR
     }
-<<<<<<< HEAD
   }
-=======
->>>>>>> 574fcae1
 
   override fun getStaticDescription() =
     message("inspection.animation.no.label.parameter.set.description", animationType)
@@ -294,11 +283,7 @@
       object : KtVisitorVoid() {
         override fun visitCallExpression(expression: KtCallExpression) {
           super.visitCallExpression(expression)
-<<<<<<< HEAD
           if (KotlinPluginModeProvider.isK2Mode()) {
-=======
-          if (isK2Plugin()) {
->>>>>>> 574fcae1
             analyze(expression) {
               val resolvedCall = expression.resolveCall()?.successfulFunctionCallOrNull() ?: return
               val callableSymbol = resolvedCall.partiallyAppliedSymbol.symbol
@@ -378,10 +363,7 @@
     } else {
       PsiElementVisitor.EMPTY_VISITOR
     }
-<<<<<<< HEAD
   }
-=======
->>>>>>> 574fcae1
 
   override fun getStaticDescription() =
     message("inspection.animation.no.label.parameter.set.description", animationType)
