/*
 * Copyright (C) 2020 The Android Open Source Project
 *
 * Licensed under the Apache License, Version 2.0 (the "License");
 * you may not use this file except in compliance with the License.
 * You may obtain a copy of the License at
 *
 *      http://www.apache.org/licenses/LICENSE-2.0
 *
 * Unless required by applicable law or agreed to in writing, software
 * distributed under the License is distributed on an "AS IS" BASIS,
 * WITHOUT WARRANTIES OR CONDITIONS OF ANY KIND, either express or implied.
 * See the License for the specific language governing permissions and
 * limitations under the License.
 */
package com.android.tools.idea.compose.preview.animation

import com.android.tools.idea.compose.preview.ComposePreviewBundle.message
import com.android.tools.idea.util.androidFacet
import com.intellij.codeInspection.LocalInspectionToolSession
import com.intellij.codeInspection.LocalQuickFixOnPsiElement
import com.intellij.codeInspection.ProblemHighlightType
import com.intellij.codeInspection.ProblemsHolder
import com.intellij.openapi.project.Project
import com.intellij.psi.PsiElement
import com.intellij.psi.PsiElementVisitor
import com.intellij.psi.PsiFile
import org.jetbrains.kotlin.idea.base.plugin.suppressAndroidPlugin
import org.jetbrains.kotlin.idea.caches.resolve.resolveToCall
import org.jetbrains.kotlin.idea.codeinsight.api.classic.inspections.AbstractKotlinInspection
import org.jetbrains.kotlin.idea.refactoring.fqName.fqName
import org.jetbrains.kotlin.name.FqName
import org.jetbrains.kotlin.psi.KtCallExpression
import org.jetbrains.kotlin.psi.KtPsiFactory
import org.jetbrains.kotlin.psi.KtVisitorVoid
import org.jetbrains.kotlin.psi.psiUtil.getOrCreateValueArgumentList
import org.jetbrains.kotlin.resolve.calls.util.getParameterForArgument
import org.jetbrains.kotlin.resolve.descriptorUtil.fqNameOrNull
import org.jetbrains.kotlin.types.SimpleType

private const val LABEL_PARAMETER = "label"
private const val COMPOSE_ANIMATION_PACKAGE_PREFIX = "androidx.compose.animation"
private const val UPDATE_TRANSITION_FQN = "$COMPOSE_ANIMATION_PACKAGE_PREFIX.core.updateTransition"
private const val ANIMATED_CONTENT_FQN = "$COMPOSE_ANIMATION_PACKAGE_PREFIX.AnimatedContent"
private const val ANIMATE_AS_STATE_FQN_PREFIX = "$COMPOSE_ANIMATION_PACKAGE_PREFIX.core.animate"
private const val ANIMATE_COLOR_AS_STATE_FQN =
  "$COMPOSE_ANIMATION_PACKAGE_PREFIX.animateColorAsState"
private const val ANIMATE_AS_STATE_FQN_SUFFIX = "AsState"
private const val REMEMBER_INFINITE_TRANSITION_FQN =
  "$COMPOSE_ANIMATION_PACKAGE_PREFIX.core.rememberInfiniteTransition"
private const val CROSSFADE_FQN = "$COMPOSE_ANIMATION_PACKAGE_PREFIX.Crossfade"
private const val TRANSITION_FQN = "$COMPOSE_ANIMATION_PACKAGE_PREFIX.core.Transition"
private const val INFINITE_TRANSITION_FQN =
  "$COMPOSE_ANIMATION_PACKAGE_PREFIX.core.InfiniteTransition"
private const val ANIMATE_PREFIX = "animate" // e.g. animateColor, animateFloat, animateValue
private val ANIMATE_INFINITE = listOf("animateFloat", "animateColor", "animateValue")

/**
 * Inspection to verify that the `label` parameter is set for `updateTransition` calls that create
 * Compose transition animations. This parameter is used by the animation tooling to identify the
 * transition when inspecting animations in the Animation Preview.
 */
<<<<<<< HEAD

class UpdateTransitionLabelInspection : AbstractKotlinInspection() {
  override fun buildVisitor(holder: ProblemsHolder, isOnTheFly: Boolean, session: LocalInspectionToolSession): PsiElementVisitor {
    if (suppressAndroidPlugin()) return PsiElementVisitor.EMPTY_VISITOR

    return if (session.file.androidFacet != null) {
=======
class UpdateTransitionLabelInspection : FunctionLabelInspection() {

  override val fqNameCheck: (String) -> Boolean = { it == UPDATE_TRANSITION_FQN }

  override val animationType: String
    get() = message("inspection.animation.type.transition")
}

/**
 * Inspection to verify that the `label` parameter is set for `AnimatedContent` calls. This
 * parameter is used by the animation tooling to identify the transition when inspecting animations
 * in the Animation Preview.
 */
class AnimatedContentLabelInspection : FunctionLabelInspection() {

  override val fqNameCheck: (String) -> Boolean = { it == ANIMATED_CONTENT_FQN }

  override val animationType: String
    get() = message("inspection.animation.type.animated.content")
}

/**
 * Inspection to verify that the `label` parameter is set for `animate*AsState` calls. This
 * parameter is used by the animation tooling to identify the animation when inspecting animations
 * in the Animation Preview.
 */
class AnimateAsStateLabelInspection : FunctionLabelInspection() {

  override val fqNameCheck: (String) -> Boolean = {
    it.startsWith(ANIMATE_AS_STATE_FQN_PREFIX) && it.endsWith(ANIMATE_AS_STATE_FQN_SUFFIX) ||
      it == ANIMATE_COLOR_AS_STATE_FQN
  }

  override val animationType: String
    get() = message("inspection.animation.type.animate.as.state")
}

/**
 * Inspection to verify that the `label` parameter is set for `rememberInfiniteTransition` calls.
 * This parameter is used by the animation tooling to identify the transition when inspecting
 * animations in the Animation Preview.
 */
class InfiniteTransitionLabelInspection : FunctionLabelInspection() {

  override val fqNameCheck: (String) -> Boolean = { it == REMEMBER_INFINITE_TRANSITION_FQN }

  override val animationType: String
    get() = message("inspection.animation.type.remember.infinite.transition")
}

/**
 * Inspection to verify that the `label` parameter is set for `Crossfade` calls. This parameter is
 * used by the animation tooling to identify the transition when inspecting animations in the
 * Animation Preview.
 */
class CrossfadeLabelInspection : FunctionLabelInspection() {

  override val fqNameCheck: (String) -> Boolean = { it == CROSSFADE_FQN }

  override val animationType: String
    get() = message("inspection.animation.type.crossfade")
}

/**
 * Inspection to verify that the `label` parameter is set for these calls. This parameter is used by
 * the animation tooling to identify the transition when inspecting animations in the Animation
 * Preview.
 */
abstract class FunctionLabelInspection : AbstractKotlinInspection() {

  abstract val fqNameCheck: (String) -> Boolean
  abstract val animationType: String
  override fun buildVisitor(
    holder: ProblemsHolder,
    isOnTheFly: Boolean,
    session: LocalInspectionToolSession
  ): PsiElementVisitor =
    if (session.file.androidFacet != null) {
>>>>>>> de127946
      object : KtVisitorVoid() {
        override fun visitCallExpression(expression: KtCallExpression) {
          super.visitCallExpression(expression)
          val resolvedExpression = expression.resolveToCall() ?: return
          // For compatibility between versions and with existence of different methods overrides,
          // we need to check if resolved expression actually can have "label" argument.
          if (!resolvedExpression.valueArguments.keys.any { it.name.toString() == LABEL_PARAMETER })
            return
          // First, check we're analyzing the right call
          val fqName = resolvedExpression.resultingDescriptor.fqNameOrNull()?.asString() ?: return
          if (!fqNameCheck(fqName)) return

          // Finally, verify the functions has the `label` parameter set, otherwise show a
          // weak warning.
          if (
            expression.valueArguments.any {
              resolvedExpression.getParameterForArgument(it)?.name?.asString() == LABEL_PARAMETER
            }
          ) {
            // This function call already has the label parameter set.
            return
          }
          holder.registerProblem(
            expression,
            message("inspection.animation.no.label.parameter.set.description", animationType),
            ProblemHighlightType.WEAK_WARNING,
            AddLabelFieldQuickFix(expression)
          )
        }
      }
    } else {
      PsiElementVisitor.EMPTY_VISITOR
    }
  }
}

class InfinitePropertiesLabelInspection : ExtensionLabelInspection() {

  override val fqNameCheck: (String) -> Boolean = { it == INFINITE_TRANSITION_FQN }

  override val animationType: String
    get() = message("inspection.animation.type.infinite.transition.property")

  override val shortFqNameCheck: (FqName) -> Boolean
    get() = { it ->
      // Now, check that we're visiting a method named animate* (e.g. animateFloat,
      // animateValue, animateColor) defined on a compose
      // animation (sub-)package (e.g. androidx.compose.animation,
      // androidx.compose.animation.core).
      val shortName = it.shortNameOrSpecial()
      !shortName.isSpecial &&
        ANIMATE_INFINITE.contains(shortName.toString()) &&
        it.parent().asString().startsWith(COMPOSE_ANIMATION_PACKAGE_PREFIX)
    }
}

class TransitionPropertiesLabelInspection : ExtensionLabelInspection() {

  override val fqNameCheck: (String) -> Boolean = { it == TRANSITION_FQN }

  override val animationType: String
    get() = message("inspection.animation.type.transition.property")

  override val shortFqNameCheck: (FqName) -> Boolean
    get() = { it ->
      // Now, check that we're visiting a method named animate* (e.g. animateFloat,
      // animateValue, animateColor) defined on a compose
      // animation (sub-)package (e.g. androidx.compose.animation,
      // androidx.compose.animation.core).
      val shortName = it.shortNameOrSpecial()
      !shortName.isSpecial &&
        shortName.asString().startsWith(ANIMATE_PREFIX) &&
        it.parent().asString().startsWith(COMPOSE_ANIMATION_PACKAGE_PREFIX)
    }
}

/**
 * Inspection to verify that the `label` parameter is set for `animate*` (e.g. animateFloat,
 * animateColor) calls that create Compose transition properties. This parameter is used by the
 * animation tooling to identify the transition property when inspecting animations in the Animation
 * Preview. Otherwise, a default name will be used (e.g. FloatProperty, ColorProperty).
 */
<<<<<<< HEAD
class TransitionPropertiesLabelInspection : AbstractKotlinInspection() {
  override fun buildVisitor(holder: ProblemsHolder, isOnTheFly: Boolean, session: LocalInspectionToolSession): PsiElementVisitor {
    if (suppressAndroidPlugin()) return PsiElementVisitor.EMPTY_VISITOR

    return if (session.file.androidFacet != null) {
=======
abstract class ExtensionLabelInspection : AbstractKotlinInspection() {

  abstract val fqNameCheck: (String) -> Boolean
  abstract val shortFqNameCheck: (FqName) -> Boolean
  abstract val animationType: String

  override fun buildVisitor(
    holder: ProblemsHolder,
    isOnTheFly: Boolean,
    session: LocalInspectionToolSession
  ): PsiElementVisitor =
    if (session.file.androidFacet != null) {
>>>>>>> de127946
      object : KtVisitorVoid() {
        override fun visitCallExpression(expression: KtCallExpression) {
          super.visitCallExpression(expression)
          val resolvedExpression = expression.resolveToCall() ?: return
          // For compatibility between versions and with existence of different methods overrides,
          // we need to check if resolved expression actually can have "label" argument.
          if (!resolvedExpression.valueArguments.keys.any { it.name.toString() == LABEL_PARAMETER })
            return
          // First, check we're visiting an extension method of Transition<T>
          val fqExtensionName =
            (resolvedExpression.extensionReceiver?.type as? SimpleType)?.fqName?.asString()
              ?: return
          if (!fqNameCheck(fqExtensionName)) return

          // Now, check that we're visiting a method named animate* (e.g. animateFloat,
          // animateValue, animateColor) defined on a compose
          // animation (sub-)package (e.g. androidx.compose.animation,
          // androidx.compose.animation.core).
          val animateCall = resolvedExpression.resultingDescriptor.fqNameOrNull() ?: return
          if (!shortFqNameCheck(animateCall)) return

          // Finally, verify the animate call has the `label` parameter set, otherwise show a weak
          // warning.
          if (
            expression.valueArguments.any {
              resolvedExpression.getParameterForArgument(it)?.name?.asString() == LABEL_PARAMETER
            }
          ) {
            // This Transition<T>.animate* call already has the label parameter set.
            return
          }
          holder.registerProblem(
            expression,
            message("inspection.animation.no.label.parameter.set.description", animationType),
            ProblemHighlightType.WEAK_WARNING,
            AddLabelFieldQuickFix(expression)
          )
        }
      }
    } else {
      PsiElementVisitor.EMPTY_VISITOR
    }
  }
}

/**
 * Add the `label` parameter to a call expression. For example: `updateTransition(targetState =
 * state)` -> `updateTransition(targetState = state, label = "")` `animateFloat(transitionSpec =
 * ...)` -> `animateFloat(transitionSpec = ..., label = "")`
 */
private class AddLabelFieldQuickFix(animation: KtCallExpression) :
  LocalQuickFixOnPsiElement(animation) {
  override fun getFamilyName() = message("inspection.group.name")

  override fun getText() = message("inspection.no.label.parameter.set.quick.fix.text")

  override fun invoke(
    project: Project,
    file: PsiFile,
    startElement: PsiElement,
    endElement: PsiElement
  ) {
    val psiFactory = KtPsiFactory(project)
    val statementText = "$LABEL_PARAMETER = \"\""
    (startElement as KtCallExpression)
      .getOrCreateValueArgumentList()
      .addArgument(psiFactory.createArgument(statementText))
  }
}<|MERGE_RESOLUTION|>--- conflicted
+++ resolved
@@ -60,14 +60,6 @@
  * Compose transition animations. This parameter is used by the animation tooling to identify the
  * transition when inspecting animations in the Animation Preview.
  */
-<<<<<<< HEAD
-
-class UpdateTransitionLabelInspection : AbstractKotlinInspection() {
-  override fun buildVisitor(holder: ProblemsHolder, isOnTheFly: Boolean, session: LocalInspectionToolSession): PsiElementVisitor {
-    if (suppressAndroidPlugin()) return PsiElementVisitor.EMPTY_VISITOR
-
-    return if (session.file.androidFacet != null) {
-=======
 class UpdateTransitionLabelInspection : FunctionLabelInspection() {
 
   override val fqNameCheck: (String) -> Boolean = { it == UPDATE_TRANSITION_FQN }
@@ -144,9 +136,10 @@
     holder: ProblemsHolder,
     isOnTheFly: Boolean,
     session: LocalInspectionToolSession
-  ): PsiElementVisitor =
-    if (session.file.androidFacet != null) {
->>>>>>> de127946
+  ): PsiElementVisitor {
+    if (suppressAndroidPlugin()) return PsiElementVisitor.EMPTY_VISITOR
+
+    return if (session.file.androidFacet != null) {
       object : KtVisitorVoid() {
         override fun visitCallExpression(expression: KtCallExpression) {
           super.visitCallExpression(expression)
@@ -229,13 +222,6 @@
  * animation tooling to identify the transition property when inspecting animations in the Animation
  * Preview. Otherwise, a default name will be used (e.g. FloatProperty, ColorProperty).
  */
-<<<<<<< HEAD
-class TransitionPropertiesLabelInspection : AbstractKotlinInspection() {
-  override fun buildVisitor(holder: ProblemsHolder, isOnTheFly: Boolean, session: LocalInspectionToolSession): PsiElementVisitor {
-    if (suppressAndroidPlugin()) return PsiElementVisitor.EMPTY_VISITOR
-
-    return if (session.file.androidFacet != null) {
-=======
 abstract class ExtensionLabelInspection : AbstractKotlinInspection() {
 
   abstract val fqNameCheck: (String) -> Boolean
@@ -246,9 +232,10 @@
     holder: ProblemsHolder,
     isOnTheFly: Boolean,
     session: LocalInspectionToolSession
-  ): PsiElementVisitor =
-    if (session.file.androidFacet != null) {
->>>>>>> de127946
+  ): PsiElementVisitor {
+    if (suppressAndroidPlugin()) return PsiElementVisitor.EMPTY_VISITOR
+
+    return if (session.file.androidFacet != null) {
       object : KtVisitorVoid() {
         override fun visitCallExpression(expression: KtCallExpression) {
           super.visitCallExpression(expression)
