--- conflicted
+++ resolved
@@ -31,10 +31,7 @@
 import org.jetbrains.kotlin.analysis.api.symbols.receiverType
 import org.jetbrains.kotlin.analysis.api.types.KtNonErrorClassType
 import org.jetbrains.kotlin.idea.base.plugin.KotlinPluginModeProvider
-<<<<<<< HEAD
 import org.jetbrains.kotlin.idea.base.plugin.suppressAndroidPlugin
-=======
->>>>>>> 0d09370c
 import org.jetbrains.kotlin.idea.caches.resolve.resolveToCall
 import org.jetbrains.kotlin.idea.codeinsight.api.classic.inspections.AbstractKotlinInspection
 import org.jetbrains.kotlin.idea.refactoring.fqName.fqName
@@ -145,17 +142,11 @@
   override fun buildVisitor(
     holder: ProblemsHolder,
     isOnTheFly: Boolean,
-<<<<<<< HEAD
-    session: LocalInspectionToolSession
+    session: LocalInspectionToolSession,
   ): PsiElementVisitor {
     if (suppressAndroidPlugin()) return PsiElementVisitor.EMPTY_VISITOR
 
     return if (session.file.androidFacet != null) {
-=======
-    session: LocalInspectionToolSession,
-  ): PsiElementVisitor =
-    if (session.file.androidFacet != null) {
->>>>>>> 0d09370c
       object : KtVisitorVoid() {
         override fun visitCallExpression(expression: KtCallExpression) {
           super.visitCallExpression(expression)
@@ -172,11 +163,7 @@
 
               // First, check we're analyzing the right call
               val fqName =
-<<<<<<< HEAD
                 callableSymbol.callableId?.asSingleFqName()?.asString() ?: return
-=======
-                callableSymbol.callableIdIfNonLocal?.asSingleFqName()?.asString() ?: return
->>>>>>> 0d09370c
               if (!fqNameCheck(fqName)) return
 
               // Finally, verify the functions has the `label` parameter set, otherwise show a
@@ -227,10 +214,7 @@
     } else {
       PsiElementVisitor.EMPTY_VISITOR
     }
-<<<<<<< HEAD
   }
-=======
->>>>>>> 0d09370c
 
   override fun getStaticDescription() =
     message("inspection.animation.no.label.parameter.set.description", animationType)
@@ -291,17 +275,11 @@
   override fun buildVisitor(
     holder: ProblemsHolder,
     isOnTheFly: Boolean,
-<<<<<<< HEAD
-    session: LocalInspectionToolSession
+    session: LocalInspectionToolSession,
   ): PsiElementVisitor {
     if (suppressAndroidPlugin()) return PsiElementVisitor.EMPTY_VISITOR
 
     return if (session.file.androidFacet != null) {
-=======
-    session: LocalInspectionToolSession,
-  ): PsiElementVisitor =
-    if (session.file.androidFacet != null) {
->>>>>>> 0d09370c
       object : KtVisitorVoid() {
         override fun visitCallExpression(expression: KtCallExpression) {
           super.visitCallExpression(expression)
@@ -325,11 +303,7 @@
               // animateValue, animateColor) defined on a compose
               // animation (sub-)package (e.g. androidx.compose.animation,
               // androidx.compose.animation.core).
-<<<<<<< HEAD
               val animateCall = callableSymbol.callableId?.asSingleFqName() ?: return
-=======
-              val animateCall = callableSymbol.callableIdIfNonLocal?.asSingleFqName() ?: return
->>>>>>> 0d09370c
               if (!shortFqNameCheck(animateCall)) return
 
               // Finally, verify the animate call has the `label` parameter set, otherwise show a
@@ -389,10 +363,7 @@
     } else {
       PsiElementVisitor.EMPTY_VISITOR
     }
-<<<<<<< HEAD
   }
-=======
->>>>>>> 0d09370c
 
   override fun getStaticDescription() =
     message("inspection.animation.no.label.parameter.set.description", animationType)
