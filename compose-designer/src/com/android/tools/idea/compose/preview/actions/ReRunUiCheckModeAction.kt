/*
 * Copyright (C) 2023 The Android Open Source Project
 *
 * Licensed under the Apache License, Version 2.0 (the "License");
 * you may not use this file except in compliance with the License.
 * You may obtain a copy of the License at
 *
 *      http://www.apache.org/licenses/LICENSE-2.0
 *
 * Unless required by applicable law or agreed to in writing, software
 * distributed under the License is distributed on an "AS IS" BASIS,
 * WITHOUT WARRANTIES OR CONDITIONS OF ANY KIND, either express or implied.
 * See the License for the specific language governing permissions and
 * limitations under the License.
 */
package com.android.tools.idea.compose.preview.actions

import com.android.tools.idea.common.editor.SplitEditor
import com.android.tools.idea.common.surface.getDesignSurface
import com.android.tools.idea.compose.preview.ComposePreviewManager
import com.android.tools.idea.compose.preview.uicheck.TAB_IS_WEAR_PREVIEW
import com.android.tools.idea.compose.preview.uicheck.TAB_PREVIEW_DEFINITION
import com.android.tools.idea.concurrency.AndroidCoroutineScope
import com.android.tools.idea.concurrency.asCollection
import com.android.tools.idea.preview.actions.getPreviewManager
import com.android.tools.idea.preview.flow.PreviewFlowManager
import com.android.tools.idea.preview.modes.PreviewMode
import com.android.tools.idea.preview.modes.UiCheckInstance
import com.intellij.analysis.problemsView.toolWindow.ProblemsView
import com.intellij.ide.DataManager
import com.intellij.openapi.actionSystem.ActionUpdateThread
import com.intellij.openapi.actionSystem.AnAction
import com.intellij.openapi.actionSystem.AnActionEvent
import com.intellij.openapi.actionSystem.DataContext
import com.intellij.openapi.application.runReadAction
import com.intellij.openapi.fileEditor.FileEditorManager
import kotlinx.coroutines.flow.firstOrNull
import kotlinx.coroutines.launch

private const val DISABLED_TEXT = "UI Check is already running in the background."
private const val ENABLED_TEXT = "Restart UI Check and background linting for this composable."

/** This action restarts a terminated UI Check mode from the corresponding Problems window tab. */
class ReRunUiCheckModeAction : AnAction() {

  override fun update(e: AnActionEvent) {
    val project = e.project
    val uiCheckInstancePreviewDef =
      project?.let {
        ProblemsView.getToolWindow(it)
          ?.contentManager
          ?.selectedContent
          ?.getUserData(TAB_PREVIEW_DEFINITION)
      }

    if (
      uiCheckInstancePreviewDef == null ||
        runReadAction { uiCheckInstancePreviewDef.element == null }
    ) {
      e.presentation.isVisible = false
      return
    }
    val editors =
      FileEditorManager.getInstance(project).getAllEditors(uiCheckInstancePreviewDef.virtualFile)
    val isUiCheckRunning =
      editors
        .mapNotNull { it.getPreviewManager<ComposePreviewManager>() }
        .any { it.mode.value is PreviewMode.UiCheck }
    e.presentation.isVisible = true
    e.presentation.isEnabled = !isUiCheckRunning
    e.presentation.text = if (isUiCheckRunning) DISABLED_TEXT else ENABLED_TEXT
  }

  override fun actionPerformed(e: AnActionEvent) {
    val project = e.project ?: return

    // Gets the preview pointer associated with this UI Check
    val selectedContent = ProblemsView.getToolWindow(project)?.contentManager?.selectedContent
    val uiCheckInstancePreviewDef = selectedContent?.getUserData(TAB_PREVIEW_DEFINITION) ?: return
    val isWearPreview = selectedContent.getUserData(TAB_IS_WEAR_PREVIEW) ?: return

    // Selects or reopens the file containing the preview
    val editors =
      FileEditorManager.getInstance(project)
        .openFile(uiCheckInstancePreviewDef.virtualFile, true, true)
    val relevantEditor =
      editors.filterIsInstance<SplitEditor<*>>().firstOrNull {
        it.getPreviewManager<ComposePreviewManager>() != null
      } ?: return
    if (relevantEditor.isTextMode()) {
      relevantEditor.selectSplitMode(false)
    }

    val composeManager = relevantEditor.getPreviewManager<ComposePreviewManager>() ?: return
    val flowManager =
<<<<<<< HEAD
      relevantEditor.getDesignSurface()?.let {
        PreviewFlowManager.KEY.getData(
          DataManager.getInstance().customizeDataContext(DataContext.EMPTY_CONTEXT, it)
        )
      } ?: return
=======
      relevantEditor.getDesignSurface()?.let { PreviewFlowManager.KEY.getData(
        DataManager.getInstance().customizeDataContext(DataContext.EMPTY_CONTEXT, it)) } ?: return
>>>>>>> 8b7d83e8
    AndroidCoroutineScope(composeManager).launch {
      // Waits for the correct preview to be recreated, and starts UI Check on it
      val previewElements =
        flowManager.allPreviewElementsFlow.firstOrNull { flow ->
          flow.asCollection().any { it.previewElementDefinition == uiCheckInstancePreviewDef }
        }
      previewElements
        ?.asCollection()
        ?.firstOrNull { it.previewElementDefinition == uiCheckInstancePreviewDef }
        ?.let { composeManager.setMode(PreviewMode.UiCheck(UiCheckInstance(it, isWearPreview))) }
    }
  }

  override fun getActionUpdateThread() = ActionUpdateThread.BGT
}<|MERGE_RESOLUTION|>--- conflicted
+++ resolved
@@ -93,16 +93,8 @@
 
     val composeManager = relevantEditor.getPreviewManager<ComposePreviewManager>() ?: return
     val flowManager =
-<<<<<<< HEAD
-      relevantEditor.getDesignSurface()?.let {
-        PreviewFlowManager.KEY.getData(
-          DataManager.getInstance().customizeDataContext(DataContext.EMPTY_CONTEXT, it)
-        )
-      } ?: return
-=======
       relevantEditor.getDesignSurface()?.let { PreviewFlowManager.KEY.getData(
         DataManager.getInstance().customizeDataContext(DataContext.EMPTY_CONTEXT, it)) } ?: return
->>>>>>> 8b7d83e8
     AndroidCoroutineScope(composeManager).launch {
       // Waits for the correct preview to be recreated, and starts UI Check on it
       val previewElements =
