--- conflicted
+++ resolved
@@ -15,24 +15,11 @@
  */
 package com.android.tools.idea.compose.preview.util
 
-<<<<<<< HEAD
-import com.android.tools.idea.common.model.NlModel
-import com.android.tools.idea.compose.preview.COMPOSE_PREVIEW_ELEMENT
-import com.google.common.annotations.VisibleForTesting
-import com.intellij.openapi.util.Disposer
 import com.intellij.openapi.util.Segment
-import com.intellij.openapi.vfs.VirtualFile
-=======
-import com.intellij.openapi.util.Segment
->>>>>>> b5f40ffd
 import com.intellij.psi.PsiElement
 import com.intellij.psi.SmartPointerManager
 import com.intellij.psi.SmartPsiElementPointer
 import org.apache.commons.lang.time.DurationFormatUtils
-<<<<<<< HEAD
-import org.jetbrains.kotlin.idea.KotlinFileType
-=======
->>>>>>> b5f40ffd
 import org.jetbrains.uast.UElement
 import java.time.Duration
 
@@ -49,100 +36,6 @@
  * Converts the given duration to a display string that contains minutes (if the duration is greater than 60s), seconds and
  * milliseconds.
  */
-<<<<<<< HEAD
-@VisibleForTesting
-fun modelAffinity(e0: PreviewElement?, e1: PreviewElement): Int {
-  if (e0 == null) return  3 // There is no PreviewElement associated to this method
-
-  return when {
-    // These are the same
-    e0 == e1 -> 0
-
-    // The method and display settings are the same
-    e0.composableMethodFqn == e1.composableMethodFqn &&
-      e0.displaySettings == e1.displaySettings->  1
-
-    // The name of the @Composable method matches but other settings might be different
-    e0.composableMethodFqn == e1.composableMethodFqn ->  2
-
-    // No match
-    else -> 4
-  }
-}
-
-internal fun modelAffinity(model: NlModel, element: PreviewElementInstance): Int {
-  val modelPreviewElement = if (!Disposer.isDisposed(model)) {
-    model.dataContext.getData(COMPOSE_PREVIEW_ELEMENT)
-  } else null
-
-  // If modelPreviewElement is null, There is no PreviewElement associated to this method
-  return modelAffinity(modelPreviewElement ?: return 3, element)
-}
-
-private fun calcAffinityMatrix(models: List<NlModel>, elements: List<PreviewElementInstance>) =
-  elements.map { element -> models.map { modelAffinity(it, element) } }
-
-/**
- * Matches [PreviewElementInstance]s with the most similar [NlModel]s. For a [List] of [PreviewElementInstance] ([elements]) returns a
- * [List] of the same size with the indices of the best matched [NlModel]s. The indices are for the input [models] [List]. If there are less
- * [models] than [elements] then indices for some [PreviewElementInstance]s will be set to -1.
- */
-internal fun matchElementsToModels(models: List<NlModel>, elements: List<PreviewElementInstance>): List<Int> {
-  val affinityMatrix = calcAffinityMatrix(models, elements)
-  if (affinityMatrix.isEmpty()) {
-    return emptyList()
-  }
-  val sortedPairs =
-    affinityMatrix.first().indices
-      .flatMap { modelIdx -> affinityMatrix.indices.map { it to modelIdx } }
-      .sortedByDescending { affinityMatrix[it.first][it.second] } // sort in the reverse order to pop from back (quickly)
-      .toMutableList()
-  val matchedElements = mutableSetOf<Int>()
-  val matchedModels = mutableSetOf<Int>()
-  val matches = MutableList(affinityMatrix.size) { -1 }
-
-  while (sortedPairs.isNotEmpty()) {
-    val (elementIdx, modelIdx) = sortedPairs.removeLast()
-    if (elementIdx in matchedElements || modelIdx in matchedModels) {
-      continue
-    }
-    matches[elementIdx] = modelIdx
-    matchedElements.add(elementIdx)
-    matchedModels.add(modelIdx)
-    // If we either matched all preview elements or all models we have nothing else to do and can finish early
-    if (matchedElements.size == affinityMatrix.size || matchedModels.size == affinityMatrix.first().size) {
-      break
-    }
-  }
-  return matches
-}
-
-fun Segment?.containsOffset(offset: Int) = this?.let {
-  it.startOffset <= offset && offset <= it.endOffset
-} ?: false
-
-/**
- * Returns an [Enum] that matches [value] from the given class [E]. If no existing Enum, returns [default] instead.
- */
-internal inline fun <reified E: Enum<E>> enumValueOfOrDefault(value: String, default: E): E = enumValueOfOrNull<E>(value) ?: default
-
-/**
- * Returns an [Enum] that matches [value] from the given class [E]. Null if no Enum matches [value].
- */
-internal inline fun <reified E: Enum<E>> enumValueOfOrNull(value: String): E? {
-  return try {
-    enumValueOf<E>(value)
-  }catch (_: Exception) {
-    null
-  }
-}
-
-/**
- * Converts the given duration to a display string that contains minutes (if the duration is greater than 60s), seconds and
- * milliseconds.
- */
-=======
->>>>>>> b5f40ffd
 internal fun Duration.toDisplayString(): String {
   val durationMs = toMillis()
   val durationFormat = if (durationMs >= 60_000) "mm 'm' ss 's' SSS 'ms'" else "ss 's' SSS 'ms'"
