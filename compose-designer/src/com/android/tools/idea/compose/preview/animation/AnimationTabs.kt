/*
 * Copyright (C) 2021 The Android Open Source Project
 *
 * Licensed under the Apache License, Version 2.0 (the "License");
 * you may not use this file except in compliance with the License.
 * You may obtain a copy of the License at
 *
 *      http://www.apache.org/licenses/LICENSE-2.0
 *
 * Unless required by applicable law or agreed to in writing, software
 * distributed under the License is distributed on an "AS IS" BASIS,
 * WITHOUT WARRANTIES OR CONDITIONS OF ANY KIND, either express or implied.
 * See the License for the specific language governing permissions and
 * limitations under the License.
 */
package com.android.tools.idea.compose.preview.animation

import com.android.tools.adtui.util.ActionToolbarUtil
<<<<<<< HEAD
import com.android.tools.idea.common.surface.DesignSurface
import com.android.tools.idea.compose.preview.ComposePreviewBundle.message
=======
import com.android.tools.idea.compose.preview.message
>>>>>>> 574fcae1
import com.intellij.icons.AllIcons
import com.intellij.openapi.Disposable
import com.intellij.openapi.diagnostic.logger
import com.intellij.openapi.project.Project
import com.intellij.openapi.ui.popup.IconButton
import com.intellij.ui.InplaceButton
import com.intellij.ui.JBColor
import com.intellij.ui.tabs.TabInfo
import com.intellij.ui.tabs.UiDecorator
import com.intellij.ui.tabs.impl.JBEditorTabsBorder
import com.intellij.ui.tabs.impl.JBTabsImpl
import com.intellij.ui.tabs.impl.TabLabel
import com.intellij.util.ui.JBUI
import java.awt.BorderLayout
import java.awt.event.ActionEvent
import java.awt.event.ActionListener
import java.awt.event.MouseAdapter
import java.awt.event.MouseEvent
import javax.swing.JPanel
import javax.swing.SwingUtilities
import javax.swing.border.MatteBorder

/** Tabs panel with enabled navigation. */
<<<<<<< HEAD
class AnimationTabs(surface: DesignSurface<*>) : JBTabsImpl(surface.project, surface.project) {
  private val decoration = UiDecorator.UiDecoration(null, Insets(5, 10, 5, 2))
  init {
    border = MatteBorder(0, 0, 1, 0, JBColor.border())
    ActionToolbarUtil.makeToolbarNavigable(moreToolbar!!)
    setUiDecorator(object : UiDecorator {
      override fun getDecoration(): UiDecorator.UiDecoration = decoration
    })
=======
class AnimationTabs(project: Project, disposable: Disposable) : JBTabsImpl(project, disposable) {

  init {
    border = MatteBorder(0, 0, 1, 0, JBColor.border())
    ActionToolbarUtil.makeToolbarNavigable(moreToolbar!!)
    setUiDecorator(
      object : UiDecorator {
        override fun getDecoration() =
          UiDecorator.UiDecoration(labelInsets = JBUI.insets(5, 10, 5, 2))
      }
    )
>>>>>>> 574fcae1
  }

  fun addTabWithCloseButton(info: TabInfo, closeAction: (tabInfo: TabInfo) -> Unit): TabInfo {
    return super.addTab(info).also { tabInfo ->
      getTabLabel(tabInfo)
        .add(CloseButton(CloseActionListener(tabInfo, closeAction)), BorderLayout.EAST)
    }
  }

  override fun addTab(info: TabInfo): TabInfo {
    return super.addTab(info).also { tabInfo ->
      getTabLabel(tabInfo).add(JPanel(), BorderLayout.EAST)
    }
  }

  override fun createTabLabel(info: TabInfo): TabLabel =
    FocusableTabLabel(this, info).apply {
      isFocusable = true
      isCreated = true
    }

  private inner class CloseActionListener(
    private val tabInfo: TabInfo,
    private val closeAction: (tabInfo: TabInfo) -> Unit
  ) : ActionListener {
    override fun actionPerformed(e: ActionEvent?) {
      removeTab(tabInfo)
      closeAction(tabInfo)
    }
  }

  private class CloseButton(actionListener: ActionListener?) :
    InplaceButton(
      IconButton(
        message("animation.inspector.action.close.tab"),
        AllIcons.Actions.Close,
        AllIcons.Actions.CloseHovered
      ),
      actionListener
    ) {
    init {
      preferredSize = JBUI.size(16)
      minimumSize = preferredSize // Prevent layout phase from squishing this button
    }
  }

  override fun createTabBorder() = JBEditorTabsBorder(this)

  inner class FocusableTabLabel(tabs: JBTabsImpl, info: TabInfo) : TabLabel(tabs, info) {

    init {
      if (mouseListeners.size != 1) {
        logger<FocusableTabLabel>()
          .warn("FocusableTabLabel is expected to have a single MouseListener.")
      }
      mouseListeners.getOrNull(0)?.let {
        val ignoreRightClickListener =
          object : MouseAdapter() {
            override fun mouseClicked(e: MouseEvent?) {
              if (SwingUtilities.isRightMouseButton(e))
                return // Ignore right-click events, so we don't show the context menu popup
              it.mouseClicked(e)
            }

            override fun mousePressed(e: MouseEvent?) {
              if (SwingUtilities.isRightMouseButton(e))
                return // Ignore right-click events, so we don't show the context menu popup
              it.mousePressed(e)
            }

            override fun mouseReleased(e: MouseEvent?) {
              if (SwingUtilities.isRightMouseButton(e))
                return // Ignore right-click events, so we don't show the context menu popup
              it.mouseReleased(e)
            }

            override fun mouseEntered(e: MouseEvent?) {
              it.mouseEntered(e)
            }

            override fun mouseExited(e: MouseEvent?) {
              it.mouseExited(e)
            }
          }
        removeMouseListener(it)
        addMouseListener(ignoreRightClickListener)
      }
    }

    var isCreated = false

    override fun isFocusable(): Boolean {
      // Make sure label is focusable until it's marked as created.
      return !isCreated || super.isFocusable()
    }
  }
}<|MERGE_RESOLUTION|>--- conflicted
+++ resolved
@@ -16,12 +16,7 @@
 package com.android.tools.idea.compose.preview.animation
 
 import com.android.tools.adtui.util.ActionToolbarUtil
-<<<<<<< HEAD
-import com.android.tools.idea.common.surface.DesignSurface
-import com.android.tools.idea.compose.preview.ComposePreviewBundle.message
-=======
 import com.android.tools.idea.compose.preview.message
->>>>>>> 574fcae1
 import com.intellij.icons.AllIcons
 import com.intellij.openapi.Disposable
 import com.intellij.openapi.diagnostic.logger
@@ -45,16 +40,6 @@
 import javax.swing.border.MatteBorder
 
 /** Tabs panel with enabled navigation. */
-<<<<<<< HEAD
-class AnimationTabs(surface: DesignSurface<*>) : JBTabsImpl(surface.project, surface.project) {
-  private val decoration = UiDecorator.UiDecoration(null, Insets(5, 10, 5, 2))
-  init {
-    border = MatteBorder(0, 0, 1, 0, JBColor.border())
-    ActionToolbarUtil.makeToolbarNavigable(moreToolbar!!)
-    setUiDecorator(object : UiDecorator {
-      override fun getDecoration(): UiDecorator.UiDecoration = decoration
-    })
-=======
 class AnimationTabs(project: Project, disposable: Disposable) : JBTabsImpl(project, disposable) {
 
   init {
@@ -66,7 +51,6 @@
           UiDecorator.UiDecoration(labelInsets = JBUI.insets(5, 10, 5, 2))
       }
     )
->>>>>>> 574fcae1
   }
 
   fun addTabWithCloseButton(info: TabInfo, closeAction: (tabInfo: TabInfo) -> Unit): TabInfo {
