package com.android.tools.idea.compose.preview

import com.android.annotations.concurrency.Slow
import com.android.tools.compose.COMPOSE_PREVIEW_ANNOTATION_NAME
import com.android.tools.idea.compose.preview.ComposePreviewBundle.message
import com.android.tools.idea.compose.preview.util.DisplayPositioning
import com.android.tools.idea.compose.preview.util.PreviewDisplaySettings
import com.android.tools.idea.compose.preview.util.PreviewElement
import com.android.tools.idea.compose.preview.util.PreviewElementInstance
import com.android.tools.idea.flags.StudioFlags
import com.android.tools.idea.util.ListenerCollection
import com.google.common.collect.Sets
import com.intellij.openapi.application.ReadAction
import com.intellij.openapi.components.Service
import com.intellij.openapi.project.DumbService
import com.intellij.openapi.project.Project
import com.intellij.openapi.util.Computable
import com.intellij.openapi.util.ModificationTracker
import com.intellij.openapi.util.SimpleModificationTracker
import com.intellij.psi.PsiElement
import com.intellij.psi.PsiFile
import com.intellij.psi.search.GlobalSearchScope
import com.intellij.psi.util.CachedValueProvider
import com.intellij.psi.util.CachedValuesManager
import com.intellij.psi.util.PsiModificationTracker
import org.jetbrains.kotlin.idea.KotlinLanguage
import org.jetbrains.kotlin.idea.stubindex.KotlinAnnotationsIndex
import org.jetbrains.kotlin.psi.KtAnnotationEntry
import org.jetbrains.kotlin.utils.addToStdlib.ifNotEmpty
import org.jetbrains.uast.UAnnotation
import org.jetbrains.uast.toUElementOfType

internal const val PIN_EMOJI = "\uD83D\uDCCC"

private data class PinnedElementReference(val containingFilePath: String, val pinnedComposeFqn: String)

/**
 * Returns the full path of the file containing the given [PsiElement]. The path can be null if the file is not valid anymore.
 */
private fun PsiElement.containingPath(): String? =
  ReadAction.compute<String?, Throwable> {
    if (containingFile.isValid)
      containingFile.virtualFile.path
    else
      null
  }

/**
 * Returns the [PinnedElementReference] for the [PreviewElement]. This is just a key that can be serialized
 * pointing to the [PreviewElement].
 */
private fun PreviewElement.asPinnedElement(): PinnedElementReference? {
  val containingFilePath = previewBodyPsi?.containingFile?.virtualFile?.path ?: return null
  return PinnedElementReference(containingFilePath, composableMethodFqn)
}

/**
 * A [PreviewElementInstance] for pinned elements.
 */
private class PinnedPreviewElementInstance(
  private val basePreviewElement: PreviewElementInstance) : PreviewElementInstance(), PreviewElement by basePreviewElement {
  override val instanceId: String = "PINNED#${basePreviewElement.instanceId}"
  override val displaySettings: PreviewDisplaySettings = PreviewDisplaySettings(
      basePreviewElement.displaySettings.name,
      message("pinned.group.name"),
      basePreviewElement.displaySettings.showDecoration,
      basePreviewElement.displaySettings.showBackground,
      basePreviewElement.displaySettings.backgroundColor,
      DisplayPositioning.TOP
    )
}

@Service
class PinnedPreviewElementManagerImpl internal constructor(val project: Project) : PinnedPreviewElementManager {
  private val pinnedElements = Sets.newConcurrentHashSet<PinnedElementReference>()
  private val pinsModificationTracker = SimpleModificationTracker()
  private val listenerCollection = ListenerCollection.createWithDirectExecutor<PinnedPreviewElementManager.Listener>()

  internal val previewElements: Sequence<PreviewElementInstance>
    get() {
      val filesWithPinnedElements = pinnedElements.map { it.containingFilePath }.toSet()
<<<<<<< HEAD
      val kotlinAnnotations: Sequence<PsiElement> = CachedValuesManager.getManager(project).getCachedValue(project) {
        CachedValueProvider.Result.createSingleDependency(
          DumbService.getInstance(project).runReadActionInSmartMode(
            Computable<Collection<PsiElement>> {
              KotlinAnnotationsIndex.getInstance().get(COMPOSE_PREVIEW_ANNOTATION_NAME, project, GlobalSearchScope.projectScope(project))
            }), PsiModificationTracker.SERVICE.getInstance(project).forLanguage(KotlinLanguage.INSTANCE))
      }.asSequence()

=======
      val kotlinAnnotations: Sequence<PsiElement> = DumbService.getInstance(project).runReadActionInSmartMode(
        Computable<Sequence<PsiElement>> {
          KotlinAnnotationsIndex.get(COMPOSE_PREVIEW_ANNOTATION_NAME, project,
                                                   GlobalSearchScope.projectScope(project)).asSequence()
        })
>>>>>>> 44b500f2

      val foundPreviewElementPaths: Set<String> by lazy {
        kotlinAnnotations
          .mapNotNull { it.containingPath() }
          .toSet()
      }

      val foundPreviewElements = kotlinAnnotations
        .filterIsInstance<KtAnnotationEntry>()
        // Only look at the files that have a pinned preview
        .filter { filesWithPinnedElements.contains(it.containingPath()) && it.isPreviewAnnotation() }
        .mapNotNull {
          ReadAction.compute<UAnnotation?, Throwable> { it.psiOrParent.toUElementOfType() }?.toPreviewElement()
        }
        .filterIsInstance<PreviewElementInstance>()
        .map { PinnedPreviewElementInstance(it) }
        .filter { pinnedElements.contains(it.asPinnedElement()) }
        .distinct()

      // Clean-up any elements from the file path cache that do not exist anymore
      pinnedElements.removeIf { !foundPreviewElementPaths.contains(it.containingFilePath) }

      return foundPreviewElements
    }

  override fun pin(elements: Collection<PreviewElementInstance>): Boolean =
    elements.filter {
      pinnedElements.add(it.asPinnedElement() ?: return@filter false)
    }.ifNotEmpty {
      pinsModificationTracker.incModificationCount()
      listenerCollection.forEach { it.pinsChanged() }
      true
    } ?: false

  override fun unpin(elements: Collection<PreviewElementInstance>): Boolean =
    elements.filter {
      pinnedElements.remove(it.asPinnedElement() ?: return@filter false)
    }.ifNotEmpty {
      pinsModificationTracker.incModificationCount()
      listenerCollection.forEach { it.pinsChanged() }
      true
    } ?: false

  override fun unpinAll(): Boolean = pinnedElements.removeAll(pinnedElements).also { removed ->
    if (removed) {
      pinsModificationTracker.incModificationCount()
      listenerCollection.forEach { it.pinsChanged() }
    }
  }

  override fun isPinned(element: PreviewElement) = pinnedElements.contains(element.asPinnedElement())

  override fun isPinned(file: PsiFile) = pinnedElements.any { it.containingFilePath == file.virtualFile.path }

  override fun addListener(listener: PinnedPreviewElementManager.Listener) {
    listenerCollection.add(listener)
  }

  override fun removeListener(listener: PinnedPreviewElementManager.Listener) {
    listenerCollection.remove(listener)
  }

  override fun getModificationCount(): Long = pinsModificationTracker.modificationCount
}

private object NopPinnedPreviewElementManager : PinnedPreviewElementManager, ModificationTracker by ModificationTracker.NEVER_CHANGED {
  override fun pin(elements: Collection<PreviewElementInstance>): Boolean = false
  override fun unpin(elements: Collection<PreviewElementInstance>): Boolean = false
  override fun unpinAll(): Boolean = false
  override fun isPinned(element: PreviewElement): Boolean = false
  override fun isPinned(file: PsiFile): Boolean = false
  override fun addListener(listener: PinnedPreviewElementManager.Listener) {}

  override fun removeListener(listener: PinnedPreviewElementManager.Listener) {}
}

interface PinnedPreviewElementManager: ModificationTracker {
  fun interface Listener {
    /** Called when the pinned previews have changed */
    fun pinsChanged()
  }

  /**
   * Pins the given [PreviewElementInstance]s. Returns true if any element was not pinned and was successfully pinned.
   */
  fun pin(elements: Collection<PreviewElementInstance>): Boolean

  /**
   * Unpins the given [PreviewElementInstance]s. Returns true if any element was pinned and was successfully unpinned.
   */
  fun unpin(elements: Collection<PreviewElementInstance>): Boolean

  /**
   * Pins the given [PreviewElementInstance]. Returns true if the element was not pinned and was successfully pinned.
   */
  fun pin(element: PreviewElementInstance): Boolean = pin(listOf(element))

  /**
   * Unpins the given [PreviewElementInstance]. Returns true if the element was pinned and was successfully unpinned.
   */
  fun unpin(element: PreviewElementInstance): Boolean = unpin(listOf(element))

  /**
   * Unpins all the current pinned [PreviewElementInstance]. Returns true if there was at least one pinned instance.
   */
  fun unpinAll(): Boolean

  /**
   * Returns true if the given [PreviewElement] is pinned. Only [PreviewElementInstance]s can be pinned.
   */
  fun isPinned(element: PreviewElement): Boolean

  /**
   * Returns true if the given [PsiFile] has any elements pinned.
   */
  fun isPinned(file: PsiFile): Boolean

  fun addListener(listener: Listener)

  fun removeListener(listener: Listener)

  companion object {
    @JvmStatic
    fun getInstance(project: Project): PinnedPreviewElementManager = if (StudioFlags.COMPOSE_PIN_PREVIEW.get()) {
      project.getService(PinnedPreviewElementManagerImpl::class.java)
    }
    else {
      NopPinnedPreviewElementManager
    }

    /**
     * Returns a [PreviewElementProvider] for pinned previews. Pinned previews are [PreviewElement] that can be anywhere in the project
     * and that are not meant to be only from the current opened editor.
     */
    @JvmStatic
    fun getPreviewElementProvider(project: Project): PreviewElementProvider<PreviewElementInstance> = if (StudioFlags.COMPOSE_PIN_PREVIEW.get()) {
      object : PreviewElementProvider<PreviewElementInstance> {
        @get:Slow
        override val previewElements: Sequence<PreviewElementInstance>
          get() = project.getService(PinnedPreviewElementManagerImpl::class.java).previewElements
      }
    }
    else {
      EmptyPreviewElementInstanceProvider
    }
  }
}<|MERGE_RESOLUTION|>--- conflicted
+++ resolved
@@ -79,22 +79,13 @@
   internal val previewElements: Sequence<PreviewElementInstance>
     get() {
       val filesWithPinnedElements = pinnedElements.map { it.containingFilePath }.toSet()
-<<<<<<< HEAD
       val kotlinAnnotations: Sequence<PsiElement> = CachedValuesManager.getManager(project).getCachedValue(project) {
         CachedValueProvider.Result.createSingleDependency(
           DumbService.getInstance(project).runReadActionInSmartMode(
             Computable<Collection<PsiElement>> {
-              KotlinAnnotationsIndex.getInstance().get(COMPOSE_PREVIEW_ANNOTATION_NAME, project, GlobalSearchScope.projectScope(project))
+              KotlinAnnotationsIndex.get(COMPOSE_PREVIEW_ANNOTATION_NAME, project, GlobalSearchScope.projectScope(project))
             }), PsiModificationTracker.SERVICE.getInstance(project).forLanguage(KotlinLanguage.INSTANCE))
       }.asSequence()
-
-=======
-      val kotlinAnnotations: Sequence<PsiElement> = DumbService.getInstance(project).runReadActionInSmartMode(
-        Computable<Sequence<PsiElement>> {
-          KotlinAnnotationsIndex.get(COMPOSE_PREVIEW_ANNOTATION_NAME, project,
-                                                   GlobalSearchScope.projectScope(project)).asSequence()
-        })
->>>>>>> 44b500f2
 
       val foundPreviewElementPaths: Set<String> by lazy {
         kotlinAnnotations
@@ -232,9 +223,9 @@
     @JvmStatic
     fun getPreviewElementProvider(project: Project): PreviewElementProvider<PreviewElementInstance> = if (StudioFlags.COMPOSE_PIN_PREVIEW.get()) {
       object : PreviewElementProvider<PreviewElementInstance> {
-        @get:Slow
-        override val previewElements: Sequence<PreviewElementInstance>
-          get() = project.getService(PinnedPreviewElementManagerImpl::class.java).previewElements
+        @Slow
+        override suspend fun previewElements(): Sequence<PreviewElementInstance> =
+          project.getService(PinnedPreviewElementManagerImpl::class.java).previewElements
       }
     }
     else {
