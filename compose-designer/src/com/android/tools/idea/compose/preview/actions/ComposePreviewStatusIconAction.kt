/*
 * Copyright (C) 2022 The Android Open Source Project
 *
 * Licensed under the Apache License, Version 2.0 (the "License");
 * you may not use this file except in compliance with the License.
 * You may obtain a copy of the License at
 *
 *      http://www.apache.org/licenses/LICENSE-2.0
 *
 * Unless required by applicable law or agreed to in writing, software
 * distributed under the License is distributed on an "AS IS" BASIS,
 * WITHOUT WARRANTIES OR CONDITIONS OF ANY KIND, either express or implied.
 * See the License for the specific language governing permissions and
 * limitations under the License.
 */
package com.android.tools.idea.compose.preview.actions

import com.android.tools.idea.actions.SCENE_VIEW
import com.android.tools.idea.common.error.IssuePanelService
import com.android.tools.idea.common.error.SceneViewIssueNodeVisitor
<<<<<<< HEAD
import com.android.tools.idea.compose.preview.COMPOSE_PREVIEW_MANAGER
import com.android.tools.idea.compose.preview.ComposePreviewManager
import com.android.tools.idea.compose.preview.message
import com.android.tools.idea.editors.fast.fastPreviewManager
import com.android.tools.idea.preview.actions.hasSceneViewErrors
=======
import com.android.tools.idea.compose.preview.message
import com.android.tools.idea.editors.fast.fastPreviewManager
import com.android.tools.idea.preview.actions.hasSceneViewErrors
import com.android.tools.idea.preview.mvvm.PREVIEW_VIEW_MODEL_STATUS
import com.android.tools.idea.preview.mvvm.PreviewViewModelStatus
>>>>>>> 0d09370c
import com.intellij.openapi.actionSystem.ActionUpdateThread
import com.intellij.openapi.actionSystem.AnActionEvent
import com.intellij.openapi.project.DumbAwareAction
import com.intellij.openapi.project.Project
import icons.StudioIcons

<<<<<<< HEAD
/** [AnAction] that can be used to show an icon according to the Compose Preview status */
=======
/** [DumbAwareAction] that can be used to show an icon according to the Compose Preview status */
>>>>>>> 0d09370c
internal class ComposePreviewStatusIconAction : DumbAwareAction() {
  override fun getActionUpdateThread(): ActionUpdateThread = ActionUpdateThread.EDT

  override fun update(e: AnActionEvent) {
<<<<<<< HEAD
    val composePreviewManager = e.getData(COMPOSE_PREVIEW_MANAGER) ?: return
=======
    val previewStatus = e.getData(PREVIEW_VIEW_MODEL_STATUS) ?: return
>>>>>>> 0d09370c
    val project = e.project ?: return
    e.presentation.apply {
      if (hasSceneViewErrors(e.dataContext) && !isLoading(project, previewStatus)) {
        isVisible = true
        isEnabled = true
        icon = StudioIcons.Common.WARNING
        text = message("action.open.issues.panel.title")
      } else {
        isVisible = false
        isEnabled = false
        text = null
      }
    }
  }

<<<<<<< HEAD
  private fun isLoading(project: Project, previewStatus: ComposePreviewManager.Status): Boolean =
=======
  private fun isLoading(project: Project, previewStatus: PreviewViewModelStatus): Boolean =
>>>>>>> 0d09370c
    previewStatus.isRefreshing || project.fastPreviewManager.isCompiling

  override fun actionPerformed(e: AnActionEvent) {
    val project = e.project ?: return
    val service = IssuePanelService.getInstance(project)
<<<<<<< HEAD
    service.setSharedIssuePanelVisibility(true) {
=======
    service.showSharedIssuePanel {
>>>>>>> 0d09370c
      e.getData(SCENE_VIEW)?.let { service.setSelectedNode(SceneViewIssueNodeVisitor(it)) }
    }
  }
}<|MERGE_RESOLUTION|>--- conflicted
+++ resolved
@@ -18,39 +18,23 @@
 import com.android.tools.idea.actions.SCENE_VIEW
 import com.android.tools.idea.common.error.IssuePanelService
 import com.android.tools.idea.common.error.SceneViewIssueNodeVisitor
-<<<<<<< HEAD
-import com.android.tools.idea.compose.preview.COMPOSE_PREVIEW_MANAGER
-import com.android.tools.idea.compose.preview.ComposePreviewManager
-import com.android.tools.idea.compose.preview.message
-import com.android.tools.idea.editors.fast.fastPreviewManager
-import com.android.tools.idea.preview.actions.hasSceneViewErrors
-=======
 import com.android.tools.idea.compose.preview.message
 import com.android.tools.idea.editors.fast.fastPreviewManager
 import com.android.tools.idea.preview.actions.hasSceneViewErrors
 import com.android.tools.idea.preview.mvvm.PREVIEW_VIEW_MODEL_STATUS
 import com.android.tools.idea.preview.mvvm.PreviewViewModelStatus
->>>>>>> 0d09370c
 import com.intellij.openapi.actionSystem.ActionUpdateThread
 import com.intellij.openapi.actionSystem.AnActionEvent
 import com.intellij.openapi.project.DumbAwareAction
 import com.intellij.openapi.project.Project
 import icons.StudioIcons
 
-<<<<<<< HEAD
-/** [AnAction] that can be used to show an icon according to the Compose Preview status */
-=======
 /** [DumbAwareAction] that can be used to show an icon according to the Compose Preview status */
->>>>>>> 0d09370c
 internal class ComposePreviewStatusIconAction : DumbAwareAction() {
   override fun getActionUpdateThread(): ActionUpdateThread = ActionUpdateThread.EDT
 
   override fun update(e: AnActionEvent) {
-<<<<<<< HEAD
-    val composePreviewManager = e.getData(COMPOSE_PREVIEW_MANAGER) ?: return
-=======
     val previewStatus = e.getData(PREVIEW_VIEW_MODEL_STATUS) ?: return
->>>>>>> 0d09370c
     val project = e.project ?: return
     e.presentation.apply {
       if (hasSceneViewErrors(e.dataContext) && !isLoading(project, previewStatus)) {
@@ -66,21 +50,13 @@
     }
   }
 
-<<<<<<< HEAD
-  private fun isLoading(project: Project, previewStatus: ComposePreviewManager.Status): Boolean =
-=======
   private fun isLoading(project: Project, previewStatus: PreviewViewModelStatus): Boolean =
->>>>>>> 0d09370c
     previewStatus.isRefreshing || project.fastPreviewManager.isCompiling
 
   override fun actionPerformed(e: AnActionEvent) {
     val project = e.project ?: return
     val service = IssuePanelService.getInstance(project)
-<<<<<<< HEAD
-    service.setSharedIssuePanelVisibility(true) {
-=======
     service.showSharedIssuePanel {
->>>>>>> 0d09370c
       e.getData(SCENE_VIEW)?.let { service.setSelectedNode(SceneViewIssueNodeVisitor(it)) }
     }
   }
