/*
 * Copyright (C) 2022 The Android Open Source Project
 *
 * Licensed under the Apache License, Version 2.0 (the "License");
 * you may not use this file except in compliance with the License.
 * You may obtain a copy of the License at
 *
 *      http://www.apache.org/licenses/LICENSE-2.0
 *
 * Unless required by applicable law or agreed to in writing, software
 * distributed under the License is distributed on an "AS IS" BASIS,
 * WITHOUT WARRANTIES OR CONDITIONS OF ANY KIND, either express or implied.
 * See the License for the specific language governing permissions and
 * limitations under the License.
 */
package com.android.tools.idea.compose.preview.animation

import com.android.tools.adtui.TabularLayout
<<<<<<< HEAD
import com.android.tools.idea.compose.preview.ComposePreviewBundle.message
import com.android.tools.idea.compose.preview.animation.actions.FreezeAction
import com.android.tools.idea.compose.preview.animation.timeline.ElementState
import com.intellij.openapi.actionSystem.ActionUpdateThread
=======
import com.android.tools.idea.compose.preview.animation.actions.FreezeAction
import com.android.tools.idea.compose.preview.animation.timeline.ElementState
import com.android.tools.idea.compose.preview.message
import com.android.tools.idea.compose.preview.util.createToolbarWithNavigation
>>>>>>> 574fcae1
import com.intellij.openapi.actionSystem.AnAction
import com.intellij.openapi.actionSystem.AnActionEvent
import com.intellij.openapi.project.DumbAwareAction
import com.intellij.ui.DoubleClickListener
import com.intellij.ui.JBColor
import com.intellij.ui.components.JBLabel
import com.intellij.util.ui.JBUI
import com.intellij.util.ui.UIUtil
import java.awt.BorderLayout
import java.awt.Component
import java.awt.event.MouseEvent
import javax.swing.JComponent
import javax.swing.JPanel
import javax.swing.border.MatteBorder
import kotlin.math.max

class AnimationCard(
  previewState: AnimationPreviewState,
<<<<<<< HEAD
  val rootComponent: JComponent,
  override val state: ElementState,
  extraActions: List<AnAction> = emptyList(),
  private val tracker: AnimationTracker
) : JPanel(TabularLayout("*", "30px,30px")), Card {
=======
  rootComponent: JComponent,
  override val state: ElementState,
  extraActions: List<AnAction> = emptyList(),
  private val tracker: AnimationTracker
) : JPanel(TabularLayout("*", "30px,40px")), Card {
>>>>>>> 574fcae1

  // Collapsed view:
  //   Expand button
  //   |    Transition name
  //   |   |                            Duration of the transition
  //   ↓   ↓                            ↓
  // ⎽⎽⎽⎽⎽⎽⎽⎽⎽⎽⎽⎽⎽⎽⎽⎽⎽⎽⎽⎽⎽⎽⎽⎽⎽⎽⎽⎽⎽⎽⎽⎽⎽⎽⎽⎽⎽⎽⎽⎽⎽⎽⎽⎽
  // ⎹  ▶  transitionName                  100ms ⎹ ⬅ component
  // ⎹     ❄️  [extra actions]                   ⎹
  //  ̅ ̅ ̅ ̅ ̅ ̅ ̅ ̅ ̅ ̅ ̅ ̅ ̅ ̅ ̅ ̅ ̅ ̅ ̅ ̅ ̅ ̅ ̅ ̅ ̅ ̅ ̅ ̅ ̅ ̅ ̅ ̅ ̅ ̅ ̅ ̅ ̅ ̅ ̅̅̅ ̅ ̅ ̅ ̅ ̅̅̅ ̅
  //      ↑
  //      |
  //     Freeze / unfreeze toggle.
  //
  //
  // Expanded view:
  // ⎽⎽⎽⎽⎽⎽⎽⎽⎽⎽⎽⎽⎽⎽⎽⎽⎽⎽⎽⎽⎽⎽⎽⎽⎽⎽⎽⎽⎽⎽⎽⎽⎽⎽⎽⎽⎽⎽⎽⎽⎽⎽⎽⎽
  // ⎹  ▼  transitionName                  100ms ⎹
  // ⎹     ❄️  [extra actions]                   ⎹
  // ⎹                                           ⎹
  // ⎹                                           ⎹
  // ⎹                                           ⎹
  // ⎹                                           ⎹
  //  ̅ ̅ ̅ ̅ ̅ ̅ ̅ ̅ ̅ ̅ ̅ ̅ ̅ ̅ ̅ ̅ ̅ ̅ ̅ ̅ ̅ ̅ ̅ ̅ ̅ ̅ ̅ ̅ ̅ ̅ ̅ ̅ ̅ ̅ ̅ ̅ ̅ ̅ ̅̅̅ ̅ ̅̅ ̅ ̅ ̅̅̅

  override val component: JPanel = this
  var openInTabListeners: MutableList<() -> Unit> = mutableListOf()
  override var expandedSize = InspectorLayout.TIMELINE_LINE_ROW_HEIGHT

  private val firstRow =
    JPanel(TabularLayout("30px,*,Fit", "30px")).apply { border = JBUI.Borders.emptyRight(8) }

  private val secondRow = JPanel(BorderLayout()).apply { border = JBUI.Borders.empty(0, 25, 0, 8) }

  override fun getCurrentHeight() =
    // Card has a minimum height of TIMELINE_LINE_ROW_HEIGHT.
    if (state.expanded) max(expandedSize, InspectorLayout.TIMELINE_LINE_ROW_HEIGHT)
    else InspectorLayout.TIMELINE_LINE_ROW_HEIGHT

  private var durationLabel: Component? = null

  override fun setDuration(durationMillis: Int?) {
    durationLabel?.let { firstRow.remove(it) }
    durationLabel =
      JBLabel("${durationMillis ?: "_"}ms")
        .apply { foreground = UIUtil.getContextHelpForeground() }
        .also { firstRow.add(it, TabularLayout.Constraint(0, 2)) }
  }

  fun addOpenInTabListener(listener: () -> Unit) {
    openInTabListeners.add(listener)
  }

  init {
    val expandButton =
<<<<<<< HEAD
      SingleButtonToolbar(rootComponent, "ExpandCollapseAnimationCard", ExpandAction())
    firstRow.add(expandButton, TabularLayout.Constraint(0, 0))
    firstRow.add(JBLabel(state.title ?: "_"), TabularLayout.Constraint(0, 1))

    val secondRowToolbar =
      DefaultToolbarImpl(
=======
      createToolbarWithNavigation(rootComponent, "ExpandCollapseAnimationCard", ExpandAction())
    firstRow.add(expandButton.component, TabularLayout.Constraint(0, 0))
    firstRow.add(JBLabel(state.title ?: "_"), TabularLayout.Constraint(0, 1))

    val secondRowToolbar =
      createToolbarWithNavigation(
>>>>>>> 574fcae1
        rootComponent,
        "AnimationCard",
        listOf(FreezeAction(previewState, state, tracker)) + extraActions
      )
    secondRow.add(secondRowToolbar.component, BorderLayout.CENTER)
    add(firstRow, TabularLayout.Constraint(0, 0))
    add(secondRow, TabularLayout.Constraint(1, 0))
    OpenInNewTab().installOn(this)
    border = MatteBorder(1, 0, 0, 0, JBColor.border())
  }

  private inner class OpenInNewTab : DoubleClickListener() {
    override fun onDoubleClick(e: MouseEvent): Boolean {
      openInTabListeners.forEach { it() }
      return true
    }
  }

  private inner class ExpandAction :
<<<<<<< HEAD
    DumbAwareAction(message("animation.inspector.action.expand"), null, UIUtil.getTreeCollapsedIcon()) {

    override fun getActionUpdateThread(): ActionUpdateThread = ActionUpdateThread.EDT
=======
    AnActionButton(message("animation.inspector.action.expand"), UIUtil.getTreeCollapsedIcon()) {
>>>>>>> 574fcae1

    override fun actionPerformed(e: AnActionEvent) {
      state.expanded = !state.expanded
      if (state.expanded) {
        tracker.expandAnimationCard()
      } else {
        tracker.collapseAnimationCard()
      }
    }

    override fun update(e: AnActionEvent) {
      e.presentation.isEnabled = true
      e.presentation.apply {
        if (state.expanded) {
          icon = UIUtil.getTreeExpandedIcon()
          text = message("animation.inspector.action.collapse")
        } else {
          icon = UIUtil.getTreeCollapsedIcon()
          text = message("animation.inspector.action.expand")
        }
      }
    }
  }
}<|MERGE_RESOLUTION|>--- conflicted
+++ resolved
@@ -16,17 +16,11 @@
 package com.android.tools.idea.compose.preview.animation
 
 import com.android.tools.adtui.TabularLayout
-<<<<<<< HEAD
-import com.android.tools.idea.compose.preview.ComposePreviewBundle.message
-import com.android.tools.idea.compose.preview.animation.actions.FreezeAction
-import com.android.tools.idea.compose.preview.animation.timeline.ElementState
-import com.intellij.openapi.actionSystem.ActionUpdateThread
-=======
 import com.android.tools.idea.compose.preview.animation.actions.FreezeAction
 import com.android.tools.idea.compose.preview.animation.timeline.ElementState
 import com.android.tools.idea.compose.preview.message
 import com.android.tools.idea.compose.preview.util.createToolbarWithNavigation
->>>>>>> 574fcae1
+import com.intellij.openapi.actionSystem.ActionUpdateThread
 import com.intellij.openapi.actionSystem.AnAction
 import com.intellij.openapi.actionSystem.AnActionEvent
 import com.intellij.openapi.project.DumbAwareAction
@@ -45,19 +39,11 @@
 
 class AnimationCard(
   previewState: AnimationPreviewState,
-<<<<<<< HEAD
-  val rootComponent: JComponent,
-  override val state: ElementState,
-  extraActions: List<AnAction> = emptyList(),
-  private val tracker: AnimationTracker
-) : JPanel(TabularLayout("*", "30px,30px")), Card {
-=======
   rootComponent: JComponent,
   override val state: ElementState,
   extraActions: List<AnAction> = emptyList(),
   private val tracker: AnimationTracker
 ) : JPanel(TabularLayout("*", "30px,40px")), Card {
->>>>>>> 574fcae1
 
   // Collapsed view:
   //   Expand button
@@ -113,21 +99,12 @@
 
   init {
     val expandButton =
-<<<<<<< HEAD
-      SingleButtonToolbar(rootComponent, "ExpandCollapseAnimationCard", ExpandAction())
-    firstRow.add(expandButton, TabularLayout.Constraint(0, 0))
-    firstRow.add(JBLabel(state.title ?: "_"), TabularLayout.Constraint(0, 1))
-
-    val secondRowToolbar =
-      DefaultToolbarImpl(
-=======
       createToolbarWithNavigation(rootComponent, "ExpandCollapseAnimationCard", ExpandAction())
     firstRow.add(expandButton.component, TabularLayout.Constraint(0, 0))
     firstRow.add(JBLabel(state.title ?: "_"), TabularLayout.Constraint(0, 1))
 
     val secondRowToolbar =
       createToolbarWithNavigation(
->>>>>>> 574fcae1
         rootComponent,
         "AnimationCard",
         listOf(FreezeAction(previewState, state, tracker)) + extraActions
@@ -147,13 +124,9 @@
   }
 
   private inner class ExpandAction :
-<<<<<<< HEAD
     DumbAwareAction(message("animation.inspector.action.expand"), null, UIUtil.getTreeCollapsedIcon()) {
 
     override fun getActionUpdateThread(): ActionUpdateThread = ActionUpdateThread.EDT
-=======
-    AnActionButton(message("animation.inspector.action.expand"), UIUtil.getTreeCollapsedIcon()) {
->>>>>>> 574fcae1
 
     override fun actionPerformed(e: AnActionEvent) {
       state.expanded = !state.expanded
