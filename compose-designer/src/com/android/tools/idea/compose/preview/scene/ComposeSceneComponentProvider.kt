/*
 * Copyright (C) 2020 The Android Open Source Project
 *
 * Licensed under the Apache License, Version 2.0 (the "License");
 * you may not use this file except in compliance with the License.
 * You may obtain a copy of the License at
 *
 *      http://www.apache.org/licenses/LICENSE-2.0
 *
 * Unless required by applicable law or agreed to in writing, software
 * distributed under the License is distributed on an "AS IS" BASIS,
 * WITHOUT WARRANTIES OR CONDITIONS OF ANY KIND, either express or implied.
 * See the License for the specific language governing permissions and
 * limitations under the License.
 */
package com.android.tools.idea.compose.preview.scene

import com.android.tools.idea.common.model.Coordinates
import com.android.tools.idea.common.model.NlComponent
import com.android.tools.idea.common.scene.DefaultHitProvider
import com.android.tools.idea.common.scene.SceneComponent
import com.android.tools.idea.common.scene.SceneManager
import com.android.tools.idea.compose.preview.ComposeViewInfo
import com.android.tools.idea.compose.preview.PxBounds
import com.android.tools.idea.compose.preview.isEmpty
import com.android.tools.idea.compose.preview.parseViewInfo
<<<<<<< HEAD
=======
import com.android.tools.idea.compose.preview.util.previewElement
>>>>>>> 574fcae1
import com.android.tools.idea.uibuilder.model.viewInfo
import com.intellij.openapi.diagnostic.Logger

/**
 * [SceneManager.SceneComponentHierarchyProvider] for Compose Preview. It provides the ability to
 * sync Compose bounding boxes into SceneComponents.
 */
class ComposeSceneComponentProvider : SceneManager.SceneComponentHierarchyProvider {
  private val LOG = Logger.getInstance(ComposeSceneComponentProvider::class.java)

  /**
   * When true, we will map the existing Composables to SceneComponents. If false, we disable the
   * mapping.
   */
  var enabled = true
  private val hitProvider = DefaultHitProvider()

  /**
   * Maps a [ComposeViewInfo] into one or more [SceneComponent]s. This method will remove
   * [ComposeViewInfo]s if they have empty bounds or if their bounds are already present in the
   * hierarchy but it will still process the children.
   */
  private fun ComposeViewInfo.mapToSceneComponent(
    manager: SceneManager,
    component: NlComponent,
    boundsSet: MutableSet<PxBounds>
  ): List<SceneComponent> =
    if (bounds.isEmpty() || boundsSet.contains(bounds)) {
      children.flatMap { it.mapToSceneComponent(manager, component, boundsSet) }
    } else {
      listOf(
        SceneComponent(manager.scene, component, hitProvider).also {
          it.setPosition(
            Coordinates.pxToDp(manager, bounds.left),
            Coordinates.pxToDp(manager, bounds.top)
          )
          it.setSize(
            Coordinates.pxToDp(manager, bounds.width),
            Coordinates.pxToDp(manager, bounds.height)
          )
          it.setPrioritizeSelectedDrawState(false)
          boundsSet.add(bounds)
          children
            .flatMap { child -> child.mapToSceneComponent(manager, component, boundsSet) }
            .forEach { newComponent -> it.addChild(newComponent) }
        }
      )
    }

  /** Walks the given list of [SceneComponent] for debugging displaying all children. */
  private fun debugResult(result: List<SceneComponent>, indent: Int = 0): List<SceneComponent> =
    if (LOG.isDebugEnabled) {
      result
    } else {
      result.onEach {
        val indentStr = " ".repeat(indent)

        LOG.debug("${indentStr}${it.drawX}, ${it.drawY} -> ${it.drawWidth}, ${it.drawHeight}")
        debugResult(it.children, indent = indent + 1)
      }
    }

  override fun createHierarchy(
    manager: SceneManager,
    component: NlComponent
  ): List<SceneComponent> {
    if (!enabled) return listOf()
    val viewInfo = component.viewInfo ?: return listOf()

    if (LOG.isDebugEnabled) {
      component.model.dataContext.previewElement()?.displaySettings?.name?.let {
        LOG.debug(" $it component=${component} model=${component.model}")
      }
    }

<<<<<<< HEAD
    val sceneComponents =
      debugResult(
        parseViewInfo(viewInfo, logger = LOG).flatMap {
          it.mapToSceneComponent(manager, component, mutableSetOf())
        }
      )

    sceneComponents.getOrNull(0)?.myCache?.put(DESIGN_INFO_LIST_KEY, parseDesignInfoList(viewInfo))

    return sceneComponents
=======
    return debugResult(
      parseViewInfo(viewInfo, logger = LOG).flatMap {
        it.mapToSceneComponent(manager, component, mutableSetOf())
      }
    )
>>>>>>> 574fcae1
  }

  // We do not sync information from the NlComponents back to SceneComponents in Compose
  override fun syncFromNlComponent(sceneComponent: SceneComponent) {}
}<|MERGE_RESOLUTION|>--- conflicted
+++ resolved
@@ -24,10 +24,7 @@
 import com.android.tools.idea.compose.preview.PxBounds
 import com.android.tools.idea.compose.preview.isEmpty
 import com.android.tools.idea.compose.preview.parseViewInfo
-<<<<<<< HEAD
-=======
 import com.android.tools.idea.compose.preview.util.previewElement
->>>>>>> 574fcae1
 import com.android.tools.idea.uibuilder.model.viewInfo
 import com.intellij.openapi.diagnostic.Logger
 
@@ -103,24 +100,11 @@
       }
     }
 
-<<<<<<< HEAD
-    val sceneComponents =
-      debugResult(
-        parseViewInfo(viewInfo, logger = LOG).flatMap {
-          it.mapToSceneComponent(manager, component, mutableSetOf())
-        }
-      )
-
-    sceneComponents.getOrNull(0)?.myCache?.put(DESIGN_INFO_LIST_KEY, parseDesignInfoList(viewInfo))
-
-    return sceneComponents
-=======
     return debugResult(
       parseViewInfo(viewInfo, logger = LOG).flatMap {
         it.mapToSceneComponent(manager, component, mutableSetOf())
       }
     )
->>>>>>> 574fcae1
   }
 
   // We do not sync information from the NlComponents back to SceneComponents in Compose
