/*
 * Copyright (C) 2022 The Android Open Source Project
 *
 * Licensed under the Apache License, Version 2.0 (the "License");
 * you may not use this file except in compliance with the License.
 * You may obtain a copy of the License at
 *
 *      http://www.apache.org/licenses/LICENSE-2.0
 *
 * Unless required by applicable law or agreed to in writing, software
 * distributed under the License is distributed on an "AS IS" BASIS,
 * WITHOUT WARRANTIES OR CONDITIONS OF ANY KIND, either express or implied.
 * See the License for the specific language governing permissions and
 * limitations under the License.
 */
package com.android.tools.idea.compose.preview.actions

import com.android.tools.adtui.actions.ZoomActualAction
import com.android.tools.adtui.actions.ZoomInAction
import com.android.tools.adtui.actions.ZoomOutAction
<<<<<<< HEAD
import com.android.tools.idea.compose.preview.ComposePreviewManager
import com.android.tools.idea.compose.preview.analytics.PreviewCanvasTracker
import com.android.tools.idea.compose.preview.essentials.ComposePreviewEssentialsModeManager
=======
import com.android.tools.idea.common.layout.SurfaceLayoutOption
>>>>>>> 0d09370c
import com.android.tools.idea.compose.preview.isPreviewFilterEnabled
import com.android.tools.idea.compose.preview.isPreviewRefreshing
import com.android.tools.idea.compose.preview.message
import com.android.tools.idea.flags.StudioFlags
<<<<<<< HEAD
import com.android.tools.idea.preview.modes.SurfaceLayoutManagerOption
import com.intellij.icons.AllIcons
import com.intellij.openapi.actionSystem.ActionUpdateThread
import com.intellij.openapi.actionSystem.AnAction
import com.intellij.openapi.actionSystem.AnActionEvent
import com.intellij.ui.icons.copyIcon
=======
import com.android.tools.idea.preview.actions.SwitchSurfaceLayoutManagerAction
import com.android.tools.idea.preview.actions.ViewControlAction
import com.android.tools.idea.preview.actions.isPreviewRefreshing
import com.android.tools.idea.preview.essentials.PreviewEssentialsModeManager
import com.intellij.openapi.actionSystem.ActionUpdateThread
import com.intellij.openapi.actionSystem.AnAction
import com.intellij.openapi.actionSystem.AnActionEvent
>>>>>>> 0d09370c

class ComposeViewControlAction(
<<<<<<< HEAD
  layoutManagers: List<SurfaceLayoutManagerOption>,
  isSurfaceLayoutActionEnabled: (AnActionEvent) -> Boolean = { true },
  updateMode: (SurfaceLayoutManagerOption, ComposePreviewManager) -> Unit,
  additionalActionProvider: AnAction? = null
) :
  DropDownAction(
    message("action.scene.view.control.title"),
    message("action.scene.view.control.description"),
    copyIcon(AllIcons.Debugger.RestoreLayout, null, true)
  ) {
  init {
    if (
      StudioFlags.COMPOSE_VIEW_FILTER.get() &&
        !ComposePreviewEssentialsModeManager.isEssentialsModeEnabled
=======
  layoutOptions: List<SurfaceLayoutOption>,
  isSurfaceLayoutActionEnabled: (AnActionEvent) -> Boolean = { true },
  additionalActionProvider: AnAction? = null,
) :
  ViewControlAction(
    isEnabled = { !isPreviewRefreshing(it.dataContext) },
    essentialModeDescription = message("action.scene.view.control.essentials.mode.description"),
  ) {
  init {
    if (
      StudioFlags.COMPOSE_VIEW_FILTER.get() && !PreviewEssentialsModeManager.isEssentialsModeEnabled
>>>>>>> 0d09370c
    ) {
      add(ComposeShowFilterAction())
      addSeparator()
    }
    add(
<<<<<<< HEAD
      SwitchSurfaceLayoutManagerAction(layoutManagers, isSurfaceLayoutActionEnabled) {
          selectedOption,
          previewManager ->
          PreviewCanvasTracker.getInstance().logSwitchLayout(selectedOption.layoutManager)
          updateMode(selectedOption, previewManager)
        }
        .apply {
          isPopup = false
          templatePresentation.isMultiChoice = false
        }
=======
      SwitchSurfaceLayoutManagerAction(layoutOptions, isSurfaceLayoutActionEnabled).apply {
        isPopup = false
        templatePresentation.isMultiChoice = false
      }
>>>>>>> 0d09370c
    )
    if (StudioFlags.COMPOSE_ZOOM_CONTROLS_DROPDOWN.get()) {
      addSeparator()
      add(WrappedZoomAction(ZoomInAction.getInstance()))
      add(WrappedZoomAction(ZoomOutAction.getInstance()))
      add(WrappedZoomAction(ZoomActualAction.getInstance(), "Zoom to 100%"))
    }
    // TODO(263038548): Implement Zoom-to-selection when preview is selectable.
    addSeparator()
    add(ShowInspectionTooltipsAction())
    additionalActionProvider?.let {
      addSeparator()
      add(it)
    }
  }

  override fun update(e: AnActionEvent) {
    super.update(e)
<<<<<<< HEAD
    e.presentation.isEnabled = !isPreviewRefreshing(e.dataContext)
    e.presentation.isVisible = !isPreviewFilterEnabled(e.dataContext)
    e.presentation.description =
      if (ComposePreviewEssentialsModeManager.isEssentialsModeEnabled)
        message("action.scene.view.control.essentials.mode.description")
      else message("action.scene.view.control.description")
  }

  // Actions calling isAnyPreviewRefreshing in the update method, must run in BGT
  override fun getActionUpdateThread(): ActionUpdateThread = ActionUpdateThread.BGT
=======
    e.presentation.isVisible = !isPreviewFilterEnabled(e.dataContext)
  }
>>>>>>> 0d09370c

  /**
   * Zoom actions have the icons, which we don't want to display in [ComposeViewControlAction]. We
   * also want to change the display text of the zoom action. (E.g. The text of [ZoomActualAction]
   * is "100%", but we'd like to display "Zoom to 100%" in the menu of [ComposeViewControlAction].
   * This class wraps a zoom action, then remove the icon and change the display text after [update]
   * is called.
   */
  private inner class WrappedZoomAction(
    private val action: AnAction,
<<<<<<< HEAD
    private val overwriteText: String? = null
=======
    private val overwriteText: String? = null,
>>>>>>> 0d09370c
  ) : AnAction() {

    init {
      copyShortcutFrom(action)
    }

    override fun actionPerformed(e: AnActionEvent) {
      action.actionPerformed(e)
    }

    override fun getActionUpdateThread() = ActionUpdateThread.BGT

    override fun update(e: AnActionEvent) {
      action.update(e)
      e.presentation.icon = null
      if (overwriteText != null) {
        e.presentation.text = overwriteText
      }
    }
  }
}<|MERGE_RESOLUTION|>--- conflicted
+++ resolved
@@ -18,25 +18,10 @@
 import com.android.tools.adtui.actions.ZoomActualAction
 import com.android.tools.adtui.actions.ZoomInAction
 import com.android.tools.adtui.actions.ZoomOutAction
-<<<<<<< HEAD
-import com.android.tools.idea.compose.preview.ComposePreviewManager
-import com.android.tools.idea.compose.preview.analytics.PreviewCanvasTracker
-import com.android.tools.idea.compose.preview.essentials.ComposePreviewEssentialsModeManager
-=======
 import com.android.tools.idea.common.layout.SurfaceLayoutOption
->>>>>>> 0d09370c
 import com.android.tools.idea.compose.preview.isPreviewFilterEnabled
-import com.android.tools.idea.compose.preview.isPreviewRefreshing
 import com.android.tools.idea.compose.preview.message
 import com.android.tools.idea.flags.StudioFlags
-<<<<<<< HEAD
-import com.android.tools.idea.preview.modes.SurfaceLayoutManagerOption
-import com.intellij.icons.AllIcons
-import com.intellij.openapi.actionSystem.ActionUpdateThread
-import com.intellij.openapi.actionSystem.AnAction
-import com.intellij.openapi.actionSystem.AnActionEvent
-import com.intellij.ui.icons.copyIcon
-=======
 import com.android.tools.idea.preview.actions.SwitchSurfaceLayoutManagerAction
 import com.android.tools.idea.preview.actions.ViewControlAction
 import com.android.tools.idea.preview.actions.isPreviewRefreshing
@@ -44,25 +29,8 @@
 import com.intellij.openapi.actionSystem.ActionUpdateThread
 import com.intellij.openapi.actionSystem.AnAction
 import com.intellij.openapi.actionSystem.AnActionEvent
->>>>>>> 0d09370c
 
 class ComposeViewControlAction(
-<<<<<<< HEAD
-  layoutManagers: List<SurfaceLayoutManagerOption>,
-  isSurfaceLayoutActionEnabled: (AnActionEvent) -> Boolean = { true },
-  updateMode: (SurfaceLayoutManagerOption, ComposePreviewManager) -> Unit,
-  additionalActionProvider: AnAction? = null
-) :
-  DropDownAction(
-    message("action.scene.view.control.title"),
-    message("action.scene.view.control.description"),
-    copyIcon(AllIcons.Debugger.RestoreLayout, null, true)
-  ) {
-  init {
-    if (
-      StudioFlags.COMPOSE_VIEW_FILTER.get() &&
-        !ComposePreviewEssentialsModeManager.isEssentialsModeEnabled
-=======
   layoutOptions: List<SurfaceLayoutOption>,
   isSurfaceLayoutActionEnabled: (AnActionEvent) -> Boolean = { true },
   additionalActionProvider: AnAction? = null,
@@ -74,29 +42,15 @@
   init {
     if (
       StudioFlags.COMPOSE_VIEW_FILTER.get() && !PreviewEssentialsModeManager.isEssentialsModeEnabled
->>>>>>> 0d09370c
     ) {
       add(ComposeShowFilterAction())
       addSeparator()
     }
     add(
-<<<<<<< HEAD
-      SwitchSurfaceLayoutManagerAction(layoutManagers, isSurfaceLayoutActionEnabled) {
-          selectedOption,
-          previewManager ->
-          PreviewCanvasTracker.getInstance().logSwitchLayout(selectedOption.layoutManager)
-          updateMode(selectedOption, previewManager)
-        }
-        .apply {
-          isPopup = false
-          templatePresentation.isMultiChoice = false
-        }
-=======
       SwitchSurfaceLayoutManagerAction(layoutOptions, isSurfaceLayoutActionEnabled).apply {
         isPopup = false
         templatePresentation.isMultiChoice = false
       }
->>>>>>> 0d09370c
     )
     if (StudioFlags.COMPOSE_ZOOM_CONTROLS_DROPDOWN.get()) {
       addSeparator()
@@ -115,21 +69,8 @@
 
   override fun update(e: AnActionEvent) {
     super.update(e)
-<<<<<<< HEAD
-    e.presentation.isEnabled = !isPreviewRefreshing(e.dataContext)
-    e.presentation.isVisible = !isPreviewFilterEnabled(e.dataContext)
-    e.presentation.description =
-      if (ComposePreviewEssentialsModeManager.isEssentialsModeEnabled)
-        message("action.scene.view.control.essentials.mode.description")
-      else message("action.scene.view.control.description")
-  }
-
-  // Actions calling isAnyPreviewRefreshing in the update method, must run in BGT
-  override fun getActionUpdateThread(): ActionUpdateThread = ActionUpdateThread.BGT
-=======
     e.presentation.isVisible = !isPreviewFilterEnabled(e.dataContext)
   }
->>>>>>> 0d09370c
 
   /**
    * Zoom actions have the icons, which we don't want to display in [ComposeViewControlAction]. We
@@ -140,11 +81,7 @@
    */
   private inner class WrappedZoomAction(
     private val action: AnAction,
-<<<<<<< HEAD
-    private val overwriteText: String? = null
-=======
     private val overwriteText: String? = null,
->>>>>>> 0d09370c
   ) : AnAction() {
 
     init {
