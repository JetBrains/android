--- conflicted
+++ resolved
@@ -15,24 +15,12 @@
  */
 package com.android.tools.idea.compose.preview.util
 
-<<<<<<< HEAD
-import com.android.tools.compose.COMPOSE_VIEW_ADAPTER_FQNS
-import com.android.tools.idea.common.scene.render
-import com.android.tools.idea.common.surface.DesignSurface
-=======
 import com.android.tools.compose.COMPOSE_VIEW_ADAPTER_FQN
 import com.android.tools.idea.common.scene.render
->>>>>>> b5f40ffd
 import com.android.tools.idea.flags.StudioFlags
 import com.android.tools.idea.rendering.RenderResult
 import com.android.tools.idea.uibuilder.scene.LayoutlibSceneManager
 import com.android.tools.idea.uibuilder.scene.executeCallbacks
-<<<<<<< HEAD
-import com.android.tools.idea.uibuilder.scene.executeInRenderSession
-import com.intellij.openapi.diagnostic.Logger
-
-=======
->>>>>>> b5f40ffd
 
 /**
  * Extension implementing some heuristics to detect Compose rendering errors. This allows to identify render
@@ -51,11 +39,7 @@
 
   return logger.brokenClasses.values
     .any {
-<<<<<<< HEAD
-      it is ReflectiveOperationException && it.stackTrace.any { ex -> COMPOSE_VIEW_ADAPTER_FQNS.contains(ex.className) }
-=======
       it is ReflectiveOperationException && it.stackTrace.any { ex -> COMPOSE_VIEW_ADAPTER_FQN == ex.className }
->>>>>>> b5f40ffd
     }
 }
 
@@ -63,59 +47,10 @@
  * Utility method that requests a given [LayoutlibSceneManager] to render. It applies logic that specific to compose to render components
  * that do not simply render in a first pass.
  */
-<<<<<<< HEAD
-internal suspend fun LayoutlibSceneManager.requestComposeRender() {
-=======
 internal suspend fun LayoutlibSceneManager.requestDoubleRender() {
->>>>>>> b5f40ffd
   render()
   if (StudioFlags.COMPOSE_PREVIEW_DOUBLE_RENDER.get()) {
     executeCallbacks()
     render()
   }
-<<<<<<< HEAD
-}
-
-/**
- * Uses the `androidx.compose.runtime.HotReloader` in the Compose runtime mechanism to force a recomposition.
- * This action will run in the render thread so this method returns immediately with a future that will complete when the
- * invalidation has completed.
- * If [forceLayout] is true, a `View#requestLayout` will be sent to the `ComposeViewAdapter` to force a relayout of the whole view.
- */
-internal suspend fun LayoutlibSceneManager.invalidateCompositions(forceLayout: Boolean) {
-  executeInRenderSession {
-    val composeViewAdapter = renderResult.findComposeViewAdapter() ?: return@executeInRenderSession
-    try {
-      val hotReloader = composeViewAdapter.javaClass.classLoader.loadClass("androidx.compose.runtime.HotReloader")
-      val hotReloaderInstance = hotReloader.getDeclaredField("Companion").let {
-        it.isAccessible = true
-        it.get(null)
-      }
-      val saveStateAndDisposeMethod = hotReloaderInstance.javaClass.getDeclaredMethod("saveStateAndDispose", Any::class.java).also {
-        it.isAccessible = true
-      }
-      val loadStateAndCompose = hotReloaderInstance.javaClass.getDeclaredMethod("loadStateAndCompose", Any::class.java).also {
-        it.isAccessible = true
-      }
-      val state = saveStateAndDisposeMethod.invoke(hotReloaderInstance, composeViewAdapter)
-      loadStateAndCompose.invoke(hotReloaderInstance, state)
-      if (forceLayout) {
-        composeViewAdapter::class.java.getMethod("requestLayout").invoke(composeViewAdapter)
-      }
-    }
-    catch (t: Throwable) {
-      Logger.getInstance(RenderResult::class.java).warn(t)
-    }
-  }
-}
-
-/**
- * Returns all the [LayoutlibSceneManager] belonging to the [DesignSurface].
- */
-internal val DesignSurface.layoutlibSceneManagers: Sequence<LayoutlibSceneManager>
-  get() = models.asSequence()
-    .mapNotNull { getSceneManager(it) }
-    .filterIsInstance<LayoutlibSceneManager>()
-=======
-}
->>>>>>> b5f40ffd
+}