/*
 * Copyright (C) 2019 The Android Open Source Project
 *
 * Licensed under the Apache License, Version 2.0 (the "License");
 * you may not use this file except in compliance with the License.
 * You may obtain a copy of the License at
 *
 *      http://www.apache.org/licenses/LICENSE-2.0
 *
 * Unless required by applicable law or agreed to in writing, software
 * distributed under the License is distributed on an "AS IS" BASIS,
 * WITHOUT WARRANTIES OR CONDITIONS OF ANY KIND, either express or implied.
 * See the License for the specific language governing permissions and
 * limitations under the License.
 */
package com.android.tools.idea.compose.preview

import com.android.tools.idea.configurations.Configuration
import com.android.tools.idea.gradle.project.build.invoker.GradleBuildInvoker
import com.android.tools.idea.gradle.project.build.invoker.TestCompileType
import com.android.tools.idea.rendering.multi.CompatibilityRenderTarget
import com.intellij.openapi.module.Module
import com.intellij.openapi.project.Project
import com.intellij.openapi.vfs.VirtualFile
import com.intellij.psi.PsiElement
import com.intellij.psi.PsiManager
import org.jetbrains.uast.UFile
<<<<<<< HEAD
import org.jetbrains.uast.UMethod
import org.jetbrains.uast.evaluateString
=======
>>>>>>> af5f6f79
import org.jetbrains.uast.toUElement

const val UNDEFINED_API_LEVEL = -1
const val UNDEFINED_DIMENSION = -1

data class PreviewConfiguration(val apiLevel: Int,
                                val theme: String?,
                                val width: Int,
                                val height: Int) {
  fun applyTo(renderConfiguration: Configuration) {
    if (apiLevel != UNDEFINED_API_LEVEL) {
      val highestTarget = renderConfiguration.configurationManager.highestApiTarget!!

      renderConfiguration.target = CompatibilityRenderTarget(highestTarget, apiLevel, null)
    }

    if (theme != null) {
      renderConfiguration.setTheme(theme)
    }
  }
}
data class PreviewElement(val name: String, val method: String, val configuration: PreviewConfiguration)

interface PreviewElementFinder {
  fun findPreviewMethods(project: Project, vFile: VirtualFile): Set<PreviewElement> {
    val uFile: UFile = PsiManager.getInstance(project).findFile(vFile)?.toUElement() as? UFile ?: return emptySet<PreviewElement>()

    return findPreviewMethods(uFile)
  }

  fun findPreviewMethods(uFile: UFile): Set<PreviewElement>
}

private fun UAnnotation.findAttributeIntValue(name: String, defaultValue: Int) =
  findAttributeValue(name)?.evaluate() as? Int ?: defaultValue

/**
 * [PreviewElementFinder] that uses `@Preview` annotations.
 */
object AnnotationPreviewElementFinder : PreviewElementFinder {
  /**
   * Reads the `@Preview` annotation parameters and returns a [PreviewConfiguration] containing the values.
   */
  private fun attributesToConfiguration(node: UAnnotation): PreviewConfiguration {
    val apiLevel = node.findAttributeIntValue("apiLevel", UNDEFINED_API_LEVEL)
    val theme = node.findAttributeValue("theme")?.evaluateString()?.nullize()
    val width = node.findAttributeIntValue("width", UNDEFINED_DIMENSION)
    val height = node.findAttributeIntValue("height", UNDEFINED_DIMENSION)

    return PreviewConfiguration(apiLevel, theme, width, height)
  }

  /**
<<<<<<< HEAD
   * Returns all the `@Composable` methods in the [uFile] that are also tagged with `@Preview`.
   */
  override fun findPreviewMethods(uFile: UFile): Set<PreviewElement> {
    val previewMethodsFqNames = mutableSetOf<PreviewElement>()
    uFile.accept(object : UastVisitor {
      // Return false so we explore all the elements in the file (in case there are multiple @Preview elements)
      override fun visitElement(node: UElement): Boolean = false

      /**
       * Called for every `@Preview` annotation.
       */
      private fun visitPreviewAnnotation(previewAnnotation: UAnnotation) {
        val uMethod = previewAnnotation.uastParent as UMethod

        if (!uMethod.parameterList.isEmpty) {
          error("Preview methods must not have any parameters")
        }

        val uClass: UClass = uMethod.uastParent as UClass
        val composableMethod = "${uClass.qualifiedName}.${uMethod.name}"
        val previewName = previewAnnotation.findAttributeValue("name")?.evaluateString() ?: ""

        previewMethodsFqNames.add(PreviewElement(previewName, composableMethod,
                                                 attributesToConfiguration(previewAnnotation)))
      }

      override fun visitAnnotation(node: UAnnotation): Boolean {
        if (PREVIEW_ANNOTATION_FQN == node.qualifiedName) {
          visitPreviewAnnotation(node)
        }

        return super.visitAnnotation(node)
      }
    })

    return previewMethodsFqNames
  }
=======
   * Returns whether the given [PsiElement] belongs to a PreviewElement handled by this [PreviewElementFinder]. Implementations must return
   * true if they can not determine if the element belongs to a [PreviewElement] or not.
   * This method will be called to detect changes into [PreviewElement]s and issue a refresh.
   *
   * This method can not use UAST for performance reasons since it might be called very frequently.
   */
  fun elementBelongsToPreviewElement(element: PsiElement): Boolean = true
}

internal fun requestBuild(project: Project, module: Module) {
  GradleBuildInvoker.getInstance(project).compileJava(arrayOf(module), TestCompileType.NONE)
>>>>>>> af5f6f79
}<|MERGE_RESOLUTION|>--- conflicted
+++ resolved
@@ -25,11 +25,6 @@
 import com.intellij.psi.PsiElement
 import com.intellij.psi.PsiManager
 import org.jetbrains.uast.UFile
-<<<<<<< HEAD
-import org.jetbrains.uast.UMethod
-import org.jetbrains.uast.evaluateString
-=======
->>>>>>> af5f6f79
 import org.jetbrains.uast.toUElement
 
 const val UNDEFINED_API_LEVEL = -1
@@ -54,74 +49,21 @@
 data class PreviewElement(val name: String, val method: String, val configuration: PreviewConfiguration)
 
 interface PreviewElementFinder {
+  /**
+   * Returns all the [PreviewElement]s present in the passed [VirtualFile]
+   */
   fun findPreviewMethods(project: Project, vFile: VirtualFile): Set<PreviewElement> {
     val uFile: UFile = PsiManager.getInstance(project).findFile(vFile)?.toUElement() as? UFile ?: return emptySet<PreviewElement>()
 
     return findPreviewMethods(uFile)
   }
 
+  /**
+   * Returns all the [PreviewElement]s present in the passed [UFile]
+   */
   fun findPreviewMethods(uFile: UFile): Set<PreviewElement>
-}
-
-private fun UAnnotation.findAttributeIntValue(name: String, defaultValue: Int) =
-  findAttributeValue(name)?.evaluate() as? Int ?: defaultValue
-
-/**
- * [PreviewElementFinder] that uses `@Preview` annotations.
- */
-object AnnotationPreviewElementFinder : PreviewElementFinder {
-  /**
-   * Reads the `@Preview` annotation parameters and returns a [PreviewConfiguration] containing the values.
-   */
-  private fun attributesToConfiguration(node: UAnnotation): PreviewConfiguration {
-    val apiLevel = node.findAttributeIntValue("apiLevel", UNDEFINED_API_LEVEL)
-    val theme = node.findAttributeValue("theme")?.evaluateString()?.nullize()
-    val width = node.findAttributeIntValue("width", UNDEFINED_DIMENSION)
-    val height = node.findAttributeIntValue("height", UNDEFINED_DIMENSION)
-
-    return PreviewConfiguration(apiLevel, theme, width, height)
-  }
 
   /**
-<<<<<<< HEAD
-   * Returns all the `@Composable` methods in the [uFile] that are also tagged with `@Preview`.
-   */
-  override fun findPreviewMethods(uFile: UFile): Set<PreviewElement> {
-    val previewMethodsFqNames = mutableSetOf<PreviewElement>()
-    uFile.accept(object : UastVisitor {
-      // Return false so we explore all the elements in the file (in case there are multiple @Preview elements)
-      override fun visitElement(node: UElement): Boolean = false
-
-      /**
-       * Called for every `@Preview` annotation.
-       */
-      private fun visitPreviewAnnotation(previewAnnotation: UAnnotation) {
-        val uMethod = previewAnnotation.uastParent as UMethod
-
-        if (!uMethod.parameterList.isEmpty) {
-          error("Preview methods must not have any parameters")
-        }
-
-        val uClass: UClass = uMethod.uastParent as UClass
-        val composableMethod = "${uClass.qualifiedName}.${uMethod.name}"
-        val previewName = previewAnnotation.findAttributeValue("name")?.evaluateString() ?: ""
-
-        previewMethodsFqNames.add(PreviewElement(previewName, composableMethod,
-                                                 attributesToConfiguration(previewAnnotation)))
-      }
-
-      override fun visitAnnotation(node: UAnnotation): Boolean {
-        if (PREVIEW_ANNOTATION_FQN == node.qualifiedName) {
-          visitPreviewAnnotation(node)
-        }
-
-        return super.visitAnnotation(node)
-      }
-    })
-
-    return previewMethodsFqNames
-  }
-=======
    * Returns whether the given [PsiElement] belongs to a PreviewElement handled by this [PreviewElementFinder]. Implementations must return
    * true if they can not determine if the element belongs to a [PreviewElement] or not.
    * This method will be called to detect changes into [PreviewElement]s and issue a refresh.
@@ -133,5 +75,4 @@
 
 internal fun requestBuild(project: Project, module: Module) {
   GradleBuildInvoker.getInstance(project).compileJava(arrayOf(module), TestCompileType.NONE)
->>>>>>> af5f6f79
 }