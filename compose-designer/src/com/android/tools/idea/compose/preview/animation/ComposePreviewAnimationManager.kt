/*
 * Copyright (C) 2020 The Android Open Source Project
 *
 * Licensed under the Apache License, Version 2.0 (the "License");
 * you may not use this file except in compliance with the License.
 * You may obtain a copy of the License at
 *
 *      http://www.apache.org/licenses/LICENSE-2.0
 *
 * Unless required by applicable law or agreed to in writing, software
 * distributed under the License is distributed on an "AS IS" BASIS,
 * WITHOUT WARRANTIES OR CONDITIONS OF ANY KIND, either express or implied.
 * See the License for the specific language governing permissions and
 * limitations under the License.
 */
package com.android.tools.idea.compose.preview.animation

import androidx.compose.animation.tooling.ComposeAnimation
import com.android.annotations.concurrency.GuardedBy
import com.android.annotations.concurrency.Slow
import com.android.tools.idea.common.surface.DesignSurface
<<<<<<< HEAD
import com.android.tools.idea.compose.preview.Preview
=======
>>>>>>> 574fcae1
import com.android.tools.idea.compose.preview.analytics.AnimationToolingUsageTracker
import com.android.tools.idea.compose.preview.animation.ComposePreviewAnimationManager.onAnimationSubscribed
import com.android.tools.idea.compose.preview.animation.ComposePreviewAnimationManager.onAnimationUnsubscribed
import com.android.tools.idea.uibuilder.scene.LayoutlibSceneManager
import com.google.common.annotations.VisibleForTesting
import com.google.common.util.concurrent.MoreExecutors
import com.intellij.openapi.Disposable
import com.intellij.openapi.application.ApplicationManager
import com.intellij.openapi.application.invokeAndWaitIfNeeded
import com.intellij.openapi.diagnostic.Logger
import com.intellij.openapi.util.Disposer
import com.intellij.psi.PsiFile
import com.intellij.psi.PsiManager
import com.intellij.psi.SmartPsiElementPointer
import com.intellij.util.concurrency.AppExecutorUtil
import com.intellij.util.ui.UIUtil

private val LOG = Logger.getInstance(ComposePreviewAnimationManager::class.java)

/**
 * Responsible for opening the [AnimationPreview] and managing its state.
 * `PreviewAnimationClockMethodTransform` intercepts calls to `subscribe` and `unsubscribe` calls on
 * `ui-tooling` and redirects them to [onAnimationSubscribed] and [onAnimationUnsubscribed],
 * respectively. These methods will then update the [AnimationPreview] content accordingly, adding
 * tabs for newly subscribed animations and closing tabs corresponding to unsubscribed animations.
 */
object ComposePreviewAnimationManager {

  internal var currentInspector: AnimationPreview? = null
    private set

  @get:VisibleForTesting
  @GuardedBy("subscribedAnimationsLock")
  val subscribedAnimations = mutableSetOf<ComposeAnimation>()
  private val subscribedAnimationsLock = Any()

  private var newInspectorOpenedCallback: (() -> Unit)? = null

  internal val onSubscribedUnsubscribedExecutor =
    if (ApplicationManager.getApplication().isUnitTestMode) MoreExecutors.directExecutor()
    else
      AppExecutorUtil.createBoundedApplicationPoolExecutor(
        "Animation Subscribe/Unsubscribe Callback Handler",
        1
      )

  @Slow
  fun createAnimationInspectorPanel(
    surface: DesignSurface<LayoutlibSceneManager>,
    parent: Disposable,
    psiFilePointer: SmartPsiElementPointer<PsiFile>,
    onNewInspectorOpen: () -> Unit
  ): AnimationPreview {
    newInspectorOpenedCallback = onNewInspectorOpen
    return invokeAndWaitIfNeeded {
      val animationInspectorPanel =
        AnimationPreview(
<<<<<<< HEAD
          surface,
=======
          surface.project,
>>>>>>> 574fcae1
          AnimationTracker(AnimationToolingUsageTracker.getInstance(surface)),
          { surface.sceneManager },
          surface,
          psiFilePointer,
        )
      animationInspectorPanel.tracker.openAnimationInspector()
      Disposer.register(parent, animationInspectorPanel)
      currentInspector = animationInspectorPanel
      animationInspectorPanel
    }
  }

  fun closeCurrentInspector() {
    currentInspector?.let {
      Disposer.dispose(it)
      it.tracker.closeAnimationInspector()
    }
    currentInspector = null
    newInspectorOpenedCallback = null
    synchronized(subscribedAnimationsLock) { subscribedAnimations.clear() }
  }

  /**
   * Expected to be called just before opening an inspector, e.g. before triggering the toolbar
   * action. Invokes [newInspectorOpenedCallback] to handle potential operations that need to be
   * done before opening the new inspector, e.g. closing another one that might be open.
   */
  fun onAnimationInspectorOpened() {
    newInspectorOpenedCallback?.invoke()
  }

  /**
   * Sets the panel clock, adds the animation to the subscribed list, and creates the corresponding
   * tab in the [AnimationPreview].
   */
  fun onAnimationSubscribed(clock: Any?, animation: ComposeAnimation) {
    if (clock == null) return
    val inspector = currentInspector ?: return
    if (inspector.animationClock == null) {
      inspector.animationClock = AnimationClock(clock)
    }

    // Handle the case where the clock has changed while the inspector is open. That might happen
    // when we were still processing a
    // subscription from a previous inspector when the new inspector was open. In this case, we
    // should unsubscribe all the previously
    // subscribed animations, as they were tracked by the previous clock.
    inspector.animationClock?.let {
      if (it.clock != clock) {
        // Make a copy of the list to prevent ConcurrentModificationException
        synchronized(subscribedAnimationsLock) { subscribedAnimations.toSet() }
          .forEach { animationToUnsubscribe -> onAnimationUnsubscribed(animationToUnsubscribe) }
        // After unsubscribing the old animations, update the clock
        inspector.animationClock = AnimationClock(clock)
      }
    }

    if (synchronized(subscribedAnimationsLock) { subscribedAnimations.add(animation) }) {
      UIUtil.invokeLaterIfNeeded {
        // Create the tab corresponding to the animation
        inspector.createTab(animation)
        inspector.setupAnimation(animation) {
          UIUtil.invokeLaterIfNeeded { inspector.addTab(animation) }
        }
      }
    }
  }

  /**
   * Removes the animation from the subscribed list and removes the corresponding tab in the
   * [AnimationPreview].
   */
  fun onAnimationUnsubscribed(animation: ComposeAnimation) {
    if (synchronized(subscribedAnimationsLock) { subscribedAnimations.remove(animation) }) {
      UIUtil.invokeLaterIfNeeded { currentInspector?.removeTab(animation) }
    }
  }

  /** Whether the animation inspector is open. */
  fun isInspectorOpen() = currentInspector != null

  /**
   * Invalidates the current animation inspector, so it doesn't display animations out-of-date. Only
   * invalidate for the same [psiFilePointer] as [invalidate] could be called from [Preview] without
   * [AnimationPreview].
   */
  fun invalidate(psiFilePointer: SmartPsiElementPointer<PsiFile>) {
    currentInspector?.let {
      if (
        PsiManager.getInstance(it.psiFilePointer.project)
          .areElementsEquivalent(psiFilePointer.element, it.psiFilePointer.element)
      ) {
        UIUtil.invokeLaterIfNeeded { it.invalidatePanel() }
      }
    }
  }
}

@Suppress("unused") // Called via reflection from PreviewAnimationClockMethodTransform
fun animationSubscribed(clock: Any?, animation: Any?) {
  if (LOG.isDebugEnabled) {
    LOG.debug("Animation subscribed: $animation")
  }
  ComposePreviewAnimationManager.onSubscribedUnsubscribedExecutor.execute {
    (animation as? ComposeAnimation)?.let { onAnimationSubscribed(clock, it) }
  }
}

@Suppress("unused") // Called via reflection from PreviewAnimationClockMethodTransform
fun animationUnsubscribed(animation: Any?) {
  if (LOG.isDebugEnabled) {
    LOG.debug("Animation unsubscribed: $animation")
  }
  if (animation == null) return
  ComposePreviewAnimationManager.onSubscribedUnsubscribedExecutor.execute {
    (animation as? ComposeAnimation)?.let { onAnimationUnsubscribed(it) }
  }
}<|MERGE_RESOLUTION|>--- conflicted
+++ resolved
@@ -19,10 +19,6 @@
 import com.android.annotations.concurrency.GuardedBy
 import com.android.annotations.concurrency.Slow
 import com.android.tools.idea.common.surface.DesignSurface
-<<<<<<< HEAD
-import com.android.tools.idea.compose.preview.Preview
-=======
->>>>>>> 574fcae1
 import com.android.tools.idea.compose.preview.analytics.AnimationToolingUsageTracker
 import com.android.tools.idea.compose.preview.animation.ComposePreviewAnimationManager.onAnimationSubscribed
 import com.android.tools.idea.compose.preview.animation.ComposePreviewAnimationManager.onAnimationUnsubscribed
@@ -80,11 +76,7 @@
     return invokeAndWaitIfNeeded {
       val animationInspectorPanel =
         AnimationPreview(
-<<<<<<< HEAD
-          surface,
-=======
           surface.project,
->>>>>>> 574fcae1
           AnimationTracker(AnimationToolingUsageTracker.getInstance(surface)),
           { surface.sceneManager },
           surface,
