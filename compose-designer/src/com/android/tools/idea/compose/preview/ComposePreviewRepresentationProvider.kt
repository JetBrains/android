/*
 * Copyright (C) 2019 The Android Open Source Project
 *
 * Licensed under the Apache License, Version 2.0 (the "License");
 * you may not use this file except in compliance with the License.
 * You may obtain a copy of the License at
 *
 *      http://www.apache.org/licenses/LICENSE-2.0
 *
 * Unless required by applicable law or agreed to in writing, software
 * distributed under the License is distributed on an "AS IS" BASIS,
 * WITHOUT WARRANTIES OR CONDITIONS OF ANY KIND, either express or implied.
 * See the License for the specific language governing permissions and
 * limitations under the License.
 */
package com.android.tools.idea.compose.preview

import com.android.flags.ifEnabled
import com.android.tools.idea.common.editor.ToolbarActionGroups
import com.android.tools.idea.common.surface.DesignSurface
import com.android.tools.idea.common.type.DesignerTypeRegistrar
<<<<<<< HEAD
import com.android.tools.idea.compose.preview.ComposePreviewBundle.message
import com.android.tools.idea.compose.preview.actions.ComposeNotificationGroup
=======
import com.android.tools.idea.compose.preview.actions.ComposeFilterShowHistoryAction
import com.android.tools.idea.compose.preview.actions.ComposeFilterTextAction
import com.android.tools.idea.compose.preview.actions.ComposeNotificationGroup
import com.android.tools.idea.compose.preview.actions.ComposeViewControlAction
import com.android.tools.idea.compose.preview.actions.ComposeViewSingleWordFilter
>>>>>>> de127946
import com.android.tools.idea.compose.preview.actions.GroupSwitchAction
import com.android.tools.idea.compose.preview.actions.ShowDebugBoundaries
import com.android.tools.idea.compose.preview.actions.StopAnimationInspectorAction
import com.android.tools.idea.compose.preview.actions.StopInteractivePreviewAction
import com.android.tools.idea.compose.preview.actions.visibleOnlyInComposeStaticPreview
import com.android.tools.idea.editors.sourcecode.isKotlinFileType
import com.android.tools.idea.flags.StudioFlags
import com.android.tools.idea.preview.representation.CommonRepresentationEditorFileType
import com.android.tools.idea.projectsystem.getModuleSystem
import com.android.tools.idea.uibuilder.actions.LayoutManagerSwitcher
import com.android.tools.idea.uibuilder.editor.multirepresentation.MultiRepresentationPreview
import com.android.tools.idea.uibuilder.editor.multirepresentation.PreferredVisibility
import com.android.tools.idea.uibuilder.editor.multirepresentation.PreviewRepresentationProvider
import com.android.tools.idea.uibuilder.editor.multirepresentation.TextEditorWithMultiRepresentationPreview
import com.google.wireless.android.sdk.stats.LayoutEditorState
import com.intellij.openapi.actionSystem.ActionGroup
import com.intellij.openapi.actionSystem.CommonDataKeys
import com.intellij.openapi.actionSystem.DataContext
import com.intellij.openapi.actionSystem.DataKey
import com.intellij.openapi.actionSystem.DefaultActionGroup
<<<<<<< HEAD
import com.intellij.openapi.actionSystem.Presentation
=======
>>>>>>> de127946
import com.intellij.openapi.application.runReadAction
import com.intellij.openapi.diagnostic.Logger
import com.intellij.openapi.fileEditor.FileEditor
import com.intellij.openapi.fileEditor.FileEditorManager
import com.intellij.openapi.project.Project
import com.intellij.psi.PsiFile
import org.jetbrains.android.uipreview.AndroidEditorSettings

/** [ToolbarActionGroups] that includes the actions that can be applied to Compose Previews. */
private class ComposePreviewToolbar(private val surface: DesignSurface<*>) :
  ToolbarActionGroups(surface) {

  override fun getNorthGroup(): ActionGroup =
    DefaultActionGroup(
      listOfNotNull(
        StopInteractivePreviewAction(),
        StopAnimationInspectorAction(),
        StudioFlags.COMPOSE_VIEW_FILTER.ifEnabled { ComposeFilterShowHistoryAction() },
        StudioFlags.COMPOSE_VIEW_FILTER.ifEnabled {
          ComposeFilterTextAction(ComposeViewSingleWordFilter(surface))
        },
        GroupSwitchAction().visibleOnlyInComposeStaticPreview(),
        ComposeViewControlAction(
            layoutManagerSwitcher = surface.sceneViewLayoutManager as LayoutManagerSwitcher,
            layoutManagers = PREVIEW_LAYOUT_MANAGER_OPTIONS
          ) {
            !isAnyPreviewRefreshing(it.dataContext)
          }
          .visibleOnlyInComposeStaticPreview(),
        StudioFlags.COMPOSE_DEBUG_BOUNDS.ifEnabled { ShowDebugBoundaries() },
      )
    )

  override fun getNorthEastGroup(): ActionGroup = ComposeNotificationGroup(surface)
<<<<<<< HEAD

  /**
   * [DropDownAction] to toggle through the available viewing modes for the Compose preview.
   */
  private class ViewModesDropDownAction(
    private val surface: NlDesignSurface
  ) : DropDownAction(
    message("action.scene.mode.title"),
    message("action.scene.mode.description"),
    // TODO(b/160021437): Modify tittle/description to avoid using internal terms: 'Design Surface'
    StudioIcons.LayoutEditor.Toolbar.VIEW_MODE
  ) {
    private val disabledIcon = IconLoader.getDisabledIcon(StudioIcons.LayoutEditor.Toolbar.VIEW_MODE)

    init {
      templatePresentation.isHideGroupIfEmpty = true
      val blueprintEnabled = StudioFlags.COMPOSE_BLUEPRINT_MODE.get()
      val colorBlindEnabled = StudioFlags.COMPOSE_COLORBLIND_MODE.get()
      if (blueprintEnabled || colorBlindEnabled) {
        addAction(SetScreenViewProviderAction(COMPOSE_SCREEN_VIEW_PROVIDER, surface))
      }
      if (blueprintEnabled) {
        addAction(SetScreenViewProviderAction(COMPOSE_BLUEPRINT_SCREEN_VIEW_PROVIDER, surface))
      }
      if (colorBlindEnabled) {
        addAction(DefaultActionGroup.createPopupGroup { message("action.scene.mode.colorblind.dropdown.title") }.apply {
          addAction(SetColorBlindModeAction(ColorBlindMode.PROTANOPES, surface))
          addAction(SetColorBlindModeAction(ColorBlindMode.PROTANOMALY, surface))
          addAction(SetColorBlindModeAction(ColorBlindMode.DEUTERANOPES, surface))
          addAction(SetColorBlindModeAction(ColorBlindMode.DEUTERANOMALY, surface))
          addAction(SetColorBlindModeAction(ColorBlindMode.TRITANOPES, surface))
        })
      }
    }

    override fun createCustomComponent(presentation: Presentation, place: String) =
      ActionButtonWithToolTipDescription(this, presentation, place).apply { border = JBUI.Borders.empty(1, 2) }

    override fun update(e: AnActionEvent) {
      super.update(e)
      val shouldEnableAction = !isAnyPreviewRefreshing(e.dataContext)
      e.presentation.isEnabled = shouldEnableAction
      // Since this is an ActionGroup, IntelliJ will set the button icon to enabled even though it is disabled. Only when clicking on the
      // button the icon will be disabled (and gets re-enabled when releasing the mouse), since the action itself is disabled and not popup
      // will show up. Since we want users to know immediately that this action is disabled, we explicitly set the icon style when the
      // action is disabled.
      e.presentation.icon = if (shouldEnableAction) StudioIcons.LayoutEditor.Toolbar.VIEW_MODE else disabledIcon
    }
  }
=======
>>>>>>> de127946
}

/** A [PreviewRepresentationProvider] coupled with [ComposePreviewRepresentation]. */
class ComposePreviewRepresentationProvider(
  private val filePreviewElementProvider: () -> FilePreviewElementFinder =
    ::defaultFilePreviewElementFinder
) : PreviewRepresentationProvider {
  private val LOG = Logger.getInstance(ComposePreviewRepresentationProvider::class.java)

  private object ComposeEditorFileType :
    CommonRepresentationEditorFileType(
      ComposeAdapterLightVirtualFile::class.java,
      LayoutEditorState.Type.COMPOSE,
      ::ComposePreviewToolbar
    )

  init {
    DesignerTypeRegistrar.register(ComposeEditorFileType)
  }

  /**
   * Checks if the input [psiFile] contains compose previews and therefore can be provided with the
   * [PreviewRepresentation] of them.
   */
  override suspend fun accept(project: Project, psiFile: PsiFile): Boolean =
<<<<<<< HEAD
    psiFile.virtualFile.isKotlinFileType() && (runReadAction { psiFile.getModuleSystem()?.usesCompose ?: false })
=======
    psiFile.virtualFile.isKotlinFileType() &&
      (runReadAction { psiFile.getModuleSystem()?.usesCompose ?: false })
>>>>>>> de127946

  /** Creates a [ComposePreviewRepresentation] for the input [psiFile]. */
  override fun createRepresentation(psiFile: PsiFile): ComposePreviewRepresentation {
    val hasPreviewMethods =
      filePreviewElementProvider().hasPreviewMethods(psiFile.project, psiFile.virtualFile)
    if (LOG.isDebugEnabled) {
      LOG.debug("${psiFile.virtualFile.path} hasPreviewMethods=${hasPreviewMethods}")
    }

    val isComposableEditor =
      hasPreviewMethods ||
        filePreviewElementProvider().hasComposableMethods(psiFile.project, psiFile.virtualFile)
    val globalState = AndroidEditorSettings.getInstance().globalState

    return ComposePreviewRepresentation(
      psiFile,
      if (isComposableEditor) globalState.preferredComposableEditorVisibility()
      else globalState.preferredKotlinEditorVisibility(),
      ::ComposePreviewViewImpl
    )
  }

  override val displayName = message("representation.name")
}

private const val PREFIX = "ComposePreview"
internal val COMPOSE_PREVIEW_MANAGER = DataKey.create<ComposePreviewManager>("$PREFIX.Manager")
internal val COMPOSE_PREVIEW_ELEMENT_INSTANCE =
  DataKey.create<ComposePreviewElementInstance>("$PREFIX.PreviewElement")

/**
 * Returns a list of all [ComposePreviewManager]s related to the current context (which is implied
 * to be bound to a particular file). The search is done among the open preview parts and
 * [PreviewRepresentation]s (if any) of open file editors.
 */
internal fun findComposePreviewManagersForContext(
  context: DataContext
): List<ComposePreviewManager> {
  context.getData(COMPOSE_PREVIEW_MANAGER)?.let {
    // The context is associated to a ComposePreviewManager so return it
    return listOf(it)
  }

  // Fallback to finding the ComposePreviewManager by looking into all the editors
  val project = context.getData(CommonDataKeys.PROJECT) ?: return emptyList()
  val file = context.getData(CommonDataKeys.VIRTUAL_FILE) ?: return emptyList()

  return FileEditorManager.getInstance(project)?.getEditors(file)?.mapNotNull {
    it.getComposePreviewManager()
  }
    ?: emptyList()
}

/** Returns whether any preview manager is currently refreshing. */
internal fun isAnyPreviewRefreshing(context: DataContext) =
  findComposePreviewManagersForContext(context).any { it.status().isRefreshing }

/** Returns whether the filter of preview is enabled. */
internal fun isPreviewFilterEnabled(context: DataContext): Boolean {
  return COMPOSE_PREVIEW_MANAGER.getData(context)?.isFilterEnabled ?: false
}

// We will default to split mode if there are @Preview annotations in the file or if the file
// contains @Composable.
private fun AndroidEditorSettings.GlobalState.preferredComposableEditorVisibility() =
  when (preferredComposableEditorMode) {
    AndroidEditorSettings.EditorMode.CODE -> PreferredVisibility.HIDDEN
    AndroidEditorSettings.EditorMode.SPLIT -> PreferredVisibility.SPLIT
    AndroidEditorSettings.EditorMode.DESIGN -> PreferredVisibility.FULL
    else -> PreferredVisibility.SPLIT // default
  }

// We will default to code mode for kotlin files not containing any @Composable functions.
private fun AndroidEditorSettings.GlobalState.preferredKotlinEditorVisibility() =
  when (preferredKotlinEditorMode) {
    AndroidEditorSettings.EditorMode.CODE -> PreferredVisibility.HIDDEN
    AndroidEditorSettings.EditorMode.SPLIT -> PreferredVisibility.SPLIT
    AndroidEditorSettings.EditorMode.DESIGN -> PreferredVisibility.FULL
    else -> PreferredVisibility.HIDDEN // default
  }

/** Returns the [ComposePreviewManager] or null if this [FileEditor] is not a Compose preview. */
fun FileEditor.getComposePreviewManager(): ComposePreviewManager? =
  when (this) {
    is MultiRepresentationPreview -> this.currentRepresentation as? ComposePreviewManager
    is TextEditorWithMultiRepresentationPreview<out MultiRepresentationPreview> ->
      this.preview.currentRepresentation as? ComposePreviewManager
    else -> null
  }<|MERGE_RESOLUTION|>--- conflicted
+++ resolved
@@ -19,16 +19,12 @@
 import com.android.tools.idea.common.editor.ToolbarActionGroups
 import com.android.tools.idea.common.surface.DesignSurface
 import com.android.tools.idea.common.type.DesignerTypeRegistrar
-<<<<<<< HEAD
 import com.android.tools.idea.compose.preview.ComposePreviewBundle.message
-import com.android.tools.idea.compose.preview.actions.ComposeNotificationGroup
-=======
 import com.android.tools.idea.compose.preview.actions.ComposeFilterShowHistoryAction
 import com.android.tools.idea.compose.preview.actions.ComposeFilterTextAction
 import com.android.tools.idea.compose.preview.actions.ComposeNotificationGroup
 import com.android.tools.idea.compose.preview.actions.ComposeViewControlAction
 import com.android.tools.idea.compose.preview.actions.ComposeViewSingleWordFilter
->>>>>>> de127946
 import com.android.tools.idea.compose.preview.actions.GroupSwitchAction
 import com.android.tools.idea.compose.preview.actions.ShowDebugBoundaries
 import com.android.tools.idea.compose.preview.actions.StopAnimationInspectorAction
@@ -49,10 +45,6 @@
 import com.intellij.openapi.actionSystem.DataContext
 import com.intellij.openapi.actionSystem.DataKey
 import com.intellij.openapi.actionSystem.DefaultActionGroup
-<<<<<<< HEAD
-import com.intellij.openapi.actionSystem.Presentation
-=======
->>>>>>> de127946
 import com.intellij.openapi.application.runReadAction
 import com.intellij.openapi.diagnostic.Logger
 import com.intellij.openapi.fileEditor.FileEditor
@@ -87,58 +79,6 @@
     )
 
   override fun getNorthEastGroup(): ActionGroup = ComposeNotificationGroup(surface)
-<<<<<<< HEAD
-
-  /**
-   * [DropDownAction] to toggle through the available viewing modes for the Compose preview.
-   */
-  private class ViewModesDropDownAction(
-    private val surface: NlDesignSurface
-  ) : DropDownAction(
-    message("action.scene.mode.title"),
-    message("action.scene.mode.description"),
-    // TODO(b/160021437): Modify tittle/description to avoid using internal terms: 'Design Surface'
-    StudioIcons.LayoutEditor.Toolbar.VIEW_MODE
-  ) {
-    private val disabledIcon = IconLoader.getDisabledIcon(StudioIcons.LayoutEditor.Toolbar.VIEW_MODE)
-
-    init {
-      templatePresentation.isHideGroupIfEmpty = true
-      val blueprintEnabled = StudioFlags.COMPOSE_BLUEPRINT_MODE.get()
-      val colorBlindEnabled = StudioFlags.COMPOSE_COLORBLIND_MODE.get()
-      if (blueprintEnabled || colorBlindEnabled) {
-        addAction(SetScreenViewProviderAction(COMPOSE_SCREEN_VIEW_PROVIDER, surface))
-      }
-      if (blueprintEnabled) {
-        addAction(SetScreenViewProviderAction(COMPOSE_BLUEPRINT_SCREEN_VIEW_PROVIDER, surface))
-      }
-      if (colorBlindEnabled) {
-        addAction(DefaultActionGroup.createPopupGroup { message("action.scene.mode.colorblind.dropdown.title") }.apply {
-          addAction(SetColorBlindModeAction(ColorBlindMode.PROTANOPES, surface))
-          addAction(SetColorBlindModeAction(ColorBlindMode.PROTANOMALY, surface))
-          addAction(SetColorBlindModeAction(ColorBlindMode.DEUTERANOPES, surface))
-          addAction(SetColorBlindModeAction(ColorBlindMode.DEUTERANOMALY, surface))
-          addAction(SetColorBlindModeAction(ColorBlindMode.TRITANOPES, surface))
-        })
-      }
-    }
-
-    override fun createCustomComponent(presentation: Presentation, place: String) =
-      ActionButtonWithToolTipDescription(this, presentation, place).apply { border = JBUI.Borders.empty(1, 2) }
-
-    override fun update(e: AnActionEvent) {
-      super.update(e)
-      val shouldEnableAction = !isAnyPreviewRefreshing(e.dataContext)
-      e.presentation.isEnabled = shouldEnableAction
-      // Since this is an ActionGroup, IntelliJ will set the button icon to enabled even though it is disabled. Only when clicking on the
-      // button the icon will be disabled (and gets re-enabled when releasing the mouse), since the action itself is disabled and not popup
-      // will show up. Since we want users to know immediately that this action is disabled, we explicitly set the icon style when the
-      // action is disabled.
-      e.presentation.icon = if (shouldEnableAction) StudioIcons.LayoutEditor.Toolbar.VIEW_MODE else disabledIcon
-    }
-  }
-=======
->>>>>>> de127946
 }
 
 /** A [PreviewRepresentationProvider] coupled with [ComposePreviewRepresentation]. */
@@ -164,12 +104,8 @@
    * [PreviewRepresentation] of them.
    */
   override suspend fun accept(project: Project, psiFile: PsiFile): Boolean =
-<<<<<<< HEAD
-    psiFile.virtualFile.isKotlinFileType() && (runReadAction { psiFile.getModuleSystem()?.usesCompose ?: false })
-=======
     psiFile.virtualFile.isKotlinFileType() &&
       (runReadAction { psiFile.getModuleSystem()?.usesCompose ?: false })
->>>>>>> de127946
 
   /** Creates a [ComposePreviewRepresentation] for the input [psiFile]. */
   override fun createRepresentation(psiFile: PsiFile): ComposePreviewRepresentation {
