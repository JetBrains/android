/*
 * Copyright (C) 2019 The Android Open Source Project
 *
 * Licensed under the Apache License, Version 2.0 (the "License");
 * you may not use this file except in compliance with the License.
 * You may obtain a copy of the License at
 *
 *      http://www.apache.org/licenses/LICENSE-2.0
 *
 * Unless required by applicable law or agreed to in writing, software
 * distributed under the License is distributed on an "AS IS" BASIS,
 * WITHOUT WARRANTIES OR CONDITIONS OF ANY KIND, either express or implied.
 * See the License for the specific language governing permissions and
 * limitations under the License.
 */
package com.android.tools.idea.compose.preview

import com.android.flags.ifEnabled
import com.android.tools.compose.COMPOSABLE_ANNOTATION_FQ_NAME
import com.android.tools.idea.actions.ColorBlindModeAction
import com.android.tools.idea.actions.DESIGN_SURFACE
import com.android.tools.idea.actions.SystemUiOptionsAction
import com.android.tools.idea.common.editor.ToolbarActionGroups
import com.android.tools.idea.common.surface.DesignSurface
import com.android.tools.idea.common.type.DesignerTypeRegistrar
import com.android.tools.idea.compose.PsiComposePreviewElementInstance
import com.android.tools.idea.compose.preview.actions.ComposeFilterShowHistoryAction
import com.android.tools.idea.compose.preview.actions.ComposeFilterTextAction
import com.android.tools.idea.compose.preview.actions.ComposeNotificationGroup
import com.android.tools.idea.compose.preview.actions.ComposeViewControlAction
import com.android.tools.idea.compose.preview.actions.ComposeViewSingleWordFilter
import com.android.tools.idea.compose.preview.actions.ShowDebugBoundaries
import com.android.tools.idea.compose.preview.actions.StopUiCheckPreviewAction
import com.android.tools.idea.compose.preview.actions.UiCheckDropDownAction
import com.android.tools.idea.compose.preview.actions.visibleOnlyInUiCheck
import com.android.tools.idea.editors.sourcecode.isKotlinFileType
import com.android.tools.idea.flags.StudioFlags
import com.android.tools.idea.preview.actions.ForceCompileAndRefreshActionForNotification
import com.android.tools.idea.preview.actions.GroupSwitchAction
import com.android.tools.idea.preview.actions.StopAnimationInspectorAction
import com.android.tools.idea.preview.actions.StopInteractivePreviewAction
import com.android.tools.idea.preview.actions.findPreviewManager
import com.android.tools.idea.preview.actions.isPreviewRefreshing
import com.android.tools.idea.preview.actions.visibleOnlyInDefaultPreview
import com.android.tools.idea.preview.actions.visibleOnlyInStaticPreview
import com.android.tools.idea.preview.essentials.PreviewEssentialsModeManager
<<<<<<< HEAD
import com.android.tools.idea.preview.modes.FOCUS_MODE_LAYOUT_OPTION
=======
import com.android.tools.idea.preview.modes.GALLERY_LAYOUT_OPTION
import com.android.tools.idea.preview.modes.GRID_NO_GROUP_LAYOUT_OPTION
import com.android.tools.idea.preview.modes.LIST_NO_GROUP_LAYOUT_OPTION
>>>>>>> 3a514de0
import com.android.tools.idea.preview.modes.PREVIEW_LAYOUT_OPTIONS
import com.android.tools.idea.preview.representation.CommonRepresentationEditorFileType
import com.android.tools.idea.preview.representation.InMemoryLayoutVirtualFile
import com.android.tools.idea.projectsystem.getModuleSystem
import com.android.tools.idea.uibuilder.editor.multirepresentation.PreferredVisibility
import com.android.tools.idea.uibuilder.editor.multirepresentation.PreferredVisibility.FULL
import com.android.tools.idea.uibuilder.editor.multirepresentation.PreferredVisibility.HIDDEN
import com.android.tools.idea.uibuilder.editor.multirepresentation.PreferredVisibility.SPLIT
import com.android.tools.idea.uibuilder.editor.multirepresentation.PreviewRepresentationProvider
import com.android.tools.idea.util.isAndroidModule
import com.android.tools.idea.util.isCommonWithAndroidModule
import com.google.wireless.android.sdk.stats.LayoutEditorState
import com.intellij.openapi.actionSystem.ActionGroup
import com.intellij.openapi.actionSystem.ActionUpdateThread
import com.intellij.openapi.actionSystem.AnActionEvent
import com.intellij.openapi.actionSystem.DataContext
import com.intellij.openapi.actionSystem.DataKey
import com.intellij.openapi.actionSystem.DefaultActionGroup
import com.intellij.openapi.actionSystem.Separator
import com.intellij.openapi.application.ApplicationManager
import com.intellij.openapi.application.readAction
import com.intellij.openapi.diagnostic.debug
import com.intellij.openapi.diagnostic.thisLogger
import com.intellij.openapi.module.ModuleUtilCore
import com.intellij.openapi.project.DumbService
import com.intellij.openapi.project.Project
import com.intellij.openapi.roots.ProjectRootManager
import com.intellij.openapi.vfs.VirtualFile
import com.intellij.patterns.PlatformPatterns.psiFile
import com.intellij.psi.PsiFile
import org.jetbrains.android.uipreview.AndroidEditorSettings
import org.jetbrains.android.uipreview.AndroidEditorSettings.EditorMode
import org.jetbrains.annotations.TestOnly
import org.jetbrains.kotlin.idea.stubindex.KotlinFullClassNameIndex

/** [ToolbarActionGroups] that includes the actions that can be applied to Compose Previews. */
private class ComposePreviewToolbar(surface: DesignSurface<*>) : ToolbarActionGroups(surface) {

  override fun getNorthGroup(): ActionGroup = ComposePreviewNorthGroup()

  private inner class ComposePreviewNorthGroup :
    DefaultActionGroup(
      listOfNotNull(
        StopInteractivePreviewAction(isDisabled = { isPreviewRefreshing(it.dataContext) }),
        StopAnimationInspectorAction(isDisabled = { isPreviewRefreshing(it.dataContext) }),
        StopUiCheckPreviewAction(),
        StudioFlags.COMPOSE_VIEW_FILTER.ifEnabled { ComposeFilterShowHistoryAction() },
        StudioFlags.COMPOSE_VIEW_FILTER.ifEnabled {
          ComposeFilterTextAction(ComposeViewSingleWordFilter())
<<<<<<< HEAD
        }, // TODO(b/292057010) Enable group filtering for Focus mode.
=======
        }, // TODO(b/292057010) Enable group filtering for Gallery mode.
>>>>>>> 3a514de0
        GroupSwitchAction(
            isEnabled = { !isPreviewRefreshing(it.dataContext) },
            isVisible = {
              it.dataContext.findPreviewManager(COMPOSE_PREVIEW_MANAGER)?.isFilterEnabled != true
            },
          )
          .visibleOnlyInDefaultPreview(),
        ComposeViewControlAction(
            layoutOptions = PREVIEW_LAYOUT_OPTIONS,
            isSurfaceLayoutActionEnabled = {
              !isPreviewRefreshing(
                it.dataContext
              ) && // If Essentials Mode is enabled, it should not be possible to switch layout.
                !PreviewEssentialsModeManager.isEssentialsModeEnabled
            },
            additionalActionProvider = ColorBlindModeAction(),
          )
          .visibleOnlyInStaticPreview(),
        Separator.getInstance().visibleOnlyInUiCheck(),
        UiCheckDropDownAction().visibleOnlyInUiCheck(),
        ComposeViewControlAction(
            layoutOptions = emptyList(),
            isSurfaceLayoutActionEnabled = {
              !isPreviewRefreshing(
                it.dataContext
              ) && // If Essentials Mode is enabled, it should not be possible to switch layout.
                !PreviewEssentialsModeManager.isEssentialsModeEnabled
            },
          )
          .visibleOnlyInUiCheck(),
        StudioFlags.COMPOSE_DEBUG_BOUNDS.ifEnabled { ShowDebugBoundaries() },
        StudioFlags.NELE_SYSTEM_UI_OPTIONS.ifEnabled {
          SystemUiOptionsAction {
            ForceCompileAndRefreshActionForNotification.getInstance().actionPerformed(it)
          }
        },
      )
    ) {

    override fun getActionUpdateThread() = ActionUpdateThread.BGT

    override fun update(e: AnActionEvent) {
      super.update(e)
      if (isEssentialsModeSelected != PreviewEssentialsModeManager.isEssentialsModeEnabled) {
        isEssentialsModeSelected = PreviewEssentialsModeManager.isEssentialsModeEnabled
        if (isEssentialsModeSelected) {
          val layoutSwitcher = e.getData(DESIGN_SURFACE)?.layoutManagerSwitcher
          ApplicationManager.getApplication().invokeLater {
            layoutSwitcher?.currentLayoutOption?.value = FOCUS_MODE_LAYOUT_OPTION
          }
        }
      }
    }

    private var isEssentialsModeSelected: Boolean = false
  }

  override fun getNorthEastGroup(): ActionGroup = ComposeNotificationGroup(this)
}

/** [InMemoryLayoutVirtualFile] for composable functions. */
class ComposeAdapterLightVirtualFile(name: String, content: String, originFile: VirtualFile) :
  InMemoryLayoutVirtualFile("compose-$name", content, originFile)

/** A [PreviewRepresentationProvider] coupled with [ComposePreviewRepresentation]. */
class ComposePreviewRepresentationProvider(
  private val filePreviewElementProvider: () -> ComposeFilePreviewElementFinder =
    ::defaultFilePreviewElementFinder
) : PreviewRepresentationProvider {

  private object ComposeEditorFileType :
    CommonRepresentationEditorFileType(
      ComposeAdapterLightVirtualFile::class.java,
      LayoutEditorState.Type.COMPOSE,
      ::ComposePreviewToolbar,
    )

  init {
    DesignerTypeRegistrar.register(ComposeEditorFileType)
  }

  /**
   * Checks if the input [psiFile] contains compose previews and therefore can be provided with the
   * `PreviewRepresentation` of them.
   */
  override suspend fun accept(project: Project, psiFile: PsiFile): Boolean =
    psiFile.virtualFile.isKotlinFileType() &&
<<<<<<< HEAD
      (readAction {
        (psiFile.getModuleSystem()?.usesCompose == true ||
          isCompatibleComposableClassAvailable(psiFile)) && !psiFile.isInLibrary()
      })
=======
      (readAction { (psiFile.getModuleSystem()?.usesCompose == true || isCompatibleComposableClassAvailable(psiFile)) && !psiFile.isInLibrary() })
>>>>>>> 3a514de0

  /** Creates a [ComposePreviewRepresentation] for the input [psiFile]. */
  override suspend fun createRepresentation(psiFile: PsiFile): ComposePreviewRepresentation {
    val hasPreviewMethods =
      filePreviewElementProvider().hasPreviewElements(psiFile.project, psiFile.virtualFile)
    thisLogger().debug { "${psiFile.virtualFile.path} hasPreviewMethods=${hasPreviewMethods}" }

    val globalState = AndroidEditorSettings.getInstance().globalState
    val preferredVisibility =
      if (globalState.showSplitViewForPreviewFiles && hasPreviewMethods) {
        SPLIT
      } else {
        globalState.preferredEditorMode.getVisibility(HIDDEN)
      }

    return ComposePreviewRepresentation(psiFile, preferredVisibility, ::ComposePreviewViewImpl)
  }

  override val displayName = message("representation.name")

  private fun PsiFile.isInLibrary() =
    ProjectRootManager.getInstance(project).fileIndex.isInLibrary(virtualFile)
}

private fun isCompatibleComposableClassAvailable(file: PsiFile): Boolean {
<<<<<<< HEAD
  // We need to be in smart mode to be able to access the index for the annotations.
  if (DumbService.getInstance(file.project).isDumb) return false

=======
>>>>>>> 3a514de0
  val module = ModuleUtilCore.findModuleForFile(file) ?: return false
  // we only accept modules that are:
  // - Android modules
  // - Common modules, but those having Android counterpart
  // in all other scenarios, Compose Preview in common should be hidden.
  if (!module.isAndroidModule() && !module.isCommonWithAndroidModule()) {
    return false
  }
<<<<<<< HEAD
  val moduleScope = module.getModuleWithDependenciesAndLibrariesScope(/* includeTests= */ true)
  val foundClasses =
    KotlinFullClassNameIndex[COMPOSABLE_ANNOTATION_FQ_NAME, module.project, moduleScope]
  return foundClasses.isNotEmpty()
=======
  return if (!DumbService.getInstance(module.project).isDumb) {
    val moduleScope = module.getModuleWithDependenciesAndLibrariesScope(/*includeTests = */true)
    val foundClasses = KotlinFullClassNameIndex[COMPOSABLE_ANNOTATION_FQ_NAME, module.project, moduleScope]
    foundClasses.isNotEmpty()
  } else {
    false
  }
>>>>>>> 3a514de0
}

private const val PREFIX = "ComposePreview"
internal val COMPOSE_PREVIEW_MANAGER = DataKey.create<ComposePreviewManager>("$PREFIX.Manager")
internal val PSI_COMPOSE_PREVIEW_ELEMENT_INSTANCE =
  DataKey.create<PsiComposePreviewElementInstance>("$PREFIX.PreviewElement")

@TestOnly fun getComposePreviewManagerKeyForTests() = COMPOSE_PREVIEW_MANAGER

/** Returns whether the filter of preview is enabled. */
internal fun isPreviewFilterEnabled(context: DataContext): Boolean {
  return COMPOSE_PREVIEW_MANAGER.getData(context)?.isFilterEnabled ?: false
}

private fun EditorMode?.getVisibility(defaultValue: PreferredVisibility) =
  when (this) {
    EditorMode.CODE -> HIDDEN
    EditorMode.SPLIT -> SPLIT
    EditorMode.DESIGN -> FULL
    null -> defaultValue
  }<|MERGE_RESOLUTION|>--- conflicted
+++ resolved
@@ -19,7 +19,6 @@
 import com.android.tools.compose.COMPOSABLE_ANNOTATION_FQ_NAME
 import com.android.tools.idea.actions.ColorBlindModeAction
 import com.android.tools.idea.actions.DESIGN_SURFACE
-import com.android.tools.idea.actions.SystemUiOptionsAction
 import com.android.tools.idea.common.editor.ToolbarActionGroups
 import com.android.tools.idea.common.surface.DesignSurface
 import com.android.tools.idea.common.type.DesignerTypeRegistrar
@@ -35,7 +34,6 @@
 import com.android.tools.idea.compose.preview.actions.visibleOnlyInUiCheck
 import com.android.tools.idea.editors.sourcecode.isKotlinFileType
 import com.android.tools.idea.flags.StudioFlags
-import com.android.tools.idea.preview.actions.ForceCompileAndRefreshActionForNotification
 import com.android.tools.idea.preview.actions.GroupSwitchAction
 import com.android.tools.idea.preview.actions.StopAnimationInspectorAction
 import com.android.tools.idea.preview.actions.StopInteractivePreviewAction
@@ -44,13 +42,7 @@
 import com.android.tools.idea.preview.actions.visibleOnlyInDefaultPreview
 import com.android.tools.idea.preview.actions.visibleOnlyInStaticPreview
 import com.android.tools.idea.preview.essentials.PreviewEssentialsModeManager
-<<<<<<< HEAD
 import com.android.tools.idea.preview.modes.FOCUS_MODE_LAYOUT_OPTION
-=======
-import com.android.tools.idea.preview.modes.GALLERY_LAYOUT_OPTION
-import com.android.tools.idea.preview.modes.GRID_NO_GROUP_LAYOUT_OPTION
-import com.android.tools.idea.preview.modes.LIST_NO_GROUP_LAYOUT_OPTION
->>>>>>> 3a514de0
 import com.android.tools.idea.preview.modes.PREVIEW_LAYOUT_OPTIONS
 import com.android.tools.idea.preview.representation.CommonRepresentationEditorFileType
 import com.android.tools.idea.preview.representation.InMemoryLayoutVirtualFile
@@ -100,11 +92,7 @@
         StudioFlags.COMPOSE_VIEW_FILTER.ifEnabled { ComposeFilterShowHistoryAction() },
         StudioFlags.COMPOSE_VIEW_FILTER.ifEnabled {
           ComposeFilterTextAction(ComposeViewSingleWordFilter())
-<<<<<<< HEAD
         }, // TODO(b/292057010) Enable group filtering for Focus mode.
-=======
-        }, // TODO(b/292057010) Enable group filtering for Gallery mode.
->>>>>>> 3a514de0
         GroupSwitchAction(
             isEnabled = { !isPreviewRefreshing(it.dataContext) },
             isVisible = {
@@ -136,11 +124,6 @@
           )
           .visibleOnlyInUiCheck(),
         StudioFlags.COMPOSE_DEBUG_BOUNDS.ifEnabled { ShowDebugBoundaries() },
-        StudioFlags.NELE_SYSTEM_UI_OPTIONS.ifEnabled {
-          SystemUiOptionsAction {
-            ForceCompileAndRefreshActionForNotification.getInstance().actionPerformed(it)
-          }
-        },
       )
     ) {
 
@@ -192,14 +175,10 @@
    */
   override suspend fun accept(project: Project, psiFile: PsiFile): Boolean =
     psiFile.virtualFile.isKotlinFileType() &&
-<<<<<<< HEAD
       (readAction {
         (psiFile.getModuleSystem()?.usesCompose == true ||
           isCompatibleComposableClassAvailable(psiFile)) && !psiFile.isInLibrary()
       })
-=======
-      (readAction { (psiFile.getModuleSystem()?.usesCompose == true || isCompatibleComposableClassAvailable(psiFile)) && !psiFile.isInLibrary() })
->>>>>>> 3a514de0
 
   /** Creates a [ComposePreviewRepresentation] for the input [psiFile]. */
   override suspend fun createRepresentation(psiFile: PsiFile): ComposePreviewRepresentation {
@@ -225,12 +204,9 @@
 }
 
 private fun isCompatibleComposableClassAvailable(file: PsiFile): Boolean {
-<<<<<<< HEAD
   // We need to be in smart mode to be able to access the index for the annotations.
   if (DumbService.getInstance(file.project).isDumb) return false
 
-=======
->>>>>>> 3a514de0
   val module = ModuleUtilCore.findModuleForFile(file) ?: return false
   // we only accept modules that are:
   // - Android modules
@@ -239,12 +215,6 @@
   if (!module.isAndroidModule() && !module.isCommonWithAndroidModule()) {
     return false
   }
-<<<<<<< HEAD
-  val moduleScope = module.getModuleWithDependenciesAndLibrariesScope(/* includeTests= */ true)
-  val foundClasses =
-    KotlinFullClassNameIndex[COMPOSABLE_ANNOTATION_FQ_NAME, module.project, moduleScope]
-  return foundClasses.isNotEmpty()
-=======
   return if (!DumbService.getInstance(module.project).isDumb) {
     val moduleScope = module.getModuleWithDependenciesAndLibrariesScope(/*includeTests = */true)
     val foundClasses = KotlinFullClassNameIndex[COMPOSABLE_ANNOTATION_FQ_NAME, module.project, moduleScope]
@@ -252,7 +222,6 @@
   } else {
     false
   }
->>>>>>> 3a514de0
 }
 
 private const val PREFIX = "ComposePreview"
