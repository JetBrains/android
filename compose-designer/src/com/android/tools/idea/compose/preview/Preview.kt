/*
 * Copyright (C) 2019 The Android Open Source Project
 *
 * Licensed under the Apache License, Version 2.0 (the "License");
 * you may not use this file except in compliance with the License.
 * You may obtain a copy of the License at
 *
 *      http://www.apache.org/licenses/LICENSE-2.0
 *
 * Unless required by applicable law or agreed to in writing, software
 * distributed under the License is distributed on an "AS IS" BASIS,
 * WITHOUT WARRANTIES OR CONDITIONS OF ANY KIND, either express or implied.
 * See the License for the specific language governing permissions and
 * limitations under the License.
 */
package com.android.tools.idea.compose.preview

<<<<<<< HEAD
import com.android.annotations.concurrency.GuardedBy
import com.android.ide.common.rendering.api.Bridge
import com.android.tools.idea.common.model.NlModel
import com.android.tools.idea.common.scene.render
import com.android.tools.idea.common.surface.handleLayoutlibNativeCrash
import com.android.tools.idea.common.util.ControllableTicker
import com.android.tools.idea.compose.ComposeExperimentalConfiguration
import com.android.tools.idea.compose.preview.ComposePreviewBundle.message
import com.android.tools.idea.compose.preview.PreviewGroup.Companion.ALL_PREVIEW_GROUP
import com.android.tools.idea.compose.preview.actions.ForceCompileAndRefreshAction
import com.android.tools.idea.compose.preview.actions.PinAllPreviewElementsAction
import com.android.tools.idea.compose.preview.actions.SingleFileCompileAction
import com.android.tools.idea.compose.preview.actions.UnpinAllPreviewElementsAction
import com.android.tools.idea.compose.preview.actions.requestBuildForSurface
import com.android.tools.idea.compose.preview.analytics.InteractivePreviewUsageTracker
import com.android.tools.idea.compose.preview.animation.ComposePreviewAnimationManager
import com.android.tools.idea.compose.preview.designinfo.hasDesignInfoProviders
import com.android.tools.idea.compose.preview.literals.LiveLiteralsPsiFileSnapshotFilter
import com.android.tools.idea.compose.preview.liveEdit.PreviewLiveEditManager
import com.android.tools.idea.compose.preview.navigation.PreviewNavigationHandler
import com.android.tools.idea.compose.preview.util.FpsCalculator
import com.android.tools.idea.compose.preview.util.PreviewElement
import com.android.tools.idea.compose.preview.util.PreviewElementInstance
import com.android.tools.idea.compose.preview.util.containsOffset
import com.android.tools.idea.compose.preview.util.invalidateCompositions
import com.android.tools.idea.compose.preview.util.isComposeErrorResult
import com.android.tools.idea.compose.preview.util.layoutlibSceneManagers
import com.android.tools.idea.compose.preview.util.sortByDisplayAndSourcePosition
=======
import com.android.ide.common.rendering.api.Bridge
import com.android.tools.adtui.workbench.WorkBench
import com.android.tools.idea.common.model.NlModel
import com.android.tools.idea.common.surface.DelegateInteractionHandler
import com.android.tools.idea.common.surface.DesignSurface
import com.android.tools.idea.common.surface.LayoutlibInteractionHandler
import com.android.tools.idea.common.surface.handleLayoutlibNativeCrash
import com.android.tools.idea.common.util.ControllableTicker
import com.android.tools.idea.compose.preview.PreviewGroup.Companion.ALL_PREVIEW_GROUP
import com.android.tools.idea.compose.preview.actions.ForceCompileAndRefreshAction
import com.android.tools.idea.compose.preview.actions.PinAllPreviewElementsAction
import com.android.tools.idea.compose.preview.actions.UnpinAllPreviewElementsAction
import com.android.tools.idea.compose.preview.analytics.InteractivePreviewUsageTracker
import com.android.tools.idea.compose.preview.animation.ComposePreviewAnimationManager
import com.android.tools.idea.compose.preview.designinfo.hasDesignInfoProviders
import com.android.tools.idea.compose.preview.navigation.ComposePreviewNavigationHandler
import com.android.tools.idea.compose.preview.scene.ComposeSceneComponentProvider
import com.android.tools.idea.compose.preview.util.PreviewLifecycleManager
import com.android.tools.idea.compose.preview.util.ComposePreviewElement
import com.android.tools.idea.compose.preview.util.ComposePreviewElementInstance
import com.android.tools.idea.compose.preview.util.FpsCalculator
import com.android.tools.idea.compose.preview.util.containsOffset
import com.android.tools.idea.compose.preview.util.isComposeErrorResult
>>>>>>> b5f40ffd
import com.android.tools.idea.compose.preview.util.toDisplayString
import com.android.tools.idea.concurrency.AndroidCoroutinesAware
import com.android.tools.idea.concurrency.AndroidDispatchers.uiThread
import com.android.tools.idea.concurrency.AndroidDispatchers.workerThread
import com.android.tools.idea.concurrency.UniqueTaskCoroutineLauncher
<<<<<<< HEAD
import com.android.tools.idea.editors.literals.LiveLiteralsMonitorHandler
import com.android.tools.idea.editors.literals.LiveLiteralsService
import com.android.tools.idea.editors.setupChangeListener
import com.android.tools.idea.editors.setupOnSaveListener
import com.android.tools.idea.editors.shortcuts.getBuildAndRefreshShortcut
import com.android.tools.idea.flags.StudioFlags
import com.android.tools.idea.flags.StudioFlags.COMPOSE_LIVE_EDIT_PREVIEW
import com.android.tools.idea.flags.StudioFlags.DESIGN_TOOLS_POWER_SAVE_MODE_SUPPORT
import com.android.tools.idea.projectsystem.BuildListener
import com.android.tools.idea.projectsystem.setupBuildListener
import com.android.tools.idea.rendering.RenderService
import com.android.tools.idea.rendering.classloading.CooperativeInterruptTransform
import com.android.tools.idea.rendering.classloading.HasLiveLiteralsTransform
import com.android.tools.idea.rendering.classloading.LiveLiteralsTransform
=======
import com.android.tools.idea.concurrency.disposableCallbackFlow
import com.android.tools.idea.concurrency.launchWithProgress
import com.android.tools.idea.concurrency.smartModeFlow
import com.android.tools.idea.editors.build.ProjectBuildStatusManager
import com.android.tools.idea.editors.build.ProjectStatus
import com.android.tools.idea.editors.documentChangeFlow
import com.android.tools.idea.editors.fast.CompilationResult
import com.android.tools.idea.editors.fast.FastPreviewManager
import com.android.tools.idea.editors.fast.FastPreviewSurface
import com.android.tools.idea.editors.fast.FastPreviewTrackerManager
import com.android.tools.idea.editors.fast.fastCompile
import com.android.tools.idea.editors.powersave.PreviewPowerSaveManager
import com.android.tools.idea.editors.shortcuts.getBuildAndRefreshShortcut
import com.android.tools.idea.flags.StudioFlags
import com.android.tools.idea.log.LoggerWithFixedInfo
import com.android.tools.idea.preview.FilteredPreviewElementProvider
import com.android.tools.idea.preview.MemoizedPreviewElementProvider
import com.android.tools.idea.preview.PreviewDisplaySettings
import com.android.tools.idea.preview.PreviewElementProvider
import com.android.tools.idea.preview.refreshExistingPreviewElements
import com.android.tools.idea.preview.sortByDisplayAndSourcePosition
import com.android.tools.idea.projectsystem.BuildListener
import com.android.tools.idea.projectsystem.CodeOutOfDateTracker
import com.android.tools.idea.projectsystem.setupBuildListener
import com.android.tools.idea.rendering.RenderService
import com.android.tools.idea.rendering.classloading.CooperativeInterruptTransform
>>>>>>> b5f40ffd
import com.android.tools.idea.rendering.classloading.toClassTransform
import com.android.tools.idea.uibuilder.actions.LayoutManagerSwitcher
import com.android.tools.idea.uibuilder.editor.multirepresentation.PreferredVisibility
import com.android.tools.idea.uibuilder.editor.multirepresentation.PreviewRepresentation
import com.android.tools.idea.uibuilder.editor.multirepresentation.PreviewRepresentationState
import com.android.tools.idea.uibuilder.handlers.motion.editor.adapters.MEUI
import com.android.tools.idea.uibuilder.scene.LayoutlibSceneManager
import com.android.tools.idea.uibuilder.scene.executeCallbacks
import com.android.tools.idea.uibuilder.surface.NlDesignSurface
<<<<<<< HEAD
=======
import com.android.tools.idea.uibuilder.surface.NlInteractionHandler
>>>>>>> b5f40ffd
import com.android.tools.idea.util.runWhenSmartAndSyncedOnEdt
import com.intellij.ide.ActivityTracker
import com.intellij.ide.PowerSaveMode
import com.intellij.notification.Notification
import com.intellij.notification.NotificationType
import com.intellij.notification.Notifications
import com.intellij.openapi.actionSystem.CommonDataKeys
import com.intellij.openapi.actionSystem.DataContext
<<<<<<< HEAD
import com.intellij.openapi.application.ApplicationManager
import com.intellij.openapi.application.ReadAction
import com.intellij.openapi.application.invokeLater
=======
import com.intellij.openapi.actionSystem.DataProvider
import com.intellij.openapi.application.invokeAndWaitIfNeeded
>>>>>>> b5f40ffd
import com.intellij.openapi.application.runReadAction
import com.intellij.openapi.diagnostic.Logger
import com.intellij.openapi.editor.event.CaretEvent
import com.intellij.openapi.fileEditor.FileEditor
<<<<<<< HEAD
import com.intellij.openapi.progress.PerformInBackgroundOption
=======
>>>>>>> b5f40ffd
import com.intellij.openapi.progress.ProgressIndicator
import com.intellij.openapi.progress.impl.BackgroundableProcessIndicator
import com.intellij.openapi.project.DumbService
import com.intellij.openapi.project.Project
import com.intellij.openapi.util.Disposer
import com.intellij.openapi.util.UserDataHolderBase
import com.intellij.openapi.util.UserDataHolderEx
import com.intellij.openapi.vfs.VirtualFile
import com.intellij.problems.ProblemListener
import com.intellij.problems.WolfTheProblemSolver
import com.intellij.psi.PsiFile
import com.intellij.psi.SmartPointerManager
<<<<<<< HEAD
import com.intellij.ui.EditorNotifications
import org.jetbrains.annotations.VisibleForTesting
import org.jetbrains.kotlin.idea.base.util.module
import com.intellij.util.ui.UIUtil
import kotlinx.coroutines.Job
import kotlinx.coroutines.launch
import kotlinx.coroutines.withContext
=======
import kotlinx.coroutines.CancellationException
import kotlinx.coroutines.CompletableDeferred
import kotlinx.coroutines.CoroutineScope
import kotlinx.coroutines.Deferred
import kotlinx.coroutines.ExperimentalCoroutinesApi
import kotlinx.coroutines.FlowPreview
import kotlinx.coroutines.Job
import kotlinx.coroutines.async
import kotlinx.coroutines.flow.MutableSharedFlow
import kotlinx.coroutines.flow.collect
import kotlinx.coroutines.flow.collectLatest
import kotlinx.coroutines.flow.conflate
import kotlinx.coroutines.flow.debounce
import kotlinx.coroutines.flow.emptyFlow
import kotlinx.coroutines.flow.flowOf
import kotlinx.coroutines.flow.merge
import kotlinx.coroutines.launch
import kotlinx.coroutines.withContext
import org.jetbrains.android.uipreview.ModuleClassLoaderOverlays
import org.jetbrains.annotations.TestOnly
import org.jetbrains.annotations.VisibleForTesting
import org.jetbrains.kotlin.idea.util.module
>>>>>>> b5f40ffd
import java.awt.Color
import java.time.Duration
import java.util.UUID
import java.util.concurrent.atomic.AtomicBoolean
import java.util.concurrent.atomic.AtomicInteger
<<<<<<< HEAD
import java.util.concurrent.atomic.AtomicLong
import java.util.concurrent.atomic.AtomicReference
import java.util.concurrent.locks.ReentrantLock
import javax.swing.JComponent
import kotlin.concurrent.withLock
=======
import java.util.concurrent.atomic.AtomicReference
import javax.swing.JComponent
>>>>>>> b5f40ffd
import kotlin.properties.Delegates

/**
 * Background color for the surface while "Interactive" is enabled.
 */
private val INTERACTIVE_BACKGROUND_COLOR = MEUI.ourInteractiveBackgroundColor

/**
 * [Notification] group ID. Must match the `groupNotification` entry of `compose-designer.xml`.
 */
val PREVIEW_NOTIFICATION_GROUP_ID = "Compose Preview Notification"

/**
 * [NlModel] associated preview data
 * @param project the [Project] used by the current view.
 * @param composePreviewManager [ComposePreviewManager] of the Preview.
<<<<<<< HEAD
 * @param previewElement the [PreviewElement] associated to this model
 */
private class PreviewElementDataContext(private val project: Project,
                                        private val composePreviewManager: ComposePreviewManager,
                                        private val previewElement: PreviewElement) : DataContext {
  override fun getData(dataId: String): Any? = when (dataId) {
    COMPOSE_PREVIEW_MANAGER.name -> composePreviewManager
    COMPOSE_PREVIEW_ELEMENT.name -> previewElement
=======
 * @param previewElement the [ComposePreviewElement] associated to this model
 */
private class PreviewElementDataContext(private val project: Project,
                                        private val composePreviewManager: ComposePreviewManager,
                                        private val previewElement: ComposePreviewElementInstance) : DataContext {
  override fun getData(dataId: String): Any? = when (dataId) {
    COMPOSE_PREVIEW_MANAGER.name -> composePreviewManager
    COMPOSE_PREVIEW_ELEMENT_INSTANCE.name -> previewElement
>>>>>>> b5f40ffd
    CommonDataKeys.PROJECT.name -> project
    else -> null
  }
}

internal fun NlModel.toPreviewElement(): ComposePreviewElementInstance? = if (!Disposer.isDisposed(this)) {
  dataContext.getData(COMPOSE_PREVIEW_ELEMENT_INSTANCE)
} else null

/**
 * Returns true if change of values of any [LayoutlibSceneManager] properties would require necessary re-inflation. Namely, if we change
 * [LayoutlibSceneManager.isShowingDecorations], [LayoutlibSceneManager.isUsePrivateClassLoader] or if we transition from interactive to
 * static preview mode (not the other way around though) we need to re-inflate in order to update the preview layout.
 */
fun LayoutlibSceneManager.changeRequiresReinflate(showDecorations: Boolean, isInteractive: Boolean, usePrivateClassLoader: Boolean) =
  (showDecorations != isShowingDecorations) ||
  (interactive && !isInteractive) || // transition from interactive to static
  (usePrivateClassLoader != isUsePrivateClassLoader)


/**
 * Returns true if change of values of any [LayoutlibSceneManager] properties would require necessary re-inflation. Namely, if we change
 * [LayoutlibSceneManager.isShowingDecorations], [LayoutlibSceneManager.isUsePrivateClassLoader] or if we transition from interactive to
 * static preview mode (not the other way around though) we need to re-inflate in order to update the preview layout.
 */
fun LayoutlibSceneManager.changeRequiresReinflate(showDecorations: Boolean, isInteractive: Boolean, usePrivateClassLoader: Boolean) =
  (showDecorations != isShowingDecorations) ||
  (interactive && !isInteractive) || // transition from interactive to static
  (usePrivateClassLoader != isUsePrivateClassLoader)


/**
 * Sets up the given [sceneManager] with the right values to work on the Compose Preview. Currently, this
 * will configure if the preview elements will be displayed with "full device size" or simply containing the
 * previewed components (shrink mode).
 * @param showDecorations when true, the rendered content will be shown with the full device size specified in
 * the device configuration and with the frame decorations.
 * @param isInteractive whether the scene displays an interactive preview.
<<<<<<< HEAD
 * @param requestPrivateClassLoader whether the scene manager should use a private ClassLoader.
 * @param isLiveLiteralsEnabled if true, the classes will be instrumented with live literals support.
 * @param onLiveLiteralsFound callback called when the classes have compiler live literals support. This callback will only be called if
 *  [isLiveLiteralsEnabled] is false. If true, the classes are assumed to have this support.
 * @param resetLiveLiteralsFound callback called when the classes are about to be reloaded so the live literals state can be discarded.
=======
>>>>>>> b5f40ffd
 */
@VisibleForTesting
fun configureLayoutlibSceneManager(sceneManager: LayoutlibSceneManager,
                                   showDecorations: Boolean,
                                   isInteractive: Boolean,
<<<<<<< HEAD
                                   requestPrivateClassLoader: Boolean,
                                   isLiveLiteralsEnabled: Boolean,
                                   onLiveLiteralsFound: () -> Unit,
                                   resetLiveLiteralsFound: () -> Unit): LayoutlibSceneManager =
=======
                                   requestPrivateClassLoader: Boolean): LayoutlibSceneManager =
>>>>>>> b5f40ffd
  sceneManager.apply {
    val reinflate = changeRequiresReinflate(showDecorations, isInteractive, requestPrivateClassLoader)
    setTransparentRendering(!showDecorations)
    setShrinkRendering(!showDecorations)
    interactive = isInteractive
    isUsePrivateClassLoader = requestPrivateClassLoader
<<<<<<< HEAD
    setOnNewClassLoader(resetLiveLiteralsFound)
    if (isLiveLiteralsEnabled) {
      setProjectClassesTransform(
        toClassTransform(
          { if (StudioFlags.COMPOSE_PREVIEW_INTERRUPTIBLE.get()) CooperativeInterruptTransform(it) else it },
          { LiveLiteralsTransform(it) }
        ))
    }
    else {
      setProjectClassesTransform(
        toClassTransform(
          { if (StudioFlags.COMPOSE_PREVIEW_INTERRUPTIBLE.get()) CooperativeInterruptTransform(it) else it },
          // Live literals is not enabled but we pass the [HasLiveLiteralsTransform] to identify if the current project
          // has live literals enabled.
          { HasLiveLiteralsTransform(it, onLiveLiteralsFound = onLiveLiteralsFound) }
        )
      )
    }
    setQuality(if (isInPowerSaveMode) 0.5f else 0.7f)
=======
    setProjectClassesTransform(
      toClassTransform(
        { if (StudioFlags.COMPOSE_PREVIEW_INTERRUPTIBLE.get()) CooperativeInterruptTransform(it) else it },
      )
    )
    setQuality(if (PreviewPowerSaveManager.isInPowerSaveMode) 0.5f else 0.7f)
>>>>>>> b5f40ffd
    setShowDecorations(showDecorations)
    // The Compose Preview has its own way to track out of date files so we ask the Layoutlib Scene Manager to not
    // report it via the regular log.
    doNotReportOutOfDateUserClasses()
    if (reinflate) {
      forceReinflate()
    }
  }

/**
 * Key for the persistent group state for the Compose Preview.
 */
private const val SELECTED_GROUP_KEY = "selectedGroup"

/**
<<<<<<< HEAD
 * Key for the persistent build on save state for the Compose Preview.
 */
private const val BUILD_ON_SAVE_KEY = "buildOnSave"

/**
=======
>>>>>>> b5f40ffd
 * Key for persisting the selected layout manager.
 */
private const val LAYOUT_KEY = "previewLayout"

/**
<<<<<<< HEAD
 * Same as [PowerSaveMode] but obeys to the [DESIGN_TOOLS_POWER_SAVE_MODE_SUPPORT] to allow disabling the functionality.
 */
private val isInPowerSaveMode: Boolean
  get() = DESIGN_TOOLS_POWER_SAVE_MODE_SUPPORT.get() && PowerSaveMode.isEnabled()

/**
 * A [PreviewRepresentation] that provides a compose elements preview representation of the given `psiFile`.
 *
 * A [component] is implied to display previews for all declared `@Composable` functions that also use the `@Preview` (see
 * [com.android.tools.compose.PREVIEW_ANNOTATION_FQNS]) annotation.
 * For every preview element a small XML is generated that allows Layoutlib to render a `@Composable` functions.
 *
 * @param psiFile [PsiFile] pointing to the Kotlin source containing the code to preview.
 * @param previewProvider [PreviewElementProvider] to obtain the [PreviewElement]s.
 * @param preferredInitialVisibility preferred [PreferredVisibility] for this representation.
 */
class ComposePreviewRepresentation(psiFile: PsiFile,
                                   previewProvider: PreviewElementProvider<PreviewElement>,
                                   override val preferredInitialVisibility: PreferredVisibility,
                                   composePreviewViewProvider: ComposePreviewViewProvider) :
  PreviewRepresentation, ComposePreviewManagerEx, UserDataHolderEx by UserDataHolderBase(), AndroidCoroutinesAware {
=======
 * A [PreviewRepresentation] that provides a compose elements preview representation of the given `psiFile`.
 *
 * A [component] is implied to display previews for all declared `@Composable` functions that also use the `@Preview` (see
 * [com.android.tools.compose.COMPOSE_PREVIEW_ANNOTATION_FQN]) annotation.
 * For every preview element a small XML is generated that allows Layoutlib to render a `@Composable` functions.
 *
 * @param psiFile [PsiFile] pointing to the Kotlin source containing the code to preview.
 * @param previewProvider [PreviewElementProvider] to obtain the [ComposePreviewElement]s.
 * @param preferredInitialVisibility preferred [PreferredVisibility] for this representation.
 */
class ComposePreviewRepresentation(psiFile: PsiFile,
                                   previewProvider: PreviewElementProvider<ComposePreviewElement>,
                                   override val preferredInitialVisibility: PreferredVisibility,
                                   composePreviewViewProvider: ComposePreviewViewProvider) :
  PreviewRepresentation, ComposePreviewManagerEx, UserDataHolderEx by UserDataHolderBase(), AndroidCoroutinesAware,
  FastPreviewSurface {

  companion object {
    /**
     * The refresh flow has to be shared across all instances to support viewing multiple files at the same time,
     * because changes in any of the active files could affect the Previews in any of the active representations.
     *
     * Each instance subscribes itself to the flow when it is activated, and it is automatically unsubscribed
     * when the [activationScope] is cancelled (see [onActivate], [initializeFlows] and [onDeactivate])
     */
    private val refreshFlow: MutableSharedFlow<RefreshRequest> = MutableSharedFlow(replay = 1)
  }

>>>>>>> b5f40ffd
  /**
   * Fake device id to identify this preview with the live literals service. This allows live literals to track how
   * many "users" it has.
   */
  private val previewDeviceId = "Preview#${UUID.randomUUID()}"
  private val LOG = Logger.getInstance(ComposePreviewRepresentation::class.java)
  private val project = psiFile.project
<<<<<<< HEAD
  private val module = psiFile.module
  private val psiFilePointer = SmartPointerManager.createPointer(psiFile)

  private val projectBuildStatusManager = ProjectBuildStatusManager.create(this, psiFile, LiveLiteralsPsiFileSnapshotFilter(this, psiFile))
=======
  private val module = runReadAction { psiFile.module }
  private val psiFilePointer = runReadAction { SmartPointerManager.createPointer(psiFile) }

  private val projectBuildStatusManager = ProjectBuildStatusManager.create(this, psiFile)
>>>>>>> b5f40ffd

  /**
   * Frames per second limit for interactive preview.
   */
  private var fpsLimit = StudioFlags.COMPOSE_INTERACTIVE_FPS_LIMIT.get()

<<<<<<< HEAD
  init {
    val project = psiFile.project
    project.messageBus.connect(this).subscribe(PowerSaveMode.TOPIC, PowerSaveMode.Listener {
      fpsLimit = if (isInPowerSaveMode) {
=======
  /**
   * [UniqueTaskCoroutineLauncher] for ensuring that only one fast preview request is launched at a time.
   */
  private var fastPreviewCompilationLauncher: UniqueTaskCoroutineLauncher? = null

  init {
    val project = psiFile.project
    project.messageBus.connect(this).subscribe(PowerSaveMode.TOPIC, PowerSaveMode.Listener {
      fpsLimit = if (PreviewPowerSaveManager.isInPowerSaveMode) {
>>>>>>> b5f40ffd
        StudioFlags.COMPOSE_INTERACTIVE_FPS_LIMIT.get() / 3
      }
      else {
        StudioFlags.COMPOSE_INTERACTIVE_FPS_LIMIT.get()
      }
      fpsCounter.resetAndStart()

      // When getting out of power save mode, request a refresh
<<<<<<< HEAD
      if (!isInPowerSaveMode) refresh()
    })
  }

  /**
   * [PreviewElementProvider] containing the pinned previews.
   */
  private val memoizedPinnedPreviewProvider = FilteredPreviewElementProvider(PinnedPreviewElementManager.getPreviewElementProvider(project)) {
    !(it.previewBodyPsi?.containingFile?.isEquivalentTo(psiFilePointer.containingFile) ?: false)
  }

  /**
   * [PreviewElementProvider] used to save the result of a call to `previewProvider`. Calls to `previewProvider` can potentially
   * be slow. This saves the last result and it is refreshed on demand when we know is not running on the UI thread.
   */
  private val memoizedElementsProvider = MemoizedPreviewElementProvider(previewProvider) {
    ReadAction.compute<Long, Throwable> {
      psiFilePointer.element?.modificationStamp ?: -1
    }
  }
  private val previewElementProvider = PreviewFilters(memoizedElementsProvider)
=======
      if (!PreviewPowerSaveManager.isInPowerSaveMode) requestRefresh()
    })
  }

  /**
   * Whether the preview needs a full refresh or not.
   */
  private val invalidated = AtomicBoolean(true)

  private val previewFreshnessTracker = CodeOutOfDateTracker.create(module, this) {
    invalidate()
    requestRefresh()
  }

  /**
   * [PreviewElementProvider] containing the pinned previews.
   */
  private val memoizedPinnedPreviewProvider = FilteredPreviewElementProvider(
    PinnedPreviewElementManager.getPreviewElementProvider(project)) {
    !(it.containingFile?.isEquivalentTo(psiFilePointer.containingFile) ?: false)
  }
>>>>>>> b5f40ffd

  /**
   * [PreviewElementProvider] used to save the result of a call to `previewProvider`. Calls to `previewProvider` can potentially
   * be slow. This saves the last result and it is refreshed on demand when we know is not running on the UI thread.
   */
  private val memoizedElementsProvider = MemoizedPreviewElementProvider(previewProvider, previewFreshnessTracker)
  private val previewElementProvider = PreviewFilters(memoizedElementsProvider)

  override var groupFilter: PreviewGroup by Delegates.observable(ALL_PREVIEW_GROUP) { _, oldValue, newValue ->
    if (oldValue != newValue) {
      LOG.debug("New group preview element selection: $newValue")
      previewElementProvider.groupNameFilter = newValue
      // Force refresh to ensure the new preview elements are picked up
      invalidate()
      requestRefresh()
    }
  }

  @Volatile
  override var availableGroups: Set<PreviewGroup> = emptySet()
<<<<<<< HEAD

  @Volatile
  private var interactiveMode = ComposePreviewManager.InteractiveMode.DISABLED
  private val navigationHandler = PreviewNavigationHandler()

  private val fpsCounter = FpsCalculator { System.nanoTime() }

  override val interactivePreviewElementInstance: PreviewElementInstance?
    get() = previewElementProvider.instanceFilter

  override suspend fun startInteractivePreview(element: PreviewElementInstance) {
    if (interactiveMode.isStartingOrReady()) return
    LOG.debug("New single preview element focus: $element")
    val isFromAnimationInspection = animationInspection.get()
    // The order matters because we first want to change the composable being previewed and then start interactive loop when enabled
    // but we want to stop the loop first and then change the composable when disabled
    if (isFromAnimationInspection) {
      onAnimationInspectionStop()
    } else {
      EditorNotifications.getInstance(project).updateNotifications(psiFilePointer.virtualFile!!)
    }
    interactiveMode = ComposePreviewManager.InteractiveMode.STARTING
    val quickRefresh = shouldQuickRefresh() && !isFromAnimationInspection// We should call this before assigning newValue to instanceIdFilter
    val peerPreviews = previewElementProvider.previewElements().count()
    previewElementProvider.instanceFilter = element
    composeWorkBench.hasComponentsOverlay = false
    val startUpStart = System.currentTimeMillis()
    forceRefresh(quickRefresh).invokeOnCompletion {
      surface.layoutlibSceneManagers.forEach { it.resetTouchEventsCounter() }
      if (!isFromAnimationInspection) { // Currently it will re-create classloader and will be slower that switch from static
        InteractivePreviewUsageTracker.getInstance(surface).logStartupTime(
          (System.currentTimeMillis() - startUpStart).toInt(), peerPreviews)
      }
      fpsCounter.resetAndStart()
      ticker.start()
      composeWorkBench.isInteractive = true

      if (StudioFlags.COMPOSE_ANIMATED_PREVIEW_SHOW_CLICK.get()) {
        // While in interactive mode, display a small ripple when clicking
        surface.enableMouseClickDisplay()
      }
      surface.background = INTERACTIVE_BACKGROUND_COLOR
      interactiveMode = ComposePreviewManager.InteractiveMode.READY
      ActivityTracker.getInstance().inc()
    }
  }

  override fun stopInteractivePreview() {
    if (interactiveMode.isStoppingOrDisabled()) return

    LOG.debug("Stopping interactive")
    onInteractivePreviewStop()
    EditorNotifications.getInstance(project).updateNotifications(psiFilePointer.virtualFile!!)
    onStaticPreviewStart()
    forceRefresh().invokeOnCompletion {
      interactiveMode = ComposePreviewManager.InteractiveMode.DISABLED
    }
  }

  private fun onStaticPreviewStart() {
    composeWorkBench.hasComponentsOverlay = true
=======

  @Volatile
  private var interactiveMode = ComposePreviewManager.InteractiveMode.DISABLED
  private val navigationHandler = ComposePreviewNavigationHandler()

  private val fpsCounter = FpsCalculator { System.nanoTime() }

  override val interactivePreviewElementInstance: ComposePreviewElementInstance?
    get() = previewElementProvider.instanceFilter

  override suspend fun startInteractivePreview(element: ComposePreviewElementInstance) {
    if (interactiveMode.isStartingOrReady()) return
    LOG.debug("New single preview element focus: $element")
    val isFromAnimationInspection = animationInspection.get()
    // The order matters because we first want to change the composable being previewed and then start interactive loop when enabled
    // but we want to stop the loop first and then change the composable when disabled
    if (isFromAnimationInspection) {
      onAnimationInspectionStop()
    }
    else {
      composeWorkBench.updateVisibilityAndNotifications()
    }
    interactiveMode = ComposePreviewManager.InteractiveMode.STARTING
    val quickRefresh = shouldQuickRefresh() && !isFromAnimationInspection // We should call this before assigning newValue to instanceIdFilter
    val peerPreviews = previewElementProvider.previewElements().count()
    previewElementProvider.instanceFilter = element
    sceneComponentProvider.enabled = false
    val startUpStart = System.currentTimeMillis()
    forceRefresh(quickRefresh)?.invokeOnCompletion {
      surface.sceneManagers.forEach { it.resetTouchEventsCounter() }
      if (!isFromAnimationInspection) { // Currently it will re-create classloader and will be slower that switch from static
        InteractivePreviewUsageTracker.getInstance(surface).logStartupTime(
          (System.currentTimeMillis() - startUpStart).toInt(), peerPreviews)
      }
      fpsCounter.resetAndStart()
      ticker.start()
      delegateInteractionHandler.delegate = interactiveInteractionHandler
      composeWorkBench.showPinToolbar = false
      composeWorkBench.updateVisibilityAndNotifications()

      // While in interactive mode, display a small ripple when clicking
      surface.enableMouseClickDisplay()
      surface.background = INTERACTIVE_BACKGROUND_COLOR
      interactiveMode = ComposePreviewManager.InteractiveMode.READY
      ActivityTracker.getInstance().inc()
    }
  }

  override fun stopInteractivePreview() {
    if (interactiveMode.isStoppingOrDisabled()) return

    LOG.debug("Stopping interactive")
    onInteractivePreviewStop()
    composeWorkBench.updateVisibilityAndNotifications()
    onStaticPreviewStart()
    forceRefresh()?.invokeOnCompletion {
      interactiveMode = ComposePreviewManager.InteractiveMode.DISABLED
    }
  }

  private fun onStaticPreviewStart() {
    sceneComponentProvider.enabled = true
>>>>>>> b5f40ffd
    surface.background = defaultSurfaceBackground
  }

  private fun onInteractivePreviewStop() {
    interactiveMode = ComposePreviewManager.InteractiveMode.STOPPING
    surface.disableMouseClickDisplay()
<<<<<<< HEAD
    composeWorkBench.isInteractive = false
=======
    delegateInteractionHandler.delegate = staticPreviewInteractionHandler
    composeWorkBench.showPinToolbar = true
    composeWorkBench.updateVisibilityAndNotifications()
>>>>>>> b5f40ffd
    ticker.stop()
    previewElementProvider.clearInstanceIdFilter()
    logInteractiveSessionMetrics()
  }

  private fun pauseInteractivePreview() {
    ticker.stop()
<<<<<<< HEAD
    surface.layoutlibSceneManagers.forEach { it.pauseSessionClock() }
=======
    surface.sceneManagers.forEach { it.pauseSessionClock() }
>>>>>>> b5f40ffd
  }

  private fun resumeInteractivePreview() {
    fpsCounter.resetAndStart()
<<<<<<< HEAD
    surface.layoutlibSceneManagers.forEach { it.resumeSessionClock() }
=======
    surface.sceneManagers.forEach { it.resumeSessionClock() }
>>>>>>> b5f40ffd
    ticker.start()
  }

  private val animationInspection = AtomicBoolean(false)

<<<<<<< HEAD
  override var animationInspectionPreviewElementInstance: PreviewElementInstance?
=======
  override var animationInspectionPreviewElementInstance: ComposePreviewElementInstance?
>>>>>>> b5f40ffd
    set(value) {
      if ((!animationInspection.get() && value != null) || (animationInspection.get() && value == null)) {
        if (value != null) {
          if (interactiveMode != ComposePreviewManager.InteractiveMode.DISABLED) {
            onInteractivePreviewStop()
<<<<<<< HEAD
          }
          LOG.debug("Animation Preview open for preview: $value")
          ComposePreviewAnimationManager.onAnimationInspectorOpened()
          previewElementProvider.instanceFilter = value
          animationInspection.set(true)
          composeWorkBench.hasComponentsOverlay = false
          composeWorkBench.isAnimationPreview = true

          // Open the animation inspection panel
          composeWorkBench.bottomPanel = ComposePreviewAnimationManager.createAnimationInspectorPanel(surface, this) {
            // Close this inspection panel, making all the necessary UI changes (e.g. changing background and refreshing the preview) before
            // opening a new one.
            animationInspectionPreviewElementInstance = null
=======
>>>>>>> b5f40ffd
          }
          LOG.debug("Animation Preview open for preview: $value")
          ComposePreviewAnimationManager.onAnimationInspectorOpened()
          previewElementProvider.instanceFilter = value
          animationInspection.set(true)
          sceneComponentProvider.enabled = false
          composeWorkBench.showPinToolbar = false

          // Open the animation inspection panel
          composeWorkBench.bottomPanel = ComposePreviewAnimationManager.createAnimationInspectorPanel(surface, this) {
            // Close this inspection panel, making all the necessary UI changes (e.g. changing background and refreshing the preview) before
            // opening a new one.
            animationInspectionPreviewElementInstance = null
          }.component
          surface.background = INTERACTIVE_BACKGROUND_COLOR
        }
        else {
          onAnimationInspectionStop()
          onStaticPreviewStart()
        }
<<<<<<< HEAD
        forceRefresh().invokeOnCompletion {
          interactiveMode = ComposePreviewManager.InteractiveMode.DISABLED
          ActivityTracker.getInstance().inc()
        }
      }
    }
    get() = if (animationInspection.get()) previewElementProvider.instanceFilter else null

  private fun onAnimationInspectionStop() {
    animationInspection.set(false)
    // Close the animation inspection panel
    ComposePreviewAnimationManager.closeCurrentInspector()
    // Swap the components back
    composeWorkBench.bottomPanel = null
    composeWorkBench.isAnimationPreview = false
    previewElementProvider.instanceFilter = null
  }

  /**
   * Counter used to generate unique push ids.
   */
  private val pushIdCounter = AtomicLong()
  private val liveLiteralsManager = LiveLiteralsService.getInstance(project).apply {
    addOnLiteralsChangedListener(this@ComposePreviewRepresentation) {
      // We generate an id for the push of the new literals so it can be tracked by the metrics stats.
      val pushId = pushIdCounter.getAndIncrement().toString(16)
      LiveLiteralsService.getInstance(project).liveLiteralPushStarted(previewDeviceId, pushId)
      surface.layoutlibSceneManagers.forEach { sceneManager ->
        launch {
          sceneManager.invalidateCompositions(forceLayout = animationInspection.get())
          sceneManager.executeCallbacks()
          sceneManager.render()
          LiveLiteralsService.getInstance(project).liveLiteralPushed(previewDeviceId, pushId, listOf())
        }
=======
        forceRefresh()?.invokeOnCompletion {
          interactiveMode = ComposePreviewManager.InteractiveMode.DISABLED
          ActivityTracker.getInstance().inc()
        }
>>>>>>> b5f40ffd
      }
    }
    get() = if (animationInspection.get()) previewElementProvider.instanceFilter else null

  private fun onAnimationInspectionStop() {
    animationInspection.set(false)
    // Close the animation inspection panel
    ComposePreviewAnimationManager.closeCurrentInspector()
    // Swap the components back
    composeWorkBench.bottomPanel = null
    composeWorkBench.showPinToolbar = true
    previewElementProvider.instanceFilter = null
  }

<<<<<<< HEAD
  override var hasLiveLiterals: Boolean = false
    private set(value) {
      field = value
      if (value) LiveLiteralsService.getInstance(project).liveLiteralsMonitorStarted(previewDeviceId, LiveLiteralsMonitorHandler.DeviceType.PREVIEW)
    }

  override val isLiveLiteralsEnabled: Boolean
    get() = liveLiteralsManager.isAvailable

=======
>>>>>>> b5f40ffd
  override val hasDesignInfoProviders: Boolean
    get() = module?.let { hasDesignInfoProviders(it) } ?: false

  override var showDebugBoundaries: Boolean = false
    set(value) {
      field = value
      invalidate()
      requestRefresh()
    }

  override val previewedFile: PsiFile?
    get() = psiFilePointer.element

<<<<<<< HEAD
  private val composeWorkBench: ComposePreviewView = composePreviewViewProvider.invoke(
    project,
    psiFilePointer,
    projectBuildStatusManager,
    navigationHandler, {
      return@invoke when (it) {
        COMPOSE_PREVIEW_MANAGER.name -> this@ComposePreviewRepresentation
        // The Compose preview NlModels do not point to the actual file but to a synthetic file
        // generated for Layoutlib. This ensures we return the right file.
        CommonDataKeys.VIRTUAL_FILE.name -> psiFilePointer.virtualFile
        CommonDataKeys.PROJECT.name -> project
        else -> null
      }
    }, this,
    PinAllPreviewElementsAction(
      {
        PinnedPreviewElementManager.getInstance(project).isPinned(psiFile)
      }, previewElementProvider),
    UnpinAllPreviewElementsAction)
=======
  private val dataProvider = DataProvider {
    when (it) {
      COMPOSE_PREVIEW_MANAGER.name -> this@ComposePreviewRepresentation
      // The Compose preview NlModels do not point to the actual file but to a synthetic file
      // generated for Layoutlib. This ensures we return the right file.
      CommonDataKeys.VIRTUAL_FILE.name -> psiFilePointer.virtualFile
      CommonDataKeys.PROJECT.name -> project
      else -> null
    }
  }

  private val delegateInteractionHandler = DelegateInteractionHandler()
  private val sceneComponentProvider = ComposeSceneComponentProvider()

  private val composeWorkBench: ComposePreviewView = invokeAndWaitIfNeeded {
    composePreviewViewProvider.invoke(
      project,
      psiFilePointer,
      projectBuildStatusManager,
      dataProvider,
      createMainDesignSurfaceBuilder(
        project,
        navigationHandler,
        delegateInteractionHandler,
        dataProvider, // Will be overridden by the preview provider
        this,
        sceneComponentProvider),
      listOf(
        createPinnedDesignSurfaceBuilder(
          project,
          navigationHandler,
          delegateInteractionHandler,
          dataProvider,
          this,
          sceneComponentProvider
        )
      ),
      this,
      PinAllPreviewElementsAction(
        {
          PinnedPreviewElementManager.getInstance(project).isPinned(psiFile)
        }, previewElementProvider),
      UnpinAllPreviewElementsAction)
  }

  private val staticPreviewInteractionHandler = NlInteractionHandler(composeWorkBench.mainSurface).also {
    delegateInteractionHandler.delegate = it
  }
  private val interactiveInteractionHandler = LayoutlibInteractionHandler(composeWorkBench.mainSurface)
>>>>>>> b5f40ffd

  private val pinnedSurface: NlDesignSurface
    get() = composeWorkBench.pinnedSurface
  private val surface: NlDesignSurface
    get() = composeWorkBench.mainSurface

  /**
   * Default background used by the surface. This is used to restore the state after disabling the interactive preview.
   */
  private val defaultSurfaceBackground: Color = surface.background

  /**
   * List of [ComposePreviewElement] being rendered by this editor
   */
<<<<<<< HEAD
  private var previewElements: List<PreviewElement> = emptyList()

  /**
   * Counts the current number of simultaneous executions of [refresh] method. Being inside the [refresh] indicates that the this preview
   * is being refreshed. Even though [uniqueRefreshLauncher] guarantees that only at most a single refresh happens at any point in time,
=======
  private var renderedElements: List<ComposePreviewElement> = emptyList()

  /**
   * Counts the current number of simultaneous executions of [refresh] method. Being inside the [refresh] indicates that the this preview
   * is being refreshed. Even though [requestRefresh] guarantees that only at most a single refresh happens at any point in time,
>>>>>>> b5f40ffd
   * there might be several simultaneous calls to [refresh] method and therefore we need a counter instead of boolean flag.
   */
  private val refreshCallsCount = AtomicInteger(0)

  /**
   * This field will be false until the preview has rendered at least once. If the preview has not rendered once
   * we do not have enough information about errors and the rendering to show the preview. Once it has rendered,
   * even with errors, we can display additional information about the state of the preview.
   */
  private val hasRenderedAtLeastOnce = AtomicBoolean(false)

  /**
   * Callback first time after the preview has loaded the initial state and it's ready to restore
   * any saved state.
<<<<<<< HEAD
   */
  private var onRestoreState: (() -> Unit)? = null

  private val ticker = ControllableTicker({
                                            if (!RenderService.isBusy() && fpsCounter.getFps() <= fpsLimit) {
                                              fpsCounter.incrementFrameCounter()
                                              surface.layoutlibSceneManagers.firstOrNull()?.executeCallbacksAndRequestRender(null)
                                            }
                                          }, Duration.ofMillis(5))

  // region Lifecycle handling
  /**
   * True if the preview has received a [refresh] call while it was deactivated from, for example, a build listener.
   * When the preview becomes active again, a refresh will be issued.
   */
  private val refreshedWhileDeactivated = AtomicBoolean(false)

  /**
   * Lock used during the [onActivate]/[onDeactivate]/[onDeactivationTimeout] to avoid activations happening in the middle.
   */
  private val activationLock = ReentrantLock()

  /**
   * Tracks whether this preview is active or not. The value tracks the [onActivate] and [onDeactivate] calls.
   */
  private val isActive = AtomicBoolean(false)

  /**
   * Tracks whether the preview has received an [onActivate] call before or not. This is used to decide whether
   * [onInit] must be called.
   */
  @GuardedBy("activationLock")
  private var isFirstActivation = true
  // endregion

  init {
    Disposer.register(this, ticker)
  }

  override val component: JComponent = composeWorkBench.component

  // region Lifecycle handling
  /**
   * Completes the initialization of the preview. This method is only called once after the first [onActivate]
   * happens.
   */
  private fun onInit() {
    LOG.debug("onInit")
    if (Disposer.isDisposed(this)) {
      LOG.info("Preview was closed before the initialization completed.")
    }
    val psiFile = psiFilePointer.element
    requireNotNull(psiFile) { "PsiFile was disposed before the preview initialization completed." }
    setupBuildListener(project, object : BuildListener {
      override fun buildSucceeded() {
        LOG.debug("buildSucceeded")
=======
   */
  private var onRestoreState: (() -> Unit)? = null

  private val ticker = ControllableTicker({
                                            if (!RenderService.isBusy() && fpsCounter.getFps() <= fpsLimit) {
                                              fpsCounter.incrementFrameCounter()
                                              surface.sceneManager?.executeCallbacksAndRequestRender(null)
                                            }
                                          }, Duration.ofMillis(5))

  private val lifecycleManager = PreviewLifecycleManager(
    project,
    this,
    this,
    { activate(false) },
    { activate(true) },
    {
      LOG.debug("onDeactivate")
      if (interactiveMode.isStartingOrReady()) {
        pauseInteractivePreview()
      }
      // The editor is scheduled to be deactivated, deactivate its issue model to avoid updating publish the issue update event.
      surface.deactivateIssueModel()
    },
    {
      stopInteractivePreview()
      LOG.debug("Delayed surface deactivation")
      surface.deactivate()
    }
  )

  init {
    Disposer.register(this, ticker)
  }

  override val component: JComponent
    get() = composeWorkBench.component

  private data class RefreshRequest(val quickRefresh: Boolean) {
    val requestId = UUID.randomUUID().toString().substring(0, 5)
  }
  // region Lifecycle handling
  @TestOnly
  fun needsRefreshOnSuccessfulBuild() = previewFreshnessTracker.needsRefreshOnSuccessfulBuild()

  @TestOnly
  fun buildWillTriggerRefresh() = previewFreshnessTracker.buildWillTriggerRefresh()

  override fun invalidateSavedBuildStatus() {
    previewFreshnessTracker.invalidateSavedBuildStatus()
  }

  /**
   * Completes the initialization of the preview. This method is only called once after the first [onActivate]
   * happens.
   */
  private fun onInit() {
    LOG.debug("onInit")
    if (Disposer.isDisposed(this)) {
      LOG.info("Preview was closed before the initialization completed.")
    }
    val psiFile = psiFilePointer.element
    requireNotNull(psiFile) { "PsiFile was disposed before the preview initialization completed." }

    setupBuildListener(project, object : BuildListener {
      override fun buildSucceeded() {
        LOG.debug("buildSucceeded")
        module?.let {
          // When the build completes successfully, we do not need the overlay until a modifications has happened.
          ModuleClassLoaderOverlays.getInstance(it).overlayPath = null
        }

>>>>>>> b5f40ffd
        val file = psiFilePointer.element
        if (file == null) {
          LOG.debug("invalid PsiFile")
          return
        }

<<<<<<< HEAD
        // If Live Edit is enabled, prefetch the daemon for the current configuration.
        if (module != null
            && COMPOSE_LIVE_EDIT_PREVIEW.get()) {
          PreviewLiveEditManager.getInstance(project).preStartDaemon(module)
        }

        if (hasLiveLiterals) {
          LiveLiteralsService.getInstance(project).liveLiteralsMonitorStarted(previewDeviceId, LiveLiteralsMonitorHandler.DeviceType.PREVIEW)
        }

        EditorNotifications.getInstance(project).updateNotifications(file.virtualFile!!)
        forceRefresh()
        // Force updating toolbar icons when build starts
        ActivityTracker.getInstance().inc()
=======
        // If Fast Preview is enabled, prefetch the daemon for the current configuration.
        if (module != null
            && FastPreviewManager.getInstance(project).isEnabled) {
          FastPreviewManager.getInstance(project).preStartDaemon(module)
        }

        afterBuildComplete(true)
>>>>>>> b5f40ffd
      }

      override fun buildFailed() {
        LOG.debug("buildFailed")
<<<<<<< HEAD
        composeWorkBench.updateVisibilityAndNotifications()
        // Force updating toolbar icons after build
        ActivityTracker.getInstance().inc()
=======

        afterBuildComplete(false)
>>>>>>> b5f40ffd
      }

      override fun buildCleaned() {
        LOG.debug("buildCleaned")
<<<<<<< HEAD
        // After a clean build, we can not re-load the classes so we need to invalidate the Live Literals.
        LiveLiteralsService.getInstance(project).liveLiteralsMonitorStopped(previewDeviceId)
=======

>>>>>>> b5f40ffd
        buildFailed()
      }

      override fun buildStarted() {
        LOG.debug("buildStarted")
<<<<<<< HEAD
        // Stop live literals monitoring for this preview. If the new build has live literals, they will
        // be re-enabled later automatically via the HasLiveLiterals check.
        LiveLiteralsService.getInstance(project).liveLiteralsMonitorStopped(previewDeviceId)
        composeWorkBench.updateProgress(message("panel.building"))
        // When building, invalidate the Animation Inspector, since the animations are now obsolete and new ones will be subscribed once
        // build is complete and refresh is triggered.
        ComposePreviewAnimationManager.invalidate()
        EditorNotifications.getInstance(project).updateNotifications(psiFilePointer.virtualFile!!)
        // Force updating toolbar icons after build
        ActivityTracker.getInstance().inc()
=======

        composeWorkBench.updateProgress(message("panel.building"))
        afterBuildStarted()
>>>>>>> b5f40ffd
      }
    }, this, allowMultipleSubscriptionsPerProject = true)

    if (COMPOSE_LIVE_EDIT_PREVIEW.get()) {
      setupOnSaveListener(project, psiFile,
                          {
                            if (isBuildOnSaveEnabled
                                && isActive.get()
                                && !hasSyntaxErrors()) {
                                  if (COMPOSE_LIVE_EDIT_PREVIEW.get()) {
                                    SingleFileCompileAction.compile(this)
                                  }
                                  else {
                                    requestBuildForSurface(surface, false)
                                  }
                            }
                          }, this)
    }

<<<<<<< HEAD
    setupChangeListener(
      project,
      psiFile,
      {
        ApplicationManager.getApplication().invokeLater {
          LOG.debug("changeListener triggered")
          // Only refresh when in static and not in power save mode
          if (!isInPowerSaveMode && interactiveMode.isStoppingOrDisabled() && !animationInspection.get()) refresh()
        }
      },
      this)

    // When the preview is opened we must trigger an initial refresh. We wait for the project to be smart and synched to do it.
    project.runWhenSmartAndSyncedOnEdt(this, {
      refresh()
    })

    project.messageBus.connect(this).subscribe(DumbService.DUMB_MODE, object : DumbService.DumbModeListener {
      override fun exitDumbMode() {
        if (!DumbService.getInstance(project).isDumb) refresh()
=======
    // When the preview is opened we must trigger an initial refresh. We wait for the project to be smart and synched to do it.
    project.runWhenSmartAndSyncedOnEdt(this, {
      when (projectBuildStatusManager.status) {
        // Do not refresh if we still need to build the project. Instead, only update the empty panel and editor notifications if needed.
        ProjectStatus.NotReady, ProjectStatus.NeedsBuild -> composeWorkBench.updateVisibilityAndNotifications()
        else -> requestRefresh()
      }
    })

    FastPreviewManager.getInstance(project).addListener(this, object: FastPreviewManager.Companion.FastPreviewManagerListener {
      override fun onCompilationStarted(files: Collection<PsiFile>) {
        psiFilePointer.element?.let { editorFile ->
          if (files.any { it.isEquivalentTo(editorFile) }) afterBuildStarted()
        }
      }

      override fun onCompilationComplete(result: CompilationResult, files: Collection<PsiFile>) {
        psiFilePointer.element?.let { editorFile ->
          if (files.any { it.isEquivalentTo(editorFile) }) afterBuildComplete(result == CompilationResult.Success)
        }
>>>>>>> b5f40ffd
      }
    })

<<<<<<< HEAD
    if (StudioFlags.COMPOSE_PIN_PREVIEW.get()) {
      val listener = PinnedPreviewElementManager.Listener {
        refresh()
      }
      PinnedPreviewElementManager.getInstance(project).addListener(listener)
      Disposer.register(this) {
        PinnedPreviewElementManager.getInstance(project).removeListener(listener)
      }
    }
  }

  override fun onActivate() {
    activationLock.withLock {
      LOG.debug("onActivate")

      if (hasLiveLiterals) {
        LiveLiteralsService.getInstance(project).liveLiteralsMonitorStarted(previewDeviceId, LiveLiteralsMonitorHandler.DeviceType.PREVIEW)
      }

      isActive.set(true)
      if (isFirstActivation) {
        isFirstActivation = false
        onInit()
      }
      else surface.activate()

      if (interactiveMode.isStartingOrReady()) {
        resumeInteractivePreview()
      }

      if (refreshedWhileDeactivated.getAndSet(false)) {
        // Refresh has been called while we were deactivated, issue a refresh on activation.
        LOG.debug("Pending refresh")
        refresh()
      }
    }
  }

  /**
   * This method will be called by [onDeactivate] after the deactivation timeout expires or the LRU queue is full.
   */
  private fun onDeactivationTimeout() {
    activationLock.withLock {
      // If the preview is still not active, deactivate the surface.
      if (!isActive.get()) {
        stopInteractivePreview()
        LOG.debug("Delayed surface deactivation")
        surface.deactivate()
      }
=======
  private fun afterBuildComplete(isSuccessful: Boolean) {
    composeWorkBench.updateVisibilityAndNotifications()
  }

  private fun afterBuildStarted() {
    // When building, invalidate the Animation Inspector, since the animations are now obsolete and new ones will be subscribed once
    // build is complete and refresh is triggered.
    ComposePreviewAnimationManager.invalidate()
    composeWorkBench.updateVisibilityAndNotifications()
  }


  /**
   * Initializes the flows that will listen to different events and will call [requestRefresh].
   */
  @OptIn(ExperimentalCoroutinesApi::class, FlowPreview::class)
  private fun CoroutineScope.initializeFlows() {
    with(this@initializeFlows) {
      // Launch all the listeners that are bound to the current activation.

      // Flow to collate and process requestRefresh requests.
      launch(workerThread) {
        refreshFlow.conflate().collect {
          refreshFlow.resetReplayCache() // Do not keep re-playing after we have received the element.
          refresh(it)?.join()
        }
      }

      launch(workerThread) {
        flowOf(
          // Flow handling switch to smart mode.
          smartModeFlow(project, this@ComposePreviewRepresentation, LOG),

          // Flow handling pinned elements updates.
          if (StudioFlags.COMPOSE_PIN_PREVIEW.get()) {
            disposableCallbackFlow("PinnedPreviewsFlow", LOG, this@ComposePreviewRepresentation) {
              val listener = PinnedPreviewElementManager.Listener { trySend(Unit) }
              PinnedPreviewElementManager.getInstance(project).addListener(listener)
              Disposer.register(disposable) {
                PinnedPreviewElementManager.getInstance(project).removeListener(listener)
              }
            }
          } else emptyFlow(),
        ).collectLatest {
          when (projectBuildStatusManager.status) {
            // Do not refresh if we still need to build the project. Instead, only update the empty panel and editor notifications if needed.
            ProjectStatus.NotReady, ProjectStatus.NeedsBuild -> composeWorkBench.updateVisibilityAndNotifications()
            else -> requestRefresh()
          }
        }
      }

      // Flow handling file changes and syntax error changes.
      launch(workerThread) {
        val psiFile = psiFilePointer.element ?: return@launch
        merge(
          documentChangeFlow(psiFile, this@ComposePreviewRepresentation, LOG)
            .debounce {
              // The debounce timer is smaller when running with Fast Preview so the changes are more responsive to typing.
              if (FastPreviewManager.getInstance(project).isAvailable) 250L else 1000L
            },
          disposableCallbackFlow<Unit>("SyntaxErrorFlow", LOG, this@ComposePreviewRepresentation) {
            project.messageBus.connect(disposable).subscribe(ProblemListener.TOPIC, object : ProblemListener {
              override fun problemsDisappeared(file: VirtualFile) {
                if (file != psiFilePointer.virtualFile || !FastPreviewManager.getInstance(project).isEnabled) return
                trySend(Unit)
              }
            })
          }
        )
          .conflate()
          .collectLatest {
            if (FastPreviewManager.getInstance(project).isEnabled) {
              try {
                requestFastPreviewRefresh()
              }
              catch (_: Throwable) {
                // Ignore any cancellation exceptions
              }
              return@collectLatest
            }

            if (!PreviewPowerSaveManager.isInPowerSaveMode && interactiveMode.isStoppingOrDisabled() && !animationInspection.get()) requestRefresh()
          }
      }
    }
  }

  override fun onActivate() {
    lifecycleManager.activate()
  }

  private fun CoroutineScope.activate(resume: Boolean) {
    LOG.debug("onActivate")
    // Reset overlay every time we come back to the preview
    module?.let { ModuleClassLoaderOverlays.getInstance(it).overlayPath = null }

    initializeFlows()

    if (resume) {
      surface.activate()
    } else {
      onInit()
>>>>>>> b5f40ffd
    }
  }

<<<<<<< HEAD
  override fun onDeactivate() {
    activationLock.withLock {
      LOG.debug("onDeactivate")
      if (interactiveMode.isStartingOrReady()) {
        pauseInteractivePreview()
      }
      LiveLiteralsService.getInstance(project).liveLiteralsMonitorStopped(previewDeviceId)
      isActive.set(false)

      if  (isInPowerSaveMode) {
        // When on power saving mode, deactivate immediately to free resources.
        onDeactivationTimeout()
      }
      else {
        project.getService(PreviewProjectService::class.java).deactivationQueue.addDelayedAction(this, this::onDeactivationTimeout)
      }
=======
    if (interactiveMode.isStartingOrReady()) {
      resumeInteractivePreview()
>>>>>>> b5f40ffd
    }
  }
  // endregion

<<<<<<< HEAD
  override fun onCaretPositionChanged(event: CaretEvent, isModificationTriggered: Boolean) {
    if (isInPowerSaveMode) return
    if (isModificationTriggered) return // We do not move the preview while the user is typing
    if (!StudioFlags.COMPOSE_PREVIEW_SCROLL_ON_CARET_MOVE.get()) return
    if (!isActive.get() || interactiveMode.isStartingOrReady()) return
    // If we have not changed line, ignore
    if (event.newPosition.line == event.oldPosition.line) return
    val offset = event.editor.logicalPositionToOffset(event.newPosition)

    launch(uiThread) {
      val filePreviewElements = withContext(workerThread) {
        memoizedElementsProvider.previewElements()
      }

      filePreviewElements.find { element ->
        element.previewBodyPsi?.psiRange.containsOffset(offset) || element.previewElementDefinitionPsi?.psiRange.containsOffset(offset)
      }?.let { selectedPreviewElement ->
        surface.models.find { it.dataContext.getData(COMPOSE_PREVIEW_ELEMENT) == selectedPreviewElement }
      }?.let {
        surface.scrollToVisible(it, true)
      }
    }
  }

  private fun logInteractiveSessionMetrics() {
    val touchEvents = surface.layoutlibSceneManagers.map { it.touchEventsCount }.sum()
    InteractivePreviewUsageTracker.getInstance(surface).logInteractiveSession(fpsCounter.getFps(), fpsCounter.getDurationMs(), touchEvents)
  }

  override fun dispose() {
    if (interactiveMode == ComposePreviewManager.InteractiveMode.READY) {
      logInteractiveSessionMetrics()
    }
    animationInspectionPreviewElementInstance = null
  }

  override val isBuildOnSaveEnabled: Boolean
    get() = COMPOSE_LIVE_EDIT_PREVIEW.get() && ComposeExperimentalConfiguration.getInstance().isBuildOnSaveEnabled

  private var lastPinsModificationCount = -1L

  private fun hasErrorsAndNeedsBuild(): Boolean =
    previewElements.isNotEmpty() &&
    (!hasRenderedAtLeastOnce.get() || surface.layoutlibSceneManagers.any { it.renderResult.isComposeErrorResult() })

  private fun hasSyntaxErrors(): Boolean = WolfTheProblemSolver.getInstance(project).isProblemFile(psiFilePointer.virtualFile)

  /** Cached previous [ComposePreviewManager.Status] used to trigger notifications if there's been a change. */
  private val previousStatusRef: AtomicReference<ComposePreviewManager.Status?> = AtomicReference(null)

  override fun status(): ComposePreviewManager.Status {
    val isRefreshing = (refreshCallsCount.get() > 0 ||
                        DumbService.isDumb(project) ||
                        projectBuildStatusManager.isBuilding)

    // If we are refreshing, we avoid spending time checking other conditions like errors or if the preview
    // is out of date.
    val newStatus = ComposePreviewManager.Status(
      !isRefreshing && hasErrorsAndNeedsBuild(),
      !isRefreshing && hasSyntaxErrors(),
      !isRefreshing && projectBuildStatusManager.status == ProjectStatus.OutOfDate,
      isRefreshing,
      interactiveMode)

    // This allows us to display notifications synchronized with any other change detection. The moment we detect a difference,
    // we immediately ask the editor to refresh the notifications.
    // For example, IntelliJ will periodically update the toolbar. If one of the actions checks the state and changes its UI, this will
    // allow for notifications to be refreshed at the same time.
    val previousStatus = previousStatusRef.getAndSet(newStatus)
    if (newStatus != previousStatus) {
      EditorNotifications.getInstance(project).updateNotifications(psiFilePointer.virtualFile!!)
    }

=======
  override fun onDeactivate() {
    lifecycleManager.deactivate()
  }
  // endregion

  override fun onCaretPositionChanged(event: CaretEvent, isModificationTriggered: Boolean) {
    if (PreviewPowerSaveManager.isInPowerSaveMode) return
    if (isModificationTriggered) return // We do not move the preview while the user is typing
    if (!StudioFlags.COMPOSE_PREVIEW_SCROLL_ON_CARET_MOVE.get()) return
    if (interactiveMode.isStartingOrReady()) return
    // If we have not changed line, ignore
    if (event.newPosition.line == event.oldPosition.line) return
    val offset = event.editor.logicalPositionToOffset(event.newPosition)

    lifecycleManager.executeIfActive {
      launch(uiThread) {
        val filePreviewElements = withContext(workerThread) {
          memoizedElementsProvider.previewElements()
        }
        // Workaround for b/238735830: The following withContext(uiThread) should not be needed but the code below ends up being executed
        // in a worker thread under some circumstances so we need to prevent that from happening by forcing the context switch.
        withContext(uiThread) {
          filePreviewElements.find { element ->
            element.previewBodyPsi?.psiRange.containsOffset(offset) || element.previewElementDefinitionPsi?.psiRange.containsOffset(offset)
          }?.let { selectedPreviewElement ->
            surface.models.find { it.toPreviewElement() == selectedPreviewElement }
          }?.let {
            surface.scrollToVisible(it, true)
          }
        }
      }
    }
  }

  private fun logInteractiveSessionMetrics() {
    val touchEvents = surface.sceneManagers.map { it.touchEventsCount }.sum()
    InteractivePreviewUsageTracker.getInstance(surface).logInteractiveSession(fpsCounter.getFps(), fpsCounter.getDurationMs(), touchEvents)
  }

  override fun dispose() {
    if (interactiveMode == ComposePreviewManager.InteractiveMode.READY) {
      logInteractiveSessionMetrics()
    }
    animationInspectionPreviewElementInstance = null
  }

  private var lastPinsModificationCount = -1L

  private fun hasErrorsAndNeedsBuild(): Boolean =
    renderedElements.isNotEmpty() &&
    (!hasRenderedAtLeastOnce.get() || surface.sceneManagers.any { it.renderResult.isComposeErrorResult() })

  private fun hasSyntaxErrors(): Boolean = WolfTheProblemSolver.getInstance(project).isProblemFile(psiFilePointer.virtualFile)

  /** Cached previous [ComposePreviewManager.Status] used to trigger notifications if there's been a change. */
  private val previousStatusRef: AtomicReference<ComposePreviewManager.Status?> = AtomicReference(null)

  override fun status(): ComposePreviewManager.Status {
    val isRefreshing = (refreshCallsCount.get() > 0 ||
                        DumbService.isDumb(project) ||
                        invokeAndWaitIfNeeded { projectBuildStatusManager.isBuilding })

    // If we are refreshing, we avoid spending time checking other conditions like errors or if the preview
    // is out of date.
    val newStatus = ComposePreviewManager.Status(
      !isRefreshing && hasErrorsAndNeedsBuild(),
      !isRefreshing && hasSyntaxErrors(),
      !isRefreshing && projectBuildStatusManager.status == ProjectStatus.OutOfDate,
      isRefreshing,
      interactiveMode)

    // This allows us to display notifications synchronized with any other change detection. The moment we detect a difference,
    // we immediately ask the editor to refresh the notifications.
    // For example, IntelliJ will periodically update the toolbar. If one of the actions checks the state and changes its UI, this will
    // allow for notifications to be refreshed at the same time.
    val previousStatus = previousStatusRef.getAndSet(newStatus)
    if (newStatus != previousStatus) {
      composeWorkBench.updateVisibilityAndNotifications()
    }

>>>>>>> b5f40ffd
    return newStatus
  }

  /**
   * Method called when the notifications of the [PreviewRepresentation] need to be updated. This is called by the
   * [ComposePreviewNotificationProvider] when the editor needs to refresh the notifications.
   */
  override fun updateNotifications(parentEditor: FileEditor) = composeWorkBench.updateNotifications(parentEditor)

<<<<<<< HEAD
  private fun toPreviewXmlString(instance: PreviewElementInstance): String =
=======
  private fun toPreviewXmlString(instance: ComposePreviewElementInstance): String =
>>>>>>> b5f40ffd
    instance.toPreviewXml()
      // Whether to paint the debug boundaries or not
      .toolsAttribute("paintBounds", showDebugBoundaries.toString())
      .toolsAttribute("findDesignInfoProviders", hasDesignInfoProviders.toString())
      .apply {
        if (animationInspection.get()) {
          // If the animation inspection is active, start the PreviewAnimationClock with the current epoch time.
          toolsAttribute("animationClockStartTime", System.currentTimeMillis().toString())
        }
      }
      .buildString()

<<<<<<< HEAD
  private fun getPreviewDataContextForPreviewElement(previewElement: PreviewElement) =
    PreviewElementDataContext(project, this@ComposePreviewRepresentation, previewElement)

  private fun configureLayoutlibSceneManagerForPreviewElement(previewElement: PreviewElement,
                                                              layoutlibSceneManager: LayoutlibSceneManager) =
    configureLayoutlibSceneManager(layoutlibSceneManager,
                                   showDecorations = previewElement.displaySettings.showDecoration,
                                   isInteractive = interactiveMode.isStartingOrReady(),
                                   requestPrivateClassLoader = usePrivateClassLoader(),
                                   isLiveLiteralsEnabled = isLiveLiteralsEnabled,
                                   onLiveLiteralsFound = { hasLiveLiterals = true },
                                   resetLiveLiteralsFound = { hasLiveLiterals = isLiveLiteralsEnabled })
=======
  private fun getPreviewDataContextForPreviewElement(previewElement: ComposePreviewElementInstance) =
    PreviewElementDataContext(project, this@ComposePreviewRepresentation, previewElement)

  private fun configureLayoutlibSceneManagerForPreviewElement(displaySettings: PreviewDisplaySettings,
                                                              layoutlibSceneManager: LayoutlibSceneManager) =
    configureLayoutlibSceneManager(layoutlibSceneManager,
                                   showDecorations = displaySettings.showDecoration,
                                   isInteractive = interactiveMode.isStartingOrReady(),
                                   requestPrivateClassLoader = usePrivateClassLoader())
>>>>>>> b5f40ffd

  private fun onAfterRender() {
    composeWorkBench.hasRendered = true
    hasRenderedAtLeastOnce.set(true)
  }

  /**
   * Refresh the preview surfaces. This will retrieve all the Preview annotations and render those elements. The call will block until all
<<<<<<< HEAD
   * the given [PreviewElement]s have completed rendering. If [quickRefresh] is true the preview surfaces for the same [PreviewElement]s do
   * not get reinflated, this allows to save time for e.g. static to animated preview transition. A [ProgressIndicator] that runs while
   * refresh is in progress is given, and this method should return early if the indicator is cancelled.
   */
  private suspend fun doRefreshSync(filePreviewElements: List<PreviewElement>, quickRefresh: Boolean, progressIndicator: ProgressIndicator) {
=======
   * the given [ComposePreviewElement]s have completed rendering. If [quickRefresh] is true the preview surfaces for the same [ComposePreviewElement]s do
   * not get reinflated, this allows to save time for e.g. static to animated preview transition. A [ProgressIndicator] that runs while
   * refresh is in progress is given, and this method should return early if the indicator is cancelled.
   */
  private suspend fun doRefreshSync(filePreviewElements: List<ComposePreviewElement>, quickRefresh: Boolean, progressIndicator: ProgressIndicator) {
>>>>>>> b5f40ffd
    if (LOG.isDebugEnabled) LOG.debug("doRefresh of ${filePreviewElements.count()} elements.")
    val psiFile = runReadAction {
      val element = psiFilePointer.element

      return@runReadAction if (element == null || !element.isValid) {
        LOG.warn("doRefresh with invalid PsiFile")
        null
      }
      else {
        element
      }
    } ?: return
<<<<<<< HEAD

    // The surface might have been deactivated while we waited for the read lock, check again.
    if (!isActive.get()) {
      refreshedWhileDeactivated.set(true)
      return
    }
    if (progressIndicator.isCanceled) return // Return early if user has cancelled the refresh

    // Cache available groups
    availableGroups = previewElementProvider.allAvailableGroups()

    // Restore
    onRestoreState?.invoke()
    onRestoreState = null

    val arePinsEnabled = StudioFlags.COMPOSE_PIN_PREVIEW.get() && interactiveMode.isStoppingOrDisabled() && !animationInspection.get()
    val hasPinnedElements = if (arePinsEnabled) {
      memoizedPinnedPreviewProvider.previewElements().any()
    } else false

    composeWorkBench.setPinnedSurfaceVisibility(hasPinnedElements)
    val pinnedManager = PinnedPreviewElementManager.getInstance(project)
    if (hasPinnedElements) {
      pinnedSurface.updatePreviewsAndRefresh(
        false,
        memoizedPinnedPreviewProvider,
        LOG,
        psiFile,
        this,
        progressIndicator,
        this::onAfterRender,
        this::toPreviewXmlString,
        this::getPreviewDataContextForPreviewElement,
        this::configureLayoutlibSceneManagerForPreviewElement
      )
    }
    lastPinsModificationCount = pinnedManager.modificationCount
    if (progressIndicator.isCanceled) return // Return early if user has cancelled the refresh

    val showingPreviewElements = surface.updatePreviewsAndRefresh(
      quickRefresh,
      previewElementProvider,
      LOG,
      psiFile,
      this,
      progressIndicator,
      this::onAfterRender,
      this::toPreviewXmlString,
      this::getPreviewDataContextForPreviewElement,
      this::configureLayoutlibSceneManagerForPreviewElement
    )
    if (progressIndicator.isCanceled) return // Return early if user has cancelled the refresh

    if (showingPreviewElements.size >= filePreviewElements.size) {
      previewElements = filePreviewElements
    }
    else {
      // Some preview elements did not result in model creations. This could be because of failed PreviewElements instantiation.
      // TODO(b/160300892): Add better error handling for failed instantiations.
      LOG.warn("Some preview elements have failed")
    }
=======

    // Cache available groups
    availableGroups = previewElementProvider.allAvailableGroups()

    // Restore
    onRestoreState?.invoke()
    onRestoreState = null

    val arePinsEnabled = StudioFlags.COMPOSE_PIN_PREVIEW.get() && interactiveMode.isStoppingOrDisabled() && !animationInspection.get()
    val hasPinnedElements = if (arePinsEnabled) {
      memoizedPinnedPreviewProvider.previewElements().any()
    } else false

    composeWorkBench.setPinnedSurfaceVisibility(hasPinnedElements)
    val pinnedManager = PinnedPreviewElementManager.getInstance(project)
    if (hasPinnedElements) {
      pinnedSurface.updateComposePreviewsAndRefresh(
        false,
        memoizedPinnedPreviewProvider,
        LOG,
        psiFile,
        this,
        progressIndicator,
        this::onAfterRender,
        this::toPreviewXmlString,
        this::getPreviewDataContextForPreviewElement,
        NlModel::toPreviewElement,
        this::configureLayoutlibSceneManagerForPreviewElement
      )
    }
    lastPinsModificationCount = pinnedManager.modificationCount
    if (progressIndicator.isCanceled) return // Return early if user has cancelled the refresh

    val showingPreviewElements = surface.updateComposePreviewsAndRefresh(
      quickRefresh,
      previewElementProvider,
      LOG,
      psiFile,
      this,
      progressIndicator,
      this::onAfterRender,
      this::toPreviewXmlString,
      this::getPreviewDataContextForPreviewElement,
      NlModel::toPreviewElement,
      this::configureLayoutlibSceneManagerForPreviewElement
    )
    if (progressIndicator.isCanceled) return // Return early if user has cancelled the refresh

    if (showingPreviewElements.size >= filePreviewElements.size) {
      renderedElements = filePreviewElements
    }
    else {
      // Some preview elements did not result in model creations. This could be because of failed PreviewElements instantiation.
      // TODO(b/160300892): Add better error handling for failed instantiations.
      LOG.warn("Some preview elements have failed")
    }
  }

  fun requestRefresh(quickRefresh: Boolean = false) = launch(workerThread) {
    refreshFlow.emit(RefreshRequest(quickRefresh))
  }

  /**
   * Requests a refresh the preview surfaces. This will retrieve all the Preview annotations and render those elements.
   * The refresh will only happen if the Preview elements have changed from the last render.
   */
  private fun refresh(refreshRequest: RefreshRequest): Job? {
    val requestLogger = LoggerWithFixedInfo(LOG, mapOf("requestId" to refreshRequest.requestId))
    requestLogger.debug("Refresh triggered. quickRefresh: ${refreshRequest.quickRefresh}")
    val refreshTrigger: Throwable? = if (LOG.isDebugEnabled) Throwable() else null
    val startTime = System.nanoTime()
    // Start a progress indicator so users are aware that a long task is running. Stop it by calling processFinish() if returning early.
    val refreshProgressIndicator = BackgroundableProcessIndicator(
      project,
      message("refresh.progress.indicator.title"),
      "",
      "",
      true
    )
    if (!Disposer.tryRegister(this, refreshProgressIndicator)) return null
    // This is not launched in the activation scope to avoid cancelling the refresh mid-way when the user changes tabs.
    val refreshJob = launchWithProgress(refreshProgressIndicator, uiThread) {
      requestLogger.debug("Refresh triggered (inside launchWithProgress scope)", refreshTrigger)

      if (DumbService.isDumb(project)) {
        requestLogger.debug("Project is in dumb mode, not able to refresh")
        return@launchWithProgress
      }

      if (projectBuildStatusManager.status == ProjectStatus.NeedsBuild) {
        // Project needs to be built before being able to refresh.
        requestLogger.debug("Project has not build, not able to refresh")
        return@launchWithProgress
      }

      if (Bridge.hasNativeCrash() && composeWorkBench is ComposePreviewViewImpl) {
        (composeWorkBench.component as WorkBench<DesignSurface<*>>).handleLayoutlibNativeCrash { requestRefresh() }
        return@launchWithProgress
      }

      composeWorkBench.updateVisibilityAndNotifications()
      refreshCallsCount.incrementAndGet()

      try {
        refreshProgressIndicator.text = message("refresh.progress.indicator.finding.previews")
        val filePreviewElements = withContext(workerThread) {
          memoizedElementsProvider.previewElements()
            .toList()
            .sortByDisplayAndSourcePosition()
        }

        val pinnedPreviewElements = if (StudioFlags.COMPOSE_PIN_PREVIEW.get()) {
          refreshProgressIndicator.text = message("refresh.progress.indicator.finding.pinned.previews")

          withContext(workerThread) {
            memoizedPinnedPreviewProvider.previewElements()
              .toList()
              .sortByDisplayAndSourcePosition()
          }
        } else emptyList()

        val needsFullRefresh = invalidated.getAndSet(false) ||
                               renderedElements != filePreviewElements ||
                               PinnedPreviewElementManager.getInstance(project).modificationCount != lastPinsModificationCount

        composeWorkBench.hasContent = filePreviewElements.isNotEmpty() || pinnedPreviewElements.isNotEmpty()
        if (!needsFullRefresh) {
          requestLogger.debug("No updates on the PreviewElements, just refreshing the existing ones")
          // In this case, there are no new previews. We need to make sure that the surface is still correctly
          // configured and that we are showing the right size for components. For example, if the user switches on/off
          // decorations, that will not generate/remove new PreviewElements but will change the surface settings.
          refreshProgressIndicator.text = message("refresh.progress.indicator.reusing.existing.previews")
          surface.refreshExistingPreviewElements(
            refreshProgressIndicator,
            NlModel::toPreviewElement,
            this@ComposePreviewRepresentation::configureLayoutlibSceneManagerForPreviewElement
          )
        }
        else {
          refreshProgressIndicator.text = message("refresh.progress.indicator.refreshing.all.previews")
          composeWorkBench.updateProgress(message("panel.initializing"))
          doRefreshSync(filePreviewElements, refreshRequest.quickRefresh, refreshProgressIndicator)
        }
      }
      catch (t: Throwable) {
        requestLogger.warn("Request failed", t)
      }
      finally {
        refreshCallsCount.decrementAndGet()
        // Force updating toolbar icons after refresh
        ActivityTracker.getInstance().inc()
      }
    }

    refreshJob.invokeOnCompletion {
      LOG.debug("Completed")
      Disposer.dispose(refreshProgressIndicator)
      if (it is CancellationException) {
        composeWorkBench.onRefreshCancelledByTheUser()
      }
      else composeWorkBench.onRefreshCompleted()

      launch(uiThread) {
        if (!composeWorkBench.isMessageBeingDisplayed) {
          // Only notify the preview refresh time if there are previews to show.
          val durationString = Duration.ofMillis((System.nanoTime() - startTime) / 1_000_000).toDisplayString()
          val notification = Notification(
            PREVIEW_NOTIFICATION_GROUP_ID,
            message("event.log.refresh.title"),
            message("event.log.refresh.total.elapsed.time", durationString),
            NotificationType.INFORMATION
          )
          Notifications.Bus.notify(notification, project)
        }
      }
    }
    return refreshJob
  }

  override fun getState(): PreviewRepresentationState {
    val selectedGroupName = previewElementProvider.groupNameFilter.name ?: ""
    val selectedLayoutName = PREVIEW_LAYOUT_MANAGER_OPTIONS.find {
      (surface.sceneViewLayoutManager as LayoutManagerSwitcher).isLayoutManagerSelected(it.layoutManager)
    }?.displayName ?: ""
    return mapOf(
      SELECTED_GROUP_KEY to selectedGroupName,
      LAYOUT_KEY to selectedLayoutName)
  }

  override fun setState(state: PreviewRepresentationState) {
    val selectedGroupName = state[SELECTED_GROUP_KEY]
    val previewLayoutName = state[LAYOUT_KEY]
    onRestoreState = {
      if (!selectedGroupName.isNullOrEmpty()) {
        availableGroups.find { it.name == selectedGroupName }?.let {
          groupFilter = it
        }
      }

      PREVIEW_LAYOUT_MANAGER_OPTIONS.find { it.displayName == previewLayoutName }?.let {
        (surface.sceneViewLayoutManager as LayoutManagerSwitcher).setLayoutManager(it.layoutManager)
      }
    }
>>>>>>> b5f40ffd
  }

  /**
   * Whether the scene manager should use a private ClassLoader. Currently, that's done for interactive preview and animation inspector,
   * where it's crucial not to share the state (which includes the compose framework).
   */
<<<<<<< HEAD
  private fun refresh(quickRefresh: Boolean = false): Job {
    LOG.debug("Refresh triggered. quickRefresh: $quickRefresh")
    val refreshTrigger: Throwable? = if (LOG.isDebugEnabled) Throwable() else null
    // Start a progress indicator so users are aware that a long task is running. Stop it by calling processFinish() if returning early.
    val refreshProgressIndicator = BackgroundableProcessIndicator(
      project,
      message("refresh.progress.indicator.title"),
      PerformInBackgroundOption.ALWAYS_BACKGROUND,
      "",
      "",
      true
    )
    Disposer.register(this@ComposePreviewRepresentation, refreshProgressIndicator)
    val refreshJob = launch(uiThread) {
      val startTime = System.nanoTime()

      /**
       * Check if `refreshProgressIndicator` is cancelled. If it is, stop it. Otherwise, update its text.
       */
      fun checkProgressIndicatorIsCancelledAndUpdateText(bundleStringEntry: String) =
        if (refreshProgressIndicator.isCanceled) {
          LOG.debug("Refresh cancelled")
          refreshProgressIndicator.processFinish()
          true
        }
        else {
          refreshProgressIndicator.text = message(bundleStringEntry)
          false
        }

      LOG.debug("Refresh triggered (inside uiThread scope)", refreshTrigger)

      if (!isActive.get()) {
        LOG.debug("Refresh, the preview is not active, scheduling for later.")
        refreshedWhileDeactivated.set(true)
        refreshProgressIndicator.processFinish()
        return@launch
      }

      if (DumbService.isDumb(project)) {
        LOG.debug("Project is in dumb mode, not able to refresh")
        refreshProgressIndicator.processFinish()
        return@launch
      }

      if (Bridge.hasNativeCrash() && composeWorkBench is ComposePreviewViewImpl) {
        composeWorkBench.handleLayoutlibNativeCrash { refresh() }
        refreshProgressIndicator.processFinish()
        return@launch
      }

      composeWorkBench.updateVisibilityAndNotifications()
      refreshCallsCount.incrementAndGet()

      try {
        if (checkProgressIndicatorIsCancelledAndUpdateText("refresh.progress.indicator.finding.previews")) return@launch
        val filePreviewElements = withContext(workerThread) {
          memoizedElementsProvider.previewElements()
            .toList()
            .sortByDisplayAndSourcePosition()
        }

        val pinnedPreviewElements = if (StudioFlags.COMPOSE_PIN_PREVIEW.get()) {
          if (checkProgressIndicatorIsCancelledAndUpdateText("refresh.progress.indicator.finding.pinned.previews")) return@launch

          withContext(workerThread) {
            memoizedPinnedPreviewProvider.previewElements()
              .toList()
              .sortByDisplayAndSourcePosition()
          }
        } else emptyList()

        val needsFullRefresh = filePreviewElements != previewElements ||
                               PinnedPreviewElementManager.getInstance(project).modificationCount != lastPinsModificationCount

        composeWorkBench.hasContent = filePreviewElements.isNotEmpty() || pinnedPreviewElements.isNotEmpty()
        if (!needsFullRefresh) {
          LOG.debug("No updates on the PreviewElements, just refreshing the existing ones")
          // In this case, there are no new previews. We need to make sure that the surface is still correctly
          // configured and that we are showing the right size for components. For example, if the user switches on/off
          // decorations, that will not generate/remove new PreviewElements but will change the surface settings.
          if (checkProgressIndicatorIsCancelledAndUpdateText("refresh.progress.indicator.reusing.existing.previews")) return@launch
          uniqueRefreshLauncher.launch {
            surface.refreshExistingPreviewElements(refreshProgressIndicator) { previewElement, sceneManager ->
              // When showing decorations, show the full device size
              configureLayoutlibSceneManager(sceneManager,
                                             showDecorations = previewElement.displaySettings.showDecoration,
                                             isInteractive = interactiveMode.isStartingOrReady(),
                                             requestPrivateClassLoader = usePrivateClassLoader(),
                                             isLiveLiteralsEnabled = isLiveLiteralsEnabled,
                                             onLiveLiteralsFound = { hasLiveLiterals = true },
                                             resetLiveLiteralsFound = { hasLiveLiterals = isLiveLiteralsEnabled })
            }
          }?.join()
        }
        else {
          if (checkProgressIndicatorIsCancelledAndUpdateText("refresh.progress.indicator.refreshing.all.previews")) return@launch
          uniqueRefreshLauncher.launch {
            composeWorkBench.updateProgress(message("panel.initializing"))
            doRefreshSync(filePreviewElements, quickRefresh, refreshProgressIndicator)
          }?.join()
        }
      }
      catch (t: Throwable) {
        LOG.warn("Refresh request failed", t)
      }
      finally {
        refreshCallsCount.decrementAndGet()
        composeWorkBench.updateVisibilityAndNotifications()
        UIUtil.invokeLaterIfNeeded {
          if (!composeWorkBench.isMessageBeingDisplayed) {
            // Only notify the preview refresh time if there are previews to show.
            val durationString = Duration.ofMillis((System.nanoTime() - startTime) / 1_000_000).toDisplayString()
            val notification = Notification(
              PREVIEW_NOTIFICATION_GROUP_ID,
              message("event.log.refresh.title"),
              message("event.log.refresh.total.elapsed.time", durationString),
              NotificationType.INFORMATION
            )
            Notifications.Bus.notify(notification, project)
          }
        }
        refreshProgressIndicator.processFinish()
      }
    }

    refreshJob.invokeOnCompletion {
      invokeLater { Disposer.dispose(refreshProgressIndicator) }
    }

    return refreshJob
=======
  private fun usePrivateClassLoader() = interactiveMode.isStartingOrReady() || animationInspection.get() || shouldQuickRefresh()

  private fun invalidate() {
    invalidated.set(true)
  }

  internal fun forceRefresh(quickRefresh: Boolean = false): Job? {
    invalidate()
    return refresh(RefreshRequest(quickRefresh))
>>>>>>> b5f40ffd
  }

  override fun getState(): PreviewRepresentationState {
    val selectedGroupName = previewElementProvider.groupNameFilter.name ?: ""
    val selectedLayoutName = PREVIEW_LAYOUT_MANAGER_OPTIONS.find {
      (surface.sceneViewLayoutManager as LayoutManagerSwitcher).isLayoutManagerSelected(it.layoutManager)
    }?.displayName ?: ""
    return mapOf(
      SELECTED_GROUP_KEY to selectedGroupName,
      LAYOUT_KEY to selectedLayoutName)
  }

<<<<<<< HEAD
  override fun setState(state: PreviewRepresentationState) {
    val selectedGroupName = state[SELECTED_GROUP_KEY]
    val previewLayoutName = state[LAYOUT_KEY]
    onRestoreState = {
      if (!selectedGroupName.isNullOrEmpty()) {
        availableGroups.find { it.name == selectedGroupName }?.let {
          groupFilter = it
        }
      }

      PREVIEW_LAYOUT_MANAGER_OPTIONS.find { it.displayName == previewLayoutName }?.let {
        (surface.sceneViewLayoutManager as LayoutManagerSwitcher).setLayoutManager(it.layoutManager)
      }
    }
  }

  /**
   * Whether the scene manager should use a private ClassLoader. Currently, that's done for interactive preview and animation inspector,
   * where it's crucial not to share the state (which includes the compose framework).
   */
  private fun usePrivateClassLoader() = interactiveMode.isStartingOrReady() || animationInspection.get() || shouldQuickRefresh()

  internal fun forceRefresh(quickRefresh: Boolean = false): Job {
    previewElements = emptyList() // This will just force a refresh
    return refresh(quickRefresh)
  }

  override fun registerShortcuts(applicableTo: JComponent) {
    ForceCompileAndRefreshAction(surface).registerCustomShortcutSet(getBuildAndRefreshShortcut(), applicableTo, this)
  }

  /**
   * We will only do quick refresh if there is a single preview.
   * When live literals is enabled, we want to try to preserve the same class loader as much as possible.
   */
  private fun shouldQuickRefresh() =
    !isLiveLiteralsEnabled && StudioFlags.COMPOSE_QUICK_ANIMATED_PREVIEW.get() && previewElements.count() == 1
=======
  /**
   * We will only do quick refresh if there is a single preview.
   * When live literals is enabled, we want to try to preserve the same class loader as much as possible.
   */
  private fun shouldQuickRefresh() = renderedElements.count() == 1

  private suspend fun requestFastPreviewRefresh(): CompilationResult? {
    val currentStatus = status()
    var result: CompilationResult? = null
    val launcher = fastPreviewCompilationLauncher ?: UniqueTaskCoroutineLauncher(this, "Compilation Launcher").also {
      fastPreviewCompilationLauncher = it
    }

    // We delay the reporting of compilationSucceded until we have the amount of time the refresh took. Either refreshSucceeded or
    // refreshFailed should be called.
    val delegateRequestTracker = FastPreviewTrackerManager.getInstance(project).trackRequest()
    val requestTracker = object: FastPreviewTrackerManager.Request by delegateRequestTracker {
      private var compilationDurationMs: Long = -1
      private var compiledFiles: Int = -1
      private var compilationSuccess: Boolean? = null
      override fun compilationSucceeded(compilationDurationMs: Long, compiledFiles: Int, refreshTimeMs: Long) {
        compilationSuccess = true
        this.compilationDurationMs = compilationDurationMs
        this.compiledFiles = compiledFiles
      }

      override fun compilationFailed(compilationDurationMs: Long, compiledFiles: Int) {
        compilationSuccess = false
        this.compilationDurationMs = compilationDurationMs
        this.compiledFiles = compiledFiles
      }

      /**
       * Reports that the refresh has completed. If [refreshTimeMs] is -1, the refresh has failed.
       */
      private fun reportRefresh(refreshTimeMs: Long = -1) {
        when (compilationSuccess) {
          true -> delegateRequestTracker.compilationSucceeded(compilationDurationMs, compiledFiles, refreshTimeMs)
          false -> delegateRequestTracker.compilationFailed(compilationDurationMs, compiledFiles)
          null -> Unit
        }
      }

      fun refreshSucceeded(refreshTimeMs: Long) {
        reportRefresh(refreshTimeMs)
      }

      fun refreshFailed() {
        reportRefresh()
      }
    }
    launcher.launch {
      if (!currentStatus.hasSyntaxErrors) {
        psiFilePointer.element?.let {
          result = fastCompile(this@ComposePreviewRepresentation, it, requestTracker = requestTracker)
          if (result is CompilationResult.Success) {
            val refreshStartMs = System.currentTimeMillis()
            forceRefresh()?.invokeOnCompletion { throwable ->
              if (throwable == null) {
                requestTracker.refreshSucceeded(System.currentTimeMillis() - refreshStartMs)
              }
              else {
                requestTracker.refreshFailed()
              }
              composeWorkBench.updateVisibilityAndNotifications()
            }
          }
          else {
            // Compilation failed, report the refresh as failed too
            requestTracker.refreshFailed()
          }
        }
      }
    }?.join()

    return result
  }

  override fun requestFastPreviewRefreshAsync(): Deferred<CompilationResult?> =
    lifecycleManager.executeIfActive { async { requestFastPreviewRefresh() } } ?: CompletableDeferred(null)
>>>>>>> b5f40ffd
}<|MERGE_RESOLUTION|>--- conflicted
+++ resolved
@@ -15,36 +15,6 @@
  */
 package com.android.tools.idea.compose.preview
 
-<<<<<<< HEAD
-import com.android.annotations.concurrency.GuardedBy
-import com.android.ide.common.rendering.api.Bridge
-import com.android.tools.idea.common.model.NlModel
-import com.android.tools.idea.common.scene.render
-import com.android.tools.idea.common.surface.handleLayoutlibNativeCrash
-import com.android.tools.idea.common.util.ControllableTicker
-import com.android.tools.idea.compose.ComposeExperimentalConfiguration
-import com.android.tools.idea.compose.preview.ComposePreviewBundle.message
-import com.android.tools.idea.compose.preview.PreviewGroup.Companion.ALL_PREVIEW_GROUP
-import com.android.tools.idea.compose.preview.actions.ForceCompileAndRefreshAction
-import com.android.tools.idea.compose.preview.actions.PinAllPreviewElementsAction
-import com.android.tools.idea.compose.preview.actions.SingleFileCompileAction
-import com.android.tools.idea.compose.preview.actions.UnpinAllPreviewElementsAction
-import com.android.tools.idea.compose.preview.actions.requestBuildForSurface
-import com.android.tools.idea.compose.preview.analytics.InteractivePreviewUsageTracker
-import com.android.tools.idea.compose.preview.animation.ComposePreviewAnimationManager
-import com.android.tools.idea.compose.preview.designinfo.hasDesignInfoProviders
-import com.android.tools.idea.compose.preview.literals.LiveLiteralsPsiFileSnapshotFilter
-import com.android.tools.idea.compose.preview.liveEdit.PreviewLiveEditManager
-import com.android.tools.idea.compose.preview.navigation.PreviewNavigationHandler
-import com.android.tools.idea.compose.preview.util.FpsCalculator
-import com.android.tools.idea.compose.preview.util.PreviewElement
-import com.android.tools.idea.compose.preview.util.PreviewElementInstance
-import com.android.tools.idea.compose.preview.util.containsOffset
-import com.android.tools.idea.compose.preview.util.invalidateCompositions
-import com.android.tools.idea.compose.preview.util.isComposeErrorResult
-import com.android.tools.idea.compose.preview.util.layoutlibSceneManagers
-import com.android.tools.idea.compose.preview.util.sortByDisplayAndSourcePosition
-=======
 import com.android.ide.common.rendering.api.Bridge
 import com.android.tools.adtui.workbench.WorkBench
 import com.android.tools.idea.common.model.NlModel
@@ -53,6 +23,7 @@
 import com.android.tools.idea.common.surface.LayoutlibInteractionHandler
 import com.android.tools.idea.common.surface.handleLayoutlibNativeCrash
 import com.android.tools.idea.common.util.ControllableTicker
+import com.android.tools.idea.compose.preview.ComposePreviewBundle.message
 import com.android.tools.idea.compose.preview.PreviewGroup.Companion.ALL_PREVIEW_GROUP
 import com.android.tools.idea.compose.preview.actions.ForceCompileAndRefreshAction
 import com.android.tools.idea.compose.preview.actions.PinAllPreviewElementsAction
@@ -68,28 +39,11 @@
 import com.android.tools.idea.compose.preview.util.FpsCalculator
 import com.android.tools.idea.compose.preview.util.containsOffset
 import com.android.tools.idea.compose.preview.util.isComposeErrorResult
->>>>>>> b5f40ffd
 import com.android.tools.idea.compose.preview.util.toDisplayString
 import com.android.tools.idea.concurrency.AndroidCoroutinesAware
 import com.android.tools.idea.concurrency.AndroidDispatchers.uiThread
 import com.android.tools.idea.concurrency.AndroidDispatchers.workerThread
 import com.android.tools.idea.concurrency.UniqueTaskCoroutineLauncher
-<<<<<<< HEAD
-import com.android.tools.idea.editors.literals.LiveLiteralsMonitorHandler
-import com.android.tools.idea.editors.literals.LiveLiteralsService
-import com.android.tools.idea.editors.setupChangeListener
-import com.android.tools.idea.editors.setupOnSaveListener
-import com.android.tools.idea.editors.shortcuts.getBuildAndRefreshShortcut
-import com.android.tools.idea.flags.StudioFlags
-import com.android.tools.idea.flags.StudioFlags.COMPOSE_LIVE_EDIT_PREVIEW
-import com.android.tools.idea.flags.StudioFlags.DESIGN_TOOLS_POWER_SAVE_MODE_SUPPORT
-import com.android.tools.idea.projectsystem.BuildListener
-import com.android.tools.idea.projectsystem.setupBuildListener
-import com.android.tools.idea.rendering.RenderService
-import com.android.tools.idea.rendering.classloading.CooperativeInterruptTransform
-import com.android.tools.idea.rendering.classloading.HasLiveLiteralsTransform
-import com.android.tools.idea.rendering.classloading.LiveLiteralsTransform
-=======
 import com.android.tools.idea.concurrency.disposableCallbackFlow
 import com.android.tools.idea.concurrency.launchWithProgress
 import com.android.tools.idea.concurrency.smartModeFlow
@@ -116,7 +70,6 @@
 import com.android.tools.idea.projectsystem.setupBuildListener
 import com.android.tools.idea.rendering.RenderService
 import com.android.tools.idea.rendering.classloading.CooperativeInterruptTransform
->>>>>>> b5f40ffd
 import com.android.tools.idea.rendering.classloading.toClassTransform
 import com.android.tools.idea.uibuilder.actions.LayoutManagerSwitcher
 import com.android.tools.idea.uibuilder.editor.multirepresentation.PreferredVisibility
@@ -124,12 +77,8 @@
 import com.android.tools.idea.uibuilder.editor.multirepresentation.PreviewRepresentationState
 import com.android.tools.idea.uibuilder.handlers.motion.editor.adapters.MEUI
 import com.android.tools.idea.uibuilder.scene.LayoutlibSceneManager
-import com.android.tools.idea.uibuilder.scene.executeCallbacks
 import com.android.tools.idea.uibuilder.surface.NlDesignSurface
-<<<<<<< HEAD
-=======
 import com.android.tools.idea.uibuilder.surface.NlInteractionHandler
->>>>>>> b5f40ffd
 import com.android.tools.idea.util.runWhenSmartAndSyncedOnEdt
 import com.intellij.ide.ActivityTracker
 import com.intellij.ide.PowerSaveMode
@@ -138,22 +87,12 @@
 import com.intellij.notification.Notifications
 import com.intellij.openapi.actionSystem.CommonDataKeys
 import com.intellij.openapi.actionSystem.DataContext
-<<<<<<< HEAD
-import com.intellij.openapi.application.ApplicationManager
-import com.intellij.openapi.application.ReadAction
-import com.intellij.openapi.application.invokeLater
-=======
 import com.intellij.openapi.actionSystem.DataProvider
 import com.intellij.openapi.application.invokeAndWaitIfNeeded
->>>>>>> b5f40ffd
 import com.intellij.openapi.application.runReadAction
 import com.intellij.openapi.diagnostic.Logger
 import com.intellij.openapi.editor.event.CaretEvent
 import com.intellij.openapi.fileEditor.FileEditor
-<<<<<<< HEAD
-import com.intellij.openapi.progress.PerformInBackgroundOption
-=======
->>>>>>> b5f40ffd
 import com.intellij.openapi.progress.ProgressIndicator
 import com.intellij.openapi.progress.impl.BackgroundableProcessIndicator
 import com.intellij.openapi.project.DumbService
@@ -166,15 +105,6 @@
 import com.intellij.problems.WolfTheProblemSolver
 import com.intellij.psi.PsiFile
 import com.intellij.psi.SmartPointerManager
-<<<<<<< HEAD
-import com.intellij.ui.EditorNotifications
-import org.jetbrains.annotations.VisibleForTesting
-import org.jetbrains.kotlin.idea.base.util.module
-import com.intellij.util.ui.UIUtil
-import kotlinx.coroutines.Job
-import kotlinx.coroutines.launch
-import kotlinx.coroutines.withContext
-=======
 import kotlinx.coroutines.CancellationException
 import kotlinx.coroutines.CompletableDeferred
 import kotlinx.coroutines.CoroutineScope
@@ -196,23 +126,14 @@
 import org.jetbrains.android.uipreview.ModuleClassLoaderOverlays
 import org.jetbrains.annotations.TestOnly
 import org.jetbrains.annotations.VisibleForTesting
-import org.jetbrains.kotlin.idea.util.module
->>>>>>> b5f40ffd
+import org.jetbrains.kotlin.idea.base.util.module
 import java.awt.Color
 import java.time.Duration
 import java.util.UUID
 import java.util.concurrent.atomic.AtomicBoolean
 import java.util.concurrent.atomic.AtomicInteger
-<<<<<<< HEAD
-import java.util.concurrent.atomic.AtomicLong
-import java.util.concurrent.atomic.AtomicReference
-import java.util.concurrent.locks.ReentrantLock
-import javax.swing.JComponent
-import kotlin.concurrent.withLock
-=======
 import java.util.concurrent.atomic.AtomicReference
 import javax.swing.JComponent
->>>>>>> b5f40ffd
 import kotlin.properties.Delegates
 
 /**
@@ -229,16 +150,6 @@
  * [NlModel] associated preview data
  * @param project the [Project] used by the current view.
  * @param composePreviewManager [ComposePreviewManager] of the Preview.
-<<<<<<< HEAD
- * @param previewElement the [PreviewElement] associated to this model
- */
-private class PreviewElementDataContext(private val project: Project,
-                                        private val composePreviewManager: ComposePreviewManager,
-                                        private val previewElement: PreviewElement) : DataContext {
-  override fun getData(dataId: String): Any? = when (dataId) {
-    COMPOSE_PREVIEW_MANAGER.name -> composePreviewManager
-    COMPOSE_PREVIEW_ELEMENT.name -> previewElement
-=======
  * @param previewElement the [ComposePreviewElement] associated to this model
  */
 private class PreviewElementDataContext(private val project: Project,
@@ -247,7 +158,6 @@
   override fun getData(dataId: String): Any? = when (dataId) {
     COMPOSE_PREVIEW_MANAGER.name -> composePreviewManager
     COMPOSE_PREVIEW_ELEMENT_INSTANCE.name -> previewElement
->>>>>>> b5f40ffd
     CommonDataKeys.PROJECT.name -> project
     else -> null
   }
@@ -269,78 +179,30 @@
 
 
 /**
- * Returns true if change of values of any [LayoutlibSceneManager] properties would require necessary re-inflation. Namely, if we change
- * [LayoutlibSceneManager.isShowingDecorations], [LayoutlibSceneManager.isUsePrivateClassLoader] or if we transition from interactive to
- * static preview mode (not the other way around though) we need to re-inflate in order to update the preview layout.
- */
-fun LayoutlibSceneManager.changeRequiresReinflate(showDecorations: Boolean, isInteractive: Boolean, usePrivateClassLoader: Boolean) =
-  (showDecorations != isShowingDecorations) ||
-  (interactive && !isInteractive) || // transition from interactive to static
-  (usePrivateClassLoader != isUsePrivateClassLoader)
-
-
-/**
  * Sets up the given [sceneManager] with the right values to work on the Compose Preview. Currently, this
  * will configure if the preview elements will be displayed with "full device size" or simply containing the
  * previewed components (shrink mode).
  * @param showDecorations when true, the rendered content will be shown with the full device size specified in
  * the device configuration and with the frame decorations.
  * @param isInteractive whether the scene displays an interactive preview.
-<<<<<<< HEAD
- * @param requestPrivateClassLoader whether the scene manager should use a private ClassLoader.
- * @param isLiveLiteralsEnabled if true, the classes will be instrumented with live literals support.
- * @param onLiveLiteralsFound callback called when the classes have compiler live literals support. This callback will only be called if
- *  [isLiveLiteralsEnabled] is false. If true, the classes are assumed to have this support.
- * @param resetLiveLiteralsFound callback called when the classes are about to be reloaded so the live literals state can be discarded.
-=======
->>>>>>> b5f40ffd
  */
 @VisibleForTesting
 fun configureLayoutlibSceneManager(sceneManager: LayoutlibSceneManager,
                                    showDecorations: Boolean,
                                    isInteractive: Boolean,
-<<<<<<< HEAD
-                                   requestPrivateClassLoader: Boolean,
-                                   isLiveLiteralsEnabled: Boolean,
-                                   onLiveLiteralsFound: () -> Unit,
-                                   resetLiveLiteralsFound: () -> Unit): LayoutlibSceneManager =
-=======
                                    requestPrivateClassLoader: Boolean): LayoutlibSceneManager =
->>>>>>> b5f40ffd
   sceneManager.apply {
     val reinflate = changeRequiresReinflate(showDecorations, isInteractive, requestPrivateClassLoader)
     setTransparentRendering(!showDecorations)
     setShrinkRendering(!showDecorations)
     interactive = isInteractive
     isUsePrivateClassLoader = requestPrivateClassLoader
-<<<<<<< HEAD
-    setOnNewClassLoader(resetLiveLiteralsFound)
-    if (isLiveLiteralsEnabled) {
-      setProjectClassesTransform(
-        toClassTransform(
-          { if (StudioFlags.COMPOSE_PREVIEW_INTERRUPTIBLE.get()) CooperativeInterruptTransform(it) else it },
-          { LiveLiteralsTransform(it) }
-        ))
-    }
-    else {
-      setProjectClassesTransform(
-        toClassTransform(
-          { if (StudioFlags.COMPOSE_PREVIEW_INTERRUPTIBLE.get()) CooperativeInterruptTransform(it) else it },
-          // Live literals is not enabled but we pass the [HasLiveLiteralsTransform] to identify if the current project
-          // has live literals enabled.
-          { HasLiveLiteralsTransform(it, onLiveLiteralsFound = onLiveLiteralsFound) }
-        )
-      )
-    }
-    setQuality(if (isInPowerSaveMode) 0.5f else 0.7f)
-=======
     setProjectClassesTransform(
       toClassTransform(
         { if (StudioFlags.COMPOSE_PREVIEW_INTERRUPTIBLE.get()) CooperativeInterruptTransform(it) else it },
       )
     )
     setQuality(if (PreviewPowerSaveManager.isInPowerSaveMode) 0.5f else 0.7f)
->>>>>>> b5f40ffd
     setShowDecorations(showDecorations)
     // The Compose Preview has its own way to track out of date files so we ask the Layoutlib Scene Manager to not
     // report it via the regular log.
@@ -356,42 +218,11 @@
 private const val SELECTED_GROUP_KEY = "selectedGroup"
 
 /**
-<<<<<<< HEAD
- * Key for the persistent build on save state for the Compose Preview.
- */
-private const val BUILD_ON_SAVE_KEY = "buildOnSave"
-
-/**
-=======
->>>>>>> b5f40ffd
  * Key for persisting the selected layout manager.
  */
 private const val LAYOUT_KEY = "previewLayout"
 
 /**
-<<<<<<< HEAD
- * Same as [PowerSaveMode] but obeys to the [DESIGN_TOOLS_POWER_SAVE_MODE_SUPPORT] to allow disabling the functionality.
- */
-private val isInPowerSaveMode: Boolean
-  get() = DESIGN_TOOLS_POWER_SAVE_MODE_SUPPORT.get() && PowerSaveMode.isEnabled()
-
-/**
- * A [PreviewRepresentation] that provides a compose elements preview representation of the given `psiFile`.
- *
- * A [component] is implied to display previews for all declared `@Composable` functions that also use the `@Preview` (see
- * [com.android.tools.compose.PREVIEW_ANNOTATION_FQNS]) annotation.
- * For every preview element a small XML is generated that allows Layoutlib to render a `@Composable` functions.
- *
- * @param psiFile [PsiFile] pointing to the Kotlin source containing the code to preview.
- * @param previewProvider [PreviewElementProvider] to obtain the [PreviewElement]s.
- * @param preferredInitialVisibility preferred [PreferredVisibility] for this representation.
- */
-class ComposePreviewRepresentation(psiFile: PsiFile,
-                                   previewProvider: PreviewElementProvider<PreviewElement>,
-                                   override val preferredInitialVisibility: PreferredVisibility,
-                                   composePreviewViewProvider: ComposePreviewViewProvider) :
-  PreviewRepresentation, ComposePreviewManagerEx, UserDataHolderEx by UserDataHolderBase(), AndroidCoroutinesAware {
-=======
  * A [PreviewRepresentation] that provides a compose elements preview representation of the given `psiFile`.
  *
  * A [component] is implied to display previews for all declared `@Composable` functions that also use the `@Preview` (see
@@ -420,7 +251,6 @@
     private val refreshFlow: MutableSharedFlow<RefreshRequest> = MutableSharedFlow(replay = 1)
   }
 
->>>>>>> b5f40ffd
   /**
    * Fake device id to identify this preview with the live literals service. This allows live literals to track how
    * many "users" it has.
@@ -428,29 +258,16 @@
   private val previewDeviceId = "Preview#${UUID.randomUUID()}"
   private val LOG = Logger.getInstance(ComposePreviewRepresentation::class.java)
   private val project = psiFile.project
-<<<<<<< HEAD
-  private val module = psiFile.module
-  private val psiFilePointer = SmartPointerManager.createPointer(psiFile)
-
-  private val projectBuildStatusManager = ProjectBuildStatusManager.create(this, psiFile, LiveLiteralsPsiFileSnapshotFilter(this, psiFile))
-=======
   private val module = runReadAction { psiFile.module }
   private val psiFilePointer = runReadAction { SmartPointerManager.createPointer(psiFile) }
 
   private val projectBuildStatusManager = ProjectBuildStatusManager.create(this, psiFile)
->>>>>>> b5f40ffd
 
   /**
    * Frames per second limit for interactive preview.
    */
   private var fpsLimit = StudioFlags.COMPOSE_INTERACTIVE_FPS_LIMIT.get()
 
-<<<<<<< HEAD
-  init {
-    val project = psiFile.project
-    project.messageBus.connect(this).subscribe(PowerSaveMode.TOPIC, PowerSaveMode.Listener {
-      fpsLimit = if (isInPowerSaveMode) {
-=======
   /**
    * [UniqueTaskCoroutineLauncher] for ensuring that only one fast preview request is launched at a time.
    */
@@ -460,7 +277,6 @@
     val project = psiFile.project
     project.messageBus.connect(this).subscribe(PowerSaveMode.TOPIC, PowerSaveMode.Listener {
       fpsLimit = if (PreviewPowerSaveManager.isInPowerSaveMode) {
->>>>>>> b5f40ffd
         StudioFlags.COMPOSE_INTERACTIVE_FPS_LIMIT.get() / 3
       }
       else {
@@ -469,29 +285,6 @@
       fpsCounter.resetAndStart()
 
       // When getting out of power save mode, request a refresh
-<<<<<<< HEAD
-      if (!isInPowerSaveMode) refresh()
-    })
-  }
-
-  /**
-   * [PreviewElementProvider] containing the pinned previews.
-   */
-  private val memoizedPinnedPreviewProvider = FilteredPreviewElementProvider(PinnedPreviewElementManager.getPreviewElementProvider(project)) {
-    !(it.previewBodyPsi?.containingFile?.isEquivalentTo(psiFilePointer.containingFile) ?: false)
-  }
-
-  /**
-   * [PreviewElementProvider] used to save the result of a call to `previewProvider`. Calls to `previewProvider` can potentially
-   * be slow. This saves the last result and it is refreshed on demand when we know is not running on the UI thread.
-   */
-  private val memoizedElementsProvider = MemoizedPreviewElementProvider(previewProvider) {
-    ReadAction.compute<Long, Throwable> {
-      psiFilePointer.element?.modificationStamp ?: -1
-    }
-  }
-  private val previewElementProvider = PreviewFilters(memoizedElementsProvider)
-=======
       if (!PreviewPowerSaveManager.isInPowerSaveMode) requestRefresh()
     })
   }
@@ -513,7 +306,6 @@
     PinnedPreviewElementManager.getPreviewElementProvider(project)) {
     !(it.containingFile?.isEquivalentTo(psiFilePointer.containingFile) ?: false)
   }
->>>>>>> b5f40ffd
 
   /**
    * [PreviewElementProvider] used to save the result of a call to `previewProvider`. Calls to `previewProvider` can potentially
@@ -534,69 +326,6 @@
 
   @Volatile
   override var availableGroups: Set<PreviewGroup> = emptySet()
-<<<<<<< HEAD
-
-  @Volatile
-  private var interactiveMode = ComposePreviewManager.InteractiveMode.DISABLED
-  private val navigationHandler = PreviewNavigationHandler()
-
-  private val fpsCounter = FpsCalculator { System.nanoTime() }
-
-  override val interactivePreviewElementInstance: PreviewElementInstance?
-    get() = previewElementProvider.instanceFilter
-
-  override suspend fun startInteractivePreview(element: PreviewElementInstance) {
-    if (interactiveMode.isStartingOrReady()) return
-    LOG.debug("New single preview element focus: $element")
-    val isFromAnimationInspection = animationInspection.get()
-    // The order matters because we first want to change the composable being previewed and then start interactive loop when enabled
-    // but we want to stop the loop first and then change the composable when disabled
-    if (isFromAnimationInspection) {
-      onAnimationInspectionStop()
-    } else {
-      EditorNotifications.getInstance(project).updateNotifications(psiFilePointer.virtualFile!!)
-    }
-    interactiveMode = ComposePreviewManager.InteractiveMode.STARTING
-    val quickRefresh = shouldQuickRefresh() && !isFromAnimationInspection// We should call this before assigning newValue to instanceIdFilter
-    val peerPreviews = previewElementProvider.previewElements().count()
-    previewElementProvider.instanceFilter = element
-    composeWorkBench.hasComponentsOverlay = false
-    val startUpStart = System.currentTimeMillis()
-    forceRefresh(quickRefresh).invokeOnCompletion {
-      surface.layoutlibSceneManagers.forEach { it.resetTouchEventsCounter() }
-      if (!isFromAnimationInspection) { // Currently it will re-create classloader and will be slower that switch from static
-        InteractivePreviewUsageTracker.getInstance(surface).logStartupTime(
-          (System.currentTimeMillis() - startUpStart).toInt(), peerPreviews)
-      }
-      fpsCounter.resetAndStart()
-      ticker.start()
-      composeWorkBench.isInteractive = true
-
-      if (StudioFlags.COMPOSE_ANIMATED_PREVIEW_SHOW_CLICK.get()) {
-        // While in interactive mode, display a small ripple when clicking
-        surface.enableMouseClickDisplay()
-      }
-      surface.background = INTERACTIVE_BACKGROUND_COLOR
-      interactiveMode = ComposePreviewManager.InteractiveMode.READY
-      ActivityTracker.getInstance().inc()
-    }
-  }
-
-  override fun stopInteractivePreview() {
-    if (interactiveMode.isStoppingOrDisabled()) return
-
-    LOG.debug("Stopping interactive")
-    onInteractivePreviewStop()
-    EditorNotifications.getInstance(project).updateNotifications(psiFilePointer.virtualFile!!)
-    onStaticPreviewStart()
-    forceRefresh().invokeOnCompletion {
-      interactiveMode = ComposePreviewManager.InteractiveMode.DISABLED
-    }
-  }
-
-  private fun onStaticPreviewStart() {
-    composeWorkBench.hasComponentsOverlay = true
-=======
 
   @Volatile
   private var interactiveMode = ComposePreviewManager.InteractiveMode.DISABLED
@@ -659,20 +388,15 @@
 
   private fun onStaticPreviewStart() {
     sceneComponentProvider.enabled = true
->>>>>>> b5f40ffd
     surface.background = defaultSurfaceBackground
   }
 
   private fun onInteractivePreviewStop() {
     interactiveMode = ComposePreviewManager.InteractiveMode.STOPPING
     surface.disableMouseClickDisplay()
-<<<<<<< HEAD
-    composeWorkBench.isInteractive = false
-=======
     delegateInteractionHandler.delegate = staticPreviewInteractionHandler
     composeWorkBench.showPinToolbar = true
     composeWorkBench.updateVisibilityAndNotifications()
->>>>>>> b5f40ffd
     ticker.stop()
     previewElementProvider.clearInstanceIdFilter()
     logInteractiveSessionMetrics()
@@ -680,51 +404,23 @@
 
   private fun pauseInteractivePreview() {
     ticker.stop()
-<<<<<<< HEAD
-    surface.layoutlibSceneManagers.forEach { it.pauseSessionClock() }
-=======
     surface.sceneManagers.forEach { it.pauseSessionClock() }
->>>>>>> b5f40ffd
   }
 
   private fun resumeInteractivePreview() {
     fpsCounter.resetAndStart()
-<<<<<<< HEAD
-    surface.layoutlibSceneManagers.forEach { it.resumeSessionClock() }
-=======
     surface.sceneManagers.forEach { it.resumeSessionClock() }
->>>>>>> b5f40ffd
     ticker.start()
   }
 
   private val animationInspection = AtomicBoolean(false)
 
-<<<<<<< HEAD
-  override var animationInspectionPreviewElementInstance: PreviewElementInstance?
-=======
   override var animationInspectionPreviewElementInstance: ComposePreviewElementInstance?
->>>>>>> b5f40ffd
     set(value) {
       if ((!animationInspection.get() && value != null) || (animationInspection.get() && value == null)) {
         if (value != null) {
           if (interactiveMode != ComposePreviewManager.InteractiveMode.DISABLED) {
             onInteractivePreviewStop()
-<<<<<<< HEAD
-          }
-          LOG.debug("Animation Preview open for preview: $value")
-          ComposePreviewAnimationManager.onAnimationInspectorOpened()
-          previewElementProvider.instanceFilter = value
-          animationInspection.set(true)
-          composeWorkBench.hasComponentsOverlay = false
-          composeWorkBench.isAnimationPreview = true
-
-          // Open the animation inspection panel
-          composeWorkBench.bottomPanel = ComposePreviewAnimationManager.createAnimationInspectorPanel(surface, this) {
-            // Close this inspection panel, making all the necessary UI changes (e.g. changing background and refreshing the preview) before
-            // opening a new one.
-            animationInspectionPreviewElementInstance = null
-=======
->>>>>>> b5f40ffd
           }
           LOG.debug("Animation Preview open for preview: $value")
           ComposePreviewAnimationManager.onAnimationInspectorOpened()
@@ -745,47 +441,10 @@
           onAnimationInspectionStop()
           onStaticPreviewStart()
         }
-<<<<<<< HEAD
-        forceRefresh().invokeOnCompletion {
-          interactiveMode = ComposePreviewManager.InteractiveMode.DISABLED
-          ActivityTracker.getInstance().inc()
-        }
-      }
-    }
-    get() = if (animationInspection.get()) previewElementProvider.instanceFilter else null
-
-  private fun onAnimationInspectionStop() {
-    animationInspection.set(false)
-    // Close the animation inspection panel
-    ComposePreviewAnimationManager.closeCurrentInspector()
-    // Swap the components back
-    composeWorkBench.bottomPanel = null
-    composeWorkBench.isAnimationPreview = false
-    previewElementProvider.instanceFilter = null
-  }
-
-  /**
-   * Counter used to generate unique push ids.
-   */
-  private val pushIdCounter = AtomicLong()
-  private val liveLiteralsManager = LiveLiteralsService.getInstance(project).apply {
-    addOnLiteralsChangedListener(this@ComposePreviewRepresentation) {
-      // We generate an id for the push of the new literals so it can be tracked by the metrics stats.
-      val pushId = pushIdCounter.getAndIncrement().toString(16)
-      LiveLiteralsService.getInstance(project).liveLiteralPushStarted(previewDeviceId, pushId)
-      surface.layoutlibSceneManagers.forEach { sceneManager ->
-        launch {
-          sceneManager.invalidateCompositions(forceLayout = animationInspection.get())
-          sceneManager.executeCallbacks()
-          sceneManager.render()
-          LiveLiteralsService.getInstance(project).liveLiteralPushed(previewDeviceId, pushId, listOf())
-        }
-=======
         forceRefresh()?.invokeOnCompletion {
           interactiveMode = ComposePreviewManager.InteractiveMode.DISABLED
           ActivityTracker.getInstance().inc()
         }
->>>>>>> b5f40ffd
       }
     }
     get() = if (animationInspection.get()) previewElementProvider.instanceFilter else null
@@ -800,18 +459,6 @@
     previewElementProvider.instanceFilter = null
   }
 
-<<<<<<< HEAD
-  override var hasLiveLiterals: Boolean = false
-    private set(value) {
-      field = value
-      if (value) LiveLiteralsService.getInstance(project).liveLiteralsMonitorStarted(previewDeviceId, LiveLiteralsMonitorHandler.DeviceType.PREVIEW)
-    }
-
-  override val isLiveLiteralsEnabled: Boolean
-    get() = liveLiteralsManager.isAvailable
-
-=======
->>>>>>> b5f40ffd
   override val hasDesignInfoProviders: Boolean
     get() = module?.let { hasDesignInfoProviders(it) } ?: false
 
@@ -825,27 +472,6 @@
   override val previewedFile: PsiFile?
     get() = psiFilePointer.element
 
-<<<<<<< HEAD
-  private val composeWorkBench: ComposePreviewView = composePreviewViewProvider.invoke(
-    project,
-    psiFilePointer,
-    projectBuildStatusManager,
-    navigationHandler, {
-      return@invoke when (it) {
-        COMPOSE_PREVIEW_MANAGER.name -> this@ComposePreviewRepresentation
-        // The Compose preview NlModels do not point to the actual file but to a synthetic file
-        // generated for Layoutlib. This ensures we return the right file.
-        CommonDataKeys.VIRTUAL_FILE.name -> psiFilePointer.virtualFile
-        CommonDataKeys.PROJECT.name -> project
-        else -> null
-      }
-    }, this,
-    PinAllPreviewElementsAction(
-      {
-        PinnedPreviewElementManager.getInstance(project).isPinned(psiFile)
-      }, previewElementProvider),
-    UnpinAllPreviewElementsAction)
-=======
   private val dataProvider = DataProvider {
     when (it) {
       COMPOSE_PREVIEW_MANAGER.name -> this@ComposePreviewRepresentation
@@ -895,7 +521,6 @@
     delegateInteractionHandler.delegate = it
   }
   private val interactiveInteractionHandler = LayoutlibInteractionHandler(composeWorkBench.mainSurface)
->>>>>>> b5f40ffd
 
   private val pinnedSurface: NlDesignSurface
     get() = composeWorkBench.pinnedSurface
@@ -910,19 +535,11 @@
   /**
    * List of [ComposePreviewElement] being rendered by this editor
    */
-<<<<<<< HEAD
-  private var previewElements: List<PreviewElement> = emptyList()
-
-  /**
-   * Counts the current number of simultaneous executions of [refresh] method. Being inside the [refresh] indicates that the this preview
-   * is being refreshed. Even though [uniqueRefreshLauncher] guarantees that only at most a single refresh happens at any point in time,
-=======
   private var renderedElements: List<ComposePreviewElement> = emptyList()
 
   /**
    * Counts the current number of simultaneous executions of [refresh] method. Being inside the [refresh] indicates that the this preview
    * is being refreshed. Even though [requestRefresh] guarantees that only at most a single refresh happens at any point in time,
->>>>>>> b5f40ffd
    * there might be several simultaneous calls to [refresh] method and therefore we need a counter instead of boolean flag.
    */
   private val refreshCallsCount = AtomicInteger(0)
@@ -937,64 +554,6 @@
   /**
    * Callback first time after the preview has loaded the initial state and it's ready to restore
    * any saved state.
-<<<<<<< HEAD
-   */
-  private var onRestoreState: (() -> Unit)? = null
-
-  private val ticker = ControllableTicker({
-                                            if (!RenderService.isBusy() && fpsCounter.getFps() <= fpsLimit) {
-                                              fpsCounter.incrementFrameCounter()
-                                              surface.layoutlibSceneManagers.firstOrNull()?.executeCallbacksAndRequestRender(null)
-                                            }
-                                          }, Duration.ofMillis(5))
-
-  // region Lifecycle handling
-  /**
-   * True if the preview has received a [refresh] call while it was deactivated from, for example, a build listener.
-   * When the preview becomes active again, a refresh will be issued.
-   */
-  private val refreshedWhileDeactivated = AtomicBoolean(false)
-
-  /**
-   * Lock used during the [onActivate]/[onDeactivate]/[onDeactivationTimeout] to avoid activations happening in the middle.
-   */
-  private val activationLock = ReentrantLock()
-
-  /**
-   * Tracks whether this preview is active or not. The value tracks the [onActivate] and [onDeactivate] calls.
-   */
-  private val isActive = AtomicBoolean(false)
-
-  /**
-   * Tracks whether the preview has received an [onActivate] call before or not. This is used to decide whether
-   * [onInit] must be called.
-   */
-  @GuardedBy("activationLock")
-  private var isFirstActivation = true
-  // endregion
-
-  init {
-    Disposer.register(this, ticker)
-  }
-
-  override val component: JComponent = composeWorkBench.component
-
-  // region Lifecycle handling
-  /**
-   * Completes the initialization of the preview. This method is only called once after the first [onActivate]
-   * happens.
-   */
-  private fun onInit() {
-    LOG.debug("onInit")
-    if (Disposer.isDisposed(this)) {
-      LOG.info("Preview was closed before the initialization completed.")
-    }
-    val psiFile = psiFilePointer.element
-    requireNotNull(psiFile) { "PsiFile was disposed before the preview initialization completed." }
-    setupBuildListener(project, object : BuildListener {
-      override fun buildSucceeded() {
-        LOG.debug("buildSucceeded")
-=======
    */
   private var onRestoreState: (() -> Unit)? = null
 
@@ -1067,29 +626,12 @@
           ModuleClassLoaderOverlays.getInstance(it).overlayPath = null
         }
 
->>>>>>> b5f40ffd
         val file = psiFilePointer.element
         if (file == null) {
           LOG.debug("invalid PsiFile")
           return
         }
 
-<<<<<<< HEAD
-        // If Live Edit is enabled, prefetch the daemon for the current configuration.
-        if (module != null
-            && COMPOSE_LIVE_EDIT_PREVIEW.get()) {
-          PreviewLiveEditManager.getInstance(project).preStartDaemon(module)
-        }
-
-        if (hasLiveLiterals) {
-          LiveLiteralsService.getInstance(project).liveLiteralsMonitorStarted(previewDeviceId, LiveLiteralsMonitorHandler.DeviceType.PREVIEW)
-        }
-
-        EditorNotifications.getInstance(project).updateNotifications(file.virtualFile!!)
-        forceRefresh()
-        // Force updating toolbar icons when build starts
-        ActivityTracker.getInstance().inc()
-=======
         // If Fast Preview is enabled, prefetch the daemon for the current configuration.
         if (module != null
             && FastPreviewManager.getInstance(project).isEnabled) {
@@ -1097,91 +639,28 @@
         }
 
         afterBuildComplete(true)
->>>>>>> b5f40ffd
       }
 
       override fun buildFailed() {
         LOG.debug("buildFailed")
-<<<<<<< HEAD
-        composeWorkBench.updateVisibilityAndNotifications()
-        // Force updating toolbar icons after build
-        ActivityTracker.getInstance().inc()
-=======
 
         afterBuildComplete(false)
->>>>>>> b5f40ffd
       }
 
       override fun buildCleaned() {
         LOG.debug("buildCleaned")
-<<<<<<< HEAD
-        // After a clean build, we can not re-load the classes so we need to invalidate the Live Literals.
-        LiveLiteralsService.getInstance(project).liveLiteralsMonitorStopped(previewDeviceId)
-=======
-
->>>>>>> b5f40ffd
+
         buildFailed()
       }
 
       override fun buildStarted() {
         LOG.debug("buildStarted")
-<<<<<<< HEAD
-        // Stop live literals monitoring for this preview. If the new build has live literals, they will
-        // be re-enabled later automatically via the HasLiveLiterals check.
-        LiveLiteralsService.getInstance(project).liveLiteralsMonitorStopped(previewDeviceId)
-        composeWorkBench.updateProgress(message("panel.building"))
-        // When building, invalidate the Animation Inspector, since the animations are now obsolete and new ones will be subscribed once
-        // build is complete and refresh is triggered.
-        ComposePreviewAnimationManager.invalidate()
-        EditorNotifications.getInstance(project).updateNotifications(psiFilePointer.virtualFile!!)
-        // Force updating toolbar icons after build
-        ActivityTracker.getInstance().inc()
-=======
 
         composeWorkBench.updateProgress(message("panel.building"))
         afterBuildStarted()
->>>>>>> b5f40ffd
-      }
-    }, this, allowMultipleSubscriptionsPerProject = true)
-
-    if (COMPOSE_LIVE_EDIT_PREVIEW.get()) {
-      setupOnSaveListener(project, psiFile,
-                          {
-                            if (isBuildOnSaveEnabled
-                                && isActive.get()
-                                && !hasSyntaxErrors()) {
-                                  if (COMPOSE_LIVE_EDIT_PREVIEW.get()) {
-                                    SingleFileCompileAction.compile(this)
-                                  }
-                                  else {
-                                    requestBuildForSurface(surface, false)
-                                  }
-                            }
-                          }, this)
-    }
-
-<<<<<<< HEAD
-    setupChangeListener(
-      project,
-      psiFile,
-      {
-        ApplicationManager.getApplication().invokeLater {
-          LOG.debug("changeListener triggered")
-          // Only refresh when in static and not in power save mode
-          if (!isInPowerSaveMode && interactiveMode.isStoppingOrDisabled() && !animationInspection.get()) refresh()
-        }
-      },
-      this)
-
-    // When the preview is opened we must trigger an initial refresh. We wait for the project to be smart and synched to do it.
-    project.runWhenSmartAndSyncedOnEdt(this, {
-      refresh()
-    })
-
-    project.messageBus.connect(this).subscribe(DumbService.DUMB_MODE, object : DumbService.DumbModeListener {
-      override fun exitDumbMode() {
-        if (!DumbService.getInstance(project).isDumb) refresh()
-=======
+      }
+    }, this)
+
     // When the preview is opened we must trigger an initial refresh. We wait for the project to be smart and synched to do it.
     project.runWhenSmartAndSyncedOnEdt(this, {
       when (projectBuildStatusManager.status) {
@@ -1202,61 +681,10 @@
         psiFilePointer.element?.let { editorFile ->
           if (files.any { it.isEquivalentTo(editorFile) }) afterBuildComplete(result == CompilationResult.Success)
         }
->>>>>>> b5f40ffd
       }
     })
-
-<<<<<<< HEAD
-    if (StudioFlags.COMPOSE_PIN_PREVIEW.get()) {
-      val listener = PinnedPreviewElementManager.Listener {
-        refresh()
-      }
-      PinnedPreviewElementManager.getInstance(project).addListener(listener)
-      Disposer.register(this) {
-        PinnedPreviewElementManager.getInstance(project).removeListener(listener)
-      }
-    }
-  }
-
-  override fun onActivate() {
-    activationLock.withLock {
-      LOG.debug("onActivate")
-
-      if (hasLiveLiterals) {
-        LiveLiteralsService.getInstance(project).liveLiteralsMonitorStarted(previewDeviceId, LiveLiteralsMonitorHandler.DeviceType.PREVIEW)
-      }
-
-      isActive.set(true)
-      if (isFirstActivation) {
-        isFirstActivation = false
-        onInit()
-      }
-      else surface.activate()
-
-      if (interactiveMode.isStartingOrReady()) {
-        resumeInteractivePreview()
-      }
-
-      if (refreshedWhileDeactivated.getAndSet(false)) {
-        // Refresh has been called while we were deactivated, issue a refresh on activation.
-        LOG.debug("Pending refresh")
-        refresh()
-      }
-    }
-  }
-
-  /**
-   * This method will be called by [onDeactivate] after the deactivation timeout expires or the LRU queue is full.
-   */
-  private fun onDeactivationTimeout() {
-    activationLock.withLock {
-      // If the preview is still not active, deactivate the surface.
-      if (!isActive.get()) {
-        stopInteractivePreview()
-        LOG.debug("Delayed surface deactivation")
-        surface.deactivate()
-      }
-=======
+  }
+
   private fun afterBuildComplete(isSuccessful: Boolean) {
     composeWorkBench.updateVisibilityAndNotifications()
   }
@@ -1360,110 +788,13 @@
       surface.activate()
     } else {
       onInit()
->>>>>>> b5f40ffd
-    }
-  }
-
-<<<<<<< HEAD
-  override fun onDeactivate() {
-    activationLock.withLock {
-      LOG.debug("onDeactivate")
-      if (interactiveMode.isStartingOrReady()) {
-        pauseInteractivePreview()
-      }
-      LiveLiteralsService.getInstance(project).liveLiteralsMonitorStopped(previewDeviceId)
-      isActive.set(false)
-
-      if  (isInPowerSaveMode) {
-        // When on power saving mode, deactivate immediately to free resources.
-        onDeactivationTimeout()
-      }
-      else {
-        project.getService(PreviewProjectService::class.java).deactivationQueue.addDelayedAction(this, this::onDeactivationTimeout)
-      }
-=======
+    }
+
     if (interactiveMode.isStartingOrReady()) {
       resumeInteractivePreview()
->>>>>>> b5f40ffd
-    }
-  }
-  // endregion
-
-<<<<<<< HEAD
-  override fun onCaretPositionChanged(event: CaretEvent, isModificationTriggered: Boolean) {
-    if (isInPowerSaveMode) return
-    if (isModificationTriggered) return // We do not move the preview while the user is typing
-    if (!StudioFlags.COMPOSE_PREVIEW_SCROLL_ON_CARET_MOVE.get()) return
-    if (!isActive.get() || interactiveMode.isStartingOrReady()) return
-    // If we have not changed line, ignore
-    if (event.newPosition.line == event.oldPosition.line) return
-    val offset = event.editor.logicalPositionToOffset(event.newPosition)
-
-    launch(uiThread) {
-      val filePreviewElements = withContext(workerThread) {
-        memoizedElementsProvider.previewElements()
-      }
-
-      filePreviewElements.find { element ->
-        element.previewBodyPsi?.psiRange.containsOffset(offset) || element.previewElementDefinitionPsi?.psiRange.containsOffset(offset)
-      }?.let { selectedPreviewElement ->
-        surface.models.find { it.dataContext.getData(COMPOSE_PREVIEW_ELEMENT) == selectedPreviewElement }
-      }?.let {
-        surface.scrollToVisible(it, true)
-      }
-    }
-  }
-
-  private fun logInteractiveSessionMetrics() {
-    val touchEvents = surface.layoutlibSceneManagers.map { it.touchEventsCount }.sum()
-    InteractivePreviewUsageTracker.getInstance(surface).logInteractiveSession(fpsCounter.getFps(), fpsCounter.getDurationMs(), touchEvents)
-  }
-
-  override fun dispose() {
-    if (interactiveMode == ComposePreviewManager.InteractiveMode.READY) {
-      logInteractiveSessionMetrics()
-    }
-    animationInspectionPreviewElementInstance = null
-  }
-
-  override val isBuildOnSaveEnabled: Boolean
-    get() = COMPOSE_LIVE_EDIT_PREVIEW.get() && ComposeExperimentalConfiguration.getInstance().isBuildOnSaveEnabled
-
-  private var lastPinsModificationCount = -1L
-
-  private fun hasErrorsAndNeedsBuild(): Boolean =
-    previewElements.isNotEmpty() &&
-    (!hasRenderedAtLeastOnce.get() || surface.layoutlibSceneManagers.any { it.renderResult.isComposeErrorResult() })
-
-  private fun hasSyntaxErrors(): Boolean = WolfTheProblemSolver.getInstance(project).isProblemFile(psiFilePointer.virtualFile)
-
-  /** Cached previous [ComposePreviewManager.Status] used to trigger notifications if there's been a change. */
-  private val previousStatusRef: AtomicReference<ComposePreviewManager.Status?> = AtomicReference(null)
-
-  override fun status(): ComposePreviewManager.Status {
-    val isRefreshing = (refreshCallsCount.get() > 0 ||
-                        DumbService.isDumb(project) ||
-                        projectBuildStatusManager.isBuilding)
-
-    // If we are refreshing, we avoid spending time checking other conditions like errors or if the preview
-    // is out of date.
-    val newStatus = ComposePreviewManager.Status(
-      !isRefreshing && hasErrorsAndNeedsBuild(),
-      !isRefreshing && hasSyntaxErrors(),
-      !isRefreshing && projectBuildStatusManager.status == ProjectStatus.OutOfDate,
-      isRefreshing,
-      interactiveMode)
-
-    // This allows us to display notifications synchronized with any other change detection. The moment we detect a difference,
-    // we immediately ask the editor to refresh the notifications.
-    // For example, IntelliJ will periodically update the toolbar. If one of the actions checks the state and changes its UI, this will
-    // allow for notifications to be refreshed at the same time.
-    val previousStatus = previousStatusRef.getAndSet(newStatus)
-    if (newStatus != previousStatus) {
-      EditorNotifications.getInstance(project).updateNotifications(psiFilePointer.virtualFile!!)
-    }
-
-=======
+    }
+  }
+
   override fun onDeactivate() {
     lifecycleManager.deactivate()
   }
@@ -1544,7 +875,6 @@
       composeWorkBench.updateVisibilityAndNotifications()
     }
 
->>>>>>> b5f40ffd
     return newStatus
   }
 
@@ -1554,11 +884,7 @@
    */
   override fun updateNotifications(parentEditor: FileEditor) = composeWorkBench.updateNotifications(parentEditor)
 
-<<<<<<< HEAD
-  private fun toPreviewXmlString(instance: PreviewElementInstance): String =
-=======
   private fun toPreviewXmlString(instance: ComposePreviewElementInstance): String =
->>>>>>> b5f40ffd
     instance.toPreviewXml()
       // Whether to paint the debug boundaries or not
       .toolsAttribute("paintBounds", showDebugBoundaries.toString())
@@ -1571,20 +897,6 @@
       }
       .buildString()
 
-<<<<<<< HEAD
-  private fun getPreviewDataContextForPreviewElement(previewElement: PreviewElement) =
-    PreviewElementDataContext(project, this@ComposePreviewRepresentation, previewElement)
-
-  private fun configureLayoutlibSceneManagerForPreviewElement(previewElement: PreviewElement,
-                                                              layoutlibSceneManager: LayoutlibSceneManager) =
-    configureLayoutlibSceneManager(layoutlibSceneManager,
-                                   showDecorations = previewElement.displaySettings.showDecoration,
-                                   isInteractive = interactiveMode.isStartingOrReady(),
-                                   requestPrivateClassLoader = usePrivateClassLoader(),
-                                   isLiveLiteralsEnabled = isLiveLiteralsEnabled,
-                                   onLiveLiteralsFound = { hasLiveLiterals = true },
-                                   resetLiveLiteralsFound = { hasLiveLiterals = isLiveLiteralsEnabled })
-=======
   private fun getPreviewDataContextForPreviewElement(previewElement: ComposePreviewElementInstance) =
     PreviewElementDataContext(project, this@ComposePreviewRepresentation, previewElement)
 
@@ -1594,7 +906,6 @@
                                    showDecorations = displaySettings.showDecoration,
                                    isInteractive = interactiveMode.isStartingOrReady(),
                                    requestPrivateClassLoader = usePrivateClassLoader())
->>>>>>> b5f40ffd
 
   private fun onAfterRender() {
     composeWorkBench.hasRendered = true
@@ -1603,19 +914,11 @@
 
   /**
    * Refresh the preview surfaces. This will retrieve all the Preview annotations and render those elements. The call will block until all
-<<<<<<< HEAD
-   * the given [PreviewElement]s have completed rendering. If [quickRefresh] is true the preview surfaces for the same [PreviewElement]s do
-   * not get reinflated, this allows to save time for e.g. static to animated preview transition. A [ProgressIndicator] that runs while
-   * refresh is in progress is given, and this method should return early if the indicator is cancelled.
-   */
-  private suspend fun doRefreshSync(filePreviewElements: List<PreviewElement>, quickRefresh: Boolean, progressIndicator: ProgressIndicator) {
-=======
    * the given [ComposePreviewElement]s have completed rendering. If [quickRefresh] is true the preview surfaces for the same [ComposePreviewElement]s do
    * not get reinflated, this allows to save time for e.g. static to animated preview transition. A [ProgressIndicator] that runs while
    * refresh is in progress is given, and this method should return early if the indicator is cancelled.
    */
   private suspend fun doRefreshSync(filePreviewElements: List<ComposePreviewElement>, quickRefresh: Boolean, progressIndicator: ProgressIndicator) {
->>>>>>> b5f40ffd
     if (LOG.isDebugEnabled) LOG.debug("doRefresh of ${filePreviewElements.count()} elements.")
     val psiFile = runReadAction {
       val element = psiFilePointer.element
@@ -1628,69 +931,6 @@
         element
       }
     } ?: return
-<<<<<<< HEAD
-
-    // The surface might have been deactivated while we waited for the read lock, check again.
-    if (!isActive.get()) {
-      refreshedWhileDeactivated.set(true)
-      return
-    }
-    if (progressIndicator.isCanceled) return // Return early if user has cancelled the refresh
-
-    // Cache available groups
-    availableGroups = previewElementProvider.allAvailableGroups()
-
-    // Restore
-    onRestoreState?.invoke()
-    onRestoreState = null
-
-    val arePinsEnabled = StudioFlags.COMPOSE_PIN_PREVIEW.get() && interactiveMode.isStoppingOrDisabled() && !animationInspection.get()
-    val hasPinnedElements = if (arePinsEnabled) {
-      memoizedPinnedPreviewProvider.previewElements().any()
-    } else false
-
-    composeWorkBench.setPinnedSurfaceVisibility(hasPinnedElements)
-    val pinnedManager = PinnedPreviewElementManager.getInstance(project)
-    if (hasPinnedElements) {
-      pinnedSurface.updatePreviewsAndRefresh(
-        false,
-        memoizedPinnedPreviewProvider,
-        LOG,
-        psiFile,
-        this,
-        progressIndicator,
-        this::onAfterRender,
-        this::toPreviewXmlString,
-        this::getPreviewDataContextForPreviewElement,
-        this::configureLayoutlibSceneManagerForPreviewElement
-      )
-    }
-    lastPinsModificationCount = pinnedManager.modificationCount
-    if (progressIndicator.isCanceled) return // Return early if user has cancelled the refresh
-
-    val showingPreviewElements = surface.updatePreviewsAndRefresh(
-      quickRefresh,
-      previewElementProvider,
-      LOG,
-      psiFile,
-      this,
-      progressIndicator,
-      this::onAfterRender,
-      this::toPreviewXmlString,
-      this::getPreviewDataContextForPreviewElement,
-      this::configureLayoutlibSceneManagerForPreviewElement
-    )
-    if (progressIndicator.isCanceled) return // Return early if user has cancelled the refresh
-
-    if (showingPreviewElements.size >= filePreviewElements.size) {
-      previewElements = filePreviewElements
-    }
-    else {
-      // Some preview elements did not result in model creations. This could be because of failed PreviewElements instantiation.
-      // TODO(b/160300892): Add better error handling for failed instantiations.
-      LOG.warn("Some preview elements have failed")
-    }
-=======
 
     // Cache available groups
     availableGroups = previewElementProvider.allAvailableGroups()
@@ -1894,146 +1134,12 @@
         (surface.sceneViewLayoutManager as LayoutManagerSwitcher).setLayoutManager(it.layoutManager)
       }
     }
->>>>>>> b5f40ffd
   }
 
   /**
    * Whether the scene manager should use a private ClassLoader. Currently, that's done for interactive preview and animation inspector,
    * where it's crucial not to share the state (which includes the compose framework).
    */
-<<<<<<< HEAD
-  private fun refresh(quickRefresh: Boolean = false): Job {
-    LOG.debug("Refresh triggered. quickRefresh: $quickRefresh")
-    val refreshTrigger: Throwable? = if (LOG.isDebugEnabled) Throwable() else null
-    // Start a progress indicator so users are aware that a long task is running. Stop it by calling processFinish() if returning early.
-    val refreshProgressIndicator = BackgroundableProcessIndicator(
-      project,
-      message("refresh.progress.indicator.title"),
-      PerformInBackgroundOption.ALWAYS_BACKGROUND,
-      "",
-      "",
-      true
-    )
-    Disposer.register(this@ComposePreviewRepresentation, refreshProgressIndicator)
-    val refreshJob = launch(uiThread) {
-      val startTime = System.nanoTime()
-
-      /**
-       * Check if `refreshProgressIndicator` is cancelled. If it is, stop it. Otherwise, update its text.
-       */
-      fun checkProgressIndicatorIsCancelledAndUpdateText(bundleStringEntry: String) =
-        if (refreshProgressIndicator.isCanceled) {
-          LOG.debug("Refresh cancelled")
-          refreshProgressIndicator.processFinish()
-          true
-        }
-        else {
-          refreshProgressIndicator.text = message(bundleStringEntry)
-          false
-        }
-
-      LOG.debug("Refresh triggered (inside uiThread scope)", refreshTrigger)
-
-      if (!isActive.get()) {
-        LOG.debug("Refresh, the preview is not active, scheduling for later.")
-        refreshedWhileDeactivated.set(true)
-        refreshProgressIndicator.processFinish()
-        return@launch
-      }
-
-      if (DumbService.isDumb(project)) {
-        LOG.debug("Project is in dumb mode, not able to refresh")
-        refreshProgressIndicator.processFinish()
-        return@launch
-      }
-
-      if (Bridge.hasNativeCrash() && composeWorkBench is ComposePreviewViewImpl) {
-        composeWorkBench.handleLayoutlibNativeCrash { refresh() }
-        refreshProgressIndicator.processFinish()
-        return@launch
-      }
-
-      composeWorkBench.updateVisibilityAndNotifications()
-      refreshCallsCount.incrementAndGet()
-
-      try {
-        if (checkProgressIndicatorIsCancelledAndUpdateText("refresh.progress.indicator.finding.previews")) return@launch
-        val filePreviewElements = withContext(workerThread) {
-          memoizedElementsProvider.previewElements()
-            .toList()
-            .sortByDisplayAndSourcePosition()
-        }
-
-        val pinnedPreviewElements = if (StudioFlags.COMPOSE_PIN_PREVIEW.get()) {
-          if (checkProgressIndicatorIsCancelledAndUpdateText("refresh.progress.indicator.finding.pinned.previews")) return@launch
-
-          withContext(workerThread) {
-            memoizedPinnedPreviewProvider.previewElements()
-              .toList()
-              .sortByDisplayAndSourcePosition()
-          }
-        } else emptyList()
-
-        val needsFullRefresh = filePreviewElements != previewElements ||
-                               PinnedPreviewElementManager.getInstance(project).modificationCount != lastPinsModificationCount
-
-        composeWorkBench.hasContent = filePreviewElements.isNotEmpty() || pinnedPreviewElements.isNotEmpty()
-        if (!needsFullRefresh) {
-          LOG.debug("No updates on the PreviewElements, just refreshing the existing ones")
-          // In this case, there are no new previews. We need to make sure that the surface is still correctly
-          // configured and that we are showing the right size for components. For example, if the user switches on/off
-          // decorations, that will not generate/remove new PreviewElements but will change the surface settings.
-          if (checkProgressIndicatorIsCancelledAndUpdateText("refresh.progress.indicator.reusing.existing.previews")) return@launch
-          uniqueRefreshLauncher.launch {
-            surface.refreshExistingPreviewElements(refreshProgressIndicator) { previewElement, sceneManager ->
-              // When showing decorations, show the full device size
-              configureLayoutlibSceneManager(sceneManager,
-                                             showDecorations = previewElement.displaySettings.showDecoration,
-                                             isInteractive = interactiveMode.isStartingOrReady(),
-                                             requestPrivateClassLoader = usePrivateClassLoader(),
-                                             isLiveLiteralsEnabled = isLiveLiteralsEnabled,
-                                             onLiveLiteralsFound = { hasLiveLiterals = true },
-                                             resetLiveLiteralsFound = { hasLiveLiterals = isLiveLiteralsEnabled })
-            }
-          }?.join()
-        }
-        else {
-          if (checkProgressIndicatorIsCancelledAndUpdateText("refresh.progress.indicator.refreshing.all.previews")) return@launch
-          uniqueRefreshLauncher.launch {
-            composeWorkBench.updateProgress(message("panel.initializing"))
-            doRefreshSync(filePreviewElements, quickRefresh, refreshProgressIndicator)
-          }?.join()
-        }
-      }
-      catch (t: Throwable) {
-        LOG.warn("Refresh request failed", t)
-      }
-      finally {
-        refreshCallsCount.decrementAndGet()
-        composeWorkBench.updateVisibilityAndNotifications()
-        UIUtil.invokeLaterIfNeeded {
-          if (!composeWorkBench.isMessageBeingDisplayed) {
-            // Only notify the preview refresh time if there are previews to show.
-            val durationString = Duration.ofMillis((System.nanoTime() - startTime) / 1_000_000).toDisplayString()
-            val notification = Notification(
-              PREVIEW_NOTIFICATION_GROUP_ID,
-              message("event.log.refresh.title"),
-              message("event.log.refresh.total.elapsed.time", durationString),
-              NotificationType.INFORMATION
-            )
-            Notifications.Bus.notify(notification, project)
-          }
-        }
-        refreshProgressIndicator.processFinish()
-      }
-    }
-
-    refreshJob.invokeOnCompletion {
-      invokeLater { Disposer.dispose(refreshProgressIndicator) }
-    }
-
-    return refreshJob
-=======
   private fun usePrivateClassLoader() = interactiveMode.isStartingOrReady() || animationInspection.get() || shouldQuickRefresh()
 
   private fun invalidate() {
@@ -2043,58 +1149,12 @@
   internal fun forceRefresh(quickRefresh: Boolean = false): Job? {
     invalidate()
     return refresh(RefreshRequest(quickRefresh))
->>>>>>> b5f40ffd
-  }
-
-  override fun getState(): PreviewRepresentationState {
-    val selectedGroupName = previewElementProvider.groupNameFilter.name ?: ""
-    val selectedLayoutName = PREVIEW_LAYOUT_MANAGER_OPTIONS.find {
-      (surface.sceneViewLayoutManager as LayoutManagerSwitcher).isLayoutManagerSelected(it.layoutManager)
-    }?.displayName ?: ""
-    return mapOf(
-      SELECTED_GROUP_KEY to selectedGroupName,
-      LAYOUT_KEY to selectedLayoutName)
-  }
-
-<<<<<<< HEAD
-  override fun setState(state: PreviewRepresentationState) {
-    val selectedGroupName = state[SELECTED_GROUP_KEY]
-    val previewLayoutName = state[LAYOUT_KEY]
-    onRestoreState = {
-      if (!selectedGroupName.isNullOrEmpty()) {
-        availableGroups.find { it.name == selectedGroupName }?.let {
-          groupFilter = it
-        }
-      }
-
-      PREVIEW_LAYOUT_MANAGER_OPTIONS.find { it.displayName == previewLayoutName }?.let {
-        (surface.sceneViewLayoutManager as LayoutManagerSwitcher).setLayoutManager(it.layoutManager)
-      }
-    }
-  }
-
-  /**
-   * Whether the scene manager should use a private ClassLoader. Currently, that's done for interactive preview and animation inspector,
-   * where it's crucial not to share the state (which includes the compose framework).
-   */
-  private fun usePrivateClassLoader() = interactiveMode.isStartingOrReady() || animationInspection.get() || shouldQuickRefresh()
-
-  internal fun forceRefresh(quickRefresh: Boolean = false): Job {
-    previewElements = emptyList() // This will just force a refresh
-    return refresh(quickRefresh)
   }
 
   override fun registerShortcuts(applicableTo: JComponent) {
     ForceCompileAndRefreshAction(surface).registerCustomShortcutSet(getBuildAndRefreshShortcut(), applicableTo, this)
   }
 
-  /**
-   * We will only do quick refresh if there is a single preview.
-   * When live literals is enabled, we want to try to preserve the same class loader as much as possible.
-   */
-  private fun shouldQuickRefresh() =
-    !isLiveLiteralsEnabled && StudioFlags.COMPOSE_QUICK_ANIMATED_PREVIEW.get() && previewElements.count() == 1
-=======
   /**
    * We will only do quick refresh if there is a single preview.
    * When live literals is enabled, we want to try to preserve the same class loader as much as possible.
@@ -2175,5 +1235,4 @@
 
   override fun requestFastPreviewRefreshAsync(): Deferred<CompilationResult?> =
     lifecycleManager.executeIfActive { async { requestFastPreviewRefresh() } } ?: CompletableDeferred(null)
->>>>>>> b5f40ffd
 }