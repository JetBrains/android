--- conflicted
+++ resolved
@@ -21,11 +21,7 @@
 import com.android.tools.idea.compose.preview.runconfiguration.ComposePreviewRunConfigurationType
 import com.android.tools.idea.compose.preview.util.previewElement
 import com.android.tools.idea.preview.essentials.PreviewEssentialsModeManager
-<<<<<<< HEAD
-import com.android.tools.idea.projectsystem.getHolderModule
-=======
 import com.android.tools.idea.projectsystem.getModuleSystem
->>>>>>> 8b7d83e8
 import com.android.tools.idea.projectsystem.isTestFile
 import com.android.tools.idea.util.findAndroidModule
 import com.android.tools.preview.ComposePreviewElement
@@ -94,9 +90,6 @@
         }
         // Use the container module to make sure we also compile the androidTest module when
         // running this configuration.
-<<<<<<< HEAD
-        setModule((module.findAndroidModule() ?: module).getHolderModule())
-=======
         val androidHolderModule = module.findAndroidModule()?.getModuleSystem()?.getHolderModule()
 
         if (androidHolderModule != null) {
@@ -105,7 +98,6 @@
         else {
           thisLogger().warn("Unable to find holder module for $module")
         }
->>>>>>> 8b7d83e8
       }
 
     val configurationAndSettings =
