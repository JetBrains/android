--- conflicted
+++ resolved
@@ -57,10 +57,7 @@
 import com.intellij.openapi.fileEditor.FileEditor
 import com.intellij.openapi.fileEditor.FileEditorManager
 import com.intellij.openapi.fileEditor.TextEditorWithPreview
-<<<<<<< HEAD
-import com.intellij.openapi.module.ModuleUtilCore
-=======
->>>>>>> 926dc9be
+import com.intellij.openapi.progress.ProgressIndicator
 import com.intellij.openapi.progress.ProgressManager
 import com.intellij.openapi.project.DumbService
 import com.intellij.openapi.project.Project
@@ -401,11 +398,7 @@
   private suspend fun handleUpdateVisibilityAndNotificationsRequest() {
     val fileInModuleHasErrors =
       readAction {
-<<<<<<< HEAD
-        ModuleUtilCore.findModuleForFile(psiFilePointer.virtualFile, project)?.let {
-=======
         psiFilePointer.virtualFile.getModule(project)?.let {
->>>>>>> 926dc9be
           WolfTheProblemSolver.getInstance(project).hasProblemFilesBeneath(it)
         }
       } ?: false
