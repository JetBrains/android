/*
 * Copyright (C) 2020 The Android Open Source Project
 *
 * Licensed under the Apache License, Version 2.0 (the "License");
 * you may not use this file except in compliance with the License.
 * You may obtain a copy of the License at
 *
 *      http://www.apache.org/licenses/LICENSE-2.0
 *
 * Unless required by applicable law or agreed to in writing, software
 * distributed under the License is distributed on an "AS IS" BASIS,
 * WITHOUT WARRANTIES OR CONDITIONS OF ANY KIND, either express or implied.
 * See the License for the specific language governing permissions and
 * limitations under the License.
 */
package com.android.tools.idea.compose.preview

import com.android.tools.adtui.stdui.ActionData
import com.android.tools.adtui.PANNABLE_KEY
import com.android.tools.adtui.Pannable
import com.android.tools.adtui.stdui.UrlData
import com.android.tools.adtui.workbench.WorkBench
import com.android.tools.editor.PanZoomListener
import com.android.tools.idea.common.editor.ActionsToolbar
import com.android.tools.idea.common.error.IssuePanelSplitter
import com.android.tools.idea.common.surface.DelegateInteractionHandler
import com.android.tools.idea.common.surface.DesignSurface
import com.android.tools.idea.common.surface.DesignSurfaceScrollPane
import com.android.tools.idea.common.surface.LayoutlibInteractionHandler
<<<<<<< HEAD
import com.android.tools.idea.common.surface.layout.MatchParentLayoutManager
=======
import com.android.tools.idea.compose.preview.ComposePreviewBundle.message
>>>>>>> 44b500f2
import com.android.tools.idea.compose.preview.navigation.PreviewNavigationHandler
import com.android.tools.idea.compose.preview.scene.ComposeSceneComponentProvider
import com.android.tools.idea.compose.preview.scene.ComposeSceneUpdateListener
import com.android.tools.idea.compose.preview.util.requestBuild
import com.android.tools.idea.editors.notifications.NotificationPanel
import com.android.tools.idea.editors.shortcuts.asString
import com.android.tools.idea.editors.shortcuts.getBuildAndRefreshShortcut
import com.android.tools.idea.flags.StudioFlags
import com.android.tools.idea.uibuilder.graphics.NlConstants
import com.android.tools.idea.uibuilder.scene.LayoutlibSceneManager
import com.android.tools.idea.uibuilder.scene.RealTimeSessionClock
import com.android.tools.idea.uibuilder.surface.NlDesignSurface
import com.android.tools.idea.uibuilder.surface.NlInteractionHandler
import com.android.tools.idea.uibuilder.surface.layout.GridSurfaceLayoutManager
import com.intellij.ide.plugins.newui.VerticalLayout
import com.intellij.openapi.Disposable
import com.intellij.openapi.actionSystem.ActionToolbar
import com.intellij.openapi.actionSystem.AnAction
import com.intellij.openapi.actionSystem.DataProvider
import com.intellij.openapi.actionSystem.EmptyAction
import com.intellij.openapi.actionSystem.impl.ActionButtonWithText
import com.intellij.openapi.actionSystem.impl.PresentationFactory
import com.intellij.openapi.application.ApplicationManager
import com.intellij.openapi.diagnostic.Logger
import com.intellij.openapi.extensions.ExtensionPointName
import com.intellij.openapi.fileEditor.FileEditor
import com.intellij.openapi.project.DumbService
import com.intellij.openapi.project.Project
import com.intellij.openapi.util.Disposer
import com.intellij.psi.PsiFile
import com.intellij.psi.SmartPsiElementPointer
import com.intellij.ui.EditorNotifications
import com.intellij.ui.JBSplitter
import com.intellij.util.ui.JBUI
import com.intellij.util.ui.UIUtil
import org.jetbrains.kotlin.idea.util.module
import java.awt.BorderLayout
import java.awt.Component
import java.awt.Dimension
import java.awt.FlowLayout
import java.awt.Point
import java.awt.event.AdjustmentEvent
import javax.swing.JComponent
import javax.swing.JLayeredPane
import javax.swing.JPanel
import javax.swing.OverlayLayout

private const val SURFACE_SPLITTER_DIVIDER_WIDTH_PX = 5
private const val ISSUE_SPLITTER_DIVIDER_WIDTH_PX = 3
private const val COMPOSE_PREVIEW_DOC_URL = "https://d.android.com/jetpack/compose/preview"

/**
 * Interface that isolates the view of the Compose view so it can be replaced for testing.
 */
interface ComposePreviewView {
  val pinnedSurface: NlDesignSurface
  val mainSurface: NlDesignSurface

  /**
   * Returns the [JComponent] containing this [ComposePreviewView] that can be used to embed it other panels.
   */
  val component: JComponent

  /**
   * Allows replacing the bottom panel in the [ComposePreviewView]. Used to display the animations component.
   */
  var bottomPanel: JComponent?

  /**
   * Sets whether the scene overlay is visible. If true, the outline for the components will be visible and selectable.
   */
  var hasComponentsOverlay: Boolean

  /**
   * Sets whether the panel is in "interactive" mode. If it's in interactive mode, the clicks will be forwarded to the
   * code being previewed using the [LayoutlibInteractionHandler].
   */
  var isInteractive: Boolean

  /**
   * Sets whether the panel is in animation preview mode. When this mode is active, the panel might need to show/hide different elements,
   * e.g. hiding the pinned previews panel.
   */
  var isAnimationPreview: Boolean

  /**
   * Sets whether the panel has content to display. If it does not, it will display an overlay with a message for the user.
   */
  var hasContent: Boolean

  /**
   * If true, the contents have been at least rendered once.
   */
  var hasRendered: Boolean

  /**
   * Method called to force an update on the notifications for the given [FileEditor].
   */
  fun updateNotifications(parentEditor: FileEditor)

  /**
   * Updates the surface visibility and displays the content or an error message depending on the build state. This method is called after
   * certain updates like a build or a preview refresh has happened.
   * Calling this method will also update the FileEditor notifications.
   */
  fun updateVisibilityAndNotifications()

  /**
   * Hides the content if visible and displays the given [message] and the optional [actionData].
   */
  fun showModalErrorMessage(message: String, actionData: ActionData? = null)

  /**
   * If the content is not already visible it shows the given message.
   */
  fun updateProgress(message: String)

  /**
   * If called the pinned previews will be shown/hidden at the top.
   */
  fun setPinnedSurfaceVisibility(visible: Boolean)
}

fun interface ComposePreviewViewProvider {
  fun invoke(project: Project,
             psiFilePointer: SmartPsiElementPointer<PsiFile>,
             projectBuildStatusManager: ProjectBuildStatusManager,
             navigationHandler: PreviewNavigationHandler,
             dataProvider: DataProvider,
             parentDisposable: Disposable,
             onPinFileAction: AnAction?,
             onUnPinAction: AnAction?): ComposePreviewView
}

/**
 * Creates a [JPanel] using an [OverlayLayout] containing all the given [JComponent]s.
 */
private fun createOverlayPanel(vararg components: JComponent): JPanel =
  object : JPanel() {
    // Since the overlay panel is transparent, we can not use optimized drawing or it will produce rendering artifacts.
    override fun isOptimizedDrawingEnabled(): Boolean = false
  }.apply<JPanel> {
    layout = OverlayLayout(this)
    components.forEach {
      it.alignmentX = Component.LEFT_ALIGNMENT
      it.alignmentY = Component.TOP_ALIGNMENT
      add(it)
    }
  }

private class PinnedLabelPanel(pinAction: AnAction? = null) : JPanel() {
  private val button = ActionButtonWithText(pinAction,
                                            PresentationFactory().getPresentation(pinAction ?: EmptyAction()),
                                            "PinnedToolbar",
                                            ActionToolbar.DEFAULT_MINIMUM_BUTTON_SIZE).apply {
    foreground = UIUtil.getInactiveTextColor()
    font = UIUtil.getLabelFont(UIUtil.FontSize.SMALL)
  }

  init {
    add(button)
  }

  fun update() {
    button.update()
  }

  override fun getMaximumSize(): Dimension = preferredSize
}

/**
 * [WorkBench] panel used to contain all the compose preview elements.
 *
 * This view contains all the different components that are part of the Compose Preview. If expanded, in the content area the different
 * areas look as follows:
 * ```
 * +------------------------------------------+
 * |                                          |     |             |
 * |       pinnedSurface                      |     |             |
 * |                                          |     |             |
 * |                                          |     |             |
 * +------------------------------------------+     | surfacesSplitter
 * |                                          |     |             |
 * |       mainSurface                        |     |             |  mainSplitter
 * |                                          |     |             |
 * |                                          |     |             |
 * +------------------------------------------+                   |
 * |                                          |                   |
 * |       bottomPanel (for animations Panel) |                   |
 * |                                          |                   |
 * |                                          |                   |
 * +------------------------------------------+
 * ```
 *
 * The mainSplitter top panel contains the scrollable panel and, also as overlays, the zoom controls and the label that indicates what is
 * currently pinned.
 *
 * @param project the current open project
 * @param psiFilePointer an [SmartPsiElementPointer] pointing to the file being rendered within this panel. Used to handle
 *   which notifications should be displayed.
 * @param projectBuildStatusManager [ProjectBuildStatusManager] used to detect the current build status and show/hide the correct loading
 *   message.
 * @param navigationHandler the [PreviewNavigationHandler] used to handle the source code navigation when user clicks a component.
 * @param dataProvider the [DataProvider] to be used by this panel.
 * @param parentDisposable the [Disposable] to use as parent disposable for this panel.
 */
internal class ComposePreviewViewImpl(private val project: Project,
                                      private val psiFilePointer: SmartPsiElementPointer<PsiFile>,
                                      private val projectBuildStatusManager: ProjectBuildStatusManager,
                                      navigationHandler: PreviewNavigationHandler,
                                      dataProvider: DataProvider,
                                      parentDisposable: Disposable,
                                      onPinFileAction: AnAction?,
                                      onUnPinAction: AnAction?) :
  WorkBench<DesignSurface>(project, "Compose Preview", null, parentDisposable), ComposePreviewView, Pannable {
  private val log = Logger.getInstance(ComposePreviewViewImpl::class.java)

  private val sceneComponentProvider = ComposeSceneComponentProvider()
  private val delegateInteractionHandler = DelegateInteractionHandler()

  override val pinnedSurface by lazy {
    createPreviewDesignSurface(
      project, navigationHandler, delegateInteractionHandler, dataProvider, parentDisposable, DesignSurface.ZoomControlsPolicy.HIDDEN,
      GridSurfaceLayoutManager(NlConstants.DEFAULT_SCREEN_OFFSET_X, NlConstants.DEFAULT_SCREEN_OFFSET_Y, NlConstants.SCREEN_DELTA,
                               NlConstants.SCREEN_DELTA)) { surface, model ->
      LayoutlibSceneManager(model, surface, sceneComponentProvider, ComposeSceneUpdateListener(), { RealTimeSessionClock() })
    }
  }

  override val mainSurface = createPreviewDesignSurface(
    project, navigationHandler, delegateInteractionHandler, { key ->
    if (PANNABLE_KEY.`is`(key)) {
      this@ComposePreviewViewImpl
    } else dataProvider.getData(key)
  }, parentDisposable,
    DesignSurface.ZoomControlsPolicy.HIDDEN) { surface, model ->
    LayoutlibSceneManager(model, surface, sceneComponentProvider, ComposeSceneUpdateListener(), { RealTimeSessionClock() })
  }.also {
    it.addPanZoomListener(object: PanZoomListener {
      override fun zoomChanged(previousScale: Double, newScale: Double) {
        pinnedSurface.setScale(newScale)
      }

      override fun panningChanged(adjustmentEvent: AdjustmentEvent?) {
      }
    })
  }

  override val isPannable: Boolean
    get() = mainSurface.isPannable
  override var isPanning: Boolean
    get() = mainSurface.isPanning
    set(value) {
      pinnedSurface.isPanning = value
      mainSurface.isPanning = value
    }

  override val component: JComponent = this

  private val pinnedPanelLabel = PinnedLabelPanel(onUnPinAction)
  private val mainSurfacePinLabel = PinnedLabelPanel(onPinFileAction)

  /**
   * Vertical splitter where the top part is a surface containing the pinned elements and the bottom the main design surface.
   */
  private val surfaceSplitter = JBSplitter(true, 0.25f, 0f, 0.5f).apply {
    dividerWidth = SURFACE_SPLITTER_DIVIDER_WIDTH_PX
    // surfaceSplitter.firstComponent will contain the pinned surface elements
    secondComponent = mainSurface
  }

  private val notificationPanel = NotificationPanel(
    ExtensionPointName.create("com.android.tools.idea.compose.preview.composeEditorNotificationProvider"))

  /**
   * Panel containing pinning button.
   */
  private val pinToolbarContainer = JPanel(FlowLayout(FlowLayout.LEFT)).apply {
    border = JBUI.Borders.empty()
    isVisible = false
    isOpaque = false
    alignmentX = Component.LEFT_ALIGNMENT
    alignmentY = Component.TOP_ALIGNMENT
  }

  private val scrollPane = DesignSurfaceScrollPane.createDefaultScrollPane(surfaceSplitter, mainSurface.background) {
  }

  override var scrollPosition: Point
    get() = scrollPane.viewport.viewPosition
    set(value) { scrollPane.viewport.viewPosition = value }

  /**
   * True if the pinned surface is visible in the preview.
   */
  private var isPinnedSurfaceVisible = false

  private val staticPreviewInteractionHandler = NlInteractionHandler(mainSurface)
  private val interactiveInteractionHandler by lazy { LayoutlibInteractionHandler(mainSurface) }

  /**
   * Vertical splitter where the top component is the [surfaceSplitter] and the bottom component, when visible, is an auxiliary
   * panel associated with the preview. For example, it can be an animation inspector that lists all the animations the preview has.
   */
  private val mainPanelSplitter = JBSplitter(true, 0.7f).apply {
    dividerWidth = ISSUE_SPLITTER_DIVIDER_WIDTH_PX
  }

  init {
    // Start handling events for the static preview.
    delegateInteractionHandler.delegate = staticPreviewInteractionHandler

    val layeredPane = JLayeredPane().apply {
      isFocusable = true
      isOpaque = true
      layout = MatchParentLayoutManager()

      val zoomControlsLayerPane = object : JPanel(BorderLayout()) {
        override fun isOptimizedDrawingEnabled(): Boolean = false
      }.apply {
        border = JBUI.Borders.empty(UIUtil.getScrollBarWidth())
        isOpaque = false
        isFocusable = false
        add(mainSurface.actionManager.createDesignSurfaceToolbar(), BorderLayout.EAST)
      }
      this.add(zoomControlsLayerPane, JLayeredPane.DRAG_LAYER as Integer)
      this.add(scrollPane, JLayeredPane.POPUP_LAYER as Integer)
    }

    val contentPanel = JPanel(BorderLayout()).apply {
      val actionsToolbar = ActionsToolbar(parentDisposable, mainSurface)
      add(actionsToolbar.toolbarComponent, BorderLayout.NORTH)

      // Panel containing notifications and the pin label
      val topPanel = JPanel(VerticalLayout(0)).apply {
        isOpaque = false
        isFocusable = false
        add(notificationPanel, VerticalLayout.FILL_HORIZONTAL)
        add(pinToolbarContainer)
      }

      add(createOverlayPanel(topPanel, layeredPane), BorderLayout.CENTER)
    }

    mainPanelSplitter.firstComponent = contentPanel

    val issueErrorSplitter = IssuePanelSplitter(mainSurface, mainPanelSplitter)

    init(issueErrorSplitter, mainSurface, listOf(), false)
    hideContent()
    if (projectBuildStatusManager.status == ProjectStatus.NeedsBuild) {
      showNeedsToBuildErrorPanel()
    }
    else {
      showLoading(when {
                    projectBuildStatusManager.isBuilding -> message("panel.building")
                    DumbService.getInstance(project).isDumb -> message("panel.indexing")
                    else -> message("panel.initializing")
                  })
    }
  }

  override fun updateProgress(message: String) = UIUtil.invokeLaterIfNeeded {
    log.debug("updateProgress: $message")
    if (isMessageVisible) {
      showLoading(message)
      hideContent()
    }
  }

  override fun setPinnedSurfaceVisibility(visible: Boolean) {
    UIUtil.invokeLaterIfNeeded {
      if (StudioFlags.COMPOSE_PIN_PREVIEW.get() && visible) {
        isPinnedSurfaceVisible = true
        surfaceSplitter.firstComponent = pinnedSurface
      }
      else {
        isPinnedSurfaceVisible = false
        surfaceSplitter.firstComponent = null
      }

      if (StudioFlags.COMPOSE_PIN_PREVIEW.get()) {
        pinToolbarContainer.removeAll()
        pinToolbarContainer.add(if (isPinnedSurfaceVisible) pinnedPanelLabel else mainSurfacePinLabel)
      }

      // The main surface label is only displayed if there is a text and the pinned surface is not already visible.
      updateVisibilityAndNotifications()
    }
  }

  override fun showModalErrorMessage(message: String, actionData: ActionData?) = UIUtil.invokeLaterIfNeeded {
    log.debug("showModelErrorMessage: $message")
    loadingStopped(message, actionData)
  }

  override fun updateNotifications(parentEditor: FileEditor) = UIUtil.invokeLaterIfNeeded {
    if (Disposer.isDisposed(this) || project.isDisposed || !parentEditor.isValid) return@invokeLaterIfNeeded

    notificationPanel.updateNotifications(psiFilePointer.virtualFile, parentEditor, project)
  }

  /**
   * Method called to ask all notifications to update.
   */
  private fun updateNotifications() = UIUtil.invokeLaterIfNeeded {
    // Make sure all notifications are cleared-up
    if (!project.isDisposed) {
      EditorNotifications.getInstance(project).updateNotifications(psiFilePointer.virtualFile)
    }
  }

  /**
   * Shows an error message saying a successful build is needed and a link to trigger a new build.
   */
  private fun showNeedsToBuildErrorPanel() {
    val actionDataText = "${message("panel.needs.build.action.text")}${getBuildAndRefreshShortcut().asString()}"
    showModalErrorMessage(message("panel.needs.build"), ActionData(actionDataText) {
<<<<<<< HEAD
      psiFilePointer.element?.virtualFile?.let { requestBuild(project, it, true) }
=======
      psiFilePointer.element?.module?.let { requestBuild(project, it, true) }
>>>>>>> 44b500f2
      repaint() // Repaint the workbench, otherwise the text and link will keep displaying if the mouse is hovering the link
    })
  }

  /**
   * Updates the surface visibility and displays the content or an error message depending on the build state. This method is called after
   * certain updates like a build or a preview refresh has happened.
   * Calling this method will also update the FileEditor notifications.
   */
  override fun updateVisibilityAndNotifications() = UIUtil.invokeLaterIfNeeded {
    if (isMessageVisible && projectBuildStatusManager.status == ProjectStatus.NeedsBuild) {
      log.debug("Needs successful build")
      showNeedsToBuildErrorPanel()
    }
    else {
      if (hasRendered) {
        log.debug("Show content")
        hideLoading()
        if (hasContent) {
          if (showContent()) {
            // We zoom to fit to have better initial zoom level when first build is completed.
            // We invoke later to allow the panel to layout itself before calling zoomToFit.
            ApplicationManager.getApplication().invokeLater {
              pinnedSurface.zoomToFit()
              mainSurface.zoomToFit()
            }
          }
        }
        else {
          hideContent()
          loadingStopped(message("panel.no.previews.defined"),
                         null,
                         UrlData(message("panel.no.previews.action"), COMPOSE_PREVIEW_DOC_URL),
                         null)
        }

        if (StudioFlags.COMPOSE_PIN_PREVIEW.get()) {
          mainSurfacePinLabel.isVisible = !isPinnedSurfaceVisible
          mainSurfacePinLabel.update()
          pinnedPanelLabel.update()
        }
      }
    }

    if (StudioFlags.COMPOSE_PIN_PREVIEW.get()) {
      // The "pin this file" action is only visible if the pin surface is not visible and if we are not in interactive nor animation preview.
      pinToolbarContainer.isVisible = !isInteractive && !isAnimationPreview
    }
    else {
      pinToolbarContainer.isVisible = false
    }

    updateNotifications()
  }

  override var hasComponentsOverlay: Boolean
    get() = sceneComponentProvider.enabled
    set(value) {
      sceneComponentProvider.enabled = value
    }

  override var isInteractive: Boolean = false
    set(value) {
      field = value
      if (value) {
        delegateInteractionHandler.delegate = interactiveInteractionHandler
      }
      else {
        delegateInteractionHandler.delegate = staticPreviewInteractionHandler
      }
      updateVisibilityAndNotifications()
    }

  override var isAnimationPreview: Boolean = false

  override var hasContent: Boolean = true

  @get:Synchronized
  override var hasRendered: Boolean = false
    @Synchronized
    set(value) {
      field = value
      updateVisibilityAndNotifications()
    }

  override var bottomPanel: JComponent?
    set(value) {
      mainPanelSplitter.secondComponent = value
    }
    get() = mainPanelSplitter.secondComponent
}<|MERGE_RESOLUTION|>--- conflicted
+++ resolved
@@ -15,9 +15,9 @@
  */
 package com.android.tools.idea.compose.preview
 
-import com.android.tools.adtui.stdui.ActionData
 import com.android.tools.adtui.PANNABLE_KEY
 import com.android.tools.adtui.Pannable
+import com.android.tools.adtui.stdui.ActionData
 import com.android.tools.adtui.stdui.UrlData
 import com.android.tools.adtui.workbench.WorkBench
 import com.android.tools.editor.PanZoomListener
@@ -27,11 +27,8 @@
 import com.android.tools.idea.common.surface.DesignSurface
 import com.android.tools.idea.common.surface.DesignSurfaceScrollPane
 import com.android.tools.idea.common.surface.LayoutlibInteractionHandler
-<<<<<<< HEAD
 import com.android.tools.idea.common.surface.layout.MatchParentLayoutManager
-=======
 import com.android.tools.idea.compose.preview.ComposePreviewBundle.message
->>>>>>> 44b500f2
 import com.android.tools.idea.compose.preview.navigation.PreviewNavigationHandler
 import com.android.tools.idea.compose.preview.scene.ComposeSceneComponentProvider
 import com.android.tools.idea.compose.preview.scene.ComposeSceneUpdateListener
@@ -67,7 +64,6 @@
 import com.intellij.ui.JBSplitter
 import com.intellij.util.ui.JBUI
 import com.intellij.util.ui.UIUtil
-import org.jetbrains.kotlin.idea.util.module
 import java.awt.BorderLayout
 import java.awt.Component
 import java.awt.Dimension
@@ -77,6 +73,7 @@
 import javax.swing.JComponent
 import javax.swing.JLayeredPane
 import javax.swing.JPanel
+import javax.swing.LayoutFocusTraversalPolicy
 import javax.swing.OverlayLayout
 
 private const val SURFACE_SPLITTER_DIVIDER_WIDTH_PX = 5
@@ -123,6 +120,11 @@
   var hasContent: Boolean
 
   /**
+   * True if the view is displaying an overlay with a message.
+   */
+  val isMessageBeingDisplayed: Boolean
+
+  /**
    * If true, the contents have been at least rendered once.
    */
   var hasRendered: Boolean
@@ -138,11 +140,6 @@
    * Calling this method will also update the FileEditor notifications.
    */
   fun updateVisibilityAndNotifications()
-
-  /**
-   * Hides the content if visible and displays the given [message] and the optional [actionData].
-   */
-  fun showModalErrorMessage(message: String, actionData: ActionData? = null)
 
   /**
    * If the content is not already visible it shows the given message.
@@ -162,8 +159,8 @@
              navigationHandler: PreviewNavigationHandler,
              dataProvider: DataProvider,
              parentDisposable: Disposable,
-             onPinFileAction: AnAction?,
-             onUnPinAction: AnAction?): ComposePreviewView
+             onPinFileAction: AnAction,
+             onUnPinAction: AnAction): ComposePreviewView
 }
 
 /**
@@ -182,7 +179,7 @@
     }
   }
 
-private class PinnedLabelPanel(pinAction: AnAction? = null) : JPanel() {
+private class PinnedLabelPanel(pinAction: AnAction) : JPanel() {
   private val button = ActionButtonWithText(pinAction,
                                             PresentationFactory().getPresentation(pinAction ?: EmptyAction()),
                                             "PinnedToolbar",
@@ -244,9 +241,9 @@
                                       navigationHandler: PreviewNavigationHandler,
                                       dataProvider: DataProvider,
                                       parentDisposable: Disposable,
-                                      onPinFileAction: AnAction?,
-                                      onUnPinAction: AnAction?) :
-  WorkBench<DesignSurface>(project, "Compose Preview", null, parentDisposable), ComposePreviewView, Pannable {
+                                      onPinFileAction: AnAction,
+                                      onUnPinAction: AnAction) :
+  WorkBench<DesignSurface>(project, "Compose Preview", null, parentDisposable, 0), ComposePreviewView, Pannable {
   private val log = Logger.getInstance(ComposePreviewViewImpl::class.java)
 
   private val sceneComponentProvider = ComposeSceneComponentProvider()
@@ -322,7 +319,15 @@
 
   override var scrollPosition: Point
     get() = scrollPane.viewport.viewPosition
-    set(value) { scrollPane.viewport.viewPosition = value }
+    set(value) {
+      val extentSize = scrollPane.viewport.extentSize
+      val viewSize = scrollPane.viewport.viewSize
+      val maxAvailableWidth = viewSize.width - extentSize.width
+      val maxAvailableHeight = viewSize.height - extentSize.height
+
+      value.setLocation(value.x.coerceIn(0, maxAvailableWidth), value.y.coerceIn(0, maxAvailableHeight))
+      scrollPane.viewport.viewPosition = value
+    }
 
   /**
    * True if the pinned surface is visible in the preview.
@@ -392,6 +397,8 @@
                     else -> message("panel.initializing")
                   })
     }
+    focusTraversalPolicy = LayoutFocusTraversalPolicy()
+    isFocusCycleRoot = true
   }
 
   override fun updateProgress(message: String) = UIUtil.invokeLaterIfNeeded {
@@ -423,7 +430,7 @@
     }
   }
 
-  override fun showModalErrorMessage(message: String, actionData: ActionData?) = UIUtil.invokeLaterIfNeeded {
+  private fun showModalErrorMessage(message: String, actionData: ActionData?) = UIUtil.invokeLaterIfNeeded {
     log.debug("showModelErrorMessage: $message")
     loadingStopped(message, actionData)
   }
@@ -450,11 +457,7 @@
   private fun showNeedsToBuildErrorPanel() {
     val actionDataText = "${message("panel.needs.build.action.text")}${getBuildAndRefreshShortcut().asString()}"
     showModalErrorMessage(message("panel.needs.build"), ActionData(actionDataText) {
-<<<<<<< HEAD
       psiFilePointer.element?.virtualFile?.let { requestBuild(project, it, true) }
-=======
-      psiFilePointer.element?.module?.let { requestBuild(project, it, true) }
->>>>>>> 44b500f2
       repaint() // Repaint the workbench, otherwise the text and link will keep displaying if the mouse is hovering the link
     })
   }
@@ -478,7 +481,7 @@
             // We zoom to fit to have better initial zoom level when first build is completed.
             // We invoke later to allow the panel to layout itself before calling zoomToFit.
             ApplicationManager.getApplication().invokeLater {
-              pinnedSurface.zoomToFit()
+              if (isPinnedSurfaceVisible) pinnedSurface.zoomToFit()
               mainSurface.zoomToFit()
             }
           }
@@ -530,7 +533,10 @@
 
   override var isAnimationPreview: Boolean = false
 
-  override var hasContent: Boolean = true
+  override var hasContent: Boolean = false
+
+  override val isMessageBeingDisplayed: Boolean
+    get() = this.isMessageVisible
 
   @get:Synchronized
   override var hasRendered: Boolean = false
