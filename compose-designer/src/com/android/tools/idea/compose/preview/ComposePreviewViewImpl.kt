--- conflicted
+++ resolved
@@ -24,15 +24,9 @@
 import com.android.tools.idea.common.editor.ActionsToolbar
 import com.android.tools.idea.common.error.IssuePanelSplitter
 import com.android.tools.idea.common.surface.DesignSurface
-<<<<<<< HEAD
-import com.android.tools.idea.common.surface.DesignSurfaceScrollPane
-import com.android.tools.idea.common.surface.InteractionManager
-import com.android.tools.idea.common.surface.layout.MatchParentLayoutManager
+import com.android.tools.idea.common.surface.GuiInputHandler
 import com.android.tools.idea.compose.preview.ComposePreviewBundle.message
-=======
-import com.android.tools.idea.common.surface.GuiInputHandler
 import com.android.tools.idea.common.surface.handleLayoutlibNativeCrash
->>>>>>> de127946
 import com.android.tools.idea.editors.build.ProjectBuildStatusManager
 import com.android.tools.idea.editors.build.ProjectStatus
 import com.android.tools.idea.editors.notifications.NotificationPanel
@@ -53,14 +47,6 @@
 import com.intellij.psi.SmartPsiElementPointer
 import com.intellij.ui.EditorNotifications
 import com.intellij.ui.JBSplitter
-<<<<<<< HEAD
-import com.intellij.util.ui.JBUI
-import com.intellij.util.ui.NamedColorUtil
-import com.intellij.util.ui.UIUtil
-import java.awt.*
-import java.awt.event.AdjustmentEvent
-import javax.swing.*
-=======
 import com.intellij.ui.components.panels.VerticalLayout
 import com.intellij.util.ui.UIUtil
 import java.awt.BorderLayout
@@ -68,7 +54,6 @@
 import javax.swing.JComponent
 import javax.swing.JPanel
 import javax.swing.LayoutFocusTraversalPolicy
->>>>>>> de127946
 
 private const val ISSUE_SPLITTER_DIVIDER_WIDTH_PX = 3
 private const val COMPOSE_PREVIEW_DOC_URL = "https://d.android.com/jetpack/compose/preview"
@@ -130,53 +115,6 @@
 }
 
 fun interface ComposePreviewViewProvider {
-<<<<<<< HEAD
-  fun invoke(project: Project,
-             psiFilePointer: SmartPsiElementPointer<PsiFile>,
-             projectBuildStatusManager: ProjectBuildStatusManager,
-             dataProvider: DataProvider,
-             mainDesignSurfaceBuilder: NlDesignSurface.Builder,
-             designSurfaceBuilders: List<NlDesignSurface.Builder>,
-             parentDisposable: Disposable,
-             onPinFileAction: AnAction,
-             onUnPinAction: AnAction): ComposePreviewView
-}
-
-/**
- * Creates a [JPanel] using an [OverlayLayout] containing all the given [JComponent]s.
- */
-private fun createOverlayPanel(vararg components: JComponent): JPanel =
-  object : JPanel() {
-    // Since the overlay panel is transparent, we can not use optimized drawing or it will produce rendering artifacts.
-    override fun isOptimizedDrawingEnabled(): Boolean = false
-  }.apply<JPanel> {
-    layout = OverlayLayout(this)
-    components.forEach {
-      it.alignmentX = Component.LEFT_ALIGNMENT
-      it.alignmentY = Component.TOP_ALIGNMENT
-      add(it)
-    }
-  }
-
-private class PinnedLabelPanel(pinAction: AnAction) : JPanel() {
-  private val button = ActionButtonWithText(pinAction,
-                                            PresentationFactory().getPresentation(pinAction ?: EmptyAction()),
-                                            "PinnedToolbar",
-                                            ActionToolbar.DEFAULT_MINIMUM_BUTTON_SIZE).apply {
-    foreground = NamedColorUtil.getInactiveTextColor()
-    font = UIUtil.getLabelFont(UIUtil.FontSize.SMALL)
-  }
-
-  init {
-    add(button)
-  }
-
-  fun update() {
-    button.update()
-  }
-
-  override fun getMaximumSize(): Dimension = preferredSize
-=======
   fun invoke(
     project: Project,
     psiFilePointer: SmartPsiElementPointer<PsiFile>,
@@ -185,7 +123,6 @@
     mainDesignSurfaceBuilder: NlDesignSurface.Builder,
     parentDisposable: Disposable
   ): ComposePreviewView
->>>>>>> de127946
 }
 
 /**
