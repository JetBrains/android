--- conflicted
+++ resolved
@@ -16,7 +16,6 @@
 package com.android.tools.idea.compose.preview
 
 import com.android.annotations.concurrency.Slow
-import com.android.flags.ifEnabled
 import com.android.tools.adtui.PANNABLE_KEY
 import com.android.tools.adtui.Pannable
 import com.android.tools.adtui.stdui.ActionData
@@ -32,7 +31,6 @@
 import com.android.tools.idea.common.surface.handleLayoutlibNativeCrash
 import com.android.tools.idea.compose.PsiComposePreviewElement
 import com.android.tools.idea.compose.PsiComposePreviewElementInstance
-import com.android.tools.idea.compose.preview.actions.ml.GenerateComposePreviewsForFileAction
 import com.android.tools.idea.concurrency.AndroidCoroutineScope
 import com.android.tools.idea.concurrency.AndroidDispatchers.uiThread
 import com.android.tools.idea.concurrency.AndroidDispatchers.workerThread
@@ -42,10 +40,7 @@
 import com.android.tools.idea.editors.shortcuts.asString
 import com.android.tools.idea.editors.shortcuts.getBuildAndRefreshShortcut
 import com.android.tools.idea.flags.StudioFlags
-<<<<<<< HEAD
-=======
 import com.android.tools.idea.gemini.GeminiPluginApi
->>>>>>> 8b7d83e8
 import com.android.tools.idea.kotlin.fqNameMatches
 import com.android.tools.idea.preview.analytics.PreviewRefreshEventBuilder
 import com.android.tools.idea.preview.focus.FocusModeProperty
@@ -54,10 +49,6 @@
 import com.android.tools.idea.preview.refreshExistingPreviewElements
 import com.android.tools.idea.preview.updatePreviewsAndRefresh
 import com.android.tools.idea.rendering.tokens.requestBuildArtifactsForRendering
-<<<<<<< HEAD
-import com.android.tools.idea.studiobot.StudioBot
-=======
->>>>>>> 8b7d83e8
 import com.android.tools.idea.uibuilder.scene.LayoutlibSceneManager
 import com.android.tools.idea.uibuilder.surface.NlSurfaceBuilder
 import com.android.tools.preview.ComposePreviewElement
@@ -65,20 +56,14 @@
 import com.intellij.ide.DataManager
 import com.intellij.openapi.Disposable
 import com.intellij.openapi.actionSystem.ActionPlaces
-<<<<<<< HEAD
-=======
 import com.intellij.openapi.actionSystem.ActionUiKind
 import com.intellij.openapi.actionSystem.AnActionEvent
->>>>>>> 8b7d83e8
 import com.intellij.openapi.actionSystem.CommonDataKeys
 import com.intellij.openapi.actionSystem.DataProvider
 import com.intellij.openapi.actionSystem.PlatformCoreDataKeys
 import com.intellij.openapi.actionSystem.ex.ActionUtil
 import com.intellij.openapi.actionSystem.impl.SimpleDataContext
-<<<<<<< HEAD
-=======
 import com.intellij.openapi.application.readAction
->>>>>>> 8b7d83e8
 import com.intellij.openapi.diagnostic.Logger
 import com.intellij.openapi.extensions.ExtensionPointName
 import com.intellij.openapi.fileEditor.FileEditor
@@ -89,13 +74,11 @@
 import com.intellij.openapi.project.DumbService
 import com.intellij.openapi.project.Project
 import com.intellij.openapi.util.Disposer
-import com.intellij.openapi.util.ThrowableComputable
 import com.intellij.psi.PsiFile
 import com.intellij.psi.SmartPsiElementPointer
 import com.intellij.ui.EditorNotifications
 import com.intellij.ui.OnePixelSplitter
 import com.intellij.ui.components.panels.VerticalLayout
-import com.intellij.util.SlowOperations
 import com.intellij.util.ui.UIUtil
 import java.awt.BorderLayout
 import java.awt.Insets
@@ -391,11 +374,7 @@
 
     workbench.init(mainPanelSplitter, mainSurface, listOf(), false)
     workbench.hideContent()
-<<<<<<< HEAD
-    val projectStatus = renderingBuildStatusManager.statusFlow.value
-=======
     val projectStatus = renderingBuildStatusManager.status
->>>>>>> 8b7d83e8
     log.debug("ProjectStatus: $projectStatus")
     when (projectStatus) {
       RenderingBuildStatus.NeedsBuild -> {
@@ -523,15 +502,7 @@
               message("panel.no.previews.defined"),
               null,
               UrlData(message("panel.no.previews.action"), COMPOSE_PREVIEW_DOC_URL),
-<<<<<<< HEAD
-              StudioFlags.COMPOSE_PREVIEW_GENERATE_ALL_PREVIEWS_FILE.ifEnabled {
-                SlowOperations.allowSlowOperations(
-                  ThrowableComputable { createGeneratePreviewsActionData() }
-                )
-              },
-=======
               generatePreviewsActionData,
->>>>>>> 8b7d83e8
             )
           }
         }
@@ -544,20 +515,6 @@
    * Creates an [ActionData] to invoke [GenerateComposePreviewsForFileAction]. The action should
    * only be visible if the containing file has Composables.
    */
-<<<<<<< HEAD
-  private fun createGeneratePreviewsActionData(): ActionData? {
-    if (!StudioBot.getInstance().isContextAllowed(project)) {
-      return null
-    }
-    try {
-      ProgressManager.checkCanceled()
-      if (
-        psiFilePointer.element
-          ?.collectDescendantsOfType<KtNamedFunction>()
-          ?.flatMap { it.annotationEntries }
-          ?.none { it.fqNameMatches(COMPOSABLE_ANNOTATION_FQ_NAME) } == true
-      ) {
-=======
   private suspend fun createGeneratePreviewsActionData(): ActionData? {
     if (
       !GeminiPluginApi.getInstance().isAvailable() ||
@@ -578,7 +535,6 @@
           ?.any { it.fqNameMatches(COMPOSABLE_ANNOTATION_FQ_NAME) } == true
       }
       if (!hasComposables) {
->>>>>>> 8b7d83e8
         // Don't show the action if there are no Composables in the file
         return null
       }
@@ -596,16 +552,6 @@
         SimpleDataContext.builder()
           .add(CommonDataKeys.PSI_FILE, psiFile)
           .add(CommonDataKeys.EDITOR, selectedEditor)
-<<<<<<< HEAD
-          .build()
-      ActionUtil.invokeAction(
-        GenerateComposePreviewsForFileAction(),
-        simpleContext,
-        ActionPlaces.UNKNOWN,
-        null,
-        null,
-      )
-=======
           .add(CommonDataKeys.PROJECT, psiFile.project)
           .build()
       val event =
@@ -618,7 +564,6 @@
           null,
         )
       ActionUtil.invokeAction(previewGeneratorFactory.createPreviewGenerator(), event, null)
->>>>>>> 8b7d83e8
     }
   }
 
