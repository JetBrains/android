/*
 * Copyright (C) 2023 The Android Open Source Project
 *
 * Licensed under the Apache License, Version 2.0 (the "License");
 * you may not use this file except in compliance with the License.
 * You may obtain a copy of the License at
 *
 *      http://www.apache.org/licenses/LICENSE-2.0
 *
 * Unless required by applicable law or agreed to in writing, software
 * distributed under the License is distributed on an "AS IS" BASIS,
 * WITHOUT WARRANTIES OR CONDITIONS OF ANY KIND, either express or implied.
 * See the License for the specific language governing permissions and
 * limitations under the License.
 */
package com.android.tools.idea.compose.pickers.preview.utils

import org.jetbrains.kotlin.analysis.api.KaSession
import org.jetbrains.kotlin.analysis.api.resolution.KaFunctionCall
import org.jetbrains.kotlin.analysis.api.symbols.KaConstructorSymbol
import org.jetbrains.kotlin.analysis.api.symbols.KaFunctionSymbol
import org.jetbrains.kotlin.analysis.api.symbols.KaValueParameterSymbol
import org.jetbrains.kotlin.psi.KtCallElement
import org.jetbrains.kotlin.psi.KtPsiFactory
import org.jetbrains.kotlin.psi.KtValueArgument
import org.jetbrains.kotlin.resolve.calls.model.ResolvedCall

internal fun ResolvedCall<*>.addNewValueArgument(
  newValueArgument: KtValueArgument,
  psiFactory: KtPsiFactory,
): KtValueArgument {
  if (call.valueArgumentList == null) {
    call.callElement.add(psiFactory.createCallArguments("()"))
  }
  return call.valueArgumentList!!.addArgument(newValueArgument)
}

internal fun KtCallElement.addNewValueArgument(
  newValueArgument: KtValueArgument,
  psiFactory: KtPsiFactory,
): KtValueArgument {
  if (valueArguments.isEmpty()) add(psiFactory.createCallArguments("()"))
  return valueArgumentList!!.addArgument(newValueArgument)
}

internal fun KaSession.containingPackage(functionSymbol: KaFunctionSymbol) =
  when (functionSymbol) {
    is KaConstructorSymbol -> functionSymbol.containingClassId?.packageFqName
    else -> functionSymbol.callableId?.packageName
  }

internal fun KaSession.getArgumentForParameter(
  functionCall: KaFunctionCall<*>,
<<<<<<< HEAD
  parameterSymbol: KaValueParameterSymbol
=======
  parameterSymbol: KaValueParameterSymbol,
>>>>>>> 176f09ad
) =
  functionCall.argumentMapping.entries
    .singleOrNull { (_, parameter) -> parameter.symbol == parameterSymbol }
    ?.key<|MERGE_RESOLUTION|>--- conflicted
+++ resolved
@@ -51,11 +51,7 @@
 
 internal fun KaSession.getArgumentForParameter(
   functionCall: KaFunctionCall<*>,
-<<<<<<< HEAD
-  parameterSymbol: KaValueParameterSymbol
-=======
   parameterSymbol: KaValueParameterSymbol,
->>>>>>> 176f09ad
 ) =
   functionCall.argumentMapping.entries
     .singleOrNull { (_, parameter) -> parameter.symbol == parameterSymbol }
