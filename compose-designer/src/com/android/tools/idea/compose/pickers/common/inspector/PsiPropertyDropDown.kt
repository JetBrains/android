--- conflicted
+++ resolved
@@ -45,11 +45,7 @@
 internal class PsiPropertyDropDown(
   model: PsiDropDownModel,
   context: EditorContext,
-<<<<<<< HEAD
-  listCellRenderer: ListCellRenderer<EnumValue>
-=======
   listCellRenderer: ListCellRenderer<EnumValue>,
->>>>>>> 0d09370c
 ) : JPanel(BorderLayout()) {
   private val comboBox = WrappedComboBox(model, context, listCellRenderer)
 
@@ -64,11 +60,7 @@
 private class WrappedComboBox(
   model: PsiDropDownModel,
   context: EditorContext,
-<<<<<<< HEAD
-  renderer: ListCellRenderer<EnumValue>
-=======
   renderer: ListCellRenderer<EnumValue>,
->>>>>>> 0d09370c
 ) : CommonComboBox<EnumValue, PsiDropDownModel>(model) {
   private val textField = editor.editorComponent as CommonTextField<*>
   private var inSetup = false
