/*
 * Copyright (C) 2022 The Android Open Source Project
 *
 * Licensed under the Apache License, Version 2.0 (the "License");
 * you may not use this file except in compliance with the License.
 * You may obtain a copy of the License at
 *
 *      http://www.apache.org/licenses/LICENSE-2.0
 *
 * Unless required by applicable law or agreed to in writing, software
 * distributed under the License is distributed on an "AS IS" BASIS,
 * WITHOUT WARRANTIES OR CONDITIONS OF ANY KIND, either express or implied.
 * See the License for the specific language governing permissions and
 * limitations under the License.
 */
package com.android.tools.idea.compose.pickers.preview.model

import com.android.tools.idea.compose.pickers.base.enumsupport.EnumSupportValuesProvider
import com.android.tools.idea.compose.pickers.base.inspector.PsiPropertiesInspectorBuilder
import com.android.tools.idea.compose.pickers.base.model.PsiCallPropertiesModel
import com.android.tools.idea.compose.pickers.base.model.PsiPropertiesProvider
import com.android.tools.idea.compose.pickers.base.property.PsiCallParameterPropertyItem
import com.android.tools.idea.compose.pickers.base.property.PsiPropertyItem
import com.android.tools.idea.compose.pickers.base.tracking.ComposePickerTracker
import com.android.tools.idea.compose.pickers.common.editingsupport.IntegerNormalValidator
import com.android.tools.idea.compose.pickers.common.editingsupport.IntegerStrictValidator
import com.android.tools.idea.compose.pickers.common.property.BooleanPsiCallParameter
import com.android.tools.idea.compose.pickers.common.property.ClassPsiCallParameter
import com.android.tools.idea.compose.pickers.common.property.ColorPsiCallParameter
import com.android.tools.idea.compose.pickers.common.property.FloatPsiCallParameter
import com.android.tools.idea.compose.pickers.preview.enumsupport.PreviewPickerValuesProvider
import com.android.tools.idea.compose.pickers.preview.enumsupport.UiMode
import com.android.tools.idea.compose.pickers.preview.enumsupport.Wallpaper
import com.android.tools.idea.compose.pickers.preview.inspector.PreviewPropertiesInspectorBuilder
import com.android.tools.idea.compose.pickers.preview.property.DeviceParameterPropertyItem
import com.android.tools.idea.compose.pickers.preview.utils.addNewValueArgument
import com.android.tools.idea.compose.pickers.preview.utils.getArgumentForParameter
<<<<<<< HEAD
import com.android.tools.idea.compose.pickers.preview.utils.getSdkDevices
import com.android.tools.idea.configurations.ConfigurationManager
import com.android.tools.idea.preview.findPreviewDefaultValues
=======
import com.android.tools.idea.configurations.ConfigurationManager
import com.android.tools.idea.preview.findPreviewDefaultValues
import com.android.tools.idea.preview.util.getSdkDevices
>>>>>>> 0d09370c
import com.android.tools.preview.UNDEFINED_API_LEVEL
import com.android.tools.preview.UNDEFINED_DIMENSION
import com.android.tools.preview.config.PARAMETER_API_LEVEL
import com.android.tools.preview.config.PARAMETER_BACKGROUND_COLOR
import com.android.tools.preview.config.PARAMETER_DEVICE
import com.android.tools.preview.config.PARAMETER_FONT_SCALE
import com.android.tools.preview.config.PARAMETER_HARDWARE_DEVICE
import com.android.tools.preview.config.PARAMETER_HEIGHT
import com.android.tools.preview.config.PARAMETER_HEIGHT_DP
import com.android.tools.preview.config.PARAMETER_LOCALE
import com.android.tools.preview.config.PARAMETER_SHOW_BACKGROUND
import com.android.tools.preview.config.PARAMETER_SHOW_SYSTEM_UI
import com.android.tools.preview.config.PARAMETER_UI_MODE
import com.android.tools.preview.config.PARAMETER_WALLPAPER
import com.android.tools.preview.config.PARAMETER_WIDTH
import com.android.tools.preview.config.PARAMETER_WIDTH_DP
import com.android.tools.preview.config.findOrParseFromDefinition
import com.android.tools.preview.config.getDefaultPreviewDevice
import com.intellij.openapi.application.ReadAction
import com.intellij.openapi.diagnostic.Logger
import com.intellij.openapi.module.Module
import com.intellij.openapi.project.Project
import com.intellij.psi.PsiElement
import com.intellij.psi.SmartPsiElementPointer
<<<<<<< HEAD
import org.jetbrains.kotlin.analysis.api.analyze
import org.jetbrains.kotlin.analysis.api.calls.singleFunctionCallOrNull
import org.jetbrains.kotlin.analysis.api.calls.symbol
import org.jetbrains.kotlin.analysis.api.permissions.KaAllowAnalysisOnEdt
import org.jetbrains.kotlin.analysis.api.permissions.allowAnalysisOnEdt
import org.jetbrains.kotlin.descriptors.CallableDescriptor
import org.jetbrains.kotlin.idea.base.plugin.KotlinPluginModeProvider
=======
import org.jetbrains.kotlin.analysis.api.KtAllowAnalysisOnEdt
import org.jetbrains.kotlin.analysis.api.analyze
import org.jetbrains.kotlin.analysis.api.calls.singleFunctionCallOrNull
import org.jetbrains.kotlin.analysis.api.calls.symbol
import org.jetbrains.kotlin.analysis.api.lifetime.allowAnalysisOnEdt
import org.jetbrains.kotlin.descriptors.CallableDescriptor
import org.jetbrains.kotlin.idea.base.plugin.KotlinPluginModeProvider
import org.jetbrains.kotlin.idea.caches.resolve.analyze as analyzeK1
>>>>>>> 0d09370c
import org.jetbrains.kotlin.js.descriptorUtils.nameIfStandardType
import org.jetbrains.kotlin.name.Name
import org.jetbrains.kotlin.psi.KtAnnotationEntry
import org.jetbrains.kotlin.psi.KtCallElement
import org.jetbrains.kotlin.psi.KtExpression
import org.jetbrains.kotlin.psi.KtFile
import org.jetbrains.kotlin.psi.KtPsiFactory
import org.jetbrains.kotlin.psi.KtValueArgument
import org.jetbrains.kotlin.resolve.calls.model.ExpressionValueArgument
import org.jetbrains.kotlin.resolve.calls.model.ResolvedCall
import org.jetbrains.kotlin.resolve.calls.util.getResolvedCall
import org.jetbrains.kotlin.resolve.lazy.BodyResolveMode
import org.jetbrains.uast.UAnnotation
import org.jetbrains.uast.toUElement
import org.jetbrains.kotlin.idea.caches.resolve.analyze as analyzeK1

/** The model for pickers that handles calls to the Preview annotation in Compose. */
internal class PreviewPickerPropertiesModel
private constructor(
  project: Project,
  module: Module,
  ktFile: KtFile,
  psiPropertiesProvider: PreviewPropertiesProvider,
  valuesProvider: EnumSupportValuesProvider,
  tracker: ComposePickerTracker,
) :
  PsiCallPropertiesModel(
    project = project,
    module = module,
    ktFile = ktFile,
    psiPropertiesProvider = psiPropertiesProvider,
    tracker = tracker,
  ) {

  override val inspectorBuilder: PsiPropertiesInspectorBuilder =
    PreviewPropertiesInspectorBuilder(valuesProvider)

  private val availableDevices = getSdkDevices(module)

  override fun getData(dataId: String): Any? =
    when (dataId) {
      CurrentDeviceKey.name -> {
        val currentDeviceValue = properties.getOrNull("", PARAMETER_HARDWARE_DEVICE)?.value
        val deviceFromParameterValue =
          currentDeviceValue?.let(availableDevices::findOrParseFromDefinition)

        deviceFromParameterValue
          ?: ConfigurationManager.findExistingInstance(module)?.getDefaultPreviewDevice()
      }
      AvailableDevicesKey.name -> {
        availableDevices
      }
      else -> null
    }

  companion object {
    fun fromPreviewElement(
      project: Project,
      module: Module,
      previewElementDefinitionPsi: SmartPsiElementPointer<PsiElement>?,
      tracker: ComposePickerTracker,
    ): PreviewPickerPropertiesModel {
      val annotationEntry = previewElementDefinitionPsi?.element as? KtAnnotationEntry
      val libraryDefaultValues: Map<String, String?> =
        (annotationEntry.toUElement() as? UAnnotation)?.findPreviewDefaultValues()
          ?: kotlin.run {
            Logger.getInstance(PsiCallPropertiesModel::class.java)
              .warn("Could not obtain default values")
            emptyMap()
          }
      val valuesProvider =
        PreviewPickerValuesProvider.createPreviewValuesProvider(
          module = module,
<<<<<<< HEAD
          containingFile = previewElementDefinitionPsi?.virtualFile
=======
          containingFile = previewElementDefinitionPsi?.virtualFile,
>>>>>>> 0d09370c
        )
      val defaultApiLevel =
        ConfigurationManager.findExistingInstance(module)
          ?.defaultTarget
          ?.version
          ?.apiLevel
          ?.toString()

      /**
       * Contains the default values for each parameter of the Preview annotation.
       *
       * This either makes the existing default values of the @Preview Class presentable, or changes
       * the value based on what the value actually represents on the preview.
       */
      val defaultValues =
        libraryDefaultValues.mapValues { entry ->
          when (entry.key) {
            PARAMETER_API_LEVEL -> entry.value?.apiToReadable() ?: defaultApiLevel
            PARAMETER_WIDTH,
            PARAMETER_WIDTH_DP,
            PARAMETER_HEIGHT,
            PARAMETER_HEIGHT_DP -> entry.value?.sizeToReadable()
            PARAMETER_BACKGROUND_COLOR ->
              null // We ignore background color, as the default value is set by Studio
            PARAMETER_UI_MODE ->
              UiMode.values().firstOrNull { it.resolvedValue == entry.value }?.display ?: "Unknown"
            PARAMETER_DEVICE -> entry.value ?: "Default"
            PARAMETER_LOCALE -> entry.value ?: "Default (en-US)"
            PARAMETER_WALLPAPER ->
              Wallpaper.values().firstOrNull { it.resolvedValue == entry.value }?.display ?: "None"
            PARAMETER_FONT_SCALE -> entry.value?.removeSuffix("f")
            else -> entry.value
          }
        }

      if (annotationEntry == null) {
        Logger.getInstance(PsiCallPropertiesModel::class.java)
          .error("Non-null value is expected for annotation entry")
      }

      return PreviewPickerPropertiesModel(
        project = project,
        module = module,
        ktFile = annotationEntry?.containingKtFile!!,
        psiPropertiesProvider = PreviewPropertiesProvider(defaultValues, annotationEntry),
        tracker = tracker,
        valuesProvider = valuesProvider,
      )
    }

    private fun String.sizeToReadable(): String? =
      this.takeIf { it.toInt() != UNDEFINED_DIMENSION }?.toString()

    private fun String.apiToReadable(): String? =
      this.takeIf { it.toInt() != UNDEFINED_API_LEVEL }?.toString()
  }
}

/**
 * [PsiPropertiesProvider] for the Preview annotation. Provides specific implementations for known
 * parameters of the annotation.
 */
private class PreviewPropertiesProvider(
  private val defaultValues: Map<String, String?>,
  private val annotationEntry: KtAnnotationEntry,
) : PsiPropertiesProvider {
  val resolvedCall: ResolvedCall<out CallableDescriptor>? =
    if (KotlinPluginModeProvider.isK2Mode()) null
    else annotationEntry.getResolvedCall(annotationEntry.analyzeK1(BodyResolveMode.FULL))

  override fun invoke(
    project: Project,
<<<<<<< HEAD
    model: PsiCallPropertiesModel
=======
    model: PsiCallPropertiesModel,
>>>>>>> 0d09370c
  ): Collection<PsiPropertyItem> {
    val properties = mutableListOf<PsiPropertyItem>()
    ReadAction.run<Throwable> {
      if (KotlinPluginModeProvider.isK2Mode()) {
        collectParameterPropertyItemsForK2(project, model, properties)
        return@run
      }
      resolvedCall!!
        .valueArguments
        .toList()
        .sortedBy { (descriptor, _) -> descriptor.index }
        .forEach { (descriptor, resolved) ->
          val argumentExpression =
            (resolved as? ExpressionValueArgument)?.valueArgument?.getArgumentExpression()
          val defaultValue = defaultValues[descriptor.name.asString()]
          val parameterName = descriptor.name
          val parameterTypeNameIfStandard = descriptor.type.nameIfStandardType
          collectParameterPropertyItems(
            project,
            model,
            properties,
            parameterName,
            parameterTypeNameIfStandard,
            argumentExpression,
            defaultValue,
            null,
          )
        }
    }
    return properties
  }

  private fun collectParameterPropertyItems(
    project: Project,
    model: PsiCallPropertiesModel,
    properties: MutableCollection<PsiPropertyItem>,
    parameterName: Name,
    parameterTypeNameIfStandard: Name?,
    argumentExpression: KtExpression?,
    defaultValue: String?,
    callElement: KtCallElement?,
  ) {
    fun addNewValueArgument(newValueArgument: KtValueArgument, psiFactory: KtPsiFactory) =
      if (KotlinPluginModeProvider.isK2Mode()) {
        callElement?.addNewValueArgument(newValueArgument, psiFactory)
      } else {
        resolvedCall?.addNewValueArgument(newValueArgument, psiFactory)
      }

    when (
      parameterName.asString()
    ) { // TODO(b/197021783): Capitalize the displayed name of the parameters, without affecting
      // the output of the model or hardcoding the names
      PARAMETER_FONT_SCALE ->
        FloatPsiCallParameter(
          project,
          model,
          ::addNewValueArgument,
          parameterName,
          parameterTypeNameIfStandard,
          argumentExpression,
<<<<<<< HEAD
          defaultValue
=======
          defaultValue,
>>>>>>> 0d09370c
        )
      PARAMETER_BACKGROUND_COLOR ->
        ColorPsiCallParameter(
          project,
          model,
          ::addNewValueArgument,
          parameterName,
          parameterTypeNameIfStandard,
          argumentExpression,
<<<<<<< HEAD
          defaultValue
=======
          defaultValue,
>>>>>>> 0d09370c
        )
      PARAMETER_WIDTH,
      PARAMETER_WIDTH_DP,
      PARAMETER_HEIGHT,
      PARAMETER_HEIGHT_DP ->
        PsiCallParameterPropertyItem(
          project,
          model,
          ::addNewValueArgument,
          parameterName,
          parameterTypeNameIfStandard,
          argumentExpression,
          defaultValue,
<<<<<<< HEAD
          IntegerNormalValidator
=======
          IntegerNormalValidator,
>>>>>>> 0d09370c
        )
      PARAMETER_API_LEVEL ->
        PsiCallParameterPropertyItem(
          project,
          model,
          ::addNewValueArgument,
          parameterName,
          parameterTypeNameIfStandard,
          argumentExpression,
          defaultValue,
<<<<<<< HEAD
          IntegerStrictValidator
=======
          IntegerStrictValidator,
>>>>>>> 0d09370c
        )
      PARAMETER_DEVICE -> { // Note that DeviceParameterPropertyItem sets its own name to
        // PARAMETER_HARDWARE_DEVICE
        DeviceParameterPropertyItem(
            project,
            model,
            ::addNewValueArgument,
            parameterName,
            parameterTypeNameIfStandard,
            argumentExpression,
<<<<<<< HEAD
            defaultValue
=======
            defaultValue,
>>>>>>> 0d09370c
          )
          .also { properties.addAll(it.innerProperties) }
      }
      PARAMETER_UI_MODE,
      PARAMETER_WALLPAPER ->
        ClassPsiCallParameter(
          project,
          model,
          ::addNewValueArgument,
          parameterName,
          parameterTypeNameIfStandard,
          argumentExpression,
<<<<<<< HEAD
          defaultValue
=======
          defaultValue,
>>>>>>> 0d09370c
        )
      PARAMETER_SHOW_SYSTEM_UI,
      PARAMETER_SHOW_BACKGROUND ->
        BooleanPsiCallParameter(
          project,
          model,
          ::addNewValueArgument,
          parameterName,
          parameterTypeNameIfStandard,
          argumentExpression,
<<<<<<< HEAD
          defaultValue
=======
          defaultValue,
>>>>>>> 0d09370c
        )
      else ->
        PsiCallParameterPropertyItem(
          project,
          model,
          ::addNewValueArgument,
          parameterName,
          parameterTypeNameIfStandard,
          argumentExpression,
<<<<<<< HEAD
          defaultValue
=======
          defaultValue,
>>>>>>> 0d09370c
        )
    }.also { properties.add(it) }
  }

<<<<<<< HEAD
  @OptIn(KaAllowAnalysisOnEdt::class)
=======
  @OptIn(KtAllowAnalysisOnEdt::class)
>>>>>>> 0d09370c
  private fun collectParameterPropertyItemsForK2(
    project: Project,
    model: PsiCallPropertiesModel,
    properties: MutableCollection<PsiPropertyItem>,
  ) = allowAnalysisOnEdt {
    analyze(annotationEntry) {
      val resolvedFunctionCall = annotationEntry.resolveCall()?.singleFunctionCallOrNull() ?: return
      val callableSymbol = resolvedFunctionCall.symbol
      callableSymbol.valueParameters.forEach { parameter ->
        val argument = getArgumentForParameter(resolvedFunctionCall, parameter)
        val defaultValue = defaultValues[parameter.name.asString()]
        collectParameterPropertyItems(
          project,
          model,
          properties,
          parameter.name,
          parameter.returnType.expandedClassSymbol?.name,
          argument,
          defaultValue,
          annotationEntry,
        )
      }
    }
  }
}<|MERGE_RESOLUTION|>--- conflicted
+++ resolved
@@ -35,15 +35,9 @@
 import com.android.tools.idea.compose.pickers.preview.property.DeviceParameterPropertyItem
 import com.android.tools.idea.compose.pickers.preview.utils.addNewValueArgument
 import com.android.tools.idea.compose.pickers.preview.utils.getArgumentForParameter
-<<<<<<< HEAD
-import com.android.tools.idea.compose.pickers.preview.utils.getSdkDevices
-import com.android.tools.idea.configurations.ConfigurationManager
-import com.android.tools.idea.preview.findPreviewDefaultValues
-=======
 import com.android.tools.idea.configurations.ConfigurationManager
 import com.android.tools.idea.preview.findPreviewDefaultValues
 import com.android.tools.idea.preview.util.getSdkDevices
->>>>>>> 0d09370c
 import com.android.tools.preview.UNDEFINED_API_LEVEL
 import com.android.tools.preview.UNDEFINED_DIMENSION
 import com.android.tools.preview.config.PARAMETER_API_LEVEL
@@ -68,7 +62,6 @@
 import com.intellij.openapi.project.Project
 import com.intellij.psi.PsiElement
 import com.intellij.psi.SmartPsiElementPointer
-<<<<<<< HEAD
 import org.jetbrains.kotlin.analysis.api.analyze
 import org.jetbrains.kotlin.analysis.api.calls.singleFunctionCallOrNull
 import org.jetbrains.kotlin.analysis.api.calls.symbol
@@ -76,16 +69,7 @@
 import org.jetbrains.kotlin.analysis.api.permissions.allowAnalysisOnEdt
 import org.jetbrains.kotlin.descriptors.CallableDescriptor
 import org.jetbrains.kotlin.idea.base.plugin.KotlinPluginModeProvider
-=======
-import org.jetbrains.kotlin.analysis.api.KtAllowAnalysisOnEdt
-import org.jetbrains.kotlin.analysis.api.analyze
-import org.jetbrains.kotlin.analysis.api.calls.singleFunctionCallOrNull
-import org.jetbrains.kotlin.analysis.api.calls.symbol
-import org.jetbrains.kotlin.analysis.api.lifetime.allowAnalysisOnEdt
-import org.jetbrains.kotlin.descriptors.CallableDescriptor
-import org.jetbrains.kotlin.idea.base.plugin.KotlinPluginModeProvider
 import org.jetbrains.kotlin.idea.caches.resolve.analyze as analyzeK1
->>>>>>> 0d09370c
 import org.jetbrains.kotlin.js.descriptorUtils.nameIfStandardType
 import org.jetbrains.kotlin.name.Name
 import org.jetbrains.kotlin.psi.KtAnnotationEntry
@@ -159,11 +143,7 @@
       val valuesProvider =
         PreviewPickerValuesProvider.createPreviewValuesProvider(
           module = module,
-<<<<<<< HEAD
-          containingFile = previewElementDefinitionPsi?.virtualFile
-=======
           containingFile = previewElementDefinitionPsi?.virtualFile,
->>>>>>> 0d09370c
         )
       val defaultApiLevel =
         ConfigurationManager.findExistingInstance(module)
@@ -236,11 +216,7 @@
 
   override fun invoke(
     project: Project,
-<<<<<<< HEAD
-    model: PsiCallPropertiesModel
-=======
     model: PsiCallPropertiesModel,
->>>>>>> 0d09370c
   ): Collection<PsiPropertyItem> {
     val properties = mutableListOf<PsiPropertyItem>()
     ReadAction.run<Throwable> {
@@ -302,11 +278,7 @@
           parameterName,
           parameterTypeNameIfStandard,
           argumentExpression,
-<<<<<<< HEAD
-          defaultValue
-=======
-          defaultValue,
->>>>>>> 0d09370c
+          defaultValue,
         )
       PARAMETER_BACKGROUND_COLOR ->
         ColorPsiCallParameter(
@@ -316,11 +288,7 @@
           parameterName,
           parameterTypeNameIfStandard,
           argumentExpression,
-<<<<<<< HEAD
-          defaultValue
-=======
-          defaultValue,
->>>>>>> 0d09370c
+          defaultValue,
         )
       PARAMETER_WIDTH,
       PARAMETER_WIDTH_DP,
@@ -334,11 +302,7 @@
           parameterTypeNameIfStandard,
           argumentExpression,
           defaultValue,
-<<<<<<< HEAD
-          IntegerNormalValidator
-=======
           IntegerNormalValidator,
->>>>>>> 0d09370c
         )
       PARAMETER_API_LEVEL ->
         PsiCallParameterPropertyItem(
@@ -349,11 +313,7 @@
           parameterTypeNameIfStandard,
           argumentExpression,
           defaultValue,
-<<<<<<< HEAD
-          IntegerStrictValidator
-=======
           IntegerStrictValidator,
->>>>>>> 0d09370c
         )
       PARAMETER_DEVICE -> { // Note that DeviceParameterPropertyItem sets its own name to
         // PARAMETER_HARDWARE_DEVICE
@@ -364,11 +324,7 @@
             parameterName,
             parameterTypeNameIfStandard,
             argumentExpression,
-<<<<<<< HEAD
-            defaultValue
-=======
             defaultValue,
->>>>>>> 0d09370c
           )
           .also { properties.addAll(it.innerProperties) }
       }
@@ -381,11 +337,7 @@
           parameterName,
           parameterTypeNameIfStandard,
           argumentExpression,
-<<<<<<< HEAD
-          defaultValue
-=======
-          defaultValue,
->>>>>>> 0d09370c
+          defaultValue,
         )
       PARAMETER_SHOW_SYSTEM_UI,
       PARAMETER_SHOW_BACKGROUND ->
@@ -396,11 +348,7 @@
           parameterName,
           parameterTypeNameIfStandard,
           argumentExpression,
-<<<<<<< HEAD
-          defaultValue
-=======
-          defaultValue,
->>>>>>> 0d09370c
+          defaultValue,
         )
       else ->
         PsiCallParameterPropertyItem(
@@ -410,20 +358,12 @@
           parameterName,
           parameterTypeNameIfStandard,
           argumentExpression,
-<<<<<<< HEAD
-          defaultValue
-=======
-          defaultValue,
->>>>>>> 0d09370c
+          defaultValue,
         )
     }.also { properties.add(it) }
   }
 
-<<<<<<< HEAD
   @OptIn(KaAllowAnalysisOnEdt::class)
-=======
-  @OptIn(KtAllowAnalysisOnEdt::class)
->>>>>>> 0d09370c
   private fun collectParameterPropertyItemsForK2(
     project: Project,
     model: PsiCallPropertiesModel,
