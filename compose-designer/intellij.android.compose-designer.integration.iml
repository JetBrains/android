<?xml version="1.0" encoding="UTF-8"?>
<module type="JAVA_MODULE" version="4">
  <component name="NewModuleRootManager" inherit-compiler-output="true">
    <exclude-output />
    <content url="file://$MODULE_DIR$/integrationTestSrc">
      <sourceFolder url="file://$MODULE_DIR$/integrationTestSrc" isTestSource="true" />
    </content>
    <orderEntry type="library" scope="PROVIDED" name="studio-platform" level="project" />
    <orderEntry type="library" scope="TEST" name="studio-test-platform" level="project" />
    <orderEntry type="library" name="kotlin-stdlib" level="project" />
    <orderEntry type="library" scope="TEST" name="JUnit4" level="project" />
    <orderEntry type="inheritedJdk" />
    <orderEntry type="sourceFolder" forTests="false" />
<<<<<<< HEAD
    <orderEntry type="library" name="studio-sdk" level="project" />
    <orderEntry type="library" name="studio-plugin-com.intellij.java" level="project" />
    <orderEntry type="library" name="studio-plugin-org.jetbrains.kotlin" level="project" />
    <orderEntry type="library" name="studio-plugin-JUnit" level="project" />
    <orderEntry type="library" scope="TEST" name="junit4" level="project" />
    <orderEntry type="module" module-name="intellij.android.core" scope="TEST" />
    <orderEntry type="module" module-name="as-driver.utils" scope="TEST" />
    <orderEntry type="module" module-name="android.sdktools.testutils" scope="TEST" />
=======
    <orderEntry type="module" module-name="intellij.android.as-driver.utils" scope="TEST" />
    <orderEntry type="module" module-name="intellij.android.core" scope="TEST" />
>>>>>>> 3a514de0
    <orderEntry type="module" module-name="intellij.android.execution.common" scope="TEST" />
  </component>
</module><|MERGE_RESOLUTION|>--- conflicted
+++ resolved
@@ -11,19 +11,8 @@
     <orderEntry type="library" scope="TEST" name="JUnit4" level="project" />
     <orderEntry type="inheritedJdk" />
     <orderEntry type="sourceFolder" forTests="false" />
-<<<<<<< HEAD
-    <orderEntry type="library" name="studio-sdk" level="project" />
-    <orderEntry type="library" name="studio-plugin-com.intellij.java" level="project" />
-    <orderEntry type="library" name="studio-plugin-org.jetbrains.kotlin" level="project" />
-    <orderEntry type="library" name="studio-plugin-JUnit" level="project" />
-    <orderEntry type="library" scope="TEST" name="junit4" level="project" />
     <orderEntry type="module" module-name="intellij.android.core" scope="TEST" />
-    <orderEntry type="module" module-name="as-driver.utils" scope="TEST" />
-    <orderEntry type="module" module-name="android.sdktools.testutils" scope="TEST" />
-=======
+    <orderEntry type="module" module-name="intellij.android.execution.common" scope="TEST" />
     <orderEntry type="module" module-name="intellij.android.as-driver.utils" scope="TEST" />
-    <orderEntry type="module" module-name="intellij.android.core" scope="TEST" />
->>>>>>> 3a514de0
-    <orderEntry type="module" module-name="intellij.android.execution.common" scope="TEST" />
   </component>
 </module>