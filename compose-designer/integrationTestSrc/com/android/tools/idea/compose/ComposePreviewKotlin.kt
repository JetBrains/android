--- conflicted
+++ resolved
@@ -41,10 +41,6 @@
   fun setup() {
     // Create a new android project, and set a fixed distribution
     project = AndroidProject("tools/adt/idea/compose-designer/testData/projects/composepreview")
-<<<<<<< HEAD
-    project.setDistribution("tools/external/gradle/gradle-7.5-bin.zip")
-=======
->>>>>>> 0d09370c
 
     system.installRepo(MavenRepo("tools/adt/idea/compose-designer/compose_preview_deps.manifest"))
 
@@ -73,16 +69,11 @@
       studio.executeAction("MakeGradleProject")
       studio.waitForBuild()
       studio.waitForComponentWithExactText("DefaultPreview")
-<<<<<<< HEAD
-
-      system.installation.ideaLog.waitForMatchingLine(".*Render completed(.*)", 2, TimeUnit.MINUTES)
-=======
       // Check the parameterized previews also render
       studio.waitForComponentWithExactText("MyOrdersPreview (state 0)")
 
       system.installation.ideaLog.waitForMatchingLine(".*Render completed(.*)", 2, TimeUnit.MINUTES)
       studio.executeAction("CloseAllEditors")
->>>>>>> 0d09370c
     }
   }
 }