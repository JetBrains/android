<?xml version="1.0" encoding="UTF-8"?>
<module version="4">
  <component name="NewModuleRootManager" inherit-compiler-output="true">
    <content url="file://$MODULE_DIR$">
      <sourceFolder url="file://$MODULE_DIR$/src" isTestSource="false" />
      <sourceFolder url="file://$MODULE_DIR$/resources" type="java-resource" />
    </content>
    <orderEntry type="inheritedJdk" />
    <orderEntry type="sourceFolder" forTests="false" />
    <orderEntry type="module" module-name="intellij.android.core" />
    <orderEntry type="module" module-name="intellij.platform.core" />
    <orderEntry type="module" module-name="intellij.platform.editor" />
    <orderEntry type="module" module-name="intellij.platform.ide" />
    <orderEntry type="module" module-name="intellij.platform.lang.impl" />
    <orderEntry type="module" module-name="intellij.platform.execution.impl" />
    <orderEntry type="module" module-name="intellij.platform.lang" />
    <orderEntry type="module" module-name="intellij.android.designer" />
    <orderEntry type="module" module-name="intellij.android.adt.ui" />
    <orderEntry type="module" module-name="intellij.android.projectSystem.gradle" />
    <orderEntry type="module" module-name="intellij.android.projectSystem" />
    <orderEntry type="module" module-name="android.sdktools.flags" />
    <orderEntry type="module" module-name="intellij.android.common" />
    <orderEntry type="module" module-name="intellij.xml.dom" />
<<<<<<< HEAD
    <orderEntry type="library" name="kotlin-plugin-android-compile-deps" level="project" />
=======
    <orderEntry type="module" module-name="intellij.xml.psi.impl" />
    <orderEntry type="module" module-name="intellij.android.kotlin-dependencies" scope="PROVIDED" />
>>>>>>> 71c1bfb3
    <orderEntry type="module" module-name="intellij.android.layout-ui" />
    <orderEntry type="library" name="studio-analytics-proto" level="project" />
    <orderEntry type="library" name="protobuf" level="project" />
    <orderEntry type="module" module-name="intellij.android.artwork" />
    <orderEntry type="module" module-name="intellij.xml.psi" />
    <orderEntry type="library" name="kotlinx-coroutines-jdk8" level="project" />
    <orderEntry type="module" module-name="intellij.platform.core.ui" />
  </component>
</module><|MERGE_RESOLUTION|>--- conflicted
+++ resolved
@@ -21,12 +21,7 @@
     <orderEntry type="module" module-name="android.sdktools.flags" />
     <orderEntry type="module" module-name="intellij.android.common" />
     <orderEntry type="module" module-name="intellij.xml.dom" />
-<<<<<<< HEAD
-    <orderEntry type="library" name="kotlin-plugin-android-compile-deps" level="project" />
-=======
-    <orderEntry type="module" module-name="intellij.xml.psi.impl" />
     <orderEntry type="module" module-name="intellij.android.kotlin-dependencies" scope="PROVIDED" />
->>>>>>> 71c1bfb3
     <orderEntry type="module" module-name="intellij.android.layout-ui" />
     <orderEntry type="library" name="studio-analytics-proto" level="project" />
     <orderEntry type="library" name="protobuf" level="project" />
