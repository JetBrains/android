--- conflicted
+++ resolved
@@ -1,28 +1,5 @@
 <?xml version="1.0" encoding="UTF-8"?>
 <module type="JAVA_MODULE" version="4">
-  <component name="FacetManager">
-    <facet type="kotlin-language" name="Kotlin">
-      <configuration version="5" platform="JVM 17" allPlatforms="JVM [17]" useProjectSettings="false">
-        <compilerSettings>
-          <option name="additionalArguments" value="-version -Xjvm-default=all-compatibility -Xsam-conversions=class -Xcontext-receivers" />
-        </compilerSettings>
-        <compilerArguments>
-          <stringArguments>
-            <stringArg name="jvmTarget" arg="17" />
-            <stringArg name="apiVersion" arg="1.8" />
-            <stringArg name="languageVersion" arg="1.8" />
-          </stringArguments>
-          <arrayArguments>
-            <arrayArg name="pluginClasspaths">
-              <args>
-                <arg>$MODULE_DIR$/../../../../prebuilts/tools/common/m2/repository/androidx/compose/compiler/compiler-hosted/1.5.7/compiler-hosted-1.5.7.jar</arg>
-              </args>
-            </arrayArg>
-          </arrayArguments>
-        </compilerArguments>
-      </configuration>
-    </facet>
-  </component>
   <component name="NewModuleRootManager" inherit-compiler-output="true">
     <exclude-output />
     <content url="file://$MODULE_DIR$/testData">
@@ -31,34 +8,8 @@
     <content url="file://$MODULE_DIR$/testSrc">
       <sourceFolder url="file://$MODULE_DIR$/testSrc" isTestSource="true" />
     </content>
-    <orderEntry type="inheritedJdk" />
-<<<<<<< HEAD
-    <orderEntry type="sourceFolder" forTests="false" />
-=======
-    <orderEntry type="library" name="studio-sdk" level="project" />
-    <orderEntry type="library" name="studio-plugin-com.intellij.java" level="project" />
-    <orderEntry type="library" scope="TEST" name="kotlin-test" level="project" />
-    <orderEntry type="library" name="studio-plugin-com.intellij.gradle" level="project" />
-    <orderEntry type="library" name="studio-plugin-org.jetbrains.kotlin" level="project" />
-    <orderEntry type="sourceFolder" forTests="false" />
-    <orderEntry type="module" module-name="android.sdktools.testutils" scope="TEST" />
-    <orderEntry type="module" module-name="intellij.android.adt.testutils" scope="TEST" />
-    <orderEntry type="module" module-name="intellij.android.compose-designer" scope="TEST" />
-    <orderEntry type="module" module-name="android.sdktools.flags" scope="TEST" />
-    <orderEntry type="module" module-name="intellij.android.common" scope="TEST" />
-    <orderEntry type="module" module-name="intellij.android.testFramework" scope="TEST" />
-    <orderEntry type="module" module-name="intellij.android.core.tests" scope="TEST" />
-    <orderEntry type="module" module-name="intellij.android.core" scope="TEST" />
-    <orderEntry type="module" module-name="intellij.android.adt.ui" scope="TEST" />
-    <orderEntry type="module" module-name="intellij.android.adt.ui.compose" scope="TEST" />
-    <orderEntry type="module" module-name="intellij.android.adt.ui.model" scope="TEST" />
-    <orderEntry type="module" module-name="intellij.android.deploy" scope="TEST" />
-    <orderEntry type="library" scope="TEST" name="mockito" level="project" />
-    <orderEntry type="module" module-name="intellij.android.projectSystem" scope="TEST" />
-    <orderEntry type="module" module-name="intellij.android.projectSystem.gradle" scope="TEST" />
-    <orderEntry type="module" module-name="intellij.android.designer" scope="TEST" />
-    <orderEntry type="module" module-name="intellij.android.layout-ui" scope="TEST" />
->>>>>>> 0d09370c
+    <orderEntry type="library" name="studio-platform" level="project" />
+    <orderEntry type="library" scope="TEST" name="studio-test-platform" level="project" />
     <orderEntry type="module-library" scope="TEST">
       <library name="ui-animation-tooling">
         <CLASSES>
@@ -69,7 +20,6 @@
       </library>
     </orderEntry>
     <orderEntry type="library" scope="TEST" name="kotlin-stdlib" level="project" />
-    <orderEntry type="library" scope="TEST" name="studio-analytics-proto" level="project" />
     <orderEntry type="library" scope="TEST" name="ASM" level="project" />
     <orderEntry type="library" scope="TEST" name="Guava" level="project" />
     <orderEntry type="library" scope="TEST" name="JUnit4" level="project" />
@@ -84,15 +34,9 @@
     <orderEntry type="library" scope="TEST" name="truth" level="project" />
     <orderEntry type="library" scope="TEST" name="kotlinc.analysis-api" level="project" />
     <orderEntry type="library" scope="TEST" name="kotlinc.kotlin-compiler-common" level="project" />
+    <orderEntry type="inheritedJdk" />
+    <orderEntry type="sourceFolder" forTests="false" />
     <orderEntry type="module" module-name="intellij.android.compose-common" scope="TEST" />
-    <orderEntry type="module" module-name="android.sdktools.common" scope="TEST" />
-    <orderEntry type="module" module-name="android.sdktools.ddmlib" scope="TEST" />
-    <orderEntry type="module" module-name="android.sdktools.deployer" scope="TEST" />
-    <orderEntry type="module" module-name="android.sdktools.flags" scope="TEST" />
-    <orderEntry type="module" module-name="android.sdktools.layoutlib-api" scope="TEST" />
-    <orderEntry type="module" module-name="android.sdktools.sdk-common" scope="TEST" />
-    <orderEntry type="module" module-name="android.sdktools.sdklib" scope="TEST" />
-    <orderEntry type="module" module-name="android.sdktools.testutils" scope="TEST" />
     <orderEntry type="module" module-name="intellij.android.adt.testutils" scope="TEST" />
     <orderEntry type="module" module-name="intellij.android.adt.ui" scope="TEST" />
     <orderEntry type="module" module-name="intellij.android.adt.ui.model" scope="TEST" />
@@ -108,7 +52,6 @@
     <orderEntry type="module" module-name="intellij.android.jps.model" scope="TEST" />
     <orderEntry type="module" module-name="intellij.android.layout-ui" scope="TEST" />
     <orderEntry type="module" module-name="intellij.android.preview-designer" scope="TEST" />
-<<<<<<< HEAD
     <orderEntry type="module" module-name="intellij.android.preview-elements" scope="TEST" />
     <orderEntry type="module" module-name="intellij.android.projectSystem" scope="TEST" />
     <orderEntry type="module" module-name="intellij.android.projectSystem.gradle" scope="TEST" />
@@ -151,18 +94,9 @@
     <orderEntry type="module" module-name="kotlin.base.util" scope="TEST" />
     <orderEntry type="module" module-name="kotlin.code-insight.api" scope="TEST" />
     <orderEntry type="module" module-name="kotlin.idea" scope="TEST" />
-=======
-    <orderEntry type="module" module-name="intellij.android.execution.common" scope="TEST" />
-    <orderEntry type="module" module-name="intellij.android.rendering" scope="TEST" />
-    <orderEntry type="module" module-name="intellij.android.render-resources" scope="TEST" />
-    <orderEntry type="library" scope="TEST" name="asm-tools" level="project" />
-    <orderEntry type="module" module-name="android.sdktools.deployer" scope="TEST" />
-    <orderEntry type="library" scope="TEST" name="truth" level="project" />
-    <orderEntry type="module" module-name="intellij.android.preview-elements" scope="TEST" />
-    <orderEntry type="module" module-name="analytics-shared" scope="TEST" />
+    <orderEntry type="module" module-name="kotlin.code-insight.inspections.k2" scope="TEST" />
     <orderEntry type="module" module-name="intellij.android.preview-designer.tests" scope="TEST" />
     <orderEntry type="module" module-name="intellij.android.preview-fast-compile" scope="TEST" />
->>>>>>> 0d09370c
   </component>
   <component name="TestModuleProperties" production-module="intellij.android.compose-designer" />
 </module>