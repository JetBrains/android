--- conflicted
+++ resolved
@@ -5,15 +5,11 @@
 # managed by go/iml_to_build
 iml_module(
     name = "intellij.android.compose-designer",
-<<<<<<< HEAD
-    srcs = ["src"],
-=======
     # do not sort: must match IML order
     srcs = [
         "gen",
         "src",
     ],
->>>>>>> b5f40ffd
     iml_files = ["intellij.android.compose-designer.iml"],
     lint_baseline = "lint_baseline.xml",
     visibility = ["//visibility:public"],
@@ -31,10 +27,7 @@
         "//tools/base/flags:studio.android.sdktools.flags[module]",
         "//tools/adt/idea/android-common:intellij.android.common[module]",
         "//tools/adt/idea/layout-ui:intellij.android.layout-ui[module]",
-<<<<<<< HEAD
-=======
         "//tools/analytics-library/tracker:analytics-tracker[module]",
->>>>>>> b5f40ffd
         "//tools/adt/idea/.idea/libraries:studio-analytics-proto",
         "//tools/adt/idea/artwork:intellij.android.artwork[module]",
         "//tools/adt/idea/compose-designer:ui-animation-tooling-internal",
@@ -50,11 +43,7 @@
     split_test_targets = {
         "gradle": {
             "tags": ["cpu:3"],
-<<<<<<< HEAD
-            "shard_count": 3,
-=======
             "shard_count": 7,
->>>>>>> b5f40ffd
             "test_filter": "com.android.tools.idea.compose.gradle",
         },
         "non-gradle": {},
@@ -74,20 +63,13 @@
         "//tools/adt/idea/android/testData",
         "//tools/adt/idea/compose-designer/testData",
         "//tools/base/build-system:gradle-distrib",
-<<<<<<< HEAD
-        "//tools/base/build-system:studio_repo",
-=======
         "//tools/base/build-system:android_gradle_plugin.zip",
         "//tools/base/build-system:android_gradle_plugin_runtime_dependencies",
->>>>>>> b5f40ffd
         "//tools/adt/idea/compose-designer:kotlin-compiler-daemon-libs",
         "//tools/base/third_party/kotlin:kotlin-m2repository",
     ],
     test_friends = ["//tools/adt/idea/compose-designer:intellij.android.compose-designer"],
-<<<<<<< HEAD
-=======
     test_jvm_flags = ["-Dcom.google.testing.junit.runner.shouldInstallTestSecurityManager=false"],
->>>>>>> b5f40ffd
     test_resources = ["testData"],
     test_srcs = ["testSrc"],
     test_tags = [
@@ -99,10 +81,7 @@
     # do not sort: must match IML order
     deps = [
         "//prebuilts/studio/intellij-sdk:studio-sdk",
-<<<<<<< HEAD
-=======
         "//tools/adt/idea/.idea/libraries:kotlin-test[test]",
->>>>>>> b5f40ffd
         "//prebuilts/studio/intellij-sdk:studio-sdk-plugin-gradle",
         "//prebuilts/studio/intellij-sdk:studio-sdk-plugin-Kotlin",
         "//tools/base/testutils:studio.android.sdktools.testutils[module, test]",
@@ -123,26 +102,13 @@
         "//tools/adt/idea/compose-designer:ui-animation-tooling-internal[test]",
         "//tools/adt/idea/.idea/libraries:studio-analytics-proto",
         "//tools/adt/idea/intellij.android.compose-common[module]",
-<<<<<<< HEAD
-=======
         "//tools/adt/idea/compose-ide-plugin:intellij.android.compose-ide-plugin[module, test]",
         "//tools/adt/idea/artwork:intellij.android.artwork[module, test]",
->>>>>>> b5f40ffd
     ],
 )
 
 filegroup(
     name = "kotlin-compiler-daemon-libs",
-<<<<<<< HEAD
-    # We only include the 1.1.0 version as part of the distribution as it is the only one needed
-    # for tests and canary.
-    srcs = ["lib/kotlin-compiler-daemon-1.1.0-fallback.jar"],
-    visibility = ["//visibility:public"],
-)
-
-# managed by go/iml_to_build
-java_import(
-=======
     # We only include the 1.2.0 version as part of the distribution as it is the only one needed
     # for tests and canary.
     srcs = ["lib/kotlin-compiler-daemon-1.2.0-fallback.jar"],
@@ -153,7 +119,6 @@
 
 # managed by go/iml_to_build
 jvm_import(
->>>>>>> b5f40ffd
     name = "ui-animation-tooling-internal",
     jars = ["lib/ui-animation-tooling-internal.jar"],
     visibility = ["//visibility:public"],
@@ -165,20 +130,12 @@
     artifacts = [
         "@maven//:androidx.annotation.annotation_1.2.0-beta01",
         "@maven//:androidx.appcompat.appcompat_1.3.0",
-<<<<<<< HEAD
-        "@maven//:androidx.compose.compiler.compiler_1.1.0-beta01",
-        "@maven//:androidx.compose.ui.ui-tooling_1.1.0-beta01",
-        "@maven//:androidx.core.core_1.5.0-beta01",
-        "@maven//:androidx.core.core_1.5.0-rc02",
-        "@maven//:androidx.lifecycle.lifecycle-common_2.3.0-rc01",
-=======
         "@maven//:androidx.compose.compiler.compiler_1.2.0-beta01",
         "@maven//:androidx.compose.ui.ui-tooling_1.2.0-beta01",
         "@maven//:androidx.core.core_1.5.0-beta01",
         "@maven//:androidx.core.core_1.5.0-rc02",
         "@maven//:androidx.lifecycle.lifecycle-common-java8_2.4.0",
         "@maven//:androidx.lifecycle.lifecycle-common_2.4.0",
->>>>>>> b5f40ffd
         "@maven//:androidx.savedstate.savedstate_1.1.0-rc01",
         "@maven//:com.google.auto.value.auto-value_1.6.2",
         "@maven//:com.google.errorprone.error_prone_annotations_2.3.2",
@@ -189,16 +146,6 @@
         "@maven//:junit.junit_4.12",
         "@maven//:org.codehaus.mojo.animal-sniffer-annotations_1.17",
         "@maven//:org.hamcrest.hamcrest-library_1.3",
-<<<<<<< HEAD
-        "@maven//:org.jetbrains.kotlin.kotlin-android-extensions-runtime_1.5.30",
-        "@maven//:org.jetbrains.kotlin.kotlin-gradle-plugin_1.5.30",
-        "@maven//:org.jetbrains.kotlin.kotlin-reflect_1.4.32",
-        "@maven//:org.jetbrains.kotlin.kotlin-reflect_1.5.30",
-        "@maven//:org.jetbrains.kotlin.kotlin-script-runtime_1.5.30",
-        "@maven//:org.jetbrains.kotlin.kotlin-stdlib-jdk7_1.4.32",
-        "@maven//:org.jetbrains.kotlin.kotlin-stdlib-jdk8_1.5.30",
-        "@maven//:xmlpull.xmlpull_1.1.3.1",
-=======
         "@maven//:org.jetbrains.kotlin.kotlin-gradle-plugin_1.6.21",
         "@maven//:org.jetbrains.kotlin.kotlin-reflect_1.4.32",
         "@maven//:org.jetbrains.kotlin.kotlin-reflect_1.6.21",
@@ -282,7 +229,6 @@
         "block-network",
         "no_mac",  # Untested.
         "no_windows",  # Untested.
->>>>>>> b5f40ffd
     ],
     test_class = "com.android.tools.idea.compose.ComposePreviewXml",
 )