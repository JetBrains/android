--- conflicted
+++ resolved
@@ -6,18 +6,12 @@
       <sourceFolder url="file://$MODULE_DIR$/testSrc" isTestSource="true" />
     </content>
     <orderEntry type="inheritedJdk" />
-    <orderEntry type="library" name="studio-plugin-com.intellij.java" level="project" />
-    <orderEntry type="sourceFolder" forTests="false" />
     <orderEntry type="library" scope="TEST" name="junit4" level="project" />
     <orderEntry type="library" scope="TEST" name="studio-plugin-org.jetbrains.kotlin" level="project" />
     <orderEntry type="library" scope="TEST" name="studio-sdk" level="project" />
-<<<<<<< HEAD
-    <orderEntry type="module" module-name="android.sdktools.testutils" scope="TEST" />
-=======
     <orderEntry type="library" name="studio-plugin-com.intellij.java" level="project" />
     <orderEntry type="sourceFolder" forTests="false" />
     <orderEntry type="library" name="studio-platform" level="project" />
->>>>>>> 5f7be743
     <orderEntry type="module" module-name="intellij.android.adt.testutils" scope="TEST" />
     <orderEntry type="library" scope="TEST" name="truth" level="project" />
   </component>
