--- conflicted
+++ resolved
@@ -129,17 +129,6 @@
 
     runBlocking {
       Assert.assertEquals(
-<<<<<<< HEAD
-        listOf("com.android.test.SourceFileBothKt.Foo1", "com.android.test.SourceFileBothKt.Foo3"),
-        AppWidgetPreviewElementFinder.findPreviewElements(project, sourceFileBoth.virtualFile).map {
-          it.methodFqn
-        }
-      )
-      Assert.assertEquals(
-        listOf("com.android.test.SourceFileWidgetKt.Foo31"),
-        AppWidgetPreviewElementFinder.findPreviewElements(project, sourceFileAppWidgets.virtualFile)
-          .map { it.methodFqn }
-=======
         listOf("com.android.test.SourceFileWidgetKt.Foo31"),
         AppWidgetPreviewElementFinder.findPreviewElements(project, sourceFileAppWidgets.virtualFile)
           .map { it.methodFqn },
@@ -151,7 +140,6 @@
             sourceFileAppWidgetsWithSize.virtualFile,
           )
           .map { it.methodFqn },
->>>>>>> 0d09370c
       )
     }
   }
@@ -203,22 +191,6 @@
       AppWidgetPreviewElementFinder.hasPreviewElements(project, multipreviewTest.virtualFile)
     )
 
-<<<<<<< HEAD
-    runBlocking {
-      Assert.assertEquals(
-        listOf("com.android.test.SourceFileBothKt.Foo2", "com.android.test.SourceFileBothKt.Foo3"),
-        TilePreviewElementFinder.findPreviewElements(project, sourceFileBoth.virtualFile).map {
-          it.methodFqn
-        }
-      )
-      Assert.assertEquals(
-        listOf("com.android.test.SourceFileTileKt.Foo21"),
-        TilePreviewElementFinder.findPreviewElements(project, sourceFileTiles.virtualFile).map {
-          it.methodFqn
-        }
-      )
-    }
-=======
     val previewElements =
       AppWidgetPreviewElementFinder.findPreviewElements(project, multipreviewTest.virtualFile)
 
@@ -227,6 +199,5 @@
       listOf("com.android.test.MultiPreviewTestKt.GlancePreviewFun"),
       previewElements.map { it.methodFqn }.distinct(),
     )
->>>>>>> 0d09370c
   }
 }