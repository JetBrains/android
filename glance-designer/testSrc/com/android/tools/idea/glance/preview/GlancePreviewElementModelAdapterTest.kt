--- conflicted
+++ resolved
@@ -16,10 +16,7 @@
 package com.android.tools.idea.glance.preview
 
 import com.android.tools.idea.common.model.DataContextHolder
-<<<<<<< HEAD
-=======
 import com.android.tools.preview.PreviewConfiguration
->>>>>>> 0d09370c
 import com.android.tools.preview.PreviewDisplaySettings
 import com.intellij.openapi.actionSystem.DataContext
 import com.intellij.openapi.util.Disposer
@@ -39,11 +36,7 @@
   PreviewDisplaySettings(name, null, false, false, null)
 
 private class TestAdapter : GlancePreviewElementModelAdapter<TestModel>() {
-<<<<<<< HEAD
-  override fun toXml(previewElement: GlancePreviewElement) = ""
-=======
   override fun toXml(previewElement: PsiGlancePreviewElement) = ""
->>>>>>> 0d09370c
 
   override fun createLightVirtualFile(content: String, backedFile: VirtualFile, id: Long) =
     LightVirtualFile()
@@ -51,15 +44,6 @@
 
 private fun glancePreviewElement(
   methodFqn: String,
-<<<<<<< HEAD
-  displaySettings: PreviewDisplaySettings = simplestDisplaySettings()
-) =
-  GlancePreviewElement(
-    displaySettings = displaySettings,
-    previewElementDefinitionPsi = null,
-    previewBodyPsi = null,
-    methodFqn = methodFqn
-=======
   displaySettings: PreviewDisplaySettings = simplestDisplaySettings(),
 ) =
   PsiGlancePreviewElement(
@@ -68,7 +52,6 @@
     previewBody = null,
     methodFqn = methodFqn,
     configuration = PreviewConfiguration.cleanAndGet(),
->>>>>>> 0d09370c
   )
 
 class GlancePreviewElementModelAdapterTest {
