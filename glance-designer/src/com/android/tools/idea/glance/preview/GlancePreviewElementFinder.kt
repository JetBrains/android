/*
 * Copyright (C) 2022 The Android Open Source Project
 *
 * Licensed under the Apache License, Version 2.0 (the "License");
 * you may not use this file except in compliance with the License.
 * You may obtain a copy of the License at
 *
 *      http://www.apache.org/licenses/LICENSE-2.0
 *
 * Unless required by applicable law or agreed to in writing, software
 * distributed under the License is distributed on an "AS IS" BASIS,
 * WITHOUT WARRANTIES OR CONDITIONS OF ANY KIND, either express or implied.
 * See the License for the specific language governing permissions and
 * limitations under the License.
 */
package com.android.tools.idea.glance.preview

<<<<<<< HEAD
import com.android.tools.idea.AndroidPsiUtils
import com.android.tools.idea.annotations.findAnnotatedMethodsValues
import com.android.tools.idea.annotations.hasAnnotation
import com.android.tools.idea.preview.FilePreviewElementFinder
import com.android.tools.idea.preview.toSmartPsiPointer
import com.android.tools.preview.PreviewDisplaySettings
import com.intellij.openapi.application.ReadAction
import com.intellij.openapi.application.readAction
import com.intellij.openapi.project.Project
import com.intellij.openapi.vfs.VirtualFile
import org.jetbrains.kotlin.psi.KtAnnotationEntry
=======
import com.android.annotations.concurrency.Slow
import com.android.tools.compose.COMPOSABLE_ANNOTATION_FQ_NAME
import com.android.tools.compose.COMPOSABLE_ANNOTATION_NAME
import com.android.tools.idea.preview.FilePreviewElementFinder
import com.android.tools.idea.preview.annotations.NodeInfo
import com.android.tools.idea.preview.annotations.UAnnotationSubtreeInfo
import com.android.tools.idea.preview.annotations.findAllAnnotationsInGraph
import com.android.tools.idea.preview.annotations.findAnnotatedMethodsValues
import com.android.tools.idea.preview.findPreviewDefaultValues
import com.android.tools.idea.preview.toSmartPsiPointer
import com.android.tools.preview.PreviewConfiguration
import com.android.tools.preview.PreviewDisplaySettings
import com.android.tools.preview.config.PARAMETER_HEIGHT_DP
import com.android.tools.preview.config.PARAMETER_WIDTH_DP
import com.intellij.openapi.application.ReadAction
import com.intellij.openapi.application.runReadAction
import com.intellij.openapi.project.Project
import com.intellij.openapi.vfs.VirtualFile
>>>>>>> 0d09370c
import org.jetbrains.uast.UAnnotation
import org.jetbrains.uast.UClass
import org.jetbrains.uast.UMethod

private const val GLANCE_PREVIEW_ANNOTATION_NAME = "Preview"
private const val GLANCE_PREVIEW_ANNOTATION_FQN =
  "androidx.glance.preview.$GLANCE_PREVIEW_ANNOTATION_NAME"

<<<<<<< HEAD
private const val SURFACE_PARAM_NAME = "surface"
private const val APP_WIDGET_SURFACE = "AppWidget"
private const val TILE_SURFACE = "Tile"

/**
 * Returns true if the [annotationEntry] annotation has [SURFACE_PARAM_NAME] parameter of
 * [surfaceName] value, false otherwise.
 */
private fun surfaceFilter(annotationEntry: UAnnotation?, surfaceName: String) =
  ReadAction.compute<Boolean, Throwable> {
    annotationEntry?.findAttributeValue(SURFACE_PARAM_NAME)?.evaluate() == surfaceName
  }

/**
 * Returns true if this [UAnnotation] is a @GlancePreview annotation for the [surfaceName] surface.
 */
private fun UAnnotation.isGlancePreview(surfaceName: String) =
=======
/** Returns true if this [UAnnotation] is a Glance @Preview annotation. */
private fun isGlancePreview(annotation: UAnnotation) =
>>>>>>> 0d09370c
  ReadAction.compute<Boolean, Throwable> {
    GLANCE_PREVIEW_ANNOTATION_FQN == annotation.qualifiedName
  }

@Slow
private fun NodeInfo<UAnnotationSubtreeInfo>.asGlancePreviewNode(
  uMethod: UMethod
): PsiGlancePreviewElement? {
  val annotation = element as UAnnotation
  if (!isGlancePreview(annotation)) return null

  val uClass = uMethod.uastParent as UClass
  val methodFqn = "${uClass.qualifiedName}.${uMethod.name}"
  val displaySettings = PreviewDisplaySettings(uMethod.name, null, false, false, null)
  val defaultValues = runReadAction { annotation.findPreviewDefaultValues() }
  val widthDp =
    annotation.findAttributeValue(PARAMETER_WIDTH_DP)?.evaluate() as? Int
      ?: defaultValues[PARAMETER_WIDTH_DP]?.toIntOrNull()
  val heightDp =
    annotation.findAttributeValue(PARAMETER_HEIGHT_DP)?.evaluate() as? Int
      ?: defaultValues[PARAMETER_HEIGHT_DP]?.toIntOrNull()
  return GlancePreviewElement(
    displaySettings,
    annotation.toSmartPsiPointer(),
    uMethod.uastBody.toSmartPsiPointer(),
    methodFqn,
    PreviewConfiguration.cleanAndGet(width = widthDp, height = heightDp),
  )
}

/** Common class to find Glance preview elements. */
open class GlancePreviewElementFinder : FilePreviewElementFinder<PsiGlancePreviewElement> {
  /**
   * Returns a [Sequence] of all the Glance Preview elements in the [vFile]. Glance Preview elements
   * are `@Composable` functions that are also tagged with `@Preview` or a MultiPreview. A
   * `@Composable` function tagged with many `@Preview` or with a MultiPreview annotation can return
   * multiple preview elements.
   */
  override suspend fun findPreviewElements(project: Project, vFile: VirtualFile) =
    findAnnotatedMethodsValues(
      project,
      vFile,
<<<<<<< HEAD
      GLANCE_PREVIEW_ANNOTATION_FQN,
      GLANCE_PREVIEW_ANNOTATION_NAME,
      glanceSurfaceUAnnotationFilter,
      methodsToElements
    )

  override suspend fun hasPreviewElements(project: Project, vFile: VirtualFile): Boolean {
    val psiFile = AndroidPsiUtils.getPsiFileSafely(project, vFile) ?: return false
    if (
      readAction {
        psiFile.viewProvider.document?.charsSequence?.contains(GLANCE_PREVIEW_ANNOTATION_NAME)
      } == false
    )
      return false
    return hasAnnotation(
      project,
      vFile,
      GLANCE_PREVIEW_ANNOTATION_FQN,
      GLANCE_PREVIEW_ANNOTATION_NAME,
      glanceSurfaceKtAnnotationFilter
    )
  }
=======
      COMPOSABLE_ANNOTATION_FQ_NAME,
      COMPOSABLE_ANNOTATION_NAME,
    ) { methods ->
      methods
        .asSequence()
        .flatMap { method ->
          method.findAllAnnotationsInGraph(filter = ::isGlancePreview).mapNotNull {
            it.asGlancePreviewNode(method)
          }
        }
        .distinct()
    }

  override suspend fun hasPreviewElements(project: Project, vFile: VirtualFile) =
    findPreviewElements(project, vFile).any()
>>>>>>> 0d09370c
}

/** Object that finds Glance App Widget preview elements in the (Kotlin) file. */
object AppWidgetPreviewElementFinder : GlancePreviewElementFinder()<|MERGE_RESOLUTION|>--- conflicted
+++ resolved
@@ -15,19 +15,6 @@
  */
 package com.android.tools.idea.glance.preview
 
-<<<<<<< HEAD
-import com.android.tools.idea.AndroidPsiUtils
-import com.android.tools.idea.annotations.findAnnotatedMethodsValues
-import com.android.tools.idea.annotations.hasAnnotation
-import com.android.tools.idea.preview.FilePreviewElementFinder
-import com.android.tools.idea.preview.toSmartPsiPointer
-import com.android.tools.preview.PreviewDisplaySettings
-import com.intellij.openapi.application.ReadAction
-import com.intellij.openapi.application.readAction
-import com.intellij.openapi.project.Project
-import com.intellij.openapi.vfs.VirtualFile
-import org.jetbrains.kotlin.psi.KtAnnotationEntry
-=======
 import com.android.annotations.concurrency.Slow
 import com.android.tools.compose.COMPOSABLE_ANNOTATION_FQ_NAME
 import com.android.tools.compose.COMPOSABLE_ANNOTATION_NAME
@@ -46,7 +33,6 @@
 import com.intellij.openapi.application.runReadAction
 import com.intellij.openapi.project.Project
 import com.intellij.openapi.vfs.VirtualFile
->>>>>>> 0d09370c
 import org.jetbrains.uast.UAnnotation
 import org.jetbrains.uast.UClass
 import org.jetbrains.uast.UMethod
@@ -55,28 +41,8 @@
 private const val GLANCE_PREVIEW_ANNOTATION_FQN =
   "androidx.glance.preview.$GLANCE_PREVIEW_ANNOTATION_NAME"
 
-<<<<<<< HEAD
-private const val SURFACE_PARAM_NAME = "surface"
-private const val APP_WIDGET_SURFACE = "AppWidget"
-private const val TILE_SURFACE = "Tile"
-
-/**
- * Returns true if the [annotationEntry] annotation has [SURFACE_PARAM_NAME] parameter of
- * [surfaceName] value, false otherwise.
- */
-private fun surfaceFilter(annotationEntry: UAnnotation?, surfaceName: String) =
-  ReadAction.compute<Boolean, Throwable> {
-    annotationEntry?.findAttributeValue(SURFACE_PARAM_NAME)?.evaluate() == surfaceName
-  }
-
-/**
- * Returns true if this [UAnnotation] is a @GlancePreview annotation for the [surfaceName] surface.
- */
-private fun UAnnotation.isGlancePreview(surfaceName: String) =
-=======
 /** Returns true if this [UAnnotation] is a Glance @Preview annotation. */
 private fun isGlancePreview(annotation: UAnnotation) =
->>>>>>> 0d09370c
   ReadAction.compute<Boolean, Throwable> {
     GLANCE_PREVIEW_ANNOTATION_FQN == annotation.qualifiedName
   }
@@ -119,30 +85,6 @@
     findAnnotatedMethodsValues(
       project,
       vFile,
-<<<<<<< HEAD
-      GLANCE_PREVIEW_ANNOTATION_FQN,
-      GLANCE_PREVIEW_ANNOTATION_NAME,
-      glanceSurfaceUAnnotationFilter,
-      methodsToElements
-    )
-
-  override suspend fun hasPreviewElements(project: Project, vFile: VirtualFile): Boolean {
-    val psiFile = AndroidPsiUtils.getPsiFileSafely(project, vFile) ?: return false
-    if (
-      readAction {
-        psiFile.viewProvider.document?.charsSequence?.contains(GLANCE_PREVIEW_ANNOTATION_NAME)
-      } == false
-    )
-      return false
-    return hasAnnotation(
-      project,
-      vFile,
-      GLANCE_PREVIEW_ANNOTATION_FQN,
-      GLANCE_PREVIEW_ANNOTATION_NAME,
-      glanceSurfaceKtAnnotationFilter
-    )
-  }
-=======
       COMPOSABLE_ANNOTATION_FQ_NAME,
       COMPOSABLE_ANNOTATION_NAME,
     ) { methods ->
@@ -158,7 +100,6 @@
 
   override suspend fun hasPreviewElements(project: Project, vFile: VirtualFile) =
     findPreviewElements(project, vFile).any()
->>>>>>> 0d09370c
 }
 
 /** Object that finds Glance App Widget preview elements in the (Kotlin) file. */
