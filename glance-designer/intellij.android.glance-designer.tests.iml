--- conflicted
+++ resolved
@@ -20,20 +20,19 @@
     <orderEntry type="module" module-name="android.sdktools.flags" scope="TEST" />
     <orderEntry type="module" module-name="intellij.android.glance-designer" scope="TEST" />
     <orderEntry type="module" module-name="intellij.android.adt.ui.model" scope="TEST" />
-<<<<<<< HEAD
+    <orderEntry type="module" module-name="intellij.android.preview-designer" scope="TEST" />
+    <orderEntry type="module" module-name="android.sdktools.testutils" scope="TEST" />
     <orderEntry type="library" name="kotlin-stdlib" level="project" />
     <orderEntry type="library" scope="TEST" name="kotlinx-coroutines-core" level="project" />
     <orderEntry type="library" scope="TEST" name="JUnit4" level="project" />
     <orderEntry type="module" module-name="intellij.platform.core" scope="TEST" />
     <orderEntry type="module" module-name="intellij.platform.ide" scope="TEST" />
+    <orderEntry type="module" module-name="intellij.platform.lang.core" scope="TEST" />
     <orderEntry type="module" module-name="intellij.platform.extensions" scope="TEST" />
     <orderEntry type="module" module-name="intellij.platform.util" scope="TEST" />
+    <orderEntry type="module" module-name="intellij.platform.util.ex" scope="TEST" />
+    <orderEntry type="module" module-name="intellij.platform.testFramework" scope="TEST" />
     <orderEntry type="module" module-name="intellij.platform.core.ui" scope="TEST" />
-    <orderEntry type="module" module-name="intellij.platform.testFramework" scope="TEST" />
-=======
-    <orderEntry type="module" module-name="intellij.android.preview-designer" scope="TEST" />
-    <orderEntry type="module" module-name="android.sdktools.testutils" scope="TEST" />
->>>>>>> de127946
   </component>
   <component name="TestModuleProperties" production-module="intellij.android.glance-designer" />
 </module>