<?xml version="1.0" encoding="UTF-8"?>
<module type="JAVA_MODULE" version="4">
  <component name="NewModuleRootManager" inherit-compiler-output="true">
    <exclude-output />
    <content url="file://$MODULE_DIR$/testSrc">
      <sourceFolder url="file://$MODULE_DIR$/testSrc" isTestSource="true" />
    </content>
    <orderEntry type="library" scope="PROVIDED" name="studio-platform" level="project" />
    <orderEntry type="library" scope="TEST" name="studio-test-platform" level="project" />
    <orderEntry type="library" scope="TEST" name="kotlin-stdlib" level="project" />
    <orderEntry type="library" scope="TEST" name="JUnit4" level="project" />
    <orderEntry type="library" scope="TEST" name="kotlinx-coroutines-core" level="project" />
    <orderEntry type="library" scope="TEST" name="mockito" level="project" />
    <orderEntry type="inheritedJdk" />
    <orderEntry type="sourceFolder" forTests="false" />
<<<<<<< HEAD
    <orderEntry type="library" name="studio-sdk" level="project" />
    <orderEntry type="library" name="studio-plugin-com.intellij.java" level="project" />
    <orderEntry type="library" name="studio-plugin-org.jetbrains.kotlin" level="project" />
    <orderEntry type="library" name="studio-analytics-proto" level="project" />
    <orderEntry type="library" scope="TEST" name="junit4" level="project" />
    <orderEntry type="module" module-name="intellij.android.designer" scope="TEST" />
    <orderEntry type="module" module-name="intellij.android.adt.ui" scope="TEST" />
=======
>>>>>>> 3a514de0
    <orderEntry type="module" module-name="intellij.android.adt.testutils" scope="TEST" />
    <orderEntry type="module" module-name="intellij.platform.editor.ex" />
    <orderEntry type="module" module-name="intellij.android.adt.ui" scope="TEST" />
    <orderEntry type="module" module-name="intellij.android.adt.ui.model" scope="TEST" />
    <orderEntry type="module" module-name="intellij.android.common" scope="TEST" />
    <orderEntry type="module" module-name="intellij.android.core" scope="TEST" />
    <orderEntry type="module" module-name="intellij.android.designer" scope="TEST" />
    <orderEntry type="module" module-name="intellij.android.glance-designer" scope="TEST" />
    <orderEntry type="module" module-name="intellij.android.layout-ui" scope="TEST" />
    <orderEntry type="module" module-name="intellij.android.preview-designer" scope="TEST" />
    <orderEntry type="module" module-name="intellij.android.preview-elements" scope="TEST" />
    <orderEntry type="module" module-name="intellij.android.projectSystem" scope="TEST" />
    <orderEntry type="module" module-name="intellij.android.testFramework" scope="TEST" />
    <orderEntry type="module" module-name="intellij.platform.core" scope="TEST" />
    <orderEntry type="module" module-name="intellij.platform.core.ui" scope="TEST" />
    <orderEntry type="module" module-name="intellij.platform.lang.impl" scope="TEST" />
    <orderEntry type="module" module-name="intellij.platform.extensions" scope="TEST" />
    <orderEntry type="module" module-name="intellij.platform.ide" scope="TEST" />
    <orderEntry type="module" module-name="intellij.platform.testFramework" scope="TEST" />
    <orderEntry type="module" module-name="intellij.platform.util" scope="TEST" />
    <orderEntry type="module" module-name="intellij.android.compose-common" scope="TEST" />
<<<<<<< HEAD
    <orderEntry type="library" scope="TEST" name="mockito-kotlin" level="project" />
=======
    <orderEntry type="module" module-name="kotlin.code-insight.api" scope="TEST" />
>>>>>>> 3a514de0
  </component>
  <component name="TestModuleProperties" production-module="intellij.android.glance-designer" />
</module><|MERGE_RESOLUTION|>--- conflicted
+++ resolved
@@ -13,16 +13,8 @@
     <orderEntry type="library" scope="TEST" name="mockito" level="project" />
     <orderEntry type="inheritedJdk" />
     <orderEntry type="sourceFolder" forTests="false" />
-<<<<<<< HEAD
-    <orderEntry type="library" name="studio-sdk" level="project" />
-    <orderEntry type="library" name="studio-plugin-com.intellij.java" level="project" />
-    <orderEntry type="library" name="studio-plugin-org.jetbrains.kotlin" level="project" />
-    <orderEntry type="library" name="studio-analytics-proto" level="project" />
-    <orderEntry type="library" scope="TEST" name="junit4" level="project" />
     <orderEntry type="module" module-name="intellij.android.designer" scope="TEST" />
     <orderEntry type="module" module-name="intellij.android.adt.ui" scope="TEST" />
-=======
->>>>>>> 3a514de0
     <orderEntry type="module" module-name="intellij.android.adt.testutils" scope="TEST" />
     <orderEntry type="module" module-name="intellij.platform.editor.ex" />
     <orderEntry type="module" module-name="intellij.android.adt.ui" scope="TEST" />
@@ -44,11 +36,7 @@
     <orderEntry type="module" module-name="intellij.platform.testFramework" scope="TEST" />
     <orderEntry type="module" module-name="intellij.platform.util" scope="TEST" />
     <orderEntry type="module" module-name="intellij.android.compose-common" scope="TEST" />
-<<<<<<< HEAD
     <orderEntry type="library" scope="TEST" name="mockito-kotlin" level="project" />
-=======
-    <orderEntry type="module" module-name="kotlin.code-insight.api" scope="TEST" />
->>>>>>> 3a514de0
   </component>
   <component name="TestModuleProperties" production-module="intellij.android.glance-designer" />
 </module>