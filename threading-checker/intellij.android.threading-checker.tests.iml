--- conflicted
+++ resolved
@@ -5,42 +5,26 @@
     <content url="file://$MODULE_DIR$/testSrc">
       <sourceFolder url="file://$MODULE_DIR$/testSrc" isTestSource="true" />
     </content>
-<<<<<<< HEAD
+    <orderEntry type="inheritedJdk" />
+    <orderEntry type="sourceFolder" forTests="false" />
     <orderEntry type="library" scope="PROVIDED" name="studio-platform" level="project" />
     <orderEntry type="library" scope="TEST" name="studio-test-platform" level="project" />
-    <orderEntry type="library" name="kotlin-stdlib" level="project" />
+    <orderEntry type="library" scope="TEST" name="kotlin-stdlib" level="project" />
     <orderEntry type="library" scope="TEST" name="JUnit4" level="project" />
-=======
-    <orderEntry type="inheritedJdk" />
-    <orderEntry type="library" name="studio-sdk" level="project" />
-    <orderEntry type="library" name="studio-plugin-com.intellij.java" level="project" />
-    <orderEntry type="library" scope="TEST" name="junit4" level="project" />
->>>>>>> 8b7d83e8
     <orderEntry type="library" scope="TEST" name="kotlin-test" level="project" />
     <orderEntry type="library" scope="TEST" name="mockito" level="project" />
+    <orderEntry type="library" scope="TEST" name="mockito-kotlin" level="project" />
     <orderEntry type="library" scope="TEST" name="protobuf" level="project" />
     <orderEntry type="library" scope="TEST" name="truth" level="project" />
-    <orderEntry type="inheritedJdk" />
-    <orderEntry type="sourceFolder" forTests="false" />
     <orderEntry type="module" module-name="intellij.android.adt.testutils" scope="TEST" />
     <orderEntry type="module" module-name="intellij.android.common" scope="TEST" />
     <orderEntry type="module" module-name="intellij.android.testFramework" scope="TEST" />
     <orderEntry type="module" module-name="intellij.android.threading-checker" scope="TEST" />
-<<<<<<< HEAD
     <orderEntry type="module" module-name="intellij.platform.core" scope="TEST" />
     <orderEntry type="module" module-name="intellij.platform.core.ui" scope="TEST" />
     <orderEntry type="module" module-name="intellij.platform.ide.core" scope="TEST" />
     <orderEntry type="module" module-name="intellij.platform.testFramework" scope="TEST" />
     <orderEntry type="module" module-name="intellij.platform.util.ui" scope="TEST" />
-=======
-    <orderEntry type="module" module-name="intellij.android.common" scope="TEST" />
-    <orderEntry type="library" scope="TEST" name="mockito" level="project" />
-    <orderEntry type="module" module-name="intellij.android.adt.testutils" scope="TEST" />
-    <orderEntry type="module" module-name="android.sdktools.analytics-testing" scope="TEST" />
-    <orderEntry type="module" module-name="analytics-tracker" scope="TEST" />
-    <orderEntry type="library" scope="TEST" name="studio-analytics-proto" level="project" />
-    <orderEntry type="library" scope="TEST" name="mockito-kotlin" level="project" />
->>>>>>> 8b7d83e8
   </component>
   <component name="TestModuleProperties" production-module="intellij.android.threading-checker" />
 </module>