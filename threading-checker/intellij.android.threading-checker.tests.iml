<?xml version="1.0" encoding="UTF-8"?>
<module type="JAVA_MODULE" version="4">
  <component name="NewModuleRootManager" inherit-compiler-output="true">
    <exclude-output />
    <content url="file://$MODULE_DIR$/testSrc">
      <sourceFolder url="file://$MODULE_DIR$/testSrc" isTestSource="true" />
    </content>
    <orderEntry type="inheritedJdk" />
    <orderEntry type="library" scope="TEST" name="kotlin-test" level="project" />
    <orderEntry type="sourceFolder" forTests="false" />
    <orderEntry type="module" module-name="intellij.android.testFramework" scope="TEST" />
    <orderEntry type="module" module-name="android.sdktools.threading-agent-callback" />
    <orderEntry type="library" scope="TEST" name="truth" level="project" />
    <orderEntry type="module" module-name="android.sdktools.testutils" scope="TEST" />
    <orderEntry type="module" module-name="intellij.android.threading-checker" scope="TEST" />
    <orderEntry type="module" module-name="intellij.android.common" scope="TEST" />
    <orderEntry type="library" scope="TEST" name="mockito" level="project" />
    <orderEntry type="module" module-name="intellij.android.adt.testutils" scope="TEST" />
<<<<<<< HEAD
    <orderEntry type="library" name="kotlin-stdlib" level="project" />
    <orderEntry type="library" scope="TEST" name="Guava" level="project" />
    <orderEntry type="library" scope="TEST" name="kotlinx-coroutines-core" level="project" />
    <orderEntry type="library" scope="TEST" name="JUnit4" level="project" />
    <orderEntry type="module" module-name="intellij.platform.core" scope="TEST" />
    <orderEntry type="module" module-name="intellij.platform.extensions" scope="TEST" />
    <orderEntry type="module" module-name="intellij.platform.util" scope="TEST" />
    <orderEntry type="module" module-name="intellij.platform.core.ui" scope="TEST" />
    <orderEntry type="module" module-name="intellij.platform.testFramework" scope="TEST" />
    <orderEntry type="module" module-name="intellij.platform.ide.core" scope="TEST" />
    <orderEntry type="module" module-name="intellij.platform.util.ui" scope="TEST" />
=======
    <orderEntry type="module" module-name="android.sdktools.analytics-testing" scope="TEST" />
    <orderEntry type="module" module-name="analytics-tracker" scope="TEST" />
    <orderEntry type="library" scope="TEST" name="studio-analytics-proto" level="project" />
>>>>>>> de127946
  </component>
  <component name="TestModuleProperties" production-module="intellij.android.threading-checker" />
</module><|MERGE_RESOLUTION|>--- conflicted
+++ resolved
@@ -16,23 +16,17 @@
     <orderEntry type="module" module-name="intellij.android.common" scope="TEST" />
     <orderEntry type="library" scope="TEST" name="mockito" level="project" />
     <orderEntry type="module" module-name="intellij.android.adt.testutils" scope="TEST" />
-<<<<<<< HEAD
+    <orderEntry type="module" module-name="android.sdktools.analytics-testing" scope="TEST" />
+    <orderEntry type="module" module-name="android.sdktools.analytics-tracker" scope="TEST" />
+    <orderEntry type="library" scope="TEST" name="studio-analytics-proto" level="project" />
     <orderEntry type="library" name="kotlin-stdlib" level="project" />
-    <orderEntry type="library" scope="TEST" name="Guava" level="project" />
-    <orderEntry type="library" scope="TEST" name="kotlinx-coroutines-core" level="project" />
+    <orderEntry type="library" scope="TEST" name="protobuf" level="project" />
     <orderEntry type="library" scope="TEST" name="JUnit4" level="project" />
     <orderEntry type="module" module-name="intellij.platform.core" scope="TEST" />
-    <orderEntry type="module" module-name="intellij.platform.extensions" scope="TEST" />
-    <orderEntry type="module" module-name="intellij.platform.util" scope="TEST" />
+    <orderEntry type="module" module-name="intellij.platform.testFramework" scope="TEST" />
     <orderEntry type="module" module-name="intellij.platform.core.ui" scope="TEST" />
-    <orderEntry type="module" module-name="intellij.platform.testFramework" scope="TEST" />
     <orderEntry type="module" module-name="intellij.platform.ide.core" scope="TEST" />
     <orderEntry type="module" module-name="intellij.platform.util.ui" scope="TEST" />
-=======
-    <orderEntry type="module" module-name="android.sdktools.analytics-testing" scope="TEST" />
-    <orderEntry type="module" module-name="analytics-tracker" scope="TEST" />
-    <orderEntry type="library" scope="TEST" name="studio-analytics-proto" level="project" />
->>>>>>> de127946
   </component>
   <component name="TestModuleProperties" production-module="intellij.android.threading-checker" />
 </module>