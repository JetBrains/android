--- conflicted
+++ resolved
@@ -15,13 +15,6 @@
  */
 package com.android.tools.idea.preview
 
-<<<<<<< HEAD
-import com.android.tools.preview.DisplayPositioning
-import com.android.tools.preview.PreviewDisplaySettings
-import com.android.tools.preview.PreviewElement
-
-internal class TestPreviewElement(
-=======
 import com.android.tools.preview.ConfigurablePreviewElement
 import com.android.tools.preview.DisplayPositioning
 import com.android.tools.preview.MethodPreviewElement
@@ -32,7 +25,6 @@
 import com.intellij.psi.SmartPsiElementPointer
 
 internal class TestBasePreviewElement<T>(
->>>>>>> 0d09370c
   displayName: String = "",
   override val methodFqn: String = "TestMethod",
   groupName: String? = null,
@@ -51,13 +43,6 @@
       showDecorations,
       showBackground,
       backgroundColor,
-<<<<<<< HEAD
-      displayPositioning
-    )
-  override val previewElementDefinitionPsi = null
-  override val previewBodyPsi = null
-}
-=======
       displayPositioning,
     )
   override val previewElementDefinition = null
@@ -83,5 +68,4 @@
 internal typealias PsiTestPreviewElement =
   TestBasePreviewElement<SmartPsiElementPointer<PsiElement>>
 
-internal typealias TestPreviewElement = TestBasePreviewElement<Unit>
->>>>>>> 0d09370c
+internal typealias TestPreviewElement = TestBasePreviewElement<Unit>