--- conflicted
+++ resolved
@@ -19,8 +19,8 @@
 import com.intellij.openapi.actionSystem.DataContext
 import com.intellij.openapi.vfs.VirtualFile
 import com.intellij.testFramework.LightVirtualFile
+import org.junit.Test
 import kotlin.test.assertEquals
-import org.junit.Test
 
 private class TextAdapter(private val modelsToElements: Map<Any, TestPreviewElement?>) :
   PreviewElementModelAdapter<TestPreviewElement, Any> {
@@ -40,24 +40,16 @@
   override fun modelToElement(model: Any) = modelsToElements[model]
 
   override fun toXml(previewElement: TestPreviewElement) = ""
-<<<<<<< HEAD
-=======
 
->>>>>>> 574fcae1
   override fun applyToConfiguration(
     previewElement: TestPreviewElement,
     configuration: Configuration
   ) {}
-<<<<<<< HEAD
-  override fun createDataContext(previewElement: TestPreviewElement) = DataContext {}
-  override fun toLogString(previewElement: TestPreviewElement) = ""
-=======
 
   override fun createDataContext(previewElement: TestPreviewElement) = DataContext {}
 
   override fun toLogString(previewElement: TestPreviewElement) = ""
 
->>>>>>> 574fcae1
   override fun createLightVirtualFile(content: String, backedFile: VirtualFile, id: Long) =
     LightVirtualFile()
 }
