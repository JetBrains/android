--- conflicted
+++ resolved
@@ -19,8 +19,8 @@
 import com.intellij.openapi.actionSystem.DataContext
 import com.intellij.openapi.vfs.VirtualFile
 import com.intellij.testFramework.LightVirtualFile
+import org.junit.Test
 import kotlin.test.assertEquals
-import org.junit.Test
 
 private class TextAdapter(private val modelsToElements: Map<Any, TestPreviewElement?>) :
   PreviewElementModelAdapter<TestPreviewElement, Any> {
@@ -43,11 +43,7 @@
 
   override fun applyToConfiguration(
     previewElement: TestPreviewElement,
-<<<<<<< HEAD
-    configuration: Configuration
-=======
     configuration: Configuration,
->>>>>>> 0d09370c
   ) {}
 
   override fun createDataContext(previewElement: TestPreviewElement) = DataContext {}
@@ -73,16 +69,7 @@
     val element4 = TestPreviewElement("qwe")
 
     run {
-<<<<<<< HEAD
-      val modelsToElements =
-        mapOf(
-          model1 to element3,
-          model2 to element1,
-          model3 to element2,
-        )
-=======
       val modelsToElements = mapOf(model1 to element3, model2 to element1, model3 to element2)
->>>>>>> 0d09370c
 
       val adapter = TextAdapter(modelsToElements)
 
@@ -90,27 +77,14 @@
         matchElementsToModels(
           listOf(model1, model2, model3),
           listOf(element1, element2, element3),
-<<<<<<< HEAD
-          adapter
-=======
           adapter,
->>>>>>> 0d09370c
         )
 
       assertEquals(listOf(1, 2, 0), result)
     }
 
     run {
-<<<<<<< HEAD
-      val modelsToElements =
-        mapOf(
-          model1 to element1,
-          model2 to element2,
-          model3 to element3,
-        )
-=======
       val modelsToElements = mapOf(model1 to element1, model2 to element2, model3 to element3)
->>>>>>> 0d09370c
 
       val adapter = TextAdapter(modelsToElements)
 
@@ -121,16 +95,7 @@
     }
 
     run {
-<<<<<<< HEAD
-      val modelsToElements =
-        mapOf(
-          model1 to element1,
-          model2 to element2,
-          model3 to element3,
-        )
-=======
       val modelsToElements = mapOf(model1 to element1, model2 to element2, model3 to element3)
->>>>>>> 0d09370c
 
       val adapter = TextAdapter(modelsToElements)
 
@@ -141,16 +106,7 @@
     }
 
     run {
-<<<<<<< HEAD
-      val modelsToElements =
-        mapOf(
-          model1 to element4,
-          model2 to element31,
-          model3 to element11,
-        )
-=======
       val modelsToElements = mapOf(model1 to element4, model2 to element31, model3 to element11)
->>>>>>> 0d09370c
 
       val adapter = TextAdapter(modelsToElements)
 
@@ -158,11 +114,7 @@
         matchElementsToModels(
           listOf(model1, model2, model3),
           listOf(element1, element2, element3),
-<<<<<<< HEAD
-          adapter
-=======
           adapter,
->>>>>>> 0d09370c
         )
 
       assertEquals(listOf(2, 0, 1), result)
