/*
 * Copyright (C) 2024 The Android Open Source Project
 *
 * Licensed under the Apache License, Version 2.0 (the "License");
 * you may not use this file except in compliance with the License.
 * You may obtain a copy of the License at
 *
 *      http://www.apache.org/licenses/LICENSE-2.0
 *
 * Unless required by applicable law or agreed to in writing, software
 * distributed under the License is distributed on an "AS IS" BASIS,
 * WITHOUT WARRANTIES OR CONDITIONS OF ANY KIND, either express or implied.
 * See the License for the specific language governing permissions and
 * limitations under the License.
 */
package com.android.tools.idea.preview.representation

import com.android.testutils.delayUntilCondition
import com.android.tools.analytics.AnalyticsSettings
import com.android.tools.compile.fast.CompilationResult
import com.android.tools.compile.fast.isSuccess
import com.android.tools.configurations.Configuration
import com.android.tools.idea.common.model.NlModel
import com.android.tools.idea.concurrency.AndroidCoroutineScope
import com.android.tools.idea.concurrency.AndroidDispatchers.uiThread
import com.android.tools.idea.concurrency.AndroidDispatchers.workerThread
import com.android.tools.idea.concurrency.asCollection
import com.android.tools.idea.editors.build.RenderingBuildStatus
import com.android.tools.idea.editors.fast.FastPreviewManager
import com.android.tools.idea.editors.fast.FastPreviewTrackerManager
import com.android.tools.idea.editors.fast.TestFastPreviewTrackerManager
import com.android.tools.idea.flags.StudioFlags
import com.android.tools.idea.preview.PreviewElementModelAdapter
import com.android.tools.idea.preview.PreviewElementProvider
import com.android.tools.idea.preview.PreviewInvalidationManager
import com.android.tools.idea.preview.PreviewRefreshManager
import com.android.tools.idea.preview.PsiTestPreviewElement
import com.android.tools.idea.preview.TestPreviewRefreshRequest
import com.android.tools.idea.preview.ZoomConstants
import com.android.tools.idea.preview.analytics.PreviewRefreshEventBuilder
import com.android.tools.idea.preview.analytics.PreviewRefreshTracker
import com.android.tools.idea.preview.analytics.PreviewRefreshTrackerForTest
import com.android.tools.idea.preview.fast.FastPreviewSurface
import com.android.tools.idea.preview.flow.PreviewFlowManager
import com.android.tools.idea.preview.groups.PreviewGroupManager
import com.android.tools.idea.preview.modes.PreviewModeManager
import com.android.tools.idea.preview.mvvm.PREVIEW_VIEW_MODEL_STATUS
import com.android.tools.idea.preview.mvvm.PreviewViewModelStatus
import com.android.tools.idea.preview.requestRefreshSync
import com.android.tools.idea.preview.viewmodels.CommonPreviewViewModel
import com.android.tools.idea.preview.views.CommonNlDesignSurfacePreviewView
import com.android.tools.idea.preview.waitUntilRefreshStarts
import com.android.tools.idea.projectsystem.ProjectSystemBuildManager
import com.android.tools.idea.projectsystem.TestProjectSystem
import com.android.tools.idea.rendering.tokens.FakeBuildSystemFilePreviewServices
import com.android.tools.idea.run.deployment.liveedit.setUpComposeInProjectFixture
import com.android.tools.idea.testing.AndroidProjectRule
import com.android.tools.idea.testing.executeAndSave
import com.android.tools.idea.testing.insertText
import com.android.tools.idea.testing.moveCaret
import com.android.tools.preview.DisplayPositioning
import com.android.tools.rendering.RenderAsyncActionExecutor
import com.google.common.truth.Truth.assertThat
import com.google.wireless.android.sdk.stats.PreviewRefreshEvent
import com.intellij.ide.DataManager
import com.intellij.openapi.actionSystem.DataContext
import com.intellij.openapi.actionSystem.DataKey
import com.intellij.openapi.actionSystem.impl.SimpleDataContext
import com.intellij.openapi.application.runReadAction
import com.intellij.openapi.application.runWriteActionAndWait
import com.intellij.openapi.fileEditor.FileDocumentManager
import com.intellij.openapi.util.Disposer
import com.intellij.openapi.vfs.VirtualFile
import com.intellij.psi.PsiDocumentManager
import com.intellij.psi.PsiElement
import com.intellij.psi.PsiFile
import com.intellij.psi.SmartPointerManager
import com.intellij.psi.SmartPsiElementPointer
import com.intellij.testFramework.DumbModeTestUtils.waitForSmartMode
import com.intellij.testFramework.LightVirtualFile
import com.intellij.testFramework.common.waitUntil
import com.intellij.testFramework.replaceService
import com.intellij.testFramework.runInEdtAndWait
import java.util.concurrent.CountDownLatch
import kotlin.test.assertFails
import kotlin.time.Duration.Companion.seconds
import kotlinx.coroutines.CompletableDeferred
import kotlinx.coroutines.CoroutineScope
import kotlinx.coroutines.delay
import kotlinx.coroutines.runBlocking
import kotlinx.coroutines.withContext
import kotlinx.coroutines.withTimeout
import org.jetbrains.kotlin.psi.KtAnnotationEntry
import org.junit.After
import org.junit.Assert.assertEquals
import org.junit.Assert.assertFalse
import org.junit.Assert.assertTrue
import org.junit.Before
import org.junit.Rule
import org.junit.Test
import org.mockito.Mockito.mock

private lateinit var previewView: CommonNlDesignSurfacePreviewView
private lateinit var previewViewModelMock: CommonPreviewViewModel

private class TestPreviewElementProvider(
  private val previewElements: Sequence<PsiTestPreviewElement>
) : PreviewElementProvider<PsiTestPreviewElement> {
  override suspend fun previewElements(): Sequence<PsiTestPreviewElement> = previewElements
}

private val TEST_PREVIEW_ELEMENT_KEY =
  DataKey.create<PsiTestPreviewElement>("PsiTestPreviewElement")

private class TestPreviewElementModelAdapter :
  PreviewElementModelAdapter<PsiTestPreviewElement, NlModel> {
  override fun calcAffinity(el1: PsiTestPreviewElement, el2: PsiTestPreviewElement?): Int = 0

  override fun toXml(previewElement: PsiTestPreviewElement): String = ""

  override fun applyToConfiguration(
    previewElement: PsiTestPreviewElement,
    configuration: Configuration,
  ) {}

  override fun modelToElement(model: NlModel): PsiTestPreviewElement? =
    if (!model.isDisposed) {
      model.dataContext.getData(TEST_PREVIEW_ELEMENT_KEY)
    } else null

  override fun createDataContext(previewElement: PsiTestPreviewElement): DataContext =
    SimpleDataContext.builder().add(TEST_PREVIEW_ELEMENT_KEY, previewElement).build()

  override fun toLogString(previewElement: PsiTestPreviewElement): String = ""

  override fun createLightVirtualFile(
    content: String,
    backedFile: VirtualFile,
    id: Long,
  ): LightVirtualFile = InMemoryLayoutVirtualFile("test.xml", content, backedFile)
}

class CommonPreviewRepresentationTest {
  @get:Rule val projectRule = AndroidProjectRule.inMemory().withKotlin()
  private lateinit var myScope: CoroutineScope
  private lateinit var refreshManager: PreviewRefreshManager
  private lateinit var psiFile: PsiFile
  private lateinit var smartPointerManager: SmartPointerManager
  private val buildSystemServices = FakeBuildSystemFilePreviewServices()
  private val modelAdapter = TestPreviewElementModelAdapter()

  private val fixture
    get() = projectRule.fixture

  private val project
    get() = fixture.project

  @Before
  fun setup() {
    setUpComposeInProjectFixture(projectRule)
    runInEdtAndWait { TestProjectSystem(project).useInTests() }
    buildSystemServices.register(fixture.testRootDisposable)
    previewViewModelMock = mock(CommonPreviewViewModel::class.java)
    myScope = AndroidCoroutineScope(fixture.testRootDisposable)
    smartPointerManager = SmartPointerManager.getInstance(project)
    // use the "real" refresh manager and not a "for test" instance to actually test how the common
    // representation uses it
    refreshManager =
      PreviewRefreshManager.getInstance(RenderAsyncActionExecutor.RenderingTopic.NOT_SPECIFIED)

    psiFile =
      fixture.configureByText(
        "Test.kt",
        // language=kotlin
        """
      annotation class Preview

      @Preview
      fun MyFun() {
        println("Hello world!")
      }
    """
          .trimIndent(),
      )
  }

  @After
  fun tearDown() {
    StudioFlags.PREVIEW_RENDER_QUALITY.clearOverride()
  }

  @Test
  fun testFullRefreshIsTriggeredOnSuccessfulBuild() =
    runBlocking(workerThread) {
      // Turn off flag to make sure quality refreshes won't affect the asserts in this test
      StudioFlags.PREVIEW_RENDER_QUALITY.override(false)
      val previewRepresentation = createPreviewRepresentation()
      previewRepresentation.compileAndWaitForRefresh()

      // block the refresh manager with a high priority refresh that won't finish
      val blockingRefresh = blockRefreshManager()

      // building the project again should invalidate the preview representation
      assertFalse(previewRepresentation.isInvalidatedForTest())
      buildSystemServices.simulateArtifactBuild(ProjectSystemBuildManager.BuildStatus.SUCCESS)
      delayUntilCondition(delayPerIterationMs = 1000, 20.seconds) {
        previewRepresentation.isInvalidatedForTest()
      }
      assertTrue(previewRepresentation.isInvalidatedForTest())

      // unblock the refresh manager
      TestPreviewRefreshRequest.expectedLogPrintCount.await()
      TestPreviewRefreshRequest.expectedLogPrintCount = CountDownLatch(1)
      blockingRefresh.waitUntilRefreshStarts()
      blockingRefresh.runningRefreshJob!!.cancel()
      TestPreviewRefreshRequest.expectedLogPrintCount.await()
      assertEquals(
        """
      start testRequest
      user-cancel testRequest
    """
          .trimIndent(),
        TestPreviewRefreshRequest.log.toString().trimIndent(),
      )

      // As a consequence of the build a refresh should happen in the preview representation now
      // that the refresh manager was unblocked
      delayUntilCondition(delayPerIterationMs = 1000, 10.seconds) {
        !previewRepresentation.isInvalidatedForTest()
      }
      assertFalse(previewRepresentation.isInvalidatedForTest())
      previewRepresentation.onDeactivateImmediately()
    }

  @Test
  fun testFastPreviewIsRequested() = runBlocking {
    val requestCompleted = CompletableDeferred<Unit>()
    val testTracker =
      TestFastPreviewTrackerManager(showTimes = false) { requestCompleted.complete(Unit) }
    val fastPreviewManager = FastPreviewManager.getInstance(project)
    assertTrue("FastPreviewManager must be enabled", fastPreviewManager.isEnabled)

    project.replaceService(
      FastPreviewTrackerManager::class.java,
      testTracker,
      fixture.testRootDisposable,
    )

    val previewRepresentation = createPreviewRepresentation()
    previewRepresentation.compileAndWaitForRefresh()

    val compileDeferred = CompletableDeferred<CompilationResult>()
    val fastPreviewManagerListener =
      object : FastPreviewManager.Companion.FastPreviewManagerListener {
        override fun onCompilationStarted(files: Collection<PsiFile>) {}

        override fun onCompilationComplete(result: CompilationResult, files: Collection<PsiFile>) {
          // We expect a successful compilation, but some cancelled results can be received here
          // if for some reason a compilation is started while another one was already happening
          if (result.isSuccess) compileDeferred.complete(result)
        }
      }
    fastPreviewManager.addListener(fixture.testRootDisposable, fastPreviewManagerListener)
    runWriteActionAndWait {
      projectRule.fixture.openFileInEditor(psiFile.virtualFile)
      projectRule.fixture.moveCaret("println(\"Hello world!\")|")
      projectRule.fixture.editor.executeAndSave {
        insertText("\nprintln(\"added during test execution\")")
      }
      PsiDocumentManager.getInstance(projectRule.project).commitAllDocuments()
      FileDocumentManager.getInstance().saveAllDocuments()
    }

    val result = compileDeferred.await()
    assertTrue(result.isSuccess)

    withTimeout(10.seconds) {
      // Wait for the tracking request to be submitted
      requestCompleted.await()
    }

    assertEquals("compilationSucceeded (compiledFiles=1)", testTracker.logOutput())
    previewRepresentation.onDeactivateImmediately()
  }

  @Test
  fun testDataKeysShouldBeRegistered() {
    runBlocking(workerThread) {
      val preview = createPreviewRepresentation()
      val surface = preview.previewView.mainSurface
<<<<<<< HEAD
      val context = DataManager.getInstance().customizeDataContext(
        DataContext.EMPTY_CONTEXT, surface)
=======
      val context =
        DataManager.getInstance().customizeDataContext(DataContext.EMPTY_CONTEXT, surface)
>>>>>>> 176f09ad

      assertTrue(PreviewModeManager.KEY.getData(context) is PreviewModeManager)
      assertTrue(PREVIEW_VIEW_MODEL_STATUS.getData(context) is PreviewViewModelStatus)
      assertTrue(PreviewGroupManager.KEY.getData(context) is PreviewGroupManager)
      assertTrue(PreviewFlowManager.KEY.getData(context) is PreviewFlowManager<*>)
      assertTrue(FastPreviewSurface.KEY.getData(context) is FastPreviewSurface)
      assertTrue(PreviewInvalidationManager.KEY.getData(context) is PreviewInvalidationManager)

      preview.onDeactivateImmediately()
    }
  }

  @Test
  fun testReactivationWithoutChangesDontFullRefresh(): Unit =
    runBlocking(workerThread) {
      // Turn off flag to make sure quality refreshes won't affect the asserts in this test
      StudioFlags.PREVIEW_RENDER_QUALITY.override(false)
      val previewRepresentation = createPreviewRepresentation()
      previewRepresentation.compileAndWaitForRefresh()

      assertFalse(previewRepresentation.isInvalidatedForTest())
      previewRepresentation.onDeactivateImmediately()

      val blockingRefresh = blockRefreshManager()

      // reactivating the representation shouldn't enqueue a new refresh
      previewRepresentation.onActivate()
      assertFalse(previewRepresentation.isInvalidatedForTest())
      assertFails {
        delayUntilCondition(delayPerIterationMs = 1000, 5.seconds) {
          refreshManager.getTotalRequestsInQueueForTest() == 1
        }
      }
      assertFalse(previewRepresentation.isInvalidatedForTest())
      blockingRefresh.runningRefreshJob!!.cancel()
    }

  @Test
  fun testReactivationWithoutChangesDoesQualityRefresh(): Unit =
    runBlocking(workerThread) {
      val previewRepresentation = createPreviewRepresentation()
      previewRepresentation.compileAndWaitForRefresh()

      assertFalse(previewRepresentation.isInvalidatedForTest())
      var blockingRefresh = blockRefreshManager()
      previewRepresentation.onDeactivateImmediately()
      // Quality refresh on deactivation to decrease qualities
      delayUntilCondition(delayPerIterationMs = 1000, 5.seconds) {
        refreshManager.getTotalRequestsInQueueForTest() == 1
      }
      assertFalse(previewRepresentation.isInvalidatedForTest())
      // unblock and wait for the quality refresh to be taken out of the queue
      blockingRefresh.runningRefreshJob!!.cancel()
      delayUntilCondition(delayPerIterationMs = 1000, 5.seconds) {
        refreshManager.getTotalRequestsInQueueForTest() == 0
      }

      blockingRefresh = blockRefreshManager()
      previewRepresentation.onActivate()
      // Another quality refresh on reactivation
      assertFalse(previewRepresentation.isInvalidatedForTest())
      delayUntilCondition(delayPerIterationMs = 1000, 5.seconds) {
        refreshManager.getTotalRequestsInQueueForTest() == 1
      }
      assertFalse(previewRepresentation.isInvalidatedForTest())
      blockingRefresh.runningRefreshJob!!.cancel()
    }

  @Test
  fun zoomIsInitializedProperly() {
    runBlocking(workerThread) {
      val preview = createPreviewRepresentation()
      val surface = preview.previewView.mainSurface

      assertEquals(
        ZoomConstants.MAX_ZOOM_TO_FIT_LEVEL,
        surface.zoomController.maxZoomToFitLevel,
        0.001,
      )
      assertEquals(ZoomConstants.MIN_SCALE, surface.zoomController.minScale, 0.001)
      assertEquals(ZoomConstants.MAX_SCALE, surface.zoomController.maxScale, 0.001)

      preview.onDeactivateImmediately()
    }
  }

  @Test
  fun testPreviewRefreshMetricsAreTracked() {
    // Turn off flag to make sure quality refreshes won't affect the asserts in this test
    StudioFlags.PREVIEW_RENDER_QUALITY.override(false)

    var refreshTrackerFailed = false
    var successEventCount = 0
    val refreshTracker = PreviewRefreshTrackerForTest {
      if (
        it.result != PreviewRefreshEvent.RefreshResult.SUCCESS || it.previewRendersList.isEmpty()
      ) {
        return@PreviewRefreshTrackerForTest
      }
      try {
        assertTrue(it.hasInQueueTimeMillis())
        assertTrue(it.hasRefreshTimeMillis())
        assertTrue(it.hasType())
        assertTrue(it.hasResult())
        assertTrue(it.hasPreviewsCount())
        assertTrue(it.hasPreviewsToRefresh())
        assertTrue(it.previewRendersList.isNotEmpty())
        assertTrue(
          it.previewRendersList.all { render ->
            render.hasResult()
            render.hasRenderTimeMillis()
            render.hasRenderQuality()
            render.hasInflate()
          }
        )
        successEventCount++
      } catch (t: Throwable) {
        refreshTrackerFailed = true
      }
    }

    val previewRepresentation = createPreviewRepresentation()
    try {
      AnalyticsSettings.optedIn = true
      runBlocking(workerThread) {
        PreviewRefreshTracker.setInstanceForTest(
          previewRepresentation.previewView.mainSurface,
          refreshTracker,
        )
        previewRepresentation.compileAndWaitForRefresh()
        delayUntilCondition(delayPerIterationMs = 1000, 5.seconds) { successEventCount > 0 }
        assertFalse(refreshTrackerFailed)
      }
    } finally {
      PreviewRefreshTracker.cleanAfterTesting(previewRepresentation.previewView.mainSurface)
      AnalyticsSettings.optedIn = false
    }
  }

  @Test
  fun clickingOnThePreviewNavigatesToDefinition() {
    runBlocking(workerThread) {
      val preview = createPreviewRepresentation()
      preview.compileAndWaitForRefresh()

      assertEquals(0, runReadAction { projectRule.fixture.caretOffset })

      waitUntil { preview.previewView.mainSurface.models.size == 1 }
      val sceneView = preview.previewView.mainSurface.sceneManagers.first().sceneViews.first()

      withContext(uiThread) {
        preview.navigationHandler.handleNavigateWithCoordinates(
          sceneView,
          sceneView.x,
          sceneView.y,
          false,
        )
      }

      runReadAction {
        val expectedOffset =
          fixture.findElementByText("@Preview", KtAnnotationEntry::class.java).textOffset
        assertEquals(expectedOffset, projectRule.fixture.caretOffset)
      }

      preview.onDeactivateImmediately()
    }
  }

  // Regression test for b/353458840
  @Test
  fun previewsAreOrderedByPositioningThenOffsetThenName() {
    runBlocking(workerThread) {
      psiFile =
        fixture.configureByText(
          "Test.kt",
          // language=kotlin
          """
      annotation class Preview

      @Preview // second due to source offset
      fun second() {
      }

      @Preview // third, fourth and fifth - will have different names and groups
      fun thirdFourthFifth() {
      }

      @Preview // first - will have the TOP display positioning
      fun first() {
      }
    """
            .trimIndent(),
        )

      val first =
        PsiTestPreviewElement(
          displayPositioning = DisplayPositioning.TOP,
          previewElementDefinition = previewElementDefinitionForTextAtCaret("@|Preview // first"),
        )

      val second =
        PsiTestPreviewElement(
          previewElementDefinition = previewElementDefinitionForTextAtCaret("@|Preview // second")
        )

      val thirdFourthAndFifthPreviewElementDefinition =
        previewElementDefinitionForTextAtCaret("@|Preview // third, fourth and fifth")

      val third =
        PsiTestPreviewElement(
          displayName = "1",
          groupName = "3",
          previewElementDefinition = thirdFourthAndFifthPreviewElementDefinition,
        )
      val fourth =
        PsiTestPreviewElement(
          displayName = "2",
          groupName = "2",
          previewElementDefinition = thirdFourthAndFifthPreviewElementDefinition,
        )
      val fifth =
        PsiTestPreviewElement(
          displayName = "3",
          groupName = "1",
          previewElementDefinition = thirdFourthAndFifthPreviewElementDefinition,
        )

      val preview =
        createPreviewRepresentation(
          TestPreviewElementProvider(sequenceOf(first, second, third, fourth, fifth).shuffled())
        )
      preview.compileAndWaitForRefresh()

      val actualPreviewElements =
        preview.renderedPreviewElementsFlowForTest().value.asCollection().toList()
      assertThat(actualPreviewElements)
        .containsExactly(first, second, third, fourth, fifth)
        .inOrder()

      preview.onDeactivateImmediately()
    }
  }

  private suspend fun blockRefreshManager(): TestPreviewRefreshRequest {
    // block the refresh manager with a high priority refresh that won't finish
    TestPreviewRefreshRequest.log = StringBuilder()
    TestPreviewRefreshRequest.expectedLogPrintCount = CountDownLatch(1)
    val blockingRefresh =
      TestPreviewRefreshRequest(
        myScope,
        clientId = "testClient",
        priority = 100,
        name = "testRequest",
        doInsideRefreshJob = {
          while (true) {
            delay(500)
          }
        },
      )
    refreshManager.requestRefreshSync(blockingRefresh)
    TestPreviewRefreshRequest.expectedLogPrintCount.await()
    assertEquals(0, refreshManager.getTotalRequestsInQueueForTest())
    return blockingRefresh
  }

  private fun createPreviewRepresentation(
    customPreviewElementProvider: PreviewElementProvider<PsiTestPreviewElement>? = null
  ): CommonPreviewRepresentation<PsiTestPreviewElement> {
    val previewElementProvider =
      customPreviewElementProvider
        ?: TestPreviewElementProvider(
          sequenceOf(
            PsiTestPreviewElement(
              previewElementDefinition =
                runReadAction {
                  fixture.findElementByText("@Preview", KtAnnotationEntry::class.java)?.let {
                    smartPointerManager.createSmartPsiElementPointer(it)
                  }
                }
            )
          )
        )
    val previewRepresentation =
      CommonPreviewRepresentation(
        adapterViewFqcn = "TestAdapterViewFqcn",
        psiFile,
        { previewElementProvider },
        modelAdapter,
        viewConstructor = { project, surfaceBuilder, parentDisposable ->
          CommonNlDesignSurfacePreviewView(project, surfaceBuilder, parentDisposable).also {
            previewView = it
          }
        },
        viewModelConstructor = { _, _, _, _, _, _ -> previewViewModelMock },
        configureDesignSurface = {},
        renderingTopic = RenderAsyncActionExecutor.RenderingTopic.NOT_SPECIFIED,
        createRefreshEventBuilder = { surface ->
          PreviewRefreshEventBuilder(
            PreviewRefreshEvent.PreviewType.UNKNOWN_TYPE,
            PreviewRefreshTracker.getInstance(surface),
          )
        },
      )
    Disposer.register(fixture.testRootDisposable, previewRepresentation)
    return previewRepresentation
  }

  private suspend fun CommonPreviewRepresentation<PsiTestPreviewElement>
    .compileAndWaitForRefresh() {
    // wait for smart mode and status to be needs build
    waitForSmartMode(fixture.project)
    delayUntilCondition(delayPerIterationMs = 1000, 10.seconds) {
      getProjectBuildStatusForTest() == RenderingBuildStatus.NeedsBuild
    }

    // Activate and wait for build listener setup to finish
    assertFalse(hasBuildListenerSetupFinishedForTest())
    onActivate()
    delayUntilCondition(delayPerIterationMs = 1000, 10.seconds) {
      hasBuildListenerSetupFinishedForTest()
    }
    delayUntilCondition(delayPerIterationMs = 1000, 10.seconds) {
      hasFlowInitializationFinishedForTest()
    }
    assertTrue(isInvalidatedForTest())

    // Build the project and wait for a refresh to happen, setting the 'invalidated' to false
    buildSystemServices.simulateArtifactBuild(ProjectSystemBuildManager.BuildStatus.SUCCESS)
    delayUntilCondition(delayPerIterationMs = 1000, 40.seconds) {
      !isInvalidatedForTest() &&
        refreshManager.getTotalRequestsInQueueForTest() == 0 &&
        refreshManager.refreshingTypeFlow.value == null
    }
    assertFalse(isInvalidatedForTest())
  }

  private suspend fun previewElementDefinitionForTextAtCaret(
    textWithCaret: String
  ): SmartPsiElementPointer<PsiElement> {
    withContext(uiThread) { fixture.moveCaret(textWithCaret) }
    return runReadAction {
      fixture.elementAtCaret.let { smartPointerManager.createSmartPsiElementPointer(it) }
    }
  }
}<|MERGE_RESOLUTION|>--- conflicted
+++ resolved
@@ -288,13 +288,8 @@
     runBlocking(workerThread) {
       val preview = createPreviewRepresentation()
       val surface = preview.previewView.mainSurface
-<<<<<<< HEAD
-      val context = DataManager.getInstance().customizeDataContext(
-        DataContext.EMPTY_CONTEXT, surface)
-=======
       val context =
         DataManager.getInstance().customizeDataContext(DataContext.EMPTY_CONTEXT, surface)
->>>>>>> 176f09ad
 
       assertTrue(PreviewModeManager.KEY.getData(context) is PreviewModeManager)
       assertTrue(PREVIEW_VIEW_MODEL_STATUS.getData(context) is PreviewViewModelStatus)
