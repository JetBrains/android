--- conflicted
+++ resolved
@@ -15,11 +15,6 @@
  */
 package com.android.tools.idea.preview.actions
 
-<<<<<<< HEAD
-import com.android.testutils.MockitoKt.mock
-import com.android.testutils.MockitoKt.whenever
-=======
->>>>>>> 8b7d83e8
 import com.android.tools.idea.actions.DESIGN_SURFACE
 import com.android.tools.idea.concurrency.FlowableCollection
 import com.android.tools.idea.preview.TestPreviewElement
@@ -33,10 +28,7 @@
 import com.android.tools.idea.uibuilder.surface.NlDesignSurface
 import com.android.tools.preview.PreviewElement
 import com.intellij.openapi.actionSystem.DataContext
-<<<<<<< HEAD
-=======
 import com.intellij.openapi.actionSystem.impl.SimpleDataContext
->>>>>>> 8b7d83e8
 import com.intellij.testFramework.TestActionEvent
 import kotlinx.coroutines.flow.MutableStateFlow
 import org.junit.Rule
@@ -52,11 +44,7 @@
   @JvmField @Rule val rule = AndroidProjectRule.inMemory()
 
   @Test
-<<<<<<< HEAD
-  fun testPreviewModeIsUpdatedWithGalleryModeOption() {
-=======
   fun testPreviewModeIsUpdatedWithFocusModeOption() {
->>>>>>> 8b7d83e8
     val previewElement1 = TestPreviewElement("preview element 1")
     val previewElement2 = TestPreviewElement("preview element 2")
     val (dataContext, previewModeManager, _) =
@@ -181,23 +169,12 @@
 
     val designSurface = mock<NlDesignSurface>()
 
-<<<<<<< HEAD
-    val dataContext = DataContext {
-      when (it) {
-        PreviewModeManager.KEY.name -> previewModeManager
-        PreviewFlowManager.KEY.name -> previewFlowManager
-        DESIGN_SURFACE.name -> designSurface
-        else -> null
-      }
-    }
-=======
     val dataContext =
       SimpleDataContext.builder()
         .add(PreviewModeManager.KEY, previewModeManager)
         .add(PreviewFlowManager.KEY, previewFlowManager)
         .add(DESIGN_SURFACE, designSurface)
         .build()
->>>>>>> 8b7d83e8
     return TestData(dataContext, previewModeManager, previewFlowManager)
   }
 }