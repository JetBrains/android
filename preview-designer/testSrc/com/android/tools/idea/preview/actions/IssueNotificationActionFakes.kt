/*
 * Copyright (C) 2022 The Android Open Source Project
 *
 * Licensed under the Apache License, Version 2.0 (the "License");
 * you may not use this file except in compliance with the License.
 * You may obtain a copy of the License at
 *
 *      http://www.apache.org/licenses/LICENSE-2.0
 *
 * Unless required by applicable law or agreed to in writing, software
 * distributed under the License is distributed on an "AS IS" BASIS,
 * WITHOUT WARRANTIES OR CONDITIONS OF ANY KIND, either express or implied.
 * See the License for the specific language governing permissions and
 * limitations under the License.
 */
package com.android.tools.idea.preview.actions

import com.android.tools.adtui.compose.InformationPopup
import com.android.tools.adtui.compose.IssueNotificationAction
import com.intellij.openapi.Disposable
import com.intellij.openapi.actionSystem.ActionPlaces
import com.intellij.openapi.actionSystem.ActionToolbar
import com.intellij.openapi.actionSystem.AnActionEvent
import com.intellij.openapi.actionSystem.CommonDataKeys
import com.intellij.openapi.actionSystem.DataContext
import com.intellij.openapi.actionSystem.DataKey
import com.intellij.openapi.actionSystem.Presentation
import com.intellij.openapi.actionSystem.impl.PresentationFactory
import com.intellij.openapi.vfs.VirtualFile
import com.intellij.testFramework.ProjectRule
import com.intellij.util.Alarm
import java.awt.event.InputEvent
import java.awt.event.MouseEvent
import javax.swing.JComponent

fun ProjectRule.createFakeActionEvent(
  issueNotificationAction: IssueNotificationAction
): AnActionEvent {
  val dataContext =
    object : DataContext {
      var files: Array<VirtualFile> = arrayOf()

      override fun getData(dataId: String): Any {
        return project
      }

      override fun <T> getData(key: DataKey<T>): T? {
        @Suppress("UNCHECKED_CAST")
        return when (key) {
          CommonDataKeys.PROJECT -> project as T
          else -> null
        }
      }
    }

  val mouseEvent = createFakeMouseEvent()
  AnActionEvent.createFromInputEvent(
    mouseEvent,
    ActionPlaces.EDITOR_POPUP,
    PresentationFactory().getPresentation(issueNotificationAction),
    ActionToolbar.getDataContextFor(mouseEvent.component),
    false,
    true
  )
  return AnActionEvent.createFromInputEvent(mouseEvent, "", Presentation(), dataContext)
}

fun createFakeMouseEvent(): MouseEvent =
  MouseEvent(object : JComponent() {}, 0, 0, 0, 0, 0, 1, true, MouseEvent.BUTTON1)

fun createFakeAlarm(onAddRequest: (Int) -> Unit = {}, onCancelAllRequest: () -> Unit = {}) =
  object : Alarm() {
    override fun cancelAllRequests(): Int {
      onCancelAllRequest()
      return super.cancelAllRequests()
    }

    override fun addRequest(request: Runnable, delayMillis: Int) {
      request.run()
      onAddRequest(delayMillis)
    }
  }

fun createFakePopup(
  onHidePopup: () -> Unit = {},
  onShowPopup: () -> Unit = {},
  onMouseEnterCallback: () -> Unit = {},
  isPopupVisible: Boolean = false
): InformationPopup =
  object : InformationPopup {
    override val popupComponent: JComponent = object : JComponent() {}
    override var onMouseEnteredCallback: () -> Unit = onMouseEnterCallback
<<<<<<< HEAD
    override fun hidePopup() = onHidePopup()
    override fun showPopup(disposableParent: Disposable, event: InputEvent) = onShowPopup()
    override fun isVisible(): Boolean = isPopupVisible
=======

    override fun hidePopup() = onHidePopup()

    override fun showPopup(disposableParent: Disposable, event: InputEvent) = onShowPopup()

    override fun isVisible(): Boolean = isPopupVisible

>>>>>>> 574fcae1
    override fun dispose() {}
  }<|MERGE_RESOLUTION|>--- conflicted
+++ resolved
@@ -90,11 +90,6 @@
   object : InformationPopup {
     override val popupComponent: JComponent = object : JComponent() {}
     override var onMouseEnteredCallback: () -> Unit = onMouseEnterCallback
-<<<<<<< HEAD
-    override fun hidePopup() = onHidePopup()
-    override fun showPopup(disposableParent: Disposable, event: InputEvent) = onShowPopup()
-    override fun isVisible(): Boolean = isPopupVisible
-=======
 
     override fun hidePopup() = onHidePopup()
 
@@ -102,6 +97,5 @@
 
     override fun isVisible(): Boolean = isPopupVisible
 
->>>>>>> 574fcae1
     override fun dispose() {}
   }