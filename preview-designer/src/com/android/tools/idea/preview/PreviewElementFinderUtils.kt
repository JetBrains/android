/*
 * Copyright (C) 2023 The Android Open Source Project
 *
 * Licensed under the Apache License, Version 2.0 (the "License");
 * you may not use this file except in compliance with the License.
 * You may obtain a copy of the License at
 *
 *      http://www.apache.org/licenses/LICENSE-2.0
 *
 * Unless required by applicable law or agreed to in writing, software
 * distributed under the License is distributed on an "AS IS" BASIS,
 * WITHOUT WARRANTIES OR CONDITIONS OF ANY KIND, either express or implied.
 * See the License for the specific language governing permissions and
 * limitations under the License.
 */
package com.android.tools.idea.preview

import com.android.tools.idea.preview.annotations.NodeInfo
import com.android.tools.idea.preview.annotations.UAnnotationSubtreeInfo
import com.android.tools.idea.preview.annotations.getUAnnotations
import com.intellij.openapi.application.readAction
import com.intellij.openapi.project.IndexNotReadyException
import com.intellij.psi.PsiClass
import com.intellij.psi.PsiElement
import com.intellij.psi.SmartPointerManager
import com.intellij.psi.SmartPsiElementPointer
import com.intellij.psi.impl.compiled.ClsClassImpl
import com.intellij.psi.impl.compiled.ClsMethodImpl
import com.intellij.util.text.nullize
import org.jetbrains.kotlin.asJava.classes.KtLightClass
import org.jetbrains.kotlin.asJava.elements.KtLightMethod
import org.jetbrains.uast.UAnnotation
import org.jetbrains.uast.UClass
import org.jetbrains.uast.UElement
import org.jetbrains.uast.UMethod
import org.jetbrains.uast.tryResolve

/** Helper method that returns a map with all the default values of a preview annotation */
fun UAnnotation.findPreviewDefaultValues(): Map<String, String?> =
  try {
    when (val resolvedImplementation = this.resolve()) {
      is ClsClassImpl ->
        resolvedImplementation.methods.associate { psiMethod ->
          Pair(
            psiMethod.name,
            (psiMethod as ClsMethodImpl).defaultValue?.text?.trim('"')?.nullize(),
          )
        }
      is KtLightClass ->
        resolvedImplementation.methods.associate { psiMethod ->
          Pair(
            psiMethod.name,
            (psiMethod as KtLightMethod).defaultValue?.text?.trim('"')?.nullize(),
          )
        }
      else -> mapOf()
    }
  } catch (_: IndexNotReadyException) {
    // UAnnotation#resolve needs the index to be ready, if called during indexing, we simply do not
    // return any default values.
    mapOf()
  }

/** Helper getter that returns a qualified name for a given [UMethod] */
val UMethod.qualifiedName: String
  get() = "${(this.uastParent as UClass).qualifiedName}.${this.name}"

/** Helper method that creates a smart PSI pointer from a given [UElement] */
fun UElement?.toSmartPsiPointer(): SmartPsiElementPointer<PsiElement>? {
  val bodyPsiElement = this?.sourcePsi ?: return null
  return SmartPointerManager.createPointer(bodyPsiElement)
}

/**
 * Returns the number of preview annotations attached to this element. This method does not count
 * preview annotations that are indirectly referenced through the annotation graph.
 */
suspend fun UElement.directPreviewChildrenCount(
  isPreviewAnnotation: suspend UElement?.() -> Boolean
) = getUAnnotations().count { it.isPreviewAnnotation() }

/**
 * Class that helps to build a Preview's name and parameter name.
 *
 * @see create to create the helper
 * @see buildPreviewName
 * @see buildParameterName
 */
<<<<<<< HEAD
fun NodeInfo<UAnnotationSubtreeInfo>.buildPreviewName(
  methodName: String,
  nameParameter: String?,
  isPreviewAnnotation: UElement?.() -> Boolean,
) =
  if (nameParameter != null) "$methodName - $nameParameter"
  else
    buildParentAnnotationInfo(parent, isPreviewAnnotation)?.let { "$methodName - $it" }
      ?: methodName

/**
 * Create the name to be displayed for a Preview by using the [nameParameter] when available, or
 * otherwise trying to use some information from the [NodeInfo].
 */
fun NodeInfo<UAnnotationSubtreeInfo>.buildParameterName(
  nameParameter: String?,
  isPreviewAnnotation: UElement?.() -> Boolean,
) = nameParameter ?: buildParentAnnotationInfo(parent, isPreviewAnnotation)
=======
class AnnotationPreviewNameHelper
private constructor(
  private val methodName: String,
  private val parentAnnotationInfo: ParentAnnotationInfo?,
) {
  private data class ParentAnnotationInfo(
    val annotationName: String?,
    val traversedPreviewChildrenCount: Int,
    val directPreviewChildrenCount: Int,
  )

  /**
   * Create the name to be displayed for a Preview by using the [methodName] and the [nameParameter]
   * when available, or otherwise trying to use some information from the [ParentAnnotationInfo].
   */
  fun buildPreviewName(nameParameter: String? = null): String {
    return if (nameParameter != null) "$methodName - $nameParameter"
    else buildParentAnnotationInfo()?.let { "$methodName - $it" } ?: methodName
  }

  /**
   * Create the name to be displayed for a Preview by using the [nameParameter] when available, or
   * otherwise trying to use some information from the [ParentAnnotationInfo].
   */
  fun buildParameterName(nameParameter: String? = null): String? =
    nameParameter ?: buildParentAnnotationInfo()

  private fun buildParentAnnotationInfo(): String? =
    parentAnnotationInfo?.let {
      "${it.annotationName} ${it.traversedPreviewChildrenCount.toString().padStart(it.directPreviewChildrenCount.toString().length, '0')}"
    }

  companion object {
    /**
     * Method that builds a [AnnotationPreviewNameHelper] from a given [NodeInfo], [methodName] and
     * [isPreviewAnnotation].
     *
     * @param node contains the [NodeInfo] that will be used to retrieve extra information that will
     *   be used to build the preview and parameter name whenever a nameParameter is not available
     * @param methodName the name of the method that is annotated with the preview annotation
     * @param isPreviewAnnotation a method used to identify which [UElement]s are considered
     *   previews. The method is `suspendable` to allow for non-blocking read actions and can be
     *   slow.
     * @see AnnotationPreviewNameHelper
     */
    suspend fun create(
      node: NodeInfo<UAnnotationSubtreeInfo>?,
      methodName: String,
      isPreviewAnnotation: suspend UElement?.() -> Boolean,
    ): AnnotationPreviewNameHelper {
      val parentAnnotationInfo =
        node?.parent?.let { parent ->
          val parentAnnotation = parent.element as? UAnnotation ?: return@let null
          ParentAnnotationInfo(
            annotationName = readAction { (parentAnnotation.tryResolve() as PsiClass).name },
            traversedPreviewChildrenCount =
              parent.subtreeInfo?.children?.count { it.element.isPreviewAnnotation() } ?: 0,
            directPreviewChildrenCount =
              parentAnnotation.directPreviewChildrenCount(isPreviewAnnotation),
          )
        }
      return AnnotationPreviewNameHelper(
        methodName = methodName,
        parentAnnotationInfo = parentAnnotationInfo,
      )
    }
  }
}
>>>>>>> 8b7d83e8
<|MERGE_RESOLUTION|>--- conflicted
+++ resolved
@@ -86,26 +86,6 @@
  * @see buildPreviewName
  * @see buildParameterName
  */
-<<<<<<< HEAD
-fun NodeInfo<UAnnotationSubtreeInfo>.buildPreviewName(
-  methodName: String,
-  nameParameter: String?,
-  isPreviewAnnotation: UElement?.() -> Boolean,
-) =
-  if (nameParameter != null) "$methodName - $nameParameter"
-  else
-    buildParentAnnotationInfo(parent, isPreviewAnnotation)?.let { "$methodName - $it" }
-      ?: methodName
-
-/**
- * Create the name to be displayed for a Preview by using the [nameParameter] when available, or
- * otherwise trying to use some information from the [NodeInfo].
- */
-fun NodeInfo<UAnnotationSubtreeInfo>.buildParameterName(
-  nameParameter: String?,
-  isPreviewAnnotation: UElement?.() -> Boolean,
-) = nameParameter ?: buildParentAnnotationInfo(parent, isPreviewAnnotation)
-=======
 class AnnotationPreviewNameHelper
 private constructor(
   private val methodName: String,
@@ -173,5 +153,4 @@
       )
     }
   }
-}
->>>>>>> 8b7d83e8
+}