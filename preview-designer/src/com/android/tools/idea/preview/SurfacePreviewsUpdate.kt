--- conflicted
+++ resolved
@@ -109,7 +109,7 @@
     // finish early
     if (
       matchedElements.size == affinityMatrix.size ||
-      matchedModels.size == affinityMatrix.first().size
+        matchedModels.size == affinityMatrix.first().size
     ) {
       break
     }
@@ -135,7 +135,7 @@
   progressIndicator: ProgressIndicator,
   modelToPreview: NlModel.() -> T?,
   configureLayoutlibSceneManager:
-  (PreviewDisplaySettings, LayoutlibSceneManager) -> LayoutlibSceneManager,
+    (PreviewDisplaySettings, LayoutlibSceneManager) -> LayoutlibSceneManager,
   refreshFilter: (LayoutlibSceneManager) -> Boolean = { true },
   refreshOrder: (LayoutlibSceneManager) -> Int = { 0 },
   refreshEventBuilder: PreviewRefreshEventBuilder?,
@@ -196,7 +196,7 @@
   modelUpdater: NlModelUpdaterInterface,
   navigationHandler: PreviewNavigationHandler,
   configureLayoutlibSceneManager:
-  (PreviewDisplaySettings, LayoutlibSceneManager) -> LayoutlibSceneManager,
+    (PreviewDisplaySettings, LayoutlibSceneManager) -> LayoutlibSceneManager,
   refreshEventBuilder: PreviewRefreshEventBuilder?,
 ): List<T> {
   val debugLogger = if (log.isDebugEnabled) PreviewElementDebugLogger(log) else null
@@ -206,7 +206,7 @@
       ?.findAndroidModule()
       ?.let { module -> AndroidFacet.getInstance(module) }
       ?.let { facet -> facet to ConfigurationManager.getOrCreateInstance(facet.module) }
-    ?: (null to null)
+      ?: (null to null)
   if (facet == null || configurationManager == null) return emptyList()
   // Retrieve the models that were previously displayed so we can reuse them instead of creating new
   // ones.
@@ -252,7 +252,6 @@
   val elementsToSceneManagers =
     elementsToReusableModels
       .map { (previewElement, model) ->
-<<<<<<< HEAD
         val newModel: NlModel =
           getNewModel(
             model,
@@ -266,65 +265,6 @@
             facet,
           )
         newModel.configuration.startBulkEditing()
-=======
-        val fileContents = previewElementModelAdapter.toXml(previewElement)
-        debugLogger?.logPreviewElement(
-          previewElementModelAdapter.toLogString(previewElement),
-          fileContents,
-        )
-
-        val newModel: NlModel
-        var forceReinflate = true
-        var invalidatePreviousRender = false
-        if (model != null) {
-          debugLogger?.log("Re-using model ${model.virtualFile.name}")
-          val affinity =
-            previewElementModelAdapter.calcAffinity(
-              previewElement,
-              previewElementModelAdapter.modelToElement(model),
-            )
-          // If the model is for the same element (affinity=0) and we know that it is not spoiled by
-          // previous actions (reinflate=false) we can skip reinflate and therefore refresh much
-          // quicker
-          if (affinity == 0 && !reinflate) forceReinflate = false
-          // If the model is not the same element (affinity>0), ensure that we do not use the cached
-          // result from a previous render.
-          if (affinity > 0) invalidatePreviousRender = true
-          model.updateFileContentBlocking(fileContents)
-          newModel = model
-          this.getSceneManager(newModel)?.let {
-            if (forceReinflate) it.sceneRenderConfiguration.needsInflation.set(true)
-            if (invalidatePreviousRender) it.invalidateCachedResponse()
-          }
-        } else {
-          val now = System.currentTimeMillis()
-          debugLogger?.log("No models to reuse were found. New model $now.")
-          val file =
-            previewElementModelAdapter.createLightVirtualFile(
-              fileContents,
-              psiFile.virtualFile,
-              now,
-            )
-          val configuration =
-            Configuration.create(configurationManager, FolderConfiguration.createDefault())
-          configuration.imageTransformation = this.getGlobalImageTransformation()
-          newModel =
-            NlModel.Builder(
-              parentDisposable,
-              AndroidBuildTargetReference.from(facet, psiFile.virtualFile),
-              file,
-              configuration,
-            )
-              .withComponentRegistrar(NlComponentRegistrar)
-              .withXmlProvider { project, virtualFile ->
-                NlModel.getDefaultFile(project, virtualFile).also {
-                  it.putUserData(ModuleUtilCore.KEY_MODULE, facet.module)
-                }
-              }
-              .build()
-        }
-
->>>>>>> 5f7be743
         // Common configuration steps for new and reused models
         newModel.displaySettings.setDisplayName(previewElement.displaySettings.name)
         newModel.displaySettings.setBaseName(previewElement.displaySettings.baseName)
@@ -342,19 +282,19 @@
           // example "MyComposableName - Font sizes"
           val groupId =
             methodPreviewElement.methodFqn +
-            (methodPreviewElement.displaySettings.organizationGroup ?: "")
+              (methodPreviewElement.displaySettings.organizationGroup ?: "")
           val displayName =
             methodPreviewElement.displaySettings.baseName +
-            (methodPreviewElement.displaySettings.organizationGroup?.let { " - $it" } ?: "")
+              (methodPreviewElement.displaySettings.organizationGroup?.let { " - $it" } ?: "")
           newModel.organizationGroup =
             groups.getOrCreate(groupId) {
               OrganizationGroup(groupId, displayName) {
-                // Everytime state is changed we need to save it.
-                isOpened ->
-                getInstance(project)
-                  .surfaceState
-                  .saveOrganizationGroupState(psiFile.virtualFile, groupId, isOpened)
-              }
+                  // Everytime state is changed we need to save it.
+                  isOpened ->
+                  getInstance(project)
+                    .surfaceState
+                    .saveOrganizationGroupState(psiFile.virtualFile, groupId, isOpened)
+                }
                 .apply {
                   // Load previously saved state.
                   setOpened(previousOrganizationState[groupId] ?: DEFAULT_ORGANIZATION_GROUP_STATE)
