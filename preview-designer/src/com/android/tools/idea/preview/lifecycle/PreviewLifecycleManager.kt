/*
 * Copyright (C) 2022 The Android Open Source Project
 *
 * Licensed under the Apache License, Version 2.0 (the "License");
 * you may not use this file except in compliance with the License.
 * You may obtain a copy of the License at
 *
 *      http://www.apache.org/licenses/LICENSE-2.0
 *
 * Unless required by applicable law or agreed to in writing, software
 * distributed under the License is distributed on an "AS IS" BASIS,
 * WITHOUT WARRANTIES OR CONDITIONS OF ANY KIND, either express or implied.
 * See the License for the specific language governing permissions and
 * limitations under the License.
 */
package com.android.tools.idea.preview.lifecycle

import com.android.annotations.concurrency.GuardedBy
import com.android.tools.idea.concurrency.createChildScope
import com.android.tools.idea.concurrency.scopeDisposable
<<<<<<< HEAD
import com.android.tools.idea.modes.essentials.EssentialsMode
import com.android.tools.idea.uibuilder.editor.multirepresentation.PreviewRepresentation
import com.intellij.openapi.Disposable
import com.intellij.openapi.project.Project
import kotlinx.coroutines.CoroutineScope
import kotlinx.coroutines.cancel
import org.jetbrains.annotations.TestOnly
=======
import com.android.tools.idea.preview.essentials.PreviewEssentialsModeManager
import com.android.tools.idea.uibuilder.editor.multirepresentation.PreviewRepresentation
import com.intellij.openapi.Disposable
import com.intellij.openapi.project.Project
>>>>>>> 0d09370c
import java.util.concurrent.atomic.AtomicBoolean
import java.util.concurrent.locks.ReentrantLock
import kotlin.concurrent.withLock
import kotlinx.coroutines.CoroutineScope
import kotlinx.coroutines.cancel
import org.jetbrains.annotations.TestOnly

/**
 * Class that manages preview
 * [PreviewRepresentation.onActivate]/[PreviewRepresentation.onDeactivate] lifecycle. It allows to
 * specify actions that should be executed when the lifecycle events happen and execute custom code
 * scoped to the active mode only.
 *
 * @param parentScope the [PreviewRepresentation] [CoroutineScope]
 * @param onInitActivate the code that should be executed on the very first activation
 * @param onResumeActivate the code that should be executed on the following activations but not the
 *   first one
 * @param onDeactivate the code that should be executed right away after deactivation
 * @param onDelayedDeactivate the deactivation code that can be delayed and not needed to be
 *   executed right away after the deactivation. This could be because this deactivation will make
 *   the next activation take a long time and we want to make sure that we only fully deactivate
 *   when we unlikely to activate again.
 */
class PreviewLifecycleManager
private constructor(
  private val parentScope: CoroutineScope,
  private val onInitActivate: CoroutineScope.() -> Unit,
  private val onResumeActivate: CoroutineScope.() -> Unit,
  private val onDeactivate: () -> Unit,
  private val onDelayedDeactivate: () -> Unit,
  private val scheduleDelayed: (Disposable, () -> Unit) -> Unit,
) {

  /**
   * @param project the project for the [PreviewRepresentation]
   * @param parentScope the [PreviewRepresentation] [CoroutineScope]
   * @param onInitActivate the code that should be executed on the very first activation
   * @param onResumeActivate the code that should be executed on the following activations but not
   *   the first one
   * @param onDeactivate the code that should be executed right away after deactivation
   * @param onDelayedDeactivate the deactivation code that can be delayed and not needed to be
   *   executed right away after the deactivation. This could be because this deactivation will make
   *   the next activation take a long time and we want to make sure that we only fully deactivate
   *   when we unlikely to activate again.
   */
  constructor(
    project: Project,
    parentScope: CoroutineScope,
    onInitActivate: CoroutineScope.() -> Unit,
    onResumeActivate: CoroutineScope.() -> Unit,
    onDeactivate: () -> Unit,
    onDelayedDeactivate: () -> Unit,
  ) : this(
    parentScope,
    onInitActivate,
    onResumeActivate,
    onDeactivate,
    onDelayedDeactivate,
    project.getService(PreviewDeactivationProjectService::class.java).deactivationQueue::
<<<<<<< HEAD
      addDelayedAction
=======
      addDelayedAction,
>>>>>>> 0d09370c
  )

  private val scopeDisposable = parentScope.scopeDisposable()

  /**
   * [CoroutineScope] that is valid while this is active. The scope will be cancelled as soon as
   * this becomes inactive. This scope is used to launch the tasks that only make sense while in the
   * active mode.
   */
  @get:Synchronized @set:Synchronized private var activationScope: CoroutineScope? = null

  /**
   * Lock used during the [onInitActivate]/[onResumeActivate]/[onDeactivate]/[onDelayedDeactivate]
   * to avoid activations happening in the middle.
   */
  private val activationLock = ReentrantLock()

  /**
   * Tracks whether this is active or not. The value tracks the [activate] and [deactivate] calls.
   */
  private val isActive = AtomicBoolean(false)

  /**
   * Tracks whether [activate] call has been before or not. This is used to decide whether
   * [onInitActivate] or [onResumeActivate] must be called.
   */
  @GuardedBy("activationLock") private var isFirstActivation = true

  /** The user should call this to indicate that the parent was activated. */
  fun activate() =
    activationLock.withLock {
      if (isActive.get()) return

      activationScope?.cancel()
      val scope = parentScope.createChildScope(true)
      activationScope = scope

      isActive.set(true)
      if (isFirstActivation) {
        isFirstActivation = false
        scope.onInitActivate()
      } else {
        scope.onResumeActivate()
      }
    }

  fun isActive() = isActive.get()

  private fun delayedDeactivate() =
    activationLock.withLock {
      if (!isActive.get()) {
        onDelayedDeactivate()
      }
    }

  /** The user should call this to indicate that the parent was deactivated. */
  fun deactivate() =
    activationLock.withLock {
      if (!isActive.get()) return

      activationScope?.cancel()
      activationScope = null
      isActive.set(false)

      onDeactivate()

<<<<<<< HEAD
      if (EssentialsMode.isEnabled()) {
        // When on power saving mode, deactivate immediately to free resources.
=======
      if (PreviewEssentialsModeManager.isEssentialsModeEnabled) {
        // When in essentials mode, deactivate immediately to free resources.
>>>>>>> 0d09370c
        onDelayedDeactivate()
      } else {
        scheduleDelayed(scopeDisposable, this::delayedDeactivate)
      }
    }

  /** Allows to execute code that only makes sense in the active mode. */
  fun <T> executeIfActive(block: CoroutineScope.() -> T): T? = activationScope?.block()

  companion object {
    @TestOnly
    fun createForTest(
      parentScope: CoroutineScope,
      onInitActivate: CoroutineScope.() -> Unit = {},
      onResumeActivate: CoroutineScope.() -> Unit = {},
      onDeactivate: () -> Unit = {},
      onDelayedDeactivate: () -> Unit = {},
<<<<<<< HEAD
      scheduleDelayed: (Disposable, () -> Unit) -> Unit = { _, _ -> }
=======
      scheduleDelayed: (Disposable, () -> Unit) -> Unit = { _, _ -> },
>>>>>>> 0d09370c
    ): PreviewLifecycleManager =
      PreviewLifecycleManager(
        parentScope,
        onInitActivate,
        onResumeActivate,
        onDeactivate,
        onDelayedDeactivate,
<<<<<<< HEAD
        scheduleDelayed
=======
        scheduleDelayed,
>>>>>>> 0d09370c
      )
  }
}<|MERGE_RESOLUTION|>--- conflicted
+++ resolved
@@ -18,26 +18,16 @@
 import com.android.annotations.concurrency.GuardedBy
 import com.android.tools.idea.concurrency.createChildScope
 import com.android.tools.idea.concurrency.scopeDisposable
-<<<<<<< HEAD
-import com.android.tools.idea.modes.essentials.EssentialsMode
+import com.android.tools.idea.preview.essentials.PreviewEssentialsModeManager
 import com.android.tools.idea.uibuilder.editor.multirepresentation.PreviewRepresentation
 import com.intellij.openapi.Disposable
 import com.intellij.openapi.project.Project
 import kotlinx.coroutines.CoroutineScope
 import kotlinx.coroutines.cancel
 import org.jetbrains.annotations.TestOnly
-=======
-import com.android.tools.idea.preview.essentials.PreviewEssentialsModeManager
-import com.android.tools.idea.uibuilder.editor.multirepresentation.PreviewRepresentation
-import com.intellij.openapi.Disposable
-import com.intellij.openapi.project.Project
->>>>>>> 0d09370c
 import java.util.concurrent.atomic.AtomicBoolean
 import java.util.concurrent.locks.ReentrantLock
 import kotlin.concurrent.withLock
-import kotlinx.coroutines.CoroutineScope
-import kotlinx.coroutines.cancel
-import org.jetbrains.annotations.TestOnly
 
 /**
  * Class that manages preview
@@ -91,11 +81,7 @@
     onDeactivate,
     onDelayedDeactivate,
     project.getService(PreviewDeactivationProjectService::class.java).deactivationQueue::
-<<<<<<< HEAD
-      addDelayedAction
-=======
       addDelayedAction,
->>>>>>> 0d09370c
   )
 
   private val scopeDisposable = parentScope.scopeDisposable()
@@ -162,13 +148,8 @@
 
       onDeactivate()
 
-<<<<<<< HEAD
-      if (EssentialsMode.isEnabled()) {
-        // When on power saving mode, deactivate immediately to free resources.
-=======
       if (PreviewEssentialsModeManager.isEssentialsModeEnabled) {
         // When in essentials mode, deactivate immediately to free resources.
->>>>>>> 0d09370c
         onDelayedDeactivate()
       } else {
         scheduleDelayed(scopeDisposable, this::delayedDeactivate)
@@ -186,11 +167,7 @@
       onResumeActivate: CoroutineScope.() -> Unit = {},
       onDeactivate: () -> Unit = {},
       onDelayedDeactivate: () -> Unit = {},
-<<<<<<< HEAD
-      scheduleDelayed: (Disposable, () -> Unit) -> Unit = { _, _ -> }
-=======
       scheduleDelayed: (Disposable, () -> Unit) -> Unit = { _, _ -> },
->>>>>>> 0d09370c
     ): PreviewLifecycleManager =
       PreviewLifecycleManager(
         parentScope,
@@ -198,11 +175,7 @@
         onResumeActivate,
         onDeactivate,
         onDelayedDeactivate,
-<<<<<<< HEAD
-        scheduleDelayed
-=======
         scheduleDelayed,
->>>>>>> 0d09370c
       )
   }
 }