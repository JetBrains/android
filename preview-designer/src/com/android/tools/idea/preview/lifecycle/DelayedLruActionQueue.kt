--- conflicted
+++ resolved
@@ -19,6 +19,7 @@
 import com.intellij.openapi.Disposable
 import com.intellij.openapi.util.Disposer
 import com.intellij.util.concurrency.AppExecutorUtil
+import org.jetbrains.annotations.TestOnly
 import java.lang.ref.WeakReference
 import java.time.Duration
 import java.util.ArrayDeque
@@ -28,7 +29,6 @@
 import java.util.concurrent.TimeUnit
 import java.util.concurrent.locks.ReentrantLock
 import kotlin.concurrent.withLock
-import org.jetbrains.annotations.TestOnly
 
 /**
  * An actions queue that will execute them once they get out of the LRU [maxLruPlaces] or after the
@@ -38,11 +38,7 @@
   private val maxLruPlaces: Int,
   private val delay: Duration,
   private val scheduledExecutorService: ScheduledExecutorService =
-<<<<<<< HEAD
-    AppExecutorUtil.createBoundedScheduledExecutorService("DelayedLruActionQueue", 1)
-=======
     AppExecutorUtil.createBoundedScheduledExecutorService("DelayedLruActionQueue", 1),
->>>>>>> 0d09370c
 ) {
   private val queueLock = ReentrantLock()
   private val lruQueue = ArrayDeque<() -> Unit>(maxLruPlaces)
@@ -63,11 +59,7 @@
   private fun addActionToQueue(
     action: () -> Unit,
     actionDisposable: Disposable,
-<<<<<<< HEAD
-    scheduledFuture: ScheduledFuture<*>
-=======
     scheduledFuture: ScheduledFuture<*>,
->>>>>>> 0d09370c
   ) {
     queueLock.withLock {
       if (actionToDisposable.contains(action)) {
@@ -126,11 +118,7 @@
           }
         },
         delay.toMillis(),
-<<<<<<< HEAD
-        TimeUnit.MILLISECONDS
-=======
         TimeUnit.MILLISECONDS,
->>>>>>> 0d09370c
       )
     addActionToQueue(action, disposable, scheduledFuture)
   }
