--- conflicted
+++ resolved
@@ -21,14 +21,13 @@
 import com.android.tools.preview.MethodPreviewElement
 import com.intellij.openapi.actionSystem.DataContext
 import com.intellij.openapi.actionSystem.DataKey
-import com.intellij.openapi.actionSystem.impl.SimpleDataContext
 import com.intellij.openapi.util.Disposer
 
 /** Base model adapter for [MethodPreviewElement]s. */
 abstract class MethodPreviewElementModelAdapter<
   T : MethodPreviewElement<*>,
   M : NlDataProviderHolder,
->(private val elementKey: DataKey<T>) : PreviewElementModelAdapter<T, M> {
+  >(private val elementKey: DataKey<T>) : PreviewElementModelAdapter<T, M> {
   override fun calcAffinity(el1: T, el2: T?): Int {
     if (el2 == null) return 3
 
@@ -47,34 +46,20 @@
     }
   }
 
-<<<<<<< HEAD
-  override fun modelToElement(model: M): T? {
-    return if (!Disposer.isDisposed(model)) {
-      model.dataContext.getData(elementKey)
-    }
-    else null
-  }
-=======
   override fun modelToElement(model: M): T? =
     if (!Disposer.isDisposed(model)) {
       model.dataProvider?.getData(elementKey) as? T
     } else null
->>>>>>> 8b7d83e8
 
   /**
    * Creates a [DataContext] that is when assigned to [NlModel] can be retrieved with
    * [modelToElement] call against that model.
    */
-<<<<<<< HEAD
-  override fun createDataContext(previewElement: T) =
-    SimpleDataContext.builder().add(elementKey, previewElement).build()
-=======
   override fun createDataProvider(previewElement: T): NlDataProvider? =
     object : NlDataProvider(elementKey) {
       override fun getData(dataId: String): Any? =
         previewElement.takeIf { dataId == elementKey.name }
     }
->>>>>>> 8b7d83e8
 
   override fun toLogString(previewElement: T): String =
     """
