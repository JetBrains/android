/*
 * Copyright (C) 2022 The Android Open Source Project
 *
 * Licensed under the Apache License, Version 2.0 (the "License");
 * you may not use this file except in compliance with the License.
 * You may obtain a copy of the License at
 *
 *      http://www.apache.org/licenses/LICENSE-2.0
 *
 * Unless required by applicable law or agreed to in writing, software
 * distributed under the License is distributed on an "AS IS" BASIS,
 * WITHOUT WARRANTIES OR CONDITIONS OF ANY KIND, either express or implied.
 * See the License for the specific language governing permissions and
 * limitations under the License.
 */
package com.android.tools.idea.preview.representation

import com.android.tools.idea.common.editor.ToolbarActionGroups
import com.android.tools.idea.common.model.NlComponent
import com.android.tools.idea.common.surface.DesignSurface
import com.android.tools.idea.uibuilder.type.LayoutEditorFileType
import com.google.wireless.android.sdk.stats.LayoutEditorState
import com.intellij.openapi.actionSystem.DefaultActionGroup
import com.intellij.psi.PsiFile

/**
 * A common implementation of [LayoutEditorFileType] that can be used in creating
 * [com.android.tools.idea.uibuilder.editor.multirepresentation.PreviewRepresentationProvider]s. An
 * object of this class serves as a mapping between the [virtualFileClass] and different
 * LayoutEditor features specific for the file types. The mapping mechanism is implemented via
 * [LayoutEditorFileType.isResourceTypeOf] method. [layoutEditorStateType] is used for analytics
 * (metrics). [toolbarConstructor] should return a [ToolbarActionGroups] that will be displayed in
 * the top of the preview for the [virtualFileClass].
 */
open class CommonRepresentationEditorFileType(
  private val virtualFileClass: Class<out InMemoryLayoutVirtualFile>,
  private val layoutEditorStateType: LayoutEditorState.Type,
  private val toolbarConstructor: (surface: DesignSurface<*>) -> ToolbarActionGroups,
) : LayoutEditorFileType() {
  override fun getLayoutEditorStateType() = layoutEditorStateType

  override fun isResourceTypeOf(file: PsiFile) = virtualFileClass.isInstance(file.virtualFile)

  override fun getToolbarActionGroups(surface: DesignSurface<*>) = toolbarConstructor(surface)

  override fun getSelectionContextToolbar(
    surface: DesignSurface<*>,
<<<<<<< HEAD
    selection: List<NlComponent>
=======
    selection: List<NlComponent>,
>>>>>>> 0d09370c
  ): DefaultActionGroup = DefaultActionGroup()
}<|MERGE_RESOLUTION|>--- conflicted
+++ resolved
@@ -45,10 +45,6 @@
 
   override fun getSelectionContextToolbar(
     surface: DesignSurface<*>,
-<<<<<<< HEAD
-    selection: List<NlComponent>
-=======
     selection: List<NlComponent>,
->>>>>>> 0d09370c
   ): DefaultActionGroup = DefaultActionGroup()
 }