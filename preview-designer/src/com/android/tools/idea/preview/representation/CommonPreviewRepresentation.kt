--- conflicted
+++ resolved
@@ -69,9 +69,6 @@
 import com.android.tools.idea.preview.interactive.fpsLimitFlow
 import com.android.tools.idea.preview.lifecycle.PreviewLifecycleManager
 import com.android.tools.idea.preview.modes.CommonPreviewModeManager
-import com.android.tools.idea.preview.modes.LIST_EXPERIMENTAL_LAYOUT_OPTION
-import com.android.tools.idea.preview.modes.LIST_LAYOUT_OPTION
-import com.android.tools.idea.preview.modes.LIST_NO_GROUP_LAYOUT_OPTION
 import com.android.tools.idea.preview.modes.PreviewMode
 import com.android.tools.idea.preview.modes.PreviewModeManager
 import com.android.tools.idea.preview.mvvm.PREVIEW_VIEW_MODEL_STATUS
@@ -113,6 +110,8 @@
 import com.intellij.psi.PsiFile
 import com.intellij.psi.SmartPointerManager
 import com.intellij.psi.SmartPsiElementPointer
+import java.util.concurrent.atomic.AtomicBoolean
+import javax.swing.JComponent
 import kotlinx.coroutines.CancellationException
 import kotlinx.coroutines.CompletableDeferred
 import kotlinx.coroutines.CoroutineScope
@@ -123,8 +122,6 @@
 import org.jetbrains.annotations.TestOnly
 import org.jetbrains.annotations.VisibleForTesting
 import org.jetbrains.kotlin.psi.KtFile
-import java.util.concurrent.atomic.AtomicBoolean
-import javax.swing.JComponent
 
 private val modelUpdater: NlModelUpdaterInterface = DefaultModelUpdater()
 val PREVIEW_ELEMENT_INSTANCE = DataKey.create<PsiPreviewElementInstance>("PreviewElement")
@@ -157,18 +154,18 @@
   previewProviderConstructor: (SmartPsiElementPointer<PsiFile>) -> PreviewElementProvider<T>,
   previewElementModelAdapterDelegate: PreviewElementModelAdapter<T, NlModel>,
   viewConstructor:
-    (
-      project: Project, surfaceBuilder: NlSurfaceBuilder, parentDisposable: Disposable,
-    ) -> CommonNlDesignSurfacePreviewView,
+  (
+    project: Project, surfaceBuilder: NlSurfaceBuilder, parentDisposable: Disposable,
+  ) -> CommonNlDesignSurfacePreviewView,
   viewModelConstructor:
-    (
-      previewView: PreviewView,
-      renderingBuildStatusManager: RenderingBuildStatusManager,
-      refreshManager: PreviewRefreshManager,
-      project: Project,
-      psiFilePointer: SmartPsiElementPointer<PsiFile>,
-      hasRenderErrors: () -> Boolean,
-    ) -> CommonPreviewViewModel,
+  (
+    previewView: PreviewView,
+    renderingBuildStatusManager: RenderingBuildStatusManager,
+    refreshManager: PreviewRefreshManager,
+    project: Project,
+    psiFilePointer: SmartPsiElementPointer<PsiFile>,
+    hasRenderErrors: () -> Boolean,
+  ) -> CommonPreviewViewModel,
   configureDesignSurface: NlSurfaceBuilder.(NavigationHandler) -> Unit,
   renderingTopic: RenderingTopic,
   useCustomInflater: Boolean = true,
@@ -220,71 +217,51 @@
 
   @VisibleForTesting
   val navigationHandler =
-<<<<<<< HEAD
     DefaultNavigationHandler { sceneView, _, _, _, _, _ ->
-        val model = sceneView.sceneManager.model
-        val previewElement = model.dataProvider?.getData(PREVIEW_ELEMENT_INSTANCE)
-        val navigatableElement =
-          previewElement?.previewElementDefinition?.element?.navigationElement
-            as? NavigatablePsiElement
-        listOf(navigatableElement)
-=======
-    DefaultNavigationHandler { sceneView, _, _, _, _ ->
-        val model = sceneView.sceneManager.model
-        val previewElement = model.dataContext.getData(PREVIEW_ELEMENT_INSTANCE)
-
+      val model = sceneView.sceneManager.model
+      val previewElement = model.dataProvider?.getData(PREVIEW_ELEMENT_INSTANCE)
+      val navigatableElement =
         previewElement?.previewElementDefinition?.element?.navigationElement
           as? NavigatablePsiElement
->>>>>>> 3a514de0
-      }
+      listOf(navigatableElement)
+    }
       .apply { Disposer.register(this@CommonPreviewRepresentation, this) }
 
   @VisibleForTesting
   val previewView = invokeAndWaitIfNeeded {
     viewConstructor(
-        project,
-        NlSurfaceBuilder.builder(project, this) { surface, model ->
-            defaultSceneManagerProvider(surface, model).apply {
-              sceneRenderConfiguration.let { config ->
-                config.useCustomInflater = useCustomInflater
-                config.useShrinkRendering = true
-                config.renderingTopic = renderingTopic
-              }
-              listenResourceChange = false // don't re-render on resource changes
-              updateAndRenderWhenActivated = false // don't re-render on activation
-            }
+      project,
+      NlSurfaceBuilder.builder(project, this) { surface, model ->
+        defaultSceneManagerProvider(surface, model).apply {
+          sceneRenderConfiguration.let { config ->
+            config.useCustomInflater = useCustomInflater
+            config.useShrinkRendering = true
+            config.renderingTopic = renderingTopic
           }
-          .setInteractionHandlerProvider {
-            delegateInteractionHandler.apply {
-              delegate = NavigatingInteractionHandler(it, navigationHandler)
-            }
+          listenResourceChange = false // don't re-render on resource changes
+          updateAndRenderWhenActivated = false // don't re-render on activation
+        }
+      }
+        .setInteractionHandlerProvider {
+          delegateInteractionHandler.apply {
+            delegate = NavigatingInteractionHandler(it, navigationHandler)
           }
-<<<<<<< HEAD
-          .waitForRenderBeforeRestoringZoom(true)
-=======
-          .shouldZoomOnFirstComponentResize(false)
->>>>>>> 3a514de0
-          .setDelegateDataProvider {
-            when (it) {
-              PREVIEW_VIEW_MODEL_STATUS.name -> previewViewModel
-              PreviewModeManager.KEY.name -> this@CommonPreviewRepresentation
-              PreviewGroupManager.KEY.name,
-              PreviewFlowManager.KEY.name -> previewFlowManager
-              FastPreviewSurface.KEY.name -> this@CommonPreviewRepresentation
-              PreviewInvalidationManager.KEY.name -> this@CommonPreviewRepresentation
-              else -> null
-            }
+        }
+        .waitForRenderBeforeRestoringZoom(true)
+        .setDelegateDataProvider {
+          when (it) {
+            PREVIEW_VIEW_MODEL_STATUS.name -> previewViewModel
+            PreviewModeManager.KEY.name -> this@CommonPreviewRepresentation
+            PreviewGroupManager.KEY.name,
+            PreviewFlowManager.KEY.name -> previewFlowManager
+            FastPreviewSurface.KEY.name -> this@CommonPreviewRepresentation
+            PreviewInvalidationManager.KEY.name -> this@CommonPreviewRepresentation
+            else -> null
           }
-<<<<<<< HEAD
-=======
-          .setShouldShowLayoutDeprecationBanner {
-            listOf(LIST_LAYOUT_OPTION, LIST_EXPERIMENTAL_LAYOUT_OPTION, LIST_NO_GROUP_LAYOUT_OPTION)
-              .contains(it)
-          }
->>>>>>> 3a514de0
-          .apply { configureDesignSurface(navigationHandler) },
-        this,
-      )
+        }
+        .apply { configureDesignSurface(navigationHandler) },
+      this,
+    )
       .also {
         it.mainSurface.analyticsManager.setEditorFileTypeWithoutTracking(
           psiFilePointer.virtualFile,
@@ -365,7 +342,6 @@
 
   private val previewElementModelAdapter =
     object : DelegatingPreviewElementModelAdapter<T, NlModel>(previewElementModelAdapterDelegate) {
-<<<<<<< HEAD
       override fun createDataProvider(previewElement: T): NlDataProvider {
         val delegatedProvider =
           previewElementModelAdapterDelegate.createDataProvider(previewElement)
@@ -392,19 +368,6 @@
               PreviewInvalidationManager.KEY.name -> this@CommonPreviewRepresentation
               else -> delegatedProvider?.getData(dataId)
             }
-=======
-      override fun createDataContext(previewElement: T) =
-        CustomizedDataContext.withSnapshot(
-          previewElementModelAdapterDelegate.createDataContext(previewElement)
-        ) { sink ->
-          sink[PREVIEW_ELEMENT_INSTANCE] = previewElement
-          sink[CommonDataKeys.PROJECT] = project
-          sink[PreviewModeManager.KEY] = this@CommonPreviewRepresentation
-          sink[PreviewGroupManager.KEY] = previewFlowManager
-          sink[PreviewFlowManager.KEY] = previewFlowManager
-          sink[FastPreviewSurface.KEY] = this@CommonPreviewRepresentation
-          sink[PreviewInvalidationManager.KEY] = this@CommonPreviewRepresentation
->>>>>>> 3a514de0
         }
       }
     }
@@ -417,23 +380,23 @@
   @VisibleForTesting
   val interactiveManager =
     InteractivePreviewManager(
-        surface,
-        fpsLimitFlow.value,
-        { surface.sceneManagers },
-        { InteractivePreviewUsageTracker.getInstance(surface) },
-        delegateInteractionHandler,
-      )
+      surface,
+      fpsLimitFlow.value,
+      { surface.sceneManagers },
+      { InteractivePreviewUsageTracker.getInstance(surface) },
+      delegateInteractionHandler,
+    )
       .also { Disposer.register(this@CommonPreviewRepresentation, it) }
 
   private val focusEssentialsModeManager =
     CommonFocusEssentialsModeManager(
-        project = psiFile.project,
-        lifecycleManager = lifecycleManager,
-        previewFlowManager = previewFlowManager,
-        previewModeManager = previewModeManager,
-        onUpdatedFromPreviewEssentialsMode = {},
-        requestRefresh = ::requestRefresh,
-      )
+      project = psiFile.project,
+      lifecycleManager = lifecycleManager,
+      previewFlowManager = previewFlowManager,
+      previewModeManager = previewModeManager,
+      onUpdatedFromPreviewEssentialsMode = {},
+      requestRefresh = ::requestRefresh,
+    )
       .also { Disposer.register(this@CommonPreviewRepresentation, it) }
 
   private val delegateFastPreviewSurface =
@@ -611,7 +574,7 @@
               // For quality change requests, only re-render those that need a quality change.
               // For other types of requests, re-render every preview.
               request.refreshType != CommonPreviewRefreshType.QUALITY ||
-                qualityManager.needsQualityChange(sceneManager)
+              qualityManager.needsQualityChange(sceneManager)
             },
             refreshOrder = { sceneManager ->
               // decreasing quality before increasing
@@ -667,7 +630,7 @@
     // Return early when quality refresh won't actually refresh anything
     if (
       request.refreshType == CommonPreviewRefreshType.QUALITY &&
-        !qualityManager.needsQualityChange(surface)
+      !qualityManager.needsQualityChange(surface)
     ) {
       return CompletableDeferred(Unit)
     }
@@ -740,21 +703,12 @@
   }
 
   private fun onAfterRender() {
-<<<<<<< HEAD
     try {
       surface.sceneManagers.forEach { onAfterRender(it) }
     } finally {
       // this should be run even if an onAfterRender throws an exception
       previewViewModel.afterPreviewsRefreshed()
     }
-=======
-    // We need to run any callbacks that have been registered during the rendering of the preview
-    surface.sceneManagers.forEach {
-      onAfterRender(it)
-      it.executeCallbacksAndRequestRender()
-    }
-    previewViewModel.afterPreviewsRefreshed()
->>>>>>> 3a514de0
   }
 
   private fun configureLayoutlibSceneManager(layoutlibSceneManager: LayoutlibSceneManager) =
@@ -923,10 +877,7 @@
     withContext(uiThread) {
       createAnimationInspector(element)?.also {
         Disposer.register(this@CommonPreviewRepresentation, it)
-<<<<<<< HEAD
         currentAnimationPreview = it
-=======
->>>>>>> 3a514de0
         previewView.bottomPanel = it.component
       }
     }
@@ -940,15 +891,11 @@
 
   private suspend fun stopAnimationInspector() {
     LOG.debug("Stopping animation inspector mode")
-<<<<<<< HEAD
     currentAnimationPreview?.let {
       // The animation inspector should be disposed on the uiThread
       withContext(uiThread) { Disposer.dispose(it) }
     }
     currentAnimationPreview = null
-=======
-    currentInspector?.let { Disposer.dispose(it) }
->>>>>>> 3a514de0
     withContext(uiThread) { previewView.bottomPanel = null }
     invalidateAndRefresh()
   }
@@ -979,7 +926,7 @@
    */
   private fun isFastPreviewAvailable() =
     FastPreviewManager.getInstance(project).isAvailable &&
-      !PreviewEssentialsModeManager.isEssentialsModeEnabled
+    !PreviewEssentialsModeManager.isEssentialsModeEnabled
 
   /**
    * Returns the list of [PreviewFlowManager.filteredPreviewElementsFlow] that has been rendered.
