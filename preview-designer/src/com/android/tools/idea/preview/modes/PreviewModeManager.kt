/*
 * Copyright (C) 2023 The Android Open Source Project
 *
 * Licensed under the Apache License, Version 2.0 (the "License");
 * you may not use this file except in compliance with the License.
 * You may obtain a copy of the License at
 *
 *      http://www.apache.org/licenses/LICENSE-2.0
 *
 * Unless required by applicable law or agreed to in writing, software
 * distributed under the License is distributed on an "AS IS" BASIS,
 * WITHOUT WARRANTIES OR CONDITIONS OF ANY KIND, either express or implied.
 * See the License for the specific language governing permissions and
 * limitations under the License.
 */
package com.android.tools.idea.preview.modes

import com.android.tools.idea.common.layout.SurfaceLayoutOption
import com.android.tools.idea.preview.Colors
import com.android.tools.preview.PreviewElement
import com.google.common.base.Objects
import com.intellij.analysis.problemsView.toolWindow.ProblemsViewToolWindowUtils
import com.intellij.openapi.actionSystem.DataKey
<<<<<<< HEAD
=======
import com.intellij.openapi.project.Project
import java.awt.Color
>>>>>>> 8b7d83e8
import kotlinx.coroutines.flow.StateFlow
import java.awt.Color

/**
 * Interface used for Preview Representations that support [PreviewMode]s. Classes implementing this
 * interface can only be in a single [PreviewMode] at a time, such as [PreviewMode.Default] or
 * [PreviewMode.Interactive].
 */
interface PreviewModeManager {
  /** The current [PreviewMode]. */
  val mode: StateFlow<PreviewMode>

  /** Sets the mode to the previous mode, if any. */
  fun restorePrevious()

  fun setMode(mode: PreviewMode)

  companion object {
    val KEY = DataKey.create<PreviewModeManager>("PreviewModeManager")

    fun areModesOfDifferentType(mode1: PreviewMode?, mode2: PreviewMode?): Boolean {
      // TODO(b/309802158): Find a better way to check whether the new mode is of the same type
      //  as the old one.
      return mode1?.javaClass != mode2?.javaClass
    }
  }
}

/**
 * A class that represents a Preview Mode. Each [PreviewMode] stores data that is specific to a
 * Preview Mode.
 */
sealed class PreviewMode {

  /**
   * Indicates whether the preview is in its default mode by opposition to one of the special modes
   * (interactive, animation, UI check). Both [PreviewMode.Default] and [PreviewMode.Focus] are
   * normal modes.
   */
  val isNormal: Boolean
    get() = this is Default || this is Focus

  /** Background color. */
  open val backgroundColor: Color = Colors.DEFAULT_BACKGROUND_COLOR

  open val layoutOption: SurfaceLayoutOption = DEFAULT_LAYOUT_OPTION

  open val selected: PreviewElement<*>? = null

  /**
   * This function returns to false if the given [PreviewMode] doesn't trigger any resize of
   * [DesignSurface] (default). Override it to true if are entering a [PreviewMode] that triggers a
   * [DesignSurface] resize explaining why a resize is expected when it returns true.
   *
   * @param previousMode The previous [PreviewMode] before the following one.
   * @param project The [Project] used by the [Preview]
   *
   * Example: entering UiCheck mode from Default mode
   *
   *   Default mode with            Ui Check **resizes** DesignSurface
   *   problem panel close          to show problem panel
   *    _______________             _______________
   *  |        |      |            |        |      |
   *  |        |      |            |________|______|
   *  |        |      |    =>      |               |
   *  |        |      |            | problem panel |
   *  |________|______|            |_______________|
   *
   *
   *   Default mode with          Ui Check **doesn't resize**, problem
   *   problem panel open         panel is already open.
   *   _______________            _______________
   *  |        |      |          |        |      |
   *  |________|______|    =>    |________|______|
   *  |               |          |               |
   *  | problem panel |          | problem panel |
   *  |_______________|          |_______________|
   *
   *  Example: entering Ui Check from focus Mode
   *
   *   Focus mode with              Ui Check **resizes** DesignSurface
   *   problem panel close          to delete Focus mode tab bar and
   *                                create problem panel
   *    _______________             _______________
   *  |        |______|            |        |      |
   *  |        | O  O |            |________|______|
   *  |        | o  O |    =>      |               |
   *  |        | o  O |            | problem panel |
   *  |________|______|            |_______________|
   *
   *   Focus mode with            Ui Check **resizes** DesignSurface
   *   problem panel open         to delete Focus mode tab bar and
   *     _______________           _______________
   *   |        |______|          |        |      |
   *   |        | O  O |    =>    |________|______|
   *   |        | o  O |          |               |
   *   |        | o  O |          | problem panel |
   *   |________|______|          |_______________|
   *
   */
  open fun expectResizeOnEnter(previousMode: PreviewMode?, project: Project): Boolean = false

  /**
   * Returns a [PreviewMode] with the same content as the current one, but with a different layout
   * option if that is allowed by the mode. Modes that want to react to layout changes have to
   * override this.
   */
  open fun deriveWithLayout(layoutOption: SurfaceLayoutOption): PreviewMode {
    return this
  }

  override fun equals(other: Any?): Boolean {
    if (this === other) return true
    if (javaClass != other?.javaClass) return false

    other as PreviewMode
    return backgroundColor == other.backgroundColor &&
      layoutOption == other.layoutOption &&
      selected == other.selected
  }

  override fun hashCode(): Int {
    return Objects.hashCode(backgroundColor, layoutOption, selected)
  }

  class Default(override val layoutOption: SurfaceLayoutOption = DEFAULT_LAYOUT_OPTION) :
    RestorePreviewMode() {

    // Resize is expected in Default PreviewMode if the previous Preview was Animation Inspection or
    // Focus mode.
    override fun expectResizeOnEnter(previousMode: PreviewMode?, project: Project): Boolean {
      return previousMode is Focus || previousMode is AnimationInspection
    }

    override fun deriveWithLayout(layoutOption: SurfaceLayoutOption): PreviewMode {
      return Default(layoutOption)
    }
  }

  sealed class SingleItemMode<T : PreviewElement<*>>(override val selected: T) : PreviewMode()

  /** Represents a mode that can be restored when clicking on "Stop" when inside a mode. */
  sealed class RestorePreviewMode : PreviewMode()

  class UiCheck(
    val baseInstance: UiCheckInstance,
    override val layoutOption: SurfaceLayoutOption = UI_CHECK_LAYOUT_OPTION,
  ) : PreviewMode() {
    override val backgroundColor: Color = Colors.ACTIVE_BACKGROUND_COLOR

    override fun expectResizeOnEnter(previousMode: PreviewMode?, project: Project): Boolean {
      if (previousMode is Focus) {
        // We always expect a resize on enter if the previous mode was of type Focus.
        return true
      }
      val isProblemPanelNotVisible =
        ProblemsViewToolWindowUtils.getToolWindow(project)?.isVisible == false
      // If we are in Default mode and the problem panel is not open we expect a resize when
      // entering Ui Check mode.
      return previousMode is Default && isProblemPanelNotVisible
    }

    override fun deriveWithLayout(layoutOption: SurfaceLayoutOption): PreviewMode {
      return UiCheck(baseInstance, layoutOption)
    }

    override fun equals(other: Any?): Boolean {
      return super.equals(other) && baseInstance == (other as UiCheck).baseInstance
    }

    override fun hashCode(): Int {
      return Objects.hashCode(super.hashCode(), baseInstance)
    }
  }

  class Focus(override val selected: PreviewElement<*>?) : RestorePreviewMode() {
    override val layoutOption: SurfaceLayoutOption = FOCUS_MODE_LAYOUT_OPTION

    // We always return true because the Focus PreviewMode resizes DesignSurface to create the top
    // FocusModeTabs toolbar.
    override fun expectResizeOnEnter(previousMode: PreviewMode?, project: Project) = true

    /**
     * If list of previews is updated while [PreviewMode.Focus] is selected - [selected] element
     * might become invalid and new [Focus] mode with new corresponding [selected] element should be
     * created. At the moment there is no exact match which preview element is which after update.
     * So we are doing our best guess to select new element.
     */
    fun newMode(
      newElements: Collection<PreviewElement<*>>,
      previousElements: Set<PreviewElement<*>>,
    ): Focus {
      // Try to match which element was selected before
      // If selectedKey was removed select first key. If it was only updated (i.e. if a
      // parameter value has changed), we select the new key corresponding to it.

      // That is a trivial case. When the selected key is present, keep the selection.
      if (newElements.contains(selected)) return this

      // Try to guess which exactly element was updated. Select the only element what changed.
      // For example: the element what was selected before was updated. In this case only one
      // element has changed compare to previously available elements. So we are trying to find
      // this updated element.
      val newSelected =
        (newElements subtract previousElements).singleOrNull()
          // We couldn't find any best match. Default to the first key.
          ?: newElements.firstOrNull()

      // TODO(b/292482974): Find the correct key when there are Multipreview changes

      return Focus(newSelected)
    }

    /**
     * Checks if the [otherMode] is [PreviewMode.Focus] and if their [PreviewMode.Focus.selected]
     * tabs are different.
     *
     * @param otherMode the [PreviewMode] that we want to compare with this [PreviewMode.Focus].
     * @return true if the [otherMode] is [PreviewMode.Focus] and if their
     *   [PreviewMode.Focus.selected] tabs are different, return false otherwise.
     */
    fun isFocusModeWithDifferentTabs(otherMode: PreviewMode): Boolean =
      otherMode is Focus && this.selected != otherMode.selected
  }

  class Interactive(selected: PreviewElement<*>) : SingleItemMode<PreviewElement<*>>(selected) {
    override val backgroundColor: Color = Colors.ACTIVE_BACKGROUND_COLOR
    override val layoutOption = GRID_NO_GROUP_LAYOUT_OPTION

    // We expect a resize if the previous mode was of type Focus.
    override fun expectResizeOnEnter(previousMode: PreviewMode?, project: Project): Boolean {
      return previousMode is Focus
    }
  }

  class AnimationInspection(selected: PreviewElement<*>) :
    SingleItemMode<PreviewElement<*>>(selected) {
    override val backgroundColor: Color = Colors.ACTIVE_BACKGROUND_COLOR
    override val layoutOption = GRID_NO_GROUP_LAYOUT_OPTION

    // We always return true when entering Animation Inspection PreviewMode because of the animation
    // panel positioned below the preview.
    override fun expectResizeOnEnter(previousMode: PreviewMode?, project: Project) = true
  }
}

/**
 * Characteristic information of a UI Check instance
 *
 * @param baseElement The preview element from which the UI Check mode is launched
 * @param isWearPreview Whether the preview element is a Wear preview
 */
data class UiCheckInstance(val baseElement: PreviewElement<*>, val isWearPreview: Boolean)<|MERGE_RESOLUTION|>--- conflicted
+++ resolved
@@ -21,13 +21,9 @@
 import com.google.common.base.Objects
 import com.intellij.analysis.problemsView.toolWindow.ProblemsViewToolWindowUtils
 import com.intellij.openapi.actionSystem.DataKey
-<<<<<<< HEAD
-=======
 import com.intellij.openapi.project.Project
 import java.awt.Color
->>>>>>> 8b7d83e8
 import kotlinx.coroutines.flow.StateFlow
-import java.awt.Color
 
 /**
  * Interface used for Preview Representations that support [PreviewMode]s. Classes implementing this
@@ -143,8 +139,8 @@
 
     other as PreviewMode
     return backgroundColor == other.backgroundColor &&
-      layoutOption == other.layoutOption &&
-      selected == other.selected
+           layoutOption == other.layoutOption &&
+           selected == other.selected
   }
 
   override fun hashCode(): Int {
@@ -231,8 +227,8 @@
       // this updated element.
       val newSelected =
         (newElements subtract previousElements).singleOrNull()
-          // We couldn't find any best match. Default to the first key.
-          ?: newElements.firstOrNull()
+        // We couldn't find any best match. Default to the first key.
+        ?: newElements.firstOrNull()
 
       // TODO(b/292482974): Find the correct key when there are Multipreview changes
 
