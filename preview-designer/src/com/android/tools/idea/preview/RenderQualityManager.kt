--- conflicted
+++ resolved
@@ -95,38 +95,7 @@
 
   init {
     scope.launch {
-<<<<<<< HEAD
-      disposableCallbackFlow<Unit>(
-          "RenderQualityManager flow",
-          logger = null,
-          parentDisposable = mySurface,
-        ) {
-          val panZoomListener =
-            object : PanZoomListener {
-              override fun zoomChanged(previousScale: Double, newScale: Double) {
-                trySend(Unit)
-              }
-
-              override fun panningChanged() {
-                trySend(Unit)
-              }
-            }
-          val designSurfaceListener =
-            object : DesignSurfaceListener {
-              override fun modelChanged(surface: DesignSurface<*>, model: NlModel?) {
-                trySend(Unit)
-              }
-            }
-          mySurface.addPanZoomListener(panZoomListener)
-          mySurface.addListener(designSurfaceListener)
-          Disposer.register(disposable) {
-            mySurface.removePanZoomListener(panZoomListener)
-            mySurface.removeListener(designSurfaceListener)
-          }
-        }
-=======
       merge(mySurface.panningChanged, mySurface.zoomChanged, mySurface.modelChanged)
->>>>>>> 8b7d83e8
         .debounce(myPolicy.debounceTimeMillis)
         .collect {
           // Mark the ui data as outdated,
