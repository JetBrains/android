--- conflicted
+++ resolved
@@ -25,10 +25,4 @@
 
   fun message(@PropertyKey(resourceBundle = BUNDLE_NAME) key: String, vararg params: Any) =
     bundleRef.message(key, *params)
-<<<<<<< HEAD
-
-  fun lazyMessage(@PropertyKey(resourceBundle = BUNDLE_NAME) key: String, vararg params: Any) =
-    bundleRef.lazyMessage(key, *params)
-=======
->>>>>>> 0d09370c
 }