--- conflicted
+++ resolved
@@ -73,18 +73,6 @@
 ) : Disposable {
 
   private val logger: Logger = Logger.getInstance(AnimationPreview::class.java)
-<<<<<<< HEAD
-  private val errorPanel =
-    JPanel(BorderLayout()).apply {
-      name = "Error Panel"
-      add(
-        JLabel().apply {
-          text = message("animation.inspector.error.panel.message")
-          horizontalAlignment = SwingConstants.CENTER
-          verticalAlignment = SwingConstants.CENTER
-        }
-      )
-=======
 
   private val errorLabel = // Create an error label
     JLabel().apply {
@@ -96,18 +84,13 @@
     JPanel(BorderLayout()).apply {
       name = "Error Panel"
       add(errorLabel)
->>>>>>> 8b7d83e8
     }
 
   protected val scope =
     AndroidCoroutineScope(
       this,
       CoroutineExceptionHandler { _, throwable ->
-<<<<<<< HEAD
-        invokeLater { showErrorPanel(throwable) }
-=======
         invokeLater { showErrorPanel(message("animation.inspector.error.panel.message")) }
->>>>>>> 8b7d83e8
         logger.error("Error in Animation Inspector", throwable)
       },
     )
@@ -318,16 +301,12 @@
 
   /** Triggers a render/update of the displayed preview. */
   protected suspend fun renderAnimation() {
-<<<<<<< HEAD
-    sceneManagerProvider()?.executeCallbacksAndRequestRender()?.await()
-=======
     sceneManagerProvider()?.let {
       it.sceneRenderConfiguration.layoutlibCallbacksConfig.set(
         LayoutlibCallbacksConfig.EXECUTE_BEFORE_RENDERING
       )
       it.requestRenderAndWait()
     }
->>>>>>> 8b7d83e8
   }
 
   private fun updateTimelineMaximum() {
@@ -443,21 +422,15 @@
     sceneManagerProvider()?.executeInRenderSession(longTimeout) { function() }
   }
 
-<<<<<<< HEAD
-  private fun showErrorPanel(e: Throwable) {
-=======
   @UiThread
   protected fun showErrorPanel(errorMessage: String) {
     errorLabel.text = errorMessage
->>>>>>> 8b7d83e8
     animationPreviewPanel.removeAll()
     animationPreviewPanel.add(errorPanel, TabularLayout.Constraint(0, 0))
     animationPreviewPanel.revalidate()
     animationPreviewPanel.repaint()
   }
 
-<<<<<<< HEAD
-=======
   @UiThread
   protected fun hideErrorPanel() {
     if (animationPreviewPanel.components.contains(errorPanel)) {
@@ -469,7 +442,6 @@
     }
   }
 
->>>>>>> 8b7d83e8
   override fun dispose() {
     timeline.sliderUI.elements.forEach { Disposer.dispose(it) }
   }
