--- conflicted
+++ resolved
@@ -60,12 +60,7 @@
   ) {
     val psiFile = runReadAction { psiFilePointer.element }
     requireNotNull(psiFile) { "PsiFile was disposed before the preview initialization completed." }
-<<<<<<< HEAD
-    val buildTargetReference = SlowOperations.knownIssue("IDEA-359568").use { BuildTargetReference.from(psiFile) } ?: return
-    val module = buildTargetReference.module
-=======
     val buildTargetReference = BuildTargetReference.from(psiFile) ?: return
->>>>>>> 8b7d83e8
     setupBuildListener(
       buildTargetReference,
       object : BuildListener {
