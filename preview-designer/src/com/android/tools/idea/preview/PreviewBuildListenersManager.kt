/*
 * Copyright (C) 2024 The Android Open Source Project
 *
 * Licensed under the Apache License, Version 2.0 (the "License");
 * you may not use this file except in compliance with the License.
 * You may obtain a copy of the License at
 *
 *      http://www.apache.org/licenses/LICENSE-2.0
 *
 * Unless required by applicable law or agreed to in writing, software
 * distributed under the License is distributed on an "AS IS" BASIS,
 * WITHOUT WARRANTIES OR CONDITIONS OF ANY KIND, either express or implied.
 * See the License for the specific language governing permissions and
 * limitations under the License.
 */
package com.android.tools.idea.preview

import com.android.tools.compile.fast.CompilationResult
import com.android.tools.idea.editors.fast.FastPreviewManager
import com.android.tools.idea.preview.essentials.PreviewEssentialsModeManager
import com.android.tools.idea.preview.mvvm.PreviewViewModel
import com.android.tools.idea.rendering.BuildListener
import com.android.tools.idea.rendering.BuildTargetReference
import com.android.tools.idea.rendering.setupBuildListener
import com.intellij.openapi.Disposable
import com.intellij.openapi.application.runReadAction
import com.intellij.openapi.diagnostic.Logger
import com.intellij.psi.PsiFile
import com.intellij.psi.SmartPsiElementPointer
import org.jetbrains.android.uipreview.ModuleClassLoaderOverlays
import org.jetbrains.annotations.VisibleForTesting

/**
 * Class responsible for setting up a Project System build listener, and also a fast preview
 * compilation listener when [isFastPreviewSupported] is true, that will update the preview state
 * according to the build events by calling [invalidate], [refresh] and
 * [requestVisibilityAndNotificationsUpdate].
 *
 * TODO(b/328056861): remove [requestVisibilityAndNotificationsUpdate] once Compose Preview starts
 *   using [PreviewViewModel].
 */
class PreviewBuildListenersManager(
  private val isFastPreviewSupported: Boolean,
  private val invalidate: () -> Unit,
  private val refresh: () -> Unit,
  private val requestVisibilityAndNotificationsUpdate: () -> Unit = {},
) {

  private val log = Logger.getInstance(PreviewBuildListenersManager::class.java)

  @VisibleForTesting
  var buildListenerSetupFinished = false
    private set

  fun setupPreviewBuildListeners(
    disposable: Disposable,
    psiFilePointer: SmartPsiElementPointer<PsiFile>,
    shouldRefreshAfterBuildFailed: () -> Boolean = { false },
    onBuildStarted: () -> Unit = {},
  ) {
    val psiFile = runReadAction { psiFilePointer.element }
    requireNotNull(psiFile) { "PsiFile was disposed before the preview initialization completed." }
<<<<<<< HEAD
    val buildTargetReference = BuildTargetReference.from(psiFile) ?: return
=======
    val buildTargetReference = SlowOperations.knownIssue("IDEA-359568").use { BuildTargetReference.from(psiFile) } ?: return
    val module = buildTargetReference.module
>>>>>>> 3a514de0
    setupBuildListener(
      buildTargetReference,
      object : BuildListener {
        private var refreshAfterBuildFailed = false

        override fun startedListening() {
          buildListenerSetupFinished = true
        }

        override fun buildSucceeded() {
          log.debug("buildSucceeded")
          val module = buildTargetReference.moduleIfNotDisposed
          if (isFastPreviewSupported && module != null) {
            // When the build completes successfully, we do not need the overlay until a new
            // modification happens. But invalidation should not be done when this listener is
            // called during setup, as a consequence of an old build (see startedListening)
            if (buildListenerSetupFinished) {
              ModuleClassLoaderOverlays.getInstance(module).invalidateOverlayPaths()
            }
            // If Fast Preview is enabled, prefetch the daemon for the current configuration.
            // This should not happen when essentials mode is enabled.
            FastPreviewManager.getInstance(module.project).let {
              if (it.isEnabled && !PreviewEssentialsModeManager.isEssentialsModeEnabled) {
                it.preStartDaemon(module)
              }
            }
          }
          afterBuildComplete(isSuccessful = true)
        }

        override fun buildFailed() {
          log.debug("buildFailed")
          afterBuildComplete(isSuccessful = false, refreshAfterBuildFailed)
        }

        override fun buildCleaned() {
          log.debug("buildCleaned")
          buildFailed()
        }

        override fun buildStarted() {
          log.debug("buildStarted")
          refreshAfterBuildFailed = shouldRefreshAfterBuildFailed()
          onBuildStarted()
        }
      },
      disposable,
    )

    if (isFastPreviewSupported) {
      FastPreviewManager.getInstance(psiFile.project)
        .addListener(
          disposable,
          object : FastPreviewManager.Companion.FastPreviewManagerListener {
            override fun onCompilationStarted(files: Collection<PsiFile>) {
              psiFile.let { editorFile ->
                if (files.any { it.isEquivalentTo(editorFile) }) onBuildStarted()
              }
            }

            override fun onCompilationComplete(
              result: CompilationResult,
              files: Collection<PsiFile>,
            ) {
              // Notify on any Fast Preview compilation to ensure we refresh all the previews
              // correctly.
              afterBuildComplete(result == CompilationResult.Success)
            }
          },
        )
    }
  }

  /** Called after a project build has completed. */
  private fun afterBuildComplete(isSuccessful: Boolean, refreshOnFail: Boolean = false) {
    if (isSuccessful) {
      invalidate()
      refresh()
    } else {
      requestVisibilityAndNotificationsUpdate()
      if (refreshOnFail) {
        refresh()
      }
    }
  }
}<|MERGE_RESOLUTION|>--- conflicted
+++ resolved
@@ -60,12 +60,7 @@
   ) {
     val psiFile = runReadAction { psiFilePointer.element }
     requireNotNull(psiFile) { "PsiFile was disposed before the preview initialization completed." }
-<<<<<<< HEAD
     val buildTargetReference = BuildTargetReference.from(psiFile) ?: return
-=======
-    val buildTargetReference = SlowOperations.knownIssue("IDEA-359568").use { BuildTargetReference.from(psiFile) } ?: return
-    val module = buildTargetReference.module
->>>>>>> 3a514de0
     setupBuildListener(
       buildTargetReference,
       object : BuildListener {
