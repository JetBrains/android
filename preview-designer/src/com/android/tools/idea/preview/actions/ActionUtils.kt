/*
 * Copyright (C) 2023 The Android Open Source Project
 *
 * Licensed under the Apache License, Version 2.0 (the "License");
 * you may not use this file except in compliance with the License.
 * You may obtain a copy of the License at
 *
 *      http://www.apache.org/licenses/LICENSE-2.0
 *
 * Unless required by applicable law or agreed to in writing, software
 * distributed under the License is distributed on an "AS IS" BASIS,
 * WITHOUT WARRANTIES OR CONDITIONS OF ANY KIND, either express or implied.
 * See the License for the specific language governing permissions and
 * limitations under the License.
 */
package com.android.tools.idea.preview.actions

import com.android.tools.idea.actions.SCENE_VIEW
import com.android.tools.idea.common.surface.SceneView
import com.android.tools.idea.common.util.EnableUnderConditionWrapper
import com.android.tools.idea.common.util.ShowGroupUnderConditionWrapper
import com.android.tools.idea.common.util.ShowUnderConditionWrapper
import com.android.tools.idea.preview.PreviewBundle.message
import com.android.tools.idea.preview.modes.PreviewMode
import com.android.tools.idea.preview.modes.PreviewModeManager
import com.android.tools.idea.preview.mvvm.PREVIEW_VIEW_MODEL_STATUS
import com.android.tools.idea.preview.mvvm.PreviewViewModelStatus
import com.android.tools.idea.projectsystem.needsBuild
import com.android.tools.idea.uibuilder.editor.multirepresentation.MultiRepresentationPreview
import com.android.tools.idea.uibuilder.editor.multirepresentation.PreviewRepresentation
import com.android.tools.idea.uibuilder.editor.multirepresentation.TextEditorWithMultiRepresentationPreview
import com.android.tools.idea.uibuilder.scene.hasRenderErrors
import com.intellij.openapi.actionSystem.ActionGroup
import com.intellij.openapi.actionSystem.ActionUpdateThread
import com.intellij.openapi.actionSystem.AnAction
import com.intellij.openapi.actionSystem.AnActionEvent
import com.intellij.openapi.actionSystem.CommonDataKeys
import com.intellij.openapi.actionSystem.DataContext
import com.intellij.openapi.actionSystem.DataKey
import com.intellij.openapi.actionSystem.DefaultActionGroup
import com.intellij.openapi.fileEditor.FileEditor
import com.intellij.openapi.fileEditor.FileEditorManager
import com.intellij.util.concurrency.annotations.RequiresBackgroundThread

/**
 * Helper method that navigates back to the previous [PreviewMode] for all [PreviewModeManager]s in
 * the given [AnActionEvent]'s [DataContext].
 *
 * @param e the [AnActionEvent] holding the context of the action
 */
fun navigateBack(e: AnActionEvent) {
  e.dataContext.findPreviewManager(PreviewModeManager.KEY)?.restorePrevious()
}

/**
 * Returns a preview manager [T] related to the current context (which is implied to be bound to a
 * particular file), or null if one is not found. The search is done among the open preview parts
 * and [PreviewRepresentation] of the selected file editor.
 *
 * This call might access the [CommonDataKeys.VIRTUAL_FILE] so it should not be called in the EDT
 * thread. For actions using it, they should use [ActionUpdateThread.BGT].
 */
@RequiresBackgroundThread
inline fun <reified T> DataContext.findPreviewManager(key: DataKey<T>): T? {
  getData(key)?.let {
    // The context is associated to a preview manager so return it
    return it
  }

  // Fallback to finding the preview manager by looking into all the editors
  val project = getData(CommonDataKeys.PROJECT) ?: return null
  val file = getData(CommonDataKeys.VIRTUAL_FILE) ?: return null

  return FileEditorManager.getInstance(project)?.getSelectedEditor(file)?.getPreviewManager<T>()
}

/**
 * Returns the preview manager of type [T] or null if this [FileEditor]'s preview representation is
 * not of type [T].
 */
inline fun <reified T> FileEditor.getPreviewManager(): T? =
  when (this) {
    is MultiRepresentationPreview -> this.currentRepresentation as? T
    is TextEditorWithMultiRepresentationPreview<out MultiRepresentationPreview> ->
      this.preview.currentRepresentation as? T
    else -> null
  }

/**
 * Makes the given list of actions only visible when the preview is not in interactive or animation
 * modes. Returns an [ActionGroup] that handles the visibility.
 */
fun List<AnAction>.visibleOnlyInStaticPreview(): ActionGroup =
  ShowGroupUnderConditionWrapper(DefaultActionGroup(this)) {
    it.getData(PreviewModeManager.KEY)?.mode?.value?.isNormal == true
  }

/**
 * Makes the given action only visible when the preview is not in interactive or animation modes.
 * Returns an [ActionGroup] that handles the visibility.
 */
fun AnAction.visibleOnlyInStaticPreview(): ActionGroup = listOf(this).visibleOnlyInStaticPreview()

/** Hide the given actions if the [SceneView] contains render errors. */
fun List<AnAction>.hideIfRenderErrors(): List<AnAction> = map {
  ShowUnderConditionWrapper(it) { context -> !hasSceneViewErrors(context) }
}

/**
 * The given disables the actions if any of the following conditions are met:
 * * the surface is refreshing
 * * the [SceneView] contains errors
 * * the preview has errors that will need a refresh
 * * the project needs a build
 */
fun List<AnAction>.disabledIfRefreshingOrHasErrorsOrProjectNeedsBuild(): List<AnAction> =
  disabledIf(
    { context -> context.isRefreshing() || context.hasErrors() || context.projectNeedsBuild() },
    { context ->
      when {
        context.isRefreshing() -> message("action.disabled.refreshing")
        context.hasErrors() -> message("action.disabled.error")
        context.projectNeedsBuild() -> message("action.disabled.project.needs.build")
        else -> null
      }
    },
  )

private fun DataContext.projectNeedsBuild() = getData(CommonDataKeys.PROJECT)?.needsBuild == true

private fun DataContext.isRefreshing() = isPreviewRefreshing(this)

private fun DataContext.hasErrors() = isPreviewHasErrors(this) || hasSceneViewErrors(this)

/**
 * Wraps each action to control its enabled state.
 *
 * Disables the action if the `predicate` is true when given the action's context.
 *
 * @param predicate Decides if the action is disabled (returns true).
 * @param reasonForDisabling (Optional) Explains why the action is disabled. It will replace
 *   original description of action if not null.
 * @return A new list of actions.
 */
fun List<AnAction>.disabledIf(
  predicate: (DataContext) -> Boolean,
  reasonForDisabling: (context: DataContext) -> String? = { null },
): List<AnAction> = map {
  EnableUnderConditionWrapper(it, { context -> !predicate(context) }, reasonForDisabling)
}

/**
 * Returns if the preview attached to the given [DataContext] is refreshing or not. The preview
 * needs to have set a [PreviewViewModelStatus] using the [PREVIEW_VIEW_MODEL_STATUS] key in the
 * [DataContext].
 *
 * @param dataContext
 */
fun isPreviewRefreshing(dataContext: DataContext) =
  dataContext.getData(PREVIEW_VIEW_MODEL_STATUS)?.isRefreshing == true

/**
 * Returns if the preview attached to the given [DataContext] has errors or not. The preview needs
 * to have set a [PreviewViewModelStatus] using the [PREVIEW_VIEW_MODEL_STATUS] key in the
 * [DataContext].
 *
 * @param dataContext
 */
fun isPreviewHasErrors(dataContext: DataContext) =
  dataContext.getData(PREVIEW_VIEW_MODEL_STATUS)?.hasSyntaxErrors == true ||
    dataContext.getData(PREVIEW_VIEW_MODEL_STATUS)?.hasErrorsAndNeedsBuild == true

fun hasSceneViewErrors(dataContext: DataContext) =
  dataContext.getData(SCENE_VIEW)?.hasRenderErrors() == true

<<<<<<< HEAD
/**
 * Wraps an [AnAction] to conditionally control its enabled state as well as control whether the
 * action can be performed.
 *
 * Enables the wrapped action only if [isEnabled] is `true`. When disabled, optionally displays a
 * reason using [reasonForDisabling]. The wrapped [AnAction] will only be able to be performed
 * through the [actionPerformed] method if [isEnabled] returns `true`.
 *
 * @param delegate The original action.
 * @param isEnabled Determines if the action should be enabled.
 * @param reasonForDisabling Optionally provides a reason for disabling.
 */
private class EnableUnderConditionWrapper(
  delegate: AnAction,
  private val isEnabled: (context: DataContext) -> Boolean,
  private val reasonForDisabling: (context: DataContext) -> String? = { null },
) : AnActionWrapper(delegate), CustomComponentAction {

  override fun update(e: AnActionEvent) {
    super.update(e)
    val delegateEnabledStatus = e.presentation.isEnabled
    e.presentation.isEnabled = delegateEnabledStatus && isEnabled(e.dataContext)
    if (!e.presentation.isEnabled) {
      reasonForDisabling(e.dataContext)?.let { e.presentation.description = it }
    }
  }

  override fun actionPerformed(e: AnActionEvent) {
    // It sometimes takes a second or so for the action to update its presentation enabled
    // state, meaning the action can still be enabled when isEnabled returns false.
    // In those cases, we want to  prevent the user from performing the action.
    if (!isEnabled(e.dataContext)) {
      return
    }
    super.actionPerformed(e)
  }

  override fun createCustomComponent(presentation: Presentation, place: String) =
    ActionButtonWithToolTipDescription(delegate, presentation, place)
}

=======
>>>>>>> 8b7d83e8
// TODO(b/292057010) Enable group filtering for Gallery mode.
private class PreviewDefaultWrapper(actions: List<AnAction>) : DefaultActionGroup(actions) {
  override fun getActionUpdateThread(): ActionUpdateThread = ActionUpdateThread.BGT

  override fun update(e: AnActionEvent) {
    super.update(e)

    e.getData(PreviewModeManager.KEY)?.let {
      e.presentation.isVisible = it.mode.value is PreviewMode.Default
    }
  }
}

/**
 * Makes the given action only visible when the preview is in the [PreviewMode.Default] mode.
 * Returns an [ActionGroup] that handles the visibility.
 */
fun AnAction.visibleOnlyInDefaultPreview(): ActionGroup = PreviewDefaultWrapper(listOf(this))<|MERGE_RESOLUTION|>--- conflicted
+++ resolved
@@ -173,50 +173,6 @@
 fun hasSceneViewErrors(dataContext: DataContext) =
   dataContext.getData(SCENE_VIEW)?.hasRenderErrors() == true
 
-<<<<<<< HEAD
-/**
- * Wraps an [AnAction] to conditionally control its enabled state as well as control whether the
- * action can be performed.
- *
- * Enables the wrapped action only if [isEnabled] is `true`. When disabled, optionally displays a
- * reason using [reasonForDisabling]. The wrapped [AnAction] will only be able to be performed
- * through the [actionPerformed] method if [isEnabled] returns `true`.
- *
- * @param delegate The original action.
- * @param isEnabled Determines if the action should be enabled.
- * @param reasonForDisabling Optionally provides a reason for disabling.
- */
-private class EnableUnderConditionWrapper(
-  delegate: AnAction,
-  private val isEnabled: (context: DataContext) -> Boolean,
-  private val reasonForDisabling: (context: DataContext) -> String? = { null },
-) : AnActionWrapper(delegate), CustomComponentAction {
-
-  override fun update(e: AnActionEvent) {
-    super.update(e)
-    val delegateEnabledStatus = e.presentation.isEnabled
-    e.presentation.isEnabled = delegateEnabledStatus && isEnabled(e.dataContext)
-    if (!e.presentation.isEnabled) {
-      reasonForDisabling(e.dataContext)?.let { e.presentation.description = it }
-    }
-  }
-
-  override fun actionPerformed(e: AnActionEvent) {
-    // It sometimes takes a second or so for the action to update its presentation enabled
-    // state, meaning the action can still be enabled when isEnabled returns false.
-    // In those cases, we want to  prevent the user from performing the action.
-    if (!isEnabled(e.dataContext)) {
-      return
-    }
-    super.actionPerformed(e)
-  }
-
-  override fun createCustomComponent(presentation: Presentation, place: String) =
-    ActionButtonWithToolTipDescription(delegate, presentation, place)
-}
-
-=======
->>>>>>> 8b7d83e8
 // TODO(b/292057010) Enable group filtering for Gallery mode.
 private class PreviewDefaultWrapper(actions: List<AnAction>) : DefaultActionGroup(actions) {
   override fun getActionUpdateThread(): ActionUpdateThread = ActionUpdateThread.BGT
