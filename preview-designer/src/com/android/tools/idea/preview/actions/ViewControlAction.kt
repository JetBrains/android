/*
 * Copyright (C) 2024 The Android Open Source Project
 *
 * Licensed under the Apache License, Version 2.0 (the "License");
 * you may not use this file except in compliance with the License.
 * You may obtain a copy of the License at
 *
 *      http://www.apache.org/licenses/LICENSE-2.0
 *
 * Unless required by applicable law or agreed to in writing, software
 * distributed under the License is distributed on an "AS IS" BASIS,
 * WITHOUT WARRANTIES OR CONDITIONS OF ANY KIND, either express or implied.
 * See the License for the specific language governing permissions and
 * limitations under the License.
 */
package com.android.tools.idea.preview.actions

import com.android.tools.adtui.actions.DropDownAction
import com.android.tools.idea.preview.PreviewBundle.message
import com.android.tools.idea.preview.essentials.PreviewEssentialsModeManager
import com.intellij.openapi.actionSystem.ActionUpdateThread
import com.intellij.openapi.actionSystem.AnActionEvent
<<<<<<< HEAD
=======
import icons.StudioIcons
>>>>>>> 8b7d83e8

open class ViewControlAction(
  private val isEnabled: (e: AnActionEvent) -> Boolean,
  private val essentialModeDescription: String =
    message("action.scene.view.control.essentials.mode.description"),
) :
  DropDownAction(
    message("action.scene.view.control.title"),
    message("action.scene.view.control.description"),
<<<<<<< HEAD
    AllIcons.Debugger.RestoreLayout,
=======
    StudioIcons.Common.LAYOUT,
>>>>>>> 8b7d83e8
  ) {

  override fun update(e: AnActionEvent) {
    super.update(e)
    e.presentation.isEnabled = isEnabled(e)
    e.presentation.description =
      if (PreviewEssentialsModeManager.isEssentialsModeEnabled) essentialModeDescription
      else message("action.scene.view.control.description")
  }

  // Actions calling isDisabled in the update method, must run in BGT
  override fun getActionUpdateThread(): ActionUpdateThread = ActionUpdateThread.BGT
}<|MERGE_RESOLUTION|>--- conflicted
+++ resolved
@@ -20,10 +20,7 @@
 import com.android.tools.idea.preview.essentials.PreviewEssentialsModeManager
 import com.intellij.openapi.actionSystem.ActionUpdateThread
 import com.intellij.openapi.actionSystem.AnActionEvent
-<<<<<<< HEAD
-=======
 import icons.StudioIcons
->>>>>>> 8b7d83e8
 
 open class ViewControlAction(
   private val isEnabled: (e: AnActionEvent) -> Boolean,
@@ -33,11 +30,7 @@
   DropDownAction(
     message("action.scene.view.control.title"),
     message("action.scene.view.control.description"),
-<<<<<<< HEAD
-    AllIcons.Debugger.RestoreLayout,
-=======
     StudioIcons.Common.LAYOUT,
->>>>>>> 8b7d83e8
   ) {
 
   override fun update(e: AnActionEvent) {
