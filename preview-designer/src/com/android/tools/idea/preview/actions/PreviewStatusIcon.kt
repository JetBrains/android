--- conflicted
+++ resolved
@@ -21,21 +21,15 @@
 import com.android.tools.idea.preview.PreviewBundle.message
 import com.android.tools.idea.preview.mvvm.PREVIEW_VIEW_MODEL_STATUS
 import com.android.tools.idea.preview.mvvm.PreviewViewModelStatus
-<<<<<<< HEAD
-=======
 import com.intellij.openapi.actionSystem.ActionUpdateThread
->>>>>>> 0d09370c
 import com.intellij.openapi.actionSystem.AnAction
 import com.intellij.openapi.actionSystem.AnActionEvent
 import icons.StudioIcons
 
 /** [AnAction] that can be used to show an icon according to the [PreviewViewModelStatus]. */
 class PreviewStatusIcon : AnAction() {
-<<<<<<< HEAD
-=======
   override fun getActionUpdateThread(): ActionUpdateThread = ActionUpdateThread.BGT
 
->>>>>>> 0d09370c
   override fun update(e: AnActionEvent) {
     val previewViewModelStatus = e.getData(PREVIEW_VIEW_MODEL_STATUS)
     e.presentation.apply {
@@ -55,11 +49,7 @@
   override fun actionPerformed(e: AnActionEvent) {
     val project = e.project ?: return
     val service = IssuePanelService.getInstance(project)
-<<<<<<< HEAD
-    service.setSharedIssuePanelVisibility(true) {
-=======
     service.showSharedIssuePanel {
->>>>>>> 0d09370c
       e.getData(SCENE_VIEW)?.let { service.setSelectedNode(SceneViewIssueNodeVisitor(it)) }
     }
   }
