--- conflicted
+++ resolved
@@ -46,11 +46,7 @@
       message("notification.syntax.errors.title"),
       message("notification.syntax.errors.description"),
       null,
-<<<<<<< HEAD
-      false
-=======
       false,
->>>>>>> 0d09370c
     )
 
   /** The Preview found a compilation error and paused the updates. */
@@ -60,11 +56,7 @@
       message("notification.needs.build.broken.title"),
       message("notification.needs.build.broken.description"),
       ComposeStatus.Presentation.Error,
-<<<<<<< HEAD
-      true
-=======
       true,
->>>>>>> 0d09370c
     )
 
   /** The Preview is refreshing. */
@@ -74,11 +66,7 @@
     PreviewStatus(
       AnimatedIcon.Default(),
       message("notification.preview.refreshing.title"),
-<<<<<<< HEAD
-      detailsMessage
-=======
       detailsMessage,
->>>>>>> 0d09370c
     )
 
   /** The Preview is out of date. This state will not happen if Fast Preview is enabled. */
@@ -88,11 +76,7 @@
       message("notification.preview.out.of.date.title"),
       message("notification.preview.out.of.date.description"),
       ComposeStatus.Presentation.Warning,
-<<<<<<< HEAD
-      true
-=======
       true,
->>>>>>> 0d09370c
     )
 
   /** The Preview is compiling. */
@@ -100,11 +84,7 @@
     PreviewStatus(
       AnimatedIcon.Default(),
       message("notification.preview.fast.compile.title"),
-<<<<<<< HEAD
-      message("notification.preview.fast.compile.description")
-=======
       message("notification.preview.fast.compile.description"),
->>>>>>> 0d09370c
     )
 
   /** An issue was found while rendering the Preview. */
@@ -114,11 +94,7 @@
       message("notification.preview.render.issues.title"),
       message("notification.preview.render.issues.description"),
       ComposeStatus.Presentation.Warning,
-<<<<<<< HEAD
-      true
-=======
       true,
->>>>>>> 0d09370c
     )
 
   /** The Preview has failed to compile a fast change. */
@@ -128,11 +104,7 @@
       message("notification.preview.fast.disabled.reason.compiler.error.title"),
       message("notification.preview.fast.disabled.reason.compiler.error.description"),
       ComposeStatus.Presentation.Error,
-<<<<<<< HEAD
-      true
-=======
       true,
->>>>>>> 0d09370c
     )
 
   /** The Preview is fully up to date. */
@@ -140,11 +112,7 @@
     PreviewStatus(
       AllIcons.General.InspectionsOK,
       message("notification.preview.up.to.date.title"),
-<<<<<<< HEAD
-      message("notification.preview.up.to.date.description")
-=======
       message("notification.preview.up.to.date.description"),
->>>>>>> 0d09370c
     )
 }
 
@@ -186,11 +154,6 @@
 class ShowProblemsPanel : AnAction() {
   override fun actionPerformed(e: AnActionEvent) {
     val project = e.project ?: return
-<<<<<<< HEAD
-    IssuePanelService.getInstance(project)
-      .setIssuePanelVisibility(true, IssuePanelService.TabCategory.DESIGN_TOOLS)
-=======
     IssuePanelService.getInstance(project).showSharedIssuePanel()
->>>>>>> 0d09370c
   }
 }