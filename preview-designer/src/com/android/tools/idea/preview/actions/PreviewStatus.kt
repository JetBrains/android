/*
 * Copyright (C) 2022 The Android Open Source Project
 *
 * Licensed under the Apache License, Version 2.0 (the "License");
 * you may not use this file except in compliance with the License.
 * You may obtain a copy of the License at
 *
 *      http://www.apache.org/licenses/LICENSE-2.0
 *
 * Unless required by applicable law or agreed to in writing, software
 * distributed under the License is distributed on an "AS IS" BASIS,
 * WITHOUT WARRANTIES OR CONDITIONS OF ANY KIND, either express or implied.
 * See the License for the specific language governing permissions and
 * limitations under the License.
 */
package com.android.tools.idea.preview.actions

import com.android.tools.adtui.compose.ComposeStatus
import com.android.tools.idea.common.error.IssuePanelService
import com.android.tools.idea.editors.fast.fastPreviewManager
import com.android.tools.idea.preview.PreviewBundle.message
import com.android.tools.idea.projectsystem.requestBuild
import com.intellij.icons.AllIcons
import com.intellij.openapi.actionSystem.AnAction
import com.intellij.openapi.actionSystem.AnActionEvent
import com.intellij.openapi.actionSystem.PlatformCoreDataKeys
import com.intellij.openapi.wm.ToolWindowManager
import com.intellij.psi.PsiFile
import com.intellij.ui.AnimatedIcon
import com.intellij.ui.EditorNotifications
import javax.swing.Icon

/** Represents the Preview status to be notified to the user. */
sealed class PreviewStatus(
  override val icon: Icon?,
  override val title: String,
  override val description: String,
  override val presentation: ComposeStatus.Presentation? = null,
  /** When true, the refresh icon will be displayed next to the notification chip. */
  val hasRefreshIcon: Boolean = false
) : ComposeStatus {
  /** The Preview found a syntax error and paused the updates. */
  object SyntaxError :
    PreviewStatus(
      AllIcons.General.InspectionsPause,
      message("notification.syntax.errors.title"),
      message("notification.syntax.errors.description"),
      null,
      false
    )

  /** The Preview found a compilation error and paused the updates. */
  object NeedsBuild :
    PreviewStatus(
      AllIcons.General.Error,
      message("notification.needs.build.broken.title"),
      message("notification.needs.build.broken.description"),
      ComposeStatus.Presentation.Error,
      true
    )

  /** The Preview is refreshing. */
  class Refreshing(
    detailsMessage: String = message("notification.preview.refreshing.description")
  ) :
    PreviewStatus(
      AnimatedIcon.Default(),
      message("notification.preview.refreshing.title"),
      detailsMessage
    )

  /** The Preview is out of date. This state will not happen if Fast Preview is enabled. */
  object OutOfDate :
    PreviewStatus(
      AllIcons.General.Warning,
      message("notification.preview.out.of.date.title"),
      message("notification.preview.out.of.date.description"),
      ComposeStatus.Presentation.Warning,
      true
    )

  /** The Preview is compiling. */
  object FastPreviewCompiling :
    PreviewStatus(
      AnimatedIcon.Default(),
      message("notification.preview.fast.compile.title"),
      message("notification.preview.fast.compile.description")
    )

  /** An issue was found while rendering the Preview. */
  object RenderIssues :
    PreviewStatus(
      AllIcons.General.Warning,
      message("notification.preview.render.issues.title"),
      message("notification.preview.render.issues.description"),
      ComposeStatus.Presentation.Warning,
      true
    )

  /** The Preview has failed to compile a fast change. */
  object FastPreviewFailed :
    PreviewStatus(
      AllIcons.General.InspectionsPause,
      message("notification.preview.fast.disabled.reason.compiler.error.title"),
      message("notification.preview.fast.disabled.reason.compiler.error.description"),
      ComposeStatus.Presentation.Error,
      true
    )

  /** The Preview is fully up to date. */
  object UpToDate :
    PreviewStatus(
      AllIcons.General.InspectionsOK,
      message("notification.preview.up.to.date.title"),
      message("notification.preview.up.to.date.description")
    )
}

/** [AnAction] that will show the Event Log. */
class ShowEventLogAction : AnAction() {
  override fun actionPerformed(e: AnActionEvent) {
    val project = e.project ?: return
<<<<<<< HEAD
    EventLog.getEventLog(project)?.activate(null)
      ?: ToolWindowManager.getInstance(project).getToolWindow("Notifications")?.activate(null)
=======
    ToolWindowManager.getInstance(project).getToolWindow("Notifications")?.activate(null)
>>>>>>> 574fcae1
  }
}

/** [AnAction] that re-enable the Fast Preview if disabled. */
class ReEnableFastPreview(private val allowAutoDisable: Boolean = true) : AnAction() {
  override fun actionPerformed(e: AnActionEvent) {
    val project = e.project ?: return
    if (!allowAutoDisable) {
      project.fastPreviewManager.allowAutoDisable = false
    }
    project.fastPreviewManager.enable()
    PlatformCoreDataKeys.VIRTUAL_FILE.getData(e.dataContext)?.let {
      EditorNotifications.getInstance(project).updateNotifications(it)
    }
  }
}

/** [AnAction] that requests a build of the file returned by [fileProvider] and its dependencies. */
class BuildAndRefresh(private val fileProvider: () -> PsiFile?) : AnAction() {
  override fun actionPerformed(e: AnActionEvent) {
    val file = fileProvider() ?: return
    file.project.requestBuild(file.virtualFile)
  }
}

/**
 * [AnAction] that shows the "Problems" panel with the "Design Tools" tab selected. The name "Design
 * Tools" is different depends on different tools. e.g. it shows "Compose" when using Compose
 * Preview, shows "Layout and Qualifiers" when using Layout Editor.
 */
class ShowProblemsPanel : AnAction() {
  override fun actionPerformed(e: AnActionEvent) {
    val project = e.project ?: return
    IssuePanelService.getInstance(project)
<<<<<<< HEAD
      .setIssuePanelVisibility(true, IssuePanelService.Tab.DESIGN_TOOLS)
=======
      .setIssuePanelVisibility(true, IssuePanelService.TabCategory.DESIGN_TOOLS)
>>>>>>> 574fcae1
  }
}<|MERGE_RESOLUTION|>--- conflicted
+++ resolved
@@ -120,12 +120,7 @@
 class ShowEventLogAction : AnAction() {
   override fun actionPerformed(e: AnActionEvent) {
     val project = e.project ?: return
-<<<<<<< HEAD
-    EventLog.getEventLog(project)?.activate(null)
-      ?: ToolWindowManager.getInstance(project).getToolWindow("Notifications")?.activate(null)
-=======
     ToolWindowManager.getInstance(project).getToolWindow("Notifications")?.activate(null)
->>>>>>> 574fcae1
   }
 }
 
@@ -160,10 +155,6 @@
   override fun actionPerformed(e: AnActionEvent) {
     val project = e.project ?: return
     IssuePanelService.getInstance(project)
-<<<<<<< HEAD
-      .setIssuePanelVisibility(true, IssuePanelService.Tab.DESIGN_TOOLS)
-=======
       .setIssuePanelVisibility(true, IssuePanelService.TabCategory.DESIGN_TOOLS)
->>>>>>> 574fcae1
   }
 }