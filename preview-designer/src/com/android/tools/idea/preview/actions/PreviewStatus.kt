/*
 * Copyright (C) 2022 The Android Open Source Project
 *
 * Licensed under the Apache License, Version 2.0 (the "License");
 * you may not use this file except in compliance with the License.
 * You may obtain a copy of the License at
 *
 *      http://www.apache.org/licenses/LICENSE-2.0
 *
 * Unless required by applicable law or agreed to in writing, software
 * distributed under the License is distributed on an "AS IS" BASIS,
 * WITHOUT WARRANTIES OR CONDITIONS OF ANY KIND, either express or implied.
 * See the License for the specific language governing permissions and
 * limitations under the License.
 */
package com.android.tools.idea.preview.actions

import com.android.tools.adtui.status.IdeStatus
import com.android.tools.idea.common.error.IssuePanelService
import com.android.tools.idea.editors.fast.fastPreviewManager
import com.android.tools.idea.preview.PreviewBundle.message
import com.android.tools.idea.rendering.tokens.requestBuildArtifactsForRendering
import com.intellij.icons.AllIcons
import com.intellij.openapi.actionSystem.AnAction
import com.intellij.openapi.actionSystem.AnActionEvent
import com.intellij.openapi.actionSystem.PlatformCoreDataKeys
import com.intellij.openapi.application.ApplicationManager
import com.intellij.openapi.application.ReadAction
import com.intellij.openapi.wm.ToolWindowManager
import com.intellij.psi.PsiFile
import com.intellij.ui.AnimatedIcon
import com.intellij.ui.EditorNotifications
import com.intellij.util.concurrency.AppExecutorUtil
import com.intellij.util.concurrency.annotations.RequiresReadLock
import javax.swing.Icon

/** Represents the Preview status to be notified to the user. */
sealed class PreviewStatus(
  override val icon: Icon?,
  override val title: String,
  override val description: String,
  override val presentation: IdeStatus.Presentation? = null,
  /** When true, the refresh icon will be displayed next to the notification chip. */
  val hasRefreshIcon: Boolean = false,
) : IdeStatus {
  /** The Preview found a syntax error and paused the updates. */
  object SyntaxError :
    PreviewStatus(
      AllIcons.General.InspectionsPause,
      message("notification.syntax.errors.title"),
      message("notification.syntax.errors.description"),
      null,
      false,
    )

  /** The Preview found a compilation error and paused the updates. */
  object NeedsBuild :
    PreviewStatus(
      AllIcons.General.Error,
      message("notification.needs.build.broken.title"),
      message("notification.needs.build.broken.description"),
      IdeStatus.Presentation.Error,
      true,
    )

  /** The Preview is refreshing. */
  class Refreshing(
    detailsMessage: String = message("notification.preview.refreshing.description")
  ) :
    PreviewStatus(
      AnimatedIcon.Default(),
      message("notification.preview.refreshing.title"),
      detailsMessage,
    )

  /** The Preview is out of date. This state will not happen if Fast Preview is enabled. */
  object OutOfDate :
    PreviewStatus(
      AllIcons.General.Warning,
      message("notification.preview.out.of.date.title"),
      message("notification.preview.out.of.date.description"),
      IdeStatus.Presentation.Warning,
      true,
    )

  /** The Preview is compiling. */
  object FastPreviewCompiling :
    PreviewStatus(
      AnimatedIcon.Default(),
      message("notification.preview.fast.compile.title"),
      message("notification.preview.fast.compile.description"),
    )

  /** An issue was found while rendering the Preview. */
  object RenderIssues :
    PreviewStatus(
      AllIcons.General.Warning,
      message("notification.preview.render.issues.title"),
      message("notification.preview.render.issues.description"),
      IdeStatus.Presentation.Warning,
      true,
    )

  /** The Preview has failed to compile a fast change. */
  object FastPreviewFailed :
    PreviewStatus(
      AllIcons.General.InspectionsPause,
      message("notification.preview.fast.disabled.reason.compiler.error.title"),
      message("notification.preview.fast.disabled.reason.compiler.error.description"),
      IdeStatus.Presentation.Error,
      true,
    )

  /** The Preview is fully up to date. */
  object UpToDate :
    PreviewStatus(
      AllIcons.General.InspectionsOK,
      message("notification.preview.up.to.date.title"),
      message("notification.preview.up.to.date.description"),
    )
}

/** [AnAction] that will show the Event Log. */
class ShowEventLogAction : AnAction() {
  override fun actionPerformed(e: AnActionEvent) {
    val project = e.project ?: return
    ToolWindowManager.getInstance(project).getToolWindow("Notifications")?.activate(null)
  }
}

/** [AnAction] that re-enable the Fast Preview if disabled. */
class ReEnableFastPreview(private val allowAutoDisable: Boolean = true) : AnAction() {
  override fun actionPerformed(e: AnActionEvent) {
    val project = e.project ?: return
    if (!allowAutoDisable) {
      project.fastPreviewManager.allowAutoDisable = false
    }
    project.fastPreviewManager.enable()
    PlatformCoreDataKeys.VIRTUAL_FILE.getData(e.dataContext)?.let {
      EditorNotifications.getInstance(project).updateNotifications(it)
    }
  }
}

/**
 * [AnAction] that requests a build of the file returned by [fileProvider] and its dependencies.
 *
 * @param [fileProvider] is lambda providing the [PsiFile] used to request the build. This lambda
 *   will be called under a read lock.
 */
class BuildAndRefresh(@RequiresReadLock private val fileProvider: () -> PsiFile?) : AnAction() {
  override fun actionPerformed(e: AnActionEvent) {
<<<<<<< HEAD
    val file = fileProvider() ?: return
    file.project.requestBuildArtifactsForRendering(file.virtualFile)
=======
    ReadAction.nonBlocking<PsiFile?> { fileProvider() }
      .submit(AppExecutorUtil.getAppExecutorService())
      .onSuccess {
        val file = it ?: return@onSuccess
        ApplicationManager.getApplication().executeOnPooledThread {
          file.project.requestBuildArtifactsForRendering(file.virtualFile)
        }
      }
>>>>>>> 8b7d83e8
  }
}

/**
 * [AnAction] that shows the "Problems" panel with the "Design Tools" tab selected. The name "Design
 * Tools" is different depends on different tools. e.g. it shows "Compose" when using Compose
 * Preview, shows "Layout and Qualifiers" when using Layout Editor.
 */
class ShowProblemsPanel : AnAction() {
  override fun actionPerformed(e: AnActionEvent) {
    val project = e.project ?: return
    IssuePanelService.getInstance(project).showSharedIssuePanel()
  }
}<|MERGE_RESOLUTION|>--- conflicted
+++ resolved
@@ -150,10 +150,6 @@
  */
 class BuildAndRefresh(@RequiresReadLock private val fileProvider: () -> PsiFile?) : AnAction() {
   override fun actionPerformed(e: AnActionEvent) {
-<<<<<<< HEAD
-    val file = fileProvider() ?: return
-    file.project.requestBuildArtifactsForRendering(file.virtualFile)
-=======
     ReadAction.nonBlocking<PsiFile?> { fileProvider() }
       .submit(AppExecutorUtil.getAppExecutorService())
       .onSuccess {
@@ -162,7 +158,6 @@
           file.project.requestBuildArtifactsForRendering(file.virtualFile)
         }
       }
->>>>>>> 8b7d83e8
   }
 }
 
