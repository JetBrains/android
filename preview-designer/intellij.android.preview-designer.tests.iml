<?xml version="1.0" encoding="UTF-8"?>
<module type="JAVA_MODULE" version="4">
  <component name="NewModuleRootManager" inherit-compiler-output="true">
    <exclude-output />
    <content url="file://$MODULE_DIR$/testSrc">
      <sourceFolder url="file://$MODULE_DIR$/testSrc" isTestSource="true" />
    </content>
    <orderEntry type="library" scope="PROVIDED" name="studio-platform" level="project" />
    <orderEntry type="library" scope="TEST" name="studio-test-platform" level="project" />
    <orderEntry type="library" scope="TEST" name="kotlin-stdlib" level="project" />
    <orderEntry type="library" scope="TEST" name="JUnit4" level="project" />
    <orderEntry type="library" scope="TEST" name="kotlin-test" level="project" />
    <orderEntry type="library" scope="TEST" name="kotlinx-coroutines-core" level="project" />
    <orderEntry type="library" scope="TEST" name="mockito" level="project" />
    <orderEntry type="module" module-name="intellij.platform.analysis" />
    <orderEntry type="library" scope="TEST" name="truth" level="project" />
    <orderEntry type="library" scope="TEST" name="Guava" level="project" />
    <orderEntry type="library" scope="TEST" name="protobuf" level="project" />
    <orderEntry type="library" scope="TEST" name="kotlinc.kotlin-compiler-common" level="project" />
    <orderEntry type="inheritedJdk" />
    <orderEntry type="sourceFolder" forTests="false" />
    <orderEntry type="module" module-name="intellij.android.adt.testutils" scope="TEST" />
    <orderEntry type="module" module-name="intellij.android.adt.ui" scope="TEST" />
    <orderEntry type="module" module-name="intellij.android.common" scope="TEST" />
    <orderEntry type="module" module-name="intellij.android.render-resources" scope="TEST" />
    <orderEntry type="module" module-name="intellij.android.core" scope="TEST" />
    <orderEntry type="module" module-name="intellij.android.designer" scope="TEST" />
    <orderEntry type="module" module-name="intellij.android.layout-ui" scope="TEST" />
    <orderEntry type="module" module-name="intellij.android.preview-designer" scope="TEST" />
    <orderEntry type="module" module-name="intellij.android.preview-elements" scope="TEST" />
    <orderEntry type="module" module-name="intellij.android.rendering" scope="TEST" />
    <orderEntry type="module" module-name="intellij.android.testFramework" scope="TEST" />
    <orderEntry type="module" module-name="intellij.platform.core" scope="TEST" />
    <orderEntry type="module" module-name="intellij.platform.core.ui" scope="TEST" />
    <orderEntry type="module" module-name="intellij.platform.editor.ui" scope="TEST" />
    <orderEntry type="module" module-name="intellij.platform.extensions" scope="TEST" />
    <orderEntry type="module" module-name="intellij.platform.ide" scope="TEST" />
    <orderEntry type="module" module-name="intellij.platform.ide.core" scope="TEST" />
    <orderEntry type="module" module-name="intellij.platform.ide.impl" scope="TEST" />
    <orderEntry type="module" module-name="intellij.platform.lang.impl" scope="TEST" />
    <orderEntry type="module" module-name="intellij.platform.projectModel" scope="TEST" />
    <orderEntry type="module" module-name="intellij.platform.testFramework" scope="TEST" />
    <orderEntry type="module" module-name="intellij.platform.util" scope="TEST" />
    <orderEntry type="module" module-name="intellij.android.testutils" scope="TEST" />
    <orderEntry type="module" module-name="intellij.platform.uast" scope="TEST" />
    <orderEntry type="module" module-name="intellij.android.core.tests" scope="TEST" />
    <orderEntry type="module" module-name="kotlin.idea" scope="TEST" />
    <orderEntry type="module" module-name="kotlin.base.plugin" scope="TEST" />
    <orderEntry type="module" module-name="intellij.android.projectSystem" scope="TEST" />
    <orderEntry type="module" module-name="intellij.java.frontback.psi.impl" scope="TEST" />
    <orderEntry type="module" module-name="intellij.android.preview-fast-compile" scope="TEST" />
    <orderEntry type="module" module-name="intellij.android.rendering.tests" scope="TEST" />
    <orderEntry type="library" scope="PROVIDED" name="kotlinc.analysis-api" level="project" />
    <orderEntry type="module" module-name="intellij.android.designer.tests" scope="TEST" />
    <orderEntry type="library" scope="TEST" name="mockito-kotlin" level="project" />
<<<<<<< HEAD
    <orderEntry type="library" scope="TEST" name="asm-tools" level="project" />
    <orderEntry type="library" scope="TEST" name="jetbrains.kotlinx.coroutines.test" level="project" />
    <orderEntry type="module" module-name="intellij.android.artwork" scope="TEST" />
=======
    <orderEntry type="library" scope="TEST" name="ASM" level="project" />
>>>>>>> c4f2349c
  </component>
  <component name="TestModuleProperties" production-module="intellij.android.preview-designer" />
</module><|MERGE_RESOLUTION|>--- conflicted
+++ resolved
@@ -53,13 +53,10 @@
     <orderEntry type="library" scope="PROVIDED" name="kotlinc.analysis-api" level="project" />
     <orderEntry type="module" module-name="intellij.android.designer.tests" scope="TEST" />
     <orderEntry type="library" scope="TEST" name="mockito-kotlin" level="project" />
-<<<<<<< HEAD
-    <orderEntry type="library" scope="TEST" name="asm-tools" level="project" />
-    <orderEntry type="library" scope="TEST" name="jetbrains.kotlinx.coroutines.test" level="project" />
+    <orderEntry type="library" scope="TEST" name="ASM" level="project" />
     <orderEntry type="module" module-name="intellij.android.artwork" scope="TEST" />
-=======
-    <orderEntry type="library" scope="TEST" name="ASM" level="project" />
->>>>>>> c4f2349c
+    <orderEntry type="module" module-name="intellij.platform.ide.ui" scope="TEST" />
+    <orderEntry type="library" scope="TEST" name="kotlinx-coroutines-test" level="project" />
   </component>
   <component name="TestModuleProperties" production-module="intellij.android.preview-designer" />
 </module>