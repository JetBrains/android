--- conflicted
+++ resolved
@@ -5,18 +5,10 @@
     <content url="file://$MODULE_DIR$/testSrc">
       <sourceFolder url="file://$MODULE_DIR$/testSrc" isTestSource="true" />
     </content>
-<<<<<<< HEAD
     <orderEntry type="library" scope="PROVIDED" name="studio-platform" level="project" />
     <orderEntry type="library" scope="TEST" name="studio-test-platform" level="project" />
     <orderEntry type="library" scope="TEST" name="kotlin-stdlib" level="project" />
     <orderEntry type="library" scope="TEST" name="JUnit4" level="project" />
-=======
-    <orderEntry type="inheritedJdk" />
-    <orderEntry type="sourceFolder" forTests="false" />
-    <orderEntry type="library" name="studio-sdk" level="project" />
-    <orderEntry type="library" name="studio-plugin-com.intellij.java" level="project" />
-    <orderEntry type="library" scope="TEST" name="junit4" level="project" />
->>>>>>> 8b7d83e8
     <orderEntry type="library" scope="TEST" name="kotlin-test" level="project" />
     <orderEntry type="library" scope="TEST" name="kotlinx-coroutines-core" level="project" />
     <orderEntry type="library" scope="TEST" name="mockito" level="project" />
@@ -27,6 +19,9 @@
     <orderEntry type="library" scope="TEST" name="kotlinc.kotlin-compiler-common" level="project" />
     <orderEntry type="inheritedJdk" />
     <orderEntry type="sourceFolder" forTests="false" />
+    <orderEntry type="library" scope="TEST" name="kotlin-test" level="project" />
+    <orderEntry type="library" scope="TEST" name="mockito" level="project" />
+    <orderEntry type="module" module-name="intellij.android.adt.testutils" scope="TEST" />
     <orderEntry type="module" module-name="intellij.android.adt.ui" scope="TEST" />
     <orderEntry type="module" module-name="intellij.android.common" scope="TEST" />
     <orderEntry type="module" module-name="intellij.android.render-resources" scope="TEST" />
@@ -51,19 +46,14 @@
     <orderEntry type="module" module-name="intellij.platform.uast" scope="TEST" />
     <orderEntry type="module" module-name="intellij.android.core.tests" scope="TEST" />
     <orderEntry type="module" module-name="kotlin.idea" scope="TEST" />
+    <orderEntry type="module" module-name="kotlin.base.plugin" scope="TEST" />
     <orderEntry type="module" module-name="intellij.android.projectSystem" scope="TEST" />
     <orderEntry type="module" module-name="intellij.java.frontback.psi.impl" scope="TEST" />
     <orderEntry type="module" module-name="intellij.android.preview-fast-compile" scope="TEST" />
-<<<<<<< HEAD
     <orderEntry type="module" module-name="intellij.android.rendering.tests" scope="TEST" />
     <orderEntry type="library" scope="PROVIDED" name="kotlinc.analysis-api" level="project" />
     <orderEntry type="module" module-name="intellij.android.designer.tests" scope="TEST" />
-    <orderEntry type="library" scope="TEST" name="kotlinx-collections-immutable" level="project" />
-=======
-    <orderEntry type="module" module-name="analytics-shared" scope="TEST" />
-    <orderEntry type="module" module-name="intellij.android.designer.tests" scope="TEST" />
     <orderEntry type="library" scope="TEST" name="mockito-kotlin" level="project" />
->>>>>>> 8b7d83e8
   </component>
   <component name="TestModuleProperties" production-module="intellij.android.preview-designer" />
 </module>