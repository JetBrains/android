--- conflicted
+++ resolved
@@ -5,19 +5,10 @@
     <content url="file://$MODULE_DIR$/testSrc">
       <sourceFolder url="file://$MODULE_DIR$/testSrc" isTestSource="true" />
     </content>
-<<<<<<< HEAD
-    <orderEntry type="inheritedJdk" />
-    <orderEntry type="sourceFolder" forTests="false" />
-    <orderEntry type="library" name="studio-sdk" level="project" />
-    <orderEntry type="library" name="studio-plugin-com.intellij.java" level="project" />
-    <orderEntry type="module" module-name="intellij.android.render-resources" />
-    <orderEntry type="library" scope="TEST" name="junit4" level="project" />
-=======
     <orderEntry type="library" scope="PROVIDED" name="studio-platform" level="project" />
     <orderEntry type="library" scope="TEST" name="studio-test-platform" level="project" />
     <orderEntry type="library" scope="TEST" name="kotlin-stdlib" level="project" />
     <orderEntry type="library" scope="TEST" name="JUnit4" level="project" />
->>>>>>> 5f7be743
     <orderEntry type="library" scope="TEST" name="kotlin-test" level="project" />
     <orderEntry type="library" scope="TEST" name="kotlinx-coroutines-core" level="project" />
     <orderEntry type="library" scope="TEST" name="mockito" level="project" />
@@ -34,11 +25,6 @@
     <orderEntry type="module" module-name="intellij.android.render-resources" scope="TEST" />
     <orderEntry type="module" module-name="intellij.android.core" scope="TEST" />
     <orderEntry type="module" module-name="intellij.android.designer" scope="TEST" />
-<<<<<<< HEAD
-    <orderEntry type="module" module-name="intellij.android.preview-designer" scope="TEST" />
-    <orderEntry type="module" module-name="intellij.android.testFramework" scope="TEST" />
-=======
->>>>>>> 5f7be743
     <orderEntry type="module" module-name="intellij.android.layout-ui" scope="TEST" />
     <orderEntry type="module" module-name="intellij.android.preview-designer" scope="TEST" />
     <orderEntry type="module" module-name="intellij.android.preview-elements" scope="TEST" />
@@ -51,6 +37,7 @@
     <orderEntry type="module" module-name="intellij.platform.ide" scope="TEST" />
     <orderEntry type="module" module-name="intellij.platform.ide.core" scope="TEST" />
     <orderEntry type="module" module-name="intellij.platform.ide.impl" scope="TEST" />
+    <orderEntry type="module" module-name="intellij.platform.lang.impl" scope="TEST" />
     <orderEntry type="module" module-name="intellij.platform.testFramework" scope="TEST" />
     <orderEntry type="module" module-name="intellij.platform.util" scope="TEST" />
     <orderEntry type="module" module-name="intellij.android.testutils" scope="TEST" />
@@ -65,7 +52,7 @@
     <orderEntry type="library" scope="PROVIDED" name="kotlinc.analysis-api" level="project" />
     <orderEntry type="module" module-name="intellij.android.designer.tests" scope="TEST" />
     <orderEntry type="library" scope="TEST" name="mockito-kotlin" level="project" />
-    <orderEntry type="library" scope="TEST" name="asm-tools" level="project" />
+    <orderEntry type="library" scope="TEST" name="ASM" level="project" />
   </component>
   <component name="TestModuleProperties" production-module="intellij.android.preview-designer" />
 </module>