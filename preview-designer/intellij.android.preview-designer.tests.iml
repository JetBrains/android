--- conflicted
+++ resolved
@@ -22,6 +22,7 @@
     <orderEntry type="module" module-name="intellij.android.adt.testutils" scope="TEST" />
     <orderEntry type="module" module-name="intellij.android.adt.ui" scope="TEST" />
     <orderEntry type="module" module-name="intellij.android.common" scope="TEST" />
+    <orderEntry type="module" module-name="intellij.android.artwork" scope="TEST" />
     <orderEntry type="module" module-name="intellij.android.render-resources" scope="TEST" />
     <orderEntry type="module" module-name="intellij.android.core" scope="TEST" />
     <orderEntry type="module" module-name="intellij.android.designer" scope="TEST" />
@@ -43,6 +44,7 @@
     <orderEntry type="module" module-name="intellij.platform.util" scope="TEST" />
     <orderEntry type="module" module-name="intellij.android.testutils" scope="TEST" />
     <orderEntry type="module" module-name="intellij.platform.uast" scope="TEST" />
+    <orderEntry type="module" module-name="intellij.platform.ide.ui" scope="TEST" />
     <orderEntry type="module" module-name="intellij.android.core.tests" scope="TEST" />
     <orderEntry type="module" module-name="kotlin.idea" scope="TEST" />
     <orderEntry type="module" module-name="kotlin.base.plugin" scope="TEST" />
@@ -53,13 +55,8 @@
     <orderEntry type="library" scope="PROVIDED" name="kotlinc.analysis-api" level="project" />
     <orderEntry type="module" module-name="intellij.android.designer.tests" scope="TEST" />
     <orderEntry type="library" scope="TEST" name="mockito-kotlin" level="project" />
-<<<<<<< HEAD
-    <orderEntry type="library" scope="TEST" name="asm-tools" level="project" />
-    <orderEntry type="library" scope="TEST" name="jetbrains.kotlinx.coroutines.test" level="project" />
-    <orderEntry type="module" module-name="intellij.android.artwork" scope="TEST" />
-=======
     <orderEntry type="library" scope="TEST" name="ASM" level="project" />
->>>>>>> 06ed88e4
+    <orderEntry type="library" scope="TEST" name="kotlinx-coroutines-test" level="project" />
   </component>
   <component name="TestModuleProperties" production-module="intellij.android.preview-designer" />
 </module>