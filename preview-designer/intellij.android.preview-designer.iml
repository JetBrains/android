--- conflicted
+++ resolved
@@ -19,14 +19,6 @@
     <orderEntry type="library" scope="PROVIDED" name="kotlinc.kotlin-compiler-ir" level="project" />
     <orderEntry type="inheritedJdk" />
     <orderEntry type="sourceFolder" forTests="false" />
-<<<<<<< HEAD
-    <orderEntry type="library" name="studio-sdk" level="project" />
-    <orderEntry type="library" name="studio-analytics-proto" level="project" />
-    <orderEntry type="library" name="studio-plugin-org.jetbrains.kotlin" level="project" />
-    <orderEntry type="library" name="studio-plugin-com.intellij.java" level="project" />
-    <orderEntry type="module" module-name="android.sdktools.flags" />
-=======
->>>>>>> fedb26e2
     <orderEntry type="module" module-name="intellij.android.adt.ui" />
     <orderEntry type="module" module-name="intellij.android.artwork" />
     <orderEntry type="module" module-name="intellij.platform.concurrency" />
