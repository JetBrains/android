<?xml version="1.0" encoding="UTF-8"?>
<module type="JAVA_MODULE" version="4">
  <component name="NewModuleRootManager" inherit-compiler-output="true">
    <exclude-output />
    <content url="file://$MODULE_DIR$">
      <sourceFolder url="file://$MODULE_DIR$/resources" type="java-resource" />
      <sourceFolder url="file://$MODULE_DIR$/src" isTestSource="false" />
      <sourceFolder url="file://$MODULE_DIR$/gen" isTestSource="false" />
    </content>
    <orderEntry type="inheritedJdk" />
    <orderEntry type="sourceFolder" forTests="false" />
    <orderEntry type="library" name="Guava" level="project" />
    <orderEntry type="library" name="commons-lang3" level="project" />
    <orderEntry type="library" name="jetbrains-annotations" level="project" />
    <orderEntry type="library" name="kotlin-stdlib" level="project" />
    <orderEntry type="library" name="kotlinx-coroutines-core" level="project" />
    <orderEntry type="library" name="protobuf" level="project" />
    <orderEntry type="library" name="studio-analytics-proto" level="project" />
<<<<<<< HEAD
    <orderEntry type="library" scope="PROVIDED" name="kotlinc.kotlin-compiler-common" level="project" />
    <orderEntry type="library" scope="PROVIDED" name="kotlinc.kotlin-compiler-ir" level="project" />
    <orderEntry type="module" module-name="android.sdktools.android-annotations" />
=======
    <orderEntry type="library" name="studio-plugin-org.jetbrains.kotlin" level="project" />
    <orderEntry type="library" name="studio-sdk" level="project" />
    <orderEntry type="library" name="studio-plugin-com.intellij.java" level="project" />
>>>>>>> 0d09370c
    <orderEntry type="module" module-name="android.sdktools.flags" />
    <orderEntry type="module" module-name="android.sdktools.layoutlib-api" />
    <orderEntry type="module" module-name="android.sdktools.sdk-common" />
    <orderEntry type="module" module-name="intellij.android.adt.ui" />
    <orderEntry type="module" module-name="intellij.android.artwork" />
    <orderEntry type="module" module-name="intellij.android.common" />
    <orderEntry type="module" module-name="intellij.android.core" />
    <orderEntry type="module" module-name="intellij.android.designer" />
    <orderEntry type="module" module-name="intellij.android.jps.model" />
    <orderEntry type="module" module-name="intellij.android.layout-ui" />
    <orderEntry type="module" module-name="intellij.android.preview-elements" />
    <orderEntry type="module" module-name="intellij.android.projectSystem" />
<<<<<<< HEAD
    <orderEntry type="module" module-name="intellij.android.render-resources" />
    <orderEntry type="module" module-name="intellij.android.rendering" />
    <orderEntry type="module" module-name="intellij.color.scheme.warmNeon" />
    <orderEntry type="module" module-name="intellij.java.frontback.psi" />
    <orderEntry type="module" module-name="intellij.java.psi" />
    <orderEntry type="module" module-name="intellij.java.psi.impl" />
    <orderEntry type="module" module-name="intellij.platform.analysis" />
    <orderEntry type="module" module-name="intellij.platform.analysis.impl" />
    <orderEntry type="module" module-name="intellij.platform.core" />
    <orderEntry type="module" module-name="intellij.platform.core.impl" />
    <orderEntry type="module" module-name="intellij.platform.core.ui" />
    <orderEntry type="module" module-name="intellij.platform.editor" />
    <orderEntry type="module" module-name="intellij.platform.extensions" />
    <orderEntry type="module" module-name="intellij.platform.ide" />
    <orderEntry type="module" module-name="intellij.platform.ide.core" />
    <orderEntry type="module" module-name="intellij.platform.ide.impl" />
    <orderEntry type="module" module-name="intellij.platform.lang.core" />
    <orderEntry type="module" module-name="intellij.platform.projectModel" />
    <orderEntry type="module" module-name="intellij.platform.uast" />
    <orderEntry type="module" module-name="intellij.platform.util" />
    <orderEntry type="module" module-name="intellij.platform.util.ui" />
    <orderEntry type="module" module-name="intellij.xml.psi" />
=======
    <orderEntry type="module" module-name="intellij.android.rendering" />
    <orderEntry type="module" module-name="intellij.android.render-resources" />
    <orderEntry type="module" module-name="intellij.android.preview-elements" />
    <orderEntry type="module" module-name="intellij.android.preview-fast-compile" />
    <orderEntry type="module" module-name="intellij.android.completion" />
>>>>>>> 0d09370c
  </component>
</module><|MERGE_RESOLUTION|>--- conflicted
+++ resolved
@@ -5,29 +5,20 @@
     <content url="file://$MODULE_DIR$">
       <sourceFolder url="file://$MODULE_DIR$/resources" type="java-resource" />
       <sourceFolder url="file://$MODULE_DIR$/src" isTestSource="false" />
-      <sourceFolder url="file://$MODULE_DIR$/gen" isTestSource="false" />
+      <sourceFolder url="file://$MODULE_DIR$/gen" isTestSource="false" generated="true" />
     </content>
-    <orderEntry type="inheritedJdk" />
-    <orderEntry type="sourceFolder" forTests="false" />
+    <orderEntry type="library" name="studio-platform" level="project" />
+    <orderEntry type="library" scope="TEST" name="studio-test-platform" level="project" />
     <orderEntry type="library" name="Guava" level="project" />
     <orderEntry type="library" name="commons-lang3" level="project" />
     <orderEntry type="library" name="jetbrains-annotations" level="project" />
     <orderEntry type="library" name="kotlin-stdlib" level="project" />
     <orderEntry type="library" name="kotlinx-coroutines-core" level="project" />
     <orderEntry type="library" name="protobuf" level="project" />
-    <orderEntry type="library" name="studio-analytics-proto" level="project" />
-<<<<<<< HEAD
     <orderEntry type="library" scope="PROVIDED" name="kotlinc.kotlin-compiler-common" level="project" />
     <orderEntry type="library" scope="PROVIDED" name="kotlinc.kotlin-compiler-ir" level="project" />
-    <orderEntry type="module" module-name="android.sdktools.android-annotations" />
-=======
-    <orderEntry type="library" name="studio-plugin-org.jetbrains.kotlin" level="project" />
-    <orderEntry type="library" name="studio-sdk" level="project" />
-    <orderEntry type="library" name="studio-plugin-com.intellij.java" level="project" />
->>>>>>> 0d09370c
-    <orderEntry type="module" module-name="android.sdktools.flags" />
-    <orderEntry type="module" module-name="android.sdktools.layoutlib-api" />
-    <orderEntry type="module" module-name="android.sdktools.sdk-common" />
+    <orderEntry type="inheritedJdk" />
+    <orderEntry type="sourceFolder" forTests="false" />
     <orderEntry type="module" module-name="intellij.android.adt.ui" />
     <orderEntry type="module" module-name="intellij.android.artwork" />
     <orderEntry type="module" module-name="intellij.android.common" />
@@ -37,7 +28,6 @@
     <orderEntry type="module" module-name="intellij.android.layout-ui" />
     <orderEntry type="module" module-name="intellij.android.preview-elements" />
     <orderEntry type="module" module-name="intellij.android.projectSystem" />
-<<<<<<< HEAD
     <orderEntry type="module" module-name="intellij.android.render-resources" />
     <orderEntry type="module" module-name="intellij.android.rendering" />
     <orderEntry type="module" module-name="intellij.color.scheme.warmNeon" />
@@ -60,12 +50,15 @@
     <orderEntry type="module" module-name="intellij.platform.util" />
     <orderEntry type="module" module-name="intellij.platform.util.ui" />
     <orderEntry type="module" module-name="intellij.xml.psi" />
-=======
-    <orderEntry type="module" module-name="intellij.android.rendering" />
-    <orderEntry type="module" module-name="intellij.android.render-resources" />
-    <orderEntry type="module" module-name="intellij.android.preview-elements" />
+    <orderEntry type="module" module-name="kotlin.base.util" />
+    <orderEntry type="module" module-name="intellij.java.indexing.impl" />
+    <orderEntry type="module" module-name="kotlin.base.indices" />
+    <orderEntry type="module" module-name="kotlin.base.analysis" />
+    <orderEntry type="module" module-name="intellij.maven" />
+    <orderEntry type="module" module-name="kotlin.base.plugin" />
+    <orderEntry type="module" module-name="kotlin.highlighting.minimal" />
     <orderEntry type="module" module-name="intellij.android.preview-fast-compile" />
     <orderEntry type="module" module-name="intellij.android.completion" />
->>>>>>> 0d09370c
+    <orderEntry type="library" scope="PROVIDED" name="kotlinc.analysis-api" level="project" />
   </component>
 </module>