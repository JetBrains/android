--- conflicted
+++ resolved
@@ -23,10 +23,7 @@
         "//tools/adt/idea/project-system:intellij.android.projectSystem[module]",
         "//tools/adt/idea/rendering:intellij.android.rendering[module]",
         "//tools/adt/idea/render-resources:intellij.android.render-resources[module]",
-<<<<<<< HEAD
-=======
         "//tools/adt/idea/preview-elements:intellij.android.preview-elements[module]",
->>>>>>> 574fcae1
     ],
 )
 
@@ -54,11 +51,8 @@
         "//tools/adt/idea/android-test-framework:intellij.android.testFramework[module, test]",
         "//tools/adt/idea/render-resources:intellij.android.render-resources[module]",
         "//tools/adt/idea/layout-ui:intellij.android.layout-ui[module, test]",
-<<<<<<< HEAD
-=======
         "//tools/adt/idea/.idea/libraries:truth[test]",
         "//tools/adt/idea/preview-elements:intellij.android.preview-elements[module, test]",
         "//tools/adt/idea/rendering:intellij.android.rendering[module, test]",
->>>>>>> 574fcae1
     ],
 )