load("//tools/base/bazel:bazel.bzl", "iml_module")

# managed by go/iml_to_build
iml_module(
    name = "intellij.android.preview-designer",
    # do not sort: must match IML order
    srcs = [
        "src",
        "gen",
    ],
    iml_files = ["intellij.android.preview-designer.iml"],
    lint_baseline = "lint_baseline.xml",
    resources = ["resources"],
    visibility = ["//visibility:public"],
    # do not sort: must match IML order
    deps = [
        "//tools/adt/idea/.idea/libraries:studio-analytics-proto",
        "@intellij//:org.jetbrains.kotlin",
        "@intellij//:intellij-sdk",
        "@intellij//:com.intellij.java",
        "//tools/base/flags:studio.android.sdktools.flags[module]",
        "//tools/adt/idea/adt-ui:intellij.android.adt.ui[module]",
        "//tools/adt/idea/artwork:intellij.android.artwork[module]",
        "//tools/adt/idea/android-common:intellij.android.common[module]",
        "//tools/adt/idea/android:intellij.android.core[module]",
        "//tools/adt/idea/designer:intellij.android.designer[module]",
        "//tools/adt/idea/layout-ui:intellij.android.layout-ui[module]",
        "//tools/adt/idea/project-system:intellij.android.projectSystem[module]",
        "//tools/adt/idea/rendering:intellij.android.rendering[module]",
        "//tools/adt/idea/render-resources:intellij.android.render-resources[module]",
        "//tools/adt/idea/preview-elements:intellij.android.preview-elements[module]",
<<<<<<< HEAD
=======
        "//tools/adt/idea/preview-fast-compile:intellij.android.preview-fast-compile[module]",
        "//tools/adt/idea/completion:intellij.android.completion[module]",
>>>>>>> 0d09370c
    ],
)

# managed by go/iml_to_build
iml_module(
    name = "intellij.android.preview-designer.tests",
    iml_files = ["intellij.android.preview-designer.tests.iml"],
    tags = ["no_test_windows"],
    test_class = "com.android.tools.idea.preview.PreviewDesignerTestSuite",
    test_data = [
        "//prebuilts/studio/sdk:platforms/latest",
        "//tools/adt/idea/compose-ide-plugin/testData",
    ],
    test_friends = ["//tools/adt/idea/preview-designer:intellij.android.preview-designer"],
    test_srcs = ["testSrc"],
    visibility = ["//visibility:public"],
    # do not sort: must match IML order
    deps = [
        "@intellij//:intellij-sdk",
        "@intellij//:com.intellij.java",
        "//tools/adt/idea/.idea/libraries:kotlin-test[test]",
        "//tools/adt/idea/.idea/libraries:mockito[test]",
        "//tools/base/testutils:studio.android.sdktools.testutils[module, test]",
        "//tools/adt/idea/adt-testutils:intellij.android.adt.testutils[module, test]",
        "//tools/adt/idea/adt-ui:intellij.android.adt.ui[module, test]",
        "//tools/adt/idea/android-common:intellij.android.common[module, test]",
        "//tools/base/flags:studio.android.sdktools.flags[module, test]",
        "//tools/adt/idea/android:intellij.android.core[module, test]",
        "//tools/adt/idea/designer:intellij.android.designer[module, test]",
        "//tools/adt/idea/preview-designer:intellij.android.preview-designer[module, test]",
        "//tools/adt/idea/android-test-framework:intellij.android.testFramework[module, test]",
        "//tools/adt/idea/render-resources:intellij.android.render-resources[module]",
        "//tools/adt/idea/layout-ui:intellij.android.layout-ui[module, test]",
        "//tools/adt/idea/.idea/libraries:truth[test]",
        "//tools/adt/idea/preview-elements:intellij.android.preview-elements[module, test]",
        "//tools/adt/idea/rendering:intellij.android.rendering[module, test]",
<<<<<<< HEAD
=======
        "//tools/adt/idea/.idea/libraries:studio-analytics-proto[test]",
        "//tools/adt/idea/rendering:intellij.android.rendering.tests[module, test]",
        "@intellij//:org.jetbrains.kotlin[test]",
        "//tools/adt/idea/project-system:intellij.android.projectSystem[module, test]",
        "//tools/adt/idea/android:intellij.android.core.tests[module, test]",
        "//tools/adt/idea/preview-fast-compile:intellij.android.preview-fast-compile[module, test]",
>>>>>>> 0d09370c
    ],
)<|MERGE_RESOLUTION|>--- conflicted
+++ resolved
@@ -29,11 +29,8 @@
         "//tools/adt/idea/rendering:intellij.android.rendering[module]",
         "//tools/adt/idea/render-resources:intellij.android.render-resources[module]",
         "//tools/adt/idea/preview-elements:intellij.android.preview-elements[module]",
-<<<<<<< HEAD
-=======
         "//tools/adt/idea/preview-fast-compile:intellij.android.preview-fast-compile[module]",
         "//tools/adt/idea/completion:intellij.android.completion[module]",
->>>>>>> 0d09370c
     ],
 )
 
@@ -70,14 +67,11 @@
         "//tools/adt/idea/.idea/libraries:truth[test]",
         "//tools/adt/idea/preview-elements:intellij.android.preview-elements[module, test]",
         "//tools/adt/idea/rendering:intellij.android.rendering[module, test]",
-<<<<<<< HEAD
-=======
         "//tools/adt/idea/.idea/libraries:studio-analytics-proto[test]",
         "//tools/adt/idea/rendering:intellij.android.rendering.tests[module, test]",
         "@intellij//:org.jetbrains.kotlin[test]",
         "//tools/adt/idea/project-system:intellij.android.projectSystem[module, test]",
         "//tools/adt/idea/android:intellij.android.core.tests[module, test]",
         "//tools/adt/idea/preview-fast-compile:intellij.android.preview-fast-compile[module, test]",
->>>>>>> 0d09370c
     ],
 )