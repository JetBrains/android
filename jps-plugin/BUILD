load("//tools/base/bazel:bazel.bzl", "iml_module")

iml_module(
    name = "android-jps-plugin",
    srcs = ["src"],
    iml_files = ["android-jps-plugin.iml"],
    tags = ["managed"],
    # do not sort: must match IML order
    test_runtime_deps = [
        "//tools/idea/java/execution/impl:execution-impl",
        "//tools/idea/platform/external-system-impl",
    ],
    test_srcs = ["testSrc"],
    test_tags = ["manual"],
    visibility = ["//visibility:public"],
    # do not sort: must match IML order
    runtime_deps = [
        "//tools/idea/RegExpSupport",
        "//tools/idea/xml/xml-analysis-impl",
        "//tools/idea/platform/xdebugger-impl",
        "//tools/idea/platform/lvcs-impl",
        "//tools/idea/platform/credential-store",
        "//tools/idea/platform/configuration-store-impl",
        "//tools/idea/platform/built-in-server",
        "//tools/idea/platform/tasks-platform-impl",
        "//tools/idea/json",
        "//tools/idea/xml/relaxng",
        "//tools/idea/xml/dom-impl",
        "//tools/adt/idea/adt-branding",
        "//tools/idea/java/compiler/instrumentation-util-8",
    ],
    # do not sort: must match IML order
    deps = [
<<<<<<< HEAD
        "//tools/adt/idea/build-common:build-common[module]",
=======
        "//tools/adt/idea/build-common[module]",
>>>>>>> 9e819fa1
        "//tools/adt/idea/rt:android-rt[module]",
        "//tools/idea:jps-builders_and_others[module]",
        "//tools/idea/platform/util[module]",
        "//tools/idea/.idea/libraries:NanoXML",
        "//tools/idea/jps/model-api:jps-model-api[module]",
        "//tools/idea/jps/model-serialization:jps-model-serialization[module]",
        "//tools/idea/jps/model-impl:jps-model-impl[module]",
        "//tools/idea/plugins/maven/jps-plugin:maven-jps-plugin[module, test]",
        "//tools/base/build-system:studio.manifest-merger[module]",
<<<<<<< HEAD
        "//tools/idea:platform-impl_and_others[module]",
=======
        "//tools/idea/platform/testFramework[module, test]",
>>>>>>> 9e819fa1
    ],
)<|MERGE_RESOLUTION|>--- conflicted
+++ resolved
@@ -31,11 +31,7 @@
     ],
     # do not sort: must match IML order
     deps = [
-<<<<<<< HEAD
-        "//tools/adt/idea/build-common:build-common[module]",
-=======
         "//tools/adt/idea/build-common[module]",
->>>>>>> 9e819fa1
         "//tools/adt/idea/rt:android-rt[module]",
         "//tools/idea:jps-builders_and_others[module]",
         "//tools/idea/platform/util[module]",
@@ -45,10 +41,6 @@
         "//tools/idea/jps/model-impl:jps-model-impl[module]",
         "//tools/idea/plugins/maven/jps-plugin:maven-jps-plugin[module, test]",
         "//tools/base/build-system:studio.manifest-merger[module]",
-<<<<<<< HEAD
-        "//tools/idea:platform-impl_and_others[module]",
-=======
         "//tools/idea/platform/testFramework[module, test]",
->>>>>>> 9e819fa1
     ],
 )