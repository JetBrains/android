// Copyright 2000-2020 JetBrains s.r.o. Use of this source code is governed by the Apache 2.0 license that can be found in the LICENSE file.
package org.jetbrains.jps.android;

import com.intellij.openapi.diagnostic.Logger;
import com.intellij.openapi.util.io.FileUtil;
import org.jetbrains.annotations.NotNull;
import org.jetbrains.annotations.Nullable;
import org.jetbrains.jps.builders.storage.StorageProvider;
import org.jetbrains.jps.incremental.storage.StorageOwner;

import java.io.*;

<<<<<<< HEAD
/**
 * @author Eugene.Kudelevsky
 */
public final class AndroidGenSourcesCopyingStorage implements StorageOwner {
=======
public class AndroidGenSourcesCopyingStorage implements StorageOwner {
>>>>>>> 640ce73c
  private static final Logger LOG = Logger.getInstance("#org.jetbrains.jps.android.AndroidGenSourcesCopyingStorage");

  public static final StorageProvider<AndroidGenSourcesCopyingStorage> PROVIDER = new StorageProvider<AndroidGenSourcesCopyingStorage>() {
    @NotNull
    @Override
    public AndroidGenSourcesCopyingStorage createStorage(File targetDataDir) throws IOException {
      return new AndroidGenSourcesCopyingStorage(new File(targetDataDir, "gen_sources_copying" + File.separator + "data"));
    }
  };

  private final File myFile;

  private AndroidGenSourcesCopyingStorage(@NotNull File file) {
    myFile = file;
  }

  @Override
  public void flush(boolean memoryCachesOnly) {
  }

  @Override
  public void clean() throws IOException {
    FileUtil.delete(myFile);
  }

  @Override
  public void close() throws IOException {
  }

  @Nullable
  public AndroidFileSetState read() {
    try {
      final DataInputStream input = new DataInputStream(new FileInputStream(myFile));
      try {
        return new AndroidFileSetState(input);
      }
      finally {
        input.close();
      }
    }
    catch (FileNotFoundException ignored) {
    }
    catch (IOException e) {
      LOG.info(e);
    }
    return null;
  }

  public void saveState(@NotNull AndroidFileSetState state) {
    FileUtil.createParentDirs(myFile);
    try {
      final DataOutputStream output = new DataOutputStream(new FileOutputStream(myFile));
      try {
        state.save(output);
      }
      finally {
        output.close();
      }
    }
    catch (IOException e) {
      LOG.info(e);
    }
  }
}<|MERGE_RESOLUTION|>--- conflicted
+++ resolved
@@ -1,4 +1,3 @@
-// Copyright 2000-2020 JetBrains s.r.o. Use of this source code is governed by the Apache 2.0 license that can be found in the LICENSE file.
 package org.jetbrains.jps.android;
 
 import com.intellij.openapi.diagnostic.Logger;
@@ -10,14 +9,7 @@
 
 import java.io.*;
 
-<<<<<<< HEAD
-/**
- * @author Eugene.Kudelevsky
- */
-public final class AndroidGenSourcesCopyingStorage implements StorageOwner {
-=======
 public class AndroidGenSourcesCopyingStorage implements StorageOwner {
->>>>>>> 640ce73c
   private static final Logger LOG = Logger.getInstance("#org.jetbrains.jps.android.AndroidGenSourcesCopyingStorage");
 
   public static final StorageProvider<AndroidGenSourcesCopyingStorage> PROVIDER = new StorageProvider<AndroidGenSourcesCopyingStorage>() {
