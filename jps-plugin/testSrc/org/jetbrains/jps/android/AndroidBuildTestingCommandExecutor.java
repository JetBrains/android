// Copyright 2000-2020 JetBrains s.r.o. Use of this source code is governed by the Apache 2.0 license that can be found in the LICENSE file.
package org.jetbrains.jps.android;

import com.intellij.openapi.util.Pair;
import com.intellij.openapi.util.io.FileUtil;
import com.intellij.openapi.util.io.FileUtilRt;
import com.intellij.openapi.util.text.StringUtil;
import com.intellij.util.ArrayUtil;
<<<<<<< HEAD
import java.io.ByteArrayInputStream;
import java.io.File;
import java.io.InputStream;
import java.io.OutputStream;
import java.io.StringWriter;
=======
import org.jetbrains.android.util.AndroidBuildTestingManager;
import org.jetbrains.annotations.NotNull;

import java.io.*;
>>>>>>> 640ce73c
import java.nio.charset.Charset;
import java.util.ArrayList;
import java.util.HashMap;
import java.util.HashSet;
import java.util.List;
import java.util.Map;
import java.util.Set;
import java.util.regex.Matcher;
import java.util.regex.Pattern;
import org.jetbrains.android.util.AndroidBuildTestingManager;
import org.jetbrains.annotations.NotNull;

abstract class AndroidBuildTestingCommandExecutor implements AndroidBuildTestingManager.MyCommandExecutor {
  public static final String ENTRY_HEADER = "______ENTRY_";

  private volatile StringWriter myStringWriter = new StringWriter();
  private final List<Pair<String, Pattern>> myPathPatterns = new ArrayList<>();

  private final Set<String> myCheckedJars = new HashSet<>();

  public void addPathPrefix(@NotNull String id, @NotNull String prefix) {
    myPathPatterns.add(Pair.create(id, Pattern.compile("(" + FileUtil.toSystemIndependentName(prefix) + ").*")));
  }

  public void addRegexPathPattern(@NotNull String id, @NotNull String regex) {
    myPathPatterns.add(Pair.create(id, Pattern.compile("(" + regex + ")")));
  }

  public void addRegexPathPatternPrefix(@NotNull String id, @NotNull String regex) {
    myPathPatterns.add(Pair.create(id, Pattern.compile("(" + regex + ").*")));
  }

  @NotNull
  @Override
  public Process createProcess(@NotNull String[] args, @NotNull Map<String, String> environment) {
    startNewEntry();
    final String[] argsToLog = processArgs(args);
    logString(StringUtil.join(argsToLog, "\n"));

    if (environment.size() > 0) {
      final StringBuilder envBuilder = new StringBuilder();

      environment.forEach((k, v) -> {
        if (envBuilder.length() > 0) {
          envBuilder.append(", ");
        }
        String value = progessArg(v);
        envBuilder.append(k).append("=").append(value);
      });
      logString("\nenv: " + envBuilder);
    }
    logString("\n\n");
    try {
      return doCreateProcess(args, environment);
    }
    catch (RuntimeException e) {
      throw e;
    }
    catch (Exception e) {
      throw new RuntimeException(e);
    }
  }

  @Override
  public void log(@NotNull String s) {
    startNewEntry();
    final String[] args = s.split("\\n");
    logString(StringUtil.join(processArgs(args), "\n"));
    logString("\n\n");
  }

  @Override
  public void checkJarContent(@NotNull String jarId, @NotNull String jarPath) {
    doCheckJar(jarId, jarPath);
    myCheckedJars.add(jarId);
  }

  protected void doCheckJar(@NotNull String jarId, @NotNull String jarPath) {
  }

  private synchronized void startNewEntry() {
    logString(ENTRY_HEADER + "\n");
  }

  private synchronized void logString(String s) {
    myStringWriter.write(s);
  }

  private String[] processArgs(String[] args) {
    final String[] result = new String[args.length];

    for (int i = 0; i < result.length; i++) {
      result[i] = progessArg(args[i]);
    }
    return result;
  }

  private String progessArg(String arg) {
    final String[] subargs = arg.split(File.pathSeparator);
    final StringBuilder builder = new StringBuilder();

    for (int i = 0; i < subargs.length; i++) {
      String subarg = subargs[i];
      String s = FileUtil.toSystemIndependentName(subarg);

      if (s.endsWith(".exe")) {
        s = FileUtilRt.getNameWithoutExtension(s);
      }
      for (Pair<String, Pattern> pair : myPathPatterns) {
        final String id = pair.getFirst();
        final Pattern prefixPattern = pair.getSecond();
        final Matcher matcher = prefixPattern.matcher(s);

        if (matcher.matches()) {
          s = "$" + id + "$" + s.substring(matcher.group(1).length());
        }
      }
      builder.append(s);

      if (i < subargs.length - 1) {
        builder.append(';');
      }
    }
    return builder.toString();
  }

  @NotNull
  protected abstract Process doCreateProcess(@NotNull String[] args, @NotNull Map<String, String> environment) throws Exception;

  @NotNull
  public synchronized String getLog() {
    return myStringWriter.toString();
  }

  public synchronized void clear() {
    myStringWriter = new StringWriter();
    myCheckedJars.clear();
  }

  @NotNull
  protected Set<String> getCheckedJars() {
    return myCheckedJars;
  }

  public static String normalizeExpectedLog(@NotNull String expectedLog, @NotNull String actualLog) {

    final String[] actualEntries = actualLog.split(AndroidBuildTestingCommandExecutor.ENTRY_HEADER);
    final List<String> actualEntryList = new ArrayList<>();

    for (String entry : actualEntries) {
      final String s = entry.trim();

      if (s.length() == 0) {
        continue;
      }
      actualEntryList.add(s);
    }
    final Map<String, MyLogEntry> id2logEntry = new HashMap<>();
    final String[] entries = expectedLog.split(AndroidBuildTestingCommandExecutor.ENTRY_HEADER);

    for (String entry : entries) {
      final String s = entry.trim();

      if (s.length() == 0) {
        continue;
      }
      final int newLineIdx = s.indexOf('\n');
      final int colonIdx = s.indexOf(':');
      assert colonIdx >= 0 && colonIdx < newLineIdx;

      final String id = s.substring(0, colonIdx);
      final String depIdsStr = s.substring(colonIdx + 1, newLineIdx);
      final String[] depIds = depIdsStr.length() > 0
                              ? depIdsStr.trim().split(",")
                              : ArrayUtil.EMPTY_STRING_ARRAY;
      final String content = s.substring(newLineIdx + 1).trim();
      id2logEntry.put(id, new MyLogEntry(content, depIds));
    }
    final List<String> addedEntries = new ArrayList<>();
    final Set<String> addedEntriesSet = new HashSet<>();

    while (addedEntries.size() < id2logEntry.size()) {
      final List<String> candidates = new ArrayList<>();

      for (Map.Entry<String, MyLogEntry> entry : id2logEntry.entrySet()) {
        final String id = entry.getKey();

        if (addedEntriesSet.contains(id)) {
          continue;
        }
        final MyLogEntry logEntry = entry.getValue();
        boolean canBeAdded = true;

        for (String depId : logEntry.myDepIds) {
          if (!addedEntriesSet.contains(depId)) {
            canBeAdded = false;
            break;
          }
        }

        if (canBeAdded) {
          candidates.add(id);
        }
      }

      if (candidates.size() == 0) {
        throw new RuntimeException("The log graph contains cycles");
      }
      boolean added = false;

      if (actualEntryList.size() > addedEntries.size()) {
        final String actualEntryContent = actualEntryList.get(addedEntries.size());

        for (String id : candidates) {
          if (id2logEntry.get(id).myContent.equals(actualEntryContent)) {
            addedEntries.add(id);
            addedEntriesSet.add(id);
            added = true;
            break;
          }
        }
      }

      if (!added) {
        addedEntriesSet.addAll(candidates);
        addedEntries.addAll(candidates);
      }
    }
    final StringBuilder builder = new StringBuilder();

    for (String id : addedEntries) {
      final MyLogEntry entry = id2logEntry.get(id);
      builder.append(entry.myContent).append("\n\n");
    }
    return builder.toString();
  }

  public static String normalizeLog(@NotNull String log) {
    final String[] entries = log.split(AndroidBuildTestingCommandExecutor.ENTRY_HEADER);
    final StringBuilder result = new StringBuilder();

    for (String entry : entries) {
      final String s = entry.trim();

      if (s.length() == 0) {
        continue;
      }
      result.append(s).append("\n\n");
    }
    return result.toString();
  }

  protected static class MyProcess extends Process {

    private final int myExitValue;
    private final String myOutputText;
    private final String myErrorText;

    protected MyProcess(int exitValue, @NotNull String outputText, @NotNull String errorText) {
      myExitValue = exitValue;
      myOutputText = outputText;
      myErrorText = errorText;
    }

    @Override
    public OutputStream getOutputStream() {
      throw new UnsupportedOperationException();
    }

    @Override
    public InputStream getInputStream() {
      return stringToInputStream(myOutputText);
    }

    @Override
    public InputStream getErrorStream() {
      return stringToInputStream(myErrorText);
    }

    private static ByteArrayInputStream stringToInputStream(String s) {
      return new ByteArrayInputStream(s.getBytes(Charset.defaultCharset()));
    }

    @Override
    public int waitFor() throws InterruptedException {
      return exitValue();
    }

    @Override
    public int exitValue() {
      return myExitValue;
    }

    @Override
    public void destroy() {
    }
  }

  private static final class MyLogEntry {
    final String myContent;
    final String[] myDepIds;

    private MyLogEntry(@NotNull String content, @NotNull String[] depIds) {
      myContent = content;
      myDepIds = depIds;
    }
  }
}<|MERGE_RESOLUTION|>--- conflicted
+++ resolved
@@ -6,18 +6,11 @@
 import com.intellij.openapi.util.io.FileUtilRt;
 import com.intellij.openapi.util.text.StringUtil;
 import com.intellij.util.ArrayUtil;
-<<<<<<< HEAD
 import java.io.ByteArrayInputStream;
 import java.io.File;
 import java.io.InputStream;
 import java.io.OutputStream;
 import java.io.StringWriter;
-=======
-import org.jetbrains.android.util.AndroidBuildTestingManager;
-import org.jetbrains.annotations.NotNull;
-
-import java.io.*;
->>>>>>> 640ce73c
 import java.nio.charset.Charset;
 import java.util.ArrayList;
 import java.util.HashMap;
@@ -316,7 +309,7 @@
     }
   }
 
-  private static final class MyLogEntry {
+  private static class MyLogEntry {
     final String myContent;
     final String[] myDepIds;
 
