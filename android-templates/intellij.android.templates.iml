--- conflicted
+++ resolved
@@ -5,39 +5,26 @@
     <content url="file://$MODULE_DIR$">
       <sourceFolder url="file://$MODULE_DIR$/resources" type="java-resource" />
       <sourceFolder url="file://$MODULE_DIR$/src" isTestSource="false" />
+      <sourceFolder url="file://$MODULE_DIR$/testSrc" isTestSource="true" />
     </content>
-    <orderEntry type="inheritedJdk" />
-<<<<<<< HEAD
-=======
-    <orderEntry type="library" name="studio-sdk" level="project" />
-    <orderEntry type="library" name="studio-plugin-com.intellij.java" level="project" />
->>>>>>> 0d09370c
-    <orderEntry type="sourceFolder" forTests="false" />
+    <orderEntry type="library" name="studio-platform" level="project" />
+    <orderEntry type="library" scope="TEST" name="studio-test-platform" level="project" />
     <orderEntry type="library" name="Guava" level="project" />
     <orderEntry type="library" name="jetbrains-annotations" level="project" />
     <orderEntry type="library" name="kotlin-stdlib" level="project" />
     <orderEntry type="library" scope="PROVIDED" name="kotlinc.kotlin-compiler-common" level="project" />
-    <orderEntry type="library" scope="PROVIDED" name="kotlinc.analysis-api-providers" level="project" />
-    <orderEntry type="module" module-name="android.sdktools.android-annotations" />
-    <orderEntry type="module" module-name="android.sdktools.builder-model" />
-    <orderEntry type="module" module-name="android.sdktools.common" />
-    <orderEntry type="module" module-name="android.sdktools.flags" />
-    <orderEntry type="module" module-name="android.sdktools.layoutlib-api" />
-    <orderEntry type="module" module-name="android.sdktools.manifest-merger" />
-    <orderEntry type="module" module-name="android.sdktools.resource-repository" />
-    <orderEntry type="module" module-name="android.sdktools.sdk-common" />
-    <orderEntry type="module" module-name="android.sdktools.sdk-common.gradle.rt" />
-    <orderEntry type="module" module-name="android.sdktools.wizardTemplate.plugin" />
+    <orderEntry type="library" scope="TEST" name="JUnit4" level="project" />
+    <orderEntry type="library" scope="TEST" name="kotlin-test-junit" level="project" />
+    <orderEntry type="library" scope="TEST" name="kotlin-test" level="project" />
+    <orderEntry type="library" scope="TEST" name="mockito" level="project" />
+    <orderEntry type="library" scope="TEST" name="truth" level="project" />
+    <orderEntry type="library" scope="TEST" name="org.codehaus.groovy:groovy-json" level="project" />
+    <orderEntry type="inheritedJdk" />
+    <orderEntry type="sourceFolder" forTests="false" />
     <orderEntry type="module" module-name="intellij.android.common" />
     <orderEntry type="module" module-name="intellij.android.core" />
     <orderEntry type="module" module-name="intellij.android.gradle.dsl" />
     <orderEntry type="module" module-name="intellij.android.jps.model" />
-<<<<<<< HEAD
-=======
-    <orderEntry type="module" module-name="intellij.android.projectSystem.gradle" />
-    <orderEntry type="module" module-name="intellij.android.wizardTemplate.plugin" />
-    <orderEntry type="library" name="studio-plugin-org.jetbrains.kotlin" level="project" />
->>>>>>> 0d09370c
     <orderEntry type="module" module-name="intellij.android.projectSystem" />
     <orderEntry type="module" module-name="intellij.android.projectSystem.gradle" />
     <orderEntry type="module" module-name="intellij.android.render-resources" />
@@ -64,5 +51,18 @@
     <orderEntry type="module" module-name="kotlin.base.fe10.analysis" />
     <orderEntry type="module" module-name="kotlin.base.plugin" />
     <orderEntry type="module" module-name="kotlin.base.project-structure" />
+    <orderEntry type="module" module-name="kotlin.base.util" />
+    <orderEntry type="module" module-name="kotlin.code-insight.live-templates.shared" />
+    <orderEntry type="module" module-name="intellij.android.testFramework" scope="TEST" />
+    <orderEntry type="module" module-name="intellij.android.newProjectWizard" scope="TEST" />
+    <orderEntry type="module" module-name="intellij.platform.testFramework" scope="TEST" />
+    <orderEntry type="module" module-name="intellij.android.lint.common" scope="TEST" />
+    <orderEntry type="module" module-name="intellij.android.testutils" scope="TEST" />
+    <orderEntry type="module" module-name="intellij.java.testFramework" scope="TEST" />
+    <orderEntry type="module" module-name="intellij.android.observable" scope="TEST" />
+    <orderEntry type="module" module-name="intellij.android.wizard.model" scope="TEST" />
+    <orderEntry type="module" module-name="intellij.android.gradle.dsl.testutils" scope="TEST" />
+    <orderEntry type="module" module-name="intellij.android.adt.testutils" scope="TEST" />
+    <orderEntry type="library" scope="PROVIDED" name="kotlinc.analysis-api-providers" level="project" />
   </component>
 </module>