/*
 * Copyright (C) 2023 The Android Open Source Project
 *
 * Licensed under the Apache License, Version 2.0 (the "License");
 * you may not use this file except in compliance with the License.
 * You may obtain a copy of the License at
 *
 *      http://www.apache.org/licenses/LICENSE-2.0
 *
 * Unless required by applicable law or agreed to in writing, software
 * distributed under the License is distributed on an "AS IS" BASIS,
 * WITHOUT WARRANTIES OR CONDITIONS OF ANY KIND, either express or implied.
 * See the License for the specific language governing permissions and
 * limitations under the License.
 */
package com.android.tools.idea.templates.diff

import com.android.SdkConstants
<<<<<<< HEAD
import com.android.testutils.TestUtils
=======
import com.android.test.testutils.TestUtils
import com.android.tools.idea.npw.project.GradleAndroidModuleTemplate
>>>>>>> 3a514de0
import com.android.tools.idea.npw.model.render
import com.android.tools.idea.npw.module.recipes.androidModule.generateAndroidModule
import com.android.tools.idea.npw.module.recipes.automotiveModule.generateAutomotiveModule
import com.android.tools.idea.npw.module.recipes.pureLibrary.generatePureLibrary
import com.android.tools.idea.npw.module.recipes.tvModule.generateTvModule
import com.android.tools.idea.npw.module.recipes.wearModule.generateWearModule
import com.android.tools.idea.npw.project.GradleAndroidModuleTemplate
import com.android.tools.idea.npw.template.ModuleTemplateDataBuilder
import com.android.tools.idea.templates.diff.TemplateDiffTestUtils.getTestDataRoot
import com.android.tools.idea.templates.getDefaultModuleState
import com.android.tools.idea.templates.recipe.DefaultRecipeExecutor
import com.android.tools.idea.templates.recipe.RenderingContext
import com.android.tools.idea.testing.AgpVersionSoftwareEnvironment
import com.android.tools.idea.testing.AgpVersionSoftwareEnvironmentDescriptor
import com.android.tools.idea.testing.TestProjectPaths
import com.android.tools.idea.testing.prepareGradleProject
import com.android.tools.idea.wizard.template.FormFactor
import com.android.tools.idea.wizard.template.ModuleTemplateData
import com.android.tools.idea.wizard.template.Recipe
import com.android.tools.idea.wizard.template.StringParameter
import com.android.tools.idea.wizard.template.Template
import com.android.tools.idea.wizard.template.TemplateData
import com.android.tools.idea.wizard.template.WizardParameterData
import com.android.utils.FileUtils
import com.intellij.openapi.application.runWriteActionAndWait
import com.intellij.openapi.command.WriteCommandAction
import com.intellij.openapi.project.Project
import com.intellij.openapi.project.ex.ProjectManagerEx
import com.intellij.openapi.util.io.FileUtilRt
import java.io.File
import java.io.IOException
import java.nio.file.Path

// We ignore these directories because they just contain metadata uninteresting to templates, and it
// saves space for golden files
val FILES_TO_IGNORE = emptyArray<String>()

// val FILES_TO_IGNORE = arrayOf(".gradle", ".idea", "local.properties")

abstract class ProjectRenderer(protected val template: Template, val goldenDirName: String) {
  protected lateinit var moduleState: ModuleTemplateDataBuilder

  fun renderProject(project: Project, agpVersionSoftwareEnvironment: AgpVersionSoftwareEnvironment, vararg customizers: ProjectStateCustomizer) {
    moduleState = getDefaultModuleState(project, template, agpVersionSoftwareEnvironment)
    customizers.forEach { it(moduleState, moduleState.projectTemplateDataBuilder) }

    try {
      createProject(project)
    } finally {
      val openProjects = ProjectManagerEx.getInstanceEx().openProjects
      assert(openProjects.size <= 1) // 1: the project created by default by the test case
    }
  }

  /** Renders project, module and possibly activity template. */
  private fun createProject(project: Project) {
    val moduleName = moduleState.name!!

    val projectRoot = moduleState.projectTemplateDataBuilder.topOut!!
    if (!FileUtilRt.createDirectory(projectRoot)) {
      throw IOException("Unable to create directory '$projectRoot'.")
    }

    println("Creating project $moduleName in $projectRoot")

    val moduleRoot =
      GradleAndroidModuleTemplate.createDefaultTemplateAt(File(projectRoot.path, moduleName))
        .paths
        .moduleRoot!!

    val appTitle = "Template Test App Title"

    val moduleRecipe: Recipe =
      when (template.formFactor) {
        // TODO(qumeric): support C++
<<<<<<< HEAD
        FormFactor.XR,
        FormFactor.Mobile -> { data: TemplateData ->
            this.generateAndroidModule(data as ModuleTemplateData, appTitle, false)
=======
        FormFactor.Mobile -> { data: TemplateData ->
            this.generateAndroidModule(
              data as ModuleTemplateData,
              appTitle,
              false,
              BytecodeLevel.default
            )
>>>>>>> 3a514de0
          }
        FormFactor.Wear -> { data: TemplateData ->
            this.generateWearModule(data as ModuleTemplateData, appTitle, false)
          }
        FormFactor.Tv -> { data: TemplateData ->
            this.generateTvModule(data as ModuleTemplateData, appTitle, false)
          }
        FormFactor.Automotive -> { data: TemplateData ->
            this.generateAutomotiveModule(data as ModuleTemplateData, appTitle, false)
          }
        FormFactor.Generic -> { data: TemplateData ->
            this.generatePureLibrary(data as ModuleTemplateData, "LibraryTemplate", false)
          }
      }

    val context =
      RenderingContext(
        project = project,
        module = null,
        commandName = "Run TemplateTest",
        templateData = moduleState.build(),
        moduleRoot = moduleRoot,
        dryRun = false,
        showErrors = true,
      )

    println("Using template ${template.name}")

    // TODO(qumeric): why doesn't it work with one executor?
    val moduleRecipeExecutor = DefaultRecipeExecutor(context)
    val templateRecipeExecutor = DefaultRecipeExecutor(context)

    WizardParameterData(moduleState.packageName!!, false, "main", template.parameters)
    (template.parameters.find { it.name == "Package name" } as StringParameter?)?.value =
      moduleState.packageName!!

    prepareProject(projectRoot)
    renderTemplate(project, moduleRecipe, context, moduleRecipeExecutor, templateRecipeExecutor)

    // TODO: make sure it's unique even with different params
    val goldenDir = getTestDataRoot().resolve("golden").resolve(goldenDirName)
    handleDirectories(goldenDirName, goldenDir, projectRoot.toPath())
  }

  protected open fun prepareProject(projectRoot: File) {}

  /**
   * Copies in build.gradle, gradle.properties, and settings.gradle from
   * testData/projects/projectWithNoModules
   *
   * When using AndroidGradleProjectRule, this is unnecessary because it's already done by load()
   */
  protected fun prepareProjectImpl(projectRoot: File) {
    prepareGradleProject(getNoModulesTestProjectPath(), projectRoot) {
      // Normally, a "patcher" function here would generate the gradlew and gradlew.bat files and
      // fill out build.gradle, but since the templates don't affect those files, we can skip them
      // in the diff and make our golden snapshots smaller.
    }
  }

  protected open fun renderTemplate(
    project: Project,
    moduleRecipe: Recipe,
    context: RenderingContext,
    moduleRecipeExecutor: DefaultRecipeExecutor,
    templateRecipeExecutor: DefaultRecipeExecutor,
  ) {
    runWriteActionAndWait {
      writeDefaultTomlFile(project, moduleRecipeExecutor)
      moduleRecipe.render(context, moduleRecipeExecutor)
      // Executor for the template needs to apply changes so that the toml file is visible in the
      // executor
      templateRecipeExecutor.applyChanges()
      template.render(context, templateRecipeExecutor)
    }
  }

  /**
   * To be overridden to handle the golden and template output directories after the template
   * project is generated
   *
   * @param moduleName a unique name for this template, used to determine the directory name to
   *   output golden files to
   * @param goldenDir the location of this template's golden reference files
   * @param projectDir the location of this template-generated project
   */
  abstract fun handleDirectories(moduleName: String, goldenDir: Path, projectDir: Path)
}

internal fun writeDefaultTomlFile(project: Project, executor: DefaultRecipeExecutor) {
  WriteCommandAction.writeCommandAction(project).run<IOException> {
    executor.copy(
      File(FileUtils.join("fileTemplates", "internal", "Version_Catalog_File.versions.toml.ft")),
      File(project.basePath, FileUtils.join("gradle", SdkConstants.FN_VERSION_CATALOG)),
    )
    executor.applyChanges()
  }
}

private fun getNoModulesTestProjectPath(): File {
  return TestUtils.resolveWorkspacePath("tools/adt/idea/android/testData")
    .resolve(TestProjectPaths.NO_MODULES)
    .toFile()
}<|MERGE_RESOLUTION|>--- conflicted
+++ resolved
@@ -16,12 +16,7 @@
 package com.android.tools.idea.templates.diff
 
 import com.android.SdkConstants
-<<<<<<< HEAD
-import com.android.testutils.TestUtils
-=======
 import com.android.test.testutils.TestUtils
-import com.android.tools.idea.npw.project.GradleAndroidModuleTemplate
->>>>>>> 3a514de0
 import com.android.tools.idea.npw.model.render
 import com.android.tools.idea.npw.module.recipes.androidModule.generateAndroidModule
 import com.android.tools.idea.npw.module.recipes.automotiveModule.generateAutomotiveModule
@@ -97,19 +92,9 @@
     val moduleRecipe: Recipe =
       when (template.formFactor) {
         // TODO(qumeric): support C++
-<<<<<<< HEAD
         FormFactor.XR,
         FormFactor.Mobile -> { data: TemplateData ->
             this.generateAndroidModule(data as ModuleTemplateData, appTitle, false)
-=======
-        FormFactor.Mobile -> { data: TemplateData ->
-            this.generateAndroidModule(
-              data as ModuleTemplateData,
-              appTitle,
-              false,
-              BytecodeLevel.default
-            )
->>>>>>> 3a514de0
           }
         FormFactor.Wear -> { data: TemplateData ->
             this.generateWearModule(data as ModuleTemplateData, appTitle, false)
