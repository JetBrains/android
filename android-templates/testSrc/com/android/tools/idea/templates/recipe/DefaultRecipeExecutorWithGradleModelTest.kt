/*
 * Copyright (C) 2023 The Android Open Source Project
 *
 * Licensed under the Apache License, Version 2.0 (the "License");
 * you may not use this file except in compliance with the License.
 * You may obtain a copy of the License at
 *
 *      http://www.apache.org/licenses/LICENSE-2.0
 *
 * Unless required by applicable law or agreed to in writing, software
 * distributed under the License is distributed on an "AS IS" BASIS,
 * WITHOUT WARRANTIES OR CONDITIONS OF ANY KIND, either express or implied.
 * See the License for the specific language governing permissions and
 * limitations under the License.
 */
package com.android.tools.idea.templates.recipe

import com.android.ide.common.repository.AgpVersion
import com.android.testutils.MockitoKt
import com.android.tools.idea.gradle.dsl.TestFileName
import com.android.tools.idea.gradle.dsl.model.GradleFileModelTestCase
import com.android.tools.idea.lint.common.getModuleDir
import com.android.tools.idea.wizard.template.ModuleTemplateData
import com.android.tools.idea.wizard.template.ProjectTemplateData
import com.intellij.openapi.application.ApplicationManager
import org.jetbrains.annotations.SystemDependent
import org.junit.Before
import org.junit.Test
import java.io.File

class DefaultRecipeExecutorWithGradleModelTest : GradleFileModelTestCase("tools/adt/idea/android-templates/testData/recipe") {

  private val mockProjectTemplateData = MockitoKt.mock<ProjectTemplateData>()
  private val mockModuleTemplateData = MockitoKt.mock<ModuleTemplateData>()

  private val renderingContext by lazy {
    RenderingContext(
      project,
      module,
      "DefaultRecipeExecutor test with gradle model",
      mockModuleTemplateData,
      moduleRoot = module.getModuleDir(),
      dryRun = false,
      showErrors = true
    )
  }
  private val recipeExecutor by lazy {
    DefaultRecipeExecutor(renderingContext)
  }

  @Before
  fun init() {
    MockitoKt.whenever(mockModuleTemplateData.projectTemplateData).thenReturn(mockProjectTemplateData)
    MockitoKt.whenever(mockProjectTemplateData.agpVersion).thenReturn(AgpVersion.parse("8.0.0"))
  }

  private fun deleteVersionCatalogFile() {
    ApplicationManager.getApplication().runWriteAction {
      myVersionCatalogFile.delete("test")
    }
  }

  /**
   * Tests that a project which did not already use Version Catalog can still have a dependency added to it.
   */
  @Test
  fun testAddDependencyWithoutVersionCatalog() {
    deleteVersionCatalogFile()
    recipeExecutor.addDependency("androidx.lifecycle:lifecycle-runtime-ktx:2.3.1")

    applyChanges(recipeExecutor.projectBuildModel!!)

    verifyFileContents(myBuildFile, TestFile.NO_VERSION_CATALOG_ADD_DEPENDENCY)
  }

  @Test
  fun testAddDependencyWithVersionCatalog() {
    writeToVersionCatalogFile("""
      [versions]
      [libraries]
      """.trimIndent())
    recipeExecutor.addDependency("androidx.lifecycle:lifecycle-runtime-ktx:2.3.1")

    applyChanges(recipeExecutor.projectBuildModel!!)

    verifyFileContents(myVersionCatalogFile, """
      [versions]
      lifecycleRuntimeKtx = "2.3.1"
      [libraries]
      androidx-lifecycle-runtime-ktx = { group = "androidx.lifecycle", name = "lifecycle-runtime-ktx", version.ref = "lifecycleRuntimeKtx" }
    """.trimIndent())
    verifyFileContents(myBuildFile, TestFile.VERSION_CATALOG_ADD_DEPENDENCY)
  }

  @Test
  fun testAddDependencyWithVersionCatalog_alreadyExists() {
    writeToVersionCatalogFile("""
      [versions]
      lifecycle-runtime-ktx = "2.3.1"
      [libraries]
      androidx-lifecycle-runtime-ktx = { group = "androidx.lifecycle", name = "lifecycle-runtime-ktx", version.ref = "lifecycle-runtime-ktx" }
    """.trimIndent())
    writeToBuildFile(TestFile.VERSION_CATALOG_ADD_DEPENDENCY)

    recipeExecutor.addDependency("androidx.lifecycle:lifecycle-runtime-ktx:2.3.1")

    applyChanges(recipeExecutor.projectBuildModel!!)

    // Verify library is not duplicated in the toml file and the build file
    verifyFileContents(myVersionCatalogFile, """
      [versions]
      lifecycle-runtime-ktx = "2.3.1"
      [libraries]
      androidx-lifecycle-runtime-ktx = { group = "androidx.lifecycle", name = "lifecycle-runtime-ktx", version.ref = "lifecycle-runtime-ktx" }
    """.trimIndent())
    verifyFileContents(myBuildFile, TestFile.VERSION_CATALOG_ADD_DEPENDENCY)
  }

  @Test
  fun testAddDependencyWithVersionCatalog_alreadyExists_asModuleRepresentation() {
    writeToVersionCatalogFile("""
      [versions]
      lifecycle-runtime-ktx = "2.3.1"
      [libraries]
      androidx-lifecycle-runtime-ktx = { module = "androidx.lifecycle:lifecycle-runtime-ktx", version.ref = "lifecycle-runtime-ktx" }
    """.trimIndent())
    writeToBuildFile(TestFile.VERSION_CATALOG_ADD_DEPENDENCY)

    recipeExecutor.addDependency("androidx.lifecycle:lifecycle-runtime-ktx:2.3.1")

    applyChanges(recipeExecutor.projectBuildModel!!)

    // Verify library is not duplicated in the toml file and the build file
    verifyFileContents(myVersionCatalogFile, """
      [versions]
      lifecycle-runtime-ktx = "2.3.1"
      [libraries]
      androidx-lifecycle-runtime-ktx = { module = "androidx.lifecycle:lifecycle-runtime-ktx", version.ref = "lifecycle-runtime-ktx" }
    """.trimIndent())
    verifyFileContents(myBuildFile, TestFile.VERSION_CATALOG_ADD_DEPENDENCY)
  }

  @Test
  fun testAddDependencyWithVersionCatalog_sameNameExist() {
    writeToVersionCatalogFile("""
[versions]
lifecycle-runtime-ktx = "2.3.1"
lifecycle-lifecycle-runtime-ktx = "2.3.1"
[libraries]
lifecycle-runtime-ktx = { group = "group", name = "name", version.ref = "lifecycle-runtime-ktx" }
lifecycle-lifecycle-runtime-ktx = { group = "group", name = "name", version.ref = "lifecycle-lifecycle-runtime-ktx" }
    """)

    recipeExecutor.addDependency("androidx.lifecycle:lifecycle-runtime-ktx:2.3.1")

    applyChanges(recipeExecutor.projectBuildModel!!)

    // Verify avoiding the same name with different module
    verifyFileContents(myVersionCatalogFile, """
[versions]
lifecycle-runtime-ktx = "2.3.1"
lifecycle-lifecycle-runtime-ktx = "2.3.1"
androidx-lifecycle-runtime-ktx = "2.3.1"
[libraries]
lifecycle-runtime-ktx = { group = "group", name = "name", version.ref = "lifecycle-runtime-ktx" }
lifecycle-lifecycle-runtime-ktx = { group="group", name="name", version.ref = "lifecycle-lifecycle-runtime-ktx" }
androidx-lifecycle-runtime-ktx = { group = "androidx.lifecycle", name = "lifecycle-runtime-ktx", version.ref = "androidx-lifecycle-runtime-ktx" }
    """)
    verifyFileContents(myBuildFile, TestFile.VERSION_CATALOG_ADD_DEPENDENCY_AVOID_SAME_NAME)
  }

  @Test
  fun testAddDependencyWithVersionCatalog_sameNameExist_includingGroupName() {
    writeToVersionCatalogFile("""
[versions]
lifecycle-runtime-ktx = "2.3.1"
androidx-lifecycle-runtime-ktx = "2.3.1"
[libraries]
lifecycle-runtime-ktx = { group = "group", name = "name", version.ref = "lifecycle-runtime-ktx" }
androidx-lifecycle-runtime-ktx = { group = "fake.group", name = "fake.name", version.ref = "androidx-lifecycle-lifecycle-runtime-ktx" }
    """)

    recipeExecutor.addDependency("androidx.lifecycle:lifecycle-runtime-ktx:2.3.1")

    applyChanges(recipeExecutor.projectBuildModel!!)

    // Verify avoiding the same name with different module
    verifyFileContents(myVersionCatalogFile, """
[versions]
lifecycle-runtime-ktx = "2.3.1"
androidx-lifecycle-runtime-ktx = "2.3.1"
androidx-lifecycle-lifecycle-runtime-ktx = "2.3.1"
[libraries]
lifecycle-runtime-ktx = { group = "group", name = "name", version.ref = "lifecycle-runtime-ktx" }
androidx-lifecycle-runtime-ktx = { group = "fake.group", name = "fake.name", version.ref = "androidx-lifecycle-lifecycle-runtime-ktx" }
androidx-lifecycle-lifecycle-runtime-ktx = { group = "androidx.lifecycle", name = "lifecycle-runtime-ktx", version.ref = "androidx-lifecycle-lifecycle-runtime-ktx" }
    """)
    verifyFileContents(myBuildFile, TestFile.VERSION_CATALOG_ADD_DEPENDENCY_AVOID_SAME_NAME_WITH_GROUP)
  }

  @Test
  fun testAddDependencyWithVersionCatalog_sameNameExist_finalFallback() {
    writeToVersionCatalogFile("""
[versions]
lifecycle-runtime-ktx = "2.3.1"
androidx-lifecycle-runtime-ktx = "2.3.1"
androidx-lifecycle-lifecycle-runtime-ktx = "2.3.1"
[libraries]
lifecycle-runtime-ktx = { group = "fake.group", name = "fake.name", version.ref = "lifecycle-runtime-ktx" }
androidx-lifecycle-runtime-ktx = { group = "fake.group", name = "fake.name", version.ref = "androidx-lifecycle-runtime-ktx" }
androidx-lifecycle-lifecycle-runtime-ktx = { group = "fake.group2", name = "fake.name2", version.ref = "androidx-lifecycle-lifecycle-runtime-ktx" }
    """)

    recipeExecutor.addDependency("androidx.lifecycle:lifecycle-runtime-ktx:2.3.1")

    applyChanges(recipeExecutor.projectBuildModel!!)

    // Verify avoiding the same name with different module
    verifyFileContents(myVersionCatalogFile, """
[versions]
lifecycle-runtime-ktx = "2.3.1"
androidx-lifecycle-runtime-ktx = "2.3.1"
androidx-lifecycle-lifecycle-runtime-ktx = "2.3.1"
androidx-lifecycle-lifecycle-runtime-ktx2 = "2.3.1"
[libraries]
lifecycle-runtime-ktx = { group = "fake.group", name = "fake.name", version.ref = "lifecycle-runtime-ktx" }
androidx-lifecycle-runtime-ktx = { group = "fake.group", name = "fake.name", version.ref = "androidx-lifecycle-runtime-ktx" }
androidx-lifecycle-lifecycle-runtime-ktx = { group = "fake.group2", name = "fake.name2", version.ref = "androidx-lifecycle-lifecycle-runtime-ktx" }
androidx-lifecycle-lifecycle-runtime-ktx2 = { group = "androidx.lifecycle", name = "lifecycle-runtime-ktx", version.ref = "androidx-lifecycle-lifecycle-runtime-ktx2" }
    """)
    verifyFileContents(myBuildFile, TestFile.VERSION_CATALOG_ADD_DEPENDENCY_AVOID_SAME_NAME_FINAL_FALLBACK)
  }

  @Test
  fun testAddDependencyWithVersionCatalog_sameNameExist_finalFallback_secondLoop() {
    writeToVersionCatalogFile("""
[versions]
lifecycle-runtime-ktx = "2.3.1"
androidx-lifecycle-runtime-ktx = "2.3.1"
androidx-lifecycle-lifecycle-runtime-ktx = "2.3.1"
androidx-lifecycle-lifecycle-runtime-ktx2 = "2.3.1"
[libraries]
lifecycle-runtime-ktx = { group = "group", name = "name", version.ref = "lifecycle-runtime-ktx" }
androidx-lifecycle-runtime-ktx = { group = "fake.group", name = "fake.name", version.ref = "androidx-lifecycle-runtime-ktx" }
androidx-lifecycle-lifecycle-runtime-ktx = { group = "fake.group2", name = "fake.name2", version.ref = "androidx-lifecycle-lifecycle-runtime-ktx" }
androidx-lifecycle-lifecycle-runtime-ktx2 = { group = "fake.group3", name = "fake.name3", version.ref = "androidx-lifecycle-lifecycle-runtime-ktx2" }
    """)

    recipeExecutor.addDependency("androidx.lifecycle:lifecycle-runtime-ktx:2.3.1")

    applyChanges(recipeExecutor.projectBuildModel!!)

    // Verify avoiding the same name with different module.
    // The final fallback loop when picking the name in the catalog goes into the second loop
    verifyFileContents(myVersionCatalogFile, """
[versions]
lifecycle-runtime-ktx = "2.3.1"
androidx-lifecycle-runtime-ktx = "2.3.1"
androidx-lifecycle-lifecycle-runtime-ktx = "2.3.1"
androidx-lifecycle-lifecycle-runtime-ktx2 = "2.3.1"
androidx-lifecycle-lifecycle-runtime-ktx3 = "2.3.1"
[libraries]
lifecycle-runtime-ktx = { group = "group", name = "name", version.ref = "lifecycle-runtime-ktx" }
androidx-lifecycle-runtime-ktx = { group = "fake.group", name = "fake.name", version.ref = "androidx-lifecycle-runtime-ktx" }
androidx-lifecycle-lifecycle-runtime-ktx = { group = "fake.group2", name = "fake.name2", version.ref = "androidx-lifecycle-lifecycle-runtime-ktx" }
androidx-lifecycle-lifecycle-runtime-ktx2 = { group = "fake.group3", name = "fake.name3", version.ref = "androidx-lifecycle-lifecycle-runtime-ktx2" }
androidx-lifecycle-lifecycle-runtime-ktx3 = { group = "androidx.lifecycle", name = "lifecycle-runtime-ktx", version.ref = "androidx-lifecycle-lifecycle-runtime-ktx3" }
    """)
    verifyFileContents(myBuildFile, TestFile.VERSION_CATALOG_ADD_DEPENDENCY_AVOID_SAME_NAME_FINAL_FALLBACK_SECOND_LOOP)
  }

  @Test
  fun testAddDependencyWithVersionCatalog_differentName_between_versionAndLibrary() {
    // Only the version has the name that results in having different names between the versions and libraries section
    // after addDependency is called
    writeToVersionCatalogFile("""
[versions]
lifecycle-runtime-ktx = "2.5.0"
[libraries]
    """)

    recipeExecutor.addDependency("androidx.lifecycle:lifecycle-runtime-ktx:2.3.1")

    applyChanges(recipeExecutor.projectBuildModel!!)

    verifyFileContents(myVersionCatalogFile, """
[versions]
lifecycle-runtime-ktx = "2.5.0"
androidx-lifecycle-runtime-ktx = "2.3.1"
[libraries]
androidx-lifecycle-runtime-ktx = { group = "androidx.lifecycle", name = "lifecycle-runtime-ktx", version.ref = "androidx-lifecycle-runtime-ktx" }
    """)
    verifyFileContents(myBuildFile, TestFile.VERSION_CATALOG_ADD_DEPENDENCY)
  }

  @Test
  fun testAddPlatformDependencyWithVersionCatalog() {
    writeToVersionCatalogFile("""
      [versions]
      [libraries]
      """.trimIndent())
    recipeExecutor.addPlatformDependency("androidx.compose:compose-bom:2022.10.00")

    applyChanges(recipeExecutor.projectBuildModel!!)

    verifyFileContents(myVersionCatalogFile, """
      [versions]
      composeBom = "2022.10.00"
      [libraries]
      androidx-compose-bom = { group = "androidx.compose", name = "compose-bom", version.ref = "composeBom" }
    """.trimIndent())
    verifyFileContents(myBuildFile, TestFile.VERSION_CATALOG_ADD_PLATFORM_DEPENDENCY)
  }

  @Test
  fun testGetExtVar_valueFound() {
    writeToProjectBuildFile(TestFile.GET_EXT_VAR_INITIAL)

    val version = recipeExecutor.getExtVar("wear_compose_version", "1.0.0")

    assertEquals("3.0.0", version)
  }

  @Test
  fun testGetExtVar_valueNotFound() {
    writeToProjectBuildFile(TestFile.GET_EXT_VAR_INITIAL)

    val version = recipeExecutor.getExtVar("fake_variable", "1.0.0")

    assertEquals("1.0.0", version)
  }

  /**
   * Tests that a project which did not already use Version Catalog can still have a plugin added to it.
   */
  @Test
  fun testApplyKotlinPluginWithoutVersionCatalog() {
    deleteVersionCatalogFile()

    writeToSettingsFile("""
pluginManagement {
  plugins {
  }
}
    """)

    recipeExecutor.applyPlugin("org.jetbrains.kotlin.android", "1.7.20")

    applyChanges(recipeExecutor.projectBuildModel!!)

    verifyFileContents(mySettingsFile, TestFile.NO_VERSION_CATALOG_APPLY_KOTLIN_PLUGIN_SETTING_FILE)
    verifyFileContents(myBuildFile, TestFile.NO_VERSION_CATALOG_APPLY_KOTLIN_PLUGIN_BUILD_FILE)
  }

  @Test
  fun testApplyKotlinPluginWithVersionCatalog() {
    writeToSettingsFile("""
pluginManagement {
  plugins {
  }
}
    """)

    recipeExecutor.applyPlugin("org.jetbrains.kotlin.android", "1.7.20")

    applyChanges(recipeExecutor.projectBuildModel!!)

    verifyFileContents(myVersionCatalogFile, """
[versions]
kotlin = "1.7.20"
<<<<<<< HEAD
[libraries]
[plugins]
kotlinAndroid = { id = "org.jetbrains.kotlin.android", version.ref = "kotlin" }
    """)
    verifyFileContents(mySettingsFile, TestFile.APPLY_KOTLIN_PLUGIN_SETTING_FILE)
    verifyFileContents(myBuildFile, TestFile.APPLY_KOTLIN_PLUGIN_BUILD_FILE)
  }

  @Test
  fun testApplyKotlinPluginWithVersionCatalog_sameVersionNameExists() {
    writeToSettingsFile("""
pluginManagement {
  plugins {
  }
}
    """)
    writeToVersionCatalogFile("""
[versions]
kotlin = "100"
[libraries]
[plugins]
fakePlugin = { id = "fake.plugin", version.ref = "kotlin" }
    """)
=======
[plugins]
jetbrainsKotlinAndroid = { id = "org.jetbrains.kotlin.android", version.ref = "kotlin" }
    """)
    verifyFileContents(mySettingsFile, TestFile.APPLY_KOTLIN_PLUGIN_SETTING_FILE)
    verifyFileContents(myBuildFile, TestFile.APPLY_KOTLIN_PLUGIN_BUILD_FILE)
  }

  @Test
  fun testApplyKotlinPluginWithVersionCatalog_sameVersionNameExists() {
    writeToSettingsFile("""
pluginManagement {
  plugins {
  }
}
    """)
    writeToVersionCatalogFile("""
[versions]
kotlin = "100"
[libraries]
[plugins]
fakePlugin = { id = "fake.plugin", version.ref = "kotlin" }
    """)
>>>>>>> 574fcae1

    recipeExecutor.applyPlugin("org.jetbrains.kotlin.android", "1.7.20")

    applyChanges(recipeExecutor.projectBuildModel!!)

    verifyFileContents(myVersionCatalogFile, """
[versions]
kotlin = "100"
<<<<<<< HEAD
kotlin1720 = "1.7.20"
[libraries]
[plugins]
fakePlugin = { id = "fake.plugin", version.ref = "kotlin" }
kotlinAndroid = { id = "org.jetbrains.kotlin.android", version.ref = "kotlin1720" }
=======
kotlinVersion = "1.7.20"
[libraries]
[plugins]
fakePlugin = { id = "fake.plugin", version.ref = "kotlin" }
jetbrainsKotlinAndroid = { id = "org.jetbrains.kotlin.android", version.ref = "kotlinVersion" }
>>>>>>> 574fcae1
    """)
    verifyFileContents(mySettingsFile, TestFile.APPLY_KOTLIN_PLUGIN_SETTING_FILE)
    verifyFileContents(myBuildFile, TestFile.APPLY_KOTLIN_PLUGIN_BUILD_FILE)
  }

  @Test
  fun testApplyNonCommonPlugin() {
    writeToSettingsFile("""
pluginManagement {
  plugins {
  }
}
    """)

    recipeExecutor.applyPlugin("not.common.plugin", "1.0.2")

    applyChanges(recipeExecutor.projectBuildModel!!)

    verifyFileContents(myVersionCatalogFile, """
[versions]
<<<<<<< HEAD
not-common-plugin = "1.0.2"
[libraries]
[plugins]
not-common-plugin = { id = "not.common.plugin", version.ref = "not-common-plugin" }
=======
not = "1.0.2"
[plugins]
not = { id = "not.common.plugin", version.ref = "not" }
>>>>>>> 574fcae1
    """)
    verifyFileContents(mySettingsFile, TestFile.APPLY_NOT_COMMON_PLUGIN_SETTING_FILE)
    verifyFileContents(myBuildFile, TestFile.APPLY_NOT_COMMON_PLUGIN_BUILD_FILE)
  }

  @Test
  fun testAddAgpPlugin_noAgpPluginHasNotDeclared() {
    writeToSettingsFile("""
pluginManagement {
  plugins {
  }
}
"""
    )
    writeToVersionCatalogFile("""
[versions]
[libraries]
[plugins]
    """)

    recipeExecutor.applyPlugin("com.android.application", "8.0.0")

    applyChanges(recipeExecutor.projectBuildModel!!)

    verifyFileContents(myVersionCatalogFile, """
[versions]
agp = "8.0.0"
[libraries]
[plugins]
androidApplication = { id = "com.android.application", version.ref = "agp" }
    """)
    verifyFileContents(mySettingsFile, TestFile.APPLY_AGP_PLUGIN_SETTING_FILE)
    verifyFileContents(myBuildFile, TestFile.APPLY_AGP_PLUGIN_BUILD_FILE)
  }

  @Test
  fun testAddAgpPlugin_samePluginNameExists() {
    writeToSettingsFile("""
pluginManagement {
  plugins {
  }
}
"""
    )
    writeToVersionCatalogFile("""
[versions]
fake = "100"
[libraries]
[plugins]
androidApplication = { id = "fake.plugin", version.ref = "fake" }
    """)

    recipeExecutor.applyPlugin("com.android.application", "8.0.0")

    applyChanges(recipeExecutor.projectBuildModel!!)

    verifyFileContents(myVersionCatalogFile, """
[versions]
fake = "100"
agp = "8.0.0"
[libraries]
[plugins]
androidApplication = { id = "fake.plugin", version.ref = "fake" }
<<<<<<< HEAD
androidApplication800 = { id = "com.android.application", version.ref = "agp" }
=======
comAndroidApplication = { id = "com.android.application", version.ref = "agp" }
>>>>>>> 574fcae1
    """)
    verifyFileContents(mySettingsFile, TestFile.APPLY_AGP_PLUGIN_WITH_REVISION_SETTING_FILE)
    verifyFileContents(myBuildFile, TestFile.APPLY_AGP_PLUGIN_WITH_REVISION_BUILD_FILE)
  }

  @Test
  fun testAddAgpPlugin_anotherAgpPluginHasDeclared() {
    writeToSettingsFile("""
pluginManagement {
  plugins {
  }
}
    """)
    writeToVersionCatalogFile("""
[versions]
agp = "8.0.0"
[libraries]
[plugins]
androidApplication = { id = "com.android.application", version.ref = "agp" }
    """)

    recipeExecutor.applyPlugin("com.android.library", "8.0.0")

    applyChanges(recipeExecutor.projectBuildModel!!)

    verifyFileContents(myVersionCatalogFile, """
[versions]
agp = "8.0.0"
[libraries]
[plugins]
androidApplication = { id = "com.android.application", version.ref = "agp" }
androidLibrary = { id = "com.android.library", version.ref = "agp" }
    """)
  }

  @Test
  fun testAddAgpPlugin_anotherAgpPluginHasDeclaredInDifferentVersion() {
    writeToSettingsFile("""
pluginManagement {
  plugins {
  }
}
    """)
    writeToVersionCatalogFile("""
[versions]
agp = "8.0.0"
[libraries]
[plugins]
androidApplication = { id = "com.android.application", version.ref = "agp" }
    """)

    // Apply a plugin with the different version from the existing agp version in the catalog
    recipeExecutor.applyPlugin("com.android.library", "8.0.0-beta04")

    applyChanges(recipeExecutor.projectBuildModel!!)

    // Existing agp version is respected
    verifyFileContents(myVersionCatalogFile, """
[versions]
agp = "8.0.0"
[libraries]
[plugins]
androidApplication = { id = "com.android.application", version.ref = "agp" }
androidLibrary = { id = "com.android.library", version.ref = "agp" }
    """)
  }

  @Test
  fun testAddAgpPlugin_anotherAgpPluginHasDeclared_withDifferentNameFromDefault() {
    writeToSettingsFile("""
pluginManagement {
  plugins {
  }
}
    """)
    // Another AGP plugin is declared with the version name different from the default
    writeToVersionCatalogFile("""
[versions]
agp-version = "8.0.0"
[libraries]
[plugins]
androidApplication = { id = "com.android.application", version.ref = "agp-version" }
    """)

    recipeExecutor.applyPlugin("com.android.library", "8.0.0-beta04")

    applyChanges(recipeExecutor.projectBuildModel!!)

    // The new declared plugin will use the same version name as the existing one
    verifyFileContents(myVersionCatalogFile, """
[versions]
agp-version = "8.0.0"
[libraries]
[plugins]
androidApplication = { id = "com.android.application", version.ref = "agp-version" }
androidLibrary = { id = "com.android.library", version.ref = "agp-version" }
    """)
  }

  @Test
  fun testAddAgpPlugin_anotherAgpPluginHasDeclared_inLiteral() {
    writeToSettingsFile("""
pluginManagement {
  plugins {
  }
}
    """)
    // Existing AGP plugin's version is written as a string literal
    writeToVersionCatalogFile("""
[versions]
[libraries]
[plugins]
androidApplication = { id = "com.android.application", version = "8.0.0" }
    """)

    recipeExecutor.applyPlugin("com.android.library", "8.0.0-beta04")

    applyChanges(recipeExecutor.projectBuildModel!!)

    // Version in literal isn't touched. The new version entry named "agp" is created instead.
    verifyFileContents(myVersionCatalogFile, """
[versions]
agp = "8.0.0-beta04"
[libraries]
[plugins]
androidApplication = { id = "com.android.application", version = "8.0.0" }
androidLibrary = { id = "com.android.library", version.ref = "agp" }
    """)
  }

  @Test
  fun testAddAgpPlugin_differentPluginUseDefaultNameForAgp() {
    writeToSettingsFile("""
pluginManagement {
  plugins {
  }
}
    """)
    // Another plugin already use the default name ("agp") for AGP plugins
    writeToVersionCatalogFile("""
[versions]
agp = "1.0.0"
[libraries]
[plugins]
fake-plugin = { id = "fake.plugin", version.ref = "agp" }
    """)

    recipeExecutor.applyPlugin("com.android.library", "8.0.0")

    applyChanges(recipeExecutor.projectBuildModel!!)

    // Different name is picked for the declared AGP plugin
    verifyFileContents(myVersionCatalogFile, """
[versions]
agp = "1.0.0"
agpVersion = "8.0.0"
[libraries]
[plugins]
fake-plugin = { id = "fake.plugin", version.ref = "agp" }
<<<<<<< HEAD
androidLibrary = { id = "com.android.library", version.ref = "agp2" }
=======
androidLibrary = { id = "com.android.library", version.ref = "agpVersion" }
>>>>>>> 574fcae1
    """)
  }

  enum class TestFile(private val path: @SystemDependent String) : TestFileName {
    NO_VERSION_CATALOG_ADD_DEPENDENCY("noVersionCatalogAddDependency"),
    VERSION_CATALOG_ADD_DEPENDENCY("versionCatalogAddDependency"),
    VERSION_CATALOG_ADD_DEPENDENCY_AVOID_SAME_NAME("versionCatalogAddDependencyAvoidSameName"),
    VERSION_CATALOG_ADD_DEPENDENCY_AVOID_SAME_NAME_WITH_GROUP("versionCatalogAddDependencyAvoidSameNameWithGroup"),
    VERSION_CATALOG_ADD_DEPENDENCY_AVOID_SAME_NAME_FINAL_FALLBACK("versionCatalogAddDependencyAvoidSameNameFinalFallback"),
    VERSION_CATALOG_ADD_DEPENDENCY_AVOID_SAME_NAME_FINAL_FALLBACK_SECOND_LOOP("versionCatalogAddDependencyAvoidSameNameFinalFallbackSecondLoop"),
    VERSION_CATALOG_ADD_PLATFORM_DEPENDENCY("versionCatalogAddPlatformDependency"),
    GET_EXT_VAR_INITIAL("getExtVarInitial"),
    NO_VERSION_CATALOG_APPLY_KOTLIN_PLUGIN_BUILD_FILE("noVersionCatalogApplyKotlinPlugin"),
    NO_VERSION_CATALOG_APPLY_KOTLIN_PLUGIN_SETTING_FILE("noVersionCatalogApplyKotlinPlugin.settings"),
    APPLY_KOTLIN_PLUGIN_BUILD_FILE("versionCatalogApplyKotlinPlugin"),
    APPLY_KOTLIN_PLUGIN_SETTING_FILE("versionCatalogApplyKotlinPlugin.settings"),
    APPLY_NOT_COMMON_PLUGIN_BUILD_FILE("versionCatalogApplyNotCommonPlugin"),
    APPLY_NOT_COMMON_PLUGIN_SETTING_FILE("versionCatalogApplyNotCommonPlugin.settings"),
    APPLY_AGP_PLUGIN_BUILD_FILE("versionCatalogApplyAgpPlugin"),
    APPLY_AGP_PLUGIN_SETTING_FILE("versionCatalogApplyAgpPlugin.settings"),
    APPLY_AGP_PLUGIN_WITH_REVISION_BUILD_FILE("versionCatalogApplyAgpPluginWithRevision"),
    APPLY_AGP_PLUGIN_WITH_REVISION_SETTING_FILE("versionCatalogApplyAgpPluginWithRevision.settings"),
    ;

    override fun toFile(basePath: @SystemDependent String, extension: String): File {
      return super.toFile("$basePath/defaultRecipeExecutor/$path", extension)
    }
  }
}<|MERGE_RESOLUTION|>--- conflicted
+++ resolved
@@ -368,10 +368,8 @@
     verifyFileContents(myVersionCatalogFile, """
 [versions]
 kotlin = "1.7.20"
-<<<<<<< HEAD
-[libraries]
-[plugins]
-kotlinAndroid = { id = "org.jetbrains.kotlin.android", version.ref = "kotlin" }
+[plugins]
+jetbrainsKotlinAndroid = { id = "org.jetbrains.kotlin.android", version.ref = "kotlin" }
     """)
     verifyFileContents(mySettingsFile, TestFile.APPLY_KOTLIN_PLUGIN_SETTING_FILE)
     verifyFileContents(myBuildFile, TestFile.APPLY_KOTLIN_PLUGIN_BUILD_FILE)
@@ -392,57 +390,25 @@
 [plugins]
 fakePlugin = { id = "fake.plugin", version.ref = "kotlin" }
     """)
-=======
-[plugins]
-jetbrainsKotlinAndroid = { id = "org.jetbrains.kotlin.android", version.ref = "kotlin" }
+
+    recipeExecutor.applyPlugin("org.jetbrains.kotlin.android", "1.7.20")
+
+    applyChanges(recipeExecutor.projectBuildModel!!)
+
+    verifyFileContents(myVersionCatalogFile, """
+[versions]
+kotlin = "100"
+kotlinVersion = "1.7.20"
+[libraries]
+[plugins]
+fakePlugin = { id = "fake.plugin", version.ref = "kotlin" }
+jetbrainsKotlinAndroid = { id = "org.jetbrains.kotlin.android", version.ref = "kotlinVersion" }
     """)
     verifyFileContents(mySettingsFile, TestFile.APPLY_KOTLIN_PLUGIN_SETTING_FILE)
     verifyFileContents(myBuildFile, TestFile.APPLY_KOTLIN_PLUGIN_BUILD_FILE)
   }
 
   @Test
-  fun testApplyKotlinPluginWithVersionCatalog_sameVersionNameExists() {
-    writeToSettingsFile("""
-pluginManagement {
-  plugins {
-  }
-}
-    """)
-    writeToVersionCatalogFile("""
-[versions]
-kotlin = "100"
-[libraries]
-[plugins]
-fakePlugin = { id = "fake.plugin", version.ref = "kotlin" }
-    """)
->>>>>>> 574fcae1
-
-    recipeExecutor.applyPlugin("org.jetbrains.kotlin.android", "1.7.20")
-
-    applyChanges(recipeExecutor.projectBuildModel!!)
-
-    verifyFileContents(myVersionCatalogFile, """
-[versions]
-kotlin = "100"
-<<<<<<< HEAD
-kotlin1720 = "1.7.20"
-[libraries]
-[plugins]
-fakePlugin = { id = "fake.plugin", version.ref = "kotlin" }
-kotlinAndroid = { id = "org.jetbrains.kotlin.android", version.ref = "kotlin1720" }
-=======
-kotlinVersion = "1.7.20"
-[libraries]
-[plugins]
-fakePlugin = { id = "fake.plugin", version.ref = "kotlin" }
-jetbrainsKotlinAndroid = { id = "org.jetbrains.kotlin.android", version.ref = "kotlinVersion" }
->>>>>>> 574fcae1
-    """)
-    verifyFileContents(mySettingsFile, TestFile.APPLY_KOTLIN_PLUGIN_SETTING_FILE)
-    verifyFileContents(myBuildFile, TestFile.APPLY_KOTLIN_PLUGIN_BUILD_FILE)
-  }
-
-  @Test
   fun testApplyNonCommonPlugin() {
     writeToSettingsFile("""
 pluginManagement {
@@ -457,16 +423,9 @@
 
     verifyFileContents(myVersionCatalogFile, """
 [versions]
-<<<<<<< HEAD
-not-common-plugin = "1.0.2"
-[libraries]
-[plugins]
-not-common-plugin = { id = "not.common.plugin", version.ref = "not-common-plugin" }
-=======
 not = "1.0.2"
 [plugins]
 not = { id = "not.common.plugin", version.ref = "not" }
->>>>>>> 574fcae1
     """)
     verifyFileContents(mySettingsFile, TestFile.APPLY_NOT_COMMON_PLUGIN_SETTING_FILE)
     verifyFileContents(myBuildFile, TestFile.APPLY_NOT_COMMON_PLUGIN_BUILD_FILE)
@@ -530,11 +489,7 @@
 [libraries]
 [plugins]
 androidApplication = { id = "fake.plugin", version.ref = "fake" }
-<<<<<<< HEAD
-androidApplication800 = { id = "com.android.application", version.ref = "agp" }
-=======
 comAndroidApplication = { id = "com.android.application", version.ref = "agp" }
->>>>>>> 574fcae1
     """)
     verifyFileContents(mySettingsFile, TestFile.APPLY_AGP_PLUGIN_WITH_REVISION_SETTING_FILE)
     verifyFileContents(myBuildFile, TestFile.APPLY_AGP_PLUGIN_WITH_REVISION_BUILD_FILE)
@@ -694,11 +649,7 @@
 [libraries]
 [plugins]
 fake-plugin = { id = "fake.plugin", version.ref = "agp" }
-<<<<<<< HEAD
-androidLibrary = { id = "com.android.library", version.ref = "agp2" }
-=======
 androidLibrary = { id = "com.android.library", version.ref = "agpVersion" }
->>>>>>> 574fcae1
     """)
   }
 
