/*
 * Copyright (C) 2019 The Android Open Source Project
 *
 * Licensed under the Apache License, Version 2.0 (the "License");
 * you may not use this file except in compliance with the License.
 * You may obtain a copy of the License at
 *
 *      http://www.apache.org/licenses/LICENSE-2.0
 *
 * Unless required by applicable law or agreed to in writing, software
 * distributed under the License is distributed on an "AS IS" BASIS,
 * WITHOUT WARRANTIES OR CONDITIONS OF ANY KIND, either express or implied.
 * See the License for the specific language governing permissions and
 * limitations under the License.
 */
package com.android.tools.idea.templates

import com.android.tools.analytics.TestUsageTracker
import com.android.tools.idea.Projects.getBaseDirPath
import com.android.tools.idea.gradle.npw.project.GradleAndroidModuleTemplate
import com.android.tools.idea.npw.model.render
import com.android.tools.idea.npw.module.recipes.androidModule.generateAndroidModule
import com.android.tools.idea.npw.module.recipes.automotiveModule.generateAutomotiveModule
import com.android.tools.idea.npw.module.recipes.pureLibrary.generatePureLibrary
import com.android.tools.idea.npw.module.recipes.tvModule.generateTvModule
import com.android.tools.idea.npw.module.recipes.wearModule.generateWearModule
<<<<<<< HEAD
import com.android.tools.idea.npw.project.setGradleWrapperExecutable
import com.android.tools.idea.npw.template.ModuleTemplateDataBuilder
import com.android.tools.idea.templates.recipe.DefaultRecipeExecutor
import com.android.tools.idea.templates.recipe.RenderingContext
import com.android.tools.idea.testing.AndroidGradleTests
import com.android.tools.idea.testing.AndroidGradleTests.getLocalRepositoriesForGroovy
import com.android.tools.idea.testing.AndroidGradleTests.updateLocalRepositories
import com.android.tools.idea.testing.IdeComponents
import com.android.tools.idea.testing.updatePluginsResolutionManagement
=======
import com.android.tools.idea.npw.template.ModuleTemplateDataBuilder
import com.android.tools.idea.templates.recipe.DefaultRecipeExecutor
import com.android.tools.idea.templates.recipe.RenderingContext
import com.android.tools.idea.testing.AndroidGradleProjectRule
import com.android.tools.idea.testing.TestProjectPaths
import com.android.tools.idea.testing.injectBuildOutputDumpingBuildViewManager
>>>>>>> b5f40ffd
import com.android.tools.idea.util.toIoFile
import com.android.tools.idea.wizard.template.BytecodeLevel
import com.android.tools.idea.wizard.template.FormFactor
import com.android.tools.idea.wizard.template.Language
import com.android.tools.idea.wizard.template.ModuleTemplateData
import com.android.tools.idea.wizard.template.Recipe
import com.android.tools.idea.wizard.template.StringParameter
import com.android.tools.idea.wizard.template.Template
import com.android.tools.idea.wizard.template.TemplateData
import com.android.tools.idea.wizard.template.Thumb
import com.android.tools.idea.wizard.template.WizardParameterData
<<<<<<< HEAD
import com.intellij.openapi.application.WriteAction
import com.intellij.openapi.application.runWriteAction
import com.intellij.openapi.fileEditor.FileDocumentManager
=======
import com.intellij.openapi.application.runWriteActionAndWait
>>>>>>> b5f40ffd
import com.intellij.openapi.project.Project
import com.intellij.openapi.project.ex.ProjectManagerEx
import com.intellij.openapi.project.guessProjectDir
import com.intellij.openapi.util.io.FileUtilRt
import org.junit.Assert
import org.junit.Assert.assertEquals
import org.junit.Assert.assertNotEquals
import java.io.File
import java.io.IOException

data class ProjectChecker(
  private val syncProject: Boolean,
  private val template: Template,
  private val usageTracker: TestUsageTracker
) {
  private lateinit var moduleState: ModuleTemplateDataBuilder

<<<<<<< HEAD
  fun checkProject(moduleName: String, avoidModifiedModuleName: Boolean = false, vararg customizers: ProjectStateCustomizer) {
    val modifiedModuleName = getModifiedModuleName(moduleName, avoidModifiedModuleName)
    val fixture = setUpFixtureForProject(modifiedModuleName)
    val project = fixture.project!!
    moduleState = getDefaultModuleState(project)
=======
  fun checkProject(projectRule: AndroidGradleProjectRule, moduleName: String, avoidModifiedModuleName: Boolean = false, vararg customizers: ProjectStateCustomizer) {
    val project = projectRule.project
    val modifiedModuleName = getModifiedModuleName(moduleName, avoidModifiedModuleName)
    moduleState = getDefaultModuleState(project, template)
>>>>>>> b5f40ffd
    customizers.forEach {
      it(moduleState, moduleState.projectTemplateDataBuilder)
    }

    try {
      createProject(projectRule, modifiedModuleName)
      // TODO(b/149006038): ProjectTemplateData[Builder] should use only one language [class]
      val language = Language.valueOf(moduleState.projectTemplateDataBuilder.language!!.toString())
      project.verify(projectRule, language)
    }
    finally {
      val openProjects = ProjectManagerEx.getInstanceEx().openProjects
      assert(openProjects.size <= 1) // 1: the project created by default by the test case
    }
  }

<<<<<<< HEAD
  private fun createProject(fixture: JavaCodeInsightTestFixture, moduleName: String) {
    val project = fixture.project!!
    IdeComponents(project).replaceProjectService(PostProjectBuildTasksExecutor::class.java, mock(PostProjectBuildTasksExecutor::class.java))
    AndroidGradleTests.setUpSdks(fixture, getSdk().toFile())
    val projectRoot = project.guessProjectDir()!!.toIoFile()
=======
  private fun createProject(projectRule: AndroidGradleProjectRule, moduleName: String) {
    val projectRoot = projectRule.project.guessProjectDir()!!.toIoFile()
>>>>>>> b5f40ffd
    println("Checking project $moduleName in $projectRoot")
    createProject(projectRule)
  }

  private fun Project.verify(projectRule: AndroidGradleProjectRule, language: Language) {
    val projectDir = getBaseDirPath(this)
    verifyLanguageFiles(projectDir, language)
    if (basePath?.contains("Folder") != true) { // running Gradle for new folders doesn't make much sense and takes long time
      injectBuildOutputDumpingBuildViewManager(projectRule.project, projectRule.project)
      projectRule.invokeTasks("compileDebugSources").apply { // "assembleDebug" is too slow
        buildError?.printStackTrace()
        Assert.assertTrue("Project didn't compile correctly", isBuildSuccessful)
      }
    }
    lintIfNeeded(this)
<<<<<<< HEAD
  }

  private fun Project.updateGradleAndSyncIfNeeded(projectRoot: File) {
    AndroidGradleTests.createGradleWrapper(projectRoot, GRADLE_LATEST_VERSION)
    val gradleFile = File(projectRoot, SdkConstants.FN_BUILD_GRADLE)
    val origContent = gradleFile.readText()
    val newContent = updateLocalRepositories(origContent, getLocalRepositoriesForGroovy())
    gradleFile.writeText(origContent, newContent)

    val settingsFile = File(projectRoot, SdkConstants.FN_SETTINGS_GRADLE)
    val settingsOrigContent = settingsFile.readText()

    val settingsNewContent = updateLocalRepositories(settingsOrigContent, getLocalRepositoriesForGroovy())
      .run { updatePluginsResolutionManagement(this, newContent) }

    settingsFile.writeText(settingsOrigContent, settingsNewContent)

    refreshProjectFiles()
    if (syncProject) {
      assertEquals(projectRoot, getBaseDirPath(this))
      AndroidGradleTests.importProject(this, Request.testRequest())
    }
  }

  private fun File.readText(): String {
    val fileDocument = FileDocumentManager.getInstance().getDocument(this.toVirtualFile()!!)!!
    return fileDocument.text
  }

  private fun File.writeText(origContent: String, newContent: String) {
    if (newContent != origContent) {
      WriteAction.runAndWait<RuntimeException> {
        val fileDocument = FileDocumentManager.getInstance().getDocument(this.toVirtualFile()!!)!!
        fileDocument.setText(newContent)
        FileDocumentManager.getInstance().saveDocument(fileDocument)
      }
    }
=======
    checkDslParser(this)
>>>>>>> b5f40ffd
  }

  /**
   * Renders project, module and possibly activity template. Also checks if logging was correct after each rendering step.
   */
  private fun createProject(projectRule: AndroidGradleProjectRule) {
    val moduleName = moduleState.name!!

    val projectRoot = moduleState.projectTemplateDataBuilder.topOut!!
    if (!FileUtilRt.createDirectory(projectRoot)) {
      throw IOException("Unable to create directory '$projectRoot'.")
    }

    val moduleRoot = GradleAndroidModuleTemplate.createDefaultTemplateAt(File(projectRoot.path, moduleName)).paths.moduleRoot!!

    val appTitle = "Template Test App Title"

<<<<<<< HEAD
    val language = moduleState.projectTemplateDataBuilder.language
    val projectRecipe: Recipe = { data: TemplateData ->
      androidProjectRecipe(
        data as ProjectTemplateData, "Template Test project", language!!, addAndroidXSupport = true, useGradleKts = false
      )
    }

=======
>>>>>>> b5f40ffd
    val moduleRecipe: Recipe = when (template.formFactor) {
      // TODO(qumeric): support C++
      // TODO(qumeric): investigate why it requires 1.8 and does not work with 1.7
      FormFactor.Mobile -> { data: TemplateData -> this.generateAndroidModule(
        data as ModuleTemplateData, appTitle, false, BytecodeLevel.L8) }
      FormFactor.Wear -> { data: TemplateData -> this.generateWearModule(data as ModuleTemplateData, appTitle, false) }
      FormFactor.Tv -> { data: TemplateData -> this.generateTvModule(data as ModuleTemplateData, appTitle, false) }
      FormFactor.Automotive -> { data: TemplateData -> this.generateAutomotiveModule(data as ModuleTemplateData, appTitle, false) }
      FormFactor.Generic -> { data: TemplateData -> this.generatePureLibrary(data as ModuleTemplateData, "LibraryTemplate", false) }
    }

    val context = RenderingContext(
      project = projectRule.project,
      module = null,
      commandName = "Run TemplateTest",
      templateData = moduleState.build(),
      moduleRoot = moduleRoot,
      dryRun = false,
      showErrors = true
    )

    // TODO(qumeric): why doesn't it work with one executor?
    val executor2 = DefaultRecipeExecutor(context)
    val executor3 = DefaultRecipeExecutor(context)

    WizardParameterData(moduleState.packageName!!, false, "main", template.parameters)
    (template.parameters.find { it.name == "Package name" } as StringParameter?)?.value = moduleState.packageName!!

<<<<<<< HEAD
    projectRecipe.render(projectContext, executor1)
    moduleRecipe.render(context, executor2)
    template.render(context, executor3)
    setGradleWrapperExecutable(projectRoot)
=======
    projectRule.load(TestProjectPaths.NO_MODULES) {
      runWriteActionAndWait {
        moduleRecipe.render(context, executor2)
        template.render(context, executor3)
      }
    }
>>>>>>> b5f40ffd
    verifyLastLoggedUsage(usageTracker, template.name, template.formFactor, moduleState.build())

    // Make sure we didn't forget to specify a thumbnail
    assertNotEquals(template.thumb(), Thumb.NoThumb)
    // Make sure project root is set up correctly
    assertEquals(projectRoot, projectRule.project.guessProjectDir()!!.toIoFile())
  }
}<|MERGE_RESOLUTION|>--- conflicted
+++ resolved
@@ -24,24 +24,12 @@
 import com.android.tools.idea.npw.module.recipes.pureLibrary.generatePureLibrary
 import com.android.tools.idea.npw.module.recipes.tvModule.generateTvModule
 import com.android.tools.idea.npw.module.recipes.wearModule.generateWearModule
-<<<<<<< HEAD
-import com.android.tools.idea.npw.project.setGradleWrapperExecutable
-import com.android.tools.idea.npw.template.ModuleTemplateDataBuilder
-import com.android.tools.idea.templates.recipe.DefaultRecipeExecutor
-import com.android.tools.idea.templates.recipe.RenderingContext
-import com.android.tools.idea.testing.AndroidGradleTests
-import com.android.tools.idea.testing.AndroidGradleTests.getLocalRepositoriesForGroovy
-import com.android.tools.idea.testing.AndroidGradleTests.updateLocalRepositories
-import com.android.tools.idea.testing.IdeComponents
-import com.android.tools.idea.testing.updatePluginsResolutionManagement
-=======
 import com.android.tools.idea.npw.template.ModuleTemplateDataBuilder
 import com.android.tools.idea.templates.recipe.DefaultRecipeExecutor
 import com.android.tools.idea.templates.recipe.RenderingContext
 import com.android.tools.idea.testing.AndroidGradleProjectRule
 import com.android.tools.idea.testing.TestProjectPaths
 import com.android.tools.idea.testing.injectBuildOutputDumpingBuildViewManager
->>>>>>> b5f40ffd
 import com.android.tools.idea.util.toIoFile
 import com.android.tools.idea.wizard.template.BytecodeLevel
 import com.android.tools.idea.wizard.template.FormFactor
@@ -53,13 +41,7 @@
 import com.android.tools.idea.wizard.template.TemplateData
 import com.android.tools.idea.wizard.template.Thumb
 import com.android.tools.idea.wizard.template.WizardParameterData
-<<<<<<< HEAD
-import com.intellij.openapi.application.WriteAction
-import com.intellij.openapi.application.runWriteAction
-import com.intellij.openapi.fileEditor.FileDocumentManager
-=======
 import com.intellij.openapi.application.runWriteActionAndWait
->>>>>>> b5f40ffd
 import com.intellij.openapi.project.Project
 import com.intellij.openapi.project.ex.ProjectManagerEx
 import com.intellij.openapi.project.guessProjectDir
@@ -77,18 +59,10 @@
 ) {
   private lateinit var moduleState: ModuleTemplateDataBuilder
 
-<<<<<<< HEAD
-  fun checkProject(moduleName: String, avoidModifiedModuleName: Boolean = false, vararg customizers: ProjectStateCustomizer) {
-    val modifiedModuleName = getModifiedModuleName(moduleName, avoidModifiedModuleName)
-    val fixture = setUpFixtureForProject(modifiedModuleName)
-    val project = fixture.project!!
-    moduleState = getDefaultModuleState(project)
-=======
   fun checkProject(projectRule: AndroidGradleProjectRule, moduleName: String, avoidModifiedModuleName: Boolean = false, vararg customizers: ProjectStateCustomizer) {
     val project = projectRule.project
     val modifiedModuleName = getModifiedModuleName(moduleName, avoidModifiedModuleName)
     moduleState = getDefaultModuleState(project, template)
->>>>>>> b5f40ffd
     customizers.forEach {
       it(moduleState, moduleState.projectTemplateDataBuilder)
     }
@@ -105,16 +79,8 @@
     }
   }
 
-<<<<<<< HEAD
-  private fun createProject(fixture: JavaCodeInsightTestFixture, moduleName: String) {
-    val project = fixture.project!!
-    IdeComponents(project).replaceProjectService(PostProjectBuildTasksExecutor::class.java, mock(PostProjectBuildTasksExecutor::class.java))
-    AndroidGradleTests.setUpSdks(fixture, getSdk().toFile())
-    val projectRoot = project.guessProjectDir()!!.toIoFile()
-=======
   private fun createProject(projectRule: AndroidGradleProjectRule, moduleName: String) {
     val projectRoot = projectRule.project.guessProjectDir()!!.toIoFile()
->>>>>>> b5f40ffd
     println("Checking project $moduleName in $projectRoot")
     createProject(projectRule)
   }
@@ -130,47 +96,7 @@
       }
     }
     lintIfNeeded(this)
-<<<<<<< HEAD
-  }
-
-  private fun Project.updateGradleAndSyncIfNeeded(projectRoot: File) {
-    AndroidGradleTests.createGradleWrapper(projectRoot, GRADLE_LATEST_VERSION)
-    val gradleFile = File(projectRoot, SdkConstants.FN_BUILD_GRADLE)
-    val origContent = gradleFile.readText()
-    val newContent = updateLocalRepositories(origContent, getLocalRepositoriesForGroovy())
-    gradleFile.writeText(origContent, newContent)
-
-    val settingsFile = File(projectRoot, SdkConstants.FN_SETTINGS_GRADLE)
-    val settingsOrigContent = settingsFile.readText()
-
-    val settingsNewContent = updateLocalRepositories(settingsOrigContent, getLocalRepositoriesForGroovy())
-      .run { updatePluginsResolutionManagement(this, newContent) }
-
-    settingsFile.writeText(settingsOrigContent, settingsNewContent)
-
-    refreshProjectFiles()
-    if (syncProject) {
-      assertEquals(projectRoot, getBaseDirPath(this))
-      AndroidGradleTests.importProject(this, Request.testRequest())
-    }
-  }
-
-  private fun File.readText(): String {
-    val fileDocument = FileDocumentManager.getInstance().getDocument(this.toVirtualFile()!!)!!
-    return fileDocument.text
-  }
-
-  private fun File.writeText(origContent: String, newContent: String) {
-    if (newContent != origContent) {
-      WriteAction.runAndWait<RuntimeException> {
-        val fileDocument = FileDocumentManager.getInstance().getDocument(this.toVirtualFile()!!)!!
-        fileDocument.setText(newContent)
-        FileDocumentManager.getInstance().saveDocument(fileDocument)
-      }
-    }
-=======
     checkDslParser(this)
->>>>>>> b5f40ffd
   }
 
   /**
@@ -188,16 +114,6 @@
 
     val appTitle = "Template Test App Title"
 
-<<<<<<< HEAD
-    val language = moduleState.projectTemplateDataBuilder.language
-    val projectRecipe: Recipe = { data: TemplateData ->
-      androidProjectRecipe(
-        data as ProjectTemplateData, "Template Test project", language!!, addAndroidXSupport = true, useGradleKts = false
-      )
-    }
-
-=======
->>>>>>> b5f40ffd
     val moduleRecipe: Recipe = when (template.formFactor) {
       // TODO(qumeric): support C++
       // TODO(qumeric): investigate why it requires 1.8 and does not work with 1.7
@@ -226,19 +142,12 @@
     WizardParameterData(moduleState.packageName!!, false, "main", template.parameters)
     (template.parameters.find { it.name == "Package name" } as StringParameter?)?.value = moduleState.packageName!!
 
-<<<<<<< HEAD
-    projectRecipe.render(projectContext, executor1)
-    moduleRecipe.render(context, executor2)
-    template.render(context, executor3)
-    setGradleWrapperExecutable(projectRoot)
-=======
     projectRule.load(TestProjectPaths.NO_MODULES) {
       runWriteActionAndWait {
         moduleRecipe.render(context, executor2)
         template.render(context, executor3)
       }
     }
->>>>>>> b5f40ffd
     verifyLastLoggedUsage(usageTracker, template.name, template.formFactor, moduleState.build())
 
     // Make sure we didn't forget to specify a thumbnail
