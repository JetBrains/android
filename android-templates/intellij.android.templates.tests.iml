<?xml version="1.0" encoding="UTF-8"?>
<module type="JAVA_MODULE" version="4">
  <component name="NewModuleRootManager" inherit-compiler-output="true">
    <exclude-output />
    <content url="file://$MODULE_DIR$/testSrc">
      <sourceFolder url="file://$MODULE_DIR$/testSrc" isTestSource="true" />
    </content>
    <orderEntry type="inheritedJdk" />
    <orderEntry type="sourceFolder" forTests="false" />
    <orderEntry type="library" name="studio-sdk" level="project" />
    <orderEntry type="library" name="studio-plugin-gradle" level="project" />
<<<<<<< HEAD
=======
    <orderEntry type="sourceFolder" forTests="false" />
    <orderEntry type="module" module-name="intellij.platform.ide" scope="TEST" />
>>>>>>> 44b500f2
    <orderEntry type="module" module-name="intellij.android.core" scope="TEST" />
    <orderEntry type="module" module-name="intellij.android.common" scope="TEST" />
    <orderEntry type="module" module-name="intellij.android.projectSystem" scope="TEST" />
    <orderEntry type="module" module-name="intellij.android.wizardTemplate.plugin" scope="TEST" />
    <orderEntry type="module" module-name="intellij.platform.testFramework" scope="TEST" />
    <orderEntry type="module" module-name="intellij.java.testFramework" scope="TEST" />
    <orderEntry type="module" module-name="intellij.android.testFramework" scope="TEST" />
    <orderEntry type="module" module-name="intellij.android.adt.testutils" scope="TEST" />
    <orderEntry type="module" module-name="android.sdktools.testutils" scope="TEST" />
    <orderEntry type="module" module-name="analytics-tracker" scope="TEST" />
    <orderEntry type="module" module-name="android.sdktools.analytics-testing" scope="TEST" />
    <orderEntry type="library" scope="TEST" name="kotlin-stdlib-jdk8" level="project" />
    <orderEntry type="library" scope="TEST" name="Gradle" level="project" />
    <orderEntry type="library" scope="TEST" name="protobuf" level="project" />
    <orderEntry type="library" scope="TEST" name="studio-analytics-proto" level="project" />
    <orderEntry type="library" scope="TEST" name="mockito" level="project" />
    <orderEntry type="library" scope="TEST" name="truth" level="project" />
    <orderEntry type="module" module-name="intellij.android.kotlin.extensions" scope="RUNTIME" />
    <orderEntry type="module" module-name="intellij.android.projectSystem.gradle" scope="RUNTIME" />
    <orderEntry type="module" module-name="intellij.android.wizardTemplate.impl" scope="TEST" />
    <orderEntry type="module" module-name="intellij.android.sdkUpdates" scope="TEST" />
    <orderEntry type="module" module-name="intellij.lint" scope="TEST" />
    <orderEntry type="module" module-name="android.sdktools.lint-checks" scope="TEST" />
    <orderEntry type="module" module-name="intellij.android.newProjectWizard" scope="TEST" />
    <orderEntry type="module" module-name="intellij.android.templates" scope="TEST" />
    <orderEntry type="module" module-name="android.sdktools.flags" scope="TEST" />
  </component>
</module><|MERGE_RESOLUTION|>--- conflicted
+++ resolved
@@ -7,38 +7,50 @@
     </content>
     <orderEntry type="inheritedJdk" />
     <orderEntry type="sourceFolder" forTests="false" />
-    <orderEntry type="library" name="studio-sdk" level="project" />
-    <orderEntry type="library" name="studio-plugin-gradle" level="project" />
-<<<<<<< HEAD
-=======
-    <orderEntry type="sourceFolder" forTests="false" />
-    <orderEntry type="module" module-name="intellij.platform.ide" scope="TEST" />
->>>>>>> 44b500f2
     <orderEntry type="module" module-name="intellij.android.core" scope="TEST" />
     <orderEntry type="module" module-name="intellij.android.common" scope="TEST" />
     <orderEntry type="module" module-name="intellij.android.projectSystem" scope="TEST" />
-    <orderEntry type="module" module-name="intellij.android.wizardTemplate.plugin" scope="TEST" />
-    <orderEntry type="module" module-name="intellij.platform.testFramework" scope="TEST" />
-    <orderEntry type="module" module-name="intellij.java.testFramework" scope="TEST" />
+    <orderEntry type="module" module-name="android.sdktools.wizardTemplate.plugin" scope="TEST" />
     <orderEntry type="module" module-name="intellij.android.testFramework" scope="TEST" />
     <orderEntry type="module" module-name="intellij.android.adt.testutils" scope="TEST" />
     <orderEntry type="module" module-name="android.sdktools.testutils" scope="TEST" />
-    <orderEntry type="module" module-name="analytics-tracker" scope="TEST" />
+    <orderEntry type="module" module-name="android.sdktools.analytics-tracker" scope="TEST" />
     <orderEntry type="module" module-name="android.sdktools.analytics-testing" scope="TEST" />
-    <orderEntry type="library" scope="TEST" name="kotlin-stdlib-jdk8" level="project" />
-    <orderEntry type="library" scope="TEST" name="Gradle" level="project" />
-    <orderEntry type="library" scope="TEST" name="protobuf" level="project" />
     <orderEntry type="library" scope="TEST" name="studio-analytics-proto" level="project" />
     <orderEntry type="library" scope="TEST" name="mockito" level="project" />
     <orderEntry type="library" scope="TEST" name="truth" level="project" />
     <orderEntry type="module" module-name="intellij.android.kotlin.extensions" scope="RUNTIME" />
     <orderEntry type="module" module-name="intellij.android.projectSystem.gradle" scope="RUNTIME" />
-    <orderEntry type="module" module-name="intellij.android.wizardTemplate.impl" scope="TEST" />
+    <orderEntry type="module" module-name="android.sdktools.wizardTemplate.impl" scope="TEST" />
     <orderEntry type="module" module-name="intellij.android.sdkUpdates" scope="TEST" />
-    <orderEntry type="module" module-name="intellij.lint" scope="TEST" />
+    <orderEntry type="module" module-name="intellij.android.lint.common" scope="TEST" />
     <orderEntry type="module" module-name="android.sdktools.lint-checks" scope="TEST" />
     <orderEntry type="module" module-name="intellij.android.newProjectWizard" scope="TEST" />
     <orderEntry type="module" module-name="intellij.android.templates" scope="TEST" />
     <orderEntry type="module" module-name="android.sdktools.flags" scope="TEST" />
+    <orderEntry type="library" name="kotlin-stdlib-jdk8" level="project" />
+    <orderEntry type="library" scope="TEST" name="protobuf" level="project" />
+    <orderEntry type="library" scope="TEST" name="Guava" level="project" />
+    <orderEntry type="library" scope="TEST" name="kotlin-reflect" level="project" />
+    <orderEntry type="library" scope="TEST" name="Gradle" level="project" />
+    <orderEntry type="library" scope="TEST" name="kotlin-test" level="project" />
+    <orderEntry type="library" scope="TEST" name="JUnit4" level="project" />
+    <orderEntry type="module" module-name="intellij.platform.projectModel" scope="TEST" />
+    <orderEntry type="module" module-name="intellij.platform.analysis.impl" scope="TEST" />
+    <orderEntry type="module" module-name="intellij.platform.util.base" scope="TEST" />
+    <orderEntry type="module" module-name="intellij.platform.lang.impl" scope="TEST" />
+    <orderEntry type="module" module-name="intellij.platform.util.rt" scope="TEST" />
+    <orderEntry type="module" module-name="intellij.platform.testFramework" scope="TEST" />
+    <orderEntry type="module" module-name="intellij.platform.ide.core.impl" scope="TEST" />
+    <orderEntry type="module" module-name="intellij.android.wizard.model" scope="TEST" />
+    <orderEntry type="module" module-name="intellij.platform.editor" scope="TEST" />
+    <orderEntry type="module" module-name="intellij.platform.analysis" scope="TEST" />
+    <orderEntry type="module" module-name="intellij.platform.core" scope="TEST" />
+    <orderEntry type="module" module-name="intellij.platform.extensions" scope="TEST" />
+    <orderEntry type="module" module-name="intellij.platform.util" scope="TEST" />
+    <orderEntry type="module" module-name="intellij.platform.util.ex" scope="TEST" />
+    <orderEntry type="module" module-name="intellij.platform.core.ui" scope="TEST" />
+    <orderEntry type="module" module-name="intellij.java.testFramework" scope="TEST" />
+    <orderEntry type="module" module-name="intellij.platform.ide.core" scope="TEST" />
   </component>
 </module>