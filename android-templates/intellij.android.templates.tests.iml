<?xml version="1.0" encoding="UTF-8"?>
<module version="4">
  <component name="NewModuleRootManager" inherit-compiler-output="true">
    <exclude-output />
    <orderEntry type="inheritedJdk" />
    <orderEntry type="library" scope="PROVIDED" name="studio-platform" level="project" />
    <orderEntry type="module" module-name="intellij.platform.ide.core.impl" />
    <orderEntry type="library" scope="TEST" name="studio-test-platform" level="project" />
    <orderEntry type="sourceFolder" forTests="false" />
<<<<<<< HEAD
    <orderEntry type="library" name="studio-sdk" level="project" />
    <orderEntry type="library" name="studio-plugin-com.intellij.java" level="project" />
    <orderEntry type="library" name="studio-plugin-com.intellij.gradle" level="project" />
    <orderEntry type="library" name="studio-plugin-org.jetbrains.kotlin" level="project" />
    <orderEntry type="library" scope="TEST" name="junit4" level="project" />
=======
>>>>>>> 5f7be743
    <orderEntry type="library" scope="TEST" name="kotlin-test" level="project" />
    <orderEntry type="module" module-name="intellij.android.core" scope="TEST" />
    <orderEntry type="module" module-name="intellij.android.common" scope="TEST" />
    <orderEntry type="module" module-name="intellij.android.projectSystem" scope="TEST" />
    <orderEntry type="module" module-name="intellij.android.testFramework" scope="TEST" />
    <orderEntry type="module" module-name="intellij.android.adt.testutils" scope="TEST" />
    <orderEntry type="library" scope="TEST" name="mockito" level="project" />
    <orderEntry type="library" scope="TEST" name="truth" level="project" />
    <orderEntry type="module" module-name="intellij.android.observable" scope="TEST" />
    <orderEntry type="module" module-name="intellij.android.projectSystem.gradle" scope="TEST" />
    <orderEntry type="module" module-name="intellij.android.projectSystem.gradle.upgrade" scope="TEST" />
    <orderEntry type="module" module-name="intellij.android.wizard.model" scope="TEST" />
    <orderEntry type="module" module-name="intellij.android.sdkUpdates" scope="TEST" />
    <orderEntry type="module" module-name="intellij.android.newProjectWizard" scope="TEST" />
    <orderEntry type="module" module-name="intellij.android.templates" scope="TEST" />
    <orderEntry type="module" module-name="intellij.android.gradle.dsl" scope="TEST" />
    <orderEntry type="module" module-name="intellij.android.gradle.dsl.testutils" scope="TEST" />
    <orderEntry type="library" scope="TEST" name="mockito-kotlin" level="project" />
  </component>
  <component name="TestModuleProperties" production-module="intellij.android.templates" />
</module><|MERGE_RESOLUTION|>--- conflicted
+++ resolved
@@ -7,14 +7,6 @@
     <orderEntry type="module" module-name="intellij.platform.ide.core.impl" />
     <orderEntry type="library" scope="TEST" name="studio-test-platform" level="project" />
     <orderEntry type="sourceFolder" forTests="false" />
-<<<<<<< HEAD
-    <orderEntry type="library" name="studio-sdk" level="project" />
-    <orderEntry type="library" name="studio-plugin-com.intellij.java" level="project" />
-    <orderEntry type="library" name="studio-plugin-com.intellij.gradle" level="project" />
-    <orderEntry type="library" name="studio-plugin-org.jetbrains.kotlin" level="project" />
-    <orderEntry type="library" scope="TEST" name="junit4" level="project" />
-=======
->>>>>>> 5f7be743
     <orderEntry type="library" scope="TEST" name="kotlin-test" level="project" />
     <orderEntry type="module" module-name="intellij.android.core" scope="TEST" />
     <orderEntry type="module" module-name="intellij.android.common" scope="TEST" />
