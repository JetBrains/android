--- conflicted
+++ resolved
@@ -1,11 +1,6 @@
 [versions]
-<<<<<<< HEAD
-agp = "8.8.0-dev"
-kotlin = "1.9.24"
-=======
 agp = "8.10.0-dev"
 kotlin = "2.0.21"
->>>>>>> 8b7d83e8
 coreKtx = "1.10.1"
 junit = "4.13.2"
 junitVersion = "1.1.5"
