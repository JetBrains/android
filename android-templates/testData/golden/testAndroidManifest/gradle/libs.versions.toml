[versions]
<<<<<<< HEAD
agp = "8.8.0-dev"
=======
agp = "8.10.0-dev"
>>>>>>> 8b7d83e8
junit = "4.13.2"
junitVersion = "1.1.5"
espressoCore = "3.5.1"
appcompat = "1.6.1"
material = "1.10.0"

[libraries]
junit = { group = "junit", name = "junit", version.ref = "junit" }
ext-junit = { group = "androidx.test.ext", name = "junit", version.ref = "junitVersion" }
espresso-core = { group = "androidx.test.espresso", name = "espresso-core", version.ref = "espressoCore" }
appcompat = { group = "androidx.appcompat", name = "appcompat", version.ref = "appcompat" }
material = { group = "com.google.android.material", name = "material", version.ref = "material" }

[plugins]
android-application = { id = "com.android.application", version.ref = "agp" }
<|MERGE_RESOLUTION|>--- conflicted
+++ resolved
@@ -1,9 +1,5 @@
 [versions]
-<<<<<<< HEAD
-agp = "8.8.0-dev"
-=======
 agp = "8.10.0-dev"
->>>>>>> 8b7d83e8
 junit = "4.13.2"
 junitVersion = "1.1.5"
 espressoCore = "3.5.1"
