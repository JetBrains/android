--- conflicted
+++ resolved
@@ -1,9 +1,5 @@
 [versions]
-<<<<<<< HEAD
-agp = "8.8.0-dev"
-=======
 agp = "8.10.0-dev"
->>>>>>> 8b7d83e8
 leanback = "1.0.0"
 glide = "4.11.0"
 
