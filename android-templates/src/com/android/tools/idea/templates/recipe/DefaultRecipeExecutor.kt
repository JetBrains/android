/*
 * Copyright (C) 2019 The Android Open Source Project
 *
 * Licensed under the Apache License, Version 2.0 (the "License");
 * you may not use this file except in compliance with the License.
 * You may obtain a copy of the License at
 *
 *      http://www.apache.org/licenses/LICENSE-2.0
 *
 * Unless required by applicable law or agreed to in writing, software
 * distributed under the License is distributed on an "AS IS" BASIS,
 * WITHOUT WARRANTIES OR CONDITIONS OF ANY KIND, either express or implied.
 * See the License for the specific language governing permissions and
 * limitations under the License.
 */
package com.android.tools.idea.templates.recipe

import com.android.SdkConstants.ATTR_CONTEXT
import com.android.SdkConstants.DOT_XML
import com.android.SdkConstants.GRADLE_API_CONFIGURATION
import com.android.SdkConstants.GRADLE_IMPLEMENTATION_CONFIGURATION
import com.android.SdkConstants.TOOLS_URI
import com.android.ide.common.gradle.Dependency
import com.android.ide.common.repository.AgpVersion
import com.android.resources.ResourceFolderType
import com.android.support.AndroidxNameUtils
import com.android.tools.idea.gradle.dependencies.DependenciesHelper
import com.android.tools.idea.gradle.dependencies.GroupNameDependencyMatcher
import com.android.tools.idea.gradle.dsl.api.GradleBuildModel
import com.android.tools.idea.gradle.dsl.api.GradleSettingsModel
import com.android.tools.idea.gradle.dsl.api.ProjectBuildModel
import com.android.tools.idea.gradle.dsl.api.dependencies.ArtifactDependencySpec
import com.android.tools.idea.gradle.dsl.api.ext.GradlePropertyModel
import com.android.tools.idea.gradle.dsl.api.ext.GradlePropertyModel.ValueType
import com.android.tools.idea.gradle.dsl.api.ext.ReferenceTo
import com.android.tools.idea.gradle.dsl.api.ext.ResolvedPropertyModel
import com.android.tools.idea.gradle.dsl.api.java.LanguageLevelPropertyModel
import com.android.tools.idea.gradle.dsl.api.settings.PluginsBlockModel
import com.android.tools.idea.gradle.dsl.api.settings.PluginsModel
import com.android.tools.idea.gradle.dsl.model.dependencies.ArtifactDependencySpecImpl
import com.android.tools.idea.gradle.dsl.parser.semantics.AndroidGradlePluginVersion
import com.android.tools.idea.gradle.repositories.RepositoryUrlManager
import com.android.tools.idea.templates.TemplateUtils
import com.android.tools.idea.templates.TemplateUtils.checkDirectoryIsWriteable
import com.android.tools.idea.templates.TemplateUtils.checkedCreateDirectoryIfMissing
import com.android.tools.idea.templates.TemplateUtils.hasExtension
import com.android.tools.idea.templates.TemplateUtils.readTextFromDisk
import com.android.tools.idea.templates.TemplateUtils.readTextFromDocument
import com.android.tools.idea.templates.resolveDependency
import com.android.tools.idea.wizard.template.ModuleTemplateData
import com.android.tools.idea.wizard.template.ProjectTemplateData
import com.android.tools.idea.wizard.template.RecipeExecutor
import com.android.tools.idea.wizard.template.SourceSetType
import com.android.tools.idea.wizard.template.findResource
import com.android.tools.idea.wizard.template.withoutSkipLines
import com.android.utils.XmlUtils.XML_PROLOG
import com.android.utils.findGradleBuildFile
import com.google.common.annotations.VisibleForTesting
import com.google.common.base.Charsets
import com.intellij.diff.comparison.ComparisonManager
import com.intellij.diff.comparison.ComparisonPolicy.IGNORE_WHITESPACES
import com.intellij.openapi.diagnostic.Logger
import com.intellij.openapi.fileEditor.FileDocumentManager
import com.intellij.openapi.module.Module
import com.intellij.openapi.project.Project
import com.intellij.openapi.vfs.LocalFileSystem
import com.intellij.openapi.vfs.ReadonlyStatusHandler
import com.intellij.openapi.vfs.VfsUtil.findFileByIoFile
import com.intellij.openapi.vfs.VfsUtil.findFileByURL
import com.intellij.openapi.vfs.VfsUtilCore
import com.intellij.openapi.vfs.VirtualFile
import com.intellij.pom.java.LanguageLevel
import com.intellij.psi.PsiDocumentManager
import com.intellij.psi.XmlElementFactory
import java.io.File
import com.android.tools.idea.templates.mergeXml as mergeXmlUtil

private val LOG = Logger.getInstance(DefaultRecipeExecutor::class.java)

/**
 * Executor support for recipe instructions.
 *
 * Note: it tries to use [GradleBuildModel] for merging of Gradle files, but falls back on simple merging if it is unavailable.
 */
class DefaultRecipeExecutor(private val context: RenderingContext) : RecipeExecutor {
  private val project: Project get() = context.project
  private val referencesExecutor: FindReferencesRecipeExecutor = FindReferencesRecipeExecutor(context)
  private val io: RecipeIO = if (context.dryRun) DryRunRecipeIO() else RecipeIO()
  private val readonlyStatusHandler: ReadonlyStatusHandler = ReadonlyStatusHandler.getInstance(project)

  private val projectTemplateData: ProjectTemplateData get() = context.projectTemplateData
  private val moduleTemplateData: ModuleTemplateData? get() = context.moduleTemplateData
  private val repositoryUrlManager: RepositoryUrlManager by lazy { RepositoryUrlManager.get() }

  @VisibleForTesting
  val projectBuildModel: ProjectBuildModel? by lazy {
    ProjectBuildModel.getOrLog(project)
      ?.also { it.context.agpVersion = AndroidGradlePluginVersion.parse(projectTemplateData.agpVersion.toString()) }
  }
  private val projectSettingsModel: GradleSettingsModel? by lazy { projectBuildModel?.projectSettingsModel }
  private val projectGradleBuildModel: GradleBuildModel? by lazy { projectBuildModel?.projectBuildModel }
  private val moduleGradleBuildModel: GradleBuildModel? by lazy {
    when {
      context.module != null -> projectBuildModel?.getModuleBuildModel(context.module)
      context.moduleRoot != null -> getBuildModel(findGradleBuildFile(context.moduleRoot), project, projectBuildModel)
      else -> null
    }
  }

  /**
   * Merges the given XML file into the given destination file (or copies it over if the destination file does not exist).
   */
  override fun mergeXml(source: String, to: File) {
    val content = source.withoutSkipLines()
    val targetFile = getTargetFile(to)
    require(hasExtension(targetFile, DOT_XML)) { "Only XML files can be merged at this point: $targetFile" }

    val targetText = readTargetText(targetFile) ?: run {
      save(content, to)
      return
    }

    val contents = mergeXmlUtil(context, content, targetText, targetFile)

    writeTargetFile(this, contents, targetFile)
  }

  override fun open(file: File) {
    context.filesToOpen.add(file)
  }

  override fun applyPlugin(plugin: String, revision: String?, minRev: String?) {
    referencesExecutor.applyPlugin(plugin, revision, minRev)

    val buildModel = moduleGradleBuildModel ?: return
    applyPluginInBuildModel(plugin, buildModel, revision, minRev)
  }

  override fun applyPlugin(plugin: String, revision: AgpVersion) {
    applyPlugin(plugin, revision.toString(), null)
  }

<<<<<<< HEAD
=======
  override fun addPlugin(plugin: String, classpath: String) {
    referencesExecutor.addPlugin(plugin, classpath)
    val buildModel = moduleGradleBuildModel ?: return

    applyPluginToProjectAndModule(plugin, classpath, buildModel)
  }
>>>>>>> 0d09370c

  override fun applyPluginInModule(plugin: String, module: Module, revision: String?, minRev: String?) {
    referencesExecutor.applyPluginInModule(plugin, module, revision, minRev)

    val buildModel = projectBuildModel?.getModuleBuildModel(module) ?: return
    applyPluginInBuildModel(plugin, buildModel, revision, minRev)
  }

  override fun applyPluginInModule(plugin: String, module: Module, revision: AgpVersion) {
    applyPluginInModule(plugin, module, revision.toString(), null)
  }

<<<<<<< HEAD
  private fun applyPluginInBuildModel(plugin: String, buildModel: GradleBuildModel, revision: String?, minRev: String?) {
    val projectModel = projectBuildModel ?: return
    val dependenciesHelper = DependenciesHelper(projectModel)
=======
  private fun applyPluginToProjectAndModule(plugin: String, classpath: String, buildModel: GradleBuildModel) {
    val projectModel = projectBuildModel ?: return
    val dependenciesHelper = DependenciesHelper.withModel(projectModel)
    dependenciesHelper.addPlugin(plugin, classpath, buildModel)
  }

  private fun applyPluginInBuildModel(plugin: String, buildModel: GradleBuildModel, revision: String?, minRev: String?) {
    val projectModel = projectBuildModel ?: return
    val dependenciesHelper = DependenciesHelper.withModel(projectModel)
>>>>>>> 0d09370c
    if (revision == null) {
      // When the revision is null, just apply the plugin without a revision.
      // Version catalogs don't support the plugins without versions.
      dependenciesHelper.addPlugin(plugin, buildModel)
      return
    }

    val pluginCoordinate = "$plugin:$plugin.gradle.plugin:$revision"
    val component = repositoryUrlManager.resolveDependency(Dependency.parse(pluginCoordinate), null, null)
    val resolvedVersion = component?.version?.toString() ?: minRev ?: revision

    // applyFlag is either of false or null in this context because the gradle dsl [PluginsModel#applyPlugin]
    // takes a nullable Boolean that means:
    //  - The flag being false means "apply false" is appended at the end of the plugin declaration
    //  - The flag being null means nothing is appended
    maybeGetPluginsFromSettings()?.let {
      dependenciesHelper.addPlugin(plugin, resolvedVersion, null, it, buildModel)
    } ?: maybeGetPluginsFromProject()?.let {
      dependenciesHelper.addPlugin(plugin, resolvedVersion, false, it, buildModel)
    } ?: run {
      // When the revision is specified, but plugins block isn't defined in the settings nor the project level build file,
      // just apply the plugin without a revision.
      dependenciesHelper.addPlugin(plugin, buildModel)
<<<<<<< HEAD
      return
    }

    val pluginCoordinate = "$plugin:$plugin.gradle.plugin:$revision"
    val component = repositoryUrlManager.resolveDependency(Dependency.parse(pluginCoordinate), null, null)
    val resolvedVersion = component?.version?.toString() ?: minRev ?: revision

    dependenciesHelper.addPlugin(plugin, resolvedVersion, applyFlag, pluginsBlockToModify, buildModel)
=======
    }
>>>>>>> 0d09370c
  }

  override fun addClasspathDependency(mavenCoordinate: String, minRev: String?, forceAdding: Boolean) {
    if (!forceAdding && (maybeGetPluginsFromSettings() != null || maybeGetPluginsFromProject() != null)) {
      // If plugins are being declared on Settings or using plugins block in top-level build.gradle,
      // we skip this since all work is handled in [applyPlugin]
      return
    }

    val resolvedCoordinate = resolveDependency(repositoryUrlManager, convertToAndroidX(mavenCoordinate), minRev).toString()

    referencesExecutor.addClasspathDependency(resolvedCoordinate, minRev)

    val toBeAddedDependency = ArtifactDependencySpec.create(resolvedCoordinate)
    check(toBeAddedDependency != null) { "$resolvedCoordinate is not a valid classpath dependency" }

    val buildModel = projectGradleBuildModel ?: return

    val buildscriptDependencies = buildModel.buildscript().dependencies()
    val targetDependencyModel = buildscriptDependencies.artifacts(CLASSPATH_CONFIGURATION_NAME).firstOrNull {
      toBeAddedDependency.equalsIgnoreVersion(it.spec)
    }
    projectBuildModel?.let {
      if (targetDependencyModel == null) {
<<<<<<< HEAD
        DependenciesHelper(it).addClasspathDependency(toBeAddedDependency.compactNotation())
=======
        DependenciesHelper.withModel(it).addClasspathDependency(toBeAddedDependency.compactNotation())
>>>>>>> 0d09370c
      }
    }
  }

  private fun maybeGetPluginsFromSettings(): PluginsBlockModel? {
    return projectSettingsModel?.pluginManagement()?.plugins()?.takeIf { it.psiElement != null }
  }

  private fun maybeGetPluginsFromProject(): GradleBuildModel? {
    return projectGradleBuildModel?.takeIf { it.pluginsPsiElement != null }
  }

  /**
   * Add a library dependency into the project.
   */
  override fun addDependency(mavenCoordinate: String, configuration: String, minRev: String?, moduleDir: File?, toBase: Boolean) {
    referencesExecutor.addDependency(configuration, mavenCoordinate, minRev, moduleDir, toBase)

    val baseFeature = context.moduleTemplateData?.baseFeature

    val buildModel = when {
                       moduleDir != null -> {
                         projectBuildModel?.getModuleBuildModel(moduleDir)
                       }

                       baseFeature == null || !toBase -> {
                         moduleGradleBuildModel
                       }

<<<<<<< HEAD
=======
                       else -> {
                         projectBuildModel?.getModuleBuildModel(baseFeature.dir)
                       }
                     } ?: return

>>>>>>> 0d09370c
    val resolvedMavenCoordinate =
      when {
        // For coordinates that don't specify a version, we expect that version to be supplied by a platform dependency (i.e. a BOM).
        // These coordinates can't be parsed by GradleCoordinate, and don't need to be resolved, so leave them as-is.
        ArtifactDependencySpecImpl.create(mavenCoordinate)?.version == null -> mavenCoordinate
        else -> resolveDependency(repositoryUrlManager, convertToAndroidX(mavenCoordinate), minRev).toString()
      }

    // If a Library (e.g. Google Maps) Manifest references its own resources, it needs to be added to the Base, otherwise aapt2 will fail
    // during linking. Since we don't know the libraries Manifest references, we declare this libraries in the base as "api" dependencies.
    val resolvedConfiguration = if (baseFeature != null && toBase && configuration == GRADLE_IMPLEMENTATION_CONFIGURATION) {
<<<<<<< HEAD
        GRADLE_API_CONFIGURATION
    } else configuration

    projectBuildModel?.let {
      DependenciesHelper(it).addDependency(resolvedConfiguration,
                                           resolvedMavenCoordinate,
                                           listOf(),
                                           buildModel,
                                           GroupNameDependencyMatcher(resolvedConfiguration, resolvedMavenCoordinate))
=======
      GRADLE_API_CONFIGURATION
    }
    else configuration

    projectBuildModel?.let {
      DependenciesHelper.withModel(it).addDependency(resolvedConfiguration,
                                                     resolvedMavenCoordinate,
                                                     listOf(),
                                                     buildModel,
                                                     GroupNameDependencyMatcher(resolvedConfiguration, resolvedMavenCoordinate))
>>>>>>> 0d09370c
    }
  }

  override fun addPlatformDependency(mavenCoordinate: String, configuration: String, enforced: Boolean) {
    referencesExecutor.addPlatformDependency(configuration, mavenCoordinate, enforced)

    val buildModel = moduleGradleBuildModel ?: return
    val resolvedMavenCoordinate = resolveDependency(repositoryUrlManager, mavenCoordinate).toString()

    // Note that unlike in addDependency, we allow adding a dependency to multiple configurations,
    // e.g. "implementation" and "androidTestImplementation". This is necessary to apply BOM versions
    // to dependencies in each configuration.
    projectBuildModel?.let {
<<<<<<< HEAD
      DependenciesHelper(it).addPlatformDependency(configuration,
                                                   resolvedMavenCoordinate,
                                                   enforced,
                                                   buildModel,
                                                   GroupNameDependencyMatcher(configuration, resolvedMavenCoordinate))
=======
      DependenciesHelper.withModel(it).addPlatformDependency(configuration,
                                                             resolvedMavenCoordinate,
                                                             enforced,
                                                             buildModel,
                                                             GroupNameDependencyMatcher(configuration, resolvedMavenCoordinate))
>>>>>>> 0d09370c
    }
  }

  override fun addModuleDependency(configuration: String, moduleName: String, toModule: File) {
    require(moduleName.isNotEmpty() && moduleName.first() != ':') {
      "incorrect module name (it should not be empty or include first ':')"
    }
    val buildModel = projectBuildModel?.getModuleBuildModel(toModule) ?: return
    buildModel.dependencies().addModule(configuration, ":$moduleName")
  }

  /**
   * Copies the given source file into the given destination file (where the source
   * is allowed to be a directory, in which case the whole directory is copied recursively)
   */
  override fun copy(from: File, to: File) {
    val sourceUrl = findResource(context.templateData.javaClass, from)
    val target = getTargetFile(to)

    val sourceFile = findFileByURL(sourceUrl) ?: error("$from ($sourceUrl)")
    sourceFile.refresh(false, false)
    val destPath = if (sourceFile.isDirectory) target else target.parentFile
    when {
      sourceFile.isDirectory -> copyDirectory(sourceFile, destPath)
      target.exists() -> if (!sourceFile.contentEquals(target)) {
        addFileAlreadyExistWarning(target)
      }

      else -> {
        val document = FileDocumentManager.getInstance().getDocument(sourceFile)
        if (document != null) {
          io.writeFile(this, document.text, target, project)
        }
        else {
          io.copyFile(this, sourceFile, destPath, target.name)
        }
        referencesExecutor.addTargetFile(target)
      }
    }
  }

  /**
   * Instantiates the given template file into the given output file.
   * Note: It removes trailing whitespace both from beginning and end of source.
   *       Also, it replaces any 2+ consequent empty lines with single empty line.
   */
  override fun save(source: String, to: File) {
    val targetFile = getTargetFile(to)
    val content = extractFullyQualifiedNames(to, source.withoutSkipLines()).trim().squishEmptyLines()

    if (targetFile.exists()) {
      if (!targetFile.contentEquals(content)) {
        addFileAlreadyExistWarning(targetFile)
      }
      return
    }
    io.writeFile(this, content, targetFile, project)
    referencesExecutor.addTargetFile(targetFile)
  }

  override fun append(source: String, to: File) {
    val targetFile = getTargetFile(to)
    val targetText = readTargetText(targetFile) ?: ""
    val contents = targetText + (if (targetText.endsWith('\n')) "" else "\n") + source
    writeTargetFile(this, contents, targetFile)
  }

  override fun createDirectory(at: File) {
    io.mkDir(getTargetFile(at))
  }

  override fun addSourceSet(type: SourceSetType, name: String, dir: File) {
    val buildModel = moduleGradleBuildModel ?: return
    val sourceSet = buildModel.android().addSourceSet(name)
    val relativeDir = dir.toRelativeString(moduleTemplateData!!.rootDir)

    if (type == SourceSetType.MANIFEST) {
      sourceSet.manifest().srcFile().setValue(relativeDir)
      return
    }

    val srcDirsModel = with(sourceSet) {
      when (type) {
        SourceSetType.AIDL -> aidl()
        SourceSetType.ASSETS -> assets()
        SourceSetType.JAVA -> java()
        SourceSetType.JNI -> jni()
        SourceSetType.RENDERSCRIPT -> renderscript()
        SourceSetType.RES -> res()
        SourceSetType.RESOURCES -> resources()
        SourceSetType.MANIFEST -> throw RuntimeException("manifest should have been handled earlier")
      }
    }.srcDirs()

    val dirExists = srcDirsModel.toList().orEmpty().any { it.toString() == relativeDir }

    if (dirExists) {
      return
    }

    srcDirsModel.addListValue()?.setValue(relativeDir)
  }

  override fun setExtVar(name: String, value: String) {
    if (moduleGradleBuildModel?.dependencies()?.isPropertyInScope(name) == true) {
      return // If in scope, either is a local variable or is already in ext[]
    }
    val buildModel = projectGradleBuildModel ?: return
    val property = buildModel.buildscript().ext().findProperty(name)
    if (property.valueType != ValueType.NONE) {
      return // we do not override property value if it exists.
    }
    property.setValue(value)
  }

  override fun getExtVar(name: String, valueIfNotFound: String): String {
    val buildModel = projectGradleBuildModel ?: return valueIfNotFound
    val property = buildModel.buildscript().ext().findProperty(name)
    return property.valueAsString() ?: valueIfNotFound
  }

  override fun getClasspathDependencyVarName(mavenCoordinate: String, valueIfNotFound: String): String {
    val mavenDependency = ArtifactDependencySpec.create(mavenCoordinate)
    check(mavenDependency != null) { "$mavenCoordinate is not a valid classpath dependency" }

    val buildScriptDependencies = projectGradleBuildModel?.buildscript()?.dependencies() ?: return valueIfNotFound
    val targetDependencyModel = buildScriptDependencies.artifacts(CLASSPATH_CONFIGURATION_NAME).firstOrNull {
      mavenDependency.equalsIgnoreVersion(it.spec)
    }
    val unresolvedVersionModel = targetDependencyModel?.version()?.unresolvedModel ?: return valueIfNotFound

    if (unresolvedVersionModel.valueType == ValueType.REFERENCE) {
      return unresolvedVersionModel.getValue(GradlePropertyModel.STRING_TYPE) ?: valueIfNotFound
    }

    return valueIfNotFound
  }

  override fun getDependencyVarName(mavenCoordinate: String, valueIfNotFound: String): String {
    val mavenDependency = ArtifactDependencySpec.create(mavenCoordinate)
    check(mavenDependency != null) { "$mavenCoordinate is not a valid dependency" }

    val settingsModel: GradleSettingsModel = projectSettingsModel ?: return valueIfNotFound
    val moduleModel: GradleBuildModel = moduleGradleBuildModel ?: return valueIfNotFound

    val moduleList = settingsModel.modulePaths().mapNotNull { settingsModel.moduleModel(it) }.toMutableList()
    moduleModel.apply {
      // If the current module is not the first (index is zero), move it to be first.
      val currentModuleIdx = moduleList.map { it.virtualFile }.indexOf(virtualFile)
      if (currentModuleIdx >= 1) {
        moduleList.add(0, moduleList.removeAt(currentModuleIdx))
      }
    }

    val varName = moduleList
      .flatMap { gradleBuildModel -> gradleBuildModel.dependencies().artifacts() }
      .asSequence()
      .filter { artifactDependencyModel -> mavenDependency.equalsIgnoreVersion(artifactDependencyModel.spec) }
      .map { artifactDependencyModel -> artifactDependencyModel.version().unresolvedModel }
      .filter { unresolvedVersionProperty -> unresolvedVersionProperty.valueType == ValueType.REFERENCE }
      .mapNotNull { unresolvedVersionModel -> unresolvedVersionModel.getValue(GradlePropertyModel.STRING_TYPE) }
      .filter { moduleModel.dependencies().isPropertyInScope(it) }
      .firstOrNull()

    return varName ?: valueIfNotFound
  }

  /**
   * Adds a module dependency to global settings.gradle[.kts] file.
   */
  override fun addIncludeToSettings(moduleName: String) {
    projectSettingsModel?.addModulePath(moduleName)
  }

  /**
   * Adds a new build feature to android block. For example, may enable compose.
   */
  override fun setBuildFeature(name: String, value: Boolean) {
    val buildModel = moduleGradleBuildModel ?: return
    val feature = when (name) {
      "compose" -> buildModel.android().buildFeatures().compose()
      "dataBinding" -> buildModel.android().buildFeatures().dataBinding()
      "mlModelBinding" -> buildModel.android().buildFeatures().mlModelBinding()
      "viewBinding" -> buildModel.android().buildFeatures().viewBinding()
      "prefab" -> buildModel.android().buildFeatures().prefab()
      "buildConfig" -> buildModel.android().buildFeatures().buildConfig()
      else -> throw IllegalArgumentException("$name is not a supported build feature.")
    }

    if (feature.valueType == ValueType.NONE) {
      feature.setValue(value)
    }
  }

  override fun setViewBinding(value: Boolean) {
    val buildModel = moduleGradleBuildModel ?: return
    buildModel.android().viewBinding().enabled().setValue(value)
  }

  /**
   * Sets Compose Options field values
   */
  override fun setComposeOptions(kotlinCompilerExtensionVersion: String?) {
    val buildModel = moduleGradleBuildModel ?: return
    val composeOptionsModel = buildModel.android().composeOptions()

    if (kotlinCompilerExtensionVersion != null) {
      composeOptionsModel.kotlinCompilerExtensionVersion().setValueIfNone(kotlinCompilerExtensionVersion)
    }

    buildModel.android().defaultConfig().vectorDrawables().useSupportLibrary().setValue(true)
    buildModel.android().packaging().resources().excludes().setValueIfNone("/META-INF/{AL2.0,LGPL2.1}")
  }

  /**
   * Sets Cpp Options field values
   */
  override fun setCppOptions(cppFlags: String, cppPath: String, cppVersion: String) {
    val buildModel = moduleGradleBuildModel ?: return
    buildModel.android().apply {
      if (cppFlags.isNotBlank()) {
        defaultConfig().externalNativeBuild().cmake().cppFlags().setValue(cppFlags)
      }

      externalNativeBuild().cmake().apply {
        path().setValue(cppPath)
        version().setValue(cppVersion)
      }
    }
  }

  /**
   * Sets sourceCompatibility and targetCompatibility in compileOptions and (if needed) jvmTarget in kotlinOptions.
   */
  override fun requireJavaVersion(version: String, kotlinSupport: Boolean) {
    var languageLevel = LanguageLevel.parse(version)!!
    // Kotlin does not support 1.7
    // See https://kotlinlang.org/docs/reference/using-gradle.html#attributes-specific-for-jvm
    if (kotlinSupport && languageLevel == LanguageLevel.JDK_1_7) {
      languageLevel = LanguageLevel.JDK_1_8
    }
    val buildModel = moduleGradleBuildModel ?: return

    fun updateCompatibility(current: LanguageLevelPropertyModel) {
      if (current.valueType == ValueType.NONE || current.toLanguageLevel()?.isAtLeast(languageLevel) != true) {
        current.setLanguageLevel(languageLevel)
      }
    }

    buildModel.android().compileOptions().run {
      updateCompatibility(sourceCompatibility())
      updateCompatibility(targetCompatibility())
    }
    if (kotlinSupport && (context.moduleTemplateData)?.isDynamic != true) {
      updateCompatibility(buildModel.android().kotlinOptions().jvmTarget())
    }
  }

  override fun addDynamicFeature(name: String, toModule: File) {
    require(name.isNotEmpty()) {
      "Module name cannot be empty"
    }
    val gradleName = ':' + name.trimStart(':')
    val buildModel = projectBuildModel?.getModuleBuildModel(toModule) ?: return
    buildModel.android().dynamicFeatures().addListValue()?.setValue(gradleName)
  }

  override fun getJavaVersion(defaultVersion: String): String {
    return TemplateUtils.getJavaVersion(project, defaultVersion)
  }

  fun applyChanges() {
    if (!context.dryRun) {
      projectBuildModel?.applyChanges()
    }
  }

  private fun ResolvedPropertyModel.setValueIfNone(value: String) {
    if (valueType == ValueType.NONE) {
      if (value.startsWith('$')) ReferenceTo.createReferenceFromText(value.substring(1), this)?.let { setValue(it) }
      else setValue(value)
    }
  }

  private fun convertToAndroidX(mavenCoordinate: String): String =
    if (projectTemplateData.androidXSupport)
      AndroidxNameUtils.getVersionedCoordinateMapping(mavenCoordinate)
    else
      mavenCoordinate

  /**
   * [VfsUtil.copyDirectory] messes up the undo stack, most likely by trying to create a directory even if it already exists.
   * This is an undo-friendly replacement.
   */
  private fun copyDirectory(src: VirtualFile, dest: File) = TemplateUtils.copyDirectory(src, dest, ::copyFile)

  private fun copyFile(file: VirtualFile, src: VirtualFile, destinationFile: File): Boolean {
    val relativePath = VfsUtilCore.getRelativePath(file, src, File.separatorChar)
    check(relativePath != null) { "${file.path} is not a child of $src" }
    if (file.isDirectory) {
      io.mkDir(File(destinationFile, relativePath))
      return true
    }
    val target = File(destinationFile, relativePath)
    if (target.exists()) {
      if (!file.contentEquals(target)) {
        addFileAlreadyExistWarning(target)
      }
    }
    else {
      io.copyFile(this, file, target)
      referencesExecutor.addTargetFile(target)
    }
    return true
  }

  /**
   * Returns the absolute path to the file which will get written to.
   */
  private fun getTargetFile(file: File): File = if (file.isAbsolute)
    file
  else
    File(context.outputRoot, file.path)

  private fun readTextFile(file: File): String? =
    if (moduleTemplateData?.isNewModule != false)
      readTextFromDisk(file)
    else
      readTextFromDocument(project, file)

  /**
   * Shorten all fully qualified Layout names that belong to the same package as the manifest's package attribute value.
   *
   * @See [com.android.manifmerger.ManifestMerger2.extractFqcns]
   */
  private fun extractFullyQualifiedNames(to: File, content: String): String {
    if (ResourceFolderType.getFolderType(to.parentFile.name) != ResourceFolderType.LAYOUT) {
      return content
    }

    val packageName: String? = projectTemplateData.applicationPackage ?: moduleTemplateData?.packageName

    val factory = XmlElementFactory.getInstance(project)
    val root = factory.createTagFromText(content)

    // Note: At the moment only root "context:tools" attribute needs to be shorten
    val contextAttr = root.getAttribute(ATTR_CONTEXT, TOOLS_URI)
    val context = contextAttr?.value
    if (packageName == null || context == null || !context.startsWith("$packageName.")) {
      return content
    }

    val newContext = context.substring(packageName.length)
    root.setAttribute(ATTR_CONTEXT, TOOLS_URI, newContext)

    return XML_PROLOG + root.text
  }

  private fun readTargetText(targetFile: File): String? {
    if (!targetFile.exists()) {
      return null
    }
    if (project.isInitialized) {
      val toFile = findFileByIoFile(targetFile, true)
      val status = readonlyStatusHandler.ensureFilesWritable(listOf(toFile!!))
      check(!status.hasReadonlyFiles()) { "Attempt to update file that is readonly: ${targetFile.absolutePath}" }
    }
    return readTextFile(targetFile)
  }

  private fun writeTargetFile(requestor: Any, contents: String?, to: File) {
    io.writeFile(requestor, contents, to, project)
    referencesExecutor.addTargetFile(to)
  }

  private fun VirtualFile.contentEquals(targetFile: File): Boolean =
    if (fileType.isBinary)
      this.contentsToByteArray() contentEquals targetFile.readBytes()
    else
      ComparisonManager.getInstance().isEquals(readTextFromDocument(project, this)!!, readTextFile(targetFile)!!, IGNORE_WHITESPACES)

  private infix fun File.contentEquals(content: String): Boolean =
    ComparisonManager.getInstance().isEquals(content, readTextFile(this)!!, IGNORE_WHITESPACES)

  private fun addFileAlreadyExistWarning(targetFile: File) =
    context.warnings.add("The following file could not be created since it already exists: ${targetFile.path}")

  private open class RecipeIO {
    /**
     * Replaces the contents of the given file with the given string. Outputs
     * text in UTF-8 character encoding. The file is created if it does not
     * already exist.
     */
    open fun writeFile(requestor: Any, contents: String?, to: File, project: Project) {
      if (contents == null) {
        return
      }

      val parentDir = checkedCreateDirectoryIfMissing(to.parentFile)
      val vf = LocalFileSystem.getInstance().findFileByIoFile(to) ?: parentDir.createChildData(requestor, to.name)
      vf.setBinaryContent(contents.toByteArray(Charsets.UTF_8), -1, -1, requestor)

      // ProjectBuildModel uses PSI, let's committed document, since it's illegal to modify PSI on uncommitted Document.
      //FileDocumentManager.getInstance()
      //  .getDocument(vf)
      //  ?.let(PsiDocumentManager.getInstance(project)::commitDocument) <==== DOESN'T WORK!! ::commitDocument thinks doc is already committed
      PsiDocumentManager.getInstance(project).commitAllDocuments()
    }

    open fun copyFile(requestor: Any, file: VirtualFile, toFile: File) {
      val toDir = checkedCreateDirectoryIfMissing(toFile.parentFile)
      VfsUtilCore.copyFile(requestor, file, toDir)
    }

    open fun copyFile(requestor: Any, file: VirtualFile, toFileDir: File, newName: String) {
      val toDir = checkedCreateDirectoryIfMissing(toFileDir)
      VfsUtilCore.copyFile(requestor, file, toDir, newName)
    }

    open fun mkDir(directory: File) {
      checkedCreateDirectoryIfMissing(directory)
    }
  }

  private class DryRunRecipeIO : RecipeIO() {
    override fun writeFile(requestor: Any, contents: String?, to: File, project: Project) {
      checkDirectoryIsWriteable(to.parentFile)
    }

    override fun copyFile(requestor: Any, file: VirtualFile, toFile: File) {
      checkDirectoryIsWriteable(toFile.parentFile)
    }

    override fun copyFile(requestor: Any, file: VirtualFile, toFileDir: File, newName: String) {
      checkDirectoryIsWriteable(toFileDir)
    }

    override fun mkDir(directory: File) {
      checkDirectoryIsWriteable(directory)
    }
  }
}

// used when some configuration is found but it is not in configuration list.
private const val OTHER_CONFIGURATION = "__other__"

/**
 * 'classpath' is the configuration name used to specify buildscript dependencies.
 */
// TODO(qumeric): make private
const val CLASSPATH_CONFIGURATION_NAME = "classpath"

@VisibleForTesting
fun CharSequence.squishEmptyLines(): String {
  var isLastBlank = false
  return this.split("\n").mapNotNull { line ->
    when {
      line.isNotBlank() -> line
      !isLastBlank -> "" // replace blank with empty
      else -> null
    }.also {
      isLastBlank = line.isBlank()
    }
  }.joinToString("\n")
}


fun getBuildModel(buildFile: File, project: Project, projectBuildModel: ProjectBuildModel? = null): GradleBuildModel? {
  if (project.isDisposed || !buildFile.exists()) {
    return null
  }
  val virtualFile = findFileByIoFile(buildFile, true) ?: throw RuntimeException("Failed to find " + buildFile.path)

  // TemplateUtils.writeTextFile saves Documents but doesn't commit them, since there might not be a Project to speak of yet.
  // ProjectBuildModel uses PSI, so let's make sure the Document is committed, since it's illegal to modify PSI for a file with
  // and uncommitted Document.
  FileDocumentManager.getInstance()
    .getCachedDocument(virtualFile)
    ?.let(PsiDocumentManager.getInstance(project)::commitDocument)

  val buildModel = projectBuildModel ?: ProjectBuildModel.getOrLog(project)

  return buildModel?.getModuleBuildModel(virtualFile)
}
<|MERGE_RESOLUTION|>--- conflicted
+++ resolved
@@ -140,15 +140,12 @@
     applyPlugin(plugin, revision.toString(), null)
   }
 
-<<<<<<< HEAD
-=======
   override fun addPlugin(plugin: String, classpath: String) {
     referencesExecutor.addPlugin(plugin, classpath)
     val buildModel = moduleGradleBuildModel ?: return
 
     applyPluginToProjectAndModule(plugin, classpath, buildModel)
   }
->>>>>>> 0d09370c
 
   override fun applyPluginInModule(plugin: String, module: Module, revision: String?, minRev: String?) {
     referencesExecutor.applyPluginInModule(plugin, module, revision, minRev)
@@ -161,11 +158,6 @@
     applyPluginInModule(plugin, module, revision.toString(), null)
   }
 
-<<<<<<< HEAD
-  private fun applyPluginInBuildModel(plugin: String, buildModel: GradleBuildModel, revision: String?, minRev: String?) {
-    val projectModel = projectBuildModel ?: return
-    val dependenciesHelper = DependenciesHelper(projectModel)
-=======
   private fun applyPluginToProjectAndModule(plugin: String, classpath: String, buildModel: GradleBuildModel) {
     val projectModel = projectBuildModel ?: return
     val dependenciesHelper = DependenciesHelper.withModel(projectModel)
@@ -175,7 +167,6 @@
   private fun applyPluginInBuildModel(plugin: String, buildModel: GradleBuildModel, revision: String?, minRev: String?) {
     val projectModel = projectBuildModel ?: return
     val dependenciesHelper = DependenciesHelper.withModel(projectModel)
->>>>>>> 0d09370c
     if (revision == null) {
       // When the revision is null, just apply the plugin without a revision.
       // Version catalogs don't support the plugins without versions.
@@ -199,18 +190,7 @@
       // When the revision is specified, but plugins block isn't defined in the settings nor the project level build file,
       // just apply the plugin without a revision.
       dependenciesHelper.addPlugin(plugin, buildModel)
-<<<<<<< HEAD
-      return
-    }
-
-    val pluginCoordinate = "$plugin:$plugin.gradle.plugin:$revision"
-    val component = repositoryUrlManager.resolveDependency(Dependency.parse(pluginCoordinate), null, null)
-    val resolvedVersion = component?.version?.toString() ?: minRev ?: revision
-
-    dependenciesHelper.addPlugin(plugin, resolvedVersion, applyFlag, pluginsBlockToModify, buildModel)
-=======
-    }
->>>>>>> 0d09370c
+    }
   }
 
   override fun addClasspathDependency(mavenCoordinate: String, minRev: String?, forceAdding: Boolean) {
@@ -235,11 +215,7 @@
     }
     projectBuildModel?.let {
       if (targetDependencyModel == null) {
-<<<<<<< HEAD
-        DependenciesHelper(it).addClasspathDependency(toBeAddedDependency.compactNotation())
-=======
         DependenciesHelper.withModel(it).addClasspathDependency(toBeAddedDependency.compactNotation())
->>>>>>> 0d09370c
       }
     }
   }
@@ -269,14 +245,11 @@
                          moduleGradleBuildModel
                        }
 
-<<<<<<< HEAD
-=======
                        else -> {
                          projectBuildModel?.getModuleBuildModel(baseFeature.dir)
                        }
                      } ?: return
 
->>>>>>> 0d09370c
     val resolvedMavenCoordinate =
       when {
         // For coordinates that don't specify a version, we expect that version to be supplied by a platform dependency (i.e. a BOM).
@@ -288,17 +261,6 @@
     // If a Library (e.g. Google Maps) Manifest references its own resources, it needs to be added to the Base, otherwise aapt2 will fail
     // during linking. Since we don't know the libraries Manifest references, we declare this libraries in the base as "api" dependencies.
     val resolvedConfiguration = if (baseFeature != null && toBase && configuration == GRADLE_IMPLEMENTATION_CONFIGURATION) {
-<<<<<<< HEAD
-        GRADLE_API_CONFIGURATION
-    } else configuration
-
-    projectBuildModel?.let {
-      DependenciesHelper(it).addDependency(resolvedConfiguration,
-                                           resolvedMavenCoordinate,
-                                           listOf(),
-                                           buildModel,
-                                           GroupNameDependencyMatcher(resolvedConfiguration, resolvedMavenCoordinate))
-=======
       GRADLE_API_CONFIGURATION
     }
     else configuration
@@ -309,7 +271,6 @@
                                                      listOf(),
                                                      buildModel,
                                                      GroupNameDependencyMatcher(resolvedConfiguration, resolvedMavenCoordinate))
->>>>>>> 0d09370c
     }
   }
 
@@ -323,19 +284,11 @@
     // e.g. "implementation" and "androidTestImplementation". This is necessary to apply BOM versions
     // to dependencies in each configuration.
     projectBuildModel?.let {
-<<<<<<< HEAD
-      DependenciesHelper(it).addPlatformDependency(configuration,
-                                                   resolvedMavenCoordinate,
-                                                   enforced,
-                                                   buildModel,
-                                                   GroupNameDependencyMatcher(configuration, resolvedMavenCoordinate))
-=======
       DependenciesHelper.withModel(it).addPlatformDependency(configuration,
                                                              resolvedMavenCoordinate,
                                                              enforced,
                                                              buildModel,
                                                              GroupNameDependencyMatcher(configuration, resolvedMavenCoordinate))
->>>>>>> 0d09370c
     }
   }
 
