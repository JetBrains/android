/*
 * Copyright (C) 2019 The Android Open Source Project
 *
 * Licensed under the Apache License, Version 2.0 (the "License");
 * you may not use this file except in compliance with the License.
 * You may obtain a copy of the License at
 *
 *      http://www.apache.org/licenses/LICENSE-2.0
 *
 * Unless required by applicable law or agreed to in writing, software
 * distributed under the License is distributed on an "AS IS" BASIS,
 * WITHOUT WARRANTIES OR CONDITIONS OF ANY KIND, either express or implied.
 * See the License for the specific language governing permissions and
 * limitations under the License.
 */
package com.android.tools.idea.templates.recipe

import com.android.SdkConstants.ATTR_CONTEXT
import com.android.SdkConstants.DOT_XML
import com.android.SdkConstants.GRADLE_API_CONFIGURATION
import com.android.SdkConstants.GRADLE_IMPLEMENTATION_CONFIGURATION
import com.android.SdkConstants.TOOLS_URI
import com.android.ide.common.gradle.Dependency
import com.android.resources.ResourceFolderType
import com.android.support.AndroidxNameUtils
import com.android.tools.idea.gradle.dependencies.DependenciesHelper
import com.android.tools.idea.gradle.dependencies.GroupNameDependencyMatcher
import com.android.tools.idea.gradle.dependencies.PluginsHelper
import com.android.tools.idea.gradle.dsl.api.GradleBuildModel
import com.android.tools.idea.gradle.dsl.api.GradleSettingsModel
import com.android.tools.idea.gradle.dsl.api.ProjectBuildModel
import com.android.tools.idea.gradle.dsl.api.dependencies.ArtifactDependencySpec
import com.android.tools.idea.gradle.dsl.api.ext.GradlePropertyModel
import com.android.tools.idea.gradle.dsl.api.ext.GradlePropertyModel.ValueType
import com.android.tools.idea.gradle.dsl.api.ext.ReferenceTo
import com.android.tools.idea.gradle.dsl.api.ext.ResolvedPropertyModel
import com.android.tools.idea.gradle.dsl.api.java.LanguageLevelPropertyModel
import com.android.tools.idea.gradle.dsl.api.settings.PluginsBlockModel
import com.android.tools.idea.gradle.dsl.model.dependencies.ArtifactDependencySpecImpl
import com.android.tools.idea.gradle.dsl.parser.semantics.AndroidGradlePluginVersion
import com.android.tools.idea.gradle.project.sync.quickFixes.getTargetJavaVersion
import com.android.tools.idea.gradle.project.sync.quickFixes.setJavaKotlinCompileOptions
import com.android.tools.idea.gradle.repositories.RepositoryUrlManager
import com.android.tools.idea.templates.TemplateUtils
import com.android.tools.idea.templates.TemplateUtils.checkDirectoryIsWriteable
import com.android.tools.idea.templates.TemplateUtils.checkedCreateDirectoryIfMissing
import com.android.tools.idea.templates.TemplateUtils.hasExtension
import com.android.tools.idea.templates.TemplateUtils.readTextFromDisk
import com.android.tools.idea.templates.TemplateUtils.readTextFromDocument
import com.android.tools.idea.templates.mergeXml as mergeXmlUtil
import com.android.tools.idea.templates.resolveDependency
import com.android.tools.idea.wizard.template.BaseFeature
import com.android.tools.idea.wizard.template.ModuleTemplateData
import com.android.tools.idea.wizard.template.ProjectTemplateData
import com.android.tools.idea.wizard.template.RecipeExecutor
import com.android.tools.idea.wizard.template.SourceSetType
import com.android.tools.idea.wizard.template.withoutSkipLines
import com.android.utils.XmlUtils.XML_PROLOG
import com.android.utils.findGradleBuildFile
import com.google.common.annotations.VisibleForTesting
import com.google.common.base.Charsets
import com.intellij.diff.comparison.ComparisonManager
import com.intellij.diff.comparison.ComparisonPolicy.IGNORE_WHITESPACES
import com.intellij.openapi.diagnostic.Logger
import com.intellij.openapi.fileEditor.FileDocumentManager
import com.intellij.openapi.module.Module
import com.intellij.openapi.project.Project
import com.intellij.openapi.vfs.LocalFileSystem
import com.intellij.openapi.vfs.ReadonlyStatusHandler
import com.intellij.openapi.vfs.VfsUtil.findFileByIoFile
import com.intellij.openapi.vfs.VfsUtil.findFileByURL
import com.intellij.openapi.vfs.VfsUtilCore
import com.intellij.openapi.vfs.VirtualFile
import com.intellij.pom.java.LanguageLevel
import com.intellij.psi.PsiDocumentManager
import com.intellij.psi.XmlElementFactory
import com.intellij.util.lang.UrlClassLoader
import java.io.File
import java.net.URL
import java.util.jar.JarFile

private val LOG = Logger.getInstance(DefaultRecipeExecutor::class.java)

/**
 * Executor support for recipe instructions.
 *
 * Note: it tries to use [GradleBuildModel] for merging of Gradle files, but falls back on simple
 * merging if it is unavailable.
 */
class DefaultRecipeExecutor(private val context: RenderingContext) : RecipeExecutor {
  private val project: Project
    get() = context.project

  private val referencesExecutor: FindReferencesRecipeExecutor =
    FindReferencesRecipeExecutor(context)
  private val io: RecipeIO = if (context.dryRun) DryRunRecipeIO() else RecipeIO()
  private val readonlyStatusHandler: ReadonlyStatusHandler =
    ReadonlyStatusHandler.getInstance(project)

  private val projectTemplateData: ProjectTemplateData
    get() = context.projectTemplateData

  private val moduleTemplateData: ModuleTemplateData?
    get() = context.moduleTemplateData

  private val repositoryUrlManager: RepositoryUrlManager by lazy { RepositoryUrlManager.get() }

  @VisibleForTesting
  val projectBuildModel: ProjectBuildModel? by lazy {
    ProjectBuildModel.getOrLog(project)?.also {
      it.context.agpVersion =
        AndroidGradlePluginVersion.parse(projectTemplateData.agpVersion.toString())
    }
  }
  private val projectSettingsModel: GradleSettingsModel? by lazy {
    projectBuildModel?.projectSettingsModel
  }
  private val projectGradleBuildModel: GradleBuildModel? by lazy {
    projectBuildModel?.projectBuildModel
  }
  private val moduleGradleBuildModel: GradleBuildModel? by lazy {
    when {
      context.module != null -> projectBuildModel?.getModuleBuildModel(context.module)
      context.moduleRoot != null ->
        getBuildModel(findGradleBuildFile(context.moduleRoot), project, projectBuildModel)
      else -> null
    }
  }

  /**
   * Merges the given XML file into the given destination file (or copies it over if the destination
   * file does not exist).
   */
  override fun mergeXml(source: String, to: File) {
    val content = source.withoutSkipLines()
    val targetFile = getTargetFile(to)
    require(hasExtension(targetFile, DOT_XML)) {
      "Only XML files can be merged at this point: $targetFile"
    }

    val targetText =
      readTargetText(targetFile)
<<<<<<< HEAD
      ?: run {
        save(content, to)
        return
      }
=======
        ?: run {
          save(content, to)
          return
        }
>>>>>>> 3a514de0

    val contents = mergeXmlUtil(context, content, targetText, targetFile)

    writeTargetFile(this, contents, targetFile)
  }

  override fun open(file: File) {
    context.filesToOpen.add(file)
  }

  override fun applyPlugin(plugin: String, revision: String?, minRev: String?) {
    referencesExecutor.applyPlugin(plugin, revision, minRev)

    val buildModel = moduleGradleBuildModel ?: return
    applyPluginInBuildModel(plugin, buildModel, revision, minRev)
  }

  override fun addPlugin(pluginId: String, classpathModule: String, version: String) {
    referencesExecutor.addPlugin(pluginId, classpathModule, version)
    val buildModel = moduleGradleBuildModel ?: return

    applyPluginToProjectAndModule(pluginId, classpathModule, version, buildModel)
  }

  override fun applyPluginWithClasspathInModule(
    pluginId: String,
    module: Module,
    classpathModule: String,
    version: String
  ) {
    referencesExecutor.applyPluginInModule(pluginId, module, classpathModule, version)
    val buildModel = projectBuildModel?.getModuleBuildModel(module) ?: return
    applyPluginToProjectAndModule(pluginId, classpathModule, version, buildModel)
  }

  override fun addPlugin(plugin: String, classpath: String) {
    referencesExecutor.addPlugin(plugin, classpath)
    val buildModel = moduleGradleBuildModel ?: return
    val dependency = Dependency.parse(classpath)
    applyPluginToProjectAndModule(plugin, dependency.module.toString(), dependency.version.toString(), buildModel)
  }

  override fun applyPluginInModule(
    plugin: String,
    module: Module,
    revision: String?,
    minRev: String?,
  ) {
    referencesExecutor.applyPluginInModule(plugin, module, revision, minRev)

    val buildModel = projectBuildModel?.getModuleBuildModel(module) ?: return
    applyPluginInBuildModel(plugin, buildModel, revision, minRev)
  }

<<<<<<< HEAD
  private fun applyPluginToProjectAndModule(
    plugin: String,
    classpathModule: String,
    version: String,
    buildModel: GradleBuildModel
  ) {
    val projectModel = projectBuildModel ?: return
    val pluginsHelper = PluginsHelper.withModel(projectModel)
    pluginsHelper.addPluginOrClasspath(plugin, classpathModule, version, listOf(buildModel))
=======
  override fun applyPluginInModule(plugin: String, module: Module, revision: AgpVersion) {
    applyPluginInModule(plugin, module, revision.toString(), null)
  }

  private fun applyPluginToProjectAndModule(
    plugin: String,
    classpath: String,
    buildModel: GradleBuildModel,
  ) {
    val projectModel = projectBuildModel ?: return
    val dependenciesHelper = DependenciesHelper.withModel(projectModel)
    dependenciesHelper.addPlugin(plugin, classpath, listOf(buildModel))
>>>>>>> 3a514de0
  }

  private fun applyPluginInBuildModel(
    plugin: String,
    buildModel: GradleBuildModel,
    revision: String?,
    minRev: String?,
  ) {
    val projectModel = projectBuildModel ?: return
    val pluginsHelper = PluginsHelper.withModel(projectModel)
    if (revision == null) {
      // When the revision is null, just apply the plugin without a revision.
      // Version catalogs don't support the plugins without versions.
      pluginsHelper.addPlugin(plugin, buildModel)
      return
    }

    val pluginCoordinate = "$plugin:$plugin.gradle.plugin:$revision"
    val component =
      repositoryUrlManager.resolveDependency(Dependency.parse(pluginCoordinate), null, null)
    val resolvedVersion = component?.version?.toString() ?: minRev ?: revision

<<<<<<< HEAD
    pluginsHelper.findPlaceAndAddPlugin(plugin, resolvedVersion, listOf(buildModel))
=======
    // applyFlag is either of false or null in this context because the gradle dsl
    // [PluginsModel#applyPlugin]
    // takes a nullable Boolean that means:
    //  - The flag being false means "apply false" is appended at the end of the plugin declaration
    //  - The flag being null means nothing is appended
    maybeGetPluginsFromSettings()?.let {
      dependenciesHelper.addPlugin(plugin, resolvedVersion, null, it, buildModel)
    }
      ?: maybeGetPluginsFromProject()?.let {
        dependenciesHelper.addPlugin(plugin, resolvedVersion, false, it, buildModel)
      }
      ?: run {
        // When the revision is specified, but plugins block isn't defined in the settings nor the
        // project level build file, just apply the plugin without a revision.
        dependenciesHelper.addPlugin(plugin, buildModel)
      }
>>>>>>> 3a514de0
  }

  override fun addClasspathDependency(
    mavenCoordinate: String,
    minRev: String?,
    forceAdding: Boolean,
  ) {
    if (
      !forceAdding &&
<<<<<<< HEAD
      (maybeGetPluginsFromSettings() != null || maybeGetPluginsFromProject() != null)
=======
        (maybeGetPluginsFromSettings() != null || maybeGetPluginsFromProject() != null)
>>>>>>> 3a514de0
    ) {
      // If plugins are being declared on Settings or using plugins block in top-level build.gradle,
      // we skip this since all work is handled in [applyPlugin]
      return
    }

    val resolvedCoordinate =
      resolveDependency(repositoryUrlManager, convertToAndroidX(mavenCoordinate), minRev).toString()

    referencesExecutor.addClasspathDependency(resolvedCoordinate, minRev)

<<<<<<< HEAD
    projectBuildModel?.let {
        PluginsHelper.withModel(it)
          .addClasspathDependency(resolvedCoordinate, listOf(), GroupNameDependencyMatcher(CLASSPATH_CONFIGURATION_NAME, resolvedCoordinate))
=======
    val toBeAddedDependency = ArtifactDependencySpec.create(resolvedCoordinate)
    check(toBeAddedDependency != null) { "$resolvedCoordinate is not a valid classpath dependency" }

    val buildModel = projectGradleBuildModel ?: return

    val buildscriptDependencies = buildModel.buildscript().dependencies()
    val targetDependencyModel =
      buildscriptDependencies.artifacts(CLASSPATH_CONFIGURATION_NAME).firstOrNull {
        toBeAddedDependency.equalsIgnoreVersion(it.spec)
      }
    projectBuildModel?.let {
      if (targetDependencyModel == null) {
        DependenciesHelper.withModel(it)
          .addClasspathDependency(toBeAddedDependency.compactNotation())
>>>>>>> 3a514de0
      }
  }

  private fun maybeGetPluginsFromSettings(): PluginsBlockModel? {
    return projectSettingsModel?.pluginManagement()?.plugins()?.takeIf { it.psiElement != null }
  }

  private fun maybeGetPluginsFromProject(): GradleBuildModel? {
    return projectGradleBuildModel?.takeIf { it.pluginsPsiElement != null }
  }

  /** Add a library dependency into the project. */
  override fun addDependency(
    mavenCoordinate: String,
    configuration: String,
    minRev: String?,
    moduleDir: File?,
    toBase: Boolean,
    sourceSetName: String?,
  ) {
    referencesExecutor.addDependency(
      configuration,
      mavenCoordinate,
      minRev,
      moduleDir,
      toBase,
      sourceSetName,
    )

    val baseFeature = context.moduleTemplateData?.baseFeature
    val buildModel = getBuildModel(moduleDir, toBase, baseFeature) ?: return
    val resolvedMavenCoordinate = getResolvedMavenCoordinates(mavenCoordinate, minRev)

    // If a Library (e.g. Google Maps) Manifest references its own resources, it needs to be added
    // to the Base, otherwise aapt2 will fail during linking. Since we don't know the libraries'
    // Manifest references, we declare these libraries in the base as "api" dependencies.
    val resolvedConfiguration =
      if (baseFeature != null && toBase && configuration == GRADLE_IMPLEMENTATION_CONFIGURATION) {
        GRADLE_API_CONFIGURATION
      } else configuration

    projectBuildModel?.let {
      DependenciesHelper.withModel(it)
        .addDependency(
          resolvedConfiguration,
          resolvedMavenCoordinate,
          listOf(),
          buildModel,
          GroupNameDependencyMatcher(resolvedConfiguration, resolvedMavenCoordinate),
          sourceSetName,
        )
    }
  }

  // For coordinates that don't specify a version, we expect that version to be supplied by a
  // platform dependency (i.e. a BOM).
  // These coordinates can't be parsed by GradleCoordinate, and don't need to be resolved, so leave
  // them as-is.
  private fun getResolvedMavenCoordinates(mavenCoordinate: String, minRev: String?): String =
    when (ArtifactDependencySpecImpl.create(mavenCoordinate)?.version) {
      null -> mavenCoordinate
      else ->
        resolveDependency(repositoryUrlManager, convertToAndroidX(mavenCoordinate), minRev)
          .toString()
    }

  private fun getBuildModel(
    moduleDir: File?,
    toBase: Boolean,
    baseFeature: BaseFeature?,
  ): GradleBuildModel? {
    return when {
      moduleDir != null -> projectBuildModel?.getModuleBuildModel(moduleDir)
      baseFeature == null || !toBase -> moduleGradleBuildModel
      else -> projectBuildModel?.getModuleBuildModel(baseFeature.dir)
    }
  }

  override fun addPlatformDependency(
    mavenCoordinate: String,
    configuration: String,
    enforced: Boolean,
  ) {
    referencesExecutor.addPlatformDependency(configuration, mavenCoordinate, enforced)

    val buildModel = moduleGradleBuildModel ?: return
    val resolvedMavenCoordinate =
      resolveDependency(repositoryUrlManager, mavenCoordinate).toString()

    // Note that unlike in addDependency, we allow adding a dependency to multiple configurations,
    // e.g. "implementation" and "androidTestImplementation". This is necessary to apply BOM
    // versions to dependencies in each configuration.
    projectBuildModel?.let {
      DependenciesHelper.withModel(it)
        .addPlatformDependency(
          configuration,
          resolvedMavenCoordinate,
          enforced,
          buildModel,
          GroupNameDependencyMatcher(configuration, resolvedMavenCoordinate),
        )
    }
  }

  override fun addModuleDependency(configuration: String, moduleName: String, toModule: File) {
    require(moduleName.isNotEmpty() && moduleName.first() != ':') {
      "incorrect module name (it should not be empty or include first ':')"
    }
    val buildModel = projectBuildModel?.getModuleBuildModel(toModule) ?: return
    buildModel.dependencies().addModule(configuration, ":$moduleName")
  }

  override fun addFileDependency(file: String, configuration: String) {
    val buildModel = moduleGradleBuildModel ?: return
    buildModel.dependencies().addFile(configuration, file)
  }

  override fun addProjectGradleProperty(propertyName: String, textToAdd: String) {
    val properties = projectBuildModel?.projectBuildModel?.propertiesModel?.declaredProperties ?: return
    if (properties.find { it.name == propertyName } == null) {
      append(textToAdd, projectTemplateData.rootDir.resolve("gradle.properties"))
    }
  }

  /**
   * Copies the given source file into the given destination file (where the source is allowed to be
   * a directory, in which case the whole directory is copied recursively)
   */
  override fun copy(from: File, to: File) {
    val contextClass: Class<Any> = context.templateData.javaClass

    val target = getTargetFile(to)

<<<<<<< HEAD
    val sourceFile = findFileByURL(sourceUrl) ?: error("$from ($sourceUrl)")
    sourceFile.refresh(false, false)
    val destPath = if (sourceFile.isDirectory) target else target.parentFile
    when {
      sourceFile.isDirectory -> copyDirectory(sourceFile, destPath)
      target.exists() ->
        if (!sourceFile.contentEquals(target)) {
=======
    contextClass.classLoader
      .getAndroidResources(from.toString())
      .distinctBy { it.path }
      .mapNotNull { fileUrl -> findFileByURL(fileUrl) }
      .forEach { fileToCopy ->
        val destPath = if (fileToCopy.isDirectory) target else target.parentFile
        doCopyFile(fileToCopy, destPath, target)
      }
  }

  /**
   * Method that queries resource URL based on the [resourcePath]
   */
  fun ClassLoader.getAndroidResources(resourcePath: String): Sequence<URL> {
    val result = getResources(resourcePath).asSequence()
    return result + (this as? UrlClassLoader)?.getJarResources(resourcePath).orEmpty()
  }

  /**
   * Solution to query directory resources URL from jars,
   * where jar which have directory entries excluded.
   */
  fun UrlClassLoader.getJarResources(resourcePath: String): Sequence<URL> {
    val normalizedResourcePath = resourcePath.removePrefix("/")

    return this.urls.mapNotNull<URL, URL> { classLoaderItem: URL ->
      if (classLoaderItem.protocol != "file") return@mapNotNull null

      val filePath = File(classLoaderItem.path)
      val isJarFile = filePath.isFile && filePath.extension == "jar"
      if (!isJarFile) return@mapNotNull null

      val jarEntriesSequence = JarFile(filePath).entries().asSequence()
      if (jarEntriesSequence.any { it.name.startsWith(normalizedResourcePath) }) {
        URL("jar:$classLoaderItem!/$normalizedResourcePath")
      }
      else {
        null
      }
    }.asSequence()
  }

  private fun DefaultRecipeExecutor.doCopyFile(
    fileToCopy: VirtualFile,
    destPath: File,
    target: File,
  ) {
    when {
      fileToCopy.isDirectory -> copyDirectory(fileToCopy, destPath)
      target.exists() ->
        if (!fileToCopy.contentEquals(target)) {
>>>>>>> 3a514de0
          addFileAlreadyExistWarning(target)
        }
      else -> {
        val document = FileDocumentManager.getInstance().getDocument(fileToCopy)
        if (document != null) {
          io.writeFile(this, document.text, target, project)
        } else {
<<<<<<< HEAD
          io.copyFile(this, sourceFile, destPath, target.name)
=======
          io.copyFile(this, fileToCopy, destPath, target.name)
>>>>>>> 3a514de0
        }
        referencesExecutor.addTargetFile(target)
      }
    }
  }

  /**
   * Instantiates the given template file into the given output file. Note: It removes trailing
   * whitespace both from beginning and end of source. Also, it replaces any 2+ consequent empty
   * lines with single empty line.
   */
  override fun save(source: String, to: File) {
    val targetFile = getTargetFile(to)
    val content =
      extractFullyQualifiedNames(to, source.withoutSkipLines()).trim().squishEmptyLines()

    if (targetFile.exists()) {
      if (!targetFile.contentEquals(content)) {
        addFileAlreadyExistWarning(targetFile)
      }
      return
    }
    io.writeFile(this, content, targetFile, project)
    referencesExecutor.addTargetFile(targetFile)
  }

  override fun append(source: String, to: File) {
    val targetFile = getTargetFile(to)
    val targetText = readTargetText(targetFile) ?: ""
    val contents = targetText + (if (targetText.endsWith('\n')) "" else "\n") + source
    writeTargetFile(this, contents, targetFile)
  }

  override fun createDirectory(at: File) {
    io.mkDir(getTargetFile(at))
  }

  override fun addSourceSet(type: SourceSetType, name: String, dir: File) {
    val buildModel = moduleGradleBuildModel ?: return
    val sourceSet = buildModel.android().addSourceSet(name)
    val relativeDir = dir.toRelativeString(moduleTemplateData!!.rootDir)

    if (type == SourceSetType.MANIFEST) {
      sourceSet.manifest().srcFile().setValue(relativeDir)
      return
    }

    val srcDirsModel =
      with(sourceSet) {
<<<<<<< HEAD
        when (type) {
          SourceSetType.AIDL -> aidl()
          SourceSetType.ASSETS -> assets()
          SourceSetType.JAVA -> java()
          SourceSetType.JNI -> jni()
          SourceSetType.RENDERSCRIPT -> renderscript()
          SourceSetType.RES -> res()
          SourceSetType.RESOURCES -> resources()
          SourceSetType.MANIFEST ->
            throw RuntimeException("manifest should have been handled earlier")
        }
      }
=======
          when (type) {
            SourceSetType.AIDL -> aidl()
            SourceSetType.ASSETS -> assets()
            SourceSetType.JAVA -> java()
            SourceSetType.JNI -> jni()
            SourceSetType.RENDERSCRIPT -> renderscript()
            SourceSetType.RES -> res()
            SourceSetType.RESOURCES -> resources()
            SourceSetType.MANIFEST ->
              throw RuntimeException("manifest should have been handled earlier")
          }
        }
>>>>>>> 3a514de0
        .srcDirs()

    val dirExists = srcDirsModel.toList().orEmpty().any { it.toString() == relativeDir }

    if (dirExists) {
      return
    }

    srcDirsModel.addListValue()?.setValue(relativeDir)
  }

  override fun setExtVar(name: String, value: String) {
    if (moduleGradleBuildModel?.dependencies()?.isPropertyInScope(name) == true) {
      return // If in scope, either is a local variable or is already in ext[]
    }
    val buildModel = projectGradleBuildModel ?: return
    val property = buildModel.buildscript().ext().findProperty(name)
    if (property.valueType != ValueType.NONE) {
      return // we do not override property value if it exists.
    }
    property.setValue(value)
  }

  override fun getExtVar(name: String, valueIfNotFound: String): String {
    val buildModel = projectGradleBuildModel ?: return valueIfNotFound
    val property = buildModel.buildscript().ext().findProperty(name)
    return property.valueAsString() ?: valueIfNotFound
  }

  override fun getClasspathDependencyVarName(
    mavenCoordinate: String,
    valueIfNotFound: String,
  ): String {
    val mavenDependency = ArtifactDependencySpec.create(mavenCoordinate)
    check(mavenDependency != null) { "$mavenCoordinate is not a valid classpath dependency" }

    val buildScriptDependencies =
      projectGradleBuildModel?.buildscript()?.dependencies() ?: return valueIfNotFound
    val targetDependencyModel =
      buildScriptDependencies.artifacts(CLASSPATH_CONFIGURATION_NAME).firstOrNull {
        mavenDependency.equalsIgnoreVersion(it.spec)
      }
    val unresolvedVersionModel =
      targetDependencyModel?.version()?.unresolvedModel ?: return valueIfNotFound

    if (unresolvedVersionModel.valueType == ValueType.REFERENCE) {
      return unresolvedVersionModel.getValue(GradlePropertyModel.STRING_TYPE) ?: valueIfNotFound
    }

    return valueIfNotFound
  }

  override fun getDependencyVarName(mavenCoordinate: String, valueIfNotFound: String): String {
    val mavenDependency = ArtifactDependencySpec.create(mavenCoordinate)
    check(mavenDependency != null) { "$mavenCoordinate is not a valid dependency" }

    val settingsModel: GradleSettingsModel = projectSettingsModel ?: return valueIfNotFound
    val moduleModel: GradleBuildModel = moduleGradleBuildModel ?: return valueIfNotFound

    val moduleList =
      settingsModel.modulePaths().mapNotNull { settingsModel.moduleModel(it) }.toMutableList()
    moduleModel.apply {
      // If the current module is not the first (index is zero), move it to be first.
      val currentModuleIdx = moduleList.map { it.virtualFile }.indexOf(virtualFile)
      if (currentModuleIdx >= 1) {
        moduleList.add(0, moduleList.removeAt(currentModuleIdx))
      }
    }

    val varName =
      moduleList
        .flatMap { gradleBuildModel -> gradleBuildModel.dependencies().artifacts() }
        .asSequence()
        .filter { artifactDependencyModel ->
          mavenDependency.equalsIgnoreVersion(artifactDependencyModel.spec)
        }
        .map { artifactDependencyModel -> artifactDependencyModel.version().unresolvedModel }
        .filter { unresolvedVersionProperty ->
          unresolvedVersionProperty.valueType == ValueType.REFERENCE
        }
        .mapNotNull { unresolvedVersionModel ->
          unresolvedVersionModel.getValue(GradlePropertyModel.STRING_TYPE)
        }
        .filter { moduleModel.dependencies().isPropertyInScope(it) }
        .firstOrNull()

    return varName ?: valueIfNotFound
  }

  /** Adds a module dependency to global settings.gradle[.kts] file. */
  override fun addIncludeToSettings(moduleName: String) {
    projectSettingsModel?.addModulePath(moduleName)
  }

  /** Adds a new build feature to android block. For example, may enable compose. */
  override fun setBuildFeature(name: String, value: Boolean) {
    val buildModel = moduleGradleBuildModel ?: return
    val feature =
      when (name) {
        "compose" -> buildModel.android().buildFeatures().compose()
        "dataBinding" -> buildModel.android().buildFeatures().dataBinding()
        "mlModelBinding" -> buildModel.android().buildFeatures().mlModelBinding()
        "viewBinding" -> buildModel.android().buildFeatures().viewBinding()
        "prefab" -> buildModel.android().buildFeatures().prefab()
        "buildConfig" -> buildModel.android().buildFeatures().buildConfig()
        else -> throw IllegalArgumentException("$name is not a supported build feature.")
      }

    if (feature.valueType == ValueType.NONE) {
      feature.setValue(value)
    }
  }

  override fun setViewBinding(value: Boolean) {
    val buildModel = moduleGradleBuildModel ?: return
    buildModel.android().viewBinding().enabled().setValue(value)
  }

  /** Sets Compose Options field values */
  override fun setComposeOptions(kotlinCompilerExtensionVersion: String?) {
    val buildModel = moduleGradleBuildModel ?: return
    val composeOptionsModel = buildModel.android().composeOptions()

    if (kotlinCompilerExtensionVersion != null) {
      composeOptionsModel
        .kotlinCompilerExtensionVersion()
        .setValueIfNone(kotlinCompilerExtensionVersion)
    }

    buildModel.android().defaultConfig().vectorDrawables().useSupportLibrary().setValue(true)
    buildModel
      .android()
      .packaging()
      .resources()
      .excludes()
      .setValueIfNone("/META-INF/{AL2.0,LGPL2.1}")
  }

  /** Sets Cpp Options field values */
  override fun setCppOptions(cppFlags: String, cppPath: String, cppVersion: String) {
    val buildModel = moduleGradleBuildModel ?: return
    buildModel.android().apply {
      if (cppFlags.isNotBlank()) {
        defaultConfig().externalNativeBuild().cmake().cppFlags().setValue(cppFlags)
      }

      externalNativeBuild().cmake().apply {
        path().setValue(cppPath)
        version().setValue(cppVersion)
      }
    }
  }

  /**
   * Sets sourceCompatibility and targetCompatibility in compileOptions and (if needed) jvmTarget in
   * kotlinOptions.
   */
  @Deprecated("Use setJavaKotlinCompileOptions instead")
  override fun requireJavaVersion(version: String, kotlinSupport: Boolean) {
    var languageLevel = LanguageLevel.parse(version)!!
    // Kotlin does not support 1.7
    // See https://kotlinlang.org/docs/reference/using-gradle.html#attributes-specific-for-jvm
    if (kotlinSupport && languageLevel == LanguageLevel.JDK_1_7) {
      languageLevel = LanguageLevel.JDK_11
    }
    val buildModel = moduleGradleBuildModel ?: return

    fun updateCompatibility(current: LanguageLevelPropertyModel) {
      if (
        current.valueType == ValueType.NONE ||
        current.toLanguageLevel()?.isAtLeast(languageLevel) != true
      ) {
        current.setLanguageLevel(languageLevel)
      }
    }

    buildModel.android().compileOptions().run {
      updateCompatibility(sourceCompatibility())
      updateCompatibility(targetCompatibility())
    }
    if (kotlinSupport && (context.moduleTemplateData)?.isDynamic != true) {
      updateCompatibility(buildModel.android().kotlinOptions().jvmTarget())
    }
  }

<<<<<<< HEAD
  /**
   * Sets sourceCompatibility and targetCompatibility in compileOptions and (if needed) jvmTarget in
   * kotlinOptions, based on the Gradle JDK version
   */
  override fun setJavaKotlinCompileOptions(isKotlin: Boolean) {
    val buildModel = moduleGradleBuildModel ?: return
    val languageLevel = pickLanguageLevel()

    val agpApplied =
      buildModel.appliedPlugins().any { it.name().valueAsString()?.contains("android") == true }

    // The language level property may already be set in the module if this is, for example, a new
    // activity template
    val currentJavaVersion = buildModel.getTargetJavaVersion()
    if (currentJavaVersion == null || currentJavaVersion.isLessThan(languageLevel)) {
      buildModel.setJavaKotlinCompileOptions(languageLevel, agpApplied, isKotlin)
    }
  }

  /**
   * Picks the lowest reasonable Java version for templates, which later may be based on the Gradle
   * JDK version
   */
  private fun pickLanguageLevel(): LanguageLevel {
    return LanguageLevel.JDK_11
  }

=======
>>>>>>> 3a514de0
  override fun addDynamicFeature(name: String, toModule: File) {
    require(name.isNotEmpty()) { "Module name cannot be empty" }
    val gradleName = ':' + name.trimStart(':')
    val buildModel = projectBuildModel?.getModuleBuildModel(toModule) ?: return
    buildModel.android().dynamicFeatures().addListValue()?.setValue(gradleName)
  }

  override fun getJavaVersion(defaultVersion: String): String {
    return TemplateUtils.getJavaVersion(project, defaultVersion)
  }

  fun applyChanges() {
    if (!context.dryRun) {
      projectBuildModel?.applyChanges()
    }
  }

  private fun ResolvedPropertyModel.setValueIfNone(value: String) {
    if (valueType == ValueType.NONE) {
      if (value.startsWith('$'))
        ReferenceTo.createReferenceFromText(value.substring(1), this)?.let { setValue(it) }
      else setValue(value)
    }
  }

  private fun convertToAndroidX(mavenCoordinate: String): String =
    if (projectTemplateData.androidXSupport)
      AndroidxNameUtils.getVersionedCoordinateMapping(mavenCoordinate)
    else mavenCoordinate

  /**
   * [VfsUtil.copyDirectory] messes up the undo stack, most likely by trying to create a directory
   * even if it already exists. This is an undo-friendly replacement.
   */
  private fun copyDirectory(src: VirtualFile, dest: File) =
    TemplateUtils.copyDirectory(src, dest, ::copyFile)

  private fun copyFile(file: VirtualFile, src: VirtualFile, destinationFile: File): Boolean {
    val relativePath = VfsUtilCore.getRelativePath(file, src, File.separatorChar)
    check(relativePath != null) { "${file.path} is not a child of $src" }
    if (file.isDirectory) {
      io.mkDir(File(destinationFile, relativePath))
      return true
    }
    val target = File(destinationFile, relativePath)
    if (target.exists()) {
      if (!file.contentEquals(target)) {
        addFileAlreadyExistWarning(target)
      }
    } else {
      io.copyFile(this, file, target)
      referencesExecutor.addTargetFile(target)
    }
    return true
  }

  /** Returns the absolute path to the file which will get written to. */
  private fun getTargetFile(file: File): File =
    if (file.isAbsolute) file else File(context.outputRoot, file.path)

  private fun readTextFile(file: File): String? =
    if (moduleTemplateData?.isNewModule != false) readTextFromDisk(file)
    else readTextFromDocument(project, file)

  /**
   * Shorten all fully qualified Layout names that belong to the same package as the manifest's
   * package attribute value.
   *
   * @See [com.android.manifmerger.ManifestMerger2.extractFqcns]
   */
  private fun extractFullyQualifiedNames(to: File, content: String): String {
    if (ResourceFolderType.getFolderType(to.parentFile.name) != ResourceFolderType.LAYOUT) {
      return content
    }

    val packageName: String? =
      projectTemplateData.applicationPackage ?: moduleTemplateData?.packageName

    val factory = XmlElementFactory.getInstance(project)
    val root = factory.createTagFromText(content)

    // Note: At the moment only root "context:tools" attribute needs to be shorten
    val contextAttr = root.getAttribute(ATTR_CONTEXT, TOOLS_URI)
    val context = contextAttr?.value
    if (packageName == null || context == null || !context.startsWith("$packageName.")) {
      return content
    }

    val newContext = context.substring(packageName.length)
    root.setAttribute(ATTR_CONTEXT, TOOLS_URI, newContext)

    return XML_PROLOG + root.text
  }

  private fun readTargetText(targetFile: File): String? {
    if (!targetFile.exists()) {
      return null
    }
    if (project.isInitialized) {
      val toFile = findFileByIoFile(targetFile, true)
      val status = readonlyStatusHandler.ensureFilesWritable(listOf(toFile!!))
      check(!status.hasReadonlyFiles()) {
        "Attempt to update file that is readonly: ${targetFile.absolutePath}"
      }
    }
    return readTextFile(targetFile)
  }

  private fun writeTargetFile(requestor: Any, contents: String?, to: File) {
    io.writeFile(requestor, contents, to, project)
    referencesExecutor.addTargetFile(to)
  }

  private fun VirtualFile.contentEquals(targetFile: File): Boolean =
    if (fileType.isBinary) this.contentsToByteArray() contentEquals targetFile.readBytes()
    else
      ComparisonManager.getInstance()
        .isEquals(
          readTextFromDocument(project, this)!!,
          readTextFile(targetFile)!!,
          IGNORE_WHITESPACES,
        )

  private infix fun File.contentEquals(content: String): Boolean =
    ComparisonManager.getInstance().isEquals(content, readTextFile(this)!!, IGNORE_WHITESPACES)

  private fun addFileAlreadyExistWarning(targetFile: File) =
    context.warnings.add(
      "The following file could not be created since it already exists: ${targetFile.path}"
    )

  private open class RecipeIO {
    /**
     * Replaces the contents of the given file with the given string. Outputs text in UTF-8
     * character encoding. The file is created if it does not already exist.
     */
    open fun writeFile(requestor: Any, contents: String?, to: File, project: Project) {
      if (contents == null) {
        return
      }

      val parentDir = checkedCreateDirectoryIfMissing(to.parentFile)
      val vf =
        LocalFileSystem.getInstance().findFileByIoFile(to)
        ?: parentDir.createChildData(requestor, to.name)
      vf.setBinaryContent(contents.toByteArray(Charsets.UTF_8), -1, -1, requestor)

      // ProjectBuildModel uses PSI, let's committed document, since it's illegal to modify PSI on
      // uncommitted Document.
      // FileDocumentManager.getInstance()
      //  .getDocument(vf)
      //  ?.let(PsiDocumentManager.getInstance(project)::commitDocument) <==== DOESN'T WORK!!
      // ::commitDocument thinks doc is already committed
      PsiDocumentManager.getInstance(project).commitAllDocuments()
    }

    open fun copyFile(requestor: Any, file: VirtualFile, toFile: File) {
      val toDir = checkedCreateDirectoryIfMissing(toFile.parentFile)
      VfsUtilCore.copyFile(requestor, file, toDir)
    }

    open fun copyFile(requestor: Any, file: VirtualFile, toFileDir: File, newName: String) {
      val toDir = checkedCreateDirectoryIfMissing(toFileDir)
      VfsUtilCore.copyFile(requestor, file, toDir, newName)
    }

    open fun mkDir(directory: File) {
      checkedCreateDirectoryIfMissing(directory)
    }
  }

  private class DryRunRecipeIO : RecipeIO() {
    override fun writeFile(requestor: Any, contents: String?, to: File, project: Project) {
      checkDirectoryIsWriteable(to.parentFile)
    }

    override fun copyFile(requestor: Any, file: VirtualFile, toFile: File) {
      checkDirectoryIsWriteable(toFile.parentFile)
    }

    override fun copyFile(requestor: Any, file: VirtualFile, toFileDir: File, newName: String) {
      checkDirectoryIsWriteable(toFileDir)
    }

    override fun mkDir(directory: File) {
      checkDirectoryIsWriteable(directory)
    }
  }
}

// used when some configuration is found but it is not in configuration list.
private const val OTHER_CONFIGURATION = "__other__"

/** 'classpath' is the configuration name used to specify buildscript dependencies. */
// TODO(qumeric): make private
const val CLASSPATH_CONFIGURATION_NAME = "classpath"

@VisibleForTesting
fun CharSequence.squishEmptyLines(): String {
  var isLastBlank = false
  return this.split("\n")
    .mapNotNull { line ->
      when {
        line.isNotBlank() -> line
        !isLastBlank -> "" // replace blank with empty
        else -> null
      }.also { isLastBlank = line.isBlank() }
    }
    .joinToString("\n")
}

fun getBuildModel(
  buildFile: File,
  project: Project,
  projectBuildModel: ProjectBuildModel? = null,
): GradleBuildModel? {
  if (project.isDisposed || !buildFile.exists()) {
    return null
  }
  val virtualFile =
    findFileByIoFile(buildFile, true) ?: throw RuntimeException("Failed to find " + buildFile.path)

  // TemplateUtils.writeTextFile saves Documents but doesn't commit them, since there might not be a
  // Project to speak of yet. ProjectBuildModel uses PSI, so let's make sure the Document is
  // committed, since it's illegal to modify PSI for a file with an uncommitted Document.
  FileDocumentManager.getInstance()
    .getCachedDocument(virtualFile)
    ?.let(PsiDocumentManager.getInstance(project)::commitDocument)

  val buildModel = projectBuildModel ?: ProjectBuildModel.getOrLog(project)

  return buildModel?.getModuleBuildModel(virtualFile)
}<|MERGE_RESOLUTION|>--- conflicted
+++ resolved
@@ -47,13 +47,13 @@
 import com.android.tools.idea.templates.TemplateUtils.hasExtension
 import com.android.tools.idea.templates.TemplateUtils.readTextFromDisk
 import com.android.tools.idea.templates.TemplateUtils.readTextFromDocument
-import com.android.tools.idea.templates.mergeXml as mergeXmlUtil
 import com.android.tools.idea.templates.resolveDependency
 import com.android.tools.idea.wizard.template.BaseFeature
 import com.android.tools.idea.wizard.template.ModuleTemplateData
 import com.android.tools.idea.wizard.template.ProjectTemplateData
 import com.android.tools.idea.wizard.template.RecipeExecutor
 import com.android.tools.idea.wizard.template.SourceSetType
+import com.android.tools.idea.wizard.template.findResource
 import com.android.tools.idea.wizard.template.withoutSkipLines
 import com.android.utils.XmlUtils.XML_PROLOG
 import com.android.utils.findGradleBuildFile
@@ -78,6 +78,7 @@
 import java.io.File
 import java.net.URL
 import java.util.jar.JarFile
+import com.android.tools.idea.templates.mergeXml as mergeXmlUtil
 
 private val LOG = Logger.getInstance(DefaultRecipeExecutor::class.java)
 
@@ -140,17 +141,10 @@
 
     val targetText =
       readTargetText(targetFile)
-<<<<<<< HEAD
       ?: run {
         save(content, to)
         return
       }
-=======
-        ?: run {
-          save(content, to)
-          return
-        }
->>>>>>> 3a514de0
 
     val contents = mergeXmlUtil(context, content, targetText, targetFile)
 
@@ -205,7 +199,6 @@
     applyPluginInBuildModel(plugin, buildModel, revision, minRev)
   }
 
-<<<<<<< HEAD
   private fun applyPluginToProjectAndModule(
     plugin: String,
     classpathModule: String,
@@ -215,20 +208,6 @@
     val projectModel = projectBuildModel ?: return
     val pluginsHelper = PluginsHelper.withModel(projectModel)
     pluginsHelper.addPluginOrClasspath(plugin, classpathModule, version, listOf(buildModel))
-=======
-  override fun applyPluginInModule(plugin: String, module: Module, revision: AgpVersion) {
-    applyPluginInModule(plugin, module, revision.toString(), null)
-  }
-
-  private fun applyPluginToProjectAndModule(
-    plugin: String,
-    classpath: String,
-    buildModel: GradleBuildModel,
-  ) {
-    val projectModel = projectBuildModel ?: return
-    val dependenciesHelper = DependenciesHelper.withModel(projectModel)
-    dependenciesHelper.addPlugin(plugin, classpath, listOf(buildModel))
->>>>>>> 3a514de0
   }
 
   private fun applyPluginInBuildModel(
@@ -251,26 +230,7 @@
       repositoryUrlManager.resolveDependency(Dependency.parse(pluginCoordinate), null, null)
     val resolvedVersion = component?.version?.toString() ?: minRev ?: revision
 
-<<<<<<< HEAD
     pluginsHelper.findPlaceAndAddPlugin(plugin, resolvedVersion, listOf(buildModel))
-=======
-    // applyFlag is either of false or null in this context because the gradle dsl
-    // [PluginsModel#applyPlugin]
-    // takes a nullable Boolean that means:
-    //  - The flag being false means "apply false" is appended at the end of the plugin declaration
-    //  - The flag being null means nothing is appended
-    maybeGetPluginsFromSettings()?.let {
-      dependenciesHelper.addPlugin(plugin, resolvedVersion, null, it, buildModel)
-    }
-      ?: maybeGetPluginsFromProject()?.let {
-        dependenciesHelper.addPlugin(plugin, resolvedVersion, false, it, buildModel)
-      }
-      ?: run {
-        // When the revision is specified, but plugins block isn't defined in the settings nor the
-        // project level build file, just apply the plugin without a revision.
-        dependenciesHelper.addPlugin(plugin, buildModel)
-      }
->>>>>>> 3a514de0
   }
 
   override fun addClasspathDependency(
@@ -280,11 +240,7 @@
   ) {
     if (
       !forceAdding &&
-<<<<<<< HEAD
       (maybeGetPluginsFromSettings() != null || maybeGetPluginsFromProject() != null)
-=======
-        (maybeGetPluginsFromSettings() != null || maybeGetPluginsFromProject() != null)
->>>>>>> 3a514de0
     ) {
       // If plugins are being declared on Settings or using plugins block in top-level build.gradle,
       // we skip this since all work is handled in [applyPlugin]
@@ -296,27 +252,10 @@
 
     referencesExecutor.addClasspathDependency(resolvedCoordinate, minRev)
 
-<<<<<<< HEAD
     projectBuildModel?.let {
-        PluginsHelper.withModel(it)
-          .addClasspathDependency(resolvedCoordinate, listOf(), GroupNameDependencyMatcher(CLASSPATH_CONFIGURATION_NAME, resolvedCoordinate))
-=======
-    val toBeAddedDependency = ArtifactDependencySpec.create(resolvedCoordinate)
-    check(toBeAddedDependency != null) { "$resolvedCoordinate is not a valid classpath dependency" }
-
-    val buildModel = projectGradleBuildModel ?: return
-
-    val buildscriptDependencies = buildModel.buildscript().dependencies()
-    val targetDependencyModel =
-      buildscriptDependencies.artifacts(CLASSPATH_CONFIGURATION_NAME).firstOrNull {
-        toBeAddedDependency.equalsIgnoreVersion(it.spec)
-      }
-    projectBuildModel?.let {
-      if (targetDependencyModel == null) {
-        DependenciesHelper.withModel(it)
-          .addClasspathDependency(toBeAddedDependency.compactNotation())
->>>>>>> 3a514de0
-      }
+      PluginsHelper.withModel(it)
+        .addClasspathDependency(resolvedCoordinate, listOf(), GroupNameDependencyMatcher(CLASSPATH_CONFIGURATION_NAME, resolvedCoordinate))
+    }
   }
 
   private fun maybeGetPluginsFromSettings(): PluginsBlockModel? {
@@ -449,15 +388,6 @@
 
     val target = getTargetFile(to)
 
-<<<<<<< HEAD
-    val sourceFile = findFileByURL(sourceUrl) ?: error("$from ($sourceUrl)")
-    sourceFile.refresh(false, false)
-    val destPath = if (sourceFile.isDirectory) target else target.parentFile
-    when {
-      sourceFile.isDirectory -> copyDirectory(sourceFile, destPath)
-      target.exists() ->
-        if (!sourceFile.contentEquals(target)) {
-=======
     contextClass.classLoader
       .getAndroidResources(from.toString())
       .distinctBy { it.path }
@@ -501,27 +431,22 @@
   }
 
   private fun DefaultRecipeExecutor.doCopyFile(
-    fileToCopy: VirtualFile,
+    sourceFile: VirtualFile,
     destPath: File,
     target: File,
   ) {
     when {
-      fileToCopy.isDirectory -> copyDirectory(fileToCopy, destPath)
+      sourceFile.isDirectory -> copyDirectory(sourceFile, destPath)
       target.exists() ->
-        if (!fileToCopy.contentEquals(target)) {
->>>>>>> 3a514de0
+        if (!sourceFile.contentEquals(target)) {
           addFileAlreadyExistWarning(target)
         }
       else -> {
-        val document = FileDocumentManager.getInstance().getDocument(fileToCopy)
+        val document = FileDocumentManager.getInstance().getDocument(sourceFile)
         if (document != null) {
           io.writeFile(this, document.text, target, project)
         } else {
-<<<<<<< HEAD
           io.copyFile(this, sourceFile, destPath, target.name)
-=======
-          io.copyFile(this, fileToCopy, destPath, target.name)
->>>>>>> 3a514de0
         }
         referencesExecutor.addTargetFile(target)
       }
@@ -571,7 +496,6 @@
 
     val srcDirsModel =
       with(sourceSet) {
-<<<<<<< HEAD
         when (type) {
           SourceSetType.AIDL -> aidl()
           SourceSetType.ASSETS -> assets()
@@ -584,20 +508,6 @@
             throw RuntimeException("manifest should have been handled earlier")
         }
       }
-=======
-          when (type) {
-            SourceSetType.AIDL -> aidl()
-            SourceSetType.ASSETS -> assets()
-            SourceSetType.JAVA -> java()
-            SourceSetType.JNI -> jni()
-            SourceSetType.RENDERSCRIPT -> renderscript()
-            SourceSetType.RES -> res()
-            SourceSetType.RESOURCES -> resources()
-            SourceSetType.MANIFEST ->
-              throw RuntimeException("manifest should have been handled earlier")
-          }
-        }
->>>>>>> 3a514de0
         .srcDirs()
 
     val dirExists = srcDirsModel.toList().orEmpty().any { it.toString() == relativeDir }
@@ -783,7 +693,6 @@
     }
   }
 
-<<<<<<< HEAD
   /**
    * Sets sourceCompatibility and targetCompatibility in compileOptions and (if needed) jvmTarget in
    * kotlinOptions, based on the Gradle JDK version
@@ -811,8 +720,6 @@
     return LanguageLevel.JDK_11
   }
 
-=======
->>>>>>> 3a514de0
   override fun addDynamicFeature(name: String, toModule: File) {
     require(name.isNotEmpty()) { "Module name cannot be empty" }
     val gradleName = ':' + name.trimStart(':')
