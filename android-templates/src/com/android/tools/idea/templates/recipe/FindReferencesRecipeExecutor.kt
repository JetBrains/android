/*
 * Copyright (C) 2019 The Android Open Source Project
 *
 * Licensed under the Apache License, Version 2.0 (the "License");
 * you may not use this file except in compliance with the License.
 * You may obtain a copy of the License at
 *
 *      http://www.apache.org/licenses/LICENSE-2.0
 *
 * Unless required by applicable law or agreed to in writing, software
 * distributed under the License is distributed on an "AS IS" BASIS,
 * WITHOUT WARRANTIES OR CONDITIONS OF ANY KIND, either express or implied.
 * See the License for the specific language governing permissions and
 * limitations under the License.
 */
package com.android.tools.idea.templates.recipe

import com.android.ide.common.repository.AgpVersion
import com.android.tools.idea.templates.TemplateUtils
import com.android.tools.idea.wizard.template.RecipeExecutor
import com.android.tools.idea.wizard.template.SourceSetType
import com.android.tools.idea.wizard.template.findResource
import com.intellij.openapi.module.Module
import com.intellij.openapi.project.Project
import com.intellij.openapi.vfs.VfsUtil
import java.io.File

/**
 * [RecipeExecutor] that collects references as a result of executing instructions in a recipe.
 */
class FindReferencesRecipeExecutor(private val context: RenderingContext) : RecipeExecutor {
  private val project: Project = context.project

  override fun save(source: String, to: File) {
    addTargetFile(to)
  }

  override fun append(source: String, to: File) {
    addTargetFile(to)
  }

  override fun mergeXml(source: String, to: File) {
    addTargetFile(to)
  }

  override fun open(file: File) {
    context.filesToOpen.add(resolveTargetFile(file))
  }

  override fun copy(from: File, to: File) {
    val sourceUrl = findResource(context.templateData.javaClass, from)
    val sourceFile = VfsUtil.findFileByURL(sourceUrl) ?: error("$from ($sourceUrl)")
    if (sourceFile.isDirectory) {
      return
    }
    addTargetFile(to)
  }

  override fun createDirectory(at: File) {}

  override fun applyPlugin(plugin: String, revision: String?, minRev: String?) {
    context.plugins.add(plugin)
  }

  override fun applyPlugin(plugin: String, revision: AgpVersion) {
    context.plugins.add(plugin)
  }

<<<<<<< HEAD
=======
  override fun addPlugin(plugin: String, classpath: String) {
    context.plugins.add(plugin)
    context.classpathEntries.add(classpath)
  }

>>>>>>> 0d09370c
  override fun applyPluginInModule(plugin: String, module: Module, revision: String?, minRev: String?) {
    context.plugins.add(plugin)
  }

  override fun applyPluginInModule(plugin: String, module: Module, revision: AgpVersion) {
    context.plugins.add(plugin)
  }

  override fun addClasspathDependency(mavenCoordinate: String, minRev: String?, forceAdding: Boolean) {
    context.classpathEntries.add(mavenCoordinate)
  }

  override fun addDependency(mavenCoordinate: String, configuration: String, minRev: String?, moduleDir: File?, toBase: Boolean) {
    context.dependencies.put(configuration, mavenCoordinate)
  }

  override fun addPlatformDependency(mavenCoordinate: String, configuration: String, enforced: Boolean) {
    context.dependencies.put(configuration, mavenCoordinate)
  }

  override fun addModuleDependency(configuration: String, moduleName: String, toModule: File) {}

  fun addTargetFile(file: File) {
    context.targetFiles.add(resolveTargetFile(file))
  }

  private fun resolveTargetFile(file: File): File = if (file.isAbsolute) file else File(context.outputRoot, file.path)

  override fun addSourceSet(type: SourceSetType, name: String, dir: File) {
  }

  override fun setExtVar(name: String, value: String) {
  }

  override fun getExtVar(name: String, valueIfNotFound: String): String = valueIfNotFound

  override fun getClasspathDependencyVarName(mavenCoordinate: String, valueIfNotFound: String) = valueIfNotFound
  override fun getDependencyVarName(mavenCoordinate: String, valueIfNotFound: String) = valueIfNotFound

  override fun addIncludeToSettings(moduleName: String) {}

  override fun setBuildFeature(name: String, value: Boolean) {}
  override fun setViewBinding(value: Boolean) {}
  override fun setComposeOptions(kotlinCompilerExtensionVersion: String?) {}
  override fun setCppOptions(cppFlags: String, cppPath: String, cppVersion: String) {}

  override fun requireJavaVersion(version: String, kotlinSupport: Boolean) {}
  override fun addDynamicFeature(name: String, toModule: File) {}

  override fun getJavaVersion(defaultVersion: String): String {
    return TemplateUtils.getJavaVersion(project, defaultVersion)
  }
}<|MERGE_RESOLUTION|>--- conflicted
+++ resolved
@@ -66,14 +66,11 @@
     context.plugins.add(plugin)
   }
 
-<<<<<<< HEAD
-=======
   override fun addPlugin(plugin: String, classpath: String) {
     context.plugins.add(plugin)
     context.classpathEntries.add(classpath)
   }
 
->>>>>>> 0d09370c
   override fun applyPluginInModule(plugin: String, module: Module, revision: String?, minRev: String?) {
     context.plugins.add(plugin)
   }
