--- conflicted
+++ resolved
@@ -146,11 +146,7 @@
       project ?: return false
       if (KotlinPluginModeProvider.isK2Mode()) {
         val packageFqName = if (packageName != null) FqName(packageName) else FqName.ROOT
-<<<<<<< HEAD
-        val declarationProvider = project.createDeclarationProvider(searchScope,  null)
-=======
         val declarationProvider = project.createDeclarationProvider(searchScope, contextualModule = null)
->>>>>>> 0d09370c
         val topLevelCallableNames = declarationProvider.getTopLevelCallableNamesInPackage(packageFqName)
         topLevelCallableNames.any { it.identifierOrNullIfSpecial == value }
       } else {
