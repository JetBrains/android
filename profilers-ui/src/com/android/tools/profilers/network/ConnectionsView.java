/*
 * Copyright (C) 2016 The Android Open Source Project
 *
 * Licensed under the Apache License, Version 2.0 (the "License");
 * you may not use this file except in compliance with the License.
 * You may obtain a copy of the License at
 *
 *      http://www.apache.org/licenses/LICENSE-2.0
 *
 * Unless required by applicable law or agreed to in writing, software
 * distributed under the License is distributed on an "AS IS" BASIS,
 * WITHOUT WARRANTIES OR CONDITIONS OF ANY KIND, either express or implied.
 * See the License for the specific language governing permissions and
 * limitations under the License.
 */
package com.android.tools.profilers.network;

import com.android.tools.adtui.AxisComponent;
import com.android.tools.adtui.TabularLayout;
<<<<<<< HEAD
import com.android.tools.adtui.common.AdtUiUtils;
=======
import com.android.tools.adtui.TooltipComponent;
>>>>>>> 9e819fa1
import com.android.tools.adtui.model.AspectObserver;
import com.android.tools.adtui.model.AxisComponentModel;
import com.android.tools.adtui.model.Range;
import com.android.tools.adtui.model.formatter.TimeAxisFormatter;
import com.android.tools.profilers.ProfilerColors;
<<<<<<< HEAD
import com.android.tools.profilers.ProfilerLayout;
import com.google.common.annotations.VisibleForTesting;
import com.intellij.openapi.util.text.StringUtil;
import com.intellij.ui.components.JBPanel;
import com.intellij.util.ui.JBUI;
=======
import com.android.tools.profilers.ProfilerLayeredPane;
import com.android.tools.profilers.network.httpdata.HttpData;
import com.google.common.annotations.VisibleForTesting;
import com.intellij.openapi.util.text.StringUtil;
import com.intellij.ui.components.JBPanel;
>>>>>>> 9e819fa1
import org.jetbrains.annotations.NotNull;

import javax.swing.*;
import javax.swing.border.Border;
import javax.swing.border.EmptyBorder;
import javax.swing.event.TableModelEvent;
import javax.swing.event.TableModelListener;
import javax.swing.table.AbstractTableModel;
import javax.swing.table.TableCellRenderer;
import javax.swing.table.TableColumn;
import java.awt.*;
import java.awt.event.ComponentAdapter;
import java.awt.event.ComponentEvent;
import java.awt.event.MouseAdapter;
import java.awt.event.MouseEvent;
import java.util.ArrayList;
import java.util.List;
import java.util.Locale;
import java.util.concurrent.TimeUnit;

<<<<<<< HEAD
import static com.android.tools.profilers.ProfilerColors.*;
import static com.android.tools.profilers.ProfilerLayout.ROW_HEIGHT_PADDING;
import static com.android.tools.profilers.ProfilerLayout.TABLE_COLUMN_HEADER_BORDER;
=======
import static com.android.tools.profilers.ProfilerColors.DEFAULT_HOVER_COLOR;
import static com.android.tools.profilers.ProfilerLayout.*;
>>>>>>> 9e819fa1

/**
 * This class responsible for displaying table of connections information (e.g url, duration, timeline)
 * for network profiling. Each row in the table represents a single connection.
 */
final class ConnectionsView {
  /**
   * Columns for each connection information
   */
  @VisibleForTesting
  enum Column {
    NAME(0.25, String.class) {
      @Override
      Object getValueFrom(@NotNull HttpData data) {
        return HttpData.getUrlName(data.getUrl());
      }
    },
    SIZE(0.25 / 4, Integer.class) {
      @Override
      Object getValueFrom(@NotNull HttpData data) {
<<<<<<< HEAD
        String contentLength = data.getResponseField(HttpData.FIELD_CONTENT_LENGTH);
        return (contentLength != null) ? Integer.parseInt(contentLength) : -1;
=======
        return data.getResponsePayloadSize();
>>>>>>> 9e819fa1
      }
    },
    TYPE(0.25 / 4, String.class) {
      @Override
      Object getValueFrom(@NotNull HttpData data) {
<<<<<<< HEAD
        HttpData.ContentType type = data.getContentType();
        return type == null ? "" : type.getMimeType();
=======
        HttpData.ContentType type = data.getResponseHeader().getContentType();
        return type.getMimeType();
>>>>>>> 9e819fa1
      }
    },
    STATUS(0.25 / 4, Integer.class) {
      @Override
      Object getValueFrom(@NotNull HttpData data) {
<<<<<<< HEAD
        return data.getStatusCode();
=======
        return data.getResponseHeader().getStatusCode();
>>>>>>> 9e819fa1
      }
    },
    TIME(0.25 / 4, Long.class) {
      @Override
      Object getValueFrom(@NotNull HttpData data) {
        return data.getEndTimeUs() - data.getStartTimeUs();
      }
    },
    TIMELINE(0.5, Long.class) {
      @Override
      Object getValueFrom(@NotNull HttpData data) {
        return data.getStartTimeUs();
      }
    };

    private final double myWidthPercentage;
    private final Class<?> myType;

    Column(double widthPercentage, Class<?> type) {
      myWidthPercentage = widthPercentage;
      myType = type;
    }

    public double getWidthPercentage() {
      return myWidthPercentage;
    }

    public Class<?> getType() {
      return myType;
    }

    public String toDisplayString() {
      return StringUtil.capitalize(name().toLowerCase(Locale.getDefault()));
    }
<<<<<<< HEAD

    abstract Object getValueFrom(@NotNull HttpData data);
  }

  @NotNull
  private final NetworkProfilerStage myStage;
=======

    abstract Object getValueFrom(@NotNull HttpData data);
  }

  @NotNull
  private final NetworkProfilerStage myStage;

  @NotNull
  private final ConnectionsTableModel myTableModel;
>>>>>>> 9e819fa1

  @NotNull
  private final HoverRowTable myConnectionsTable;

  @NotNull
<<<<<<< HEAD
  private final JTable myConnectionsTable;

  @NotNull
=======
>>>>>>> 9e819fa1
  private final AspectObserver myAspectObserver;

  public ConnectionsView(@NotNull NetworkProfilerStageView stageView) {
    myStage = stageView.getStage();

    myTableModel = new ConnectionsTableModel(myStage.getHttpDataFetcher());

    myConnectionsTable = new HoverRowTable(myTableModel, DEFAULT_HOVER_COLOR);
    customizeConnectionsTable();
<<<<<<< HEAD
=======
    createTooltip();
>>>>>>> 9e819fa1

    myAspectObserver = new AspectObserver();
    myStage.getAspect().addDependency(myAspectObserver).onChange(NetworkProfilerAspect.SELECTED_CONNECTION, this::updateTableSelection);
  }

  @NotNull
  public JComponent getComponent() {
    return myConnectionsTable;
  }

<<<<<<< HEAD
  /**
   * This method sets a {@ocde table}'s column headers to use the target {@code border}.
   *
   * This should only be called after a table's columns are initialized.
   */
  // TODO: Move this to adtui, and share this code with ColumnTreeBuilder.
  private static void setTableHeaderBorder(@NotNull JTable table, @NotNull Border border) {
    TableCellRenderer headerRenderer = table.getTableHeader().getDefaultRenderer();
    for (int i = 0; i < table.getColumnModel().getColumnCount(); i++) {
      TableColumn column = table.getColumnModel().getColumn(i);
      column.setHeaderRenderer(new DefaultTableCellRenderer() {
        @Override
        public Component getTableCellRendererComponent(JTable table,
                                                       Object value,
                                                       boolean isSelected,
                                                       boolean hasFocus,
                                                       int row,
                                                       int column) {
          Component c = headerRenderer.getTableCellRendererComponent(table, value, isSelected, hasFocus, row, column);
          if (c instanceof JLabel) {
            ((JLabel)c).setHorizontalAlignment(SwingConstants.LEFT);
          }
          if (c instanceof JComponent) {
            ((JComponent)c).setBorder(border);
          }
          return c;
        }
      });
    }
  }

=======
>>>>>>> 9e819fa1
  private void customizeConnectionsTable() {
    myConnectionsTable.setAutoCreateRowSorter(true);
    myConnectionsTable.getColumnModel().getColumn(Column.NAME.ordinal()).setCellRenderer(new BorderlessTableCellRenderer());
    myConnectionsTable.getColumnModel().getColumn(Column.SIZE.ordinal()).setCellRenderer(new SizeRenderer());
    myConnectionsTable.getColumnModel().getColumn(Column.TYPE.ordinal()).setCellRenderer(new BorderlessTableCellRenderer());
    myConnectionsTable.getColumnModel().getColumn(Column.STATUS.ordinal()).setCellRenderer(new StatusRenderer());
    myConnectionsTable.getColumnModel().getColumn(Column.TIME.ordinal()).setCellRenderer(new TimeRenderer());
    myConnectionsTable.getColumnModel().getColumn(Column.TIMELINE.ordinal()).setCellRenderer(
      new TimelineRenderer(myConnectionsTable, myStage.getStudioProfilers().getTimeline().getSelectionRange()));
<<<<<<< HEAD

    setTableHeaderBorder(myConnectionsTable, TABLE_COLUMN_HEADER_BORDER);
=======
    myConnectionsTable.setTableHeaderBorder(TABLE_COLUMN_HEADER_BORDER);
>>>>>>> 9e819fa1

    myConnectionsTable.setSelectionMode(ListSelectionModel.SINGLE_SELECTION);
    myConnectionsTable.getSelectionModel().addListSelectionListener(e -> {
      if (e.getValueIsAdjusting()) {
        return; // Only handle listener on last event, not intermediate events
      }

      int selectedRow = myConnectionsTable.getSelectedRow();
      if (0 <= selectedRow && selectedRow < myTableModel.getRowCount()) {
        int modelRow = myConnectionsTable.convertRowIndexToModel(selectedRow);
        myStage.setSelectedConnection(myTableModel.getHttpData(modelRow));
      }
    });

    myConnectionsTable.setBackground(ProfilerColors.DEFAULT_BACKGROUND);
    myConnectionsTable.setShowVerticalLines(true);
    myConnectionsTable.setShowHorizontalLines(false);
    int defaultFontHeight = myConnectionsTable.getFontMetrics(myConnectionsTable.getFont()).getHeight();
    myConnectionsTable.setRowMargin(0);
    myConnectionsTable.setRowHeight(defaultFontHeight + ROW_HEIGHT_PADDING);
    myConnectionsTable.setFocusTraversalKeys(KeyboardFocusManager.FORWARD_TRAVERSAL_KEYS, null);
    myConnectionsTable.setFocusTraversalKeys(KeyboardFocusManager.BACKWARD_TRAVERSAL_KEYS, null);

    myConnectionsTable.addComponentListener(new ComponentAdapter() {
      @Override
      public void componentResized(ComponentEvent e) {
        for (int i = 0; i < Column.values().length; ++i) {
          Column column = Column.values()[i];
          myConnectionsTable.getColumnModel().getColumn(i)
            .setPreferredWidth((int)(myConnectionsTable.getWidth() * column.getWidthPercentage()));
        }
      }
    });
    myStage.getHttpDataFetcher().addListener(httpDataList -> {
      // Although the selected row doesn't change on range moved, we do this here to prevent
      // flickering that otherwise occurs in our table.
<<<<<<< HEAD

      updateTableSelection();
=======

      updateTableSelection();
    });
  }

  private void createTooltip() {
    JTextPane textPane = new JTextPane();
    textPane.setEditable(false);
    textPane.setBorder(TOOLTIP_BORDER);
    textPane.setBackground(ProfilerColors.TOOLTIP_BACKGROUND);
    textPane.setForeground(ProfilerColors.MONITORS_HEADER_TEXT);
    textPane.setFont(myConnectionsTable.getFont().deriveFont(TOOLTIP_FONT_SIZE));
    TooltipComponent tooltip = new TooltipComponent(textPane, myConnectionsTable, ProfilerLayeredPane.class);
    tooltip.registerListenersOn(myConnectionsTable);
    myConnectionsTable.addMouseMotionListener(new MouseAdapter() {
      @Override
      public void mouseMoved(MouseEvent e) {
        int row = myConnectionsTable.rowAtPoint(e.getPoint());
        if (row >= 0) {
          tooltip.setVisible(true);
          String url = myTableModel.getHttpData(myConnectionsTable.convertRowIndexToModel(row)).getUrl();
          textPane.setText(url);
        } else {
          tooltip.setVisible(false);
        }
      }
>>>>>>> 9e819fa1
    });
  }

  private void updateTableSelection() {
    HttpData selectedData = myStage.getSelectedConnection();
    if (selectedData != null) {
      for (int i = 0; i < myTableModel.getRowCount(); ++i) {
        if (myTableModel.getHttpData(i).getId() == selectedData.getId()) {
          int row = myConnectionsTable.convertRowIndexToView(i);
          myConnectionsTable.setRowSelectionInterval(row, row);
          return;
        }
      }
    }
    else {
      myConnectionsTable.clearSelection();
    }
  }

  private final class ConnectionsTableModel extends AbstractTableModel {
    @NotNull private List<HttpData> myDataList = new ArrayList<>();

    private ConnectionsTableModel(HttpDataFetcher httpDataFetcher) {
      httpDataFetcher.addListener(httpDataList -> {
        myDataList = httpDataList;
        fireTableDataChanged();
      });
    }

    @Override
    public int getRowCount() {
      return myDataList.size();
    }

    @Override
    public int getColumnCount() {
      return Column.values().length;
    }

    @Override
    public String getColumnName(int column) {
      return Column.values()[column].toDisplayString();
    }

    @Override
    public Object getValueAt(int rowIndex, int columnIndex) {
      HttpData data = myDataList.get(rowIndex);
      return Column.values()[columnIndex].getValueFrom(data);
    }

    @Override
    public Class<?> getColumnClass(int columnIndex) {
      return Column.values()[columnIndex].getType();
    }

    @NotNull
    public HttpData getHttpData(int rowIndex) {
      return myDataList.get(rowIndex);
    }
<<<<<<< HEAD
  }

  private static class BorderlessTableCellRenderer extends DefaultTableCellRenderer {
    @Override
    public void setBorder(Border border) {
      super.setBorder(new EmptyBorder(ProfilerLayout.TABLE_COLUMN_CELL_INSETS));
    }
=======
>>>>>>> 9e819fa1
  }

  private static final class SizeRenderer extends BorderlessTableCellRenderer {
    @Override
    protected void setValue(Object value) {
      int bytes = (Integer)value;
      setText(bytes >= 0 ? StringUtil.formatFileSize(bytes) : "");
    }
  }

  private static final class StatusRenderer extends BorderlessTableCellRenderer {
    @Override
    protected void setValue(Object value) {
      Integer status = (Integer)value;
      setText(status > -1 ? Integer.toString(status) : "");
    }
  }

  private static final class TimeRenderer extends BorderlessTableCellRenderer {
    @Override
    protected void setValue(Object value) {
      Long durationUs = (Long)value;
      if (durationUs >= 0) {
        long durationMs = TimeUnit.MICROSECONDS.toMillis(durationUs);
        setText(StringUtil.formatDuration(durationMs));
      }
      else {
        setText("");
      }
    }
  }

  private final class TimelineRenderer implements TableCellRenderer, TableModelListener {
    /**
     * Keep in sync 1:1 with {@link ConnectionsTableModel#myDataList}. When the table asks for the
     * chart to render, it will be converted from model index to view index.
     */
    @NotNull private final List<ConnectionsStateChart> myConnectionsCharts = new ArrayList<>();
    @NotNull private final JTable myTable;
    @NotNull private final Range myRange;

    TimelineRenderer(@NotNull JTable table, @NotNull Range range) {
      myTable = table;
      myRange = range;
      myTable.getModel().addTableModelListener(this);
      tableChanged(new TableModelEvent(myTable.getModel()));
    }

    @Override
    public Component getTableCellRendererComponent(JTable table, Object value, boolean isSelected, boolean hasFocus, int row, int column) {
      ConnectionsStateChart chart = myConnectionsCharts.get(myTable.convertRowIndexToModel(row));
      chart.getColors().setColorIndex(isSelected ? 1 : 0);
      JPanel panel = new JBPanel(new TabularLayout("*", "*"));

      if (row == 0) {
        // Show timeline labels in front of the chart components
        AxisComponent axisLabels = createAxis();
        axisLabels.setMarkerLengths(0, 0);
        panel.add(axisLabels, new TabularLayout.Constraint(0, 0));
      }
      panel.add(chart.getComponent(), new TabularLayout.Constraint(0, 0));
      // Show timeline lines behind chart components
      AxisComponent axisTicks = createAxis();
      axisTicks.setMarkerLengths(myTable.getRowHeight(), 0);
      axisTicks.setShowLabels(false);
      panel.add(axisTicks, new TabularLayout.Constraint(0, 0));

      return panel;
    }

    @Override
    public void tableChanged(TableModelEvent e) {
      myConnectionsCharts.clear();
      ConnectionsTableModel model = (ConnectionsTableModel)myTable.getModel();
      for (int i = 0; i < model.getRowCount(); ++i) {
        ConnectionsStateChart chart = new ConnectionsStateChart(model.getHttpData(i), myRange);
        chart.setHeightGap(0.3f);
        myConnectionsCharts.add(chart);
      }
    }

    @NotNull
    private AxisComponent createAxis() {
      AxisComponentModel model = new AxisComponentModel(myRange, new TimeAxisFormatter(1, 4, 1));
      model.setClampToMajorTicks(false);
      model.setGlobalRange(myStage.getStudioProfilers().getTimeline().getDataRange());
      AxisComponent axis = new AxisComponent(model, AxisComponent.AxisOrientation.BOTTOM);
      axis.setShowAxisLine(false);
      axis.setMarkerColor(ProfilerColors.NETWORK_TABLE_AXIS);

      model.update(1);
      return axis;
    }
  }
}<|MERGE_RESOLUTION|>--- conflicted
+++ resolved
@@ -17,39 +17,24 @@
 
 import com.android.tools.adtui.AxisComponent;
 import com.android.tools.adtui.TabularLayout;
-<<<<<<< HEAD
-import com.android.tools.adtui.common.AdtUiUtils;
-=======
 import com.android.tools.adtui.TooltipComponent;
->>>>>>> 9e819fa1
 import com.android.tools.adtui.model.AspectObserver;
 import com.android.tools.adtui.model.AxisComponentModel;
 import com.android.tools.adtui.model.Range;
 import com.android.tools.adtui.model.formatter.TimeAxisFormatter;
 import com.android.tools.profilers.ProfilerColors;
-<<<<<<< HEAD
-import com.android.tools.profilers.ProfilerLayout;
-import com.google.common.annotations.VisibleForTesting;
-import com.intellij.openapi.util.text.StringUtil;
-import com.intellij.ui.components.JBPanel;
-import com.intellij.util.ui.JBUI;
-=======
 import com.android.tools.profilers.ProfilerLayeredPane;
 import com.android.tools.profilers.network.httpdata.HttpData;
 import com.google.common.annotations.VisibleForTesting;
 import com.intellij.openapi.util.text.StringUtil;
 import com.intellij.ui.components.JBPanel;
->>>>>>> 9e819fa1
 import org.jetbrains.annotations.NotNull;
 
 import javax.swing.*;
-import javax.swing.border.Border;
-import javax.swing.border.EmptyBorder;
 import javax.swing.event.TableModelEvent;
 import javax.swing.event.TableModelListener;
 import javax.swing.table.AbstractTableModel;
 import javax.swing.table.TableCellRenderer;
-import javax.swing.table.TableColumn;
 import java.awt.*;
 import java.awt.event.ComponentAdapter;
 import java.awt.event.ComponentEvent;
@@ -60,14 +45,8 @@
 import java.util.Locale;
 import java.util.concurrent.TimeUnit;
 
-<<<<<<< HEAD
-import static com.android.tools.profilers.ProfilerColors.*;
-import static com.android.tools.profilers.ProfilerLayout.ROW_HEIGHT_PADDING;
-import static com.android.tools.profilers.ProfilerLayout.TABLE_COLUMN_HEADER_BORDER;
-=======
 import static com.android.tools.profilers.ProfilerColors.DEFAULT_HOVER_COLOR;
 import static com.android.tools.profilers.ProfilerLayout.*;
->>>>>>> 9e819fa1
 
 /**
  * This class responsible for displaying table of connections information (e.g url, duration, timeline)
@@ -88,34 +67,20 @@
     SIZE(0.25 / 4, Integer.class) {
       @Override
       Object getValueFrom(@NotNull HttpData data) {
-<<<<<<< HEAD
-        String contentLength = data.getResponseField(HttpData.FIELD_CONTENT_LENGTH);
-        return (contentLength != null) ? Integer.parseInt(contentLength) : -1;
-=======
         return data.getResponsePayloadSize();
->>>>>>> 9e819fa1
       }
     },
     TYPE(0.25 / 4, String.class) {
       @Override
       Object getValueFrom(@NotNull HttpData data) {
-<<<<<<< HEAD
-        HttpData.ContentType type = data.getContentType();
-        return type == null ? "" : type.getMimeType();
-=======
         HttpData.ContentType type = data.getResponseHeader().getContentType();
         return type.getMimeType();
->>>>>>> 9e819fa1
       }
     },
     STATUS(0.25 / 4, Integer.class) {
       @Override
       Object getValueFrom(@NotNull HttpData data) {
-<<<<<<< HEAD
-        return data.getStatusCode();
-=======
         return data.getResponseHeader().getStatusCode();
->>>>>>> 9e819fa1
       }
     },
     TIME(0.25 / 4, Long.class) {
@@ -150,35 +115,20 @@
     public String toDisplayString() {
       return StringUtil.capitalize(name().toLowerCase(Locale.getDefault()));
     }
-<<<<<<< HEAD
 
     abstract Object getValueFrom(@NotNull HttpData data);
   }
 
   @NotNull
   private final NetworkProfilerStage myStage;
-=======
-
-    abstract Object getValueFrom(@NotNull HttpData data);
-  }
-
-  @NotNull
-  private final NetworkProfilerStage myStage;
 
   @NotNull
   private final ConnectionsTableModel myTableModel;
->>>>>>> 9e819fa1
 
   @NotNull
   private final HoverRowTable myConnectionsTable;
 
   @NotNull
-<<<<<<< HEAD
-  private final JTable myConnectionsTable;
-
-  @NotNull
-=======
->>>>>>> 9e819fa1
   private final AspectObserver myAspectObserver;
 
   public ConnectionsView(@NotNull NetworkProfilerStageView stageView) {
@@ -188,10 +138,7 @@
 
     myConnectionsTable = new HoverRowTable(myTableModel, DEFAULT_HOVER_COLOR);
     customizeConnectionsTable();
-<<<<<<< HEAD
-=======
     createTooltip();
->>>>>>> 9e819fa1
 
     myAspectObserver = new AspectObserver();
     myStage.getAspect().addDependency(myAspectObserver).onChange(NetworkProfilerAspect.SELECTED_CONNECTION, this::updateTableSelection);
@@ -202,40 +149,6 @@
     return myConnectionsTable;
   }
 
-<<<<<<< HEAD
-  /**
-   * This method sets a {@ocde table}'s column headers to use the target {@code border}.
-   *
-   * This should only be called after a table's columns are initialized.
-   */
-  // TODO: Move this to adtui, and share this code with ColumnTreeBuilder.
-  private static void setTableHeaderBorder(@NotNull JTable table, @NotNull Border border) {
-    TableCellRenderer headerRenderer = table.getTableHeader().getDefaultRenderer();
-    for (int i = 0; i < table.getColumnModel().getColumnCount(); i++) {
-      TableColumn column = table.getColumnModel().getColumn(i);
-      column.setHeaderRenderer(new DefaultTableCellRenderer() {
-        @Override
-        public Component getTableCellRendererComponent(JTable table,
-                                                       Object value,
-                                                       boolean isSelected,
-                                                       boolean hasFocus,
-                                                       int row,
-                                                       int column) {
-          Component c = headerRenderer.getTableCellRendererComponent(table, value, isSelected, hasFocus, row, column);
-          if (c instanceof JLabel) {
-            ((JLabel)c).setHorizontalAlignment(SwingConstants.LEFT);
-          }
-          if (c instanceof JComponent) {
-            ((JComponent)c).setBorder(border);
-          }
-          return c;
-        }
-      });
-    }
-  }
-
-=======
->>>>>>> 9e819fa1
   private void customizeConnectionsTable() {
     myConnectionsTable.setAutoCreateRowSorter(true);
     myConnectionsTable.getColumnModel().getColumn(Column.NAME.ordinal()).setCellRenderer(new BorderlessTableCellRenderer());
@@ -245,12 +158,7 @@
     myConnectionsTable.getColumnModel().getColumn(Column.TIME.ordinal()).setCellRenderer(new TimeRenderer());
     myConnectionsTable.getColumnModel().getColumn(Column.TIMELINE.ordinal()).setCellRenderer(
       new TimelineRenderer(myConnectionsTable, myStage.getStudioProfilers().getTimeline().getSelectionRange()));
-<<<<<<< HEAD
-
-    setTableHeaderBorder(myConnectionsTable, TABLE_COLUMN_HEADER_BORDER);
-=======
     myConnectionsTable.setTableHeaderBorder(TABLE_COLUMN_HEADER_BORDER);
->>>>>>> 9e819fa1
 
     myConnectionsTable.setSelectionMode(ListSelectionModel.SINGLE_SELECTION);
     myConnectionsTable.getSelectionModel().addListSelectionListener(e -> {
@@ -287,10 +195,6 @@
     myStage.getHttpDataFetcher().addListener(httpDataList -> {
       // Although the selected row doesn't change on range moved, we do this here to prevent
       // flickering that otherwise occurs in our table.
-<<<<<<< HEAD
-
-      updateTableSelection();
-=======
 
       updateTableSelection();
     });
@@ -317,7 +221,6 @@
           tooltip.setVisible(false);
         }
       }
->>>>>>> 9e819fa1
     });
   }
 
@@ -377,16 +280,6 @@
     public HttpData getHttpData(int rowIndex) {
       return myDataList.get(rowIndex);
     }
-<<<<<<< HEAD
-  }
-
-  private static class BorderlessTableCellRenderer extends DefaultTableCellRenderer {
-    @Override
-    public void setBorder(Border border) {
-      super.setBorder(new EmptyBorder(ProfilerLayout.TABLE_COLUMN_CELL_INSETS));
-    }
-=======
->>>>>>> 9e819fa1
   }
 
   private static final class SizeRenderer extends BorderlessTableCellRenderer {
