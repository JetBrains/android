/*
 * Copyright (C) 2016 The Android Open Source Project
 *
 * Licensed under the Apache License, Version 2.0 (the "License");
 * you may not use this file except in compliance with the License.
 * You may obtain a copy of the License at
 *
 *      http://www.apache.org/licenses/LICENSE-2.0
 *
 * Unless required by applicable law or agreed to in writing, software
 * distributed under the License is distributed on an "AS IS" BASIS,
 * WITHOUT WARRANTIES OR CONDITIONS OF ANY KIND, either express or implied.
 * See the License for the specific language governing permissions and
 * limitations under the License.
 */
package com.android.tools.profilers.event;

import com.android.tools.adtui.*;
import com.android.tools.adtui.model.event.SimpleEventType;
<<<<<<< HEAD
import com.android.tools.profilers.ProfilerMonitorView;
=======
import com.android.tools.profilers.ProfilerMonitorTooltip;
import com.android.tools.profilers.ProfilerMonitorView;
import com.android.tools.profilers.Stage;
>>>>>>> 9e819fa1
import com.android.tools.profilers.StudioProfilersView;
import org.jetbrains.annotations.NotNull;

import javax.swing.*;
import java.awt.event.MouseAdapter;
import java.awt.event.MouseEvent;
import java.util.HashMap;
import java.util.Map;
import java.util.function.Supplier;

public class EventMonitorView extends ProfilerMonitorView<EventMonitor> {

  private static final Map<SimpleEventType, SimpleEventRenderer<SimpleEventType>> RENDERERS;

  static {
    RENDERERS = new HashMap<>();
    RENDERERS.put(SimpleEventType.TOUCH, new TouchEventRenderer<>());
    RENDERERS.put(SimpleEventType.ROTATION, new EventIconRenderer<>("/icons/events/rotate-event.png"));
    RENDERERS.put(SimpleEventType.KEYBOARD, new KeyboardEventRenderer<>());
  }

<<<<<<< HEAD
=======
  private SimpleEventComponent<SimpleEventType> myEventComponent;
  private StackedEventComponent myActivityComponent;

>>>>>>> 9e819fa1
  public EventMonitorView(@NotNull StudioProfilersView profilersView, @NotNull EventMonitor monitor) {
    super(monitor);
    initializeComponents();
  }

  private void initializeComponents() {
    // Initialization order can change depending on how test are setup as such we may initialize components
    // in the super class, or we may initialize them via a call from the stage. Doing a check so we don't
    // create more objects than needed in production code.
    if (myActivityComponent == null) {
      myActivityComponent = new StackedEventComponent(getMonitor().getActivityEvents());
    }
    if (myEventComponent == null) {
      myEventComponent = new SimpleEventComponent<>(getMonitor().getSimpleEvents(), RENDERERS);
    }
  }

  @Override
  public float getVerticalWeight() {
    // This forces the monitor to use its specified minimum size
    return 0;
  }

  @Override
<<<<<<< HEAD
  protected void populateUi(JPanel container) {
    container.setLayout(new TabularLayout("*", "*,*"));
    SimpleEventComponent<SimpleEventType> events = new SimpleEventComponent<>(getMonitor().getSimpleEvents(), RENDERERS);
    container.add(events, new TabularLayout.Constraint(0, 0));

    StackedEventComponent component = new StackedEventComponent(getMonitor().getActivityEvents());
    container.add(component, new TabularLayout.Constraint(1, 0));
=======
  public void registerTooltip(@NotNull RangeTooltipComponent tooltip, Stage stage) {
    registerComponent(myEventComponent, () -> new EventSimpleEventTooltip(getMonitor()), tooltip, stage);
    registerComponent(myActivityComponent, () -> new EventActivityTooltip(getMonitor()), tooltip, stage);
  }

  private void registerComponent(JComponent component,
                                 Supplier<ProfilerMonitorTooltip<EventMonitor>> tooltip,
                                 RangeTooltipComponent tooltipComponent,
                                 Stage stage) {
    tooltipComponent.registerListenersOn(component);
    component.addMouseListener(new MouseAdapter() {
      @Override
      public void mouseEntered(MouseEvent e) {
        if (getMonitor().isEnabled()) {
          getMonitor().setTooltipBuilder(tooltip);
          stage.setTooltip(getMonitor().buildTooltip());
        }
        else {
          stage.setTooltip(null);
        }
      }

      @Override
      public void mouseExited(MouseEvent e) {
        stage.setTooltip(null);
      }
    });
  }

  @Override
  protected void populateUi(JPanel container) {
    initializeComponents();
    container.setLayout(new TabularLayout("*", "*,*"));
    container.add(myEventComponent, new TabularLayout.Constraint(0, 0));
    container.add(myActivityComponent, new TabularLayout.Constraint(1, 0));
>>>>>>> 9e819fa1
  }
}<|MERGE_RESOLUTION|>--- conflicted
+++ resolved
@@ -17,13 +17,9 @@
 
 import com.android.tools.adtui.*;
 import com.android.tools.adtui.model.event.SimpleEventType;
-<<<<<<< HEAD
-import com.android.tools.profilers.ProfilerMonitorView;
-=======
 import com.android.tools.profilers.ProfilerMonitorTooltip;
 import com.android.tools.profilers.ProfilerMonitorView;
 import com.android.tools.profilers.Stage;
->>>>>>> 9e819fa1
 import com.android.tools.profilers.StudioProfilersView;
 import org.jetbrains.annotations.NotNull;
 
@@ -45,12 +41,9 @@
     RENDERERS.put(SimpleEventType.KEYBOARD, new KeyboardEventRenderer<>());
   }
 
-<<<<<<< HEAD
-=======
   private SimpleEventComponent<SimpleEventType> myEventComponent;
   private StackedEventComponent myActivityComponent;
 
->>>>>>> 9e819fa1
   public EventMonitorView(@NotNull StudioProfilersView profilersView, @NotNull EventMonitor monitor) {
     super(monitor);
     initializeComponents();
@@ -75,15 +68,6 @@
   }
 
   @Override
-<<<<<<< HEAD
-  protected void populateUi(JPanel container) {
-    container.setLayout(new TabularLayout("*", "*,*"));
-    SimpleEventComponent<SimpleEventType> events = new SimpleEventComponent<>(getMonitor().getSimpleEvents(), RENDERERS);
-    container.add(events, new TabularLayout.Constraint(0, 0));
-
-    StackedEventComponent component = new StackedEventComponent(getMonitor().getActivityEvents());
-    container.add(component, new TabularLayout.Constraint(1, 0));
-=======
   public void registerTooltip(@NotNull RangeTooltipComponent tooltip, Stage stage) {
     registerComponent(myEventComponent, () -> new EventSimpleEventTooltip(getMonitor()), tooltip, stage);
     registerComponent(myActivityComponent, () -> new EventActivityTooltip(getMonitor()), tooltip, stage);
@@ -119,6 +103,5 @@
     container.setLayout(new TabularLayout("*", "*,*"));
     container.add(myEventComponent, new TabularLayout.Constraint(0, 0));
     container.add(myActivityComponent, new TabularLayout.Constraint(1, 0));
->>>>>>> 9e819fa1
   }
 }