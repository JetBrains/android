--- conflicted
+++ resolved
@@ -874,18 +874,7 @@
     };
   }
 
-<<<<<<< HEAD
-  /**
-   * Convenience method for {@link #createTreeNodeComparator(Comparator, Comparator)}.
-   */
-  private static Comparator<MemoryObjectTreeNode<ClassifierSet>> createTreeNodeComparator(@NotNull Comparator<ClassSet> classObjectComparator) {
-    return createTreeNodeComparator(Comparator.comparing(ClassifierSet::getName), classObjectComparator);
-  }
-
-  private static final class MemoryClassifierTreeNode extends LazyMemoryObjectTreeNode<ClassifierSet> {
-=======
   private static class MemoryClassifierTreeNode extends LazyMemoryObjectTreeNode<ClassifierSet> {
->>>>>>> 640ce73c
     private MemoryClassifierTreeNode(@NotNull ClassifierSet classifierSet) {
       super(classifierSet, false);
     }
