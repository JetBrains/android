/*
 * Copyright (C) 2023 The Android Open Source Project
 *
 * Licensed under the Apache License, Version 2.0 (the "License");
 * you may not use this file except in compliance with the License.
 * You may obtain a copy of the License at
 *
 *      http://www.apache.org/licenses/LICENSE-2.0
 *
 * Unless required by applicable law or agreed to in writing, software
 * distributed under the License is distributed on an "AS IS" BASIS,
 * WITHOUT WARRANTIES OR CONDITIONS OF ANY KIND, either express or implied.
 * See the License for the specific language governing permissions and
 * limitations under the License.
 */
package com.android.tools.profilers;

import com.android.tools.adtui.model.AspectObserver;
import com.intellij.openapi.Disposable;
<<<<<<< HEAD
import com.intellij.openapi.ui.ThreeComponentsSplitter;
import com.intellij.openapi.util.IconLoader;
import com.intellij.openapi.util.SystemInfo;
import com.intellij.openapi.wm.IdeGlassPane;
import com.intellij.openapi.wm.IdeGlassPaneUtil;
import com.intellij.ui.ColoredListCellRenderer;
import com.intellij.ui.SimpleTextAttributes;
import com.intellij.ui.scale.JBUIScale;
import com.intellij.util.ui.JBEmptyBorder;
import com.intellij.util.ui.update.Activatable;
import com.intellij.util.ui.update.UiNotifyConnector;
import icons.StudioIcons;
import java.awt.BorderLayout;
import java.awt.CardLayout;
import java.awt.Component;
import java.awt.Dimension;
import java.awt.KeyboardFocusManager;
import java.awt.event.KeyEvent;
import java.awt.event.MouseAdapter;
import java.awt.event.MouseEvent;
import java.util.List;
import java.util.function.BiFunction;
import java.util.function.Supplier;
import java.util.stream.Collectors;
import javax.swing.JComboBox;
=======
>>>>>>> de127946
import javax.swing.JComponent;
import javax.swing.JPanel;
import org.jetbrains.annotations.NotNull;
import org.jetbrains.annotations.Nullable;

public abstract class StudioProfilersView extends AspectObserver implements Disposable {
  protected final static String LOADING_VIEW_CARD = "LoadingViewCard";
  protected final static String STAGE_VIEW_CARD = "StageViewCard";
  @NotNull public static final String ATTACH_LIVE = "Attach to live";
  @NotNull public static final String DETACH_LIVE = "Detach live";
  @NotNull public static final String ZOOM_IN = "Zoom in";
  @NotNull public static final String ZOOM_OUT = "Zoom out";

  @NotNull
  protected final StudioProfilers myProfiler;

  @NotNull
  protected final IdeProfilerComponents myIdeProfilerComponents;

  @Nullable
  protected StageView myStageView;

  protected StudioProfilersView(@NotNull StudioProfilers profilers, @NotNull IdeProfilerComponents profilerComponents) {
    myProfiler = profilers;
    myIdeProfilerComponents = profilerComponents;
    myStageView = null;
  }

  @NotNull
  public abstract JComponent getComponent();
  public abstract void installCommonMenuItems(@NotNull JComponent component);
  public abstract JPanel getStageComponent();

  @NotNull
  public StudioProfilers getStudioProfilers() {
    return myProfiler;
  }

<<<<<<< HEAD
  private void initializeSessionUi() {
    mySessionsView = new SessionsView(myProfiler, myIdeProfilerComponents);
    JComponent sessionsComponent = mySessionsView.getComponent();
    mySplitter.setFirstComponent(sessionsComponent);
    mySessionsView.addExpandListener(e -> {
      toggleSessionsPanel(false);
      myProfiler.getIdeServices().getFeatureTracker().trackSessionsPanelStateChanged(true);
    });
    mySessionsView.addCollapseListener(e -> {
      toggleSessionsPanel(true);
      myProfiler.getIdeServices().getFeatureTracker().trackSessionsPanelStateChanged(false);
    });
    boolean initiallyCollapsed =
      myProfiler.getIdeServices().getPersistentProfilerPreferences().getBoolean(SESSION_IS_COLLAPSED, false);
    toggleSessionsPanel(initiallyCollapsed);

    // Track Sessions UI resize event.
    // The divider mechanism within ThreeComponentsSplitter consumes the mouse event so we cannot use regular mouse listeners on the
    // splitter itself. Instead, we mirror the logic that the divider uses to capture mouse event and check whether the width of the
    // sessions UI has changed between mouse press and release. Using Once here to mimic ThreeComponentsSplitter's implementation, as
    // we only need to add the MousePreprocessor to the glassPane once when the UI shows up.
    UiNotifyConnector.Once.installOn(mySplitter, new Activatable() {
      @Override
      public void showNotify() {
        IdeGlassPane glassPane = IdeGlassPaneUtil.find(mySplitter);
        glassPane.addMousePreprocessor(new MouseAdapter() {
          private int mySessionsUiWidth;

          @Override
          public void mousePressed(MouseEvent e) {
            mySessionsUiWidth = sessionsComponent.getWidth();
          }

          @Override
          public void mouseReleased(MouseEvent e) {
            int width = sessionsComponent.getWidth();
            if (mySessionsUiWidth != width) {
              myProfiler.getIdeServices().getPersistentProfilerPreferences().setInt(SESSION_EXPANDED_WIDTH, width);
              myProfiler.getIdeServices().getFeatureTracker().trackSessionsPanelResized();
            }
          }
        }, StudioProfilersView.this);
      }
    });
  }

  private void initializeStageUi() {
    myToolbar = new JPanel(new BorderLayout());
    JPanel leftToolbar = new JPanel(ProfilerLayout.createToolbarLayout());

    myToolbar.setBorder(DEFAULT_BOTTOM_BORDER);
    myToolbar.setPreferredSize(new Dimension(0, TOOLBAR_HEIGHT));

    myCommonToolbar = new JPanel(ProfilerLayout.createToolbarLayout());
    myBack = new CommonButton(AllIcons.Actions.Back);
    myBack.addActionListener(action -> confirmExit("Go back?", () -> {
      myProfiler.setStage(myProfiler.getStage().getParentStage());
      myProfiler.getIdeServices().getFeatureTracker().trackGoBack();
    }));
    myCommonToolbar.add(myBack);
    myCommonToolbar.add(new FlatSeparator());

    JComboBox<Class<? extends Stage>> stageCombo = new FlatComboBox<>();
    Supplier<List<Class<? extends Stage>>> getSupportedStages = () -> getStudioProfilers().getDirectStages().stream()
      .filter(st -> getStudioProfilers().getSelectedSessionSupportLevel().isStageSupported((Class<? extends Stage<?>>)st))
      .collect(Collectors.toList());
    JComboBoxView stages = new JComboBoxView<>(stageCombo, myProfiler, ProfilerAspect.STAGE,
                                               getSupportedStages,
                                               myProfiler::getStageClass,
                                               stage -> confirmExit("Exit?", () -> {
                                                 // Track first, so current stage is sent with the event
                                                 myProfiler.getIdeServices().getFeatureTracker().trackSelectMonitor();
                                                 myProfiler.setNewStage(stage);
                                               }),
                                               () -> myProfiler.getStage().getHomeStageClass());
    stageCombo.setRenderer(new StageComboBoxRenderer());
    stages.bind();
    myCommonToolbar.add(stageCombo);
    myCommonToolbar.add(new FlatSeparator());
    leftToolbar.add(myCommonToolbar);
    myToolbar.add(leftToolbar, BorderLayout.WEST);

    myRightToolbar = new JPanel(ProfilerLayout.createToolbarLayout());
    myToolbar.add(myRightToolbar, BorderLayout.EAST);
    myRightToolbar.setBorder(new JBEmptyBorder(0, 0, 0, 2));

    myZoomOut = new CommonButton(AllIcons.General.ZoomOut);
    myZoomOut.setDisabledIcon(IconLoader.getDisabledIcon(AllIcons.General.ZoomOut));
    myZoomOut.addActionListener(event -> {
      myStageView.getStage().getTimeline().zoomOut();
      myProfiler.getIdeServices().getFeatureTracker().trackZoomOut();
    });
    DefaultContextMenuItem zoomOutAction =
      new DefaultContextMenuItem.Builder(ZOOM_OUT).setContainerComponent(mySplitter).setActionRunnable(() -> myZoomOut.doClick(0))
        .setKeyStrokes(KeyStroke.getKeyStroke(KeyEvent.VK_MINUS, SHORTCUT_MODIFIER_MASK_NUMBER),
                       KeyStroke.getKeyStroke(KeyEvent.VK_SUBTRACT, SHORTCUT_MODIFIER_MASK_NUMBER))
        .build();

    myZoomOut.setToolTipText(zoomOutAction.getDefaultToolTipText());
    myRightToolbar.add(myZoomOut);

    myZoomIn = new CommonButton(AllIcons.General.ZoomIn);
    myZoomIn.setDisabledIcon(IconLoader.getDisabledIcon(AllIcons.General.ZoomIn));
    myZoomIn.addActionListener(event -> {
      myStageView.getStage().getTimeline().zoomIn();
      myProfiler.getIdeServices().getFeatureTracker().trackZoomIn();
    });
    DefaultContextMenuItem zoomInAction =
      new DefaultContextMenuItem.Builder(ZOOM_IN).setContainerComponent(mySplitter)
        .setActionRunnable(() -> myZoomIn.doClick(0))
        .setKeyStrokes(KeyStroke.getKeyStroke(KeyEvent.VK_PLUS, SHORTCUT_MODIFIER_MASK_NUMBER),
                       KeyStroke.getKeyStroke(KeyEvent.VK_EQUALS, SHORTCUT_MODIFIER_MASK_NUMBER),
                       KeyStroke.getKeyStroke(KeyEvent.VK_ADD, SHORTCUT_MODIFIER_MASK_NUMBER)).build();
    myZoomIn.setToolTipText(zoomInAction.getDefaultToolTipText());
    myRightToolbar.add(myZoomIn);

    myResetZoom = new CommonButton(StudioIcons.Common.RESET_ZOOM);
    myResetZoom.setDisabledIcon(IconLoader.getDisabledIcon(StudioIcons.Common.RESET_ZOOM));
    myResetZoom.addActionListener(event -> {
      myStageView.getStage().getTimeline().resetZoom();
      myProfiler.getIdeServices().getFeatureTracker().trackResetZoom();
    });
    DefaultContextMenuItem resetZoomAction =
      new DefaultContextMenuItem.Builder("Reset zoom").setContainerComponent(mySplitter)
        .setActionRunnable(() -> myResetZoom.doClick(0))
        .setKeyStrokes(KeyStroke.getKeyStroke(KeyEvent.VK_NUMPAD0, 0),
                       KeyStroke.getKeyStroke(KeyEvent.VK_0, 0)).build();
    myResetZoom.setToolTipText(resetZoomAction.getDefaultToolTipText());
    myRightToolbar.add(myResetZoom);

    myZoomToSelection = new CommonButton(StudioIcons.Common.ZOOM_SELECT);
    myZoomToSelection.setDisabledIcon(IconLoader.getDisabledIcon(StudioIcons.Common.ZOOM_SELECT));
    myZoomToSelection.addActionListener(event -> {
      myStageView.getStage().getTimeline().frameViewToRange(myStageView.getStage().getTimeline().getSelectionRange());
      myProfiler.getIdeServices().getFeatureTracker().trackZoomToSelection();
    });
    myZoomToSelectionAction = new DefaultContextMenuItem.Builder("Zoom to Selection")
      .setContainerComponent(mySplitter)
      .setActionRunnable(() -> myZoomToSelection.doClick(0))
      .setEnableBooleanSupplier(() -> myStageView != null && !myStageView.getStage().getTimeline().getSelectionRange().isEmpty())
      .setKeyStrokes(KeyStroke.getKeyStroke(KeyEvent.VK_M, 0))
      .build();
    myZoomToSelection.setToolTipText(myZoomToSelectionAction.getDefaultToolTipText());
    myRightToolbar.add(myZoomToSelection);

    myGoLiveToolbar = new JPanel(ProfilerLayout.createToolbarLayout());
    myGoLiveToolbar.add(new FlatSeparator());

    myGoLive = new CommonToggleButton("", StudioIcons.Profiler.Toolbar.GOTO_LIVE);
    myGoLive.setDisabledIcon(IconLoader.getDisabledIcon(StudioIcons.Profiler.Toolbar.GOTO_LIVE));
    myGoLive.setFont(H4_FONT);
    myGoLive.setHorizontalTextPosition(SwingConstants.LEFT);
    myGoLive.setHorizontalAlignment(SwingConstants.LEFT);
    myGoLive.setBorder(new JBEmptyBorder(3, 7, 3, 7));
    // Configure shortcuts for GoLive.
    DefaultContextMenuItem attachAction =
      new DefaultContextMenuItem.Builder(ATTACH_LIVE).setContainerComponent(mySplitter)
        .setActionRunnable(() -> myGoLive.doClick(0))
        .setEnableBooleanSupplier(
          () -> myGoLive.isEnabled() &&
                !myGoLive.isSelected() &&
                myStageView.supportsStreaming())
        .setKeyStrokes(KeyStroke.getKeyStroke(KeyEvent.VK_RIGHT, SHORTCUT_MODIFIER_MASK_NUMBER))
        .build();
    DefaultContextMenuItem detachAction =
      new DefaultContextMenuItem.Builder(DETACH_LIVE).setContainerComponent(mySplitter)
        .setActionRunnable(() -> myGoLive.doClick(0))
        .setEnableBooleanSupplier(
          () -> myGoLive.isEnabled() &&
                myGoLive.isSelected() &&
                myStageView.supportsStreaming())
        .setKeyStrokes(KeyStroke.getKeyStroke(KeyEvent.VK_SPACE, 0)).build();

    myGoLive.setToolTipText(detachAction.getDefaultToolTipText());
    myGoLive.addActionListener(event -> {
      Timeline currentStageTimeline = myStageView.getStage().getTimeline();
      // b/221920489 Hot key may trigger this action from another stage without the streaming timeline
      if (currentStageTimeline instanceof StreamingTimeline) {
        ((StreamingTimeline)currentStageTimeline).toggleStreaming();
        myProfiler.getIdeServices().getFeatureTracker().trackToggleStreaming();
      }
    });
    myGoLive.addChangeListener(e -> {
      boolean isSelected = myGoLive.isSelected();
      myGoLive.setIcon(isSelected ? StudioIcons.Profiler.Toolbar.PAUSE_LIVE : StudioIcons.Profiler.Toolbar.GOTO_LIVE);
      myGoLive.setToolTipText(isSelected ? detachAction.getDefaultToolTipText() : attachAction.getDefaultToolTipText());
    });
    myProfiler.getTimeline().addDependency(this).onChange(StreamingTimeline.Aspect.STREAMING, this::updateStreaming);
    myGoLiveToolbar.add(myGoLive);
    myRightToolbar.add(myGoLiveToolbar);

    ProfilerContextMenu.createIfAbsent(myStageComponent)
      .add(attachAction, detachAction, ContextMenuItem.SEPARATOR, zoomInAction, zoomOutAction);
    myProfiler.getSessionsManager().addDependency(this).onChange(SessionAspect.SELECTED_SESSION, this::toggleTimelineButtons);
    toggleTimelineButtons();

    myStageToolbar = new JPanel(new BorderLayout());
    myToolbar.add(myStageToolbar, BorderLayout.CENTER);

    myStageComponent.add(myToolbar, BorderLayout.NORTH);
    myStageComponent.add(myStageCenterComponent, BorderLayout.CENTER);

    updateStreaming();
  }

  private void confirmExit(String title, Runnable exit) {
    String msg = myProfiler.getStage().getConfirmExitMessage();
    if (msg != null) {
      getStudioProfilers().getIdeServices().openYesNoDialog(msg, title, exit, () -> {});
    } else {
      exit.run();
    }
  }

  private void toggleTimelineButtons() {
    boolean isAlive = myProfiler.getSessionsManager().isSessionAlive();
    if (isAlive) {
      Common.AgentData agentData = myProfiler.getAgentData();
      boolean waitForAgent = agentData.getStatus() == Common.AgentData.Status.UNSPECIFIED;
      if (waitForAgent) {
        // Disable all controls if the agent is still initialization/attaching.
        myZoomOut.setEnabled(false);
        myZoomIn.setEnabled(false);
        myResetZoom.setEnabled(false);
        myZoomToSelection.setEnabled(false);
        myGoLive.setEnabled(false);
        myGoLive.setSelected(false);
      }
      else {
        myZoomOut.setEnabled(true);
        myZoomIn.setEnabled(true);
        myResetZoom.setEnabled(true);
        myZoomToSelection.setEnabled(myZoomToSelectionAction.isEnabled());
        myGoLive.setEnabled(true);
        myGoLive.setSelected(true);
      }
    }
    else {
      boolean isValidSession = !Common.Session.getDefaultInstance().equals(myProfiler.getSessionsManager().getSelectedSession());
      myZoomOut.setEnabled(isValidSession);
      myZoomIn.setEnabled(isValidSession);
      myResetZoom.setEnabled(isValidSession);
      myZoomToSelection.setEnabled(isValidSession && myZoomToSelectionAction.isEnabled());
      myGoLive.setEnabled(false);
      myGoLive.setSelected(false);
    }
  }

  private void toggleSessionsPanel(boolean isCollapsed) {
    if (isCollapsed) {
      mySplitter.setDividerMouseZoneSize(-1);
      mySessionsView.getComponent().setMinimumSize(SessionsView.getComponentMinimizeSize(false));
      // Let the Sessions panel min size govern how much space to reserve on the left.
      mySplitter.setFirstSize(0);
    }
    else {
      mySplitter.setDividerMouseZoneSize(JBUIScale.scale(10));
      mySessionsView.getComponent().setMinimumSize(SessionsView.getComponentMinimizeSize(true));
      mySplitter
        .setFirstSize(myProfiler.getIdeServices().getPersistentProfilerPreferences().getInt(SESSION_EXPANDED_WIDTH, 0));
    }

    mySplitter.revalidate();
    mySplitter.repaint();
  }

  private void updateStreaming() {
    myGoLive.setSelected(myProfiler.getTimeline().isStreaming());
  }

  private void updateStageView() {
    Stage stage = myProfiler.getStage();
    if (myStageView != null && myStageView.getStage() == stage) {
      return;
    }

    if (myStageView != null) {
      myStageView.getStage().getTimeline().getSelectionRange().removeDependencies(this);
    }
    myStageView = myBinder.build(this, stage);
    myStageView.getStage().getTimeline().getSelectionRange().addDependency(this).onChange(Range.Aspect.RANGE, () -> {
      myZoomToSelection.setEnabled(myZoomToSelectionAction.isEnabled());
    });
    SwingUtilities.invokeLater(() -> {
      Component focussed = KeyboardFocusManager.getCurrentKeyboardFocusManager().getFocusOwner();
      if (focussed == null || !SwingUtilities.isDescendingFrom(focussed, mySplitter)) {
        mySplitter.requestFocusInWindow();
      }
    });

    myStageCenterComponent.removeAll();
    myStageCenterComponent.add(myStageView.getComponent(), STAGE_VIEW_CARD);
    myStageCenterComponent.add(myStageLoadingPanel.getComponent(), LOADING_VIEW_CARD);
    myStageCenterComponent.revalidate();
    myStageToolbar.removeAll();
    myStageToolbar.add(myStageView.getToolbar(), BorderLayout.CENTER);
    myStageToolbar.revalidate();
    myToolbar.setVisible(myStageView.isToolbarVisible());
    myGoLiveToolbar.setVisible(myStageView.supportsStreaming());

    boolean topLevel = myStageView == null || myStageView.needsProcessSelection();
    myCommonToolbar.setVisible(!topLevel && myStageView.supportsStageNavigation());

    myRightToolbar.setVisible(stage.isInteractingWithTimeline());
  }

  private void toggleStageLayout() {
    // Show the loading screen if StudioProfilers is waiting for a process to profile or if it is waiting for an agent to attach.
    boolean loading = (myProfiler.getAutoProfilingEnabled() && myProfiler.getPreferredProcessName() != null) &&
                      !myProfiler.getSessionsManager().isSessionAlive();
    Common.AgentData agentData = myProfiler.getAgentData();
    loading |= (agentData.getStatus() == Common.AgentData.Status.UNSPECIFIED && myProfiler.getSessionsManager().isSessionAlive());

    // Show the loading screen only if the device is supported.
    loading &= (myProfiler.getDevice() != null && myProfiler.getDevice().getUnsupportedReason().isEmpty());

    if (loading) {
      myStageLoadingPanel.startLoading();
      myStageCenterCardLayout.show(myStageCenterComponent, LOADING_VIEW_CARD);
    }
    else {
      myStageLoadingPanel.stopLoading();
      myStageCenterCardLayout.show(myStageCenterComponent, STAGE_VIEW_CARD);
    }
    toggleTimelineButtons();
  }

  @NotNull
  public JLayeredPane getComponent() {
    return myLayeredPane;
  }

  /**
   * Installs the {@link ContextMenuItem} common to all profilers.
   *
   * @param component
   */
  public void installCommonMenuItems(@NotNull JComponent component) {
    ContextMenuInstaller contextMenuInstaller = getIdeProfilerComponents().createContextMenuInstaller();
    ProfilerContextMenu.createIfAbsent(myStageComponent).getContextMenuItems()
      .forEach(item -> contextMenuInstaller.installGenericContextMenu(component, item));
  }

  @VisibleForTesting
  final JPanel getStageComponent() {
    return myStageComponent;
  }

  @VisibleForTesting
  final JComponent getStageLoadingComponent() {
    return myStageLoadingPanel.getComponent();
  }

  @VisibleForTesting
  final JComponent getStageViewComponent() {
    return myStageView.getComponent();
  }

  @VisibleForTesting
  public static class StageComboBoxRenderer extends ColoredListCellRenderer<Class> {
    private static final ImmutableMap<Class<? extends Stage>, String> CLASS_TO_NAME = ImmutableMap.of(
      CpuProfilerStage.class, "CPU",
      MainMemoryProfilerStage.class, "MEMORY",
      EnergyProfilerStage.class, "ENERGY",
      CustomEventProfilerStage.class, "CUSTOM EVENTS");

    @Override
    protected void customizeCellRenderer(@NotNull JList list, Class value, int index, boolean selected, boolean hasFocus) {
      String name = CLASS_TO_NAME.get(value);
      append(name == null ? "[UNKNOWN]" : name, SimpleTextAttributes.REGULAR_ATTRIBUTES);
    }
  }


=======
>>>>>>> de127946
  @NotNull
  public IdeProfilerComponents getIdeProfilerComponents() {
    return myIdeProfilerComponents;
  }

  @Nullable
  public StageView getStageView() {
    return myStageView;
  }
}<|MERGE_RESOLUTION|>--- conflicted
+++ resolved
@@ -17,34 +17,6 @@
 
 import com.android.tools.adtui.model.AspectObserver;
 import com.intellij.openapi.Disposable;
-<<<<<<< HEAD
-import com.intellij.openapi.ui.ThreeComponentsSplitter;
-import com.intellij.openapi.util.IconLoader;
-import com.intellij.openapi.util.SystemInfo;
-import com.intellij.openapi.wm.IdeGlassPane;
-import com.intellij.openapi.wm.IdeGlassPaneUtil;
-import com.intellij.ui.ColoredListCellRenderer;
-import com.intellij.ui.SimpleTextAttributes;
-import com.intellij.ui.scale.JBUIScale;
-import com.intellij.util.ui.JBEmptyBorder;
-import com.intellij.util.ui.update.Activatable;
-import com.intellij.util.ui.update.UiNotifyConnector;
-import icons.StudioIcons;
-import java.awt.BorderLayout;
-import java.awt.CardLayout;
-import java.awt.Component;
-import java.awt.Dimension;
-import java.awt.KeyboardFocusManager;
-import java.awt.event.KeyEvent;
-import java.awt.event.MouseAdapter;
-import java.awt.event.MouseEvent;
-import java.util.List;
-import java.util.function.BiFunction;
-import java.util.function.Supplier;
-import java.util.stream.Collectors;
-import javax.swing.JComboBox;
-=======
->>>>>>> de127946
 import javax.swing.JComponent;
 import javax.swing.JPanel;
 import org.jetbrains.annotations.NotNull;
@@ -83,383 +55,6 @@
     return myProfiler;
   }
 
-<<<<<<< HEAD
-  private void initializeSessionUi() {
-    mySessionsView = new SessionsView(myProfiler, myIdeProfilerComponents);
-    JComponent sessionsComponent = mySessionsView.getComponent();
-    mySplitter.setFirstComponent(sessionsComponent);
-    mySessionsView.addExpandListener(e -> {
-      toggleSessionsPanel(false);
-      myProfiler.getIdeServices().getFeatureTracker().trackSessionsPanelStateChanged(true);
-    });
-    mySessionsView.addCollapseListener(e -> {
-      toggleSessionsPanel(true);
-      myProfiler.getIdeServices().getFeatureTracker().trackSessionsPanelStateChanged(false);
-    });
-    boolean initiallyCollapsed =
-      myProfiler.getIdeServices().getPersistentProfilerPreferences().getBoolean(SESSION_IS_COLLAPSED, false);
-    toggleSessionsPanel(initiallyCollapsed);
-
-    // Track Sessions UI resize event.
-    // The divider mechanism within ThreeComponentsSplitter consumes the mouse event so we cannot use regular mouse listeners on the
-    // splitter itself. Instead, we mirror the logic that the divider uses to capture mouse event and check whether the width of the
-    // sessions UI has changed between mouse press and release. Using Once here to mimic ThreeComponentsSplitter's implementation, as
-    // we only need to add the MousePreprocessor to the glassPane once when the UI shows up.
-    UiNotifyConnector.Once.installOn(mySplitter, new Activatable() {
-      @Override
-      public void showNotify() {
-        IdeGlassPane glassPane = IdeGlassPaneUtil.find(mySplitter);
-        glassPane.addMousePreprocessor(new MouseAdapter() {
-          private int mySessionsUiWidth;
-
-          @Override
-          public void mousePressed(MouseEvent e) {
-            mySessionsUiWidth = sessionsComponent.getWidth();
-          }
-
-          @Override
-          public void mouseReleased(MouseEvent e) {
-            int width = sessionsComponent.getWidth();
-            if (mySessionsUiWidth != width) {
-              myProfiler.getIdeServices().getPersistentProfilerPreferences().setInt(SESSION_EXPANDED_WIDTH, width);
-              myProfiler.getIdeServices().getFeatureTracker().trackSessionsPanelResized();
-            }
-          }
-        }, StudioProfilersView.this);
-      }
-    });
-  }
-
-  private void initializeStageUi() {
-    myToolbar = new JPanel(new BorderLayout());
-    JPanel leftToolbar = new JPanel(ProfilerLayout.createToolbarLayout());
-
-    myToolbar.setBorder(DEFAULT_BOTTOM_BORDER);
-    myToolbar.setPreferredSize(new Dimension(0, TOOLBAR_HEIGHT));
-
-    myCommonToolbar = new JPanel(ProfilerLayout.createToolbarLayout());
-    myBack = new CommonButton(AllIcons.Actions.Back);
-    myBack.addActionListener(action -> confirmExit("Go back?", () -> {
-      myProfiler.setStage(myProfiler.getStage().getParentStage());
-      myProfiler.getIdeServices().getFeatureTracker().trackGoBack();
-    }));
-    myCommonToolbar.add(myBack);
-    myCommonToolbar.add(new FlatSeparator());
-
-    JComboBox<Class<? extends Stage>> stageCombo = new FlatComboBox<>();
-    Supplier<List<Class<? extends Stage>>> getSupportedStages = () -> getStudioProfilers().getDirectStages().stream()
-      .filter(st -> getStudioProfilers().getSelectedSessionSupportLevel().isStageSupported((Class<? extends Stage<?>>)st))
-      .collect(Collectors.toList());
-    JComboBoxView stages = new JComboBoxView<>(stageCombo, myProfiler, ProfilerAspect.STAGE,
-                                               getSupportedStages,
-                                               myProfiler::getStageClass,
-                                               stage -> confirmExit("Exit?", () -> {
-                                                 // Track first, so current stage is sent with the event
-                                                 myProfiler.getIdeServices().getFeatureTracker().trackSelectMonitor();
-                                                 myProfiler.setNewStage(stage);
-                                               }),
-                                               () -> myProfiler.getStage().getHomeStageClass());
-    stageCombo.setRenderer(new StageComboBoxRenderer());
-    stages.bind();
-    myCommonToolbar.add(stageCombo);
-    myCommonToolbar.add(new FlatSeparator());
-    leftToolbar.add(myCommonToolbar);
-    myToolbar.add(leftToolbar, BorderLayout.WEST);
-
-    myRightToolbar = new JPanel(ProfilerLayout.createToolbarLayout());
-    myToolbar.add(myRightToolbar, BorderLayout.EAST);
-    myRightToolbar.setBorder(new JBEmptyBorder(0, 0, 0, 2));
-
-    myZoomOut = new CommonButton(AllIcons.General.ZoomOut);
-    myZoomOut.setDisabledIcon(IconLoader.getDisabledIcon(AllIcons.General.ZoomOut));
-    myZoomOut.addActionListener(event -> {
-      myStageView.getStage().getTimeline().zoomOut();
-      myProfiler.getIdeServices().getFeatureTracker().trackZoomOut();
-    });
-    DefaultContextMenuItem zoomOutAction =
-      new DefaultContextMenuItem.Builder(ZOOM_OUT).setContainerComponent(mySplitter).setActionRunnable(() -> myZoomOut.doClick(0))
-        .setKeyStrokes(KeyStroke.getKeyStroke(KeyEvent.VK_MINUS, SHORTCUT_MODIFIER_MASK_NUMBER),
-                       KeyStroke.getKeyStroke(KeyEvent.VK_SUBTRACT, SHORTCUT_MODIFIER_MASK_NUMBER))
-        .build();
-
-    myZoomOut.setToolTipText(zoomOutAction.getDefaultToolTipText());
-    myRightToolbar.add(myZoomOut);
-
-    myZoomIn = new CommonButton(AllIcons.General.ZoomIn);
-    myZoomIn.setDisabledIcon(IconLoader.getDisabledIcon(AllIcons.General.ZoomIn));
-    myZoomIn.addActionListener(event -> {
-      myStageView.getStage().getTimeline().zoomIn();
-      myProfiler.getIdeServices().getFeatureTracker().trackZoomIn();
-    });
-    DefaultContextMenuItem zoomInAction =
-      new DefaultContextMenuItem.Builder(ZOOM_IN).setContainerComponent(mySplitter)
-        .setActionRunnable(() -> myZoomIn.doClick(0))
-        .setKeyStrokes(KeyStroke.getKeyStroke(KeyEvent.VK_PLUS, SHORTCUT_MODIFIER_MASK_NUMBER),
-                       KeyStroke.getKeyStroke(KeyEvent.VK_EQUALS, SHORTCUT_MODIFIER_MASK_NUMBER),
-                       KeyStroke.getKeyStroke(KeyEvent.VK_ADD, SHORTCUT_MODIFIER_MASK_NUMBER)).build();
-    myZoomIn.setToolTipText(zoomInAction.getDefaultToolTipText());
-    myRightToolbar.add(myZoomIn);
-
-    myResetZoom = new CommonButton(StudioIcons.Common.RESET_ZOOM);
-    myResetZoom.setDisabledIcon(IconLoader.getDisabledIcon(StudioIcons.Common.RESET_ZOOM));
-    myResetZoom.addActionListener(event -> {
-      myStageView.getStage().getTimeline().resetZoom();
-      myProfiler.getIdeServices().getFeatureTracker().trackResetZoom();
-    });
-    DefaultContextMenuItem resetZoomAction =
-      new DefaultContextMenuItem.Builder("Reset zoom").setContainerComponent(mySplitter)
-        .setActionRunnable(() -> myResetZoom.doClick(0))
-        .setKeyStrokes(KeyStroke.getKeyStroke(KeyEvent.VK_NUMPAD0, 0),
-                       KeyStroke.getKeyStroke(KeyEvent.VK_0, 0)).build();
-    myResetZoom.setToolTipText(resetZoomAction.getDefaultToolTipText());
-    myRightToolbar.add(myResetZoom);
-
-    myZoomToSelection = new CommonButton(StudioIcons.Common.ZOOM_SELECT);
-    myZoomToSelection.setDisabledIcon(IconLoader.getDisabledIcon(StudioIcons.Common.ZOOM_SELECT));
-    myZoomToSelection.addActionListener(event -> {
-      myStageView.getStage().getTimeline().frameViewToRange(myStageView.getStage().getTimeline().getSelectionRange());
-      myProfiler.getIdeServices().getFeatureTracker().trackZoomToSelection();
-    });
-    myZoomToSelectionAction = new DefaultContextMenuItem.Builder("Zoom to Selection")
-      .setContainerComponent(mySplitter)
-      .setActionRunnable(() -> myZoomToSelection.doClick(0))
-      .setEnableBooleanSupplier(() -> myStageView != null && !myStageView.getStage().getTimeline().getSelectionRange().isEmpty())
-      .setKeyStrokes(KeyStroke.getKeyStroke(KeyEvent.VK_M, 0))
-      .build();
-    myZoomToSelection.setToolTipText(myZoomToSelectionAction.getDefaultToolTipText());
-    myRightToolbar.add(myZoomToSelection);
-
-    myGoLiveToolbar = new JPanel(ProfilerLayout.createToolbarLayout());
-    myGoLiveToolbar.add(new FlatSeparator());
-
-    myGoLive = new CommonToggleButton("", StudioIcons.Profiler.Toolbar.GOTO_LIVE);
-    myGoLive.setDisabledIcon(IconLoader.getDisabledIcon(StudioIcons.Profiler.Toolbar.GOTO_LIVE));
-    myGoLive.setFont(H4_FONT);
-    myGoLive.setHorizontalTextPosition(SwingConstants.LEFT);
-    myGoLive.setHorizontalAlignment(SwingConstants.LEFT);
-    myGoLive.setBorder(new JBEmptyBorder(3, 7, 3, 7));
-    // Configure shortcuts for GoLive.
-    DefaultContextMenuItem attachAction =
-      new DefaultContextMenuItem.Builder(ATTACH_LIVE).setContainerComponent(mySplitter)
-        .setActionRunnable(() -> myGoLive.doClick(0))
-        .setEnableBooleanSupplier(
-          () -> myGoLive.isEnabled() &&
-                !myGoLive.isSelected() &&
-                myStageView.supportsStreaming())
-        .setKeyStrokes(KeyStroke.getKeyStroke(KeyEvent.VK_RIGHT, SHORTCUT_MODIFIER_MASK_NUMBER))
-        .build();
-    DefaultContextMenuItem detachAction =
-      new DefaultContextMenuItem.Builder(DETACH_LIVE).setContainerComponent(mySplitter)
-        .setActionRunnable(() -> myGoLive.doClick(0))
-        .setEnableBooleanSupplier(
-          () -> myGoLive.isEnabled() &&
-                myGoLive.isSelected() &&
-                myStageView.supportsStreaming())
-        .setKeyStrokes(KeyStroke.getKeyStroke(KeyEvent.VK_SPACE, 0)).build();
-
-    myGoLive.setToolTipText(detachAction.getDefaultToolTipText());
-    myGoLive.addActionListener(event -> {
-      Timeline currentStageTimeline = myStageView.getStage().getTimeline();
-      // b/221920489 Hot key may trigger this action from another stage without the streaming timeline
-      if (currentStageTimeline instanceof StreamingTimeline) {
-        ((StreamingTimeline)currentStageTimeline).toggleStreaming();
-        myProfiler.getIdeServices().getFeatureTracker().trackToggleStreaming();
-      }
-    });
-    myGoLive.addChangeListener(e -> {
-      boolean isSelected = myGoLive.isSelected();
-      myGoLive.setIcon(isSelected ? StudioIcons.Profiler.Toolbar.PAUSE_LIVE : StudioIcons.Profiler.Toolbar.GOTO_LIVE);
-      myGoLive.setToolTipText(isSelected ? detachAction.getDefaultToolTipText() : attachAction.getDefaultToolTipText());
-    });
-    myProfiler.getTimeline().addDependency(this).onChange(StreamingTimeline.Aspect.STREAMING, this::updateStreaming);
-    myGoLiveToolbar.add(myGoLive);
-    myRightToolbar.add(myGoLiveToolbar);
-
-    ProfilerContextMenu.createIfAbsent(myStageComponent)
-      .add(attachAction, detachAction, ContextMenuItem.SEPARATOR, zoomInAction, zoomOutAction);
-    myProfiler.getSessionsManager().addDependency(this).onChange(SessionAspect.SELECTED_SESSION, this::toggleTimelineButtons);
-    toggleTimelineButtons();
-
-    myStageToolbar = new JPanel(new BorderLayout());
-    myToolbar.add(myStageToolbar, BorderLayout.CENTER);
-
-    myStageComponent.add(myToolbar, BorderLayout.NORTH);
-    myStageComponent.add(myStageCenterComponent, BorderLayout.CENTER);
-
-    updateStreaming();
-  }
-
-  private void confirmExit(String title, Runnable exit) {
-    String msg = myProfiler.getStage().getConfirmExitMessage();
-    if (msg != null) {
-      getStudioProfilers().getIdeServices().openYesNoDialog(msg, title, exit, () -> {});
-    } else {
-      exit.run();
-    }
-  }
-
-  private void toggleTimelineButtons() {
-    boolean isAlive = myProfiler.getSessionsManager().isSessionAlive();
-    if (isAlive) {
-      Common.AgentData agentData = myProfiler.getAgentData();
-      boolean waitForAgent = agentData.getStatus() == Common.AgentData.Status.UNSPECIFIED;
-      if (waitForAgent) {
-        // Disable all controls if the agent is still initialization/attaching.
-        myZoomOut.setEnabled(false);
-        myZoomIn.setEnabled(false);
-        myResetZoom.setEnabled(false);
-        myZoomToSelection.setEnabled(false);
-        myGoLive.setEnabled(false);
-        myGoLive.setSelected(false);
-      }
-      else {
-        myZoomOut.setEnabled(true);
-        myZoomIn.setEnabled(true);
-        myResetZoom.setEnabled(true);
-        myZoomToSelection.setEnabled(myZoomToSelectionAction.isEnabled());
-        myGoLive.setEnabled(true);
-        myGoLive.setSelected(true);
-      }
-    }
-    else {
-      boolean isValidSession = !Common.Session.getDefaultInstance().equals(myProfiler.getSessionsManager().getSelectedSession());
-      myZoomOut.setEnabled(isValidSession);
-      myZoomIn.setEnabled(isValidSession);
-      myResetZoom.setEnabled(isValidSession);
-      myZoomToSelection.setEnabled(isValidSession && myZoomToSelectionAction.isEnabled());
-      myGoLive.setEnabled(false);
-      myGoLive.setSelected(false);
-    }
-  }
-
-  private void toggleSessionsPanel(boolean isCollapsed) {
-    if (isCollapsed) {
-      mySplitter.setDividerMouseZoneSize(-1);
-      mySessionsView.getComponent().setMinimumSize(SessionsView.getComponentMinimizeSize(false));
-      // Let the Sessions panel min size govern how much space to reserve on the left.
-      mySplitter.setFirstSize(0);
-    }
-    else {
-      mySplitter.setDividerMouseZoneSize(JBUIScale.scale(10));
-      mySessionsView.getComponent().setMinimumSize(SessionsView.getComponentMinimizeSize(true));
-      mySplitter
-        .setFirstSize(myProfiler.getIdeServices().getPersistentProfilerPreferences().getInt(SESSION_EXPANDED_WIDTH, 0));
-    }
-
-    mySplitter.revalidate();
-    mySplitter.repaint();
-  }
-
-  private void updateStreaming() {
-    myGoLive.setSelected(myProfiler.getTimeline().isStreaming());
-  }
-
-  private void updateStageView() {
-    Stage stage = myProfiler.getStage();
-    if (myStageView != null && myStageView.getStage() == stage) {
-      return;
-    }
-
-    if (myStageView != null) {
-      myStageView.getStage().getTimeline().getSelectionRange().removeDependencies(this);
-    }
-    myStageView = myBinder.build(this, stage);
-    myStageView.getStage().getTimeline().getSelectionRange().addDependency(this).onChange(Range.Aspect.RANGE, () -> {
-      myZoomToSelection.setEnabled(myZoomToSelectionAction.isEnabled());
-    });
-    SwingUtilities.invokeLater(() -> {
-      Component focussed = KeyboardFocusManager.getCurrentKeyboardFocusManager().getFocusOwner();
-      if (focussed == null || !SwingUtilities.isDescendingFrom(focussed, mySplitter)) {
-        mySplitter.requestFocusInWindow();
-      }
-    });
-
-    myStageCenterComponent.removeAll();
-    myStageCenterComponent.add(myStageView.getComponent(), STAGE_VIEW_CARD);
-    myStageCenterComponent.add(myStageLoadingPanel.getComponent(), LOADING_VIEW_CARD);
-    myStageCenterComponent.revalidate();
-    myStageToolbar.removeAll();
-    myStageToolbar.add(myStageView.getToolbar(), BorderLayout.CENTER);
-    myStageToolbar.revalidate();
-    myToolbar.setVisible(myStageView.isToolbarVisible());
-    myGoLiveToolbar.setVisible(myStageView.supportsStreaming());
-
-    boolean topLevel = myStageView == null || myStageView.needsProcessSelection();
-    myCommonToolbar.setVisible(!topLevel && myStageView.supportsStageNavigation());
-
-    myRightToolbar.setVisible(stage.isInteractingWithTimeline());
-  }
-
-  private void toggleStageLayout() {
-    // Show the loading screen if StudioProfilers is waiting for a process to profile or if it is waiting for an agent to attach.
-    boolean loading = (myProfiler.getAutoProfilingEnabled() && myProfiler.getPreferredProcessName() != null) &&
-                      !myProfiler.getSessionsManager().isSessionAlive();
-    Common.AgentData agentData = myProfiler.getAgentData();
-    loading |= (agentData.getStatus() == Common.AgentData.Status.UNSPECIFIED && myProfiler.getSessionsManager().isSessionAlive());
-
-    // Show the loading screen only if the device is supported.
-    loading &= (myProfiler.getDevice() != null && myProfiler.getDevice().getUnsupportedReason().isEmpty());
-
-    if (loading) {
-      myStageLoadingPanel.startLoading();
-      myStageCenterCardLayout.show(myStageCenterComponent, LOADING_VIEW_CARD);
-    }
-    else {
-      myStageLoadingPanel.stopLoading();
-      myStageCenterCardLayout.show(myStageCenterComponent, STAGE_VIEW_CARD);
-    }
-    toggleTimelineButtons();
-  }
-
-  @NotNull
-  public JLayeredPane getComponent() {
-    return myLayeredPane;
-  }
-
-  /**
-   * Installs the {@link ContextMenuItem} common to all profilers.
-   *
-   * @param component
-   */
-  public void installCommonMenuItems(@NotNull JComponent component) {
-    ContextMenuInstaller contextMenuInstaller = getIdeProfilerComponents().createContextMenuInstaller();
-    ProfilerContextMenu.createIfAbsent(myStageComponent).getContextMenuItems()
-      .forEach(item -> contextMenuInstaller.installGenericContextMenu(component, item));
-  }
-
-  @VisibleForTesting
-  final JPanel getStageComponent() {
-    return myStageComponent;
-  }
-
-  @VisibleForTesting
-  final JComponent getStageLoadingComponent() {
-    return myStageLoadingPanel.getComponent();
-  }
-
-  @VisibleForTesting
-  final JComponent getStageViewComponent() {
-    return myStageView.getComponent();
-  }
-
-  @VisibleForTesting
-  public static class StageComboBoxRenderer extends ColoredListCellRenderer<Class> {
-    private static final ImmutableMap<Class<? extends Stage>, String> CLASS_TO_NAME = ImmutableMap.of(
-      CpuProfilerStage.class, "CPU",
-      MainMemoryProfilerStage.class, "MEMORY",
-      EnergyProfilerStage.class, "ENERGY",
-      CustomEventProfilerStage.class, "CUSTOM EVENTS");
-
-    @Override
-    protected void customizeCellRenderer(@NotNull JList list, Class value, int index, boolean selected, boolean hasFocus) {
-      String name = CLASS_TO_NAME.get(value);
-      append(name == null ? "[UNKNOWN]" : name, SimpleTextAttributes.REGULAR_ATTRIBUTES);
-    }
-  }
-
-
-=======
->>>>>>> de127946
   @NotNull
   public IdeProfilerComponents getIdeProfilerComponents() {
     return myIdeProfilerComponents;
