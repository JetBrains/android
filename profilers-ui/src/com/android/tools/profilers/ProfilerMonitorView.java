/*
 * Copyright (C) 2016 The Android Open Source Project
 *
 * Licensed under the Apache License, Version 2.0 (the "License");
 * you may not use this file except in compliance with the License.
 * You may obtain a copy of the License at
 *
 *      http://www.apache.org/licenses/LICENSE-2.0
 *
 * Unless required by applicable law or agreed to in writing, software
 * distributed under the License is distributed on an "AS IS" BASIS,
 * WITHOUT WARRANTIES OR CONDITIONS OF ANY KIND, either express or implied.
 * See the License for the specific language governing permissions and
 * limitations under the License.
 */
package com.android.tools.profilers;

<<<<<<< HEAD
=======
import com.android.tools.adtui.RangeTooltipComponent;
>>>>>>> abbea60e
import com.android.tools.adtui.TabularLayout;
import com.android.tools.adtui.model.AspectObserver;
import com.intellij.ui.HyperlinkAdapter;
import com.intellij.ui.HyperlinkLabel;
import com.intellij.ui.components.JBPanel;
import com.intellij.util.ui.JBUI;
import org.jetbrains.annotations.NotNull;

import javax.swing.*;
import javax.swing.event.HyperlinkEvent;
import java.awt.*;
import java.awt.event.FocusEvent;
import java.awt.event.FocusListener;
<<<<<<< HEAD
=======
import java.awt.event.MouseAdapter;
import java.awt.event.MouseEvent;
>>>>>>> abbea60e

public abstract class ProfilerMonitorView<T extends ProfilerMonitor> extends AspectObserver {

  private static final int MINIMUM_MONITOR_HEIGHT = JBUI.scale(50);

  @NotNull private final T myMonitor;

  private JPanel myContainer;

  public ProfilerMonitorView(@NotNull T monitor) {
    myMonitor = monitor;
    myContainer = new JBPanel();
    myContainer.setOpaque(true);
    myContainer.setBorder(ProfilerLayout.MONITOR_BORDER);
    myContainer.setMinimumSize(new Dimension(0, MINIMUM_MONITOR_HEIGHT));
    // When the container gains focus we set our focus state on the monitor to
    // keep the monitor in the same state.
    myContainer.addFocusListener(new FocusListener() {
      @Override
      public void focusGained(FocusEvent e) {
        myMonitor.setFocus(true);
      }

      @Override
      public void focusLost(FocusEvent e) {
        myMonitor.setFocus(false);
      }
    });

    myMonitor.addDependency(this).onChange(ProfilerMonitor.Aspect.ENABLE, this::monitorEnabledChanged);
    monitorEnabledChanged();

    myMonitor.addDependency(this).onChange(ProfilerMonitor.Aspect.FOCUS, this::focusChanged);
    focusChanged();
  }

  @NotNull
  public JComponent getComponent() {
    return myContainer;
<<<<<<< HEAD
  }

  protected void focusChanged() {
    if (myMonitor.isEnabled()) {
      boolean highlight = myMonitor.isFocused() && myMonitor.canExpand();
      myContainer.setBackground(highlight ? ProfilerColors.MONITOR_FOCUSED : ProfilerColors.DEFAULT_BACKGROUND);
    }
    else {
      myContainer.setBackground(ProfilerColors.MONITOR_DISABLED);
    }
  }

=======
  }

  protected void focusChanged() {
    if (myMonitor.isEnabled()) {
      boolean highlight = myMonitor.isFocused() && myMonitor.canExpand();
      myContainer.setBackground(highlight ? ProfilerColors.MONITOR_FOCUSED : ProfilerColors.DEFAULT_BACKGROUND);
    }
    else {
      myContainer.setBackground(ProfilerColors.MONITOR_DISABLED);
    }
  }

>>>>>>> abbea60e
  @NotNull
  protected final T getMonitor() {
    return myMonitor;
  }

  /**
   * @return the vertical weight this monitor view should have in a layout.
   */
  public float getVerticalWeight() {
    return 1f;
  }

  @NotNull
  public String getDisabledMessage() {
    return "Advanced profiling is unavailable for the selected process";
  }

  private void monitorEnabledChanged() {
    myContainer.removeAll();
    if (getMonitor().isEnabled()) {
      myContainer.setBackground(ProfilerColors.DEFAULT_BACKGROUND);
      populateUi(myContainer);
    }
    else {
      myContainer.setBackground(ProfilerColors.MONITOR_DISABLED);
      myContainer.setLayout(new TabularLayout("*,Fit,*", "6*,4*"));

      JLabel disabledMessage = new JLabel(getDisabledMessage());
      disabledMessage.setHorizontalAlignment(SwingConstants.CENTER);
      disabledMessage.setVerticalAlignment(SwingConstants.CENTER);
      disabledMessage.setFont(disabledMessage.getFont().deriveFont(15.5f));
      myContainer.add(disabledMessage, new TabularLayout.Constraint(0, 0, 3));

      HyperlinkLabel linkToConfigMessage = new HyperlinkLabel();
      linkToConfigMessage.setHyperlinkText("Configure this setting in the ", "Run Configuration", "");
      linkToConfigMessage.addHyperlinkListener(new HyperlinkAdapter() {
        @Override
        protected void hyperlinkActivated(HyperlinkEvent e) {
          myMonitor.getProfilers().getIdeServices().enableAdvancedProfiling();
        }
      });
      myContainer.add(linkToConfigMessage, new TabularLayout.Constraint(1, 1));
      linkToConfigMessage.setFont(linkToConfigMessage.getFont().deriveFont(12f));
    }
  }

<<<<<<< HEAD
=======
  /**
   * Helper function to register monitor components on tooltips. This function is responsible for setting the
   * active tooltip on the stage when a mouse enters the desired component.
   */
  public void registerTooltip(@NotNull RangeTooltipComponent tooltip, Stage stage) {
    JComponent component = getComponent();
    tooltip.registerListenersOn(component);
    component.addMouseListener(new MouseAdapter() {
      @Override
      public void mouseEntered(MouseEvent e) {
        if (myMonitor.isEnabled()) {
          stage.setTooltip(myMonitor.buildTooltip());
        }
        else {
          stage.setTooltip(null);
        }
      }

      @Override
      public void mouseExited(MouseEvent e) {
        stage.setTooltip(null);
      }
    });
  }

>>>>>>> abbea60e
  abstract protected void populateUi(JPanel container);
}<|MERGE_RESOLUTION|>--- conflicted
+++ resolved
@@ -15,10 +15,7 @@
  */
 package com.android.tools.profilers;
 
-<<<<<<< HEAD
-=======
 import com.android.tools.adtui.RangeTooltipComponent;
->>>>>>> abbea60e
 import com.android.tools.adtui.TabularLayout;
 import com.android.tools.adtui.model.AspectObserver;
 import com.intellij.ui.HyperlinkAdapter;
@@ -32,11 +29,8 @@
 import java.awt.*;
 import java.awt.event.FocusEvent;
 import java.awt.event.FocusListener;
-<<<<<<< HEAD
-=======
 import java.awt.event.MouseAdapter;
 import java.awt.event.MouseEvent;
->>>>>>> abbea60e
 
 public abstract class ProfilerMonitorView<T extends ProfilerMonitor> extends AspectObserver {
 
@@ -76,7 +70,6 @@
   @NotNull
   public JComponent getComponent() {
     return myContainer;
-<<<<<<< HEAD
   }
 
   protected void focusChanged() {
@@ -89,20 +82,6 @@
     }
   }
 
-=======
-  }
-
-  protected void focusChanged() {
-    if (myMonitor.isEnabled()) {
-      boolean highlight = myMonitor.isFocused() && myMonitor.canExpand();
-      myContainer.setBackground(highlight ? ProfilerColors.MONITOR_FOCUSED : ProfilerColors.DEFAULT_BACKGROUND);
-    }
-    else {
-      myContainer.setBackground(ProfilerColors.MONITOR_DISABLED);
-    }
-  }
-
->>>>>>> abbea60e
   @NotNull
   protected final T getMonitor() {
     return myMonitor;
@@ -149,8 +128,6 @@
     }
   }
 
-<<<<<<< HEAD
-=======
   /**
    * Helper function to register monitor components on tooltips. This function is responsible for setting the
    * active tooltip on the stage when a mouse enters the desired component.
@@ -176,6 +153,5 @@
     });
   }
 
->>>>>>> abbea60e
   abstract protected void populateUi(JPanel container);
 }