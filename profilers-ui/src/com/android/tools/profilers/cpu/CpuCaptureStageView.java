--- conflicted
+++ resolved
@@ -83,10 +83,6 @@
    */
   private static final double TIMELINE_PAN_FACTOR = 0.1;
   private static final double TIMELINE_DRAG_FACTOR = 0.001;
-<<<<<<< HEAD
-  private static final ProfilerTrackRendererFactory TRACK_RENDERER_FACTORY = new ProfilerTrackRendererFactory();
-=======
->>>>>>> 640ce73c
 
   /**
    * Key binding keys.
@@ -98,20 +94,12 @@
   private static final String PANNING_MODE_ON_KEY = "panning_mode_on";
   private static final String PANNING_MODE_OFF_KEY = "panning_mode_off";
 
-<<<<<<< HEAD
-=======
   private final ProfilerTrackRendererFactory myTrackRendererFactory;
->>>>>>> 640ce73c
   private final TrackGroupListPanel myTrackGroupList;
   private final CpuAnalysisPanel myAnalysisPanel;
   private final JScrollPane myScrollPane;
   private final HoverHyperlinkLabel myDeselectAllLabel;
   private final JPanel myDeselectAllToolbar;
-
-  /**
-   * To avoid conflict with drag-and-drop, we need a keyboard modifier (e.g. VK_SPACE) to toggle panning mode.
-   */
-  private boolean myIsPanningMode = false;
 
   /**
    * To avoid conflict with drag-and-drop, we need a keyboard modifier (e.g. VK_SPACE) to toggle panning mode.
@@ -282,11 +270,7 @@
 
   @NotNull
   private TrackGroupListPanel createTrackGroupListPanel() {
-<<<<<<< HEAD
-    TrackGroupListPanel trackGroupListPanel = new TrackGroupListPanel(TRACK_RENDERER_FACTORY);
-=======
     TrackGroupListPanel trackGroupListPanel = new TrackGroupListPanel(myTrackRendererFactory);
->>>>>>> 640ce73c
     MouseAdapter mouseListener = new MouseAdapter() {
       private int myLastX = 0;
 
