/*
 * Copyright (C) 2016 The Android Open Source Project
 *
 * Licensed under the Apache License, Version 2.0 (the "License");
 * you may not use this file except in compliance with the License.
 * You may obtain a copy of the License at
 *
 *      http://www.apache.org/licenses/LICENSE-2.0
 *
 * Unless required by applicable law or agreed to in writing, software
 * distributed under the License is distributed on an "AS IS" BASIS,
 * WITHOUT WARRANTIES OR CONDITIONS OF ANY KIND, either express or implied.
 * See the License for the specific language governing permissions and
 * limitations under the License.
 */
package com.android.tools.profilers.cpu;

import static com.android.tools.adtui.common.AdtUiUtils.DEFAULT_HORIZONTAL_BORDERS;
import static com.android.tools.profilers.ProfilerLayout.PROFILING_INSTRUCTIONS_BACKGROUND_ARC_DIAMETER;

import com.android.tools.adtui.RangeTooltipComponent;
import com.android.tools.adtui.TabularLayout;
import com.android.tools.adtui.chart.linechart.DurationDataRenderer;
import com.android.tools.adtui.chart.linechart.OverlayComponent;
import com.android.tools.adtui.instructions.InstructionsPanel;
import com.android.tools.adtui.instructions.TextInstruction;
import com.android.tools.adtui.model.Range;
import com.android.tools.profilers.ProfilerAspect;
import com.android.tools.profilers.ProfilerColors;
import com.android.tools.profilers.ProfilerFonts;
import com.android.tools.profilers.ProfilerMode;
import com.android.tools.profilers.ProfilerScrollbar;
import com.android.tools.profilers.ProfilerTimeline;
import com.android.tools.profilers.ProfilerTooltipMouseAdapter;
import com.android.tools.profilers.StageView;
import com.android.tools.profilers.StudioProfilersView;
import com.android.tools.profilers.cpu.atrace.CpuFrameTooltip;
import com.android.tools.profilers.cpu.atrace.CpuKernelTooltip;
import com.android.tools.profilers.cpu.capturedetails.CpuCaptureView;
import com.android.tools.profilers.event.EventMonitorView;
import com.android.tools.profilers.event.LifecycleTooltip;
import com.android.tools.profilers.event.LifecycleTooltipView;
import com.android.tools.profilers.event.UserEventTooltip;
import com.android.tools.profilers.event.UserEventTooltipView;
import com.android.tools.profilers.sessions.SessionAspect;
import com.android.tools.profilers.sessions.SessionsManager;
import com.google.common.annotations.VisibleForTesting;
import com.intellij.ui.JBSplitter;
import com.intellij.ui.components.JBPanel;
import java.awt.BasicStroke;
import java.awt.BorderLayout;
import java.awt.FlowLayout;
import java.awt.FontMetrics;
import java.awt.event.ComponentAdapter;
import java.awt.event.ComponentEvent;
import java.awt.event.MouseListener;
import javax.swing.JComponent;
import javax.swing.JPanel;
import org.jetbrains.annotations.NotNull;
import sun.swing.SwingUtilities2;

public class CpuProfilerStageView extends StageView<CpuProfilerStage> {
  private enum PanelSizing {
    /**
     * Sizing string for the CPU graph.
     */
    MONITOR("140px", 0),

    /**
     * Sizing string for the threads / kernel view.
     */
    DETAILS("*", 1),

    /**
     * Sizing string for the frames portion of the details view.
     */
    FRAME("Fit", 0),

    /**
     * Sizing string for the kernel portion of the details view.
     */
    KERNEL("Fit", 1),

    /**
     * Sizing string for the threads portion of the details view.
     */
    THREADS("*", 2);

    @NotNull private final String myRowRule;
    private final int myRow;

    PanelSizing(@NotNull String rowRule, int row) {
      myRowRule = rowRule;
      myRow = row;
    }

    @NotNull
    public String getRowRule() {
      return myRowRule;
    }

    public int getRow() {
      return myRow;
    }
  }

  /**
   * Default ratio of splitter. The splitter ratio adjust the first elements size relative to the bottom elements size.
   * A ratio of 1 means only the first element is shown, while a ratio of 0 means only the bottom element is shown.
   */
  @VisibleForTesting
  static final float SPLITTER_DEFAULT_RATIO = 0.5f;

  /**
   * When we are showing the kernel data we want to increase the size of the kernel and threads view. This in turn reduces
   * the size of the view used for the CallChart, FlameChart, ect..
   */
  @VisibleForTesting
  static final float KERNEL_VIEW_SPLITTER_RATIO = 0.75f;

  private final CpuProfilerStage myStage;

  @NotNull private final CpuThreadsView myThreads;
  @NotNull private final CpuKernelsView myCpus;
  @NotNull private final CpuFramesView myFrames;

  /**
   * The action listener of the capture button changes depending on the state of the profiler.
   * It can be either "start capturing" or "stop capturing".
   */
  @NotNull private final JBSplitter mySplitter;

  @NotNull private final CpuCaptureView myCaptureView;

  @NotNull private final RangeTooltipComponent myTooltipComponent;

  @NotNull private final CpuUsageView myUsageView;

  @NotNull private final CpuProfilerToolbar myToolbar;

  public CpuProfilerStageView(@NotNull StudioProfilersView profilersView, @NotNull CpuProfilerStage stage) {
    super(profilersView, stage);
    myStage = stage;
    myCaptureView = new CpuCaptureView(this);

    myThreads = new CpuThreadsView(myStage);
    myCpus = new CpuKernelsView(myStage);
    myFrames = new CpuFramesView(myStage);

    if (myStage.isImportTraceMode()) {
      myUsageView = new CpuUsageView.ImportModeView(myStage);
      myToolbar = new CpuProfilerToolbar.ImportMode(myStage);
    } else {
      myUsageView = new CpuUsageView.NormalModeView(myStage);
      myToolbar = new CpuProfilerToolbar.NormalMode(stage, getIdeComponents());
    }

    ProfilerTimeline timeline = getTimeline();
    myTooltipComponent = new RangeTooltipComponent(timeline.getTooltipRange(),
                                                   timeline.getViewRange(),
                                                   timeline.getDataRange(),
                                                   getTooltipPanel(),
                                                   getProfilersView().getComponent(),
                                                   this::shouldShowTooltipSeekComponent);
    OverlayComponent traceLinesOverlay = setupTraceLinesOverlayComponent();
    stage.getAspect().addDependency(this)
         .onChange(CpuProfilerAspect.CAPTURE_STATE, myToolbar::update)
         .onChange(CpuProfilerAspect.CAPTURE_SELECTION, myToolbar::update);

    stage.getStudioProfilers().addDependency(this)
         .onChange(ProfilerAspect.MODE, this::updateCaptureViewVisibility);

    getTooltipBinder().bind(CpuUsageTooltip.class, CpuUsageTooltipView::new);
    getTooltipBinder().bind(CpuKernelTooltip.class, CpuKernelTooltipView::new);
    getTooltipBinder().bind(CpuThreadsTooltip.class, CpuThreadsTooltipView::new);
    getTooltipBinder().bind(LifecycleTooltip.class, LifecycleTooltipView::new);
    getTooltipBinder().bind(UserEventTooltip.class, UserEventTooltipView::new);
    getTooltipBinder().bind(CpuFrameTooltip.class, CpuFrameTooltipView::new);
    getTooltipPanel().setLayout(new FlowLayout(FlowLayout.LEFT, 0, 0));

    if (!myStage.isImportTraceMode()) {
      myTooltipComponent.registerListenersOn(myUsageView);
      MouseListener listener = new ProfilerTooltipMouseAdapter(myStage, () -> new CpuUsageTooltip(myStage));
      myUsageView.addMouseListener(listener);
    }

    // "Fit" for the event profiler, "*" for everything else.
    final JPanel details = new JPanel(new TabularLayout("*", "Fit-,*"));
    details.setBackground(ProfilerColors.DEFAULT_STAGE_BACKGROUND);
    // Order matters as such our tooltip component should be first so it draws on top of all elements.
    details.add(myTooltipComponent, new TabularLayout.Constraint(0, 0, 3, 1));
    details.add(traceLinesOverlay, new TabularLayout.Constraint(0, 0, 3, 1));

    if (!myStage.isImportTraceMode()) {
      // We shouldn't display the events monitor while in import trace mode.
      final EventMonitorView eventsView = new EventMonitorView(profilersView, stage.getEventMonitor());
      eventsView.registerTooltip(myTooltipComponent, getStage());
      details.add(eventsView.getComponent(), new TabularLayout.Constraint(0, 0));
    }

    TabularLayout mainLayout = new TabularLayout("*");
    mainLayout.setRowSizing(PanelSizing.MONITOR.getRow(), PanelSizing.MONITOR.getRowRule());
    mainLayout.setRowSizing(PanelSizing.DETAILS.getRow(), PanelSizing.DETAILS.getRowRule());
    final JPanel mainPanel = new JBPanel(mainLayout);
    mainPanel.setBackground(ProfilerColors.DEFAULT_STAGE_BACKGROUND);

    mainPanel.add(myUsageView, new TabularLayout.Constraint(PanelSizing.MONITOR.getRow(), 0));
    mainPanel.add(createCpuStatePanel(), new TabularLayout.Constraint(PanelSizing.DETAILS.getRow(), 0));

    // Panel that represents all of L2
    details.add(mainPanel, new TabularLayout.Constraint(1, 0));
    details.add(buildTimeAxis(myStage.getStudioProfilers()), new TabularLayout.Constraint(3, 0));
    details.add(new ProfilerScrollbar(timeline, details), new TabularLayout.Constraint(4, 0));

    // The first component in the splitter is the L2 components, the 2nd component is the L3 components.
    mySplitter = new JBSplitter(true);
    mySplitter.setFirstComponent(details);
    mySplitter.setSecondComponent(null);
    mySplitter.getDivider().setBorder(DEFAULT_HORIZONTAL_BORDERS);
    getComponent().add(mySplitter, BorderLayout.CENTER);

    CpuProfilerContextMenuInstaller.install(myStage, getIdeComponents(), myUsageView, getComponent());
    // Add the profilers common menu items
    getProfilersView().installCommonMenuItems(myUsageView);

    if (!getStage().hasUserUsedCpuCapture() && !getStage().isImportTraceMode()) {
      installProfilingInstructions(myUsageView);
    }
    updateCaptureViewVisibility();

    SessionsManager sessions = getStage().getStudioProfilers().getSessionsManager();
    sessions.addDependency(this).onChange(SessionAspect.SELECTED_SESSION, myToolbar::update);
  }

  private OverlayComponent setupTraceLinesOverlayComponent() {
    final BasicStroke dashed =
      new BasicStroke(1.0f,
                      BasicStroke.CAP_BUTT,
                      BasicStroke.JOIN_MITER,
                      5.0f, new float[]{5.0f}, 0.0f);
    DurationDataRenderer<CpuTraceInfo> traceRenderer =
      new DurationDataRenderer.Builder<>(myStage.getTraceDurations(), ProfilerColors.CPU_CAPTURE_LINES)
        .setStroke(dashed)
        .build();
    OverlayComponent traceLinesOverlay = new OverlayComponent();
    traceLinesOverlay.addDurationDataRenderer(traceRenderer);
    return traceLinesOverlay;
  }

  @NotNull
  private JPanel createCpuStatePanel() {
    TabularLayout cpuStateLayout = new TabularLayout("*");
    JPanel cpuStatePanel = new JBPanel(cpuStateLayout);

    cpuStatePanel.setBackground(ProfilerColors.DEFAULT_STAGE_BACKGROUND);
    cpuStateLayout.setRowSizing(PanelSizing.FRAME.getRow(), PanelSizing.FRAME.getRowRule());
    cpuStateLayout.setRowSizing(PanelSizing.KERNEL.getRow(), PanelSizing.KERNEL.getRowRule());
    cpuStateLayout.setRowSizing(PanelSizing.THREADS.getRow(), PanelSizing.THREADS.getRowRule());

    //region CpuThreadsView
    myTooltipComponent.registerListenersOn(myThreads.getComponent());
    cpuStatePanel.add(myThreads.getComponent(), new TabularLayout.Constraint(PanelSizing.THREADS.getRow(), 0));
    //endregion

    //region CpuKernelsView
    myCpus.getComponent().addComponentListener(new ComponentAdapter() {
      // When the CpuKernelModel is updated we adjust the splitter. The higher the number the more space
      // the first component occupies. For when we are showing Kernel elements we want to take up more space
      // than when we are not. As such each time we modify the CpuKernelModel (when a trace is selected) we
      // adjust the proportion of the splitter accordingly.

      @Override
      public void componentShown(ComponentEvent e) {
        mySplitter.setProportion(KERNEL_VIEW_SPLITTER_RATIO);
      }

      @Override
      public void componentHidden(ComponentEvent e) {
        mySplitter.setProportion(SPLITTER_DEFAULT_RATIO);
      }
    });
    myTooltipComponent.registerListenersOn(myCpus.getComponent());
    cpuStatePanel.add(myCpus.getComponent(), new TabularLayout.Constraint(PanelSizing.KERNEL.getRow(), 0));
    //endregion

    //region CpuFramesView
    myTooltipComponent.registerListenersOn(myFrames.getComponent());
    cpuStatePanel.add(myFrames.getComponent(), new TabularLayout.Constraint(PanelSizing.FRAME.getRow(), 0));
    //endregion

    // Listening to the range change ensures we repaint all components when we update the view. If we don't do this,
    // we end up with the capture lines not being updated over the HideablePanel labels.
    getTimeline().getViewRange().addDependency(this).onChange(Range.Aspect.RANGE, () -> cpuStatePanel.repaint());
    return cpuStatePanel;
  }

  private void installProfilingInstructions(@NotNull JPanel parent) {
    assert parent.getLayout().getClass() == TabularLayout.class;
    FontMetrics metrics = SwingUtilities2.getFontMetrics(parent, ProfilerFonts.H2_FONT);
    InstructionsPanel panel =
      new InstructionsPanel.Builder(new TextInstruction(metrics, "Click Record to start capturing CPU activity"))
        .setEaseOut(myStage.getInstructionsEaseOutModel(), instructionsPanel -> parent.remove(instructionsPanel))
        .setBackgroundCornerRadius(PROFILING_INSTRUCTIONS_BACKGROUND_ARC_DIAMETER, PROFILING_INSTRUCTIONS_BACKGROUND_ARC_DIAMETER)
        .build();
    // Add the instructions panel as the first component of |parent|, so that |parent| renders the instructions on top of other components.
    parent.add(panel, new TabularLayout.Constraint(0, 0), 0);
  }

  @Override
  public JComponent getToolbar() {
    return myToolbar.getComponent();
  }

  @Override
  public boolean navigationControllersEnabled() {
    return !myStage.isImportTraceMode();
  }


  private void updateCaptureViewVisibility() {
    if (myStage.getProfilerMode() == ProfilerMode.EXPANDED) {
      mySplitter.setSecondComponent(myCaptureView.getComponent());
    }
  }

<<<<<<< HEAD
  private void updateCaptureElapsedTime() {
    if (myStage.getCaptureState() == CpuProfilerStage.CaptureState.CAPTURING) {
      long elapsedTimeUs = myStage.getCaptureElapsedTimeUs();
      myCaptureStatus.setText("Recording - " + TimeAxisFormatter.DEFAULT.getClockFormattedString(elapsedTimeUs));
    }
  }

  private void capture() {
    if (myStage.getCaptureState() == CpuProfilerStage.CaptureState.CAPTURING) {
      myStage.stopCapturing();
    }
    else {
      myStage.startCapturing();
    }
  }

  private void updateThreadSelection() {
    if (myStage.getSelectedThread() == CaptureModel.NO_THREAD) {
      myThreads.clearSelection();
      return;
    }

    // Select the thread which has its tree displayed in capture panel in the threads list
    for (int i = 0; i < myThreads.getModel().getSize(); i++) {
      CpuThreadsModel.RangedCpuThread thread = myThreads.getModel().getElementAt(i);
      if (myStage.getSelectedThread() == thread.getThreadId()) {
        myThreads.setSelectedIndex(i);
        break;
      }
    }

    if (myStage.getSelectedThread() != CaptureModel.NO_THREAD && myStage.isSelectionFailure()) {
      // If the help tip info panel is already showing and the user clears thread selection, we'll leave the panel showing.
      mySplitter.setSecondComponent(myHelpTipPanel);
    }
  }

  private void updateCaptureDetails() {
    if (myCaptureView != null) {
      myCaptureView.updateView();
    }
  }

  private static class MyScrollPane extends JBScrollPane {

    private MyScrollPane() {
      super();
      getVerticalScrollBar().setOpaque(false);
    }

    @Override
    protected JViewport createViewport() {
      if (SystemInfo.isMac) {
        return super.createViewport();
      }
      // Overrides it because, when not on mac, JBViewport adds the width of the scrollbar to the right inset of the border,
      // which would consequently misplace the threads state chart.
      return new JViewport();
    }
  }

  private static class ThreadCellRenderer implements ListCellRenderer<CpuThreadsModel.RangedCpuThread> {

    /**
     * Label to display the thread name on a cell.
     */
    private final JLabel myLabel;

    /**
     * Maps a thread id to a {@link StateChartData} containing the chart that should be rendered on the cell corresponding to that thread.
     */
    private final Map<Integer, StateChartData> myStateCharts;

    /**
     * Keep the index of the item currently hovered.
     */
    private int myHoveredIndex = -1;

    /**
     * {@link UpdatableManager} responsible for managing the threads state charts.
     */
    private final UpdatableManager myUpdatableManager;

    ThreadCellRenderer(JList<CpuThreadsModel.RangedCpuThread> list, UpdatableManager updatableManager) {
      myLabel = new JLabel();
      myLabel.setFont(AdtUiUtils.DEFAULT_FONT);
      Border rightSeparator = BorderFactory.createMatteBorder(0, 0, 0, 1, ProfilerColors.THREAD_LABEL_BORDER);
      Border marginLeft = new EmptyBorder(0, 10, 0, 0);
      myLabel.setBorder(new CompoundBorder(rightSeparator, marginLeft));
      myLabel.setOpaque(true);
      myUpdatableManager = updatableManager;
      myStateCharts = new HashMap<>();
      list.addMouseMotionListener(new MouseAdapter() {
        @Override
        public void mouseMoved(MouseEvent e) {
          Point p = new Point(e.getX(), e.getY());
          myHoveredIndex = list.locationToIndex(p);
        }
      });
    }

    @Override
    public Component getListCellRendererComponent(JList list,
                                                  CpuThreadsModel.RangedCpuThread value,
                                                  int index,
                                                  boolean isSelected,
                                                  boolean cellHasFocus) {
      JPanel panel = new JPanel(new TabularLayout("150px,*", "*"));
      panel.setPreferredSize(new Dimension(panel.getPreferredSize().width, JBUI.scale(15)));
      panel.setBackground(list.getBackground());

      myLabel.setText(value.getName());
      myLabel.setBackground(ProfilerColors.THREAD_LABEL_BACKGROUND);
      myLabel.setForeground(ProfilerColors.THREAD_LABEL_TEXT);

      // Instead of using just one statechart for the cell renderer and set its model here, we cache the statecharts
      // corresponding to each thread and their models. StateChart#setModel is currently expensive and will make StateChart#render
      // to be called. As this method can be called by Swing more often than our update cycle, we cache the models to avoid
      // recalculating the render states. This causes the rendering time to be substantially improved.
      int tid = value.getThreadId();
      StateChartModel<CpuProfilerStage.ThreadState> model = value.getModel();
      if (myStateCharts.containsKey(tid) && !model.equals(myStateCharts.get(tid).getModel())) {
        // The model associated to the tid has changed. That might have happened because the tid was recycled and
        // assigned to another thread. The current model needs to be unregistered.
        myUpdatableManager.unregister(myStateCharts.get(tid).getModel());
      }
      StateChart<CpuProfilerStage.ThreadState> stateChart = getOrCreateStateChart(tid, model);
      // 1 is index of the selected color, 0 is of the non-selected
      // See more: {@link ProfilerColors#THREAD_STATES}
      stateChart.getColors().setColorIndex(isSelected ? 1 : 0);
      stateChart.setOpaque(true);

      if (isSelected) {
        // Cell is selected. Update its background accordingly.
        panel.setBackground(ProfilerColors.THREAD_SELECTED_BACKGROUND);
        myLabel.setBackground(ProfilerColors.THREAD_SELECTED_BACKGROUND);
        myLabel.setForeground(ProfilerColors.SELECTED_THREAD_LABEL_TEXT);
        // As the state chart is opaque the selected background wouldn't be visible
        // if we didn't set the opaqueness to false if the cell is selected.
        stateChart.setOpaque(false);
      }
      else if (myHoveredIndex == index) {
        // Cell is hovered. Draw the hover overlay over it.
        JPanel overlay = new JPanel();
        overlay.setBackground(ProfilerColors.DEFAULT_HOVER_COLOR);
        panel.add(overlay, new TabularLayout.Constraint(0, 0, 2));
      }

      panel.add(myLabel, new TabularLayout.Constraint(0, 0));
      panel.add(stateChart, new TabularLayout.Constraint(0, 0, 2));
      return panel;
    }

    /**
     * Returns a {@link StateChart} corresponding to a given thread or create a new one if it doesn't exist.
     */
    private StateChart<CpuProfilerStage.ThreadState> getOrCreateStateChart(int tid, StateChartModel<CpuProfilerStage.ThreadState> model) {
      if (myStateCharts.containsKey(tid) && myStateCharts.get(tid).getModel().equals(model)) {
        // State chart is already saved on the map. Return it.
        return myStateCharts.get(tid).getChart();
      }
      // The state chart corresponding to the thread is not stored on the map. Create a new one.
      StateChart<CpuProfilerStage.ThreadState> stateChart = new StateChart<>(model, ProfilerColors.THREAD_STATES);
      StateChartData data = new StateChartData(stateChart, model);
      stateChart.setHeightGap(0.40f);
      myStateCharts.put(tid, data);
      myUpdatableManager.register(model);
      return stateChart;
    }

    /**
     * Contains a state chart and its corresponding model.
     */
    private static class StateChartData {
      private final StateChart<CpuProfilerStage.ThreadState> myChart;
      private final StateChartModel<CpuProfilerStage.ThreadState> myModel;

      StateChartData(StateChart<CpuProfilerStage.ThreadState> chart, StateChartModel<CpuProfilerStage.ThreadState> model) {
        myChart = chart;
        myModel = model;
      }

      public StateChart<CpuProfilerStage.ThreadState> getChart() {
        return myChart;
      }

      public StateChartModel<CpuProfilerStage.ThreadState> getModel() {
        return myModel;
      }
    }
=======
  /**
   * @return true if the blue seek component from {@link RangeTooltipComponent} should be visible.
   * @see {@link RangeTooltipComponent#myShowSeekComponent}
   */
  @VisibleForTesting
  boolean shouldShowTooltipSeekComponent() {
    return myStage.getTooltip() instanceof CpuUsageTooltip && myUsageView.shouldShowTooltipSeekComponent();
>>>>>>> 2660b5e5
  }
}<|MERGE_RESOLUTION|>--- conflicted
+++ resolved
@@ -323,198 +323,6 @@
     }
   }
 
-<<<<<<< HEAD
-  private void updateCaptureElapsedTime() {
-    if (myStage.getCaptureState() == CpuProfilerStage.CaptureState.CAPTURING) {
-      long elapsedTimeUs = myStage.getCaptureElapsedTimeUs();
-      myCaptureStatus.setText("Recording - " + TimeAxisFormatter.DEFAULT.getClockFormattedString(elapsedTimeUs));
-    }
-  }
-
-  private void capture() {
-    if (myStage.getCaptureState() == CpuProfilerStage.CaptureState.CAPTURING) {
-      myStage.stopCapturing();
-    }
-    else {
-      myStage.startCapturing();
-    }
-  }
-
-  private void updateThreadSelection() {
-    if (myStage.getSelectedThread() == CaptureModel.NO_THREAD) {
-      myThreads.clearSelection();
-      return;
-    }
-
-    // Select the thread which has its tree displayed in capture panel in the threads list
-    for (int i = 0; i < myThreads.getModel().getSize(); i++) {
-      CpuThreadsModel.RangedCpuThread thread = myThreads.getModel().getElementAt(i);
-      if (myStage.getSelectedThread() == thread.getThreadId()) {
-        myThreads.setSelectedIndex(i);
-        break;
-      }
-    }
-
-    if (myStage.getSelectedThread() != CaptureModel.NO_THREAD && myStage.isSelectionFailure()) {
-      // If the help tip info panel is already showing and the user clears thread selection, we'll leave the panel showing.
-      mySplitter.setSecondComponent(myHelpTipPanel);
-    }
-  }
-
-  private void updateCaptureDetails() {
-    if (myCaptureView != null) {
-      myCaptureView.updateView();
-    }
-  }
-
-  private static class MyScrollPane extends JBScrollPane {
-
-    private MyScrollPane() {
-      super();
-      getVerticalScrollBar().setOpaque(false);
-    }
-
-    @Override
-    protected JViewport createViewport() {
-      if (SystemInfo.isMac) {
-        return super.createViewport();
-      }
-      // Overrides it because, when not on mac, JBViewport adds the width of the scrollbar to the right inset of the border,
-      // which would consequently misplace the threads state chart.
-      return new JViewport();
-    }
-  }
-
-  private static class ThreadCellRenderer implements ListCellRenderer<CpuThreadsModel.RangedCpuThread> {
-
-    /**
-     * Label to display the thread name on a cell.
-     */
-    private final JLabel myLabel;
-
-    /**
-     * Maps a thread id to a {@link StateChartData} containing the chart that should be rendered on the cell corresponding to that thread.
-     */
-    private final Map<Integer, StateChartData> myStateCharts;
-
-    /**
-     * Keep the index of the item currently hovered.
-     */
-    private int myHoveredIndex = -1;
-
-    /**
-     * {@link UpdatableManager} responsible for managing the threads state charts.
-     */
-    private final UpdatableManager myUpdatableManager;
-
-    ThreadCellRenderer(JList<CpuThreadsModel.RangedCpuThread> list, UpdatableManager updatableManager) {
-      myLabel = new JLabel();
-      myLabel.setFont(AdtUiUtils.DEFAULT_FONT);
-      Border rightSeparator = BorderFactory.createMatteBorder(0, 0, 0, 1, ProfilerColors.THREAD_LABEL_BORDER);
-      Border marginLeft = new EmptyBorder(0, 10, 0, 0);
-      myLabel.setBorder(new CompoundBorder(rightSeparator, marginLeft));
-      myLabel.setOpaque(true);
-      myUpdatableManager = updatableManager;
-      myStateCharts = new HashMap<>();
-      list.addMouseMotionListener(new MouseAdapter() {
-        @Override
-        public void mouseMoved(MouseEvent e) {
-          Point p = new Point(e.getX(), e.getY());
-          myHoveredIndex = list.locationToIndex(p);
-        }
-      });
-    }
-
-    @Override
-    public Component getListCellRendererComponent(JList list,
-                                                  CpuThreadsModel.RangedCpuThread value,
-                                                  int index,
-                                                  boolean isSelected,
-                                                  boolean cellHasFocus) {
-      JPanel panel = new JPanel(new TabularLayout("150px,*", "*"));
-      panel.setPreferredSize(new Dimension(panel.getPreferredSize().width, JBUI.scale(15)));
-      panel.setBackground(list.getBackground());
-
-      myLabel.setText(value.getName());
-      myLabel.setBackground(ProfilerColors.THREAD_LABEL_BACKGROUND);
-      myLabel.setForeground(ProfilerColors.THREAD_LABEL_TEXT);
-
-      // Instead of using just one statechart for the cell renderer and set its model here, we cache the statecharts
-      // corresponding to each thread and their models. StateChart#setModel is currently expensive and will make StateChart#render
-      // to be called. As this method can be called by Swing more often than our update cycle, we cache the models to avoid
-      // recalculating the render states. This causes the rendering time to be substantially improved.
-      int tid = value.getThreadId();
-      StateChartModel<CpuProfilerStage.ThreadState> model = value.getModel();
-      if (myStateCharts.containsKey(tid) && !model.equals(myStateCharts.get(tid).getModel())) {
-        // The model associated to the tid has changed. That might have happened because the tid was recycled and
-        // assigned to another thread. The current model needs to be unregistered.
-        myUpdatableManager.unregister(myStateCharts.get(tid).getModel());
-      }
-      StateChart<CpuProfilerStage.ThreadState> stateChart = getOrCreateStateChart(tid, model);
-      // 1 is index of the selected color, 0 is of the non-selected
-      // See more: {@link ProfilerColors#THREAD_STATES}
-      stateChart.getColors().setColorIndex(isSelected ? 1 : 0);
-      stateChart.setOpaque(true);
-
-      if (isSelected) {
-        // Cell is selected. Update its background accordingly.
-        panel.setBackground(ProfilerColors.THREAD_SELECTED_BACKGROUND);
-        myLabel.setBackground(ProfilerColors.THREAD_SELECTED_BACKGROUND);
-        myLabel.setForeground(ProfilerColors.SELECTED_THREAD_LABEL_TEXT);
-        // As the state chart is opaque the selected background wouldn't be visible
-        // if we didn't set the opaqueness to false if the cell is selected.
-        stateChart.setOpaque(false);
-      }
-      else if (myHoveredIndex == index) {
-        // Cell is hovered. Draw the hover overlay over it.
-        JPanel overlay = new JPanel();
-        overlay.setBackground(ProfilerColors.DEFAULT_HOVER_COLOR);
-        panel.add(overlay, new TabularLayout.Constraint(0, 0, 2));
-      }
-
-      panel.add(myLabel, new TabularLayout.Constraint(0, 0));
-      panel.add(stateChart, new TabularLayout.Constraint(0, 0, 2));
-      return panel;
-    }
-
-    /**
-     * Returns a {@link StateChart} corresponding to a given thread or create a new one if it doesn't exist.
-     */
-    private StateChart<CpuProfilerStage.ThreadState> getOrCreateStateChart(int tid, StateChartModel<CpuProfilerStage.ThreadState> model) {
-      if (myStateCharts.containsKey(tid) && myStateCharts.get(tid).getModel().equals(model)) {
-        // State chart is already saved on the map. Return it.
-        return myStateCharts.get(tid).getChart();
-      }
-      // The state chart corresponding to the thread is not stored on the map. Create a new one.
-      StateChart<CpuProfilerStage.ThreadState> stateChart = new StateChart<>(model, ProfilerColors.THREAD_STATES);
-      StateChartData data = new StateChartData(stateChart, model);
-      stateChart.setHeightGap(0.40f);
-      myStateCharts.put(tid, data);
-      myUpdatableManager.register(model);
-      return stateChart;
-    }
-
-    /**
-     * Contains a state chart and its corresponding model.
-     */
-    private static class StateChartData {
-      private final StateChart<CpuProfilerStage.ThreadState> myChart;
-      private final StateChartModel<CpuProfilerStage.ThreadState> myModel;
-
-      StateChartData(StateChart<CpuProfilerStage.ThreadState> chart, StateChartModel<CpuProfilerStage.ThreadState> model) {
-        myChart = chart;
-        myModel = model;
-      }
-
-      public StateChart<CpuProfilerStage.ThreadState> getChart() {
-        return myChart;
-      }
-
-      public StateChartModel<CpuProfilerStage.ThreadState> getModel() {
-        return myModel;
-      }
-    }
-=======
   /**
    * @return true if the blue seek component from {@link RangeTooltipComponent} should be visible.
    * @see {@link RangeTooltipComponent#myShowSeekComponent}
@@ -522,6 +330,5 @@
   @VisibleForTesting
   boolean shouldShowTooltipSeekComponent() {
     return myStage.getTooltip() instanceof CpuUsageTooltip && myUsageView.shouldShowTooltipSeekComponent();
->>>>>>> 2660b5e5
   }
 }