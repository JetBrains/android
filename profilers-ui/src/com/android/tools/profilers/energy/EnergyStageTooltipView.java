--- conflicted
+++ resolved
@@ -67,23 +67,6 @@
     labelWithSeparator.add(eventLabel, new TabularLayout.Constraint(0, 0));
     labelWithSeparator.add(AdtUiUtils.createHorizontalSeparator(), new TabularLayout.Constraint(0, 2));
     labelWithSeparator.setOpaque(false);
-<<<<<<< HEAD
-    legendPanel.add(labelWithSeparator, new TabularLayout.Constraint(2, 0));
-
-    legendPanel.add(eventLegendComponent, new TabularLayout.Constraint(4, 0));
-
-    legendPanel.add(AdtUiUtils.createHorizontalSeparator(), new TabularLayout.Constraint(5, 0));
-
-    // TODO(b/188695273): to be removed after migration.
-    if (!myStageView.getStage().getStudioProfilers().getIdeServices().getAppInspectionMigrationServices().isMigrationEnabled()) {
-      JLabel callToActionLabel = new JLabel("Select range to inspect");
-      callToActionLabel.setForeground(ProfilerColors.TOOLTIP_TEXT);
-      callToActionLabel.setFont(ProfilerFonts.STANDARD_FONT);
-      callToActionLabel.setForeground(eventLabel.getForeground());
-      legendPanel.add(callToActionLabel, new TabularLayout.Constraint(6, 0));
-    }
-=======
->>>>>>> b5f40ffd
 
     legendPanel.add(AdtUiUtils.createHorizontalSeparator(), new TabularLayout.Constraint(1, 0));
     return legendPanel;
