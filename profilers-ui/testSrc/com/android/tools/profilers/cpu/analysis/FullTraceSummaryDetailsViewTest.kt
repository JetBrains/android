/*
 * Copyright (C) 2020 The Android Open Source Project
 *
 * Licensed under the Apache License, Version 2.0 (the "License");
 * you may not use this file except in compliance with the License.
 * You may obtain a copy of the License at
 *
 *      http://www.apache.org/licenses/LICENSE-2.0
 *
 * Unless required by applicable law or agreed to in writing, software
 * distributed under the License is distributed on an "AS IS" BASIS,
 * WITHOUT WARRANTIES OR CONDITIONS OF ANY KIND, either express or implied.
 * See the License for the specific language governing permissions and
 * limitations under the License.
 */
package com.android.tools.profilers.cpu.analysis

import com.android.tools.adtui.model.FakeTimer
import com.android.tools.adtui.model.Range
import com.android.tools.adtui.ui.HideablePanel
import com.android.tools.idea.transport.faketransport.FakeGrpcServer
import com.android.tools.idea.transport.faketransport.FakeTransportService
import com.android.tools.profilers.FakeIdeProfilerComponents
import com.android.tools.profilers.FakeIdeProfilerServices
import com.android.tools.profilers.ProfilerClient
import com.android.tools.profilers.SessionProfilersView
import com.android.tools.profilers.StudioProfilers
import com.android.tools.profilers.StudioProfilersView
import com.android.tools.profilers.cpu.CpuCapture
import com.android.tools.profilers.cpu.systemtrace.CounterModel
import com.android.tools.profilers.cpu.systemtrace.ProcessModel
import com.android.tools.profilers.cpu.systemtrace.SystemTraceCpuCaptureBuilder
import com.android.tools.profilers.cpu.systemtrace.SystemTraceCpuCaptureBuilderTest
import com.android.tools.profilers.cpu.systemtrace.ThreadModel
import com.google.common.truth.Truth.assertThat
import com.intellij.testFramework.ApplicationRule
import com.intellij.testFramework.DisposableRule
import org.junit.Before
import org.junit.Rule
import org.junit.Test
import org.mockito.Mockito
import java.util.concurrent.TimeUnit

class FullTraceSummaryDetailsViewTest {
  companion object {
    private val CAPTURE_RANGE = Range(0.0, Double.MAX_VALUE)
  }

  @get:Rule
  val applicationRule = ApplicationRule()

  @get:Rule
  val disposableRule = DisposableRule()

  private val timer = FakeTimer()
  private val transportService = FakeTransportService(timer, false)

  @get:Rule
  var grpcServer = FakeGrpcServer.createFakeGrpcServer("FullTraceSummaryDetailsViewTest", transportService)

  private lateinit var profilersView: StudioProfilersView

  @Before
  fun setUp() {
    val profilers = StudioProfilers(ProfilerClient(grpcServer.channel), FakeIdeProfilerServices())
    profilersView = SessionProfilersView(profilers, FakeIdeProfilerComponents(), disposableRule.disposable)
  }

  @Test
  fun componentsArePopulated() {
    val selectionRange = Range(TimeUnit.SECONDS.toMicros(1).toDouble(), TimeUnit.SECONDS.toMicros(60).toDouble())
    val model = FullTraceAnalysisSummaryTabModel(CAPTURE_RANGE, selectionRange).apply {
      dataSeries.add(Mockito.mock(CpuCapture::class.java))
    }
    val view = FullTraceSummaryDetailsView(profilersView, model)

    assertThat(view.timeRangeLabel.text).isEqualTo("00:01.000 - 00:01:00.000")
    assertThat(view.durationLabel.text).isEqualTo("59 s")
    assertThat(view.energyUsedLabel.text).isEqualTo("0 µWs")
  }

  @Test
  fun rangeChangeUpdatesLabels() {
    val selectionRange = Range(0.0, 0.0)
    val model = FullTraceAnalysisSummaryTabModel(CAPTURE_RANGE, selectionRange).apply {
      dataSeries.add(Mockito.mock(CpuCapture::class.java))
    }
    val view = FullTraceSummaryDetailsView(profilersView, model)

    assertThat(view.timeRangeLabel.text).isEqualTo("00:00.000 - 00:00.000")
    assertThat(view.durationLabel.text).isEqualTo("0 μs")
    assertThat(view.energyUsedLabel.text).isEqualTo("0 µWs")

    selectionRange.set(TimeUnit.MILLISECONDS.toMicros(1).toDouble(), TimeUnit.MILLISECONDS.toMicros(2).toDouble())
    assertThat(view.timeRangeLabel.text).isEqualTo("00:00.001 - 00:00.002")
    assertThat(view.durationLabel.text).isEqualTo("1 ms")
    assertThat(view.energyUsedLabel.text).isEqualTo("0 µWs")

  }

  @Test
  fun `total power row and power table not present with no power rail data`() {
    val processes = mapOf(
      1 to ProcessModel(
        1, "Process",
<<<<<<< HEAD
        mapOf(1 to ThreadModel(1, 1, "Thread", listOf(), listOf())),
=======
        mapOf(1 to ThreadModel(1, 1, "Thread", listOf(), listOf(), listOf())),
>>>>>>> 0d09370c
        mapOf()))

    val systemTraceCpuCaptureModel = SystemTraceCpuCaptureBuilderTest.TestModel(processes, emptyMap(), emptyList(), emptyList(),
                                                                                emptyList(),
                                                                                emptyList())
    val builder = SystemTraceCpuCaptureBuilder(systemTraceCpuCaptureModel)
    val systemTraceCpuCapture = builder.build(0L, 1, Range())

    val selectionRange = Range(TimeUnit.SECONDS.toMicros(1).toDouble(), TimeUnit.SECONDS.toMicros(60).toDouble())
    val model = FullTraceAnalysisSummaryTabModel(CAPTURE_RANGE, selectionRange).apply {
      dataSeries.add(systemTraceCpuCapture)
    }

    val view = FullTraceSummaryDetailsView(profilersView, model)

    // Four components expected, as there are two rows of common data (Time Range and Duration), each with a key and value component.
    assertThat(view.commonSection.componentCount).isEqualTo(4)
    // Two components expected: the common section and the usage instructions section.
    assertThat(view.components.size).isEqualTo(2)
  }

  @Test
  fun `total power row and power table not present with power rail data`() {
    val processes = mapOf(
      1 to ProcessModel(
        1, "Process",
<<<<<<< HEAD
        mapOf(1 to ThreadModel(1, 1, "Thread", listOf(), listOf())),
=======
        mapOf(1 to ThreadModel(1, 1, "Thread", listOf(), listOf(), listOf())),
>>>>>>> 0d09370c
        mapOf()))

    val powerRails = listOf(
      CounterModel("power.rails.ddr.a", sortedMapOf(1L to 100.0, 2L to 200.0)))

    val systemTraceCpuCaptureModel = SystemTraceCpuCaptureBuilderTest.TestModel(processes, emptyMap(), emptyList(), powerRails, emptyList(),
                                                                                emptyList())

    val builder = SystemTraceCpuCaptureBuilder(systemTraceCpuCaptureModel)
    val systemTraceCpuCapture = builder.build(0L, 1, Range())

    val selectionRange = Range(TimeUnit.SECONDS.toMicros(1).toDouble(), TimeUnit.SECONDS.toMicros(60).toDouble())
    val model = FullTraceAnalysisSummaryTabModel(CAPTURE_RANGE, selectionRange).apply {
      dataSeries.add(systemTraceCpuCapture)
    }

    val view = FullTraceSummaryDetailsView(profilersView, model)

    // Six components expected, as there are three rows of common data (Time Range, Duration, and Total Power), each with a key and value component.
    assertThat(view.commonSection.componentCount).isEqualTo(6)
    // Three components expected: the common section, the power table section, and the usage instructions section.
    assertThat(view.components.size).isEqualTo(3)

    // Assert that the power rail table section is a {@link HideablePanel}
    assertThat(view.components[1]).isInstanceOf(HideablePanel::class.java)

    // Assert that the power rail table has the correct dimensions and column headers.
    assertThat(view.powerRailTable).isNotNull()
    assertThat(view.powerRailTable!!.table.columnCount).isEqualTo(3)
    // Note: header is not included in the row count.
    assertThat(view.powerRailTable!!.table.rowCount).isEqualTo(1)
    assertThat(view.powerRailTable!!.table.tableHeader.columnModel.getColumn(0).headerValue).isEqualTo("Rail name")
    assertThat(view.powerRailTable!!.table.tableHeader.columnModel.getColumn(1).headerValue).isEqualTo("Average power (mW)")
    assertThat(view.powerRailTable!!.table.tableHeader.columnModel.getColumn(2).headerValue).isEqualTo("Cumulative consumption (µWs)")
  }
}<|MERGE_RESOLUTION|>--- conflicted
+++ resolved
@@ -103,11 +103,7 @@
     val processes = mapOf(
       1 to ProcessModel(
         1, "Process",
-<<<<<<< HEAD
-        mapOf(1 to ThreadModel(1, 1, "Thread", listOf(), listOf())),
-=======
         mapOf(1 to ThreadModel(1, 1, "Thread", listOf(), listOf(), listOf())),
->>>>>>> 0d09370c
         mapOf()))
 
     val systemTraceCpuCaptureModel = SystemTraceCpuCaptureBuilderTest.TestModel(processes, emptyMap(), emptyList(), emptyList(),
@@ -134,11 +130,7 @@
     val processes = mapOf(
       1 to ProcessModel(
         1, "Process",
-<<<<<<< HEAD
-        mapOf(1 to ThreadModel(1, 1, "Thread", listOf(), listOf())),
-=======
         mapOf(1 to ThreadModel(1, 1, "Thread", listOf(), listOf(), listOf())),
->>>>>>> 0d09370c
         mapOf()))
 
     val powerRails = listOf(
