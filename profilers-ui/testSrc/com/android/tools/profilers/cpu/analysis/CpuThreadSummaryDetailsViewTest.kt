--- conflicted
+++ resolved
@@ -109,19 +109,11 @@
       viewRange.set(0.0, 0.0)
     }
     val sysTraceData = Mockito.mock(CpuSystemTraceData::class.java).apply {
-<<<<<<< HEAD
-      Mockito.`when`(getThreadStatesForThread(123)).thenReturn(listOf())
-    }
-    val sysTrace = Mockito.mock(CpuCapture::class.java).apply {
-      Mockito.`when`(type).thenReturn(Cpu.CpuTraceType.PERFETTO)
-      Mockito.`when`(systemTraceData).thenReturn(sysTraceData)
-=======
       whenever(getThreadStatesForThread(123)).thenReturn(listOf())
     }
     val sysTrace = Mockito.mock(CpuCapture::class.java).apply {
       whenever(type).thenReturn(Cpu.CpuTraceType.PERFETTO)
       whenever(systemTraceData).thenReturn(sysTraceData)
->>>>>>> b5f40ffd
     }
     val cpuThreadTrackModel = CpuThreadTrackModel(
       sysTrace,
@@ -141,11 +133,7 @@
       viewRange.set(0.0, 0.0)
     }
     val sysTrace = Mockito.mock(CpuCapture::class.java).apply {
-<<<<<<< HEAD
-      Mockito.`when`(type).thenReturn(Cpu.CpuTraceType.ART)
-=======
       whenever(type).thenReturn(Cpu.CpuTraceType.ART)
->>>>>>> b5f40ffd
     }
     val cpuThreadTrackModel = CpuThreadTrackModel(
       sysTrace,
