--- conflicted
+++ resolved
@@ -29,10 +29,6 @@
 import com.android.tools.profilers.FakeProfilerService
 import com.android.tools.profilers.ProfilerClient
 import com.android.tools.profilers.ProfilersTestData
-<<<<<<< HEAD
-import com.android.tools.profilers.StudioMonitorStage
-=======
->>>>>>> e624679c
 import com.android.tools.profilers.StudioProfilers
 import com.android.tools.profilers.StudioProfilersView
 import com.android.tools.profilers.cpu.analysis.CaptureNodeAnalysisModel
@@ -80,11 +76,7 @@
     profilersView = StudioProfilersView(profilers, FakeIdeProfilerComponents())
     timer.tick(FakeTimer.ONE_SECOND_IN_NS)
     stage = CpuCaptureStage.create(profilers, ProfilersTestData.DEFAULT_CONFIG,
-<<<<<<< HEAD
-                                   TestUtils.getWorkspaceFile(CpuProfilerUITestUtils.VALID_TRACE_PATH))
-=======
                                    TestUtils.getWorkspaceFile(CpuProfilerUITestUtils.VALID_TRACE_PATH), 123L)
->>>>>>> e624679c
   }
 
   @Test
@@ -173,14 +165,8 @@
   @Test
   fun showTrackGroupTooltip() {
     // Load Atrace
-<<<<<<< HEAD
-    services.enablePerfetto(true)
-    val stage = CpuCaptureStage.create(profilersView.studioProfilers, ProfilersTestData.DEFAULT_CONFIG,
-                                       TestUtils.getWorkspaceFile(CpuProfilerUITestUtils.ATRACE_PID1_PATH))
-=======
     val stage = CpuCaptureStage.create(profilersView.studioProfilers, ProfilersTestData.DEFAULT_CONFIG,
                                        TestUtils.getWorkspaceFile(CpuProfilerUITestUtils.ATRACE_TRACE_PATH), 123L)
->>>>>>> e624679c
     val stageView = CpuCaptureStageView(profilersView, stage)
     stage.enter()
     val trackGroups = stageView.trackGroupList.trackGroups
@@ -231,30 +217,14 @@
     val ui = FakeUi(stageView.deselectAllLabel)
 
     // Label should be visible when selection changes.
-<<<<<<< HEAD
-    assertThat(profilersView.deselectAllToolbar.isVisible).isFalse()
-    stage.multiSelectionModel.setSelection(setOf(CaptureNodeAnalysisModel(captureNode, stage.capture)))
-    assertThat(profilersView.deselectAllToolbar.isVisible).isTrue()
-=======
     assertThat(stageView.deselectAllToolbar.isVisible).isFalse()
     stage.multiSelectionModel.setSelection(setOf(CaptureNodeAnalysisModel(captureNode, stage.capture)))
     assertThat(stageView.deselectAllToolbar.isVisible).isTrue()
->>>>>>> e624679c
 
     // Clicking the label should clear the selection.
     ui.mouse.click(0, 0)
     assertThat(stage.multiSelectionModel.isEmpty).isTrue()
-<<<<<<< HEAD
-    assertThat(profilersView.deselectAllToolbar.isVisible).isFalse()
-
-    // The label should be gone after we navigate away from the capture stage.
-    stage.multiSelectionModel.setSelection(setOf(CaptureNodeAnalysisModel(captureNode, stage.capture)))
-    assertThat(profilersView.deselectAllToolbar.isVisible).isTrue()
-    profilersView.studioProfilers.stage = StudioMonitorStage(profilersView.studioProfilers)
-    assertThat(profilersView.deselectAllToolbar.isVisible).isFalse()
-=======
     assertThat(stageView.deselectAllToolbar.isVisible).isFalse()
->>>>>>> e624679c
   }
 
   @Test
