<?xml version="1.0" encoding="UTF-8"?>
<module type="JAVA_MODULE" version="4">
  <component name="NewModuleRootManager" inherit-compiler-output="true">
    <exclude-output />
    <content url="file://$MODULE_DIR$">
      <sourceFolder url="file://$MODULE_DIR$/src" isTestSource="false" />
      <sourceFolder url="file://$MODULE_DIR$/testSrc" isTestSource="true" />
    </content>
    <orderEntry type="inheritedJdk" />
    <orderEntry type="sourceFolder" forTests="false" />
    <orderEntry type="module" module-name="intellij.android.profilers" />
    <orderEntry type="library" name="jetbrains-annotations-java5" level="project" />
    <orderEntry type="library" name="studio-profiler-grpc-1.0-jarjar" level="project" />
    <orderEntry type="module" module-name="intellij.platform.core" />
    <orderEntry type="library" name="Guava" level="project" />
    <orderEntry type="module" module-name="intellij.android.adt.ui" />
    <orderEntry type="module" module-name="intellij.android.adt.ui.model" />
    <orderEntry type="module" module-name="intellij.platform.ide" />
    <orderEntry type="library" scope="TEST" name="JUnit4" level="project" />
    <orderEntry type="library" scope="TEST" name="mockito" level="project" />
    <orderEntry type="library" scope="TEST" name="truth" level="project" />
    <orderEntry type="module" module-name="android.sdktools.testutils" scope="TEST" />
    <orderEntry type="library" scope="TEST" name="kotlin-stdlib-jdk8" level="project" />
    <orderEntry type="module" module-name="intellij.android.artwork" />
    <orderEntry type="module" module-name="intellij.platform.ide.impl" />
<<<<<<< HEAD
    <orderEntry type="library" name="Java Compatibility" level="project" />
    <orderEntry type="module" module-name="android.sdktools.common" />
    <orderEntry type="module" module-name="intellij.android.transport" scope="TEST" />
    <orderEntry type="module" module-name="perf-logger" scope="TEST" />
=======
    <orderEntry type="library" scope="TEST" name="com.android.tools:testutils" level="project" />
    <orderEntry type="library" name="com.android.tools:sdk-common" level="project" />
    <orderEntry type="library" scope="TEST" name="com.android.tools:common" level="project" />
    <orderEntry type="library" name="org.jetbrains.intellij.deps.android.tools:perflib" level="project" />
>>>>>>> 5e1369d6
  </component>
</module><|MERGE_RESOLUTION|>--- conflicted
+++ resolved
@@ -19,20 +19,14 @@
     <orderEntry type="library" scope="TEST" name="JUnit4" level="project" />
     <orderEntry type="library" scope="TEST" name="mockito" level="project" />
     <orderEntry type="library" scope="TEST" name="truth" level="project" />
-    <orderEntry type="module" module-name="android.sdktools.testutils" scope="TEST" />
     <orderEntry type="library" scope="TEST" name="kotlin-stdlib-jdk8" level="project" />
     <orderEntry type="module" module-name="intellij.android.artwork" />
     <orderEntry type="module" module-name="intellij.platform.ide.impl" />
-<<<<<<< HEAD
+    <orderEntry type="library" scope="TEST" name="com.android.tools:testutils" level="project" />
+    <orderEntry type="library" name="com.android.tools:common" level="project" />
+    <orderEntry type="library" name="org.jetbrains.intellij.deps.android.tools:perflib" level="project" />
     <orderEntry type="library" name="Java Compatibility" level="project" />
-    <orderEntry type="module" module-name="android.sdktools.common" />
     <orderEntry type="module" module-name="intellij.android.transport" scope="TEST" />
-    <orderEntry type="module" module-name="perf-logger" scope="TEST" />
-=======
-    <orderEntry type="library" scope="TEST" name="com.android.tools:testutils" level="project" />
-    <orderEntry type="library" name="com.android.tools:sdk-common" level="project" />
-    <orderEntry type="library" scope="TEST" name="com.android.tools:common" level="project" />
-    <orderEntry type="library" name="org.jetbrains.intellij.deps.android.tools:perflib" level="project" />
->>>>>>> 5e1369d6
+    <orderEntry type="library" scope="TEST" name="org.jetbrains.intellij.deps.android.tools:perf-logger-tests" level="project" />
   </component>
 </module>