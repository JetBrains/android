<?xml version="1.0" encoding="UTF-8"?>
<module type="JAVA_MODULE" version="4">
  <component name="FacetManager">
    <facet type="kotlin-language" name="Kotlin">
      <configuration version="5" platform="JVM 17" allPlatforms="JVM [17]" useProjectSettings="false">
        <compilerSettings>
          <option name="additionalArguments" value="-Xjvm-default=all -Xsam-conversions=class -Xcontext-receivers" />
        </compilerSettings>
        <compilerArguments>
          <stringArguments>
            <stringArg name="jvmTarget" arg="17" />
            <stringArg name="apiVersion" arg="2.1" />
            <stringArg name="languageVersion" arg="2.1" />
          </stringArguments>
          <arrayArguments>
            <arrayArg name="pluginClasspaths">
<<<<<<< HEAD
              <args>$MODULE_DIR$/../../../../prebuilts/tools/common/m2/repository/org/jetbrains/kotlin/kotlin-compose-compiler-plugin/2.1.10/kotlin-compose-compiler-plugin-2.1.10.jar</args>
=======
              <args>$MAVEN_REPOSITORY$/org/jetbrains/kotlin/kotlin-compose-compiler-plugin/2.1.20/kotlin-compose-compiler-plugin-2.1.20.jar</args>
>>>>>>> 5f7be743
            </arrayArg>
          </arrayArguments>
        </compilerArguments>
      </configuration>
    </facet>
  </component>
  <component name="NewModuleRootManager" inherit-compiler-output="true">
    <exclude-output />
    <content url="file://$MODULE_DIR$">
      <sourceFolder url="file://$MODULE_DIR$/src" isTestSource="false" />
      <sourceFolder url="file://$MODULE_DIR$/testSrc" isTestSource="true" />
      <sourceFolder url="file://$MODULE_DIR$/resources" type="java-resource" />
    </content>
    <orderEntry type="library" scope="PROVIDED" name="studio-platform" level="project" />
    <orderEntry type="library" scope="TEST" name="studio-test-platform" level="project" />
    <orderEntry type="inheritedJdk" />
    <orderEntry type="sourceFolder" forTests="false" />
    <orderEntry type="module" module-name="intellij.android.profilers" />
    <orderEntry type="module" module-name="intellij.android.adt.ui" />
    <orderEntry type="module" module-name="intellij.android.adt.ui.compose" />
    <orderEntry type="module" module-name="intellij.android.adt.ui.model" />
<<<<<<< HEAD
    <orderEntry type="module" module-name="android.sdktools.perflib" />
    <orderEntry type="module" module-name="intellij.android.artwork" />
    <orderEntry type="module" module-name="android.sdktools.common" />
    <orderEntry type="library" name="studio-proto" level="project" />
    <orderEntry type="library" name="transport-proto" level="project" />
    <orderEntry type="library" name="studio-grpc" level="project" />
=======
    <orderEntry type="library" scope="TEST" name="mockito" level="project" />
    <orderEntry type="library" scope="TEST" name="truth" level="project" />
    <orderEntry type="module" module-name="intellij.android.artwork" />
    <orderEntry type="module" module-name="intellij.android.transport" scope="TEST" />
>>>>>>> 5f7be743
    <orderEntry type="module" module-name="intellij.android.common" />
    <orderEntry type="module" module-name="intellij.android.inspectors-common.ui" />
    <orderEntry type="module" module-name="intellij.android.inspectors-common.api" />
<<<<<<< HEAD
    <orderEntry type="module" module-name="codenavigation" />
    <orderEntry type="library" name="perfetto-proto" level="project" />
    <orderEntry type="module" module-name="intellij.android.artwork-compose" />
    <orderEntry type="module" module-name="android.sdktools.leakcanarylib" />
    <orderEntry type="library" scope="TEST" name="junit4" level="project" />
    <orderEntry type="library" scope="TEST" name="mockito" level="project" />
    <orderEntry type="library" scope="TEST" name="truth" level="project" />
    <orderEntry type="module" module-name="android.sdktools.testutils" scope="TEST" />
    <orderEntry type="module" module-name="intellij.android.transport" scope="TEST" />
    <orderEntry type="module" module-name="perf-logger" scope="TEST" />
    <orderEntry type="module" module-name="intellij.android.adt.testutils" scope="TEST" />
    <orderEntry type="library" scope="TEST" name="studio-analytics-proto" level="project" />
=======
>>>>>>> 5f7be743
    <orderEntry type="module-library" scope="TEST">
      <library name="traceprocessor-protos" type="repository">
        <properties maven-id="org.jetbrains.intellij.deps.android.tools.base:traceprocessor_protos:232.1.23.0">
          <verification>
            <artifact url="file://$MAVEN_REPOSITORY$/org/jetbrains/intellij/deps/android/tools/base/traceprocessor_protos/232.1.23.0/traceprocessor_protos-232.1.23.0.jar">
              <sha256sum>d34f8d993c5ad098050d512e3abfd2e6361b73e41b029f58af20dfc89e4ad62c</sha256sum>
            </artifact>
          </verification>
        </properties>
        <CLASSES>
          <root url="jar://$MAVEN_REPOSITORY$/org/jetbrains/intellij/deps/android/tools/base/traceprocessor_protos/232.1.23.0/traceprocessor_protos-232.1.23.0.jar!/" />
        </CLASSES>
        <JAVADOC />
        <SOURCES />
      </library>
    </orderEntry>
<<<<<<< HEAD
=======
    <orderEntry type="library" name="Guava" level="project" />
    <orderEntry type="library" name="Java Compatibility" level="project" />
    <orderEntry type="library" name="fastutil-min" level="project" />
    <orderEntry type="library" name="gson" level="project" />
    <orderEntry type="library" name="jetbrains-annotations" level="project" />
    <orderEntry type="library" name="kotlin-stdlib" level="project" />
    <orderEntry type="library" name="kotlinx-html-jvm" level="project" />
    <orderEntry type="library" scope="TEST" name="JUnit4" level="project" />
    <orderEntry type="library" scope="TEST" name="protobuf" level="project" />
    <orderEntry type="module" module-name="intellij.android.codenavigation" />
    <orderEntry type="module" module-name="intellij.platform.core.impl" />
    <orderEntry type="module" module-name="intellij.color.scheme.warmNeon" />
    <orderEntry type="module" module-name="intellij.platform.core" />
    <orderEntry type="module" module-name="intellij.platform.core.ui" />
    <orderEntry type="module" module-name="intellij.platform.editor.ui" />
    <orderEntry type="module" module-name="intellij.platform.ide" />
    <orderEntry type="module" module-name="intellij.platform.ide.core" />
    <orderEntry type="module" module-name="intellij.platform.ide.impl" />
    <orderEntry type="module" module-name="intellij.platform.projectModel" />
    <orderEntry type="module" module-name="intellij.platform.util" />
    <orderEntry type="module" module-name="intellij.platform.util.rt" />
    <orderEntry type="module" module-name="intellij.platform.util.ui" />
    <orderEntry type="module" module-name="intellij.android.testutils" scope="TEST" />
    <orderEntry type="module" module-name="intellij.platform.testFramework" scope="TEST" />
    <orderEntry type="module" module-name="intellij.android.artwork-compose" />
>>>>>>> 5f7be743
    <orderEntry type="library" scope="TEST" name="mockito-kotlin" level="project" />
  </component>
</module><|MERGE_RESOLUTION|>--- conflicted
+++ resolved
@@ -14,11 +14,7 @@
           </stringArguments>
           <arrayArguments>
             <arrayArg name="pluginClasspaths">
-<<<<<<< HEAD
-              <args>$MODULE_DIR$/../../../../prebuilts/tools/common/m2/repository/org/jetbrains/kotlin/kotlin-compose-compiler-plugin/2.1.10/kotlin-compose-compiler-plugin-2.1.10.jar</args>
-=======
               <args>$MAVEN_REPOSITORY$/org/jetbrains/kotlin/kotlin-compose-compiler-plugin/2.1.20/kotlin-compose-compiler-plugin-2.1.20.jar</args>
->>>>>>> 5f7be743
             </arrayArg>
           </arrayArguments>
         </compilerArguments>
@@ -40,37 +36,14 @@
     <orderEntry type="module" module-name="intellij.android.adt.ui" />
     <orderEntry type="module" module-name="intellij.android.adt.ui.compose" />
     <orderEntry type="module" module-name="intellij.android.adt.ui.model" />
-<<<<<<< HEAD
-    <orderEntry type="module" module-name="android.sdktools.perflib" />
-    <orderEntry type="module" module-name="intellij.android.artwork" />
-    <orderEntry type="module" module-name="android.sdktools.common" />
-    <orderEntry type="library" name="studio-proto" level="project" />
-    <orderEntry type="library" name="transport-proto" level="project" />
-    <orderEntry type="library" name="studio-grpc" level="project" />
-=======
     <orderEntry type="library" scope="TEST" name="mockito" level="project" />
     <orderEntry type="library" scope="TEST" name="truth" level="project" />
     <orderEntry type="module" module-name="intellij.android.artwork" />
     <orderEntry type="module" module-name="intellij.android.transport" scope="TEST" />
->>>>>>> 5f7be743
     <orderEntry type="module" module-name="intellij.android.common" />
+    <orderEntry type="module" module-name="intellij.android.adt.testutils" scope="TEST" />
     <orderEntry type="module" module-name="intellij.android.inspectors-common.ui" />
     <orderEntry type="module" module-name="intellij.android.inspectors-common.api" />
-<<<<<<< HEAD
-    <orderEntry type="module" module-name="codenavigation" />
-    <orderEntry type="library" name="perfetto-proto" level="project" />
-    <orderEntry type="module" module-name="intellij.android.artwork-compose" />
-    <orderEntry type="module" module-name="android.sdktools.leakcanarylib" />
-    <orderEntry type="library" scope="TEST" name="junit4" level="project" />
-    <orderEntry type="library" scope="TEST" name="mockito" level="project" />
-    <orderEntry type="library" scope="TEST" name="truth" level="project" />
-    <orderEntry type="module" module-name="android.sdktools.testutils" scope="TEST" />
-    <orderEntry type="module" module-name="intellij.android.transport" scope="TEST" />
-    <orderEntry type="module" module-name="perf-logger" scope="TEST" />
-    <orderEntry type="module" module-name="intellij.android.adt.testutils" scope="TEST" />
-    <orderEntry type="library" scope="TEST" name="studio-analytics-proto" level="project" />
-=======
->>>>>>> 5f7be743
     <orderEntry type="module-library" scope="TEST">
       <library name="traceprocessor-protos" type="repository">
         <properties maven-id="org.jetbrains.intellij.deps.android.tools.base:traceprocessor_protos:232.1.23.0">
@@ -87,8 +60,6 @@
         <SOURCES />
       </library>
     </orderEntry>
-<<<<<<< HEAD
-=======
     <orderEntry type="library" name="Guava" level="project" />
     <orderEntry type="library" name="Java Compatibility" level="project" />
     <orderEntry type="library" name="fastutil-min" level="project" />
@@ -114,7 +85,6 @@
     <orderEntry type="module" module-name="intellij.android.testutils" scope="TEST" />
     <orderEntry type="module" module-name="intellij.platform.testFramework" scope="TEST" />
     <orderEntry type="module" module-name="intellij.android.artwork-compose" />
->>>>>>> 5f7be743
     <orderEntry type="library" scope="TEST" name="mockito-kotlin" level="project" />
   </component>
 </module>