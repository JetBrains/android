<?xml version="1.0" encoding="UTF-8"?>
<module type="JAVA_MODULE" version="4">
  <component name="NewModuleRootManager" inherit-compiler-output="true">
    <exclude-output />
    <content url="file://$MODULE_DIR$">
      <sourceFolder url="file://$MODULE_DIR$/src" isTestSource="false" />
      <sourceFolder url="file://$MODULE_DIR$/testSrc" isTestSource="true" />
      <sourceFolder url="file://$MODULE_DIR$/resources" type="java-resource" />
    </content>
    <orderEntry type="inheritedJdk" />
    <orderEntry type="sourceFolder" forTests="false" />
    <orderEntry type="module" module-name="intellij.android.profilers" />
    <orderEntry type="module" module-name="intellij.android.transport" scope="TEST" />
    <orderEntry type="library" name="studio-proto" level="project" />
    <orderEntry type="library" name="transport-proto" level="project" />
    <orderEntry type="library" name="studio-grpc" level="project" />
    <orderEntry type="library" name="jetbrains-annotations-java5" level="project" />
    <orderEntry type="module" module-name="intellij.platform.core" />
    <orderEntry type="library" name="Guava" level="project" />
    <orderEntry type="module" module-name="intellij.android.adt.ui" />
    <orderEntry type="module" module-name="intellij.android.adt.ui.model" />
    <orderEntry type="module" module-name="intellij.platform.ide" />
    <orderEntry type="module" module-name="intellij.xml.psi.impl" />
    <orderEntry type="library" name="Trove4j" level="project" />
    <orderEntry type="module" module-name="android.sdktools.perflib" />
    <orderEntry type="library" scope="TEST" name="JUnit4" level="project" />
    <orderEntry type="library" scope="TEST" name="mockito" level="project" />
    <orderEntry type="library" scope="TEST" name="truth" level="project" />
    <orderEntry type="module" module-name="android.sdktools.testutils" scope="TEST" />
    <orderEntry type="library" scope="TEST" name="kotlin-stdlib-jdk8" level="project" />
    <orderEntry type="module" module-name="intellij.android.artwork" />
    <orderEntry type="module" module-name="intellij.platform.ide.impl" />
    <orderEntry type="library" name="Java Compatibility" level="project" />
    <orderEntry type="module" module-name="android.sdktools.common" />
    <orderEntry type="module" module-name="android.sdktools.perf-logger" scope="TEST" />
    <orderEntry type="module" module-name="intellij.platform.testFramework" scope="TEST" />
    <orderEntry type="module" module-name="intellij.android.common" />
    <orderEntry type="module" module-name="intellij.platform.core.ui" />
    <orderEntry type="module" module-name="intellij.android.adt.testutils" scope="TEST" />
    <orderEntry type="module" module-name="intellij.android.inspectors-common.ui" />
    <orderEntry type="module" module-name="intellij.android.inspectors-common.api" />
    <orderEntry type="library" scope="TEST" name="studio-analytics-proto" level="project" />
<<<<<<< HEAD
    <orderEntry type="module" module-name="codenavigation" />
    <orderEntry type="module-library" scope="TEST">
      <library name="traceprocessor-proto">
        <CLASSES>
          <root url="jar://$MODULE_DIR$/../../../../bazel-bin/tools/base/profiler/native/trace_processor_daemon/traceprocessor_protos.jar!/" />
        </CLASSES>
        <JAVADOC />
        <SOURCES />
      </library>
    </orderEntry>
    <orderEntry type="library" name="perfetto-proto" level="project" />
=======
    <orderEntry type="library" name="protobuf" level="project" />
>>>>>>> 44b500f2
  </component>
</module><|MERGE_RESOLUTION|>--- conflicted
+++ resolved
@@ -10,50 +10,55 @@
     <orderEntry type="inheritedJdk" />
     <orderEntry type="sourceFolder" forTests="false" />
     <orderEntry type="module" module-name="intellij.android.profilers" />
+    <orderEntry type="module" module-name="intellij.android.adt.ui" />
+    <orderEntry type="module" module-name="intellij.android.adt.ui.model" />
+    <orderEntry type="module" module-name="android.sdktools.perflib" />
+    <orderEntry type="library" scope="TEST" name="mockito" level="project" />
+    <orderEntry type="library" scope="TEST" name="truth" level="project" />
+    <orderEntry type="module" module-name="android.sdktools.testutils" scope="TEST" />
+    <orderEntry type="module" module-name="intellij.android.artwork" />
+    <orderEntry type="module" module-name="android.sdktools.common" />
     <orderEntry type="module" module-name="intellij.android.transport" scope="TEST" />
+    <orderEntry type="module" module-name="android.sdktools.perf-logger" scope="TEST" />
     <orderEntry type="library" name="studio-proto" level="project" />
     <orderEntry type="library" name="transport-proto" level="project" />
     <orderEntry type="library" name="studio-grpc" level="project" />
-    <orderEntry type="library" name="jetbrains-annotations-java5" level="project" />
-    <orderEntry type="module" module-name="intellij.platform.core" />
-    <orderEntry type="library" name="Guava" level="project" />
-    <orderEntry type="module" module-name="intellij.android.adt.ui" />
-    <orderEntry type="module" module-name="intellij.android.adt.ui.model" />
-    <orderEntry type="module" module-name="intellij.platform.ide" />
-    <orderEntry type="module" module-name="intellij.xml.psi.impl" />
-    <orderEntry type="library" name="Trove4j" level="project" />
-    <orderEntry type="module" module-name="android.sdktools.perflib" />
-    <orderEntry type="library" scope="TEST" name="JUnit4" level="project" />
-    <orderEntry type="library" scope="TEST" name="mockito" level="project" />
-    <orderEntry type="library" scope="TEST" name="truth" level="project" />
-    <orderEntry type="module" module-name="android.sdktools.testutils" scope="TEST" />
-    <orderEntry type="library" scope="TEST" name="kotlin-stdlib-jdk8" level="project" />
-    <orderEntry type="module" module-name="intellij.android.artwork" />
-    <orderEntry type="module" module-name="intellij.platform.ide.impl" />
-    <orderEntry type="library" name="Java Compatibility" level="project" />
-    <orderEntry type="module" module-name="android.sdktools.common" />
-    <orderEntry type="module" module-name="android.sdktools.perf-logger" scope="TEST" />
-    <orderEntry type="module" module-name="intellij.platform.testFramework" scope="TEST" />
     <orderEntry type="module" module-name="intellij.android.common" />
-    <orderEntry type="module" module-name="intellij.platform.core.ui" />
     <orderEntry type="module" module-name="intellij.android.adt.testutils" scope="TEST" />
     <orderEntry type="module" module-name="intellij.android.inspectors-common.ui" />
     <orderEntry type="module" module-name="intellij.android.inspectors-common.api" />
     <orderEntry type="library" scope="TEST" name="studio-analytics-proto" level="project" />
-<<<<<<< HEAD
-    <orderEntry type="module" module-name="codenavigation" />
+    <orderEntry type="module" module-name="intellij.android.codenavigation" />
     <orderEntry type="module-library" scope="TEST">
-      <library name="traceprocessor-proto">
+      <library name="traceprocessor-proto" type="repository">
+        <properties include-transitive-deps="false" maven-id="org.jetbrains.intellij.deps.android.tools.base:traceprocessor_protos:30.2.0.0" />
         <CLASSES>
-          <root url="jar://$MODULE_DIR$/../../../../bazel-bin/tools/base/profiler/native/trace_processor_daemon/traceprocessor_protos.jar!/" />
+          <root url="jar://$MAVEN_REPOSITORY$/org/jetbrains/intellij/deps/android/tools/base/traceprocessor_protos/30.2.0.0/traceprocessor_protos-30.2.0.0.jar!/" />
         </CLASSES>
         <JAVADOC />
         <SOURCES />
       </library>
     </orderEntry>
     <orderEntry type="library" name="perfetto-proto" level="project" />
-=======
-    <orderEntry type="library" name="protobuf" level="project" />
->>>>>>> 44b500f2
+    <orderEntry type="library" name="Trove4j" level="project" />
+    <orderEntry type="library" name="Guava" level="project" />
+    <orderEntry type="library" name="jetbrains-annotations" level="project" />
+    <orderEntry type="library" name="gson" level="project" />
+    <orderEntry type="library" name="Java Compatibility" level="project" />
+    <orderEntry type="library" name="kotlin-stdlib-jdk8" level="project" />
+    <orderEntry type="module" module-name="intellij.platform.projectModel" />
+    <orderEntry type="module" module-name="intellij.platform.ide" />
+    <orderEntry type="module" module-name="intellij.platform.core" />
+    <orderEntry type="module" module-name="intellij.platform.extensions" />
+    <orderEntry type="module" module-name="intellij.platform.ide.impl" />
+    <orderEntry type="module" module-name="intellij.platform.util.rt" />
+    <orderEntry type="module" module-name="intellij.platform.util" />
+    <orderEntry type="module" module-name="intellij.platform.core.ui" />
+    <orderEntry type="module" module-name="intellij.platform.ide.core" />
+    <orderEntry type="module" module-name="intellij.platform.editor" />
+    <orderEntry type="module" module-name="intellij.platform.util.ui" />
+    <orderEntry type="library" scope="TEST" name="protobuf" level="project" />
+    <orderEntry type="library" scope="TEST" name="JUnit4" level="project" />
+    <orderEntry type="module" module-name="intellij.platform.testFramework" scope="TEST" />
   </component>
 </module>