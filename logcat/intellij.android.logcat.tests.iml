--- conflicted
+++ resolved
@@ -14,18 +14,11 @@
     <orderEntry type="library" scope="TEST" name="JUnit4" level="project" />
     <orderEntry type="module" module-name="intellij.libraries.gson" scope="TEST" />
     <orderEntry type="library" scope="TEST" name="kotlin-test" level="project" />
-<<<<<<< HEAD
-    <orderEntry type="library" scope="TEST" name="mockito" level="project" />
-    <orderEntry type="library" scope="TEST" name="studio-analytics-proto" level="project" />
-    <orderEntry type="library" scope="TEST" name="studio-sdk" level="project" />
-    <orderEntry type="library" scope="TEST" name="studio-plugin-com.intellij.modules.json" level="project" />
-=======
     <orderEntry type="library" scope="TEST" name="kotlinx-coroutines-core" level="project" />
     <orderEntry type="library" scope="TEST" name="kotlinx-coroutines-test" level="project" />
     <orderEntry type="module" module-name="intellij.libraries.mockito" scope="TEST" />
     <orderEntry type="library" scope="TEST" name="mockito-kotlin" level="project" />
     <orderEntry type="library" scope="TEST" name="protobuf" level="project" />
->>>>>>> fedb26e2
     <orderEntry type="library" scope="TEST" name="truth" level="project" />
     <orderEntry type="module" module-name="intellij.platform.core.ui" scope="TEST" />
     <orderEntry type="module" module-name="intellij.platform.execution.impl" scope="TEST" />
