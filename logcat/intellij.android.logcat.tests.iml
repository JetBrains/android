<?xml version="1.0" encoding="UTF-8"?>
<module type="JAVA_MODULE" version="4">
  <component name="NewModuleRootManager" inherit-compiler-output="true">
    <exclude-output />
    <content url="file://$MODULE_DIR$/testSrc">
      <sourceFolder url="file://$MODULE_DIR$/testSrc" isTestSource="true" />
    </content>
    <orderEntry type="inheritedJdk" />
    <orderEntry type="sourceFolder" forTests="false" />
<<<<<<< HEAD
    <orderEntry type="library" name="studio-plugin-com.intellij.java" level="project" />
    <orderEntry type="module-library">
      <library name="logcat-proto">
        <CLASSES>
          <root url="jar://$MODULE_DIR$/../../../../bazel-bin/tools/adt/idea/logcat/proto/logcat-proto.jar!/" />
        </CLASSES>
        <JAVADOC />
        <SOURCES />
      </library>
    </orderEntry>
    <orderEntry type="library" scope="TEST" name="junit4" level="project" />
    <orderEntry type="library" scope="TEST" name="jetbrains.kotlinx.coroutines.test" level="project" />
=======
    <orderEntry type="library" scope="PROVIDED" name="studio-platform" level="project" />
    <orderEntry type="library" scope="TEST" name="studio-test-platform" level="project" />
    <orderEntry type="library" scope="TEST" name="kotlin-stdlib" level="project" />
    <orderEntry type="library" scope="TEST" name="Guava" level="project" />
    <orderEntry type="library" scope="TEST" name="JUnit4" level="project" />
    <orderEntry type="library" scope="TEST" name="gson" level="project" />
>>>>>>> 5f7be743
    <orderEntry type="library" scope="TEST" name="kotlin-test" level="project" />
    <orderEntry type="library" scope="TEST" name="kotlinx-coroutines-core" level="project" />
    <orderEntry type="library" scope="TEST" name="kotlinx-coroutines-test" level="project" />
    <orderEntry type="library" scope="TEST" name="mockito" level="project" />
<<<<<<< HEAD
    <orderEntry type="library" scope="TEST" name="studio-analytics-proto" level="project" />
    <orderEntry type="library" scope="TEST" name="studio-sdk" level="project" />
    <orderEntry type="library" scope="TEST" name="studio-plugin-intellij.json.split" level="project" />
=======
    <orderEntry type="library" scope="TEST" name="mockito-kotlin" level="project" />
    <orderEntry type="library" scope="TEST" name="protobuf" level="project" />
>>>>>>> 5f7be743
    <orderEntry type="library" scope="TEST" name="truth" level="project" />
    <orderEntry type="module" module-name="intellij.platform.ide.core.impl" />
    <orderEntry type="module" module-name="intellij.android.adb" scope="TEST" />
    <orderEntry type="module" module-name="intellij.android.adt.testutils" scope="TEST" />
    <orderEntry type="module" module-name="intellij.android.adt.ui" scope="TEST" />
    <orderEntry type="module" module-name="intellij.android.artwork" scope="TEST" />
    <orderEntry type="module" module-name="intellij.android.common" scope="TEST" />
    <orderEntry type="module" module-name="intellij.android.core" scope="TEST" />
    <orderEntry type="module" module-name="intellij.android.logcat" scope="TEST" />
    <orderEntry type="module" module-name="intellij.android.projectSystem" scope="TEST" />
    <orderEntry type="module" module-name="intellij.android.testFramework" scope="TEST" />
<<<<<<< HEAD
    <orderEntry type="library" scope="TEST" name="mockito-kotlin" level="project" />
=======
    <orderEntry type="module" module-name="intellij.java.debugger" scope="TEST" />
    <orderEntry type="module" module-name="intellij.java.debugger.impl" scope="TEST" />
    <orderEntry type="module" module-name="intellij.java.frontback.psi" scope="TEST" />
    <orderEntry type="module" module-name="intellij.java.indexing" scope="TEST" />
    <orderEntry type="module" module-name="intellij.java.psi" scope="TEST" />
    <orderEntry type="module" module-name="intellij.json.backend" scope="TEST" />
    <orderEntry type="module" module-name="intellij.platform.analysis" scope="TEST" />
    <orderEntry type="module" module-name="intellij.platform.core" scope="TEST" />
    <orderEntry type="module" module-name="intellij.platform.core.impl" scope="TEST" />
    <orderEntry type="module" module-name="intellij.platform.editor.ex" scope="TEST" />
    <orderEntry type="module" module-name="intellij.platform.editor.ui" scope="TEST" />
    <orderEntry type="module" module-name="intellij.platform.ide" scope="TEST" />
    <orderEntry type="module" module-name="intellij.platform.ide.impl" scope="TEST" />
    <orderEntry type="module" module-name="intellij.platform.lang" scope="TEST" />
    <orderEntry type="module" module-name="intellij.platform.lang.impl" scope="TEST" />
    <orderEntry type="module" module-name="intellij.platform.util" scope="TEST" />
    <orderEntry type="module" module-name="intellij.platform.util.ex" scope="TEST" />
    <orderEntry type="module" module-name="intellij.platform.testFramework" scope="TEST" />
    <orderEntry type="module" module-name="intellij.xml.parser" scope="TEST" />
>>>>>>> 5f7be743
  </component>
  <component name="TestModuleProperties" production-module="intellij.android.logcat" />
</module><|MERGE_RESOLUTION|>--- conflicted
+++ resolved
@@ -7,39 +7,18 @@
     </content>
     <orderEntry type="inheritedJdk" />
     <orderEntry type="sourceFolder" forTests="false" />
-<<<<<<< HEAD
-    <orderEntry type="library" name="studio-plugin-com.intellij.java" level="project" />
-    <orderEntry type="module-library">
-      <library name="logcat-proto">
-        <CLASSES>
-          <root url="jar://$MODULE_DIR$/../../../../bazel-bin/tools/adt/idea/logcat/proto/logcat-proto.jar!/" />
-        </CLASSES>
-        <JAVADOC />
-        <SOURCES />
-      </library>
-    </orderEntry>
-    <orderEntry type="library" scope="TEST" name="junit4" level="project" />
-    <orderEntry type="library" scope="TEST" name="jetbrains.kotlinx.coroutines.test" level="project" />
-=======
     <orderEntry type="library" scope="PROVIDED" name="studio-platform" level="project" />
     <orderEntry type="library" scope="TEST" name="studio-test-platform" level="project" />
     <orderEntry type="library" scope="TEST" name="kotlin-stdlib" level="project" />
     <orderEntry type="library" scope="TEST" name="Guava" level="project" />
     <orderEntry type="library" scope="TEST" name="JUnit4" level="project" />
     <orderEntry type="library" scope="TEST" name="gson" level="project" />
->>>>>>> 5f7be743
     <orderEntry type="library" scope="TEST" name="kotlin-test" level="project" />
     <orderEntry type="library" scope="TEST" name="kotlinx-coroutines-core" level="project" />
     <orderEntry type="library" scope="TEST" name="kotlinx-coroutines-test" level="project" />
     <orderEntry type="library" scope="TEST" name="mockito" level="project" />
-<<<<<<< HEAD
-    <orderEntry type="library" scope="TEST" name="studio-analytics-proto" level="project" />
-    <orderEntry type="library" scope="TEST" name="studio-sdk" level="project" />
-    <orderEntry type="library" scope="TEST" name="studio-plugin-intellij.json.split" level="project" />
-=======
     <orderEntry type="library" scope="TEST" name="mockito-kotlin" level="project" />
     <orderEntry type="library" scope="TEST" name="protobuf" level="project" />
->>>>>>> 5f7be743
     <orderEntry type="library" scope="TEST" name="truth" level="project" />
     <orderEntry type="module" module-name="intellij.platform.ide.core.impl" />
     <orderEntry type="module" module-name="intellij.android.adb" scope="TEST" />
@@ -51,9 +30,6 @@
     <orderEntry type="module" module-name="intellij.android.logcat" scope="TEST" />
     <orderEntry type="module" module-name="intellij.android.projectSystem" scope="TEST" />
     <orderEntry type="module" module-name="intellij.android.testFramework" scope="TEST" />
-<<<<<<< HEAD
-    <orderEntry type="library" scope="TEST" name="mockito-kotlin" level="project" />
-=======
     <orderEntry type="module" module-name="intellij.java.debugger" scope="TEST" />
     <orderEntry type="module" module-name="intellij.java.debugger.impl" scope="TEST" />
     <orderEntry type="module" module-name="intellij.java.frontback.psi" scope="TEST" />
@@ -73,7 +49,6 @@
     <orderEntry type="module" module-name="intellij.platform.util.ex" scope="TEST" />
     <orderEntry type="module" module-name="intellij.platform.testFramework" scope="TEST" />
     <orderEntry type="module" module-name="intellij.xml.parser" scope="TEST" />
->>>>>>> 5f7be743
   </component>
   <component name="TestModuleProperties" production-module="intellij.android.logcat" />
 </module>