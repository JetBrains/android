--- conflicted
+++ resolved
@@ -24,6 +24,7 @@
     <orderEntry type="module" module-name="intellij.platform.execution.impl" scope="TEST" />
     <orderEntry type="module" module-name="intellij.platform.ide.core.impl" />
     <orderEntry type="module" module-name="intellij.android.adb" scope="TEST" />
+    <orderEntry type="module" module-name="intellij.android.adb.tests" scope="TEST" />
     <orderEntry type="module" module-name="intellij.android.adt.testutils" scope="TEST" />
     <orderEntry type="module" module-name="intellij.android.adt.ui" scope="TEST" />
     <orderEntry type="module" module-name="intellij.android.artwork" scope="TEST" />
@@ -32,10 +33,6 @@
     <orderEntry type="module" module-name="intellij.android.logcat" scope="TEST" />
     <orderEntry type="module" module-name="intellij.android.projectSystem" scope="TEST" />
     <orderEntry type="module" module-name="intellij.android.testFramework" scope="TEST" />
-<<<<<<< HEAD
-    <orderEntry type="library" scope="TEST" name="mockito-kotlin" level="project" />
-    <orderEntry type="module" module-name="intellij.android.adb.tests" scope="TEST" />
-=======
     <orderEntry type="module" module-name="intellij.java.debugger" scope="TEST" />
     <orderEntry type="module" module-name="intellij.java.debugger.impl" scope="TEST" />
     <orderEntry type="module" module-name="intellij.java.frontback.psi" scope="TEST" />
@@ -57,7 +54,6 @@
     <orderEntry type="module" module-name="intellij.platform.testFramework" scope="TEST" />
     <orderEntry type="module" module-name="intellij.xml.parser" scope="TEST" />
     <orderEntry type="module" module-name="intellij.java.testFramework" scope="TEST" />
->>>>>>> 06ed88e4
   </component>
   <component name="TestModuleProperties" production-module="intellij.android.logcat" />
 </module>