/*
 * Copyright (C) 2022 The Android Open Source Project
 *
 * Licensed under the Apache License, Version 2.0 (the "License");
 * you may not use this file except in compliance with the License.
 * You may obtain a copy of the License at
 *
 *      http://www.apache.org/licenses/LICENSE-2.0
 *
 * Unless required by applicable law or agreed to in writing, software
 * distributed under the License is distributed on an "AS IS" BASIS,
 * WITHOUT WARRANTIES OR CONDITIONS OF ANY KIND, either express or implied.
 * See the License for the specific language governing permissions and
 * limitations under the License.
 */
package com.android.tools.idea.logcat.util

import com.android.tools.idea.logcat.filters.AndroidLogcatFilterHistory
import com.android.tools.idea.logcat.filters.LogcatFilterParser
import com.android.tools.idea.logcat.settings.AndroidLogcatSettings
import com.intellij.openapi.project.Project

/**
 * Modifies an existing filter by adding or removing a specified term.
 *
 * If the filter already contains the term, it will remove it, otherwise it will add it.
 *
 * If the resulting filter is invalid, this method will return null.
 */
internal fun toggleFilterTerm(
  logcatFilterParser: LogcatFilterParser,
  filter: String,
<<<<<<< HEAD
  term: String
=======
  term: String,
>>>>>>> 0d09370c
): String? {
  val newFilter =
    when {
      filter.contains(term) ->
        filter.replace("""\b+${term.toRegex(RegexOption.LITERAL)}\b+""".toRegex(), " ").trim()
      filter.isEmpty() -> term
      else -> "$filter $term"
    }

  return if (logcatFilterParser.isValid(newFilter)) newFilter else null
}

internal fun getDefaultFilter(
  project: Project,
<<<<<<< HEAD
  androidProjectDetector: AndroidProjectDetector
=======
  androidProjectDetector: AndroidProjectDetector,
>>>>>>> 0d09370c
): String {
  val logcatSettings = AndroidLogcatSettings.getInstance()
  val filter =
    when {
      logcatSettings.mostRecentlyUsedFilterIsDefault ->
        AndroidLogcatFilterHistory.getInstance().mostRecentlyUsed
      else -> logcatSettings.defaultFilter
    }
  return if (!androidProjectDetector.isAndroidProject(project) && filter.contains("package:mine"))
    ""
  else filter
}<|MERGE_RESOLUTION|>--- conflicted
+++ resolved
@@ -30,11 +30,7 @@
 internal fun toggleFilterTerm(
   logcatFilterParser: LogcatFilterParser,
   filter: String,
-<<<<<<< HEAD
-  term: String
-=======
   term: String,
->>>>>>> 0d09370c
 ): String? {
   val newFilter =
     when {
@@ -49,11 +45,7 @@
 
 internal fun getDefaultFilter(
   project: Project,
-<<<<<<< HEAD
-  androidProjectDetector: AndroidProjectDetector
-=======
   androidProjectDetector: AndroidProjectDetector,
->>>>>>> 0d09370c
 ): String {
   val logcatSettings = AndroidLogcatSettings.getInstance()
   val filter =
