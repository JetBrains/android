/*
 * Copyright (C) 2022 The Android Open Source Project
 *
 * Licensed under the Apache License, Version 2.0 (the "License");
 * you may not use this file except in compliance with the License.
 * You may obtain a copy of the License at
 *
 *      http://www.apache.org/licenses/LICENSE-2.0
 *
 * Unless required by applicable law or agreed to in writing, software
 * distributed under the License is distributed on an "AS IS" BASIS,
 * WITHOUT WARRANTIES OR CONDITIONS OF ANY KIND, either express or implied.
 * See the License for the specific language governing permissions and
 * limitations under the License.
 */
package com.android.tools.idea.logcat.filters

import com.android.tools.idea.logcat.LogcatBundle.message
import com.android.tools.idea.logcat.filters.parser.LogcatFilterLiteralExpression
import com.intellij.lang.annotation.AnnotationHolder
import com.intellij.lang.annotation.Annotator
import com.intellij.lang.annotation.HighlightSeverity.ERROR
import com.intellij.psi.PsiElement

/**
 * An [Annotator] that highlights errors in the
 * [com.android.tools.idea.logcat.filters.parser.LogcatFilterLanguage]
 */
internal class LogcatFilterErrorAnnotator : Annotator {
  override fun annotate(element: PsiElement, holder: AnnotationHolder) {
    if (element is LogcatFilterLiteralExpression) {
      when (element.firstChild.text) {
        "level:" ->
          element.lastChild.checkForError(
            holder,
            String::isValidLogLevel,
<<<<<<< HEAD
            message("logcat.filter.error.log.level")
=======
            message("logcat.filter.error.log.level"),
>>>>>>> 0d09370c
          )
        "age:" ->
          element.lastChild.checkForError(
            holder,
            String::isValidLogAge,
<<<<<<< HEAD
            message("logcat.filter.error.duration")
=======
            message("logcat.filter.error.duration"),
>>>>>>> 0d09370c
          )
        "is:" ->
          element.lastChild.checkForError(
            holder,
            String::isValidIsFilter,
<<<<<<< HEAD
            message("logcat.filter.error.qualifier")
=======
            message("logcat.filter.error.qualifier"),
>>>>>>> 0d09370c
          )
      }
    }
  }
}

private fun PsiElement.checkForError(
  holder: AnnotationHolder,
  isValid: (String) -> Boolean,
<<<<<<< HEAD
  message: String
=======
  message: String,
>>>>>>> 0d09370c
) {
  if (!isValid(text)) {
    holder
      .newAnnotation(ERROR, message("logcat.filter.error", message, text))
      .range(textRange)
      .create()
  }
}<|MERGE_RESOLUTION|>--- conflicted
+++ resolved
@@ -34,31 +34,19 @@
           element.lastChild.checkForError(
             holder,
             String::isValidLogLevel,
-<<<<<<< HEAD
-            message("logcat.filter.error.log.level")
-=======
             message("logcat.filter.error.log.level"),
->>>>>>> 0d09370c
           )
         "age:" ->
           element.lastChild.checkForError(
             holder,
             String::isValidLogAge,
-<<<<<<< HEAD
-            message("logcat.filter.error.duration")
-=======
             message("logcat.filter.error.duration"),
->>>>>>> 0d09370c
           )
         "is:" ->
           element.lastChild.checkForError(
             holder,
             String::isValidIsFilter,
-<<<<<<< HEAD
-            message("logcat.filter.error.qualifier")
-=======
             message("logcat.filter.error.qualifier"),
->>>>>>> 0d09370c
           )
       }
     }
@@ -68,11 +56,7 @@
 private fun PsiElement.checkForError(
   holder: AnnotationHolder,
   isValid: (String) -> Boolean,
-<<<<<<< HEAD
-  message: String
-=======
   message: String,
->>>>>>> 0d09370c
 ) {
   if (!isValid(text)) {
     holder
