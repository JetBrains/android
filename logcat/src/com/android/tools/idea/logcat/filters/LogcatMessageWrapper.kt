/*
 * Copyright (C) 2021 The Android Open Source Project
 *
 * Licensed under the Apache License, Version 2.0 (the "License");
 * you may not use this file except in compliance with the License.
 * You may obtain a copy of the License at
 *
 *      http://www.apache.org/licenses/LICENSE-2.0
 *
 * Unless required by applicable law or agreed to in writing, software
 * distributed under the License is distributed on an "AS IS" BASIS,
 * WITHOUT WARRANTIES OR CONDITIONS OF ANY KIND, either express or implied.
 * See the License for the specific language governing permissions and
 * limitations under the License.
 */
package com.android.tools.idea.logcat.filters

import com.android.tools.idea.logcat.message.LogcatMessage
import java.time.LocalDateTime
import java.time.ZoneId
import java.time.format.DateTimeFormatter
import java.time.format.DateTimeFormatterBuilder
import java.time.temporal.ChronoField
import java.util.Locale

private val DATE_TIME_FORMATTER =
  DateTimeFormatterBuilder()
    .append(DateTimeFormatter.ISO_LOCAL_DATE)
    .appendLiteral(' ')
    .appendValue(ChronoField.HOUR_OF_DAY, 2)
    .appendLiteral(':')
    .appendValue(ChronoField.MINUTE_OF_HOUR, 2)
    .appendLiteral(':')
    .appendValue(ChronoField.SECOND_OF_MINUTE, 2)
    .appendFraction(ChronoField.MILLI_OF_SECOND, 3, 3, true)
    .appendLiteral(' ')
    .toFormatter(Locale.ROOT)

/**
 * A wrapper around LogcatMessage that holds the complete log lne as a lazy property so it doesn't
 * have to be computed for each filter evaluation.
 */
internal class LogcatMessageWrapper(
  val logcatMessage: LogcatMessage,
<<<<<<< HEAD
  zoneId: ZoneId = ZoneId.systemDefault()
=======
  zoneId: ZoneId = ZoneId.systemDefault(),
>>>>>>> 0d09370c
) {
  val logLine by lazy { toLine(zoneId) }

  /**
   * Canonical formatting of a [LogcatMessage] used when filtering without a specific field scope.
   *
   * See [Never use toString() for behaviour](https://java.christmas/2019/4)
   */
  private fun toLine(zoneId: ZoneId): String {
    val (logLevel, pid, tid, applicationId, _, tag, timestamp) = logcatMessage.header
    val datetime = DATE_TIME_FORMATTER.format(LocalDateTime.ofInstant(timestamp, zoneId))
    return "$datetime$pid-$tid $tag $applicationId ${logLevel.priorityLetter}: ${logcatMessage.message}"
  }
}<|MERGE_RESOLUTION|>--- conflicted
+++ resolved
@@ -42,11 +42,7 @@
  */
 internal class LogcatMessageWrapper(
   val logcatMessage: LogcatMessage,
-<<<<<<< HEAD
-  zoneId: ZoneId = ZoneId.systemDefault()
-=======
   zoneId: ZoneId = ZoneId.systemDefault(),
->>>>>>> 0d09370c
 ) {
   val logLine by lazy { toLine(zoneId) }
 
