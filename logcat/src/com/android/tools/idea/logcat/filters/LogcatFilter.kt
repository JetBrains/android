/*
 * Copyright (C) 2021 The Android Open Source Project
 *
 * Licensed under the Apache License, Version 2.0 (the "License");
 * you may not use this file except in compliance with the License.
 * You may obtain a copy of the License at
 *
 *      http://www.apache.org/licenses/LICENSE-2.0
 *
 * Unless required by applicable law or agreed to in writing, software
 * distributed under the License is distributed on an "AS IS" BASIS,
 * WITHOUT WARRANTIES OR CONDITIONS OF ANY KIND, either express or implied.
 * See the License for the specific language governing permissions and
 * limitations under the License.
 */
package com.android.tools.idea.logcat.filters

import com.android.tools.idea.flags.StudioFlags
import com.android.tools.idea.logcat.BUNDLE_NAME
import com.android.tools.idea.logcat.LogcatBundle.message
import com.android.tools.idea.logcat.SYSTEM_HEADER
import com.android.tools.idea.logcat.message.LogLevel
import com.android.tools.idea.logcat.message.LogLevel.ASSERT
import com.android.tools.idea.logcat.message.LogLevel.ERROR
import com.android.tools.idea.logcat.message.LogcatMessage
import com.android.tools.idea.logcat.settings.AndroidLogcatSettings
import com.android.tools.idea.projectsystem.ProjectApplicationIdsProvider
import com.intellij.openapi.util.TextRange
import com.intellij.openapi.util.TextRange.EMPTY_RANGE
import com.intellij.openapi.util.text.Strings
import com.intellij.psi.impl.source.tree.PsiErrorElementImpl
import java.time.Clock
import java.time.Duration
import java.time.ZoneId
import java.util.concurrent.TimeUnit
import java.util.regex.PatternSyntaxException
import kotlin.text.RegexOption.IGNORE_CASE
<<<<<<< HEAD
=======
import org.jetbrains.annotations.PropertyKey
import org.jetbrains.annotations.VisibleForTesting
>>>>>>> 0d09370c

private const val STUDIO_SPAM_PREFIX = "studio."

/** The top level filter that prepares and executes a [LogcatFilter] */
internal class LogcatMasterFilter(private val logcatFilter: LogcatFilter?) {
  private val settings = AndroidLogcatSettings.getInstance()
  private val ignoreSpam = StudioFlags.LOGCAT_IGNORE_STUDIO_TAGS.get()

  fun filter(
    messages: List<LogcatMessage>,
<<<<<<< HEAD
    zoneId: ZoneId = ZoneId.systemDefault()
=======
    zoneId: ZoneId = ZoneId.systemDefault(),
>>>>>>> 0d09370c
  ): List<LogcatMessage> {
    if (logcatFilter == null) {
      return messages.filter { !it.isSpam() }
    }
    logcatFilter.prepare()
    return messages.filter {
      it.header === SYSTEM_HEADER ||
        (logcatFilter.matches(LogcatMessageWrapper(it, zoneId)) && !it.isSpam())
    }
  }

  private fun LogcatMessage.isSpam() =
    settings.ignoredTags.contains(header.tag) ||
      (ignoreSpam && header.tag.startsWith(STUDIO_SPAM_PREFIX))
}

/** Matches a [LogcatMessage] */
internal abstract class LogcatFilter(open val textRange: TextRange) {
  open val filterName: String? = null

  abstract val displayText: String

  /**
   * Prepare the filter.
   *
   * Some filters need to perform some initial setup before running. To avoid doing the setup for
   * each message, the [LogcatMasterFilter] wil call [#prepare] once for each batch of messages.
   */
  open fun prepare() {}

  abstract fun matches(message: LogcatMessageWrapper): Boolean

  open fun findFilterForOffset(offset: Int): LogcatFilter? {
    return if (textRange.contains(offset)) this else null
  }

  companion object {
    const val MY_PACKAGE = "package:mine"
  }
}

internal abstract class ParentFilter(children: List<LogcatFilter>) :
  LogcatFilter(
    TextRange(children.first().textRange.startOffset, children.last().textRange.endOffset)
  ) {
  open val filters: List<LogcatFilter> = children

  override val filterName: String? = children.mapNotNull { it.filterName }.lastOrNull()

  override val displayText: String = ""

  override fun prepare() {
    filters.forEach(LogcatFilter::prepare)
  }

  override fun findFilterForOffset(offset: Int): LogcatFilter? {
    return if (textRange.contains(offset))
      filters.firstNotNullOfOrNull { it.findFilterForOffset(offset) }
    else null
  }
}

internal data class AndLogcatFilter(override val filters: List<LogcatFilter>) :
  ParentFilter(filters) {
  constructor(vararg filters: LogcatFilter) : this(filters.asList())

  override fun matches(message: LogcatMessageWrapper) = filters.all { it.matches(message) }
}

internal data class OrLogcatFilter(override val filters: List<LogcatFilter>) :
  ParentFilter(filters) {
  constructor(vararg filters: LogcatFilter) : this(filters.asList())

  override fun matches(message: LogcatMessageWrapper) = filters.any { it.matches(message) }
}

internal enum class LogcatFilterField(val displayName: String) {
  TAG(message("logcat.filter.completion.hint.key.tag")) {
    override fun getValue(message: LogcatMessageWrapper) = message.logcatMessage.header.tag
  },
  APP(message("logcat.filter.completion.hint.key.package")) {
    override fun getValue(message: LogcatMessageWrapper) =
      message.logcatMessage.header.applicationId
  },
  MESSAGE(message("logcat.filter.completion.hint.key.message")) {
    override fun getValue(message: LogcatMessageWrapper) = message.logcatMessage.message
  },
  LINE(message("logcat.filter.completion.hint.key.line")) {
    override fun getValue(message: LogcatMessageWrapper) = message.logLine
  },
  IMPLICIT_LINE(message("logcat.filter.completion.hint.key.line")) {
    override fun getValue(message: LogcatMessageWrapper) = message.logLine
  },
  PROCESS(message("logcat.filter.completion.hint.key.process")) {
    override fun getValue(message: LogcatMessageWrapper) = message.logcatMessage.header.processName
  };

  abstract fun getValue(message: LogcatMessageWrapper): String
}

internal abstract class FieldFilter(
  string: String,
  field: LogcatFilterField,
  override val textRange: TextRange,
  @PropertyKey(resourceBundle = BUNDLE_NAME) stringResource: String,
) : LogcatFilter(textRange) {
  override val displayText: String = message(stringResource, field.displayName, "'${string}'")
}

internal data class StringFilter(
  val string: String,
  val field: LogcatFilterField,
  val matchCase: Boolean,
  override val textRange: TextRange,
) : FieldFilter(string, field, textRange, "logcat.filter.completion.hint.key") {
  override fun matches(message: LogcatMessageWrapper) =
    field.getValue(message).contains(string, ignoreCase = !matchCase)
}

internal data class NegatedStringFilter(
  val string: String,
  val field: LogcatFilterField,
  val matchCase: Boolean,
  override val textRange: TextRange,
) : FieldFilter(string, field, textRange, "logcat.filter.completion.hint.key.negated") {
  override fun matches(message: LogcatMessageWrapper) =
    !field.getValue(message).contains(string, ignoreCase = !matchCase)
}

internal data class ExactStringFilter(
  val string: String,
  val field: LogcatFilterField,
  val matchCase: Boolean,
  override val textRange: TextRange,
) : FieldFilter(string, field, textRange, "logcat.filter.completion.hint.key.exact") {
  override fun matches(message: LogcatMessageWrapper) =
    field.getValue(message).equals(string, !matchCase)
}

internal data class NegatedExactStringFilter(
  val string: String,
  val field: LogcatFilterField,
  val matchCase: Boolean,
  override val textRange: TextRange,
) : FieldFilter(string, field, textRange, "logcat.filter.completion.hint.key.exact.negated") {
  override fun matches(message: LogcatMessageWrapper) =
    !field.getValue(message).equals(string, !matchCase)
}

internal data class RegexFilter(
  val string: String,
  val field: LogcatFilterField,
  val matchCase: Boolean,
  override val textRange: TextRange,
) : FieldFilter(string, field, textRange, "logcat.filter.completion.hint.key.regex") {
  private val regex =
    try {
      if (matchCase) string.toRegex() else string.toRegex(IGNORE_CASE)
    } catch (e: PatternSyntaxException) {
      throw LogcatFilterParseException(PsiErrorElementImpl("Invalid regular expression: $string"))
    }

  override fun matches(message: LogcatMessageWrapper) =
    regex.containsMatchIn(field.getValue(message))
}

internal data class NegatedRegexFilter(
  val string: String,
  val field: LogcatFilterField,
  val matchCase: Boolean,
  override val textRange: TextRange,
) : FieldFilter(string, field, textRange, "logcat.filter.completion.hint.key.regex.negated") {
  private val regex =
    try {
      if (matchCase) string.toRegex() else string.toRegex(IGNORE_CASE)
    } catch (e: PatternSyntaxException) {
      throw LogcatFilterParseException(PsiErrorElementImpl("Invalid regular expression: $string"))
    }

  override fun matches(message: LogcatMessageWrapper) =
    !regex.containsMatchIn(field.getValue(message))
}

<<<<<<< HEAD
internal data class LevelFilter(
  val level: LogLevel,
  override val textRange: TextRange,
) : LogcatFilter(textRange) {
=======
internal data class LevelFilter(val level: LogLevel, override val textRange: TextRange) :
  LogcatFilter(textRange) {
>>>>>>> 0d09370c
  override val displayText: String =
    message("logcat.filter.completion.hint.level.value", level.name)

  override fun matches(message: LogcatMessageWrapper) =
    message.logcatMessage.header.logLevel >= level
<<<<<<< HEAD
=======
}

internal data class ExactLevelFilter(val level: LogLevel, override val textRange: TextRange) :
  LogcatFilter(textRange) {
  override val displayText: String = message("logcat.filter.completion.hint.is.level", level.name)

  override fun matches(message: LogcatMessageWrapper) =
    message.logcatMessage.header.logLevel == level
>>>>>>> 0d09370c
}

internal data class AgeFilter(
  private val text: String,
  private val clock: Clock,
  override val textRange: TextRange,
) : LogcatFilter(textRange) {
  @VisibleForTesting val age: Duration

  override val displayText: String

  init {
    if (!text.isValidLogAge()) {
      throw IllegalArgumentException("Invalid age: $text")
    }
    val count =
      try {
        text.substring(0, text.length - 1).toLong()
      } catch (e: NumberFormatException) {
        throw LogcatFilterParseException(PsiErrorElementImpl("Invalid duration: $text"))
      }

    fun pluralize(word: String, count: Long): String =
      if (count == 1L) word else Strings.pluralize(word)

    val (seconds, display) =
      when (text.last()) {
        's' -> Pair(count, pluralize(message("logcat.filter.completion.hint.age.second"), count))
        'm' ->
          Pair(
            TimeUnit.MINUTES.toSeconds(count),
<<<<<<< HEAD
            pluralize(message("logcat.filter.completion.hint.age.minute"), count)
=======
            pluralize(message("logcat.filter.completion.hint.age.minute"), count),
>>>>>>> 0d09370c
          )
        'h' ->
          Pair(
            TimeUnit.HOURS.toSeconds(count),
<<<<<<< HEAD
            pluralize(message("logcat.filter.completion.hint.age.hour"), count)
=======
            pluralize(message("logcat.filter.completion.hint.age.hour"), count),
>>>>>>> 0d09370c
          )
        'd' ->
          Pair(
            TimeUnit.DAYS.toSeconds(count),
<<<<<<< HEAD
            pluralize(message("logcat.filter.completion.hint.age.day"), count)
=======
            pluralize(message("logcat.filter.completion.hint.age.day"), count),
>>>>>>> 0d09370c
          )
        else ->
          throw LogcatFilterParseException(
            PsiErrorElementImpl("Invalid duration: $text")
          ) // should not happen
      }
    age = Duration.ofSeconds(seconds)
    displayText = message("logcat.filter.completion.hint.age.value", count, display)
  }

  override fun matches(message: LogcatMessageWrapper) =
    clock.millis() - message.logcatMessage.header.timestamp.toEpochMilli() <= age.toMillis()
}

/**
 * A special filter that matches the appName field in a [LogcatMessage] against a list of package
 * names from the project.
 */
internal class ProjectAppFilter(
  private val projectApplicationIdsProvider: ProjectApplicationIdsProvider,
  override val textRange: TextRange,
) : LogcatFilter(textRange) {
  private var packageNames: Set<String> = emptySet()
  private var packageNamesRegex: Regex? = null

  override val displayText: String
    get() =
      when (projectApplicationIdsProvider.getPackageNames().size) {
        0 -> message("logcat.filter.completion.hint.package.mine.empty")
        else ->
          message(
            "logcat.filter.completion.hint.package.mine.items",
<<<<<<< HEAD
            projectApplicationIdsProvider.getPackageNames().joinToString("<br/>&nbsp;&nbsp;")
=======
            projectApplicationIdsProvider.getPackageNames().joinToString("<br/>&nbsp;&nbsp;"),
>>>>>>> 0d09370c
          )
      }

  override fun prepare() {
    packageNames = projectApplicationIdsProvider.getPackageNames()
    packageNamesRegex =
      if (packageNames.isNotEmpty())
        packageNames.joinToString("|") { it.replace(".", "\\.") }.toRegex()
      else null
  }

  override fun matches(message: LogcatMessageWrapper): Boolean {
    val header = message.logcatMessage.header
    return packageNames.contains(header.getAppName()) ||
      (header.logLevel >= ERROR &&
        packageNamesRegex?.containsMatchIn(message.logcatMessage.message) == true)
  }

  override fun equals(other: Any?) =
    other is ProjectAppFilter &&
      projectApplicationIdsProvider == other.projectApplicationIdsProvider

  override fun hashCode() = projectApplicationIdsProvider.hashCode()
}

/*
  A JVM crash looks like:

    2022-04-19 10:20:30.892 13253-13253/com.example.nativeapplication E/AndroidRuntime: FATAL EXCEPTION: main
      Process: com.example.nativeapplication, PID: 13253
      java.lang.RuntimeException: ...
        at android.app.ActivityThread.performLaunchActivity(ActivityThread.java:3449)
        at android.app.ActivityThread.handleLaunchActivity(ActivityThread.java:3601)
    etc

  A native crash looks like:

  2022-04-19 10:24:34.051 13445-13445/com.example.nativeapplication A/libc: Fatal signal 11 (SIGSEGV), code 1 (SEGV_MAPERR), fault addr 0x0 in tid 13445 (tiveapplication), pid 13445 (tiveapplication)
  2022-04-19 10:24:34.092 13474-13474/? A/DEBUG: *** *** *** *** *** *** *** *** *** *** *** *** *** *** *** ***
  2022-04-19 10:24:34.092 13474-13474/? A/DEBUG: Build fingerprint: 'google/sdk_gphone_x86_64/generic_x86_64_arm64:11/RSR1.201211.001/7027799:user/release-keys'
  2022-04-19 10:24:34.092 13474-13474/? A/DEBUG: Revision: '0'
  2022-04-19 10:24:34.092 13474-13474/? A/DEBUG: ABI: 'x86_64'
  2022-04-19 10:24:34.095 13474-13474/? A/DEBUG: Timestamp: 2022-04-19 10:24:34-0700
  etc
*/
internal data class CrashFilter(override val textRange: TextRange) : LogcatFilter(textRange) {
  override val displayText: String = message("logcat.filter.completion.hint.is.crash")

  override fun matches(message: LogcatMessageWrapper): Boolean {
    val header = message.logcatMessage.header
    val level = header.logLevel
    val tag = header.tag
    return (level == ERROR &&
      tag == "AndroidRuntime" &&
      message.logcatMessage.message.startsWith("FATAL EXCEPTION")) ||
      (level == ASSERT && (tag == "DEBUG" || tag == "libc"))
  }
}

internal data class NameFilter(val name: String, override val textRange: TextRange) :
  LogcatFilter(textRange) {
  override val filterName: String = name

  override val displayText: String = message("logcat.filter.completion.hint.name.value", name)

  override fun matches(message: LogcatMessageWrapper): Boolean = true
}

private val exceptionLinePattern = Regex("\n\\s*at .+\\(.+\\)\n")

internal data class StackTraceFilter(override val textRange: TextRange) : LogcatFilter(textRange) {
  override val displayText: String = message("logcat.filter.completion.hint.is.stacktrace")

  override fun matches(message: LogcatMessageWrapper): Boolean =
    exceptionLinePattern.find(message.logcatMessage.message) != null
}

internal object EmptyFilter : LogcatFilter(EMPTY_RANGE) {
  override val displayText: String = ""

  override fun matches(message: LogcatMessageWrapper): Boolean = true
}<|MERGE_RESOLUTION|>--- conflicted
+++ resolved
@@ -29,17 +29,14 @@
 import com.intellij.openapi.util.TextRange.EMPTY_RANGE
 import com.intellij.openapi.util.text.Strings
 import com.intellij.psi.impl.source.tree.PsiErrorElementImpl
+import org.jetbrains.annotations.PropertyKey
+import org.jetbrains.annotations.VisibleForTesting
 import java.time.Clock
 import java.time.Duration
 import java.time.ZoneId
 import java.util.concurrent.TimeUnit
 import java.util.regex.PatternSyntaxException
 import kotlin.text.RegexOption.IGNORE_CASE
-<<<<<<< HEAD
-=======
-import org.jetbrains.annotations.PropertyKey
-import org.jetbrains.annotations.VisibleForTesting
->>>>>>> 0d09370c
 
 private const val STUDIO_SPAM_PREFIX = "studio."
 
@@ -50,11 +47,7 @@
 
   fun filter(
     messages: List<LogcatMessage>,
-<<<<<<< HEAD
-    zoneId: ZoneId = ZoneId.systemDefault()
-=======
     zoneId: ZoneId = ZoneId.systemDefault(),
->>>>>>> 0d09370c
   ): List<LogcatMessage> {
     if (logcatFilter == null) {
       return messages.filter { !it.isSpam() }
@@ -238,22 +231,13 @@
     !regex.containsMatchIn(field.getValue(message))
 }
 
-<<<<<<< HEAD
-internal data class LevelFilter(
-  val level: LogLevel,
-  override val textRange: TextRange,
-) : LogcatFilter(textRange) {
-=======
 internal data class LevelFilter(val level: LogLevel, override val textRange: TextRange) :
   LogcatFilter(textRange) {
->>>>>>> 0d09370c
   override val displayText: String =
     message("logcat.filter.completion.hint.level.value", level.name)
 
   override fun matches(message: LogcatMessageWrapper) =
     message.logcatMessage.header.logLevel >= level
-<<<<<<< HEAD
-=======
 }
 
 internal data class ExactLevelFilter(val level: LogLevel, override val textRange: TextRange) :
@@ -262,7 +246,6 @@
 
   override fun matches(message: LogcatMessageWrapper) =
     message.logcatMessage.header.logLevel == level
->>>>>>> 0d09370c
 }
 
 internal data class AgeFilter(
@@ -294,29 +277,17 @@
         'm' ->
           Pair(
             TimeUnit.MINUTES.toSeconds(count),
-<<<<<<< HEAD
-            pluralize(message("logcat.filter.completion.hint.age.minute"), count)
-=======
             pluralize(message("logcat.filter.completion.hint.age.minute"), count),
->>>>>>> 0d09370c
           )
         'h' ->
           Pair(
             TimeUnit.HOURS.toSeconds(count),
-<<<<<<< HEAD
-            pluralize(message("logcat.filter.completion.hint.age.hour"), count)
-=======
             pluralize(message("logcat.filter.completion.hint.age.hour"), count),
->>>>>>> 0d09370c
           )
         'd' ->
           Pair(
             TimeUnit.DAYS.toSeconds(count),
-<<<<<<< HEAD
-            pluralize(message("logcat.filter.completion.hint.age.day"), count)
-=======
             pluralize(message("logcat.filter.completion.hint.age.day"), count),
->>>>>>> 0d09370c
           )
         else ->
           throw LogcatFilterParseException(
@@ -349,11 +320,7 @@
         else ->
           message(
             "logcat.filter.completion.hint.package.mine.items",
-<<<<<<< HEAD
-            projectApplicationIdsProvider.getPackageNames().joinToString("<br/>&nbsp;&nbsp;")
-=======
             projectApplicationIdsProvider.getPackageNames().joinToString("<br/>&nbsp;&nbsp;"),
->>>>>>> 0d09370c
           )
       }
 
