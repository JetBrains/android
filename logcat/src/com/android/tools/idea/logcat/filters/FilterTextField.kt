--- conflicted
+++ resolved
@@ -162,11 +162,7 @@
   private val logcatPresenter: LogcatPresenter,
   private val filterParser: LogcatFilterParser,
   initialText: String,
-<<<<<<< HEAD
-  matchCase: Boolean,
-=======
   matchCase: Boolean?,
->>>>>>> 8b7d83e8
   androidProjectDetector: AndroidProjectDetector = AndroidProjectDetectorImpl(),
 ) : BorderLayoutPanel() {
   private val filterHistory = AndroidLogcatFilterHistory.getInstance()
@@ -185,12 +181,6 @@
 
   private var filter: LogcatFilter? = filterParser.parse(initialText, this.matchCase)
 
-  var matchCase = matchCase
-    set(value) {
-      field = value
-      filterUpdateChannel.trySend(FilterUpdated(text, matchCase))
-    }
-
   private var isFavorite: Boolean = false
     set(value) {
       field = value
@@ -245,13 +235,8 @@
             filter = filterParser.parse(text, this@FilterTextField.matchCase)
             isFavorite = filterHistory.favorites.contains(text)
             filterHistory.mostRecentlyUsed = textField.text
-<<<<<<< HEAD
-            filterUpdateChannel.trySend(FilterUpdated(text, matchCase))
-            buttonPanel.isVisible = textField.text.isNotEmpty()
-=======
             filterUpdateChannel.trySend(FilterUpdated(text, this@FilterTextField.matchCase))
             updateButtons()
->>>>>>> 8b7d83e8
           }
         }
       )
@@ -799,11 +784,7 @@
       }
     }
 
-<<<<<<< HEAD
-    data object Separator : FilterHistoryItem() {
-=======
     class Separator : FilterHistoryItem() {
->>>>>>> 8b7d83e8
       // A standalone JSeparator here will change the background of the separator when it is
       // selected. Wrapping it with a JPanel
       // suppresses that behavior for some reason.
@@ -941,10 +922,7 @@
     init {
       isFocusable = true
       updateIcon()
-<<<<<<< HEAD
-=======
       name = "MatchCaseButton"
->>>>>>> 8b7d83e8
     }
 
     override fun getIcon(): Icon {
