/*
 * Copyright (C) 2021 The Android Open Source Project
 *
 * Licensed under the Apache License, Version 2.0 (the "License");
 * you may not use this file except in compliance with the License.
 * You may obtain a copy of the License at
 *
 *      http://www.apache.org/licenses/LICENSE-2.0
 *
 * Unless required by applicable law or agreed to in writing, software
 * distributed under the License is distributed on an "AS IS" BASIS,
 * WITHOUT WARRANTIES OR CONDITIONS OF ANY KIND, either express or implied.
 * See the License for the specific language governing permissions and
 * limitations under the License.
 */
package com.android.tools.idea.logcat.actions

import com.android.tools.idea.logcat.LogcatBundle
import com.intellij.icons.AllIcons
import com.intellij.openapi.actionSystem.ActionUpdateThread
import com.intellij.openapi.actionSystem.ActionUpdateThread.EDT
import com.intellij.openapi.actionSystem.AnActionEvent
import com.intellij.openapi.project.DumbAwareAction

internal class ClearLogcatAction :
  DumbAwareAction(LogcatBundle.message("logcat.clear.log.action.text"), null, AllIcons.Actions.GC) {

  override fun update(e: AnActionEvent) {
    val logcatPresenter = e.getLogcatPresenter() ?: return
<<<<<<< HEAD
    e.presentation.isEnabled = logcatPresenter.getConnectedDevice() != null && !logcatPresenter.isLogcatEmpty()
=======
    e.presentation.isEnabled =
      logcatPresenter.getConnectedDevice() != null && !logcatPresenter.isLogcatEmpty()
>>>>>>> 574fcae1
  }

  override fun actionPerformed(e: AnActionEvent) {
    val logcatPresenter = e.getLogcatPresenter() ?: return
    logcatPresenter.clearMessageView()
  }

  override fun getActionUpdateThread(): ActionUpdateThread = EDT
}<|MERGE_RESOLUTION|>--- conflicted
+++ resolved
@@ -27,12 +27,8 @@
 
   override fun update(e: AnActionEvent) {
     val logcatPresenter = e.getLogcatPresenter() ?: return
-<<<<<<< HEAD
-    e.presentation.isEnabled = logcatPresenter.getConnectedDevice() != null && !logcatPresenter.isLogcatEmpty()
-=======
     e.presentation.isEnabled =
       logcatPresenter.getConnectedDevice() != null && !logcatPresenter.isLogcatEmpty()
->>>>>>> 574fcae1
   }
 
   override fun actionPerformed(e: AnActionEvent) {
