/*
 * Copyright (C) 2022 The Android Open Source Project
 *
 * Licensed under the Apache License, Version 2.0 (the "License");
 * you may not use this file except in compliance with the License.
 * You may obtain a copy of the License at
 *
 *      http://www.apache.org/licenses/LICENSE-2.0
 *
 * Unless required by applicable law or agreed to in writing, software
 * distributed under the License is distributed on an "AS IS" BASIS,
 * WITHOUT WARRANTIES OR CONDITIONS OF ANY KIND, either express or implied.
 * See the License for the specific language governing permissions and
 * limitations under the License.
 */
package com.android.tools.idea.logcat.actions

import com.android.tools.idea.logcat.LogcatBundle
import com.google.gson.Gson
import com.google.gson.JsonObject
import com.intellij.ide.scratch.ScratchFileCreationHelper
import com.intellij.ide.scratch.ScratchFileService.Option.create_new_always
import com.intellij.ide.scratch.ScratchRootType
import com.intellij.ide.util.PsiNavigationSupport
import com.intellij.json.JsonLanguage
import com.intellij.lang.Language
import com.intellij.lang.xml.XMLLanguage
import com.intellij.openapi.actionSystem.ActionUpdateThread
import com.intellij.openapi.actionSystem.AnActionEvent
import com.intellij.openapi.project.DumbAwareAction
import com.intellij.util.PathUtil
import java.io.StringReader
import javax.xml.parsers.DocumentBuilderFactory
import org.jetbrains.annotations.VisibleForTesting
import org.xml.sax.InputSource

private val GSON = Gson()
private val XML = DocumentBuilderFactory.newInstance().newDocumentBuilder()

/**
 * An action that opens a popup dialog containing embedded JSON/XML from the log message
 *
 * Embedded is a complete snippet of XML/JSON embedded in the message. We detect a snippet by
 * extracting the text between the first `{` or `<` and the last `}` or `>` and running it through a
 * parser.
 *
 * TODO(b/235501148): Add the ability to include even partial XML/JSON, as in, a snippet that
 *   doesn't full parse.
 */
internal class CreateScratchFileAction : DumbAwareAction("Create a Scratch File from JSON/XML") {
  private val scratchRootType = ScratchRootType.getInstance()

  private val navigationSupport = PsiNavigationSupport.getInstance()

  override fun getActionUpdateThread() = ActionUpdateThread.EDT

  override fun update(e: AnActionEvent) {
    e.presentation.isVisible = false
    val (_, language) = e.findEmbeddedData() ?: return
    e.presentation.text =
      LogcatBundle.message("logcat.open.embedded.data.text", language.displayName)
    e.presentation.icon = language.associatedFileType?.icon
    e.presentation.isVisible = true
  }

  override fun actionPerformed(e: AnActionEvent) {
    val project = e.project ?: return
    val (text, language) = e.findEmbeddedData() ?: return

    val formatted = ScratchFileCreationHelper.reformat(project, language, text)
    val fileExtension = language.associatedFileType?.defaultExtension ?: ""
    val fileName = PathUtil.makeFileName("logcat", fileExtension)
    val file =
      scratchRootType.createScratchFile(project, fileName, language, formatted, create_new_always)
        ?: return
    navigationSupport.createNavigatable(project, file, 0).navigate(true)
  }

  private enum class EmbeddedLanguage(
    val language: Language,
    val startChar: Char,
    val endChar: Char,
    val isValid: (String) -> Boolean,
  ) {
    @Suppress("unused") // Not used explicitly but `EmbeddedLanguage.values() is used
    JSON(JsonLanguage.INSTANCE, '{', '}', { isJson(it) }),
    @Suppress("unused") // Not used explicitly but `EmbeddedLanguage.values() is used
    XML(XMLLanguage.INSTANCE, '<', '>', { isXml(it) }),
    ;

    fun findInText(text: String): EmbeddedData? {
      val start = text.indexOf(startChar)
      if (start < 0) {
        return null
      }
      val end = text.lastIndexOf(endChar)
      if (end < 0) {
        return null
      }
      val data = text.substring(start, end + 1)
      return if (isValid(data)) EmbeddedData(data, language) else null
    }
  }

  @VisibleForTesting internal data class EmbeddedData(val text: String, val language: Language)

  companion object {
    // This is visible for testing because it's tricky to test actionPerformed() directly since it
    // has side effects of creating actual
    // files on disk and changing the state of the Scratch File subsystem.
    @VisibleForTesting
    internal fun AnActionEvent.findEmbeddedData(): EmbeddedData? {
      val message = getLogcatMessage()?.message ?: return null
      EmbeddedLanguage.values().forEach {
        val data = it.findInText(message)
        if (data != null) {
          return data
        }
      }
      return null
    }
  }
}

// TODO(b/235501148): Detect partial JSON. See LintSyntaxHighlighter#tokenizeXml() for a starting
// point.
private fun isJson(text: String): Boolean {
  return try {
    GSON.fromJson(text, JsonObject::class.java)
    true
  } catch (e: Exception) {
    false
  }
}

// TODO(b/235501148): Detect partial XML. See LintSyntaxHighlighter#tokenizeXml() for a starting
// point.
private fun isXml(text: String): Boolean {
  return try {
    XML.parse(InputSource(StringReader(text)))
    true
<<<<<<< HEAD
  }
  catch (e: Exception) {
=======
  } catch (e: Exception) {
>>>>>>> 574fcae1
    false
  }
}<|MERGE_RESOLUTION|>--- conflicted
+++ resolved
@@ -29,10 +29,10 @@
 import com.intellij.openapi.actionSystem.AnActionEvent
 import com.intellij.openapi.project.DumbAwareAction
 import com.intellij.util.PathUtil
+import org.jetbrains.annotations.VisibleForTesting
+import org.xml.sax.InputSource
 import java.io.StringReader
 import javax.xml.parsers.DocumentBuilderFactory
-import org.jetbrains.annotations.VisibleForTesting
-import org.xml.sax.InputSource
 
 private val GSON = Gson()
 private val XML = DocumentBuilderFactory.newInstance().newDocumentBuilder()
@@ -139,12 +139,7 @@
   return try {
     XML.parse(InputSource(StringReader(text)))
     true
-<<<<<<< HEAD
-  }
-  catch (e: Exception) {
-=======
   } catch (e: Exception) {
->>>>>>> 574fcae1
     false
   }
 }