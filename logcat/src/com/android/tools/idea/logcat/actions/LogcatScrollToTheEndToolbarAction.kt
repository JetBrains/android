--- conflicted
+++ resolved
@@ -56,16 +56,9 @@
       EditorUtil.scrollToTheEnd(editor)
     }
     else {
-<<<<<<< HEAD
-      val lastLine = max(0.0, (editor.document.lineCount - 1).toDouble()).toInt()
-      val currentPosition = editor.caretModel.logicalPosition
-      val position = LogicalPosition(
-        max(0.0, min(currentPosition.line.toDouble(), (lastLine - 1).toDouble())).toInt(), currentPosition.column)
-=======
       val lastLine = max(0, editor.document.lineCount - 1)
       val currentPosition = editor.caretModel.logicalPosition
       val position = LogicalPosition(max(0, min(currentPosition.line, (lastLine - 1))), currentPosition.column)
->>>>>>> 3a514de0
       editor.caretModel.moveToLogicalPosition(position)
     }
   }
