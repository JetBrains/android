/*
 * Copyright (C) 2022 The Android Open Source Project
 *
 * Licensed under the Apache License, Version 2.0 (the "License");
 * you may not use this file except in compliance with the License.
 * You may obtain a copy of the License at
 *
 *      http://www.apache.org/licenses/LICENSE-2.0
 *
 * Unless required by applicable law or agreed to in writing, software
 * distributed under the License is distributed on an "AS IS" BASIS,
 * WITHOUT WARRANTIES OR CONDITIONS OF ANY KIND, either express or implied.
 * See the License for the specific language governing permissions and
 * limitations under the License.
 */
package com.android.tools.idea.logcat.actions

import com.android.tools.idea.logcat.LogcatBundle
import com.intellij.codeInsight.editorActions.TextBlockTransferable
import com.intellij.openapi.actionSystem.ActionUpdateThread.BGT
import com.intellij.openapi.actionSystem.AnActionEvent
import com.intellij.openapi.actionSystem.Presentation
import com.intellij.openapi.ide.CopyPasteManager
import com.intellij.openapi.project.DumbAwareAction
import javax.swing.Icon

internal class CopyMessageTextAction : DumbAwareAction(null as Icon?) {
  override fun update(e: AnActionEvent) {
    when (e.getLogcatMessages().count()) {
      0 -> e.presentation.isVisible = false
      1 -> e.presentation.enable(LogcatBundle.message("logcat.copy.message.action.text"))
      else -> e.presentation.enable(LogcatBundle.message("logcat.copy.messages.action.text"))
    }
  }

  override fun getActionUpdateThread() = BGT

  override fun actionPerformed(e: AnActionEvent) {
    val transferable =
      TextBlockTransferable(
        e.getLogcatMessages().joinToString("\n", postfix = "\n") { it.message },
        emptyList(),
<<<<<<< HEAD
        null
=======
        null,
>>>>>>> 0d09370c
      )
    CopyPasteManager.getInstance().setContents(transferable)
  }
}

private fun Presentation.enable(text: String) {
  isVisible = true
  this.text = text
}<|MERGE_RESOLUTION|>--- conflicted
+++ resolved
@@ -40,11 +40,7 @@
       TextBlockTransferable(
         e.getLogcatMessages().joinToString("\n", postfix = "\n") { it.message },
         emptyList(),
-<<<<<<< HEAD
-        null
-=======
         null,
->>>>>>> 0d09370c
       )
     CopyPasteManager.getInstance().setContents(transferable)
   }
