/*
 * Copyright (C) 2023 The Android Open Source Project
 *
 * Licensed under the Apache License, Version 2.0 (the "License");
 * you may not use this file except in compliance with the License.
 * You may obtain a copy of the License at
 *
 *      http://www.apache.org/licenses/LICENSE-2.0
 *
 * Unless required by applicable law or agreed to in writing, software
 * distributed under the License is distributed on an "AS IS" BASIS,
 * WITHOUT WARRANTIES OR CONDITIONS OF ANY KIND, either express or implied.
 * See the License for the specific language governing permissions and
 * limitations under the License.
 */
package com.android.tools.idea.logcat.actions

import com.android.adblib.AdbSession
import com.android.adblib.connectedDevicesTracker
import com.android.adblib.selector
import com.android.adblib.serialNumber
import com.android.adblib.shellCommand
import com.android.adblib.tools.debugging.JdwpProcess
import com.android.adblib.tools.debugging.appProcessTracker
import com.android.adblib.tools.debugging.jdwpProcessTracker
import com.android.adblib.tools.debugging.properties
import com.android.adblib.tools.debugging.sendDdmsExit
import com.android.adblib.withTextCollector
import com.android.tools.idea.adblib.AdbLibService
import com.android.tools.idea.logcat.LogcatBundle
import com.android.tools.idea.logcat.devices.Device
import com.android.tools.idea.logcat.message.LogcatHeader
import com.intellij.openapi.actionSystem.ActionUpdateThread
import com.intellij.openapi.actionSystem.AnActionEvent
import com.intellij.openapi.project.DumbAwareAction
import com.intellij.openapi.project.Project
import icons.StudioIcons
import javax.swing.Icon
import kotlinx.coroutines.launch

/** A base class for actions that perform app termination */
internal sealed class TerminateAppActions(text: String, icon: Icon) :
  DumbAwareAction(text, null, icon) {
  override fun getActionUpdateThread() = ActionUpdateThread.BGT

  override fun update(e: AnActionEvent) {
    e.presentation.isEnabled = false
    e.presentation.isVisible = false
    val project = e.project ?: return
    val logcatHeader = e.getLogcatMessage()?.header ?: return

    val device = e.getConnectedDevice() ?: return
    e.presentation.isVisible = isVisible(device.sdk)

    findProcess(project, logcatHeader, device) ?: return
    e.presentation.isEnabled = isEnabled(logcatHeader)
  }

  override fun actionPerformed(e: AnActionEvent) {
    val project = e.project ?: return
    val logcatHeader = e.getLogcatMessage()?.header ?: return
    val device = e.getConnectedDevice() ?: return
    val process = findProcess(project, logcatHeader, device) ?: return

    actionPerformed(AdbLibService.getSession(project), process, logcatHeader.applicationId)
  }

  private fun findProcess(
    project: Project,
    logcatHeader: LogcatHeader,
<<<<<<< HEAD
    device: Device
=======
    device: Device,
>>>>>>> 0d09370c
  ): JdwpProcess? {
    val adbSession = AdbLibService.getSession(project)
    val connectedDevices = adbSession.connectedDevicesTracker.connectedDevices.value
    val connectedDevice =
      connectedDevices.find { it.serialNumber == device.serialNumber } ?: return null

    val processes =
      when (device.sdk >= 31) {
        true -> connectedDevice.appProcessTracker.appProcessFlow.value.mapNotNull { it.jdwpProcess }
        false -> connectedDevice.jdwpProcessTracker.processesFlow.value
      }
    return processes.find {
      it.pid == logcatHeader.pid || it.properties.processName == logcatHeader.processName
    }
  }

  open fun isEnabled(logcatHeader: LogcatHeader): Boolean = true

  open fun isVisible(sdk: Int): Boolean = true

  abstract fun actionPerformed(adbSession: AdbSession, process: JdwpProcess, packageName: String)

  /**
   * An action that uses `adb shell am force-stop` to terminate an app
   *
   * This action is enabled if a debuggable process with the same pid or process name is found on
   * the device.
   *
   * Note that the `system_process` process can be debuggable but cannot be force stopped so this
   * action is disabled for it.
   *
   * Also note that if a process application id cannot be resolved for some reason, the action is
   * disabled for it because the action requires an application id.
   */
  class ForceStopAppAction :
    TerminateAppActions(
      LogcatBundle.message("logcat.terminate.app.force.stop"),
<<<<<<< HEAD
      StudioIcons.DeviceProcessMonitor.FORCE_STOP
=======
      StudioIcons.DeviceProcessMonitor.FORCE_STOP,
>>>>>>> 0d09370c
    ) {
    override fun isEnabled(logcatHeader: LogcatHeader): Boolean {
      return logcatHeader.applicationId != "system_process" &&
        !logcatHeader.applicationId.startsWith("pid-")
    }

    override fun actionPerformed(
      adbSession: AdbSession,
      process: JdwpProcess,
<<<<<<< HEAD
      packageName: String
=======
      packageName: String,
>>>>>>> 0d09370c
    ) {
      adbSession.scope.launch {
        adbSession.deviceServices
          .shellCommand(process.device.selector, "am force-stop $packageName")
          .withTextCollector()
          .executeAsSingleOutput {}
      }
    }
  }

  /**
   * An action that uses kills a [JdwpProcess] directly.
   *
   * This action is enabled if a debuggable process with the same pid or process name is found on
   * the device.
   */
  class KillAppAction :
    TerminateAppActions(
      LogcatBundle.message("logcat.terminate.app.kill"),
<<<<<<< HEAD
      StudioIcons.DeviceProcessMonitor.KILL_PROCESS
=======
      StudioIcons.DeviceProcessMonitor.KILL_PROCESS,
>>>>>>> 0d09370c
    ) {
    override fun actionPerformed(
      adbSession: AdbSession,
      process: JdwpProcess,
<<<<<<< HEAD
      packageName: String
=======
      packageName: String,
>>>>>>> 0d09370c
    ) {
      process.scope.launch { process.withJdwpSession { sendDdmsExit(1) } }
    }
  }

  /**
   * An action that uses `adb shell am crash` to terminate an app
   *
   * This action is enabled if a debuggable process with the same pid or process name is found on
   * the device.
   *
   * This action is ony shown for devices with API level > 26 because the `am crash` command is not
   * available below that.
   *
   * Note that the `system_process` process can be debuggable but cannot be crashed so this action
   * is disabled for it.
   *
   * Also note that if a process application id cannot be resolved for some reason, the action is
   * disabled for it because the action requires an application id.
   *
   * TODO(b/274818920): Use a dedicated icon
   */
  class CrashAppAction :
    TerminateAppActions(
      LogcatBundle.message("logcat.terminate.app.crash"),
<<<<<<< HEAD
      StudioIcons.AppQualityInsights.ISSUE
=======
      StudioIcons.AppQualityInsights.ISSUE,
>>>>>>> 0d09370c
    ) {
    override fun isEnabled(logcatHeader: LogcatHeader): Boolean {
      return logcatHeader.applicationId != "system_process" &&
        !logcatHeader.applicationId.startsWith("pid-")
    }

    override fun isVisible(sdk: Int): Boolean {
      return sdk >= 26
    }

    override fun actionPerformed(
      adbSession: AdbSession,
      process: JdwpProcess,
<<<<<<< HEAD
      packageName: String
=======
      packageName: String,
>>>>>>> 0d09370c
    ) {
      adbSession.scope.launch {
        adbSession.deviceServices
          .shellCommand(process.device.selector, "am crash $packageName")
          .withTextCollector()
          .executeAsSingleOutput {}
      }
    }
  }
}<|MERGE_RESOLUTION|>--- conflicted
+++ resolved
@@ -35,8 +35,8 @@
 import com.intellij.openapi.project.DumbAwareAction
 import com.intellij.openapi.project.Project
 import icons.StudioIcons
+import kotlinx.coroutines.launch
 import javax.swing.Icon
-import kotlinx.coroutines.launch
 
 /** A base class for actions that perform app termination */
 internal sealed class TerminateAppActions(text: String, icon: Icon) :
@@ -68,11 +68,7 @@
   private fun findProcess(
     project: Project,
     logcatHeader: LogcatHeader,
-<<<<<<< HEAD
-    device: Device
-=======
     device: Device,
->>>>>>> 0d09370c
   ): JdwpProcess? {
     val adbSession = AdbLibService.getSession(project)
     val connectedDevices = adbSession.connectedDevicesTracker.connectedDevices.value
@@ -110,11 +106,7 @@
   class ForceStopAppAction :
     TerminateAppActions(
       LogcatBundle.message("logcat.terminate.app.force.stop"),
-<<<<<<< HEAD
-      StudioIcons.DeviceProcessMonitor.FORCE_STOP
-=======
       StudioIcons.DeviceProcessMonitor.FORCE_STOP,
->>>>>>> 0d09370c
     ) {
     override fun isEnabled(logcatHeader: LogcatHeader): Boolean {
       return logcatHeader.applicationId != "system_process" &&
@@ -124,11 +116,7 @@
     override fun actionPerformed(
       adbSession: AdbSession,
       process: JdwpProcess,
-<<<<<<< HEAD
-      packageName: String
-=======
       packageName: String,
->>>>>>> 0d09370c
     ) {
       adbSession.scope.launch {
         adbSession.deviceServices
@@ -148,20 +136,12 @@
   class KillAppAction :
     TerminateAppActions(
       LogcatBundle.message("logcat.terminate.app.kill"),
-<<<<<<< HEAD
-      StudioIcons.DeviceProcessMonitor.KILL_PROCESS
-=======
       StudioIcons.DeviceProcessMonitor.KILL_PROCESS,
->>>>>>> 0d09370c
     ) {
     override fun actionPerformed(
       adbSession: AdbSession,
       process: JdwpProcess,
-<<<<<<< HEAD
-      packageName: String
-=======
       packageName: String,
->>>>>>> 0d09370c
     ) {
       process.scope.launch { process.withJdwpSession { sendDdmsExit(1) } }
     }
@@ -187,11 +167,7 @@
   class CrashAppAction :
     TerminateAppActions(
       LogcatBundle.message("logcat.terminate.app.crash"),
-<<<<<<< HEAD
-      StudioIcons.AppQualityInsights.ISSUE
-=======
       StudioIcons.AppQualityInsights.ISSUE,
->>>>>>> 0d09370c
     ) {
     override fun isEnabled(logcatHeader: LogcatHeader): Boolean {
       return logcatHeader.applicationId != "system_process" &&
@@ -205,11 +181,7 @@
     override fun actionPerformed(
       adbSession: AdbSession,
       process: JdwpProcess,
-<<<<<<< HEAD
-      packageName: String
-=======
       packageName: String,
->>>>>>> 0d09370c
     ) {
       adbSession.scope.launch {
         adbSession.deviceServices
