--- conflicted
+++ resolved
@@ -26,13 +26,7 @@
 import com.intellij.openapi.project.DumbAwareAction
 import com.intellij.openapi.project.Project
 
-<<<<<<< HEAD
-/**
- * An action that opens the [LogcatFormatDialog]
- */
-=======
 /** An action that opens the [LogcatFormatDialog] */
->>>>>>> 574fcae1
 internal class LogcatFormatModifyViewsAction(
   private val project: Project,
   private val logcatPresenter: LogcatPresenter,
@@ -42,20 +36,6 @@
     val androidLogcatFormattingOptions = AndroidLogcatFormattingOptions.getInstance()
     val defaultFormatting = androidLogcatFormattingOptions.defaultFormatting
     val initialFormatting = logcatPresenter.formattingOptions.getStyle() ?: defaultFormatting
-<<<<<<< HEAD
-    LogcatFormatDialog(project, initialFormatting, defaultFormatting) { standardOptions, compactOptions, defaultStyle ->
-      LogcatToolWindowFactory.logcatPresenters.forEach {
-        when (it.formattingOptions.getStyle()) {
-          STANDARD -> it.formattingOptions = standardOptions
-          COMPACT -> it.formattingOptions = compactOptions
-          else -> {}
-        }
-      }
-      androidLogcatFormattingOptions.standardFormattingOptions = standardOptions
-      androidLogcatFormattingOptions.compactFormattingOptions = compactOptions
-      androidLogcatFormattingOptions.defaultFormatting = defaultStyle
-    }.dialogWrapper.show()
-=======
     LogcatFormatDialog(project, initialFormatting, defaultFormatting) {
         standardOptions,
         compactOptions,
@@ -73,6 +53,5 @@
       }
       .dialogWrapper
       .show()
->>>>>>> 574fcae1
   }
 }