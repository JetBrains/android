--- conflicted
+++ resolved
@@ -62,10 +62,6 @@
           fromOldFormat(json)
         } else {
           val config = gson.fromJson(json, LogcatPanelConfig::class.java)
-<<<<<<< HEAD
-          when (config?.device?.model) {
-            null -> config?.copy(device = config.device?.copy(model = ""))
-=======
           when {
             config?.device?.model == null ->
               config?.copy(
@@ -73,7 +69,6 @@
               )
             config.device.featureLevel == 0 ->
               config.copy(device = config.device.copy(featureLevel = config.device.sdk))
->>>>>>> 574fcae1
             else -> config
           }
         }
@@ -107,14 +102,8 @@
             )
           }
 
-<<<<<<< HEAD
-        gson.fromJson(json, LogcatPanelConfig::class.java).copy(device= device)
-      }
-      catch (e: JsonSyntaxException) {
-=======
         gson.fromJson(json, LogcatPanelConfig::class.java).copy(device = device)
       } catch (e: JsonSyntaxException) {
->>>>>>> 574fcae1
         LOGGER.warn("Invalid state", e)
         null
       }
@@ -123,14 +112,9 @@
     /**
      * Encodes a [LogcatPanelConfig] into a JSON string.
      *
-<<<<<<< HEAD
-     * We replace all double quotes with single quotes because the XML serializer will replace double quotes with `@quot;` while single
-     * quotes seem to be fine. This makes the JSON string more human-readable.
-=======
      * We replace all double quotes with single quotes because the XML serializer will replace
      * double quotes with `@quot;` while single quotes seem to be fine. This makes the JSON string
      * more human-readable.
->>>>>>> 574fcae1
      *
      * GSON can handle single quoted JSON strings.
      */
