--- conflicted
+++ resolved
@@ -15,7 +15,6 @@
  */
 package com.android.tools.idea.logcat.messages
 
-import com.android.tools.idea.explainer.IssueExplainer
 import com.android.tools.idea.logcat.SYSTEM_HEADER
 import com.android.tools.idea.logcat.hyperlinks.StudioBotFilter
 import com.android.tools.idea.logcat.message.LogcatMessage
@@ -27,19 +26,13 @@
 /** Formats [LogcatMessage]'s into a [TextAccumulator] */
 internal class MessageFormatter(
   private val logcatColors: LogcatColors,
-<<<<<<< HEAD
-  private val zoneId: ZoneId
-=======
   private val zoneId: ZoneId,
->>>>>>> 0d09370c
 ) {
   // Keeps track of the previous tag, so we can omit on consecutive lines
   // TODO(aalbert): This was borrowed from Pidcat. Should we do it too? Should we also do it for
   // app?
   private var previousTag: String? = null
   private var previousPid: Int? = null
-
-  private val issueExplainer = IssueExplainer.get()
 
   fun formatMessages(
     formattingOptions: FormattingOptions,
@@ -68,11 +61,7 @@
         textAccumulator.accumulate(
           text = formattingOptions.tagFormat.format(tag, previousTag),
           textAttributes =
-<<<<<<< HEAD
-            if (formattingOptions.tagFormat.colorize) logcatColors.getTagColor(tag) else null
-=======
             if (formattingOptions.tagFormat.colorize) logcatColors.getTagColor(tag) else null,
->>>>>>> 0d09370c
         )
         textAccumulator.accumulate(
           text = formattingOptions.appNameFormat.format(appName, header.pid, previousPid)
@@ -81,22 +70,6 @@
           text =
             formattingOptions.processNameFormat.format(header.processName, header.pid, previousPid)
         )
-<<<<<<< HEAD
-
-        formattingOptions.levelFormat.format(header.logLevel, textAccumulator, logcatColors)
-
-        val msg =
-          when {
-            !issueExplainer.isAvailable() -> message.message
-            exceptionLinePattern.containsMatchIn(message.message) ->
-              insertStudioBotText(message.message)
-            else -> message.message
-          }
-
-        textAccumulator.accumulate(
-          text = msg.replace("\n", newline),
-          textAttributesKey = logcatColors.getMessageKey(header.logLevel)
-=======
 
         formattingOptions.levelFormat.format(header.logLevel, textAccumulator, logcatColors)
 
@@ -111,7 +84,6 @@
         textAccumulator.accumulate(
           text = msg.replace("\n", newline),
           textAttributesKey = logcatColors.getMessageKey(header.logLevel),
->>>>>>> 0d09370c
         )
         previousTag = tag
         previousPid = header.pid
