/*
 * Copyright (C) 2023 The Android Open Source Project
 *
 * Licensed under the Apache License, Version 2.0 (the "License");
 * you may not use this file except in compliance with the License.
 * You may obtain a copy of the License at
 *
 *      http://www.apache.org/licenses/LICENSE-2.0
 *
 * Unless required by applicable law or agreed to in writing, software
 * distributed under the License is distributed on an "AS IS" BASIS,
 * WITHOUT WARRANTIES OR CONDITIONS OF ANY KIND, either express or implied.
 * See the License for the specific language governing permissions and
 * limitations under the License.
 */
package com.android.tools.idea.logcat.messages

import com.android.tools.idea.logcat.LogcatBundle
import com.android.tools.idea.logcat.message.LogLevel
import com.android.tools.idea.logcat.message.LogcatHeader
import com.android.tools.idea.logcat.message.LogcatMessage
import com.android.tools.idea.logcat.messages.FormattingOptions.Style.COMPACT
import com.android.tools.idea.logcat.messages.FormattingOptions.Style.STANDARD
import com.android.tools.idea.logcat.messages.ProcessThreadFormat.Style.BOTH
import com.android.tools.idea.logcat.messages.ProcessThreadFormat.Style.PID
import com.android.tools.idea.logcat.util.LogcatUsageTracker
import com.android.tools.idea.logcat.util.createLogcatEditor
import com.google.wireless.android.sdk.stats.LogcatUsageEvent
import com.google.wireless.android.sdk.stats.LogcatUsageEvent.LogcatFormatConfiguration.Preset
import com.intellij.CommonBundle
import com.intellij.openapi.editor.EditorFactory
import com.intellij.openapi.observable.properties.ObservableMutableProperty
import com.intellij.openapi.observable.properties.PropertyGraph
import com.intellij.openapi.observable.util.lockOrSkip
import com.intellij.openapi.project.Project
import com.intellij.openapi.ui.DialogPanel
import com.intellij.openapi.ui.DialogWrapper
import com.intellij.openapi.util.Disposer
import com.intellij.ui.JBIntSpinner
import com.intellij.ui.components.ActionLink
import com.intellij.ui.dsl.builder.AlignY
import com.intellij.ui.dsl.builder.BottomGap
import com.intellij.ui.dsl.builder.Cell
import com.intellij.ui.dsl.builder.Panel
import com.intellij.ui.dsl.builder.RightGap
import com.intellij.ui.dsl.builder.bindItem
import com.intellij.ui.dsl.builder.bindSelected
import com.intellij.ui.dsl.builder.panel
import com.intellij.util.ui.JBUI
import com.intellij.util.ui.NamedColorUtil
<<<<<<< HEAD
import org.jetbrains.annotations.VisibleForTesting
=======
>>>>>>> 0d09370c
import java.awt.event.ActionEvent
import java.time.Instant
import java.time.ZoneId
import java.time.ZonedDateTime
import java.util.concurrent.atomic.AtomicBoolean
import javax.swing.AbstractAction
import javax.swing.Action
import javax.swing.JComponent
import javax.swing.ScrollPaneConstants
<<<<<<< HEAD

private const val MIN_TAG_LENGTH = 10
private const val MAX_TAG_LENGTH = 35
private const val MIN_APP_NAME_LENGTH = 10
private const val MAX_APP_NAME_LENGTH = 45
private const val MAX_PROCESS_NAME_LENGTH = 45
=======
import org.jetbrains.annotations.VisibleForTesting

private const val MIN_TAG_LENGTH = 10
private const val MAX_TAG_LENGTH = 120
private const val MIN_APP_NAME_LENGTH = 10
private const val MAX_APP_NAME_LENGTH = 120
private const val MAX_PROCESS_NAME_LENGTH = 120
>>>>>>> 0d09370c
private val previewZoneId = ZoneId.of("GMT")
private val previewFormatter = MessageFormatter(LogcatColors(), previewZoneId)
private val previewTimestamp =
  Instant.from(ZonedDateTime.of(2021, 10, 4, 11, 0, 14, 234000000, previewZoneId))
private val previewMessages =
  listOf(
    LogcatMessage(
      LogcatHeader(
        LogLevel.DEBUG,
        27217,
        3814,
        "com.example.app1",
        "com.example.app1:process",
        "ExampleTag1",
<<<<<<< HEAD
        previewTimestamp
      ),
      "Sample logcat message 1."
=======
        previewTimestamp,
      ),
      "Sample logcat message 1.",
>>>>>>> 0d09370c
    ),
    LogcatMessage(
      LogcatHeader(
        LogLevel.INFO,
        27217,
        3814,
        "com.example.app1",
        "com.example.app1:process",
        "ExampleTag1",
<<<<<<< HEAD
        previewTimestamp
      ),
      "Sample logcat message 2."
=======
        previewTimestamp,
      ),
      "Sample logcat message 2.",
>>>>>>> 0d09370c
    ),
    LogcatMessage(
      LogcatHeader(
        LogLevel.WARN,
        24395,
        24395,
        "com.example.app2",
        "com.example.app2:process",
        "ExampleTag2",
<<<<<<< HEAD
        previewTimestamp
      ),
      "Sample logcat message 3."
=======
        previewTimestamp,
      ),
      "Sample logcat message 3.",
>>>>>>> 0d09370c
    ),
    LogcatMessage(
      LogcatHeader(
        LogLevel.ERROR,
        24395,
        24395,
        "com.example.app2",
        "com.example.app2:process",
        "ExampleTag2",
<<<<<<< HEAD
        previewTimestamp
      ),
      "Sample logcat multiline\nmessage."
=======
        previewTimestamp,
      ),
      "Sample logcat multiline\nmessage.",
>>>>>>> 0d09370c
    ),
  )
private val MAX_SAMPLE_DOCUMENT_TEXT_LENGTH =
  TimestampFormat.Style.DATETIME.width +
    BOTH.width +
    MAX_TAG_LENGTH +
    1 +
    MAX_APP_NAME_LENGTH +
    1 +
    MAX_PROCESS_NAME_LENGTH +
    1 +
    3 +
    1 +
    "Sample logcat message #.".length
private const val MAX_PREVIEW_DOCUMENT_BUFFER_SIZE = Int.MAX_VALUE

internal class LogcatFormatDialog(
  private val project: Project,
  initialFormatting: FormattingOptions.Style,
  private var defaultFormatting: FormattingOptions.Style,
  private val applyAction: ApplyAction,
) {

  private val standardFormattingOptions = STANDARD.formattingOptions.copy()
  private val compactFormattingOptions = COMPACT.formattingOptions.copy()

  private val propertyGraph = PropertyGraph()
  private var doNotApplyComponentsToOptions: Boolean = false

  private var formattingStyle = propertyGraph.property(initialFormatting)
  private var setAsDefault = propertyGraph.property(initialFormatting == defaultFormatting)

  // Timestamp
  private val showTimestamp =
    observableProperty(initialFormatting.formattingOptions.timestampFormat.enabled)
  private var timestampStyle =
    observableProperty(initialFormatting.formattingOptions.timestampFormat.style)

  // Tag
  private val showTag = observableProperty(initialFormatting.formattingOptions.tagFormat.enabled)
  private var tagWidth = observableProperty(initialFormatting.formattingOptions.tagFormat.maxLength)
  private var tagShowDuplicates =
    observableProperty(!initialFormatting.formattingOptions.tagFormat.hideDuplicates)
  private var tagColorize =
    observableProperty(initialFormatting.formattingOptions.tagFormat.colorize)

  // Level
  private var showLevel =
    observableProperty(initialFormatting.formattingOptions.levelFormat.enabled)

  // PID/TID
  private var showPid =
    observableProperty(initialFormatting.formattingOptions.processThreadFormat.enabled)
  private var showTid =
    observableProperty(initialFormatting.formattingOptions.processThreadFormat.style == BOTH)

  // Package
  private var showPackage =
    observableProperty(initialFormatting.formattingOptions.appNameFormat.enabled)
  private var packageWidth =
    observableProperty(initialFormatting.formattingOptions.appNameFormat.maxLength)
  private var packageShowDuplicates =
    observableProperty(!initialFormatting.formattingOptions.appNameFormat.hideDuplicates)

  // Process name
  private var showProcess =
    observableProperty(initialFormatting.formattingOptions.processNameFormat.enabled)
  private var processWidth =
    observableProperty(initialFormatting.formattingOptions.processNameFormat.maxLength)
  private var processShowDuplicates =
    observableProperty(!initialFormatting.formattingOptions.processNameFormat.hideDuplicates)

  // Preview area
  @VisibleForTesting
  var previewEditor =
    createLogcatEditor(project).apply {
      scrollPane.horizontalScrollBarPolicy = ScrollPaneConstants.HORIZONTAL_SCROLLBAR_NEVER
      scrollPane.verticalScrollBarPolicy = ScrollPaneConstants.VERTICAL_SCROLLBAR_NEVER
    }

  private var applyButton = ApplyButton()

  val dialogWrapper: DialogWrapper = createDialogWrapper(project)

  private fun createDialogWrapper(project: Project): DialogWrapper {
    val dialog = MyDialogWrapper(project, createPanel())
    onComponentsChanged()
    applyButton.isEnabled = false
    dialog.pack()
    Disposer.register(dialog.disposable, ::dispose)
    return dialog
  }

  init {
    formattingStyle.afterChange {
      val (previousOptions, currentOptions) =
        when (it) {
          STANDARD -> compactFormattingOptions to standardFormattingOptions
          COMPACT -> standardFormattingOptions to compactFormattingOptions
        }
      applyComponentsToOptions(previousOptions)
      // Do not apply changes to the current style while we manually change update the components.
      doNotApplyComponentsToOptions = true
      try {
        applyOptionsToComponents(currentOptions)
      } finally {
        doNotApplyComponentsToOptions = false
<<<<<<< HEAD
      }
      onComponentsChanged()

      setAsDefault.set(it == defaultFormatting)
    }
    setAsDefault.afterChange {
      applyButton.isEnabled = true
      val currentStyle = formattingStyle.get()
      defaultFormatting =
        when {
          it -> currentStyle
          currentStyle == STANDARD -> COMPACT
          else -> STANDARD
        }
    }
  }

  private fun onApply(isApplyButton: Boolean) {
    LogcatUsageTracker.log(
      LogcatUsageEvent.newBuilder()
        .setType(LogcatUsageEvent.Type.FORMAT_DIALOG)
        .setFormatDialogApplied(getLogcatFormatDialogEvent().setIsApplyButtonUsed(isApplyButton))
    )
    applyAction.apply(
      standardFormattingOptions.copy(),
      compactFormattingOptions.copy(),
      defaultFormatting
    )
  }

  private fun createPanel(): DialogPanel {
    return panel {
      headerPanel()
      centerPanel()
      footerPanel()
    }
  }

  private fun Panel.headerPanel() {
    panel {
      row(LogcatBundle.message("logcat.format.presets.dialog.view")) {
        comboBox(FormattingOptions.Style.values().toList())
          .bindItem(formattingStyle)
          .named("formattingStyle")
        checkBox(LogcatBundle.message("logcat.format.presets.dialog.default"))
          .bindSelected(setAsDefault)
          .named("setAsDefault")
        cell(
          ActionLink(LogcatBundle.message("logcat.format.presets.dialog.restore.default")) {
            restoreDefault()
          }
        )
      }
    }
  }

  private fun Panel.centerPanel() {
    row {
        panel {
            timestampGroup()
            tagGroup()
            levelGroup()
          }
          .gap(RightGap.COLUMNS)
          .align(AlignY.TOP)
          .resizableColumn()
        panel {
            pidGroup()
            packageGroup()
            processGroup()
          }
          .align(AlignY.TOP)
          .resizableColumn()
      }
      .bottomGap(BottomGap.MEDIUM)
  }

  private fun Panel.footerPanel() {
    row {
      cell(previewEditor.component).applyToComponent {
        border = JBUI.Borders.customLine(NamedColorUtil.getBoundsColor())
      }
    }
  }

  private fun Panel.timestampGroup() {
    group(LogcatBundle.message("logcat.header.options.timestamp.title"), indent = false) {
      row {
        checkBox(LogcatBundle.message("logcat.header.options.timestamp.show"))
          .named("showTimestamp")
          .bindSelected(showTimestamp)
      }
      indent {
          row(LogcatBundle.message("logcat.header.options.timestamp.format")) {
            comboBox(TimestampFormat.Style.values().toList())
              .bindItem(timestampStyle)
              .named("timestampFormat")
          }
        }
        .enabledIf(showTimestamp)
    }
  }

  private fun Panel.tagGroup() {
    group(LogcatBundle.message("logcat.header.options.tag.title"), indent = false) {
      row {
        checkBox(LogcatBundle.message("logcat.header.options.tag.show"))
          .bindSelected(showTag)
          .named("showTag")
      }
      indent {
          row {
            label(LogcatBundle.message("logcat.header.options.tag.width")).named("tagWidthLabel")
            spinner(IntRange(MIN_TAG_LENGTH, MAX_TAG_LENGTH), step = 1)
              .bindIntValue(tagWidth)
              .named("tagWidth")
          }
          row {
            checkBox(LogcatBundle.message("logcat.header.options.tag.show.repeated"))
              .bindSelected(tagShowDuplicates)
              .named("showRepeatedTags")
          }
          row {
            checkBox(LogcatBundle.message("logcat.header.options.tag.colorize"))
              .bindSelected(tagColorize)
              .named("colorizeTags")
          }
        }
        .enabledIf(showTag)
    }
  }

  private fun Panel.levelGroup() {
    group(LogcatBundle.message("logcat.header.options.level.title"), indent = false) {
      row {
        checkBox(LogcatBundle.message("logcat.header.options.level.show"))
          .bindSelected(showLevel)
          .named("showLevel")
      }
    }
  }

  private fun Panel.pidGroup() {
    group(LogcatBundle.message("logcat.header.options.process.id.title"), indent = false) {
      row {
        checkBox(LogcatBundle.message("logcat.header.options.process.id.show.pid"))
          .bindSelected(showPid)
          .named("showPid")
      }
      indent {
          row {
            checkBox(LogcatBundle.message("logcat.header.options.process.id.show.tid"))
              .bindSelected(showTid)
              .named("showTid")
          }
        }
        .enabledIf(showPid)
    }
  }

  private fun Panel.packageGroup() {
    group(LogcatBundle.message("logcat.header.options.package.title"), indent = false) {
      row {
        checkBox(LogcatBundle.message("logcat.header.options.package.show"))
          .bindSelected(showPackage)
          .named("showPackage")
      }
      indent {
          row {
            label(LogcatBundle.message("logcat.header.options.package.width"))
              .named("packageWidthLabel")
            spinner(IntRange(MIN_APP_NAME_LENGTH, MAX_APP_NAME_LENGTH), step = 1)
              .bindIntValue(packageWidth)
              .named("packageWidth")
          }
          row {
            checkBox(LogcatBundle.message("logcat.header.options.package.show.repeated"))
              .bindSelected(packageShowDuplicates)
              .named("showRepeatedPackages")
          }
        }
        .enabledIf(showPackage)
    }
  }

  private fun Panel.processGroup() {
    group(LogcatBundle.message("logcat.header.options.process.title"), indent = false) {
      row {
        checkBox(LogcatBundle.message("logcat.header.options.process.show"))
          .bindSelected(showProcess)
          .named("showPackage")
      }
      indent {
          row {
            label(LogcatBundle.message("logcat.header.options.process.width"))
              .named("packageWidthLabel")
            spinner(IntRange(MIN_APP_NAME_LENGTH, MAX_APP_NAME_LENGTH), step = 1)
              .bindIntValue(processWidth)
              .named("processNameWidth")
          }
          row {
            checkBox(LogcatBundle.message("logcat.header.options.process.show.repeated"))
              .bindSelected(processShowDuplicates)
              .named("showRepeatedProcessNames")
          }
        }
        .enabledIf(showProcess)
    }
  }

  private fun applyComponentsToOptions(options: FormattingOptions) {
    if (doNotApplyComponentsToOptions) {
      return
    }
    options.apply {
      timestampFormat = TimestampFormat(timestampStyle.get(), showTimestamp.get())
      processThreadFormat = ProcessThreadFormat(if (showTid.get()) BOTH else PID, showPid.get())
      tagFormat =
        TagFormat(tagWidth.get(), !tagShowDuplicates.get(), showTag.get(), tagColorize.get())
      appNameFormat =
        AppNameFormat(packageWidth.get(), !packageShowDuplicates.get(), showPackage.get())
      processNameFormat =
        ProcessNameFormat(processWidth.get(), !processShowDuplicates.get(), showProcess.get())
      levelFormat = LevelFormat(showLevel.get())
    }
  }

  private fun applyOptionsToComponents(options: FormattingOptions) {
    options.timestampFormat.let {
      showTimestamp.set(it.enabled)
      timestampStyle.set(it.style)
    }
    options.processThreadFormat.let {
      showPid.set(it.enabled)
      showTid.set(it.style == BOTH)
    }
    options.tagFormat.let {
      showTag.set(it.enabled)
      tagWidth.set(it.maxLength)
      tagShowDuplicates.set(!it.hideDuplicates)
      tagColorize.set(it.colorize)
    }
    options.appNameFormat.let {
      showPackage.set(it.enabled)
      packageWidth.set(it.maxLength)
      packageShowDuplicates.set(!it.hideDuplicates)
    }
    options.processNameFormat.let {
      showProcess.set(it.enabled)
      processWidth.set(it.maxLength)
      processShowDuplicates.set(!it.hideDuplicates)
    }
    options.levelFormat.let { showLevel.set(it.enabled) }
  }

  private fun onComponentsChanged() {
    val options = FormattingOptions()
    applyComponentsToOptions(options)
    val textAccumulator = TextAccumulator()
    previewFormatter.formatMessages(options, textAccumulator, previewMessages)
    previewEditor.document.setReadOnly(false)
    previewEditor.document.setText("")
    DocumentAppender(project, previewEditor.document, MAX_PREVIEW_DOCUMENT_BUFFER_SIZE)
      .appendToDocument(textAccumulator)
    previewEditor.document.insertString(
      previewEditor.document.textLength,
      " ".repeat(MAX_SAMPLE_DOCUMENT_TEXT_LENGTH)
    )
    previewEditor.document.setReadOnly(true)
=======
      }
      onComponentsChanged()

      setAsDefault.set(it == defaultFormatting)
    }
    setAsDefault.afterChange {
      applyButton.isEnabled = true
      val currentStyle = formattingStyle.get()
      defaultFormatting =
        when {
          it -> currentStyle
          currentStyle == STANDARD -> COMPACT
          else -> STANDARD
        }
    }
  }

  private fun onApply(isApplyButton: Boolean) {
    LogcatUsageTracker.log(
      LogcatUsageEvent.newBuilder()
        .setType(LogcatUsageEvent.Type.FORMAT_DIALOG)
        .setFormatDialogApplied(getLogcatFormatDialogEvent().setIsApplyButtonUsed(isApplyButton))
    )
    applyAction.apply(
      standardFormattingOptions.copy(),
      compactFormattingOptions.copy(),
      defaultFormatting,
    )
  }

  private fun createPanel(): DialogPanel {
    return panel {
      headerPanel()
      centerPanel()
      footerPanel()
    }
  }

  private fun Panel.headerPanel() {
    panel {
      row(LogcatBundle.message("logcat.format.presets.dialog.view")) {
        comboBox(FormattingOptions.Style.values().toList())
          .bindItem(formattingStyle)
          .named("formattingStyle")
        checkBox(LogcatBundle.message("logcat.format.presets.dialog.default"))
          .bindSelected(setAsDefault)
          .named("setAsDefault")
        cell(
          ActionLink(LogcatBundle.message("logcat.format.presets.dialog.restore.default")) {
            restoreDefault()
          }
        )
      }
    }
  }

  private fun Panel.centerPanel() {
    row {
        panel {
            timestampGroup()
            tagGroup()
            levelGroup()
          }
          .gap(RightGap.COLUMNS)
          .align(AlignY.TOP)
          .resizableColumn()
        panel {
            pidGroup()
            packageGroup()
            processGroup()
          }
          .align(AlignY.TOP)
          .resizableColumn()
      }
      .bottomGap(BottomGap.MEDIUM)
  }

  private fun Panel.footerPanel() {
    row {
      cell(previewEditor.component).applyToComponent {
        border = JBUI.Borders.customLine(NamedColorUtil.getBoundsColor())
      }
    }
  }

  private fun Panel.timestampGroup() {
    group(LogcatBundle.message("logcat.header.options.timestamp.title"), indent = false) {
      row {
        checkBox(LogcatBundle.message("logcat.header.options.timestamp.show"))
          .named("showTimestamp")
          .bindSelected(showTimestamp)
      }
      indent {
          row(LogcatBundle.message("logcat.header.options.timestamp.format")) {
            comboBox(TimestampFormat.Style.values().toList())
              .bindItem(timestampStyle)
              .named("timestampFormat")
          }
        }
        .enabledIf(showTimestamp)
    }
  }

  private fun Panel.tagGroup() {
    group(LogcatBundle.message("logcat.header.options.tag.title"), indent = false) {
      row {
        checkBox(LogcatBundle.message("logcat.header.options.tag.show"))
          .bindSelected(showTag)
          .named("showTag")
      }
      indent {
          row {
            label(LogcatBundle.message("logcat.header.options.tag.width")).named("tagWidthLabel")
            spinner(IntRange(MIN_TAG_LENGTH, MAX_TAG_LENGTH), step = 1)
              .bindIntValue(tagWidth)
              .named("tagWidth")
          }
          row {
            checkBox(LogcatBundle.message("logcat.header.options.tag.show.repeated"))
              .bindSelected(tagShowDuplicates)
              .named("showRepeatedTags")
          }
          row {
            checkBox(LogcatBundle.message("logcat.header.options.tag.colorize"))
              .bindSelected(tagColorize)
              .named("colorizeTags")
          }
        }
        .enabledIf(showTag)
    }
  }

  private fun Panel.levelGroup() {
    group(LogcatBundle.message("logcat.header.options.level.title"), indent = false) {
      row {
        checkBox(LogcatBundle.message("logcat.header.options.level.show"))
          .bindSelected(showLevel)
          .named("showLevel")
      }
    }
  }

  private fun Panel.pidGroup() {
    group(LogcatBundle.message("logcat.header.options.process.id.title"), indent = false) {
      row {
        checkBox(LogcatBundle.message("logcat.header.options.process.id.show.pid"))
          .bindSelected(showPid)
          .named("showPid")
      }
      indent {
          row {
            checkBox(LogcatBundle.message("logcat.header.options.process.id.show.tid"))
              .bindSelected(showTid)
              .named("showTid")
          }
        }
        .enabledIf(showPid)
    }
  }

  private fun Panel.packageGroup() {
    group(LogcatBundle.message("logcat.header.options.package.title"), indent = false) {
      row {
        checkBox(LogcatBundle.message("logcat.header.options.package.show"))
          .bindSelected(showPackage)
          .named("showPackage")
      }
      indent {
          row {
            label(LogcatBundle.message("logcat.header.options.package.width"))
              .named("packageWidthLabel")
            spinner(IntRange(MIN_APP_NAME_LENGTH, MAX_APP_NAME_LENGTH), step = 1)
              .bindIntValue(packageWidth)
              .named("packageWidth")
          }
          row {
            checkBox(LogcatBundle.message("logcat.header.options.package.show.repeated"))
              .bindSelected(packageShowDuplicates)
              .named("showRepeatedPackages")
          }
        }
        .enabledIf(showPackage)
    }
  }

  private fun Panel.processGroup() {
    group(LogcatBundle.message("logcat.header.options.process.title"), indent = false) {
      row {
        checkBox(LogcatBundle.message("logcat.header.options.process.show"))
          .bindSelected(showProcess)
          .named("showPackage")
      }
      indent {
          row {
            label(LogcatBundle.message("logcat.header.options.process.width"))
              .named("packageWidthLabel")
            spinner(IntRange(MIN_APP_NAME_LENGTH, MAX_APP_NAME_LENGTH), step = 1)
              .bindIntValue(processWidth)
              .named("processNameWidth")
          }
          row {
            checkBox(LogcatBundle.message("logcat.header.options.process.show.repeated"))
              .bindSelected(processShowDuplicates)
              .named("showRepeatedProcessNames")
          }
        }
        .enabledIf(showProcess)
    }
  }

  private fun applyComponentsToOptions(options: FormattingOptions) {
    if (doNotApplyComponentsToOptions) {
      return
    }
    options.apply {
      timestampFormat = TimestampFormat(timestampStyle.get(), showTimestamp.get())
      processThreadFormat = ProcessThreadFormat(if (showTid.get()) BOTH else PID, showPid.get())
      tagFormat =
        TagFormat(tagWidth.get(), !tagShowDuplicates.get(), showTag.get(), tagColorize.get())
      appNameFormat =
        AppNameFormat(packageWidth.get(), !packageShowDuplicates.get(), showPackage.get())
      processNameFormat =
        ProcessNameFormat(processWidth.get(), !processShowDuplicates.get(), showProcess.get())
      levelFormat = LevelFormat(showLevel.get())
    }
  }

  private fun applyOptionsToComponents(options: FormattingOptions) {
    options.timestampFormat.let {
      showTimestamp.set(it.enabled)
      timestampStyle.set(it.style)
    }
    options.processThreadFormat.let {
      showPid.set(it.enabled)
      showTid.set(it.style == BOTH)
    }
    options.tagFormat.let {
      showTag.set(it.enabled)
      tagWidth.set(it.maxLength)
      tagShowDuplicates.set(!it.hideDuplicates)
      tagColorize.set(it.colorize)
    }
    options.appNameFormat.let {
      showPackage.set(it.enabled)
      packageWidth.set(it.maxLength)
      packageShowDuplicates.set(!it.hideDuplicates)
    }
    options.processNameFormat.let {
      showProcess.set(it.enabled)
      processWidth.set(it.maxLength)
      processShowDuplicates.set(!it.hideDuplicates)
    }
    options.levelFormat.let { showLevel.set(it.enabled) }
  }

  private fun onComponentsChanged() {
    val options = FormattingOptions()
    applyComponentsToOptions(options)
    val textAccumulator = TextAccumulator()
    previewFormatter.formatMessages(options, textAccumulator, previewMessages)
    try {
      previewEditor.document.setReadOnly(false)
      previewEditor.document.setText("")
      DocumentAppender(project, previewEditor.document, MAX_PREVIEW_DOCUMENT_BUFFER_SIZE)
        .appendToDocument(textAccumulator)
      previewEditor.document.insertString(
        previewEditor.document.textLength,
        " ".repeat(MAX_SAMPLE_DOCUMENT_TEXT_LENGTH),
      )
    } finally {
      previewEditor.document.setReadOnly(true)
    }
>>>>>>> 0d09370c

    applyComponentsToOptions(
      if (formattingStyle.get() == STANDARD) standardFormattingOptions else compactFormattingOptions
    )
    applyButton.isEnabled = true
  }

  private fun dispose() {
    EditorFactory.getInstance().releaseEditor(previewEditor)
  }

  private fun getLogcatFormatDialogEvent(): LogcatUsageEvent.LogcatFormatDialog.Builder =
    LogcatUsageEvent.LogcatFormatDialog.newBuilder()
      .setConfiguration(
        LogcatUsageEvent.LogcatFormatConfiguration.newBuilder()
          .setIsShowTimestamp(showTimestamp.get())
          .setIsShowDate(timestampStyle.get() == TimestampFormat.Style.DATETIME)
          .setIsShowProcessId(showPid.get())
          .setIsShowThreadId(showTid.get())
          .setIsShowTags(showTag.get())
          .setIsShowRepeatedTags(tagShowDuplicates.get())
          .setTagWidth(tagWidth.get())
          // TODO(aalbert): Add usage for Tag Colorize
          .setIsShowPackages(showPackage.get())
          .setIsShowRepeatedPackages(packageShowDuplicates.get())
          .setPackageWidth(packageWidth.get())
          .setPreset(if (formattingStyle.get() == STANDARD) Preset.STANDARD else Preset.COMPACT)
        // TODO(aalbert): Add usage for Show Levels
      )

  private fun restoreDefault() {
    val formattingOptions =
      when (formattingStyle.get()) {
        STANDARD -> AndroidLogcatFormattingOptions.DEFAULT_STANDARD
        COMPACT -> AndroidLogcatFormattingOptions.DEFAULT_COMPACT
      }
    applyOptionsToComponents(formattingOptions)
  }

  private fun <T> observableProperty(initial: T) =
    propertyGraph.property(initial).apply { afterChange { onComponentsChanged() } }

  fun interface ApplyAction {
    fun apply(
      standardOptions: FormattingOptions,
      compactOptions: FormattingOptions,
<<<<<<< HEAD
      defaultStyle: FormattingOptions.Style
=======
      defaultStyle: FormattingOptions.Style,
>>>>>>> 0d09370c
    )
  }

  /**
   * We need to extend DialogWrapper ourselves rather than use `components.dialog()` because we need
   * to add an `Apply` button and there seems no easy way to do this with the `components.dialog()`
   * version.
   *
   * It does provide a way to set the actions but in a way that completely replaces the default `OK`
   * and `Cancel` buttons. There seems to be no way to reuse them.
   */
  private inner class MyDialogWrapper(project: Project, private val panel: JComponent) :
<<<<<<< HEAD
    DialogWrapper(project, null, true, IdeModalityType.PROJECT) {
=======
    DialogWrapper(project, null, true, IdeModalityType.IDE) {
>>>>>>> 0d09370c
    override fun createCenterPanel(): JComponent = panel

    init {
      title = LogcatBundle.message("logcat.header.options.title")
      isResizable = true
      init()
    }

    override fun doOKAction() {
      onApply(isApplyButton = false)
      super.doOKAction()
    }

    override fun createActions(): Array<Action> = super.createActions() + applyButton
  }

  private inner class ApplyButton : AbstractAction(CommonBundle.getApplyButtonText()) {
    override fun actionPerformed(e: ActionEvent) {
      onApply(isApplyButton = true)
      isEnabled = false
    }
  }
}

private fun <T : JComponent> Cell<T>.named(name: String) = applyToComponent { this.name = name }

/**
 * Kotlin DSL 2 doesn't have `ObservableMutableProperty` binding for spinners.
 *
 * https://youtrack.jetbrains.com/issue/IDEA-320805/Kotlin-DSL-2-Doesnt-Have-ObservableMutableProperty-Binding-For-Spinners
 */
private fun <T : JBIntSpinner> Cell<T>.bindIntValue(
  property: ObservableMutableProperty<Int>
): Cell<T> {
  applyToComponent {
    value = property.get()
    val mutex = AtomicBoolean()
    property.afterChange { mutex.lockOrSkip { value = it } }
    addChangeListener { mutex.lockOrSkip { property.set(value as Int) } }
  }
  return this
}<|MERGE_RESOLUTION|>--- conflicted
+++ resolved
@@ -48,10 +48,7 @@
 import com.intellij.ui.dsl.builder.panel
 import com.intellij.util.ui.JBUI
 import com.intellij.util.ui.NamedColorUtil
-<<<<<<< HEAD
 import org.jetbrains.annotations.VisibleForTesting
-=======
->>>>>>> 0d09370c
 import java.awt.event.ActionEvent
 import java.time.Instant
 import java.time.ZoneId
@@ -61,22 +58,12 @@
 import javax.swing.Action
 import javax.swing.JComponent
 import javax.swing.ScrollPaneConstants
-<<<<<<< HEAD
-
-private const val MIN_TAG_LENGTH = 10
-private const val MAX_TAG_LENGTH = 35
-private const val MIN_APP_NAME_LENGTH = 10
-private const val MAX_APP_NAME_LENGTH = 45
-private const val MAX_PROCESS_NAME_LENGTH = 45
-=======
-import org.jetbrains.annotations.VisibleForTesting
 
 private const val MIN_TAG_LENGTH = 10
 private const val MAX_TAG_LENGTH = 120
 private const val MIN_APP_NAME_LENGTH = 10
 private const val MAX_APP_NAME_LENGTH = 120
 private const val MAX_PROCESS_NAME_LENGTH = 120
->>>>>>> 0d09370c
 private val previewZoneId = ZoneId.of("GMT")
 private val previewFormatter = MessageFormatter(LogcatColors(), previewZoneId)
 private val previewTimestamp =
@@ -91,15 +78,9 @@
         "com.example.app1",
         "com.example.app1:process",
         "ExampleTag1",
-<<<<<<< HEAD
-        previewTimestamp
-      ),
-      "Sample logcat message 1."
-=======
         previewTimestamp,
       ),
       "Sample logcat message 1.",
->>>>>>> 0d09370c
     ),
     LogcatMessage(
       LogcatHeader(
@@ -109,15 +90,9 @@
         "com.example.app1",
         "com.example.app1:process",
         "ExampleTag1",
-<<<<<<< HEAD
-        previewTimestamp
-      ),
-      "Sample logcat message 2."
-=======
         previewTimestamp,
       ),
       "Sample logcat message 2.",
->>>>>>> 0d09370c
     ),
     LogcatMessage(
       LogcatHeader(
@@ -127,15 +102,9 @@
         "com.example.app2",
         "com.example.app2:process",
         "ExampleTag2",
-<<<<<<< HEAD
-        previewTimestamp
-      ),
-      "Sample logcat message 3."
-=======
         previewTimestamp,
       ),
       "Sample logcat message 3.",
->>>>>>> 0d09370c
     ),
     LogcatMessage(
       LogcatHeader(
@@ -145,15 +114,9 @@
         "com.example.app2",
         "com.example.app2:process",
         "ExampleTag2",
-<<<<<<< HEAD
-        previewTimestamp
-      ),
-      "Sample logcat multiline\nmessage."
-=======
         previewTimestamp,
       ),
       "Sample logcat multiline\nmessage.",
->>>>>>> 0d09370c
     ),
   )
 private val MAX_SAMPLE_DOCUMENT_TEXT_LENGTH =
@@ -261,277 +224,6 @@
         applyOptionsToComponents(currentOptions)
       } finally {
         doNotApplyComponentsToOptions = false
-<<<<<<< HEAD
-      }
-      onComponentsChanged()
-
-      setAsDefault.set(it == defaultFormatting)
-    }
-    setAsDefault.afterChange {
-      applyButton.isEnabled = true
-      val currentStyle = formattingStyle.get()
-      defaultFormatting =
-        when {
-          it -> currentStyle
-          currentStyle == STANDARD -> COMPACT
-          else -> STANDARD
-        }
-    }
-  }
-
-  private fun onApply(isApplyButton: Boolean) {
-    LogcatUsageTracker.log(
-      LogcatUsageEvent.newBuilder()
-        .setType(LogcatUsageEvent.Type.FORMAT_DIALOG)
-        .setFormatDialogApplied(getLogcatFormatDialogEvent().setIsApplyButtonUsed(isApplyButton))
-    )
-    applyAction.apply(
-      standardFormattingOptions.copy(),
-      compactFormattingOptions.copy(),
-      defaultFormatting
-    )
-  }
-
-  private fun createPanel(): DialogPanel {
-    return panel {
-      headerPanel()
-      centerPanel()
-      footerPanel()
-    }
-  }
-
-  private fun Panel.headerPanel() {
-    panel {
-      row(LogcatBundle.message("logcat.format.presets.dialog.view")) {
-        comboBox(FormattingOptions.Style.values().toList())
-          .bindItem(formattingStyle)
-          .named("formattingStyle")
-        checkBox(LogcatBundle.message("logcat.format.presets.dialog.default"))
-          .bindSelected(setAsDefault)
-          .named("setAsDefault")
-        cell(
-          ActionLink(LogcatBundle.message("logcat.format.presets.dialog.restore.default")) {
-            restoreDefault()
-          }
-        )
-      }
-    }
-  }
-
-  private fun Panel.centerPanel() {
-    row {
-        panel {
-            timestampGroup()
-            tagGroup()
-            levelGroup()
-          }
-          .gap(RightGap.COLUMNS)
-          .align(AlignY.TOP)
-          .resizableColumn()
-        panel {
-            pidGroup()
-            packageGroup()
-            processGroup()
-          }
-          .align(AlignY.TOP)
-          .resizableColumn()
-      }
-      .bottomGap(BottomGap.MEDIUM)
-  }
-
-  private fun Panel.footerPanel() {
-    row {
-      cell(previewEditor.component).applyToComponent {
-        border = JBUI.Borders.customLine(NamedColorUtil.getBoundsColor())
-      }
-    }
-  }
-
-  private fun Panel.timestampGroup() {
-    group(LogcatBundle.message("logcat.header.options.timestamp.title"), indent = false) {
-      row {
-        checkBox(LogcatBundle.message("logcat.header.options.timestamp.show"))
-          .named("showTimestamp")
-          .bindSelected(showTimestamp)
-      }
-      indent {
-          row(LogcatBundle.message("logcat.header.options.timestamp.format")) {
-            comboBox(TimestampFormat.Style.values().toList())
-              .bindItem(timestampStyle)
-              .named("timestampFormat")
-          }
-        }
-        .enabledIf(showTimestamp)
-    }
-  }
-
-  private fun Panel.tagGroup() {
-    group(LogcatBundle.message("logcat.header.options.tag.title"), indent = false) {
-      row {
-        checkBox(LogcatBundle.message("logcat.header.options.tag.show"))
-          .bindSelected(showTag)
-          .named("showTag")
-      }
-      indent {
-          row {
-            label(LogcatBundle.message("logcat.header.options.tag.width")).named("tagWidthLabel")
-            spinner(IntRange(MIN_TAG_LENGTH, MAX_TAG_LENGTH), step = 1)
-              .bindIntValue(tagWidth)
-              .named("tagWidth")
-          }
-          row {
-            checkBox(LogcatBundle.message("logcat.header.options.tag.show.repeated"))
-              .bindSelected(tagShowDuplicates)
-              .named("showRepeatedTags")
-          }
-          row {
-            checkBox(LogcatBundle.message("logcat.header.options.tag.colorize"))
-              .bindSelected(tagColorize)
-              .named("colorizeTags")
-          }
-        }
-        .enabledIf(showTag)
-    }
-  }
-
-  private fun Panel.levelGroup() {
-    group(LogcatBundle.message("logcat.header.options.level.title"), indent = false) {
-      row {
-        checkBox(LogcatBundle.message("logcat.header.options.level.show"))
-          .bindSelected(showLevel)
-          .named("showLevel")
-      }
-    }
-  }
-
-  private fun Panel.pidGroup() {
-    group(LogcatBundle.message("logcat.header.options.process.id.title"), indent = false) {
-      row {
-        checkBox(LogcatBundle.message("logcat.header.options.process.id.show.pid"))
-          .bindSelected(showPid)
-          .named("showPid")
-      }
-      indent {
-          row {
-            checkBox(LogcatBundle.message("logcat.header.options.process.id.show.tid"))
-              .bindSelected(showTid)
-              .named("showTid")
-          }
-        }
-        .enabledIf(showPid)
-    }
-  }
-
-  private fun Panel.packageGroup() {
-    group(LogcatBundle.message("logcat.header.options.package.title"), indent = false) {
-      row {
-        checkBox(LogcatBundle.message("logcat.header.options.package.show"))
-          .bindSelected(showPackage)
-          .named("showPackage")
-      }
-      indent {
-          row {
-            label(LogcatBundle.message("logcat.header.options.package.width"))
-              .named("packageWidthLabel")
-            spinner(IntRange(MIN_APP_NAME_LENGTH, MAX_APP_NAME_LENGTH), step = 1)
-              .bindIntValue(packageWidth)
-              .named("packageWidth")
-          }
-          row {
-            checkBox(LogcatBundle.message("logcat.header.options.package.show.repeated"))
-              .bindSelected(packageShowDuplicates)
-              .named("showRepeatedPackages")
-          }
-        }
-        .enabledIf(showPackage)
-    }
-  }
-
-  private fun Panel.processGroup() {
-    group(LogcatBundle.message("logcat.header.options.process.title"), indent = false) {
-      row {
-        checkBox(LogcatBundle.message("logcat.header.options.process.show"))
-          .bindSelected(showProcess)
-          .named("showPackage")
-      }
-      indent {
-          row {
-            label(LogcatBundle.message("logcat.header.options.process.width"))
-              .named("packageWidthLabel")
-            spinner(IntRange(MIN_APP_NAME_LENGTH, MAX_APP_NAME_LENGTH), step = 1)
-              .bindIntValue(processWidth)
-              .named("processNameWidth")
-          }
-          row {
-            checkBox(LogcatBundle.message("logcat.header.options.process.show.repeated"))
-              .bindSelected(processShowDuplicates)
-              .named("showRepeatedProcessNames")
-          }
-        }
-        .enabledIf(showProcess)
-    }
-  }
-
-  private fun applyComponentsToOptions(options: FormattingOptions) {
-    if (doNotApplyComponentsToOptions) {
-      return
-    }
-    options.apply {
-      timestampFormat = TimestampFormat(timestampStyle.get(), showTimestamp.get())
-      processThreadFormat = ProcessThreadFormat(if (showTid.get()) BOTH else PID, showPid.get())
-      tagFormat =
-        TagFormat(tagWidth.get(), !tagShowDuplicates.get(), showTag.get(), tagColorize.get())
-      appNameFormat =
-        AppNameFormat(packageWidth.get(), !packageShowDuplicates.get(), showPackage.get())
-      processNameFormat =
-        ProcessNameFormat(processWidth.get(), !processShowDuplicates.get(), showProcess.get())
-      levelFormat = LevelFormat(showLevel.get())
-    }
-  }
-
-  private fun applyOptionsToComponents(options: FormattingOptions) {
-    options.timestampFormat.let {
-      showTimestamp.set(it.enabled)
-      timestampStyle.set(it.style)
-    }
-    options.processThreadFormat.let {
-      showPid.set(it.enabled)
-      showTid.set(it.style == BOTH)
-    }
-    options.tagFormat.let {
-      showTag.set(it.enabled)
-      tagWidth.set(it.maxLength)
-      tagShowDuplicates.set(!it.hideDuplicates)
-      tagColorize.set(it.colorize)
-    }
-    options.appNameFormat.let {
-      showPackage.set(it.enabled)
-      packageWidth.set(it.maxLength)
-      packageShowDuplicates.set(!it.hideDuplicates)
-    }
-    options.processNameFormat.let {
-      showProcess.set(it.enabled)
-      processWidth.set(it.maxLength)
-      processShowDuplicates.set(!it.hideDuplicates)
-    }
-    options.levelFormat.let { showLevel.set(it.enabled) }
-  }
-
-  private fun onComponentsChanged() {
-    val options = FormattingOptions()
-    applyComponentsToOptions(options)
-    val textAccumulator = TextAccumulator()
-    previewFormatter.formatMessages(options, textAccumulator, previewMessages)
-    previewEditor.document.setReadOnly(false)
-    previewEditor.document.setText("")
-    DocumentAppender(project, previewEditor.document, MAX_PREVIEW_DOCUMENT_BUFFER_SIZE)
-      .appendToDocument(textAccumulator)
-    previewEditor.document.insertString(
-      previewEditor.document.textLength,
-      " ".repeat(MAX_SAMPLE_DOCUMENT_TEXT_LENGTH)
-    )
-    previewEditor.document.setReadOnly(true)
-=======
       }
       onComponentsChanged()
 
@@ -804,7 +496,6 @@
     } finally {
       previewEditor.document.setReadOnly(true)
     }
->>>>>>> 0d09370c
 
     applyComponentsToOptions(
       if (formattingStyle.get() == STANDARD) standardFormattingOptions else compactFormattingOptions
@@ -851,11 +542,7 @@
     fun apply(
       standardOptions: FormattingOptions,
       compactOptions: FormattingOptions,
-<<<<<<< HEAD
-      defaultStyle: FormattingOptions.Style
-=======
       defaultStyle: FormattingOptions.Style,
->>>>>>> 0d09370c
     )
   }
 
@@ -868,11 +555,7 @@
    * and `Cancel` buttons. There seems to be no way to reuse them.
    */
   private inner class MyDialogWrapper(project: Project, private val panel: JComponent) :
-<<<<<<< HEAD
-    DialogWrapper(project, null, true, IdeModalityType.PROJECT) {
-=======
     DialogWrapper(project, null, true, IdeModalityType.IDE) {
->>>>>>> 0d09370c
     override fun createCenterPanel(): JComponent = panel
 
     init {
