--- conflicted
+++ resolved
@@ -33,11 +33,7 @@
   fun accumulate(
     text: String,
     textAttributes: TextAttributes? = null,
-<<<<<<< HEAD
-    textAttributesKey: TextAttributesKey? = null
-=======
     textAttributesKey: TextAttributesKey? = null,
->>>>>>> 0d09370c
   ): TextAccumulator {
     assert(textAttributes == null || textAttributesKey == null) {
       "Only one of textAttributesKey and textAttributesKeyKey can be set"
