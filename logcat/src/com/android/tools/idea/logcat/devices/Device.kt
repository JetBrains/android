/*
 * Copyright (C) 2022 The Android Open Source Project
 *
 * Licensed under the Apache License, Version 2.0 (the "License");
 * you may not use this file except in compliance with the License.
 * You may obtain a copy of the License at
 *
 *      http://www.apache.org/licenses/LICENSE-2.0
 *
 * Unless required by applicable law or agreed to in writing, software
 * distributed under the License is distributed on an "AS IS" BASIS,
 * WITHOUT WARRANTIES OR CONDITIONS OF ANY KIND, either express or implied.
 * See the License for the specific language governing permissions and
 * limitations under the License.
 */
package com.android.tools.idea.logcat.devices

import com.android.sdklib.AndroidVersion
import com.android.sdklib.deviceprovisioner.DeviceType
import com.google.common.annotations.VisibleForTesting

/** A representation of a device used by [DeviceComboBox]. */
<<<<<<< HEAD
data class Device(
=======
@Suppress("DataClassPrivateConstructor") // Exposed via copy which we use in tests
data class Device @VisibleForTesting constructor(
>>>>>>> eaeecd45
  val deviceId: String,
  val name: String,
  val serialNumber: String,
  val isOnline: Boolean,
  val release: String,
  val sdk: Int,
  val sdkMinor: Int,
  val featureLevel: Int,
  val model: String,
  val type: DeviceType?,
) {

  val isEmulator: Boolean = serialNumber.startsWith("emulator-")

  companion object {
    fun createPhysical(
      serialNumber: String,
      isOnline: Boolean,
      release: String,
      androidVersion: AndroidVersion,
      manufacturer: String,
      model: String,
      type: DeviceType? = null,
    ): Device {
      val deviceName = if (model.startsWith(manufacturer)) model else "$manufacturer $model"
      return Device(
        deviceId = serialNumber,
        name = deviceName,
        serialNumber,
        isOnline,
        release.normalizeVersion(),
        androidVersion.androidApiLevel.majorVersion,
        androidVersion.androidApiLevel.minorVersion,
        androidVersion.featureLevel,
        model,
        type,
      )
    }

    fun createEmulator(
      serialNumber: String,
      isOnline: Boolean,
      release: String,
      androidVersion: AndroidVersion,
      avdName: String,
      avdPath: String,
      type: DeviceType? = null,
    ): Device {
      return Device(
        deviceId = avdPath,
        name = avdName,
        serialNumber,
        isOnline,
        release.normalizeVersion(),
        androidVersion.androidApiLevel.majorVersion,
        androidVersion.androidApiLevel.minorVersion,
        androidVersion.featureLevel,
        model = avdName.substringBefore(" API "),
        type,
      )
    }
  }
}

private val VERSION_TRAILING_ZEROS_REGEX = "(\\.0)+$".toRegex()

private fun String.normalizeVersion(): String {
  return VERSION_TRAILING_ZEROS_REGEX.replace(this, "")
}<|MERGE_RESOLUTION|>--- conflicted
+++ resolved
@@ -20,12 +20,8 @@
 import com.google.common.annotations.VisibleForTesting
 
 /** A representation of a device used by [DeviceComboBox]. */
-<<<<<<< HEAD
-data class Device(
-=======
 @Suppress("DataClassPrivateConstructor") // Exposed via copy which we use in tests
 data class Device @VisibleForTesting constructor(
->>>>>>> eaeecd45
   val deviceId: String,
   val name: String,
   val serialNumber: String,
