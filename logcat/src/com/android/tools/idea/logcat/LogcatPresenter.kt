--- conflicted
+++ resolved
@@ -49,10 +49,6 @@
   /** Processes incoming messages from logcat */
   suspend fun processMessages(messages: List<LogcatMessage>)
 
-<<<<<<< HEAD
-  /** Emits formatted text to the message view */
-  suspend fun appendMessages(textAccumulator: TextAccumulator)
-=======
   /**
    * Emits formatted text to the message view
    *
@@ -60,7 +56,6 @@
    * @param context Only append messages if the context is still same.
    */
   suspend fun appendMessages(textAccumulator: TextAccumulator, context: Any?)
->>>>>>> 0d09370c
 
   /** Returns the connected device or null if not connected */
   fun getConnectedDevice(): Device?
