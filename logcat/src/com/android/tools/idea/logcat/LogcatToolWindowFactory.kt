/*
 * Copyright (C) 2021 The Android Open Source Project
 *
 * Licensed under the Apache License, Version 2.0 (the "License");
 * you may not use this file except in compliance with the License.
 * You may obtain a copy of the License at
 *
 *      http://www.apache.org/licenses/LICENSE-2.0
 *
 * Unless required by applicable law or agreed to in writing, software
 * distributed under the License is distributed on an "AS IS" BASIS,
 * WITHOUT WARRANTIES OR CONDITIONS OF ANY KIND, either express or implied.
 * See the License for the specific language governing permissions and
 * limitations under the License.
 */
package com.android.tools.idea.logcat

import com.android.processmonitor.monitor.ProcessNameMonitor
import com.android.tools.adtui.toolwindow.splittingtabs.SplittingTabsToolWindowFactory
import com.android.tools.idea.concurrency.AndroidCoroutineScope
import com.android.tools.idea.concurrency.AndroidDispatchers.uiThread
import com.android.tools.idea.logcat.LogcatPanelConfig.FormattingConfig.Custom
import com.android.tools.idea.logcat.LogcatPanelConfig.FormattingConfig.Preset
import com.android.tools.idea.logcat.devices.Device
import com.android.tools.idea.logcat.devices.DeviceFinder
import com.android.tools.idea.logcat.messages.AndroidLogcatFormattingOptions
import com.android.tools.idea.logcat.messages.LogcatColors
import com.android.tools.idea.logcat.service.LogcatService
import com.android.tools.idea.logcat.util.AndroidProjectDetectorImpl
import com.android.tools.idea.logcat.util.getDefaultFilter
import com.android.tools.idea.run.ClearLogcatListener
import com.android.tools.idea.run.ShowLogcatListener
import com.android.tools.idea.run.ShowLogcatListener.DeviceInfo
import com.android.tools.idea.run.ShowLogcatListener.DeviceInfo.EmulatorDeviceInfo
import com.android.tools.idea.run.ShowLogcatListener.DeviceInfo.PhysicalDeviceInfo
import com.intellij.openapi.actionSystem.ActionGroup
import com.intellij.openapi.application.ApplicationManager
import com.intellij.openapi.application.invokeLater
import com.intellij.openapi.components.service
import com.intellij.openapi.project.DumbAware
import com.intellij.openapi.project.Project
import com.intellij.openapi.util.Disposer
import com.intellij.openapi.wm.ToolWindow
import com.intellij.openapi.wm.ex.ToolWindowEx
import com.intellij.ui.content.Content
import com.intellij.util.text.UniqueNameGenerator
import java.nio.file.Path
import kotlin.io.path.name
import kotlin.io.path.pathString
import kotlinx.coroutines.launch
import kotlinx.coroutines.withContext
import java.nio.file.Path
import kotlin.io.path.name
import kotlin.io.path.pathString

internal class LogcatToolWindowFactory : SplittingTabsToolWindowFactory(), DumbAware {

  private val logcatColors: LogcatColors = LogcatColors()

  // When ShowLogcatListener is activated, we do not want to create a new Logcat tab if the tool was
  // empty
  private var insideShowLogcatListener = false

  override fun init(toolWindow: ToolWindow) {
    super.init(toolWindow)
    val project = (toolWindow as ToolWindowEx).project
<<<<<<< HEAD
    project.messageBus
      .connect(toolWindow.disposable)
      .subscribe(
        ShowLogcatListener.TOPIC,
        object : ShowLogcatListener {
          override fun showLogcat(deviceInfo: DeviceInfo, applicationId: String?) {
            showLogcat(toolWindow, deviceInfo, applicationId)
          }

          override fun showLogcatFile(path: Path, displayName: String?) {
            openLogcatFile(toolWindow, path, displayName)
          }
        }
      )
=======
    val messageBusConnection = project.messageBus.connect(toolWindow.disposable)
    messageBusConnection.subscribe(
      ShowLogcatListener.TOPIC,
      object : ShowLogcatListener {
        override fun showLogcat(deviceInfo: DeviceInfo, applicationId: String?) {
          showLogcat(toolWindow, deviceInfo, applicationId)
        }

        override fun showLogcatFile(path: Path, displayName: String?) {
          openLogcatFile(toolWindow, path, displayName)
        }
      },
    )
    messageBusConnection.subscribe(
      ClearLogcatListener.TOPIC,
      ClearLogcatListener { serialNumber ->
        if (logcatPresenters.none { it.getConnectedDevice()?.serialNumber == serialNumber }) {
          AndroidCoroutineScope(toolWindow.disposable).launch {
            LogcatService.getInstance(project).clearLogcat(serialNumber)
          }
        }
      },
    )
>>>>>>> 0d09370c

    ApplicationManager.getApplication().executeOnPooledThread {
      project.getService(ProcessNameMonitor::class.java).start()
    }
  }

  override fun createToolWindowContent(project: Project, toolWindow: ToolWindow) {
    super.createToolWindowContent(project, toolWindow)
    toolWindow.isAvailable = true
  }

  private fun showLogcat(toolWindow: ToolWindowEx, deviceInfo: DeviceInfo, applicationId: String?) {
    AndroidCoroutineScope(toolWindow.disposable).launch {
      val name = if (applicationId == null) deviceInfo.id else "$applicationId (${deviceInfo.id})"
      val device =
        toolWindow.project.service<DeviceFinder>().findDevice(deviceInfo.serialNumber)
          ?: deviceInfo.toOfflineDevice()
      withContext(uiThread) {
        insideShowLogcatListener = true
        try {
          val content = toolWindow.findTab(name)
          if (content != null) {
            toolWindow.contentManager.setSelectedContent(content)
          } else {
            toolWindow.createLogcatTab(name, device, applicationId)
          }
          toolWindow.activate(null)
        } finally {
          insideShowLogcatListener = false
        }
      }
    }
  }

  private fun ToolWindowEx.createLogcatTab(name: String, device: Device, applicationId: String?) {
    val filter =
      when (applicationId) {
        null -> getDefaultFilter(project, AndroidProjectDetectorImpl())
        else -> "package:$applicationId"
      }
    val config =
      LogcatPanelConfig(
        device = device,
        file = null,
        formattingConfig = getDefaultFormattingConfig(),
        filter = filter,
        filterMatchCase = false,
<<<<<<< HEAD
        isSoftWrap = false
=======
        isSoftWrap = false,
>>>>>>> 0d09370c
      )
    createNewTab(this, name, LogcatPanelConfig.toJson(config))
  }

  private fun openLogcatFile(toolWindow: ToolWindowEx, path: Path, displayName: String?) {
    invokeLater {
      insideShowLogcatListener = true
      try {
        val config =
          LogcatPanelConfig(
            device = null,
            file = path.pathString,
            formattingConfig = getDefaultFormattingConfig(),
            filter = "",
            filterMatchCase = false,
<<<<<<< HEAD
            isSoftWrap = false
=======
            isSoftWrap = false,
>>>>>>> 0d09370c
          )

        createNewTab(
          toolWindow,
          displayName ?: path.fileName.name,
<<<<<<< HEAD
          LogcatPanelConfig.toJson(config)
=======
          LogcatPanelConfig.toJson(config),
>>>>>>> 0d09370c
        )
        toolWindow.activate(null)
      } finally {
        insideShowLogcatListener = false
      }
    }
  }

  override fun shouldCreateNewTabWhenEmpty() = !insideShowLogcatListener

  override fun generateTabName(tabNames: Set<String>) =
    UniqueNameGenerator.generateUniqueName("Logcat", "", "", " (", ")") { !tabNames.contains(it) }

  override fun createChildComponent(
    project: Project,
    popupActionGroup: ActionGroup,
<<<<<<< HEAD
    clientState: String?
=======
    clientState: String?,
>>>>>>> 0d09370c
  ) =
    LogcatMainPanel(
        project,
        popupActionGroup,
        logcatColors,
<<<<<<< HEAD
        LogcatPanelConfig.fromJson(clientState)
=======
        LogcatPanelConfig.fromJson(clientState),
>>>>>>> 0d09370c
      )
      .also {
        logcatPresenters.add(it)
        Disposer.register(it) { logcatPresenters.remove(it) }
      }

  companion object {
    internal val logcatPresenters = mutableListOf<LogcatPresenter>()
  }
}

private fun ToolWindowEx.findTab(name: String): Content? {
  val count = contentManager.contentCount
  for (i in 0 until count) {
    val content = contentManager.getContent(i)
    if (content?.tabName == name) {
      return content
    }
  }
  return null
}

private fun getDefaultFormattingConfig(): LogcatPanelConfig.FormattingConfig {
  val formattingOptions = AndroidLogcatFormattingOptions.getDefaultOptions()
  val style = formattingOptions.getStyle()
  return if (style == null) Custom(formattingOptions) else Preset(style)
}

private fun DeviceInfo.toOfflineDevice(): Device {
  return when (this) {
    is PhysicalDeviceInfo ->
      Device.createPhysical(serialNumber, false, release, sdk, manufacturer, model, featureLevel)
    is EmulatorDeviceInfo ->
      Device.createEmulator(serialNumber, false, release, sdk, avdName, featureLevel)
  }
}<|MERGE_RESOLUTION|>--- conflicted
+++ resolved
@@ -44,9 +44,6 @@
 import com.intellij.openapi.wm.ex.ToolWindowEx
 import com.intellij.ui.content.Content
 import com.intellij.util.text.UniqueNameGenerator
-import java.nio.file.Path
-import kotlin.io.path.name
-import kotlin.io.path.pathString
 import kotlinx.coroutines.launch
 import kotlinx.coroutines.withContext
 import java.nio.file.Path
@@ -64,22 +61,6 @@
   override fun init(toolWindow: ToolWindow) {
     super.init(toolWindow)
     val project = (toolWindow as ToolWindowEx).project
-<<<<<<< HEAD
-    project.messageBus
-      .connect(toolWindow.disposable)
-      .subscribe(
-        ShowLogcatListener.TOPIC,
-        object : ShowLogcatListener {
-          override fun showLogcat(deviceInfo: DeviceInfo, applicationId: String?) {
-            showLogcat(toolWindow, deviceInfo, applicationId)
-          }
-
-          override fun showLogcatFile(path: Path, displayName: String?) {
-            openLogcatFile(toolWindow, path, displayName)
-          }
-        }
-      )
-=======
     val messageBusConnection = project.messageBus.connect(toolWindow.disposable)
     messageBusConnection.subscribe(
       ShowLogcatListener.TOPIC,
@@ -103,7 +84,6 @@
         }
       },
     )
->>>>>>> 0d09370c
 
     ApplicationManager.getApplication().executeOnPooledThread {
       project.getService(ProcessNameMonitor::class.java).start()
@@ -151,11 +131,7 @@
         formattingConfig = getDefaultFormattingConfig(),
         filter = filter,
         filterMatchCase = false,
-<<<<<<< HEAD
-        isSoftWrap = false
-=======
         isSoftWrap = false,
->>>>>>> 0d09370c
       )
     createNewTab(this, name, LogcatPanelConfig.toJson(config))
   }
@@ -171,21 +147,13 @@
             formattingConfig = getDefaultFormattingConfig(),
             filter = "",
             filterMatchCase = false,
-<<<<<<< HEAD
-            isSoftWrap = false
-=======
             isSoftWrap = false,
->>>>>>> 0d09370c
           )
 
         createNewTab(
           toolWindow,
           displayName ?: path.fileName.name,
-<<<<<<< HEAD
-          LogcatPanelConfig.toJson(config)
-=======
           LogcatPanelConfig.toJson(config),
->>>>>>> 0d09370c
         )
         toolWindow.activate(null)
       } finally {
@@ -202,21 +170,13 @@
   override fun createChildComponent(
     project: Project,
     popupActionGroup: ActionGroup,
-<<<<<<< HEAD
-    clientState: String?
-=======
     clientState: String?,
->>>>>>> 0d09370c
   ) =
     LogcatMainPanel(
         project,
         popupActionGroup,
         logcatColors,
-<<<<<<< HEAD
-        LogcatPanelConfig.fromJson(clientState)
-=======
         LogcatPanelConfig.fromJson(clientState),
->>>>>>> 0d09370c
       )
       .also {
         logcatPresenters.add(it)
