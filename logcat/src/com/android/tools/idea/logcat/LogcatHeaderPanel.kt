/*
 * Copyright (C) 2021 The Android Open Source Project
 *
 * Licensed under the Apache License, Version 2.0 (the "License");
 * you may not use this file except in compliance with the License.
 * You may obtain a copy of the License at
 *
 *      http://www.apache.org/licenses/LICENSE-2.0
 *
 * Unless required by applicable law or agreed to in writing, software
 * distributed under the License is distributed on an "AS IS" BASIS,
 * WITHOUT WARRANTIES OR CONDITIONS OF ANY KIND, either express or implied.
 * See the License for the specific language governing permissions and
 * limitations under the License.
 */
package com.android.tools.idea.logcat

import com.android.tools.idea.logcat.devices.DeviceComboBox
import com.android.tools.idea.logcat.devices.DeviceComboBox.DeviceComboItem
import com.android.tools.idea.logcat.filters.FilterTextField
import com.android.tools.idea.logcat.filters.LogcatFilterParser
import com.intellij.icons.AllIcons
import com.intellij.ide.BrowserUtil
import com.intellij.openapi.application.runInEdt
import com.intellij.openapi.project.Project
import com.intellij.openapi.ui.ComboBox
import com.intellij.util.ui.JBUI
import java.awt.Font
import java.awt.LayoutManager
import java.awt.event.ComponentAdapter
import java.awt.event.ComponentEvent
import java.awt.event.MouseAdapter
import java.awt.event.MouseEvent
import javax.swing.GroupLayout
import javax.swing.JLabel
import javax.swing.JPanel

/** A header for the Logcat panel. */
internal class LogcatHeaderPanel(
  project: Project,
  val logcatPresenter: LogcatPresenter,
  private val filterParser: LogcatFilterParser,
  filter: String,
  filterMatchCase: Boolean,
  initialItem: DeviceComboItem?,
) : JPanel() {
  val deviceComboBox = DeviceComboBox(project, initialItem)
<<<<<<< HEAD
  private val filterTextField = FilterTextField(project, logcatPresenter, filterParser, filter, filterMatchCase)
=======
  private val filterTextField =
    FilterTextField(project, logcatPresenter, filterParser, filter, filterMatchCase)
>>>>>>> 574fcae1
  private val helpIcon: JLabel = JLabel(AllIcons.General.ContextHelp)

  init {
    filterTextField.apply {
      font = Font.getFont(Font.MONOSPACED)
<<<<<<< HEAD
      addFilterChangedListener(object : FilterTextField.FilterChangedListener {
        override fun onFilterChanged(filter: String, matchCase: Boolean) {
          runInEdt {
            logcatPresenter.applyFilter(filterParser.parse(filter, matchCase))
=======
      addFilterChangedListener(
        object : FilterTextField.FilterChangedListener {
          override fun onFilterChanged(filter: String, matchCase: Boolean) {
            runInEdt { logcatPresenter.applyFilter(filterParser.parse(filter, matchCase)) }
>>>>>>> 574fcae1
          }
        }
      )
    }

    addComponentListener(
      object : ComponentAdapter() {
        override fun componentResized(event: ComponentEvent) {
          layout = if (width > JBUI.scale(500)) createWideLayout() else createNarrowLayout()
        }
      }
    )
    layout = createWideLayout()

    helpIcon.let {
      toolTipText = LogcatBundle.message("logcat.help.tooltip")
      it.addMouseListener(
        object : MouseAdapter() {
          override fun mouseClicked(e: MouseEvent) {
            BrowserUtil.browse("https://d.android.com/r/studio-ui/logcat/help")
          }
        }
      )
    }
  }

  var filter: String
    get() = filterTextField.text
    set(value) {
      filterTextField.text = value
    }

<<<<<<< HEAD
  val filterMatchCase: Boolean get() = filterTextField.matchCase
=======
  val filterMatchCase: Boolean
    get() = filterTextField.matchCase
>>>>>>> 574fcae1

  private fun createWideLayout(): LayoutManager {
    val layout = GroupLayout(this)

    layout.autoCreateContainerGaps = true
    layout.autoCreateGaps = true

    layout.setHorizontalGroup(
      layout
        .createSequentialGroup()
        .addComponent(
          deviceComboBox,
          ComboBox<String>().minimumSize.width,
          GroupLayout.DEFAULT_SIZE,
          JBUI.scale(400)
        )
        .addComponent(
          filterTextField,
          JBUI.scale(350),
          GroupLayout.DEFAULT_SIZE,
          GroupLayout.DEFAULT_SIZE
        )
        .addComponent(helpIcon)
    )
    layout.setVerticalGroup(
      layout
        .createParallelGroup(GroupLayout.Alignment.CENTER)
        .addComponent(deviceComboBox)
        .addComponent(filterTextField)
        .addComponent(helpIcon)
    )
    return layout
  }

  private fun createNarrowLayout(): LayoutManager {
    val layout = GroupLayout(this)
    layout.autoCreateContainerGaps = true
    layout.autoCreateGaps = true

    layout.setHorizontalGroup(
      layout
        .createParallelGroup()
        .addGroup(layout.createSequentialGroup().addComponent(deviceComboBox))
        .addGroup(layout.createSequentialGroup().addComponent(filterTextField))
    )
    layout.setVerticalGroup(
      layout
        .createSequentialGroup()
        .addGroup(layout.createParallelGroup().addComponent(deviceComboBox))
        .addGroup(
          layout.createParallelGroup(GroupLayout.Alignment.CENTER).addComponent(filterTextField)
        )
    )
    return layout
  }
}<|MERGE_RESOLUTION|>--- conflicted
+++ resolved
@@ -45,28 +45,17 @@
   initialItem: DeviceComboItem?,
 ) : JPanel() {
   val deviceComboBox = DeviceComboBox(project, initialItem)
-<<<<<<< HEAD
-  private val filterTextField = FilterTextField(project, logcatPresenter, filterParser, filter, filterMatchCase)
-=======
   private val filterTextField =
     FilterTextField(project, logcatPresenter, filterParser, filter, filterMatchCase)
->>>>>>> 574fcae1
   private val helpIcon: JLabel = JLabel(AllIcons.General.ContextHelp)
 
   init {
     filterTextField.apply {
       font = Font.getFont(Font.MONOSPACED)
-<<<<<<< HEAD
-      addFilterChangedListener(object : FilterTextField.FilterChangedListener {
-        override fun onFilterChanged(filter: String, matchCase: Boolean) {
-          runInEdt {
-            logcatPresenter.applyFilter(filterParser.parse(filter, matchCase))
-=======
       addFilterChangedListener(
         object : FilterTextField.FilterChangedListener {
           override fun onFilterChanged(filter: String, matchCase: Boolean) {
             runInEdt { logcatPresenter.applyFilter(filterParser.parse(filter, matchCase)) }
->>>>>>> 574fcae1
           }
         }
       )
@@ -99,12 +88,8 @@
       filterTextField.text = value
     }
 
-<<<<<<< HEAD
-  val filterMatchCase: Boolean get() = filterTextField.matchCase
-=======
   val filterMatchCase: Boolean
     get() = filterTextField.matchCase
->>>>>>> 574fcae1
 
   private fun createWideLayout(): LayoutManager {
     val layout = GroupLayout(this)
