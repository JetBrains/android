/*
 * Copyright (C) 2021 The Android Open Source Project
 *
 * Licensed under the Apache License, Version 2.0 (the "License");
 * you may not use this file except in compliance with the License.
 * You may obtain a copy of the License at
 *
 *      http://www.apache.org/licenses/LICENSE-2.0
 *
 * Unless required by applicable law or agreed to in writing, software
 * distributed under the License is distributed on an "AS IS" BASIS,
 * WITHOUT WARRANTIES OR CONDITIONS OF ANY KIND, either express or implied.
 * See the License for the specific language governing permissions and
 * limitations under the License.
 */
package com.android.tools.idea.logcat.settings

import com.android.tools.idea.logcat.LogcatBundle
import com.android.tools.idea.logcat.LogcatPresenter
import com.android.tools.idea.logcat.LogcatToolWindowFactory
import com.android.tools.idea.logcat.filters.parser.LogcatFilterFileType
import com.intellij.openapi.options.Configurable
import com.intellij.openapi.project.ProjectManager
import com.intellij.openapi.vfs.limits.FileSizeLimit
import com.intellij.ui.DocumentAdapter
import com.intellij.ui.EditorTextField
import com.intellij.ui.JBColor
import com.intellij.ui.scale.JBUIScale
import com.intellij.util.ui.GridBag
<<<<<<< HEAD
import org.jetbrains.annotations.VisibleForTesting
=======
import java.awt.Dimension
>>>>>>> 8b7d83e8
import java.awt.GridBagConstraints.NORTHWEST
import java.awt.GridBagConstraints.WEST
import java.awt.GridBagLayout
import javax.swing.Box
import javax.swing.JCheckBox
import javax.swing.JLabel
import javax.swing.JPanel
import javax.swing.JTextField
import javax.swing.event.DocumentEvent
import kotlin.LazyThreadSafetyMode.NONE

private const val MAX_BUFFER_SIZE_MB = 100
private const val MAX_BUFFER_SIZE_KB = 1024 * MAX_BUFFER_SIZE_MB

// TODO(aalbert): Maybe change this to be a ConfigurableUi and use SimpleConfigurable?
internal class LogcatApplicationSettingsConfigurable(
  private val logcatSettings: AndroidLogcatSettings
) : Configurable, Configurable.NoScroll {
  @VisibleForTesting
  internal val cycleBufferSizeTextField =
    JTextField().apply {
      text = (logcatSettings.bufferSize / 1024).toString()
      minimumSize = Dimension(JBUIScale.scale(130), minimumSize.height)
      preferredSize = minimumSize
    }

  @VisibleForTesting
  internal val defaultFilterTextField =
    EditorTextField(ProjectManager.getInstance().defaultProject, LogcatFilterFileType).apply {
      isEnabled = !logcatSettings.mostRecentlyUsedFilterIsDefault
    }

  @VisibleForTesting
  internal val mostRecentlyUsedFilterIsDefaultCheckbox =
    JCheckBox(LogcatBundle.message("logcat.settings.default.filter.mru")).apply {
      isSelected = logcatSettings.mostRecentlyUsedFilterIsDefault
      addActionListener { defaultFilterTextField.isEnabled = !isSelected }
    }

  // VisibleForTesting
  internal val ignoreTagsTextField by
    lazy(NONE) { IgnoreValuesTextField(logcatSettings.ignoredTags, LogcatPresenter::getTags) }

  // VisibleForTesting
  internal val ignoreAppsTextField by
    lazy(NONE) {
      IgnoreValuesTextField(logcatSettings.ignoredApps, LogcatPresenter::getPackageNames)
    }

  @VisibleForTesting
  internal val ignoreValuesNote =
    JLabel(LogcatBundle.message("logcat.settings.ignore.tags.note")).apply {
      foreground = JBColor.red
    }

  @VisibleForTesting internal val cyclicBufferSizeWarningLabel = JLabel()

  @VisibleForTesting
  internal val filterHistoryAutocompleteCheckbox =
    JCheckBox(
      LogcatBundle.message("logcat.settings.history.autocomplete"),
      logcatSettings.filterHistoryAutocomplete,
    )

  private val component = JPanel(GridBagLayout())

  override fun createComponent() =
    component.apply {
      component.apply {
        cyclicBufferSizeWarningLabel.foreground = JBColor.red
        cycleBufferSizeTextField.document.addDocumentListener(
          object : DocumentAdapter() {
            override fun textChanged(e: DocumentEvent) {
              updateWarningLabel()
            }
          }
        )
        val gridBag = GridBag().anchor(NORTHWEST)
        add(
          JLabel(LogcatBundle.message("logcat.settings.buffer.size")),
          gridBag.nextLine().next().anchor(WEST),
        )
        add(Box.createHorizontalStrut(JBUIScale.scale(20)), gridBag.next())
        add(cycleBufferSizeTextField, gridBag.next().anchor(WEST))
        add(
          JLabel(LogcatBundle.message("logcat.settings.buffer.kb")),
          gridBag.next().weightx(1.0).anchor(WEST),
        )
        add(
          cyclicBufferSizeWarningLabel,
          gridBag.nextLine().next().coverLine().anchor(NORTHWEST).pady(10),
        )

        add(
          JLabel(LogcatBundle.message("logcat.settings.default.filter")),
          gridBag.nextLine().next().anchor(WEST),
        )
        add(Box.createHorizontalStrut(JBUIScale.scale(20)), gridBag.next())
        add(
          defaultFilterTextField,
          gridBag.next().anchor(WEST).fillCellHorizontally().weightx(1.0).coverLine(),
        )
        add(
          mostRecentlyUsedFilterIsDefaultCheckbox,
          gridBag.nextLine().setColumn(2).coverLine().anchor(WEST).pady(10),
        )
        defaultFilterTextField.text = logcatSettings.defaultFilter

        add(
          JLabel(LogcatBundle.message("logcat.settings.ignore.tags.label")),
          gridBag.nextLine().next().anchor(WEST),
        )
        add(Box.createHorizontalStrut(JBUIScale.scale(20)), gridBag.next())
        add(
          ignoreTagsTextField.component,
          gridBag.next().anchor(WEST).fillCellHorizontally().weightx(1.0).coverLine(),
        )
        add(
          JLabel(LogcatBundle.message("logcat.settings.ignore.apps.label")),
          gridBag.nextLine().next().anchor(WEST),
        )
        add(Box.createHorizontalStrut(JBUIScale.scale(20)), gridBag.next())
        add(
          ignoreAppsTextField.component,
          gridBag.next().anchor(WEST).fillCellHorizontally().weightx(1.0).coverLine(),
        )
        add(ignoreValuesNote, gridBag.nextLine().setColumn(2).coverLine().anchor(WEST).pady(10))
        ignoreValuesNote.isVisible =
          LogcatToolWindowFactory.logcatPresenters.flatMap { it.getTags() }.isEmpty()

        add(
          filterHistoryAutocompleteCheckbox,
          gridBag.nextLine().next().coverLine().anchor(NORTHWEST).pady(10),
        )

        // Add an empty panel that consumes all vertical space bellow.
        add(JPanel(), gridBag.nextLine().next().weighty(1.0))
      }
    }

  private fun updateWarningLabel() {
    val value = getBufferSizeKb()
    @Suppress("UnstableApiUsage")
    cyclicBufferSizeWarningLabel.text =
      when {
        value == null || !isValidBufferSize(value) ->
          LogcatBundle.message(
            "logcat.settings.buffer.warning.invalid",
            MAX_BUFFER_SIZE_KB.toString(),
            MAX_BUFFER_SIZE_MB.toString(),
          )
        value > FileSizeLimit.getDefaultContentLoadLimit() / 1024 ->
          LogcatBundle.message("logcat.settings.buffer.warning.tooLarge")
        else -> ""
      }
  }

  override fun getDisplayName(): String = LogcatBundle.message("logcat.settings.title")

  override fun isModified(): Boolean {
    val bufferSizeKb = getBufferSizeKb()
    return (bufferSizeKb != null &&
      isValidBufferSize(bufferSizeKb) &&
      bufferSizeKb != logcatSettings.bufferSize / 1024) ||
      defaultFilterTextField.text != logcatSettings.defaultFilter ||
      mostRecentlyUsedFilterIsDefaultCheckbox.isSelected !=
        logcatSettings.mostRecentlyUsedFilterIsDefault ||
      filterHistoryAutocompleteCheckbox.isSelected != logcatSettings.filterHistoryAutocomplete ||
      ignoreTagsTextField.getIgnoredValues() != logcatSettings.ignoredTags ||
      ignoreAppsTextField.getIgnoredValues() != logcatSettings.ignoredApps
  }

  override fun apply() {
    logcatSettings.bufferSize = getBufferSizeKb()?.times(1024) ?: return
    logcatSettings.defaultFilter = defaultFilterTextField.text
    logcatSettings.mostRecentlyUsedFilterIsDefault =
      mostRecentlyUsedFilterIsDefaultCheckbox.isSelected
    logcatSettings.filterHistoryAutocomplete = filterHistoryAutocompleteCheckbox.isSelected
    logcatSettings.ignoredTags = ignoreTagsTextField.getIgnoredValues()
    logcatSettings.ignoredApps = ignoreAppsTextField.getIgnoredValues()

    LogcatToolWindowFactory.logcatPresenters.forEach { it.applyLogcatSettings(logcatSettings) }
  }

  private fun getBufferSizeKb() =
    try {
      cycleBufferSizeTextField.text.toInt()
    } catch (e: NumberFormatException) {
      null
    }
}

private fun isValidBufferSize(value: Int) = value in (1..MAX_BUFFER_SIZE_KB)<|MERGE_RESOLUTION|>--- conflicted
+++ resolved
@@ -27,11 +27,7 @@
 import com.intellij.ui.JBColor
 import com.intellij.ui.scale.JBUIScale
 import com.intellij.util.ui.GridBag
-<<<<<<< HEAD
-import org.jetbrains.annotations.VisibleForTesting
-=======
 import java.awt.Dimension
->>>>>>> 8b7d83e8
 import java.awt.GridBagConstraints.NORTHWEST
 import java.awt.GridBagConstraints.WEST
 import java.awt.GridBagLayout
@@ -42,6 +38,7 @@
 import javax.swing.JTextField
 import javax.swing.event.DocumentEvent
 import kotlin.LazyThreadSafetyMode.NONE
+import org.jetbrains.annotations.VisibleForTesting
 
 private const val MAX_BUFFER_SIZE_MB = 100
 private const val MAX_BUFFER_SIZE_KB = 1024 * MAX_BUFFER_SIZE_MB
@@ -73,13 +70,13 @@
 
   // VisibleForTesting
   internal val ignoreTagsTextField by
-    lazy(NONE) { IgnoreValuesTextField(logcatSettings.ignoredTags, LogcatPresenter::getTags) }
+  lazy(NONE) { IgnoreValuesTextField(logcatSettings.ignoredTags, LogcatPresenter::getTags) }
 
   // VisibleForTesting
   internal val ignoreAppsTextField by
-    lazy(NONE) {
-      IgnoreValuesTextField(logcatSettings.ignoredApps, LogcatPresenter::getPackageNames)
-    }
+  lazy(NONE) {
+    IgnoreValuesTextField(logcatSettings.ignoredApps, LogcatPresenter::getPackageNames)
+  }
 
   @VisibleForTesting
   internal val ignoreValuesNote =
@@ -194,14 +191,14 @@
   override fun isModified(): Boolean {
     val bufferSizeKb = getBufferSizeKb()
     return (bufferSizeKb != null &&
-      isValidBufferSize(bufferSizeKb) &&
-      bufferSizeKb != logcatSettings.bufferSize / 1024) ||
-      defaultFilterTextField.text != logcatSettings.defaultFilter ||
-      mostRecentlyUsedFilterIsDefaultCheckbox.isSelected !=
-        logcatSettings.mostRecentlyUsedFilterIsDefault ||
-      filterHistoryAutocompleteCheckbox.isSelected != logcatSettings.filterHistoryAutocomplete ||
-      ignoreTagsTextField.getIgnoredValues() != logcatSettings.ignoredTags ||
-      ignoreAppsTextField.getIgnoredValues() != logcatSettings.ignoredApps
+            isValidBufferSize(bufferSizeKb) &&
+            bufferSizeKb != logcatSettings.bufferSize / 1024) ||
+           defaultFilterTextField.text != logcatSettings.defaultFilter ||
+           mostRecentlyUsedFilterIsDefaultCheckbox.isSelected !=
+           logcatSettings.mostRecentlyUsedFilterIsDefault ||
+           filterHistoryAutocompleteCheckbox.isSelected != logcatSettings.filterHistoryAutocomplete ||
+           ignoreTagsTextField.getIgnoredValues() != logcatSettings.ignoredTags ||
+           ignoreAppsTextField.getIgnoredValues() != logcatSettings.ignoredApps
   }
 
   override fun apply() {
