/*
 * Copyright (C) 2021 The Android Open Source Project
 *
 * Licensed under the Apache License, Version 2.0 (the "License");
 * you may not use this file except in compliance with the License.
 * You may obtain a copy of the License at
 *
 *      http://www.apache.org/licenses/LICENSE-2.0
 *
 * Unless required by applicable law or agreed to in writing, software
 * distributed under the License is distributed on an "AS IS" BASIS,
 * WITHOUT WARRANTIES OR CONDITIONS OF ANY KIND, either express or implied.
 * See the License for the specific language governing permissions and
 * limitations under the License.
 */
package com.android.tools.idea.logcat

import com.android.annotations.concurrency.UiThread
import com.android.processmonitor.monitor.ProcessNameMonitor
import com.android.tools.adtui.toolwindow.splittingtabs.state.SplittingTabsStateProvider
import com.android.tools.idea.IdeInfo
import com.android.tools.idea.concurrency.AndroidCoroutineScope
import com.android.tools.idea.concurrency.AndroidDispatchers.uiThread
import com.android.tools.idea.concurrency.AndroidDispatchers.workerThread
import com.android.tools.idea.flags.StudioFlags
import com.android.tools.idea.logcat.LogcatMainPanel.LogcatServiceEvent.LoadLogcatFile
import com.android.tools.idea.logcat.LogcatMainPanel.LogcatServiceEvent.PauseLogcat
import com.android.tools.idea.logcat.LogcatMainPanel.LogcatServiceEvent.StartLogcat
import com.android.tools.idea.logcat.LogcatMainPanel.LogcatServiceEvent.StopLogcat
import com.android.tools.idea.logcat.LogcatPanelConfig.FormattingConfig
import com.android.tools.idea.logcat.LogcatPanelConfig.FormattingConfig.Custom
import com.android.tools.idea.logcat.LogcatPanelConfig.FormattingConfig.Preset
import com.android.tools.idea.logcat.LogcatPresenter.Companion.CONNECTED_DEVICE
import com.android.tools.idea.logcat.LogcatPresenter.Companion.LOGCAT_PRESENTER_ACTION
import com.android.tools.idea.logcat.actions.ClearLogcatAction
import com.android.tools.idea.logcat.actions.CopyMessageTextAction
import com.android.tools.idea.logcat.actions.CreateScratchFileAction
import com.android.tools.idea.logcat.actions.IgnoreAppAction
import com.android.tools.idea.logcat.actions.IgnoreTagAction
import com.android.tools.idea.logcat.actions.ImportLogcatAction
import com.android.tools.idea.logcat.actions.LogcatFoldLinesLikeThisAction
import com.android.tools.idea.logcat.actions.LogcatFormatAction
import com.android.tools.idea.logcat.actions.LogcatSplitterActions
import com.android.tools.idea.logcat.actions.LogcatToggleUseSoftWrapsToolbarAction
import com.android.tools.idea.logcat.actions.NextOccurrenceToolbarAction
import com.android.tools.idea.logcat.actions.PauseLogcatAction
import com.android.tools.idea.logcat.actions.PreviousOccurrenceToolbarAction
import com.android.tools.idea.logcat.actions.RestartOrReloadLogcatAction
import com.android.tools.idea.logcat.actions.SaveLogcatAction
import com.android.tools.idea.logcat.actions.SetProguardMappingAction
import com.android.tools.idea.logcat.actions.TerminateAppActions
import com.android.tools.idea.logcat.actions.ToggleFilterAction
import com.android.tools.idea.logcat.devices.Device
import com.android.tools.idea.logcat.devices.DeviceComboBox.DeviceComboItem
import com.android.tools.idea.logcat.devices.DeviceComboBox.DeviceComboItem.DeviceItem
import com.android.tools.idea.logcat.devices.DeviceComboBox.DeviceComboItem.FileItem
import com.android.tools.idea.logcat.files.LogcatFileData
import com.android.tools.idea.logcat.files.LogcatFileIo
import com.android.tools.idea.logcat.files.safeGetFilter
import com.android.tools.idea.logcat.filters.LogcatFilter
import com.android.tools.idea.logcat.filters.LogcatFilter.Companion.MY_PACKAGE
import com.android.tools.idea.logcat.filters.LogcatFilterParser
import com.android.tools.idea.logcat.filters.LogcatMasterFilter
import com.android.tools.idea.logcat.folding.EditorFoldingDetector
import com.android.tools.idea.logcat.folding.FoldingDetector
import com.android.tools.idea.logcat.hyperlinks.EditorHyperlinkDetector
import com.android.tools.idea.logcat.hyperlinks.HyperlinkDetector
import com.android.tools.idea.logcat.message.LogcatMessage
import com.android.tools.idea.logcat.messages.AndroidLogcatFormattingOptions
import com.android.tools.idea.logcat.messages.DocumentAppender
import com.android.tools.idea.logcat.messages.FormattingOptions
import com.android.tools.idea.logcat.messages.LogcatColors
import com.android.tools.idea.logcat.messages.MessageBacklog
import com.android.tools.idea.logcat.messages.MessageFormatter
import com.android.tools.idea.logcat.messages.MessageProcessor
import com.android.tools.idea.logcat.messages.ProcessThreadFormat
import com.android.tools.idea.logcat.messages.TextAccumulator
import com.android.tools.idea.logcat.messages.TimestampFormat
import com.android.tools.idea.logcat.service.LogcatService
import com.android.tools.idea.logcat.service.ProjectAppMonitor
import com.android.tools.idea.logcat.settings.AndroidLogcatSettings
import com.android.tools.idea.logcat.util.AndroidProjectDetector
import com.android.tools.idea.logcat.util.AndroidProjectDetectorImpl
import com.android.tools.idea.logcat.util.FilterHint
import com.android.tools.idea.logcat.util.LOGGER
import com.android.tools.idea.logcat.util.LogcatEvent.LogcatMessagesEvent
import com.android.tools.idea.logcat.util.LogcatEvent.LogcatPanelVisibility
import com.android.tools.idea.logcat.util.LogcatUsageTracker
import com.android.tools.idea.logcat.util.MostRecentlyAddedSet
import com.android.tools.idea.logcat.util.consume
import com.android.tools.idea.logcat.util.createLogcatEditor
import com.android.tools.idea.logcat.util.getDefaultFilter
import com.android.tools.idea.logcat.util.getFilterHint
import com.android.tools.idea.logcat.util.isCaretAtBottom
import com.android.tools.idea.logcat.util.isScrollAtBottom
import com.android.tools.idea.logcat.util.toggleFilterTerm
import com.android.tools.idea.logcat.util.trackVisibility
import com.android.tools.idea.projectsystem.ProjectApplicationIdsProvider
import com.android.tools.idea.projectsystem.ProjectApplicationIdsProvider.Companion.PROJECT_APPLICATION_IDS_CHANGED_TOPIC
import com.android.tools.idea.projectsystem.ProjectApplicationIdsProvider.ProjectApplicationIdsListener
import com.android.tools.idea.projectsystem.ProjectSystemService
import com.android.tools.idea.projectsystem.ProjectSystemSyncManager.SyncReason.Companion.USER_REQUEST
import com.android.tools.idea.run.ClearLogcatListener
import com.android.tools.idea.ui.screenrecording.ScreenRecorderAction
import com.android.tools.idea.ui.screenshot.ScreenshotAction
import com.android.tools.idea.ui.screenshot.ScreenshotOptions
import com.android.tools.r8.retrace.InvalidMappingFileException
import com.google.wireless.android.sdk.stats.LogcatUsageEvent
import com.google.wireless.android.sdk.stats.LogcatUsageEvent.LogcatFormatConfiguration
import com.google.wireless.android.sdk.stats.LogcatUsageEvent.LogcatFormatConfiguration.Preset.COMPACT
import com.google.wireless.android.sdk.stats.LogcatUsageEvent.LogcatFormatConfiguration.Preset.STANDARD
import com.google.wireless.android.sdk.stats.LogcatUsageEvent.LogcatPanelEvent
import com.google.wireless.android.sdk.stats.LogcatUsageEvent.Type.PANEL_ADDED
import com.intellij.CommonBundle
import com.intellij.icons.AllIcons
import com.intellij.ide.ActivityTracker
import com.intellij.ide.actions.CopyAction
import com.intellij.ide.actions.SearchWebAction
import com.intellij.idea.ActionsBundle
import com.intellij.openapi.Disposable
import com.intellij.openapi.actionSystem.ActionGroup
import com.intellij.openapi.actionSystem.ActionManager
import com.intellij.openapi.actionSystem.AnAction
import com.intellij.openapi.actionSystem.DataSink
import com.intellij.openapi.actionSystem.DefaultActionGroup
import com.intellij.openapi.actionSystem.Separator
import com.intellij.openapi.actionSystem.UiDataProvider
import com.intellij.openapi.application.ApplicationManager
import com.intellij.openapi.application.ModalityState
import com.intellij.openapi.application.runInEdt
import com.intellij.openapi.diagnostic.debug
import com.intellij.openapi.editor.EditorFactory
import com.intellij.openapi.editor.RangeMarker
import com.intellij.openapi.editor.actions.ScrollToTheEndToolbarAction
import com.intellij.openapi.editor.event.CaretEvent
import com.intellij.openapi.editor.event.CaretListener
import com.intellij.openapi.editor.event.EditorMouseEvent
import com.intellij.openapi.editor.ex.EditorEx
import com.intellij.openapi.editor.ex.util.EditorUtil
import com.intellij.openapi.editor.impl.ContextMenuPopupHandler
import com.intellij.openapi.project.Project
import com.intellij.openapi.ui.DialogBuilder
import com.intellij.ui.EditorNotificationPanel
import com.intellij.ui.JBColor
import com.intellij.ui.dsl.builder.panel
import com.intellij.util.ui.JBUI.Borders
import com.intellij.util.ui.JBUI.CurrentTheme.Banner
import com.intellij.util.ui.UIUtil
import com.intellij.util.ui.components.BorderLayoutPanel
import java.awt.Cursor
import java.awt.Point
import java.awt.event.ComponentAdapter
import java.awt.event.ComponentEvent
import java.awt.event.MouseAdapter
import java.awt.event.MouseEvent
import java.awt.event.MouseEvent.BUTTON1
import java.awt.event.MouseWheelEvent
import java.nio.file.Path
import java.time.ZoneId
import java.util.concurrent.TimeoutException
import java.util.concurrent.atomic.AtomicReference
import javax.swing.BorderFactory
import javax.swing.GroupLayout
import javax.swing.Icon
import javax.swing.JComponent
import javax.swing.JPanel
import kotlin.io.path.pathString
import kotlin.math.max
import kotlinx.coroutines.Dispatchers
import kotlinx.coroutines.Job
import kotlinx.coroutines.channels.Channel
import kotlinx.coroutines.channels.consumeEach
import kotlinx.coroutines.flow.merge
import kotlinx.coroutines.flow.transform
import kotlinx.coroutines.isActive
import kotlinx.coroutines.launch
import kotlinx.coroutines.withContext
import org.jetbrains.annotations.TestOnly
import org.jetbrains.annotations.VisibleForTesting

// This is probably a massive overkill as we do not expect this many tags/packages in a real Logcat
private const val MAX_TAGS = 1000
private const val MAX_PACKAGE_NAMES = 1000
private const val MAX_PROCESS_NAMES = 1000

private val handCursor = Cursor.getPredefinedCursor(Cursor.HAND_CURSOR)
private val textCursor = Cursor.getPredefinedCursor(Cursor.TEXT_CURSOR)

/**
 * To make the logcat window accessible to Game Tools while not changing the protection level of the
 * logcat window, we use this factory that'll return a JComponent. Game Tools just needs a UI
 * component, so a JComponent is enough. If we were to change LogcatMainPanel to public, a lot more
 * classes would need to become public - and it's not worth it.
 */
class LogcatMainPanelFactory {
  companion object {
    /**
     * This HyperlinkDetector detector is to work around a null-pointer exception that will break
     * the logcat when running in game tools. Right now Game Tools can't do anything with
     * hyperlinks, so there is no need to detect them. The failure was coming from resolving PSI
     * links, which is not something Game Tools needs to handle since AGDE doesn't focus on Java
     * development.
     */
    class NoopHyperlinkDetector : HyperlinkDetector {
      override fun detectHyperlinks(startLine: Int, endLine: Int, sdk: Int?) {}
    }

    class GameToolsAndroidProjectDetector : AndroidProjectDetector {
      // Treat Game Tools projects as if they are not Android projects, because
      // Game Tools does not use a real project, but uses the default project.
      override fun isAndroidProject(project: Project): Boolean = false
    }

    fun create(project: Project): JComponent {
      if (!IdeInfo.isGameTool()) {
        throw IllegalAccessException(
          "LogcatMainPanelFactory can only be used by GameTools. Please use LogcatMainPanel directly."
        )
      }

      ApplicationManager.getApplication().executeOnPooledThread {
        project.getService(ProcessNameMonitor::class.java).start()
      }

      return LogcatMainPanel(
        project = project,
        splitterPopupActionGroup = DefaultActionGroup(),
        logcatColors = LogcatColors(),
        state = null,
        AndroidLogcatSettings.getInstance(),
        GameToolsAndroidProjectDetector(),
        hyperlinkDetector = NoopHyperlinkDetector(),
        foldingDetector = null,
      )
    }
  }
}

/**
 * The top level Logcat panel.
 *
 * @param project the [Project]
 * @param splitterPopupActionGroup An [ActionGroup] to add to the right-click menu of the panel and
 *   the toolbar
 * @param logcatColors Provides colors for rendering messages
 * @param state State to restore or null to use the default state
 * @param hyperlinkDetector A [HyperlinkDetector] or null to create the default one. For testing.
 * @param foldingDetector A [FoldingDetector] or null to create the default one. For testing.
 * @param zoneId A [ZoneId] or null to create the default one. For testing.
 */
internal class LogcatMainPanel
@TestOnly
constructor(
  private val project: Project,
  private val splitterPopupActionGroup: DefaultActionGroup,
  logcatColors: LogcatColors,
  state: LogcatPanelConfig?,
  private var logcatSettings: AndroidLogcatSettings,
  private var androidProjectDetector: AndroidProjectDetector,
  hyperlinkDetector: HyperlinkDetector?,
  foldingDetector: FoldingDetector?,
  zoneId: ZoneId = ZoneId.systemDefault(),
) : BorderLayoutPanel(), LogcatPresenter, SplittingTabsStateProvider, UiDataProvider, Disposable {

  constructor(
    project: Project,
    splitterPopupActionGroup: DefaultActionGroup,
    logcatColors: LogcatColors,
    state: LogcatPanelConfig?,
  ) : this(
    project,
    splitterPopupActionGroup,
    logcatColors,
    state,
    AndroidLogcatSettings.getInstance(),
    AndroidProjectDetectorImpl(),
    hyperlinkDetector = null,
    foldingDetector = null,
  )

  private var isLogcatPaused: Boolean = false

  private var caretLine = 0

  @VisibleForTesting internal val editor: EditorEx = createLogcatEditor(project)
  private val pausedBanner = WarningNotificationPanel()
  private val noApplicationIdsBanner = WarningNotificationPanel()
  private val noLogsBanner = WarningNotificationPanel()
  private val document = editor.document
  private val documentAppender = DocumentAppender(project, document, logcatSettings.bufferSize)
  private val coroutineScope = AndroidCoroutineScope(this)

  override var formattingOptions: FormattingOptions = state.getFormattingOptions()
    set(value) {
      field = value
      reloadMessages()
    }

  private val messageFormatter = MessageFormatter(logcatColors, zoneId)

  @VisibleForTesting
  internal val messageBacklog = AtomicReference(MessageBacklog(logcatSettings.bufferSize))
  private val tags = MostRecentlyAddedSet<String>(MAX_TAGS)
  private val packages = MostRecentlyAddedSet<String>(MAX_PACKAGE_NAMES)
  private val processNames = MostRecentlyAddedSet<String>(MAX_PROCESS_NAMES)
  private val packageNamesProvider: ProjectApplicationIdsProvider =
    ProjectApplicationIdsProvider.getInstance(project)
  private val logcatFilterParser =
    LogcatFilterParser(project, packageNamesProvider, androidProjectDetector)

  @VisibleForTesting
  val headerPanel =
    LogcatHeaderPanel(
      project,
      logcatPresenter = this,
      logcatFilterParser,
      state?.filter ?: getDefaultFilter(project, androidProjectDetector),
      state?.filterMatchCase,
      state?.getInitialItem(),
    )

  private val deviceComboBox = headerPanel.deviceComboBox

  @VisibleForTesting
  internal val messageProcessor =
    MessageProcessor(
      this,
      ::formatMessages,
      logcatFilterParser.parse(headerPanel.filter, headerPanel.filterMatchCase),
    )

  private val toolbar =
    ActionManager.getInstance()
      .createActionToolbar("LogcatMainPanel", createToolbarActions(project), false)
  private val hyperlinkDetector =
    hyperlinkDetector
      ?: EditorHyperlinkDetector(project, editor, this, ModalityState.stateForComponent(this))
  private val foldingDetector = foldingDetector ?: EditorFoldingDetector(project, editor)
  private val logcatService = LogcatService.getInstance(project)
  private var ignoreCaretAtBottom =
    false // Derived from similar code in ConsoleViewImpl. See initScrollToEndStateHandling()
  private val connectedDevice = AtomicReference<Device?>()
  private val logcatServiceChannel = Channel<LogcatServiceEvent>(1)
  private val projectAppMonitor =
    ProjectAppMonitor(project.getService(ProcessNameMonitor::class.java), packageNamesProvider)

  @Volatile @VisibleForTesting internal var logcatServiceJob: Job? = null
  private var editorWidth = 0

  init {
    editor.apply {
      installPopupHandler(
        object : ContextMenuPopupHandler() {
          override fun getActionGroup(event: EditorMouseEvent): ActionGroup =
            getPopupActionGroup(
              splitterPopupActionGroup.getChildren(null, ActionManager.getInstance())
            )
        }
      )
      if (StudioFlags.LOGCAT_CLICK_TO_ADD_FILTER.get()) {
        addFilterHintHandlers()
      }

      // Keep track of the caret because calling caretModel.getOffset() is not reliable
      // (b/239095674).
      caretModel.addCaretListener(
        object : CaretListener {
          override fun caretPositionChanged(event: CaretEvent) {
            caretLine = event.newPosition.line
          }
        },
        this@LogcatMainPanel,
      )

      scrollPane.border = Borders.customLine(JBColor.border(), 1, 1, 0, 0)
      UserInputHandlers(this).install()
    }

    editor.settings.isUseSoftWraps = state?.isSoftWrap ?: false
    messageFormatter.setSoftWrapEnabled(editor.settings.isUseSoftWraps)
    addComponentListener(
      object : ComponentAdapter() {
        override fun componentResized(e: ComponentEvent) {
          val width = editor.scrollingModel.visibleArea.width
          val column = editor.xyToLogicalPosition(Point(width, 0)).column
          if (editorWidth != column) {
            editorWidth = column
            if (messageBacklog.get().messages.isNotEmpty()) {
              reloadMessages()
            }
          }
        }
      }
    )

    toolbar.targetComponent = this

    // TODO(aalbert): Ideally, we would like to be able to select the connected device and client in
    // the header from the `state` but this
    //  might be challenging both technically and from a UX perspective. Since, when restoring the
    // state, the device/client might not be
    //  available.
    //  From a UX perspective, it's not clear what we should do in this case.
    //  From a technical standpoint, the current implementation that uses DevicePanel doesn't seem
    // to be well suited for preselecting a
    //  device/client.
    addToTop(headerPanel)
    addToLeft(toolbar.component)

    pausedBanner.apply {
      text = LogcatBundle.message("logcat.main.panel.pause.banner.text")
      isVisible = false
    }
    noApplicationIdsBanner.apply {
      text = LogcatBundle.message("logcat.main.panel.no.application.ids.banner.text")
      createActionLabel(
        LogcatBundle.message("logcat.main.panel.no.application.ids.banner.sync.now")
      ) {
        ProjectSystemService.getInstance(project)
          .projectSystem
          .getSyncManager()
          .requestSyncProject(USER_REQUEST)
      }
      isVisible = isMissingApplicationIds()
    }
    noLogsBanner.apply {
      noLogsBanner.text = LogcatBundle.message("logcat.main.panel.no.logs.banner.text")
      createActionLabel(LogcatBundle.message("logcat.main.panel.no.logs.banner.clear.filter")) {
        setFilter("")
      }
      isVisible = isLogsMissing()
    }
    val centerPanel =
      JPanel(null).apply {
        layout =
          GroupLayout(this).apply {
            val height = pausedBanner.preferredSize.height
            setVerticalGroup(
              createSequentialGroup()
                .addComponent(noLogsBanner, height, height, height)
                .addComponent(noApplicationIdsBanner, height, height, height)
                .addComponent(pausedBanner, height, height, height)
                .addComponent(editor.component)
            )
            setHorizontalGroup(
              createParallelGroup(GroupLayout.Alignment.CENTER)
                .addComponent(noLogsBanner)
                .addComponent(noApplicationIdsBanner)
                .addComponent(pausedBanner)
                .addComponent(editor.component)
            )
          }
      }
    addToCenter(centerPanel)

    initScrollToEndStateHandling()

    LogcatUsageTracker.log(
      LogcatUsageEvent.newBuilder()
        .setType(PANEL_ADDED)
        .setPanelAdded(
          LogcatPanelEvent.newBuilder()
            .setIsRestored(state != null)
            .setFilter(
              logcatFilterParser.getUsageTrackingEvent(
                headerPanel.filter,
                headerPanel.filterMatchCase,
              )
            )
            .setFormatConfiguration(state?.formattingConfig.toUsageTracking())
            .setBufferSize(logcatSettings.bufferSize)
        )
    )

    project.messageBus.let { messageBus ->
      messageBus
        .connect(this)
        .subscribe(
          ClearLogcatListener.TOPIC,
          ClearLogcatListener {
            if (connectedDevice.get()?.serialNumber == it) {
              clearMessageView()
            }
          },
        )
      messageBus
        .connect(this)
        .subscribe(
          PROJECT_APPLICATION_IDS_CHANGED_TOPIC,
          ProjectApplicationIdsListener {
            if (getFilter().contains(MY_PACKAGE)) {
              UIUtil.invokeLaterIfNeeded {
                noApplicationIdsBanner.isVisible = isMissingApplicationIds()
                reloadMessages()
              }
            }
          },
        )
    }

    coroutineScope.launch(workerThread) {
      deviceComboBox.trackSelected().collect { item ->
        messageProcessor.context(item)
        pausedBanner.isVisible = false
        if (item is DeviceItem) {
          if (item.device.isOnline) {
            logcatServiceChannel.send(StartLogcat(item.device))
          } else {
            val sameDevice = connectedDevice.get()?.deviceId == item.device.deviceId
            logcatServiceChannel.send(StopLogcat)
            withContext(uiThread) {
<<<<<<< HEAD
              clearDocument()
=======
              if (!sameDevice) {
                clearDocument()
              }
>>>>>>> 8b7d83e8
              noLogsBanner.isVisible = false
            }
          }
        } else if (item is FileItem) {
          logcatServiceChannel.send(StopLogcat)
          val data =
            withContext(Dispatchers.IO) {
              try {
                LogcatFileIo().readLogcat(item.path)
              } catch (e: Exception) {
                LOGGER.warn("Failed to load Logcat from file ${item.path}", e)
                withContext(uiThread) {
                  deviceComboBox.handleItemError(
                    item,
                    LogcatBundle.message("logcat.device.combo.error.load.file", item.path),
                  )
                }
                null
              }
            }
          logcatServiceChannel.send(LoadLogcatFile(data))
        }
      }
    }

    coroutineScope.launch {
      logcatServiceChannel.consumeEach {
        logcatServiceJob?.cancel()
        logcatServiceJob =
          when (it) {
            is StartLogcat -> startLogcat(it.device).also { isLogcatPaused = false }
            StopLogcat -> connectedDevice.set(null).let { null }
            PauseLogcat -> null.also { isLogcatPaused = true }
            is LoadLogcatFile -> loadLogcatFile(it.logcatFileData, loadFilter = true).let { null }
          }
      }
    }

    state?.file?.let { deviceComboBox.addOrSelectFile(Path.of(it)) }
  }

  private fun getPopupActionGroup(actions: Array<AnAction>): ActionGroup {
    return DefaultActionGroup().apply {
      add(
        CopyAction()
          .withText(ActionsBundle.message("action.EditorCopy.text"))
          .withIcon(AllIcons.Actions.Copy)
      )
      add(CopyMessageTextAction())
      add(SearchWebAction().withText(ActionsBundle.message("action.\$SearchWeb.text")))
      add(LogcatFoldLinesLikeThisAction(editor))
      add(ToggleFilterAction(this@LogcatMainPanel, logcatFilterParser))
      add(IgnoreTagAction())
      add(IgnoreAppAction())
      add(CreateScratchFileAction())
      add(Separator.create())
      actions.forEach { add(it) }
      if (
        StudioFlags.ADBLIB_MIGRATION_DDMLIB_CLIENT_MANAGER.get() &&
          StudioFlags.LOGCAT_TERMINATE_APP_ACTIONS_ENABLED.get()
      ) {
        add(Separator.getInstance())
        add(TerminateAppActions.ForceStopAppAction())
        add(TerminateAppActions.KillAppAction())
        add(TerminateAppActions.CrashAppAction())
      }
      add(Separator.create())
      add(ClearLogcatAction())
      add(Separator.create())
      val popupActions = ActionManager.getInstance().getAction("Logcat.PopupActions")
      if (popupActions != null) {
        add(popupActions)
      }
    }
  }

  override fun foldImmediately() {
    foldingDetector.detectFoldings(0, editor.document.lineCount - 1)
  }

  /**
   * Derived from similar code in ConsoleViewImpl.
   *
   * The purpose of this code is to 'not scroll to end' when the caret is at the end **but** the
   * user has scrolled away from the bottom of the file.
   *
   * aalbert: In theory, it seems like it should be possible to determine the state of the scroll
   * bar directly and see if it's at the bottom, but when I attempted that, it did not quite work.
   * The code in `isScrollAtBottom()` doesn't always return the expected result.
   *
   * Specifically, on the second batch of text appended to the document, the expression
   * "`scrollBar.maximum - scrollBar.visibleAmount`" is equal to "`position + <some small number>`"
   * rather than to "`position`" exactly.
   */
  private fun initScrollToEndStateHandling() {
    val mouseListener: MouseAdapter =
      object : MouseAdapter() {
        override fun mousePressed(e: MouseEvent) {
          updateScrollToEndState(true)
        }

        override fun mouseDragged(e: MouseEvent) {
          updateScrollToEndState(false)
        }

        override fun mouseWheelMoved(e: MouseWheelEvent) {
          if (e.isShiftDown) return // ignore horizontal scrolling
          updateScrollToEndState(false)
          ActivityTracker.getInstance().inc()
        }
      }
    val scrollPane = editor.scrollPane
    scrollPane.addMouseWheelListener(mouseListener)
    scrollPane.verticalScrollBar.addMouseListener(mouseListener)
    scrollPane.verticalScrollBar.addMouseMotionListener(mouseListener)
  }

  override suspend fun processMessages(messages: List<LogcatMessage>) {
    messageBacklog.get().addAll(messages)
    messages.forEach {
      val (_, _, _, applicationId, processName, tag, _) = it.header
      tags.add(tag)
      packages.add(applicationId)
      processNames.add(processName)
    }
    messageProcessor.appendMessages(messages)
  }

  override fun getState(): String {
    val formattingOptionsStyle = formattingOptions.getStyle()
    return LogcatPanelConfig.toJson(
      LogcatPanelConfig(
        device = deviceComboBox.getSelectedDevice()?.copy(isOnline = false),
        file = deviceComboBox.getSelectedFile()?.pathString,
        formattingConfig =
          if (formattingOptionsStyle == null) Custom(formattingOptions)
          else Preset(formattingOptionsStyle),
        filter = headerPanel.filter,
        filterMatchCase = headerPanel.filterMatchCase,
        isSoftWrap = isSoftWrapEnabled(),
      )
    )
  }

  override suspend fun appendMessages(textAccumulator: TextAccumulator, context: Any?) {
    withContext(uiThread(ModalityState.any())) {
      LOGGER.debug { "Appending ${textAccumulator.text.length} bytes. isActive=$isActive" }
      if (!isActive) {
        return@withContext
      }
      if (deviceComboBox.item != context) {
        return@withContext
      }

      // Derived from similar code in ConsoleViewImpl. See initScrollToEndStateHandling()
      val shouldStickToEnd = !ignoreCaretAtBottom && isCaretAtBottom()
      ignoreCaretAtBottom =
        false // The 'ignore' only needs to last for one update. Next time, isCaretAtBottom() will
      // be false.
      // Mark the end for post-processing. Adding text changes the lines due to the cyclic buffer.
      val endMarker: RangeMarker =
        document.createRangeMarker(document.textLength, document.textLength)

      documentAppender.appendToDocument(textAccumulator)
      noLogsBanner.isVisible = isLogsMissing()

      val startLine = if (endMarker.isValid) document.getLineNumber(endMarker.endOffset) else 0
      endMarker.dispose()
      val endLine = max(0, document.lineCount - 1)
      hyperlinkDetector.detectHyperlinks(
        startLine,
        endLine,
        deviceComboBox.getSelectedDevice()?.sdk,
      )
      foldingDetector.detectFoldings(startLine, endLine)

      if (shouldStickToEnd) {
        scrollToEnd()
      }
    }
  }

  override fun dispose() {
    EditorFactory.getInstance().releaseEditor(editor)
  }

  override fun applyLogcatSettings(logcatSettings: AndroidLogcatSettings) {
    this.logcatSettings = logcatSettings
    val bufferSize = logcatSettings.bufferSize
    documentAppender.setMaxDocumentSize(bufferSize)
    messageBacklog.get().setMaxSize(bufferSize)
    runInEdt { reloadMessages() }
  }

  @UiThread
  override fun applyFilter(logcatFilter: LogcatFilter?) {
    LOGGER.debug { "Applying filter $logcatFilter" }
    messageProcessor.logcatFilter = logcatFilter
    noApplicationIdsBanner.isVisible = isMissingApplicationIds()
    reloadMessages()
  }

  private fun isMissingApplicationIds(): Boolean {
    return when {
      !androidProjectDetector.isAndroidProject(project) -> false
      getFilter().contains(MY_PACKAGE) && packageNamesProvider.getPackageNames().isEmpty() -> true
      else -> false
    }
  }

  private fun isLogsMissing(): Boolean {
    return document.immutableCharSequence.isEmpty() &&
      messageBacklog.get().messages.isNotEmpty() &&
      !isMissingApplicationIds() &&
      headerPanel.filter.isNotEmpty()
  }

  @UiThread
  override fun reloadMessages() {
    clearDocument()
    coroutineScope.launch(workerThread) {
      messageProcessor.appendMessages(messageBacklog.get().messages)
      withContext(uiThread) { noLogsBanner.isVisible = isLogsMissing() }
    }
  }

  override fun getConnectedDevice() = connectedDevice.get()

  override fun getSelectedDevice() = deviceComboBox.getSelectedDevice()

  override fun getSelectedItem(): DeviceComboItem? = deviceComboBox.item

  override fun countFilterMatches(filter: LogcatFilter?): Int {
    return LogcatMasterFilter(filter)
      .filter(messageBacklog.get().messages)
      .filter { it.header != SYSTEM_HEADER }
      .size
  }

  override fun getTags(): Set<String> = tags

  override fun getPackageNames(): Set<String> = packages

  override fun getProcessNames(): Set<String> = processNames

  private fun createToolbarActions(project: Project): ActionGroup {
    return DefaultActionGroup().apply {
      add(ClearLogcatAction())
      add(PauseLogcatAction())
      add(RestartOrReloadLogcatAction())
<<<<<<< HEAD
      add(ScrollToTheEndToolbarAction(editor))
=======
      add(LogcatScrollToTheEndToolbarAction(editor))
>>>>>>> 8b7d83e8
      add(PreviousOccurrenceToolbarAction(LogcatOccurrenceNavigator(project, editor)))
      add(NextOccurrenceToolbarAction(LogcatOccurrenceNavigator(project, editor)))
      add(LogcatToggleUseSoftWrapsToolbarAction())
      if (StudioFlags.LOGCAT_EXPORT_IMPORT_ENABLED.get()) {
        add(Separator.create())
        add(ImportLogcatAction())
        add(SaveLogcatAction())
      }
      add(Separator.create())
      add(LogcatFormatAction(project, this@LogcatMainPanel))
      add(Separator.create())
      add(LogcatSplitterActions(splitterPopupActionGroup))
      if (StudioFlags.LOGCAT_DEOBFUSCATE.get()) {
        add(SetProguardMappingAction())
      }
      add(Separator.create())
      add(ScreenshotAction())
      add(ScreenRecorderAction())
    }
  }

  override fun openLogcatFile(path: Path) {
    deviceComboBox.addOrSelectFile(path)
  }

  @UiThread
  override fun setProguardMapping(path: Path) {
    try {
      messageFormatter.setProguardMap(path)
      reloadMessages()
    } catch (e: InvalidMappingFileException) {
      DialogBuilder()
        .title(CommonBundle.message("dialog.error.title"))
        .apply {
          setCenterPanel(
            panel {
              row { label(LogcatBundle.message("logcat.proguard.mapping.error")) }
              e.message?.let { row { label(it) } }
            }
          )
          addCloseButton()
        }
        .show()
    }
  }

  @UiThread override fun isLogcatPaused(): Boolean = isLogcatPaused

  @UiThread
  override fun pauseLogcat() {
    coroutineScope.launch { logcatServiceChannel.send(PauseLogcat) }
    pausedBanner.isVisible = true
  }

  @UiThread
  override fun resumeLogcat() {
    restartLogcat()
  }

  override fun isSoftWrapEnabled(): Boolean = editor.settings.isUseSoftWraps

  override fun setSoftWrapEnabled(state: Boolean) {
    editor.settings.isUseSoftWraps = state
    messageFormatter.setSoftWrapEnabled(state)
    reloadMessages()
  }

  override fun getBacklogMessages(): List<LogcatMessage> {
    return messageBacklog.get().messages
  }

  override suspend fun enterInvisibleMode() {
    messageBacklog.set(MessageBacklog(logcatSettings.bufferSize))
    tags.clear()
    packages.clear()
    processNames.clear()
    documentAppender.reset()
    withContext(uiThread) { clearDocument() }
  }

  override fun clearMessageView() {
    coroutineScope.launch(workerThread) {
      val device = connectedDevice.get()
      val systemMessages = mutableListOf<LogcatMessage>()
      if (device != null) {
        if (device.sdk == 26) {
          // See http://b/issues/37109298#comment9.
          // TL/DR:
          // On API 26, "logcat -c" will hand for a couple of seconds and then crash any running
          // logcat processes.
          //
          // Theoretically, we could stop the running logcat here before sending "logcat -c" to the
          // device but this is not trivial. And we
          // have to do this for all active Logcat panels listening on this device, not only in the
          // current project but across all projects.
          // A much easier and safer workaround is to not send a "logcat -c" command on this
          // particular API level.
          systemMessages.add(
            LogcatMessage(SYSTEM_HEADER, LogcatBundle.message("logcat.clear.skipped"))
          )
        } else {
          try {
            logcatService.clearLogcat(device.serialNumber)
          } catch (e: TimeoutException) {
            LOGGER.warn("Timed out executing logcat -c")
            systemMessages.add(
              LogcatMessage(SYSTEM_HEADER, LogcatBundle.message("logcat.clear.timeout"))
            )
          }
        }
      }
      messageBacklog.set(MessageBacklog(logcatSettings.bufferSize))
      withContext(uiThread) {
        clearDocument()
        noLogsBanner.isVisible = isLogsMissing()
        processMessages(systemMessages)
      }
    }
  }

  @UiThread
  override fun restartLogcat() {
    pausedBanner.isVisible = false
    val device = connectedDevice.get() ?: return
    coroutineScope.launch { logcatServiceChannel.send(StartLogcat(device)) }
  }

  override fun reloadFile() {
    val path = deviceComboBox.getSelectedFile() ?: return
    coroutineScope.launch { loadLogcatFile(LogcatFileIo().readLogcat(path), loadFilter = false) }
  }

  override fun isLogcatEmpty() = messageBacklog.get().messages.isEmpty()

  override fun isShowing(): Boolean {
    // Return true in tests, so we can test the LogcatEvent flow
    return if (ApplicationManager.getApplication().isUnitTestMode) true else super.isShowing()
  }

  override fun uiDataSnapshot(sink: DataSink) {
    val device = connectedDevice.get()
    sink[LOGCAT_PRESENTER_ACTION] = this
    sink[ScreenshotAction.SCREENSHOT_OPTIONS_KEY] =
      device?.let { ScreenshotOptions(it.serialNumber, it.model, null) }
    sink[ScreenRecorderAction.SCREEN_RECORDER_PARAMETERS_KEY] =
      device?.let {
        ScreenRecorderAction.Parameters(
          it.name,
          it.serialNumber,
          it.featureLevel,
          if (it.isEmulator) it.deviceId else null,
          this,
        )
      }
    sink[CONNECTED_DEVICE] = device
    // Using CommonDataKeys.EDITOR causes the IJ framework to interfere with some components in
    // the hierarchy
    sink[LogcatPresenter.EDITOR] = editor
  }

  // Derived from similar code in ConsoleViewImpl. See initScrollToEndStateHandling()
  @UiThread
  private fun updateScrollToEndState(useImmediatePosition: Boolean) {
    val scrollAtBottom = editor.isScrollAtBottom(useImmediatePosition)
    val caretAtBottom = isCaretAtBottom()
    if (!scrollAtBottom && caretAtBottom) {
      ignoreCaretAtBottom = true
    }
  }

  private suspend fun startLogcat(device: Device): Job {
    withContext(uiThread) { clearDocument() }
    messageBacklog.get().clear()

    return coroutineScope.launch(Dispatchers.IO) {
      val logcatFlow = logcatService.readLogcat(device).transform { emit(LogcatMessagesEvent(it)) }
      val processMonitorFlow =
        projectAppMonitor.monitorDevice(device.serialNumber).transform {
          emit(LogcatMessagesEvent(listOf(it)))
        }

      connectedDevice.set(device)

      if (StudioFlags.LOGCAT_PANEL_MEMORY_SAVER.get()) {
        val panelVisibilityFlow = trackVisibility().transform { emit(LogcatPanelVisibility(it)) }
        val flow = merge(logcatFlow, processMonitorFlow, panelVisibilityFlow)
        flow.consume(this@LogcatMainPanel, device.serialNumber, logcatSettings.bufferSize)
      } else {
        merge(logcatFlow, processMonitorFlow).collect { processMessages(it.messages) }
      }
    }
  }

  private suspend fun loadLogcatFile(data: LogcatFileData?, loadFilter: Boolean) {
    withContext(uiThread) {
      clearDocument()
      messageBacklog.get().clear()
      if (loadFilter) {
        val projectApplicationIdsProvider = ProjectApplicationIdsProvider.getInstance(project)
        val filter = data.safeGetFilter(projectApplicationIdsProvider.getPackageNames())
        if (filter != null) {
          setFilter(filter)
          applyFilter(logcatFilterParser.parse(filter, headerPanel.filterMatchCase))
        }
      }
    }
    data?.logcatMessages?.chunked(500)?.forEach { processMessages(it) }
  }

  @UiThread
  private fun clearDocument() {
    document.setText("")
    messageFormatter.reset()
  }

  private fun scrollToEnd() {
    EditorUtil.scrollToTheEnd(editor, true)
    caretLine = document.lineCount
    ignoreCaretAtBottom = false
  }

  private fun formatMessages(textAccumulator: TextAccumulator, messages: List<LogcatMessage>) {
    messageFormatter.formatMessages(formattingOptions, textAccumulator, messages)
  }

  private fun MouseEvent.getFilterHint(): FilterHint? {
    val position = editor.xyToLogicalPosition(Point(x, y))
    val offset = editor.logicalPositionToOffset(position)
    return editor.getFilterHint(offset, formattingOptions)
  }

  override fun getFilter(): String = headerPanel.filter

  override fun setFilter(filter: String) {
    headerPanel.filter = filter
  }

  private fun EditorEx.addFilterHintHandlers() {
    // Note that adding & removing a filter to an existing filter properly is not trivial. For
    // example, if the existing filter contains
    // logical operators & parens, just appending/deleting the filter term can result in unexpected
    // results or even in an invalid filter.
    // For example: If the existing filter is "package:mine | level:error", trying to remove
    // "level:error" will result in an invalid filter
    // "package:mine |".
    // Since this is an extreme use case, we don't attempt to be 100% correct when add/removing
    // filters. We just verify that the resulting
    // filter is a valid filter. If it's not, we disable the action.
    contentComponent.addMouseListener(
      object : MouseAdapter() {
        override fun mouseClicked(e: MouseEvent) {
          if (e.isControlDown && e.button == BUTTON1) {
            val filterHint = e.getFilterHint()
            if (filterHint != null) {
              val newFilter =
                toggleFilterTerm(logcatFilterParser, headerPanel.filter, filterHint.getFilter())
              if (newFilter != null) {
                headerPanel.filter = newFilter
              }
            }
          }
        }
      }
    )
    contentComponent.addMouseMotionListener(
      object : MouseAdapter() {
        override fun mouseMoved(e: MouseEvent) {
          val filterHint = e.getFilterHint()
          if (e.isControlDown) {
            if (
              filterHint != null &&
                toggleFilterTerm(logcatFilterParser, headerPanel.filter, filterHint.getFilter()) !=
                  null
            ) {
              contentComponent.cursor = handCursor
              return
            }
          }
          contentComponent.toolTipText =
            if (filterHint?.isElided() == true) filterHint.text else null

          contentComponent.cursor = textCursor
        }
      }
    )
  }

  private sealed class LogcatServiceEvent {
    class StartLogcat(val device: Device) : LogcatServiceEvent()

    data object StopLogcat : LogcatServiceEvent()

    data object PauseLogcat : LogcatServiceEvent()

    class LoadLogcatFile(val logcatFileData: LogcatFileData?) : LogcatServiceEvent()
  }

  private fun isCaretAtBottom(): Boolean {
    return try {
      editor.isCaretAtBottom()
    } catch (t: Throwable) {
      // Logging as error in order to see how prevalent this is in the wild. See b/239095674
      LOGGER.error("Failed to check caret position directly. Using backup method.", t)
      caretLine >= document.lineCount - 1
    }
  }

  private class WarningNotificationPanel : EditorNotificationPanel(Banner.WARNING_BACKGROUND) {
    init {
      border =
        BorderFactory.createCompoundBorder(Borders.customLine(JBColor.border(), 1, 1, 0, 0), border)
    }
  }
}

private fun LogcatPanelConfig.getInitialItem(): DeviceComboItem? {
  return when {
    device != null -> DeviceItem(device)
    file != null -> FileItem(Path.of(file))
    else -> null
  }
}

private fun LogcatPanelConfig?.getFormattingOptions(): FormattingOptions =
  this?.formattingConfig?.toFormattingOptions()
    ?: AndroidLogcatFormattingOptions.getDefaultOptions()

private fun FormattingConfig?.toUsageTracking(): LogcatFormatConfiguration {
  val builder = LogcatFormatConfiguration.newBuilder()
  val formattingOptions: FormattingOptions
  when {
    this == null -> {
      val defaultFormatting = AndroidLogcatFormattingOptions.getInstance().defaultFormatting
      builder.preset = defaultFormatting.toUsageTracking()
      formattingOptions = defaultFormatting.formattingOptions
    }
    this is Preset -> {
      builder.preset = style.toUsageTracking()
      formattingOptions = style.formattingOptions
    }
    else -> {
      formattingOptions = this.toFormattingOptions()
    }
  }
  return builder
    .setIsShowTimestamp(formattingOptions.timestampFormat.enabled)
    .setIsShowDate(formattingOptions.timestampFormat.style == TimestampFormat.Style.DATETIME)
    .setIsShowProcessId(formattingOptions.processThreadFormat.enabled)
    .setIsShowThreadId(
      formattingOptions.processThreadFormat.style == ProcessThreadFormat.Style.BOTH
    )
    .setIsShowTags(formattingOptions.tagFormat.enabled)
    .setIsShowRepeatedTags(!formattingOptions.tagFormat.hideDuplicates)
    .setTagWidth(formattingOptions.tagFormat.maxLength)
    .setIsShowPackages(formattingOptions.appNameFormat.enabled)
    .setIsShowRepeatedPackages(!formattingOptions.appNameFormat.hideDuplicates)
    .setPackageWidth(formattingOptions.appNameFormat.maxLength)
    .build()
}

private fun FormattingOptions.Style.toUsageTracking() =
  if (this == FormattingOptions.Style.STANDARD) STANDARD else COMPACT

private fun AnAction.withText(text: String): AnAction {
  templatePresentation.text = text
  return this
}

private fun AnAction.withIcon(icon: Icon): AnAction {
  templatePresentation.icon = icon
  return this
}<|MERGE_RESOLUTION|>--- conflicted
+++ resolved
@@ -509,13 +509,9 @@
             val sameDevice = connectedDevice.get()?.deviceId == item.device.deviceId
             logcatServiceChannel.send(StopLogcat)
             withContext(uiThread) {
-<<<<<<< HEAD
-              clearDocument()
-=======
               if (!sameDevice) {
                 clearDocument()
               }
->>>>>>> 8b7d83e8
               noLogsBanner.isVisible = false
             }
           }
@@ -766,11 +762,7 @@
       add(ClearLogcatAction())
       add(PauseLogcatAction())
       add(RestartOrReloadLogcatAction())
-<<<<<<< HEAD
       add(ScrollToTheEndToolbarAction(editor))
-=======
-      add(LogcatScrollToTheEndToolbarAction(editor))
->>>>>>> 8b7d83e8
       add(PreviousOccurrenceToolbarAction(LogcatOccurrenceNavigator(project, editor)))
       add(NextOccurrenceToolbarAction(LogcatOccurrenceNavigator(project, editor)))
       add(LogcatToggleUseSoftWrapsToolbarAction())
