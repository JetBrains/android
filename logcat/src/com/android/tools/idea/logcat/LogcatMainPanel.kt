--- conflicted
+++ resolved
@@ -146,17 +146,6 @@
 import com.intellij.util.ui.JBUI.CurrentTheme.Banner
 import com.intellij.util.ui.UIUtil
 import com.intellij.util.ui.components.BorderLayoutPanel
-import kotlinx.coroutines.Dispatchers
-import kotlinx.coroutines.Job
-import kotlinx.coroutines.channels.Channel
-import kotlinx.coroutines.channels.consumeEach
-import kotlinx.coroutines.flow.merge
-import kotlinx.coroutines.flow.transform
-import kotlinx.coroutines.isActive
-import kotlinx.coroutines.launch
-import kotlinx.coroutines.withContext
-import org.jetbrains.annotations.TestOnly
-import org.jetbrains.annotations.VisibleForTesting
 import java.awt.Cursor
 import java.awt.Point
 import java.awt.event.ComponentAdapter
@@ -176,6 +165,17 @@
 import javax.swing.JPanel
 import kotlin.io.path.pathString
 import kotlin.math.max
+import kotlinx.coroutines.Dispatchers
+import kotlinx.coroutines.Job
+import kotlinx.coroutines.channels.Channel
+import kotlinx.coroutines.channels.consumeEach
+import kotlinx.coroutines.flow.merge
+import kotlinx.coroutines.flow.transform
+import kotlinx.coroutines.isActive
+import kotlinx.coroutines.launch
+import kotlinx.coroutines.withContext
+import org.jetbrains.annotations.TestOnly
+import org.jetbrains.annotations.VisibleForTesting
 
 // This is probably a massive overkill as we do not expect this many tags/packages in a real Logcat
 private const val MAX_TAGS = 1000
@@ -895,10 +895,9 @@
 
   override fun uiDataSnapshot(sink: DataSink) {
     val device = connectedDevice.get()
-<<<<<<< HEAD
     sink[LOGCAT_PRESENTER_ACTION] = this
     sink[ScreenshotAction.SCREENSHOT_OPTIONS_KEY] =
-      device?.let { DeviceArtScreenshotOptions(it.serialNumber, it.model) }
+      device?.let { ScreenshotOptions(it.serialNumber, it.model, null) }
     sink[ScreenRecorderAction.SCREEN_RECORDER_PARAMETERS_KEY] =
       device?.let {
         ScreenRecorderAction.Parameters(
@@ -913,28 +912,6 @@
     // Using CommonDataKeys.EDITOR causes the IJ framework to interfere with some components in
     // the hierarchy
     sink[LogcatPresenter.EDITOR] = editor
-=======
-    return when (dataId) {
-      LOGCAT_PRESENTER_ACTION.name -> this
-      ScreenshotAction.SCREENSHOT_OPTIONS_KEY.name ->
-        device?.let { ScreenshotOptions(it.serialNumber, it.model, null) }
-      ScreenRecorderAction.SCREEN_RECORDER_PARAMETERS_KEY.name ->
-        device?.let {
-          ScreenRecorderAction.Parameters(
-            it.name,
-            it.serialNumber,
-            it.featureLevel,
-            if (it.isEmulator) it.deviceId else null,
-            this,
-          )
-        }
-      CONNECTED_DEVICE.name -> device
-      // Using CommonDataKeys.EDITOR causes the IJ framework to interfere with some components in
-      // the hierarchy
-      LogcatPresenter.EDITOR.name -> editor
-      else -> null
-    }
->>>>>>> 009d25fa
   }
 
   // Derived from similar code in ConsoleViewImpl. See initScrollToEndStateHandling()
