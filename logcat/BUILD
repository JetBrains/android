--- conflicted
+++ resolved
@@ -32,11 +32,7 @@
         "//tools/adt/idea/android-common:intellij.android.common[module]",
         "//tools/adt/idea/android:intellij.android.core[module]",
         "//tools/adt/idea/project-system:intellij.android.projectSystem[module]",
-<<<<<<< HEAD
-        "//tools/adt/idea/explainer:intellij.android.explainer[module]",
-=======
         "//tools/adt/idea/ml-api:intellij.android.ml-api[module]",
->>>>>>> 0d09370c
         "//tools/adt/idea/logcat:logcat-proto",
     ],
 )
@@ -81,11 +77,7 @@
         "//tools/adt/idea/logcat:intellij.android.logcat[module, test]",
         "//tools/adt/idea/project-system:intellij.android.projectSystem[module, test]",
         "//tools/adt/idea/android-test-framework:intellij.android.testFramework[module, test]",
-<<<<<<< HEAD
-        "//tools/adt/idea/explainer:intellij.android.explainer[module, test]",
-=======
         "//tools/adt/idea/ml-api:intellij.android.ml-api[module, test]",
->>>>>>> 0d09370c
     ],
 )
 
