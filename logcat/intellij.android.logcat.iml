<?xml version="1.0" encoding="UTF-8"?>
<module type="JAVA_MODULE" version="4">
  <component name="NewModuleRootManager" inherit-compiler-output="true">
    <exclude-output />
    <content url="file://$MODULE_DIR$">
      <sourceFolder url="file://$MODULE_DIR$/resources" type="java-resource" />
      <sourceFolder url="file://$MODULE_DIR$/src" isTestSource="false" />
      <sourceFolder url="file://$MODULE_DIR$/gen" isTestSource="false" generated="true" />
      <sourceFolder url="file://$MODULE_DIR$/testResources" type="java-test-resource" />
    </content>
    <orderEntry type="library" scope="PROVIDED" name="studio-platform" level="project" />
    <orderEntry type="library" scope="TEST" name="studio-test-platform" level="project" />
    <orderEntry type="module" module-name="intellij.libraries.guava" />
    <orderEntry type="module" module-name="intellij.libraries.gson" />
    <orderEntry type="library" name="jetbrains-annotations" level="project" />
    <orderEntry type="module" module-name="intellij.platform.core" />
    <orderEntry type="module" module-name="intellij.platform.editor.ui" />
    <orderEntry type="module" module-name="intellij.platform.ide.observable" />
    <orderEntry type="library" name="kotlin-stdlib" level="project" />
    <orderEntry type="library" name="kotlinx-coroutines-core" level="project" />
    <orderEntry type="library" name="protobuf" level="project" />
    <orderEntry type="sourceFolder" forTests="false" />
    <orderEntry type="inheritedJdk" />
    <orderEntry type="module" module-name="intellij.platform.ide.core.impl" />
    <orderEntry type="module" module-name="intellij.android.adb" />
    <orderEntry type="module" module-name="intellij.android.adb.ui" />
    <orderEntry type="module" module-name="intellij.android.adt.ui" />
    <orderEntry type="module" module-name="intellij.android.artwork" />
    <orderEntry type="module" module-name="intellij.android.common" />
    <orderEntry type="module" module-name="intellij.android.core" />
    <orderEntry type="module" module-name="intellij.android.jps.model" />
    <orderEntry type="module" module-name="intellij.android.projectSystem" />
<<<<<<< HEAD
    <orderEntry type="module-library">
      <library name="logcat-proto">
        <CLASSES>
          <root url="jar://$MODULE_DIR$/../../../../bazel-bin/tools/adt/idea/logcat/proto/logcat-proto.jar!/" />
        </CLASSES>
        <JAVADOC />
        <SOURCES />
      </library>
    </orderEntry>
    <orderEntry type="module-library">
      <library>
        <CLASSES>
          <root url="jar://$MODULE_DIR$/../../../../prebuilts/r8/r8.jar!/" />
        </CLASSES>
        <JAVADOC />
        <SOURCES />
      </library>
    </orderEntry>
    <orderEntry type="library" name="studio-plugin-com.intellij.modules.json" level="project" />
=======
    <orderEntry type="module" module-name="intellij.java.debugger" />
    <orderEntry type="module" module-name="intellij.java.indexing" />
    <orderEntry type="module" module-name="intellij.json.backend" />
    <orderEntry type="module" module-name="intellij.platform.analysis" />
    <orderEntry type="module" module-name="intellij.platform.core.impl" />
    <orderEntry type="module" module-name="intellij.platform.core.ui" />
    <orderEntry type="module" module-name="intellij.platform.editor.ex" />
    <orderEntry type="module" module-name="intellij.platform.execution" />
    <orderEntry type="module" module-name="intellij.platform.execution.impl" />
    <orderEntry type="module" module-name="intellij.platform.ide" />
    <orderEntry type="module" module-name="intellij.platform.ide.impl" />
    <orderEntry type="module" module-name="intellij.platform.lang" />
    <orderEntry type="module" module-name="intellij.platform.lang.impl" />
    <orderEntry type="module" module-name="intellij.platform.projectModel" />
    <orderEntry type="module" module-name="intellij.platform.util" />
    <orderEntry type="module" module-name="intellij.xml.parser" />
>>>>>>> fedb26e2
  </component>
</module><|MERGE_RESOLUTION|>--- conflicted
+++ resolved
@@ -30,27 +30,6 @@
     <orderEntry type="module" module-name="intellij.android.core" />
     <orderEntry type="module" module-name="intellij.android.jps.model" />
     <orderEntry type="module" module-name="intellij.android.projectSystem" />
-<<<<<<< HEAD
-    <orderEntry type="module-library">
-      <library name="logcat-proto">
-        <CLASSES>
-          <root url="jar://$MODULE_DIR$/../../../../bazel-bin/tools/adt/idea/logcat/proto/logcat-proto.jar!/" />
-        </CLASSES>
-        <JAVADOC />
-        <SOURCES />
-      </library>
-    </orderEntry>
-    <orderEntry type="module-library">
-      <library>
-        <CLASSES>
-          <root url="jar://$MODULE_DIR$/../../../../prebuilts/r8/r8.jar!/" />
-        </CLASSES>
-        <JAVADOC />
-        <SOURCES />
-      </library>
-    </orderEntry>
-    <orderEntry type="library" name="studio-plugin-com.intellij.modules.json" level="project" />
-=======
     <orderEntry type="module" module-name="intellij.java.debugger" />
     <orderEntry type="module" module-name="intellij.java.indexing" />
     <orderEntry type="module" module-name="intellij.json.backend" />
@@ -67,6 +46,5 @@
     <orderEntry type="module" module-name="intellij.platform.projectModel" />
     <orderEntry type="module" module-name="intellij.platform.util" />
     <orderEntry type="module" module-name="intellij.xml.parser" />
->>>>>>> fedb26e2
   </component>
 </module>