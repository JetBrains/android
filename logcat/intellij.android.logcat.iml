--- conflicted
+++ resolved
@@ -10,68 +10,51 @@
     </content>
     <orderEntry type="sourceFolder" forTests="false" />
     <orderEntry type="inheritedJdk" />
-<<<<<<< HEAD
-    <orderEntry type="module" module-name="intellij.android.adt.ui" />
-    <orderEntry type="module" module-name="intellij.android.common" />
-    <orderEntry type="module" module-name="intellij.android.core" />
-    <orderEntry type="module" module-name="android.sdktools.flags" />
-    <orderEntry type="module" module-name="intellij.android.artwork" />
-=======
-    <orderEntry type="library" name="studio-sdk" level="project" />
     <orderEntry type="library" name="studio-analytics-proto" level="project" />
-    <orderEntry type="module" module-name="analytics-tracker" />
->>>>>>> de127946
+    <orderEntry type="module" module-name="android.sdktools.analytics-tracker" />
     <orderEntry type="module" module-name="android.sdktools.adblib" />
     <orderEntry type="module" module-name="android.sdktools.adblib.tools" />
-<<<<<<< HEAD
-    <orderEntry type="module" module-name="android.sdktools.analytics-tracker" />
-    <orderEntry type="library" name="studio-analytics-proto" level="project" />
-    <orderEntry type="library" name="kotlinx-coroutines-guava" level="project" />
-=======
     <orderEntry type="module" module-name="android.sdktools.device-provisioner" />
     <orderEntry type="module" module-name="android.sdktools.flags" />
     <orderEntry type="module" module-name="android.sdktools.process-monitor" />
     <orderEntry type="module" module-name="intellij.android.adb" />
->>>>>>> de127946
     <orderEntry type="module" module-name="intellij.android.adb.ui" />
     <orderEntry type="module" module-name="intellij.android.adt.ui" />
     <orderEntry type="module" module-name="intellij.android.artwork" />
     <orderEntry type="module" module-name="intellij.android.common" />
     <orderEntry type="module" module-name="intellij.android.core" />
     <orderEntry type="module" module-name="intellij.android.projectSystem" />
+    <orderEntry type="library" name="Guava" level="project" />
     <orderEntry type="library" name="protobuf" level="project" />
-    <orderEntry type="library" name="Guava" level="project" />
-    <orderEntry type="library" name="kotlinx-coroutines-core" level="project" />
     <orderEntry type="library" name="kotlin-reflect" level="project" />
     <orderEntry type="library" name="jetbrains-annotations" level="project" />
+    <orderEntry type="library" name="kotlinx-coroutines-core" level="project" />
     <orderEntry type="library" name="gson" level="project" />
     <orderEntry type="library" name="kotlin-stdlib" level="project" />
     <orderEntry type="module" module-name="intellij.android.jps.model" />
-    <orderEntry type="module" module-name="intellij.platform.util.jdom" />
+    <orderEntry type="module" module-name="intellij.xml.psi" />
+    <orderEntry type="module" module-name="intellij.platform.projectModel" />
     <orderEntry type="module" module-name="intellij.platform.lang.core" />
     <orderEntry type="module" module-name="intellij.platform.util.base" />
+    <orderEntry type="module" module-name="intellij.platform.execution.impl" />
     <orderEntry type="module" module-name="intellij.platform.lang.impl" />
     <orderEntry type="module" module-name="intellij.platform.util.rt" />
-    <orderEntry type="module" module-name="intellij.platform.ide.core.impl" />
+    <orderEntry type="module" module-name="intellij.json" />
+    <orderEntry type="module" module-name="intellij.java.debugger" />
+    <orderEntry type="module" module-name="intellij.platform.lang" />
     <orderEntry type="module" module-name="intellij.platform.editor" />
+    <orderEntry type="module" module-name="intellij.platform.execution" />
     <orderEntry type="module" module-name="intellij.platform.analysis" />
+    <orderEntry type="module" module-name="intellij.platform.editor.ex" />
+    <orderEntry type="module" module-name="intellij.platform.core" />
     <orderEntry type="module" module-name="intellij.platform.ide" />
-    <orderEntry type="module" module-name="intellij.platform.util" />
-    <orderEntry type="module" module-name="intellij.platform.core.ui" />
-    <orderEntry type="module" module-name="intellij.platform.util.ui" />
-    <orderEntry type="module" module-name="intellij.xml.psi" />
-    <orderEntry type="module" module-name="intellij.platform.analysis.impl" />
-    <orderEntry type="module" module-name="intellij.platform.projectModel" />
-    <orderEntry type="module" module-name="intellij.platform.execution.impl" />
-    <orderEntry type="module" module-name="intellij.json" />
-    <orderEntry type="module" module-name="intellij.platform.lang" />
-    <orderEntry type="module" module-name="intellij.platform.execution" />
-    <orderEntry type="module" module-name="intellij.platform.core" />
-    <orderEntry type="module" module-name="intellij.platform.editor.ex" />
     <orderEntry type="module" module-name="intellij.platform.extensions" />
     <orderEntry type="module" module-name="intellij.platform.ide.impl" />
+    <orderEntry type="module" module-name="intellij.platform.util" />
     <orderEntry type="module" module-name="intellij.platform.core.impl" />
     <orderEntry type="module" module-name="intellij.platform.util.ex" />
+    <orderEntry type="module" module-name="intellij.platform.core.ui" />
     <orderEntry type="module" module-name="intellij.platform.ide.core" />
+    <orderEntry type="module" module-name="intellij.platform.util.ui" />
   </component>
 </module>