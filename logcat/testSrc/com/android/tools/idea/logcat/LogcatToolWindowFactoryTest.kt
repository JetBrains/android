/*
 * Copyright (C) 2021 The Android Open Source Project
 *
 * Licensed under the Apache License, Version 2.0 (the "License");
 * you may not use this file except in compliance with the License.
 * You may obtain a copy of the License at
 *
 *      http://www.apache.org/licenses/LICENSE-2.0
 *
 * Unless required by applicable law or agreed to in writing, software
 * distributed under the License is distributed on an "AS IS" BASIS,
 * WITHOUT WARRANTIES OR CONDITIONS OF ANY KIND, either express or implied.
 * See the License for the specific language governing permissions and
 * limitations under the License.
 */
package com.android.tools.idea.logcat

import com.android.processmonitor.monitor.ProcessNameMonitor
import com.android.processmonitor.monitor.testing.FakeProcessNameMonitor
import com.android.testutils.MockitoKt.mock
import com.android.testutils.MockitoKt.whenever
import com.android.tools.adtui.TreeWalker
import com.android.tools.idea.logcat.LogcatPanelConfig.FormattingConfig
import com.android.tools.idea.logcat.devices.Device
import com.android.tools.idea.logcat.devices.DeviceComboBoxDeviceTrackerFactory
import com.android.tools.idea.logcat.devices.DeviceFinder
import com.android.tools.idea.logcat.devices.FakeDeviceComboBoxDeviceTracker
import com.android.tools.idea.logcat.messages.FormattingOptions
import com.android.tools.idea.logcat.messages.TagFormat
import com.android.tools.idea.logcat.service.LogcatService
import com.android.tools.idea.logcat.util.waitForCondition
import com.android.tools.idea.run.ClearLogcatListener
import com.android.tools.idea.run.ShowLogcatListener
import com.android.tools.idea.run.ShowLogcatListener.DeviceInfo.PhysicalDeviceInfo
import com.android.tools.idea.sdk.AndroidEnvironmentChecker
import com.android.tools.idea.testing.ProjectServiceRule
import com.google.common.truth.Truth.assertThat
import com.intellij.openapi.Disposable
import com.intellij.openapi.actionSystem.ActionGroup
import com.intellij.openapi.util.Disposer
import com.intellij.openapi.wm.ext.LibraryDependentToolWindow
import com.intellij.testFramework.DisposableRule
import com.intellij.testFramework.EdtRule
import com.intellij.testFramework.ProjectRule
import com.intellij.testFramework.RuleChain
import com.intellij.testFramework.RunsInEdt
import com.intellij.testFramework.registerOrReplaceServiceInstance
import com.intellij.testFramework.replaceService
import com.intellij.toolWindow.ToolWindowHeadlessManagerImpl.MockToolWindow
import com.intellij.util.io.delete
import java.nio.file.Files
import java.util.concurrent.CountDownLatch
import java.util.concurrent.TimeUnit
import kotlin.test.fail
import org.junit.Before
import org.junit.Rule
import org.junit.Test

@RunsInEdt
class LogcatToolWindowFactoryTest {
  private val projectRule = ProjectRule()
  private val disposableRule = DisposableRule()

  private val deviceTracker = FakeDeviceComboBoxDeviceTracker()
  private val fakeLogcatService = FakeLogcatService()

  @get:Rule
  val rule =
    RuleChain(
      projectRule,
      ProjectServiceRule(
        projectRule,
        DeviceComboBoxDeviceTrackerFactory::class.java,
<<<<<<< HEAD
        DeviceComboBoxDeviceTrackerFactory { deviceTracker }
      ),
      EdtRule(),
      disposableRule
=======
        DeviceComboBoxDeviceTrackerFactory { deviceTracker },
      ),
      ProjectServiceRule(projectRule, LogcatService::class.java, fakeLogcatService),
      EdtRule(),
      disposableRule,
>>>>>>> 0d09370c
    )

  private val project
    get() = projectRule.project

  private val disposable
    get() = disposableRule.disposable
<<<<<<< HEAD

  private val fakeLogcatService = FakeLogcatService()
=======
>>>>>>> 0d09370c

  @Before
  fun setUp() {
    project.replaceService(LogcatService::class.java, this.fakeLogcatService, disposable)
  }

  @Test
  fun isApplicable() {
    assertThat(logcatToolWindowFactory().isApplicable(project)).isTrue()
  }

  @Test
  fun isLibraryToolWindow() {
    val toolWindow =
      LibraryDependentToolWindow.EXTENSION_POINT_NAME.extensions.find { it.id == "Logcat" }
        ?: fail("Tool window not found")

    assertThat(toolWindow.librarySearchClass)
      .isEqualTo(AndroidEnvironmentChecker::class.qualifiedName)
  }

  @Test
  fun generateTabName_noPreExistingNames() {
    assertThat(logcatToolWindowFactory().generateTabName(emptySet())).isEqualTo("Logcat")
  }

  @Test
  fun generateTabName_defaultNameAlreadyUsed() {
    assertThat(logcatToolWindowFactory().generateTabName(setOf("Logcat"))).isEqualTo("Logcat (2)")
  }

  @Test
  fun createChildComponent_isLogcatMainPanel() {
    val childComponent =
      logcatToolWindowFactory()
        .createChildComponent(project, ActionGroup.EMPTY_GROUP, clientState = null)

    assertThat(childComponent).isInstanceOf(LogcatMainPanel::class.java)
    Disposer.dispose(childComponent as Disposable)
  }

  @Test
  fun createChildComponent_parsesState() {
    val logcatPanelConfig =
      LogcatPanelConfig(
        device = null,
        file = null,
        formattingConfig = FormattingConfig.Custom(FormattingOptions(tagFormat = TagFormat(15))),
        "filter",
        filterMatchCase = true,
<<<<<<< HEAD
        isSoftWrap = false
=======
        isSoftWrap = false,
>>>>>>> 0d09370c
      )

    val logcatMainPanel =
      logcatToolWindowFactory()
        .createChildComponent(
          project,
          ActionGroup.EMPTY_GROUP,
<<<<<<< HEAD
          clientState = LogcatPanelConfig.toJson(logcatPanelConfig)
=======
          clientState = LogcatPanelConfig.toJson(logcatPanelConfig),
>>>>>>> 0d09370c
        )

    // It's enough to assert on just one field in the config. We test more thoroughly in
    // LogcatMainPanelTest
    assertThat(logcatMainPanel.formattingOptions)
      .isEqualTo(logcatPanelConfig.formattingConfig.toFormattingOptions())
    Disposer.dispose(logcatMainPanel)
  }

  @Test
  fun createChildComponent_invalidState() {
    val logcatMainPanel =
      logcatToolWindowFactory()
        .createChildComponent(project, ActionGroup.EMPTY_GROUP, clientState = "invalid state")

    assertThat(logcatMainPanel.formattingOptions).isEqualTo(FormattingOptions())
    Disposer.dispose(logcatMainPanel)
  }

  @Test
  fun startsProcessNameMonitor() {
    val mockProcessNameMonitor = mock<ProcessNameMonitor>()
    val latch = CountDownLatch(1)
    var threadName: String? = null
    whenever(mockProcessNameMonitor.start()).then {
      threadName = Thread.currentThread().name
      latch.countDown()
    }

    logcatToolWindowFactory(mockProcessNameMonitor).init(MockToolWindow(project))

    latch.await(2, TimeUnit.SECONDS)
    assertThat(threadName).startsWith("ApplicationImpl pooled thread")
  }

  @Test
  fun showLogcat_opensLogcatPanel() {
    val toolWindow = MockToolWindow(project)
    logcatToolWindowFactory().init(toolWindow)
    val device = Device.createPhysical("device1", true, "11", 30, "Google", "Pixel")
    project.replaceService(DeviceFinder::class.java, DeviceFinder { device }, disposable)
    deviceTracker.addDevices(device)

    project.messageBus
      .syncPublisher(ShowLogcatListener.TOPIC)
      .showLogcat(PhysicalDeviceInfo("device1", "11", 30, 30, "Google", "Pixel"), "com.test")

    waitForCondition { toolWindow.contentManager.contentCount == 1 }

    val content = toolWindow.contentManager.contents.first()
    val logcatMainPanel: LogcatMainPanel =
      TreeWalker(content.component).descendants().filterIsInstance<LogcatMainPanel>().first()
    waitForCondition { logcatMainPanel.headerPanel.deviceComboBox.getSelectedDevice() != null }
    assertThat(content.tabName).isEqualTo("com.test (device1)")
    assertThat(logcatMainPanel.headerPanel.deviceComboBox.getSelectedDevice()?.deviceId)
      .isEqualTo("device1")
    assertThat(logcatMainPanel.headerPanel.filter).isEqualTo("package:com.test")
  }

  @Test
  fun showLogcatFile_opensLogcatPanel() {
    // Use a real file because the path gets serialized and deserilized and depends on the file
    // system being used.
    val path = Files.createTempFile("logcat", "txt")
    Disposer.register(disposable) { path.delete() }
    val toolWindow = MockToolWindow(project)
    logcatToolWindowFactory().init(toolWindow)

    project.messageBus.syncPublisher(ShowLogcatListener.TOPIC).showLogcatFile(path, "name")
    waitForCondition { toolWindow.contentManager.contentCount == 1 }

    val content = toolWindow.contentManager.contents.first()
    val logcatMainPanel: LogcatMainPanel =
      TreeWalker(content.component).descendants().filterIsInstance<LogcatMainPanel>().first()
    waitForCondition { logcatMainPanel.headerPanel.deviceComboBox.getSelectedFile() != null }
    assertThat(content.tabName).isEqualTo("name")
    assertThat(logcatMainPanel.headerPanel.deviceComboBox.getSelectedFile()).isEqualTo(path)
  }

<<<<<<< HEAD
=======
  @Test
  fun clearLogcat_clearsLogcat() {
    val toolWindow = MockToolWindow(project)
    logcatToolWindowFactory().init(toolWindow)

    project.messageBus.syncPublisher(ClearLogcatListener.TOPIC).clearLogcat("serial")

    waitForCondition { fakeLogcatService.clearRequests.contains("serial") }
  }

>>>>>>> 0d09370c
  private fun logcatToolWindowFactory(
    processNameMonitor: ProcessNameMonitor = FakeProcessNameMonitor()
  ): LogcatToolWindowFactory {
    project.registerOrReplaceServiceInstance(
      ProcessNameMonitor::class.java,
      processNameMonitor,
<<<<<<< HEAD
      disposable
=======
      disposable,
>>>>>>> 0d09370c
    )
    return LogcatToolWindowFactory()
  }
}<|MERGE_RESOLUTION|>--- conflicted
+++ resolved
@@ -71,18 +71,11 @@
       ProjectServiceRule(
         projectRule,
         DeviceComboBoxDeviceTrackerFactory::class.java,
-<<<<<<< HEAD
-        DeviceComboBoxDeviceTrackerFactory { deviceTracker }
-      ),
-      EdtRule(),
-      disposableRule
-=======
         DeviceComboBoxDeviceTrackerFactory { deviceTracker },
       ),
       ProjectServiceRule(projectRule, LogcatService::class.java, fakeLogcatService),
       EdtRule(),
       disposableRule,
->>>>>>> 0d09370c
     )
 
   private val project
@@ -90,11 +83,6 @@
 
   private val disposable
     get() = disposableRule.disposable
-<<<<<<< HEAD
-
-  private val fakeLogcatService = FakeLogcatService()
-=======
->>>>>>> 0d09370c
 
   @Before
   fun setUp() {
@@ -145,11 +133,7 @@
         formattingConfig = FormattingConfig.Custom(FormattingOptions(tagFormat = TagFormat(15))),
         "filter",
         filterMatchCase = true,
-<<<<<<< HEAD
-        isSoftWrap = false
-=======
         isSoftWrap = false,
->>>>>>> 0d09370c
       )
 
     val logcatMainPanel =
@@ -157,11 +141,7 @@
         .createChildComponent(
           project,
           ActionGroup.EMPTY_GROUP,
-<<<<<<< HEAD
-          clientState = LogcatPanelConfig.toJson(logcatPanelConfig)
-=======
           clientState = LogcatPanelConfig.toJson(logcatPanelConfig),
->>>>>>> 0d09370c
         )
 
     // It's enough to assert on just one field in the config. We test more thoroughly in
@@ -241,8 +221,6 @@
     assertThat(logcatMainPanel.headerPanel.deviceComboBox.getSelectedFile()).isEqualTo(path)
   }
 
-<<<<<<< HEAD
-=======
   @Test
   fun clearLogcat_clearsLogcat() {
     val toolWindow = MockToolWindow(project)
@@ -253,18 +231,13 @@
     waitForCondition { fakeLogcatService.clearRequests.contains("serial") }
   }
 
->>>>>>> 0d09370c
   private fun logcatToolWindowFactory(
     processNameMonitor: ProcessNameMonitor = FakeProcessNameMonitor()
   ): LogcatToolWindowFactory {
     project.registerOrReplaceServiceInstance(
       ProcessNameMonitor::class.java,
       processNameMonitor,
-<<<<<<< HEAD
-      disposable
-=======
       disposable,
->>>>>>> 0d09370c
     )
     return LogcatToolWindowFactory()
   }
