/*
 * Copyright (C) 2022 The Android Open Source Project
 *
 * Licensed under the Apache License, Version 2.0 (the "License");
 * you may not use this file except in compliance with the License.
 * You may obtain a copy of the License at
 *
 *      http://www.apache.org/licenses/LICENSE-2.0
 *
 * Unless required by applicable law or agreed to in writing, software
 * distributed under the License is distributed on an "AS IS" BASIS,
 * WITHOUT WARRANTIES OR CONDITIONS OF ANY KIND, either express or implied.
 * See the License for the specific language governing permissions and
 * limitations under the License.
 */
package com.android.tools.idea.logcat.messages

import com.android.tools.idea.logcat.LogcatBundle
import com.android.tools.idea.logcat.message.LogLevel
import com.android.utils.usLocaleCapitalize
import com.google.common.truth.Truth.assertThat
import java.util.Locale
import org.junit.Test

/** Tests for [LogcatColorSettingsPage] */
class LogcatColorSettingsPageTest {
  private val colors = LogcatColors()
  private val logcatColorSettingsPage = LogcatColorSettingsPage()

  @Test
  fun attributeDescriptors() {
    val descriptors =
      logcatColorSettingsPage.attributeDescriptors.associate { it.displayName to it.key }

    assertThat(descriptors.size).isEqualTo(LogLevel.values().size * 2)
    for (level in LogLevel.values()) {
      val name = level.name.lowercase(Locale.getDefault()).usLocaleCapitalize()
      assertThat(descriptors)
        .containsEntry(
          LogcatBundle.message("logcat.color.page.indicator", name),
<<<<<<< HEAD
          colors.getLogLevelKey(level)
=======
          colors.getLogLevelKey(level),
>>>>>>> 0d09370c
        )
      assertThat(descriptors)
        .containsEntry(
          LogcatBundle.message("logcat.color.page.message", name),
<<<<<<< HEAD
          colors.getMessageKey(level)
=======
          colors.getMessageKey(level),
>>>>>>> 0d09370c
        )
    }
  }

  @Test
  fun additionalHighlightingTagToDescriptorMap() {
    val map = logcatColorSettingsPage.additionalHighlightingTagToDescriptorMap

    assertThat(map.size).isEqualTo(LogLevel.values().size * 2)
    for (level in LogLevel.values()) {
      assertThat(map).containsEntry(level.toIndicatorTag(), colors.getLogLevelKey(level))
      assertThat(map).containsEntry(level.toMessageTag(), colors.getMessageKey(level))
    }
  }

  @Test
  fun demoText() {
    // Extract only lines containing a sample log entry and trim out everything before the first
    // color tag (first '<' char)
    val lines =
      logcatColorSettingsPage.demoText
        .lines()
        .filter { it.contains("Sample") }
        .map { it.substring(it.indexOf("<")) }

    assertThat(lines.size).isEqualTo(LogLevel.values().size)
    for (level in LogLevel.values()) {
      val indicatorTag = level.toIndicatorTag()
      val messageTag = level.toMessageTag()
      assertThat(lines)
        .contains(
          "<$indicatorTag> ${level.priorityLetter} </$indicatorTag> <$messageTag>Sample ${level.stringValue} text</$messageTag>"
        )
    }
  }
}

private fun LogLevel.toIndicatorTag() = "${priorityLetter.toLowerCase()}"

private fun LogLevel.toMessageTag() = "${priorityLetter.toLowerCase()}m"<|MERGE_RESOLUTION|>--- conflicted
+++ resolved
@@ -19,8 +19,8 @@
 import com.android.tools.idea.logcat.message.LogLevel
 import com.android.utils.usLocaleCapitalize
 import com.google.common.truth.Truth.assertThat
+import org.junit.Test
 import java.util.Locale
-import org.junit.Test
 
 /** Tests for [LogcatColorSettingsPage] */
 class LogcatColorSettingsPageTest {
@@ -38,20 +38,12 @@
       assertThat(descriptors)
         .containsEntry(
           LogcatBundle.message("logcat.color.page.indicator", name),
-<<<<<<< HEAD
-          colors.getLogLevelKey(level)
-=======
           colors.getLogLevelKey(level),
->>>>>>> 0d09370c
         )
       assertThat(descriptors)
         .containsEntry(
           LogcatBundle.message("logcat.color.page.message", name),
-<<<<<<< HEAD
-          colors.getMessageKey(level)
-=======
           colors.getMessageKey(level),
->>>>>>> 0d09370c
         )
     }
   }
