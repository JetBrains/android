--- conflicted
+++ resolved
@@ -15,7 +15,6 @@
  */
 package com.android.tools.idea.logcat.messages
 
-import com.android.tools.idea.explainer.IssueExplainer
 import com.android.tools.idea.logcat.SYSTEM_HEADER
 import com.android.tools.idea.logcat.message.LogLevel
 import com.android.tools.idea.logcat.message.LogLevel.ASSERT
@@ -30,25 +29,16 @@
 import com.android.tools.idea.logcat.messages.TimestampFormat.Style.DATETIME
 import com.android.tools.idea.logcat.messages.TimestampFormat.Style.TIME
 import com.android.tools.idea.logcat.util.logcatMessage
-<<<<<<< HEAD
-import com.android.tools.idea.testing.ApplicationServiceRule
-import com.google.common.truth.Truth.assertThat
-import com.intellij.testFramework.ApplicationRule
-import com.intellij.testFramework.RuleChain
-import org.junit.Rule
-import org.junit.Test
-=======
 import com.android.tools.idea.studiobot.StudioBot
 import com.android.tools.idea.testing.ApplicationServiceRule
 import com.google.common.truth.Truth.assertThat
 import com.intellij.openapi.project.Project
 import com.intellij.testFramework.ApplicationRule
 import com.intellij.testFramework.RuleChain
->>>>>>> 0d09370c
+import org.junit.Rule
+import org.junit.Test
 import java.time.Instant
 import java.time.ZoneId
-import org.junit.Rule
-import org.junit.Test
 
 private val TIMESTAMP = Instant.ofEpochMilli(1000)
 private val ZONE_ID = ZoneId.of("Asia/Yerevan")
@@ -57,14 +47,7 @@
 class MessageFormatterTest {
   @get:Rule
   val rule =
-<<<<<<< HEAD
-    RuleChain(
-      ApplicationRule(),
-      ApplicationServiceRule(IssueExplainer::class.java, TestIssueExplainer),
-    )
-=======
     RuleChain(ApplicationRule(), ApplicationServiceRule(StudioBot::class.java, TestStudioBot))
->>>>>>> 0d09370c
 
   private val logcatColors = LogcatColors()
   private val formattingOptions = FormattingOptions()
@@ -81,27 +64,15 @@
       listOf(
         LogcatMessage(
           LogcatHeader(WARN, 1, 2, "com.example.app1", "", "Tag1", TIMESTAMP),
-<<<<<<< HEAD
-          "message"
+          "message",
         ),
         LogcatMessage(
           LogcatHeader(WARN, 1, 20001, "com.example.app1", "", "Tag1", TIMESTAMP),
-          "message"
+          "message",
         ),
         LogcatMessage(
           LogcatHeader(WARN, 1, 20001, "com.example.app1", "", "Tag2", TIMESTAMP),
-          "message"
-=======
-          "message",
-        ),
-        LogcatMessage(
-          LogcatHeader(WARN, 1, 20001, "com.example.app1", "", "Tag1", TIMESTAMP),
-          "message",
-        ),
-        LogcatMessage(
-          LogcatHeader(WARN, 1, 20001, "com.example.app1", "", "Tag2", TIMESTAMP),
-          "message",
->>>>>>> 0d09370c
+          "message",
         ),
         LogcatMessage(
           LogcatHeader(
@@ -111,15 +82,9 @@
             "com.long.company.name.app2",
             "",
             "LongCompanyNameTag1",
-<<<<<<< HEAD
-            TIMESTAMP
-          ),
-          "message"
-=======
             TIMESTAMP,
           ),
           "message",
->>>>>>> 0d09370c
         ),
         LogcatMessage(
           LogcatHeader(
@@ -129,15 +94,9 @@
             "com.long.company.name.app2",
             "",
             "LongCompanyNameTag1",
-<<<<<<< HEAD
-            TIMESTAMP
-          ),
-          "message"
-=======
             TIMESTAMP,
           ),
           "message",
->>>>>>> 0d09370c
         ),
         LogcatMessage(
           LogcatHeader(
@@ -147,19 +106,11 @@
             "com.long.company.name.app2",
             "",
             "LongCompanyNameTag2",
-<<<<<<< HEAD
-            TIMESTAMP
-          ),
-          "line1\nline2"
-        ),
-      )
-=======
             TIMESTAMP,
           ),
           "line1\nline2",
         ),
       ),
->>>>>>> 0d09370c
     )
 
     assertThat(textAccumulator.text)
@@ -189,23 +140,13 @@
       listOf(
         LogcatMessage(
           LogcatHeader(WARN, 1, 2, "com.example.app1", "", "Tag1", TIMESTAMP),
-<<<<<<< HEAD
-          "message"
-        ),
-        LogcatMessage(
-          LogcatHeader(WARN, 1, 2, "com.example.app1", "", "Tag1", TIMESTAMP),
-          "multiline\nmessage"
-        ),
-      )
-=======
-          "message",
-        ),
-        LogcatMessage(
-          LogcatHeader(WARN, 1, 2, "com.example.app1", "", "Tag1", TIMESTAMP),
-          "multiline\nmessage",
-        ),
-      ),
->>>>>>> 0d09370c
+          "message",
+        ),
+        LogcatMessage(
+          LogcatHeader(WARN, 1, 2, "com.example.app1", "", "Tag1", TIMESTAMP),
+          "multiline\nmessage",
+        ),
+      ),
     )
 
     assertThat(textAccumulator.text)
@@ -231,23 +172,13 @@
       listOf(
         LogcatMessage(
           LogcatHeader(WARN, 1, 2, "com.example.app1", "", "Tag1", TIMESTAMP),
-<<<<<<< HEAD
-          "message"
-        ),
-        LogcatMessage(
-          LogcatHeader(WARN, 1, 2, "com.example.app1", "", "Tag1", TIMESTAMP),
-          "multiline\nmessage"
-        ),
-      )
-=======
-          "message",
-        ),
-        LogcatMessage(
-          LogcatHeader(WARN, 1, 2, "com.example.app1", "", "Tag1", TIMESTAMP),
-          "multiline\nmessage",
-        ),
-      ),
->>>>>>> 0d09370c
+          "message",
+        ),
+        LogcatMessage(
+          LogcatHeader(WARN, 1, 2, "com.example.app1", "", "Tag1", TIMESTAMP),
+          "multiline\nmessage",
+        ),
+      ),
     )
 
     assertThat(textAccumulator.text.trimEnd())
@@ -274,23 +205,13 @@
       listOf(
         LogcatMessage(
           LogcatHeader(WARN, 1, 2, "com.example.app1", "", "Tag1", TIMESTAMP),
-<<<<<<< HEAD
-          "message"
+          "message",
         ),
         LogcatMessage(
           LogcatHeader(WARN, 10001, 20001, "com.example.app2", "", "Tag1", TIMESTAMP),
-          "multiline\nmessage"
-        ),
-      )
-=======
-          "message",
-        ),
-        LogcatMessage(
-          LogcatHeader(WARN, 10001, 20001, "com.example.app2", "", "Tag1", TIMESTAMP),
-          "multiline\nmessage",
-        ),
-      ),
->>>>>>> 0d09370c
+          "multiline\nmessage",
+        ),
+      ),
     )
 
     assertThat(textAccumulator.text)
@@ -316,23 +237,13 @@
       listOf(
         LogcatMessage(
           LogcatHeader(WARN, 1, 2, "com.example.app1", "", "Tag1", TIMESTAMP),
-<<<<<<< HEAD
-          "message"
+          "message",
         ),
         LogcatMessage(
           LogcatHeader(WARN, 10001, 20001, "com.example.app2", "", "Tag1", TIMESTAMP),
-          "multiline\nmessage"
-        ),
-      )
-=======
-          "message",
-        ),
-        LogcatMessage(
-          LogcatHeader(WARN, 10001, 20001, "com.example.app2", "", "Tag1", TIMESTAMP),
-          "multiline\nmessage",
-        ),
-      ),
->>>>>>> 0d09370c
+          "multiline\nmessage",
+        ),
+      ),
     )
 
     assertThat(textAccumulator.text)
@@ -358,23 +269,13 @@
       listOf(
         LogcatMessage(
           LogcatHeader(WARN, 1, 2, "com.example.app1", "", "Tag1", TIMESTAMP),
-<<<<<<< HEAD
-          "message"
+          "message",
         ),
         LogcatMessage(
           LogcatHeader(WARN, 2, 2, "com.example.app1", "", "LongCompanyNameTag1", TIMESTAMP),
-          "multiline\nmessage"
-        ),
-      )
-=======
-          "message",
-        ),
-        LogcatMessage(
-          LogcatHeader(WARN, 2, 2, "com.example.app1", "", "LongCompanyNameTag1", TIMESTAMP),
-          "multiline\nmessage",
-        ),
-      ),
->>>>>>> 0d09370c
+          "multiline\nmessage",
+        ),
+      ),
     )
 
     assertThat(textAccumulator.text)
@@ -400,15 +301,9 @@
         LogcatMessage(LogcatHeader(WARN, 1, 2, "com.example.app1", "", "", TIMESTAMP), "message"),
         LogcatMessage(
           LogcatHeader(WARN, 1, 2, "com.example.app1", "", "", TIMESTAMP),
-<<<<<<< HEAD
-          "multiline\nmessage"
-        ),
-      )
-=======
-          "multiline\nmessage",
-        ),
-      ),
->>>>>>> 0d09370c
+          "multiline\nmessage",
+        ),
+      ),
     )
 
     assertThat(textAccumulator.text)
@@ -434,31 +329,17 @@
       listOf(
         LogcatMessage(
           LogcatHeader(WARN, 1, 2, "com.example.app1", "", "Tag1", TIMESTAMP),
-<<<<<<< HEAD
-          "message"
-        ),
-        LogcatMessage(
-          LogcatHeader(WARN, 1, 2, "com.example.app1", "", "Tag1", TIMESTAMP),
-          "message"
+          "message",
+        ),
+        LogcatMessage(
+          LogcatHeader(WARN, 1, 2, "com.example.app1", "", "Tag1", TIMESTAMP),
+          "message",
         ),
         LogcatMessage(
           LogcatHeader(WARN, 1, 2, "com.example.app1", "", "Tag2", TIMESTAMP),
-          "multiline\nmessage"
-        ),
-      )
-=======
-          "message",
-        ),
-        LogcatMessage(
-          LogcatHeader(WARN, 1, 2, "com.example.app1", "", "Tag1", TIMESTAMP),
-          "message",
-        ),
-        LogcatMessage(
-          LogcatHeader(WARN, 1, 2, "com.example.app1", "", "Tag2", TIMESTAMP),
-          "multiline\nmessage",
-        ),
-      ),
->>>>>>> 0d09370c
+          "multiline\nmessage",
+        ),
+      ),
     )
 
     assertThat(textAccumulator.text)
@@ -485,23 +366,13 @@
       listOf(
         LogcatMessage(
           LogcatHeader(WARN, 1, 2, "com.example.app1", "", "Tag1", TIMESTAMP),
-<<<<<<< HEAD
-          "message"
-        ),
-        LogcatMessage(
-          LogcatHeader(WARN, 1, 2, "com.example.app1", "", "Tag1", TIMESTAMP),
-          "multiline\nmessage"
-        ),
-      )
-=======
-          "message",
-        ),
-        LogcatMessage(
-          LogcatHeader(WARN, 1, 2, "com.example.app1", "", "Tag1", TIMESTAMP),
-          "multiline\nmessage",
-        ),
-      ),
->>>>>>> 0d09370c
+          "message",
+        ),
+        LogcatMessage(
+          LogcatHeader(WARN, 1, 2, "com.example.app1", "", "Tag1", TIMESTAMP),
+          "multiline\nmessage",
+        ),
+      ),
     )
 
     assertThat(textAccumulator.text)
@@ -527,23 +398,13 @@
       listOf(
         LogcatMessage(
           LogcatHeader(WARN, 1, 2, "com.example.app1", "", "Tag1", TIMESTAMP),
-<<<<<<< HEAD
-          "message"
+          "message",
         ),
         LogcatMessage(
           LogcatHeader(WARN, 2, 2, "com.long.company.name.app2", "", "Tag1", TIMESTAMP),
-          "multiline\nmessage"
-        ),
-      )
-=======
-          "message",
-        ),
-        LogcatMessage(
-          LogcatHeader(WARN, 2, 2, "com.long.company.name.app2", "", "Tag1", TIMESTAMP),
-          "multiline\nmessage",
-        ),
-      ),
->>>>>>> 0d09370c
+          "multiline\nmessage",
+        ),
+      ),
     )
 
     assertThat(textAccumulator.text)
@@ -569,31 +430,17 @@
       listOf(
         LogcatMessage(
           LogcatHeader(WARN, 1, 2, "com.example.app1", "", "Tag1", TIMESTAMP),
-<<<<<<< HEAD
-          "message"
-        ),
-        LogcatMessage(
-          LogcatHeader(WARN, 1, 2, "com.example.app1", "", "Tag1", TIMESTAMP),
-          "message"
+          "message",
+        ),
+        LogcatMessage(
+          LogcatHeader(WARN, 1, 2, "com.example.app1", "", "Tag1", TIMESTAMP),
+          "message",
         ),
         LogcatMessage(
           LogcatHeader(WARN, 2, 2, "com.example.app2", "", "Tag2", TIMESTAMP),
-          "multiline\nmessage"
-        ),
-      )
-=======
-          "message",
-        ),
-        LogcatMessage(
-          LogcatHeader(WARN, 1, 2, "com.example.app1", "", "Tag1", TIMESTAMP),
-          "message",
-        ),
-        LogcatMessage(
-          LogcatHeader(WARN, 2, 2, "com.example.app2", "", "Tag2", TIMESTAMP),
-          "multiline\nmessage",
-        ),
-      ),
->>>>>>> 0d09370c
+          "multiline\nmessage",
+        ),
+      ),
     )
 
     assertThat(textAccumulator.text)
@@ -620,23 +467,13 @@
       listOf(
         LogcatMessage(
           LogcatHeader(WARN, 1, 2, "com.example.app1", "", "Tag1", TIMESTAMP),
-<<<<<<< HEAD
-          "message"
-        ),
-        LogcatMessage(
-          LogcatHeader(WARN, 1, 2, "com.example.app1", "", "Tag1", TIMESTAMP),
-          "multiline\nmessage"
-        ),
-      )
-=======
-          "message",
-        ),
-        LogcatMessage(
-          LogcatHeader(WARN, 1, 2, "com.example.app1", "", "Tag1", TIMESTAMP),
-          "multiline\nmessage",
-        ),
-      ),
->>>>>>> 0d09370c
+          "message",
+        ),
+        LogcatMessage(
+          LogcatHeader(WARN, 1, 2, "com.example.app1", "", "Tag1", TIMESTAMP),
+          "multiline\nmessage",
+        ),
+      ),
     )
 
     assertThat(textAccumulator.text)
@@ -662,23 +499,13 @@
       listOf(
         LogcatMessage(
           LogcatHeader(WARN, 1, 2, "com.example.app1", "process1", "Tag1", TIMESTAMP),
-<<<<<<< HEAD
-          "message"
+          "message",
         ),
         LogcatMessage(
           LogcatHeader(WARN, 1, 2, "com.example.app1", "process1", "Tag1", TIMESTAMP),
-          "multiline\nmessage"
-        ),
-      )
-=======
-          "message",
-        ),
-        LogcatMessage(
-          LogcatHeader(WARN, 1, 2, "com.example.app1", "process1", "Tag1", TIMESTAMP),
-          "multiline\nmessage",
-        ),
-      ),
->>>>>>> 0d09370c
+          "multiline\nmessage",
+        ),
+      ),
     )
 
     assertThat(textAccumulator.text)
@@ -733,11 +560,7 @@
       messages.add(
         LogcatMessage(
           LogcatHeader(level, 1, 2, "app", "", "tag", TIMESTAMP),
-<<<<<<< HEAD
-          "message-${level.name}"
-=======
           "message-${level.name}",
->>>>>>> 0d09370c
         )
       )
     }
@@ -799,13 +622,7 @@
     messageFormatter.formatMessages(
       formattingOptions,
       textAccumulator,
-<<<<<<< HEAD
-      listOf(
-        LogcatMessage(SYSTEM_HEADER, "message"),
-      )
-=======
       listOf(LogcatMessage(SYSTEM_HEADER, "message")),
->>>>>>> 0d09370c
     )
 
     assertThat(textAccumulator.text).isEqualTo("message\n")
@@ -813,52 +630,32 @@
 
   @Test
   fun formatMessages_exception_studioBotEnabled() {
-<<<<<<< HEAD
-    TestIssueExplainer.available = true
-=======
     TestStudioBot.available = true
->>>>>>> 0d09370c
-    val textAccumulator = TextAccumulator()
-
-    messageFormatter.formatMessages(
-      formattingOptions,
-      textAccumulator,
-<<<<<<< HEAD
-      listOf(logcatMessage(message = "" + "Exception\n" + "\tat com.example(File.kt:1)\n"))
-=======
+    val textAccumulator = TextAccumulator()
+
+    messageFormatter.formatMessages(
+      formattingOptions,
+      textAccumulator,
       listOf(logcatMessage(message = "" + "Exception\n" + "\tat com.example(File.kt:1)\n")),
->>>>>>> 0d09370c
     )
 
     assertThat(textAccumulator.text.trim())
       .isEqualTo(
         "" +
-<<<<<<< HEAD
-          "1970-01-01 04:00:10.000     1-2     ExampleTag              com.example.app                      I  Exception (Ask Studio Bot)\n" +
-=======
           "1970-01-01 04:00:10.000     1-2     ExampleTag              com.example.app                      I  Exception (Ask Gemini)\n" +
->>>>>>> 0d09370c
           "                                                                                                    \tat com.example(File.kt:1)"
       )
   }
 
   @Test
   fun formatMessages_exception_studioBotDisabled() {
-<<<<<<< HEAD
-    TestIssueExplainer.available = false
-=======
     TestStudioBot.available = false
->>>>>>> 0d09370c
-    val textAccumulator = TextAccumulator()
-
-    messageFormatter.formatMessages(
-      formattingOptions,
-      textAccumulator,
-<<<<<<< HEAD
-      listOf(logcatMessage(message = "" + "Exception\n" + "\tat com.example(File.kt:1)"))
-=======
+    val textAccumulator = TextAccumulator()
+
+    messageFormatter.formatMessages(
+      formattingOptions,
+      textAccumulator,
       listOf(logcatMessage(message = "" + "Exception\n" + "\tat com.example(File.kt:1)")),
->>>>>>> 0d09370c
     )
 
     assertThat(textAccumulator.text.trim())
@@ -869,19 +666,12 @@
       )
   }
 
-<<<<<<< HEAD
-  private object TestIssueExplainer : IssueExplainer() {
-    var available = true
-
-    override fun isAvailable(): Boolean = available
-=======
   private object TestStudioBot : StudioBot.StubStudioBot() {
     var available = true
 
     override fun isAvailable(): Boolean = available
 
     override fun isContextAllowed(project: Project): Boolean = true
->>>>>>> 0d09370c
   }
 }
 
