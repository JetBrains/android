package com.android.tools.idea.logcat.messages

import com.android.tools.adtui.TreeWalker
import com.android.tools.adtui.swing.FakeUi
import com.android.tools.adtui.swing.HeadlessDialogRule
import com.android.tools.adtui.swing.createModalDialogAndInteractWithIt
import com.android.tools.analytics.UsageTrackerRule
import com.android.tools.idea.logcat.messages.AndroidLogcatFormattingOptions.Companion.DEFAULT_COMPACT
import com.android.tools.idea.logcat.messages.AndroidLogcatFormattingOptions.Companion.DEFAULT_STANDARD
import com.android.tools.idea.logcat.messages.FormattingOptions.Style.COMPACT
import com.android.tools.idea.logcat.messages.FormattingOptions.Style.STANDARD
import com.android.tools.idea.logcat.messages.LogcatFormatDialog.ApplyAction
import com.android.tools.idea.logcat.messages.ProcessThreadFormat.Style.BOTH
import com.android.tools.idea.logcat.messages.ProcessThreadFormat.Style.PID
import com.android.tools.idea.logcat.messages.TimestampFormat.Style.DATETIME
import com.android.tools.idea.logcat.messages.TimestampFormat.Style.TIME
import com.android.tools.idea.logcat.util.getButton
import com.android.tools.idea.logcat.util.getCheckBox
import com.android.tools.idea.logcat.util.logcatEvents
import com.android.tools.idea.testing.ApplicationServiceRule
import com.android.tools.idea.testing.WaitForIndexRule
import com.google.common.truth.Truth.assertThat
import com.google.wireless.android.sdk.stats.LogcatUsageEvent
import com.google.wireless.android.sdk.stats.LogcatUsageEvent.LogcatFormatConfiguration.Preset
import com.intellij.openapi.ui.DialogWrapper
import com.intellij.testFramework.DisposableRule
import com.intellij.testFramework.EdtRule
import com.intellij.testFramework.ProjectRule
import com.intellij.testFramework.RuleChain
import com.intellij.testFramework.RunsInEdt
import org.junit.After
import org.junit.Rule
import org.junit.Test
import org.mockito.Mockito.never
import org.mockito.Mockito.verify
import javax.swing.JButton
import javax.swing.JCheckBox
import javax.swing.JComboBox
import javax.swing.JComponent
import javax.swing.JLabel
import javax.swing.JSpinner
import kotlin.test.fail
<<<<<<< HEAD
=======
import org.junit.After
import org.junit.Rule
import org.junit.Test
import org.mockito.Mockito.never
import org.mockito.Mockito.verify
import org.mockito.kotlin.any
import org.mockito.kotlin.mock
>>>>>>> 8b7d83e8

/** Tests for [LogcatFormatDialog] */
@RunsInEdt
class LogcatFormatDialogTest {
  private val projectRule = ProjectRule()
  private val usageTrackerRule = UsageTrackerRule()
  private val disposableRule = DisposableRule()
  private val mockApplyAction = mock<ApplyAction>()

  @get:Rule
  val rule =
    RuleChain(
      projectRule,
      WaitForIndexRule(projectRule),
      EdtRule(),
      usageTrackerRule,
      disposableRule,
      HeadlessDialogRule(),
      ApplicationServiceRule(
        AndroidLogcatFormattingOptions::class.java,
        AndroidLogcatFormattingOptions(),
      ),
    )

  @After
  fun tearDown() {
    STANDARD.formattingOptions.apply {
      timestampFormat = DEFAULT_STANDARD.timestampFormat
      processThreadFormat = DEFAULT_STANDARD.processThreadFormat
      tagFormat = DEFAULT_STANDARD.tagFormat
      appNameFormat = DEFAULT_STANDARD.appNameFormat
      levelFormat = DEFAULT_STANDARD.levelFormat
    }
    COMPACT.formattingOptions.apply {
      timestampFormat = DEFAULT_COMPACT.timestampFormat
      processThreadFormat = DEFAULT_COMPACT.processThreadFormat
      tagFormat = DEFAULT_COMPACT.tagFormat
      appNameFormat = DEFAULT_COMPACT.appNameFormat
      levelFormat = DEFAULT_COMPACT.levelFormat
    }
  }

  @Test
  fun initialState_timestampDisabled() {
    STANDARD.formattingOptions.timestampFormat = TimestampFormat(DATETIME, enabled = false)
    val dialog = logcatFormatDialogNew(initialFormatting = STANDARD)

    createModalDialogAndInteractWithIt(dialog.dialogWrapper::show) {
      assertThat(it.showTimestamp().isSelected).isFalse()
      assertThat(it.timestampFormat().isEnabled).isFalse()
      assertThat(it.timestampFormat().selectedItem).isEqualTo(DATETIME)
    }
  }

  @Test
  fun initialState_timestampDateTime() {
    STANDARD.formattingOptions.timestampFormat = TimestampFormat(DATETIME, enabled = true)
    val dialog = logcatFormatDialogNew(initialFormatting = STANDARD)

    createModalDialogAndInteractWithIt(dialog.dialogWrapper::show) {
      assertThat(it.showTimestamp().isSelected).isTrue()
      assertThat(it.timestampFormat().isEnabled).isTrue()
      assertThat(it.timestampFormat().selectedItem).isEqualTo(DATETIME)
    }
  }

  @Test
  fun initialState_timestampTime() {
    STANDARD.formattingOptions.timestampFormat = TimestampFormat(TIME, enabled = true)
    val dialog = logcatFormatDialogNew(initialFormatting = STANDARD)

    createModalDialogAndInteractWithIt(dialog.dialogWrapper::show) {
      assertThat(it.showTimestamp().isSelected).isTrue()
      assertThat(it.timestampFormat().isEnabled).isTrue()
      assertThat(it.timestampFormat().selectedItem).isEqualTo(TIME)
    }
  }

  @Test
  fun toggle_timestamp() {
    STANDARD.formattingOptions.timestampFormat = TimestampFormat(enabled = false)
    val dialog = logcatFormatDialogNew(initialFormatting = STANDARD)

    createModalDialogAndInteractWithIt(dialog.dialogWrapper::show) {
      it.showTimestamp().isSelected = true
      assertThat(it.timestampFormat().isEnabled).isTrue()
      it.showTimestamp().isSelected = false
      assertThat(it.timestampFormat().isEnabled).isFalse()
    }
  }

  @Test
  fun apply_timestamp() {
    STANDARD.formattingOptions.timestampFormat = TimestampFormat(enabled = false)
    val options = FormattingOptions()
    val dialog =
      logcatFormatDialogNew(
        initialFormatting = STANDARD,
        applyAction = { standardOptions, _, _ ->
          options.timestampFormat = standardOptions.timestampFormat
        },
      )

    createModalDialogAndInteractWithIt(dialog.dialogWrapper::show) {
      val ui = FakeUi(it.rootPane)

      it.showTimestamp().isSelected = true
      it.timestampFormat().selectedItem = DATETIME
      ui.clickApply()
      assertThat(options.timestampFormat).isEqualTo(TimestampFormat(DATETIME, enabled = true))

      it.showTimestamp().isSelected = false
      ui.clickApply()
      assertThat(options.timestampFormat).isEqualTo(TimestampFormat(DATETIME, enabled = false))

      it.showTimestamp().isSelected = true
      it.timestampFormat().selectedItem = TIME
      ui.clickApply()
      assertThat(options.timestampFormat).isEqualTo(TimestampFormat(TIME, enabled = true))
    }
  }

  @Test
  fun initialState_idsDisabled() {
    STANDARD.formattingOptions.processThreadFormat = ProcessThreadFormat(BOTH, enabled = false)
    val dialog = logcatFormatDialogNew(initialFormatting = STANDARD)

    createModalDialogAndInteractWithIt(dialog.dialogWrapper::show) {
      assertThat(it.showPid().isSelected).isFalse()
      assertThat(it.showTid().isEnabled).isFalse()
      assertThat(it.showTid().isSelected).isTrue()
    }
  }

  @Test
  fun initialState_idsBoth() {
    STANDARD.formattingOptions.processThreadFormat = ProcessThreadFormat(BOTH, enabled = true)
    val dialog = logcatFormatDialogNew(initialFormatting = STANDARD)

    createModalDialogAndInteractWithIt(dialog.dialogWrapper::show) {
      assertThat(it.showPid().isSelected).isTrue()
      assertThat(it.showTid().isEnabled).isTrue()
      assertThat(it.showTid().isSelected).isTrue()
    }
  }

  @Test
  fun initialState_idsPid() {
    STANDARD.formattingOptions.processThreadFormat = ProcessThreadFormat(PID, enabled = true)
    val dialog = logcatFormatDialogNew(initialFormatting = STANDARD)

    createModalDialogAndInteractWithIt(dialog.dialogWrapper::show) {
      assertThat(it.showPid().isSelected).isTrue()
      assertThat(it.showTid().isEnabled).isTrue()
      assertThat(it.showTid().isSelected).isFalse()
    }
  }

  @Test
  fun toggle_ids() {
    STANDARD.formattingOptions.processThreadFormat = ProcessThreadFormat(BOTH, enabled = false)
    val dialog = logcatFormatDialogNew(initialFormatting = STANDARD)

    createModalDialogAndInteractWithIt(dialog.dialogWrapper::show) {
      it.showPid().isSelected = true
      assertThat(it.showTid().isEnabled).isTrue()

      it.showPid().isSelected = false
      assertThat(it.showTid().isEnabled).isFalse()
    }
  }

  @Test
  fun apply_ids() {
    STANDARD.formattingOptions.processThreadFormat = ProcessThreadFormat(PID, enabled = false)
    val options = FormattingOptions()
    val dialog =
      logcatFormatDialogNew(
        initialFormatting = STANDARD,
        applyAction = { standardOptions, _, _ ->
          options.processThreadFormat = standardOptions.processThreadFormat
        },
      )

    createModalDialogAndInteractWithIt(dialog.dialogWrapper::show) {
      val ui = FakeUi(it.rootPane)

      it.showPid().isSelected = true
      it.showTid().isSelected = true
      ui.clickApply()
      assertThat(options.processThreadFormat).isEqualTo(ProcessThreadFormat(BOTH, enabled = true))

      it.showPid().isSelected = false
      ui.clickApply()
      assertThat(options.processThreadFormat).isEqualTo(ProcessThreadFormat(BOTH, enabled = false))

      it.showPid().isSelected = true
      it.showTid().isSelected = false
      ui.clickApply()
      assertThat(options.processThreadFormat).isEqualTo(ProcessThreadFormat(PID, enabled = true))
    }
  }

  @Test
  fun initialState_tagDisabled() {
    STANDARD.formattingOptions.tagFormat =
      TagFormat(maxLength = 10, hideDuplicates = false, enabled = false, colorize = false)
    val dialog = logcatFormatDialogNew(initialFormatting = STANDARD)

    createModalDialogAndInteractWithIt(dialog.dialogWrapper::show) {
      assertThat(it.showTag().isSelected).isFalse()
      assertThat(it.showRepeatedTags().isEnabled).isFalse()
      assertThat(it.showRepeatedTags().isSelected).isTrue()
      assertThat(it.colorize().isEnabled).isFalse()
      assertThat(it.colorize().isSelected).isFalse()
      assertThat(it.tagWidthLabel().isEnabled).isFalse()
      assertThat(it.tagWidth().isEnabled).isFalse()
      assertThat(it.tagWidth().value).isEqualTo(10)
    }
  }

  @Test
  fun initialState_tagEnabled() {
    STANDARD.formattingOptions.tagFormat =
      TagFormat(maxLength = 20, hideDuplicates = true, enabled = true, colorize = true)
    val dialog = logcatFormatDialogNew(initialFormatting = STANDARD)

    createModalDialogAndInteractWithIt(dialog.dialogWrapper::show) {
      assertThat(it.showTag().isSelected).isTrue()
      assertThat(it.showRepeatedTags().isEnabled).isTrue()
      assertThat(it.showRepeatedTags().isSelected).isFalse()
      assertThat(it.colorize().isEnabled).isTrue()
      assertThat(it.colorize().isSelected).isTrue()
      assertThat(it.tagWidthLabel().isEnabled).isTrue()
      assertThat(it.tagWidth().isEnabled).isTrue()
      assertThat(it.tagWidth().value).isEqualTo(20)
    }
  }

  @Test
  fun toggle_tag() {
    STANDARD.formattingOptions.tagFormat =
      TagFormat(maxLength = 10, hideDuplicates = false, enabled = false, colorize = false)
    val dialog = logcatFormatDialogNew(initialFormatting = STANDARD)

    createModalDialogAndInteractWithIt(dialog.dialogWrapper::show) {
      it.showTag().isSelected = true
      assertThat(it.tagWidth().isEnabled).isTrue()
      assertThat(it.tagWidthLabel().isEnabled).isTrue()
      assertThat(it.showRepeatedTags().isEnabled).isTrue()
      assertThat(it.colorize().isEnabled).isTrue()

      it.showTag().isSelected = false
      assertThat(it.tagWidth().isEnabled).isFalse()
      assertThat(it.tagWidthLabel().isEnabled).isFalse()
      assertThat(it.showRepeatedTags().isEnabled).isFalse()
      assertThat(it.colorize().isEnabled).isFalse()
    }
  }

  @Test
  fun apply_tag() {
    STANDARD.formattingOptions.tagFormat =
      TagFormat(maxLength = 10, hideDuplicates = false, enabled = false, colorize = false)
    val options = FormattingOptions()
    val dialog =
      logcatFormatDialogNew(
        initialFormatting = STANDARD,
        applyAction = { standardOptions, _, _ -> options.tagFormat = standardOptions.tagFormat },
      )

    createModalDialogAndInteractWithIt(dialog.dialogWrapper::show) {
      val ui = FakeUi(it.rootPane)

      it.showTag().isSelected = true
      it.showRepeatedTags().isSelected = false
      it.colorize().isSelected = true
      it.tagWidth().value = 20
      ui.clickApply()
      assertThat(options.tagFormat)
        .isEqualTo(
          TagFormat(maxLength = 20, hideDuplicates = true, enabled = true, colorize = true)
        )

      it.showTag().isSelected = false
      it.showRepeatedTags().isSelected = true
      it.colorize().isSelected = false
      it.tagWidth().value = 10
      ui.clickApply()
      assertThat(options.tagFormat)
        .isEqualTo(
          TagFormat(maxLength = 10, hideDuplicates = false, enabled = false, colorize = false)
        )
    }
  }

  @Test
  fun initialState_packageDisabled() {
    STANDARD.formattingOptions.appNameFormat =
      AppNameFormat(maxLength = 10, hideDuplicates = false, enabled = false)
    val dialog = logcatFormatDialogNew(initialFormatting = STANDARD)

    createModalDialogAndInteractWithIt(dialog.dialogWrapper::show) {
      assertThat(it.showPackage().isSelected).isFalse()
      assertThat(it.showRepeatedPackages().isEnabled).isFalse()
      assertThat(it.showRepeatedPackages().isSelected).isTrue()
      assertThat(it.packageWidthLabel().isEnabled).isFalse()
      assertThat(it.packageWidth().isEnabled).isFalse()
      assertThat(it.packageWidth().value).isEqualTo(10)
    }
  }

  @Test
  fun initialState_packageEnabled() {
    STANDARD.formattingOptions.appNameFormat =
      AppNameFormat(maxLength = 20, hideDuplicates = true, enabled = true)
    val dialog = logcatFormatDialogNew(initialFormatting = STANDARD)

    createModalDialogAndInteractWithIt(dialog.dialogWrapper::show) {
      assertThat(it.showPackage().isSelected).isTrue()
      assertThat(it.showRepeatedPackages().isEnabled).isTrue()
      assertThat(it.showRepeatedPackages().isSelected).isFalse()
      assertThat(it.packageWidthLabel().isEnabled).isTrue()
      assertThat(it.packageWidth().isEnabled).isTrue()
      assertThat(it.packageWidth().value).isEqualTo(20)
    }
  }

  @Test
  fun toggle_package() {
    STANDARD.formattingOptions.appNameFormat =
      AppNameFormat(maxLength = 10, hideDuplicates = false, enabled = false)
    val dialog = logcatFormatDialogNew(initialFormatting = STANDARD)

    createModalDialogAndInteractWithIt(dialog.dialogWrapper::show) {
      it.showPackage().isSelected = true
      assertThat(it.packageWidth().isEnabled).isTrue()
      assertThat(it.packageWidthLabel().isEnabled).isTrue()
      assertThat(it.showRepeatedPackages().isEnabled).isTrue()

      it.showPackage().isSelected = false
      assertThat(it.packageWidth().isEnabled).isFalse()
      assertThat(it.packageWidthLabel().isEnabled).isFalse()
      assertThat(it.showRepeatedPackages().isEnabled).isFalse()
    }
  }

  @Test
  fun apply_package() {
    STANDARD.formattingOptions.appNameFormat =
      AppNameFormat(maxLength = 10, hideDuplicates = false, enabled = false)
    val options = FormattingOptions()
    val dialog =
      logcatFormatDialogNew(
        initialFormatting = STANDARD,
        applyAction = { standardOptions, _, _ ->
          options.appNameFormat = standardOptions.appNameFormat
        },
      )

    createModalDialogAndInteractWithIt(dialog.dialogWrapper::show) {
      val ui = FakeUi(it.rootPane)

      it.showPackage().isSelected = true
      it.showRepeatedPackages().isSelected = false
      it.packageWidth().value = 20
      ui.clickApply()
      assertThat(options.appNameFormat)
        .isEqualTo(AppNameFormat(maxLength = 20, hideDuplicates = true, enabled = true))

      it.showPackage().isSelected = false
      it.showRepeatedPackages().isSelected = true
      it.packageWidth().value = 10
      ui.clickApply()
      assertThat(options.appNameFormat)
        .isEqualTo(AppNameFormat(maxLength = 10, hideDuplicates = false, enabled = false))
    }
  }

  @Test
  fun initialState_levelsDisabled() {
    STANDARD.formattingOptions.levelFormat = LevelFormat(false)
    val dialog = logcatFormatDialogNew(initialFormatting = STANDARD)

    createModalDialogAndInteractWithIt(dialog.dialogWrapper::show) {
      assertThat(it.showLevel().isSelected).isFalse()
    }
  }

  @Test
  fun initialState_levelsEnabled() {
    STANDARD.formattingOptions.levelFormat = LevelFormat(true)
    val dialog = logcatFormatDialogNew(initialFormatting = STANDARD)

    createModalDialogAndInteractWithIt(dialog.dialogWrapper::show) {
      assertThat(it.showLevel().isSelected).isTrue()
    }
  }

  @Test
  fun apply_levels() {
    STANDARD.formattingOptions.levelFormat = LevelFormat(false)
    val options = FormattingOptions()
    val dialog =
      logcatFormatDialogNew(
        initialFormatting = STANDARD,
        applyAction = { standardOptions, _, _ -> options.levelFormat = standardOptions.levelFormat },
      )

    createModalDialogAndInteractWithIt(dialog.dialogWrapper::show) {
      val ui = FakeUi(it.rootPane)

      it.showLevel().isSelected = true
      ui.clickApply()
      assertThat(options.levelFormat.enabled).isTrue()

      it.showLevel().isSelected = false
      ui.clickApply()
      assertThat(options.levelFormat.enabled).isFalse()
    }
  }

  @Test
  fun previewText() {
    STANDARD.formattingOptions.apply {
      timestampFormat = TimestampFormat(TIME, enabled = false)
      processThreadFormat = ProcessThreadFormat(PID, enabled = false)
      tagFormat = TagFormat(maxLength = 23, hideDuplicates = false, enabled = false)
      appNameFormat = AppNameFormat(maxLength = 35, hideDuplicates = false, enabled = false)
      levelFormat = LevelFormat(false)
    }
    val dialog = logcatFormatDialogNew(initialFormatting = STANDARD)

    createModalDialogAndInteractWithIt(dialog.dialogWrapper::show) {
      assertThat(dialog.previewEditor.document.text.trimEnd())
        .isEqualTo(
          """
          Sample logcat message 1.
          Sample logcat message 2.
          Sample logcat message 3.
          Sample logcat multiline
          message.
        """
            .trimIndent()
        )

      it.showTimestamp().isSelected = true
      it.showPid().isSelected = true
      it.showTag().isSelected = true
      it.showPackage().isSelected = true
      it.showLevel().isSelected = true

      assertThat(dialog.previewEditor.document.text.trimEnd())
        .isEqualTo(
          """
        11:00:14.234 27217 ExampleTag1             com.example.app1                     D  Sample logcat message 1.
        11:00:14.234 27217 ExampleTag1             com.example.app1                     I  Sample logcat message 2.
        11:00:14.234 24395 ExampleTag2             com.example.app2                     W  Sample logcat message 3.
        11:00:14.234 24395 ExampleTag2             com.example.app2                     E  Sample logcat multiline
                                                                                           message.
      """
            .trimIndent()
        )
    }
  }

  @Test
  fun previewText_sameMaxLength() {
    STANDARD.formattingOptions.apply {
      timestampFormat = TimestampFormat(TIME, enabled = false)
      processThreadFormat = ProcessThreadFormat(PID, enabled = false)
      tagFormat = TagFormat(maxLength = 23, hideDuplicates = false, enabled = false)
      appNameFormat = AppNameFormat(maxLength = 35, hideDuplicates = false, enabled = false)
    }
    val dialog = logcatFormatDialogNew(initialFormatting = STANDARD)

    createModalDialogAndInteractWithIt(dialog.dialogWrapper::show) {
      val maxLineLength = dialog.previewEditor.document.text.lines().maxOf(String::length)

      it.showTimestamp().isSelected = true
      it.showPid().isSelected = true
      it.showTag().isSelected = true
      it.showPackage().isSelected = true
      it.showLevel().isSelected = true

      assertThat(dialog.previewEditor.document.text.lines().maxOf(String::length))
        .isEqualTo(maxLineLength)
    }
  }

  @Test
  fun clickOk_activatesApplyAction() {
    val applyAction = mock<ApplyAction>()
    val dialog = logcatFormatDialogNew(initialFormatting = STANDARD, applyAction = applyAction)

    createModalDialogAndInteractWithIt(dialog.dialogWrapper::show) {
      it.getButton("OK").doClick()

      verify(applyAction).apply(any(), any(), any())
    }
  }

  @Test
  fun clickCancel_doesNotActivateApplyAction() {
    val applyAction = mock<ApplyAction>()
    val dialog = logcatFormatDialogNew(initialFormatting = STANDARD, applyAction = applyAction)

    createModalDialogAndInteractWithIt(dialog.dialogWrapper::show) {
      it.getButton("Cancel").doClick()

      verify(applyAction, never()).apply(any(), any(), any())
    }
  }

  @Test
  fun clickOk_logsUsage() {
    STANDARD.formattingOptions.apply {
      timestampFormat = TimestampFormat(DATETIME, enabled = true)
      processThreadFormat = ProcessThreadFormat(ProcessThreadFormat.Style.BOTH, enabled = true)
      tagFormat = TagFormat(maxLength = 23, hideDuplicates = false, enabled = true)
      appNameFormat = AppNameFormat(maxLength = 35, hideDuplicates = false, enabled = true)
      levelFormat = LevelFormat(enabled = true)
    }
    val dialog = logcatFormatDialogNew(initialFormatting = STANDARD)

    createModalDialogAndInteractWithIt(dialog.dialogWrapper::show) { dialogWrapper ->
      dialogWrapper.getButton("OK").doClick()

      assertThat(usageTrackerRule.logcatEvents().map { it.formatDialogApplied })
        .containsExactly(
          LogcatUsageEvent.LogcatFormatDialog.newBuilder()
            .setIsApplyButtonUsed(false)
            .setConfiguration(
              LogcatUsageEvent.LogcatFormatConfiguration.newBuilder()
                .setIsShowTimestamp(true)
                .setIsShowDate(true)
                .setIsShowProcessId(true)
                .setIsShowThreadId(true)
                .setIsShowTags(true)
                .setIsShowRepeatedTags(true)
                .setTagWidth(23)
                .setIsShowPackages(true)
                .setIsShowRepeatedPackages(true)
                .setPackageWidth(35)
                .setPreset(Preset.STANDARD)
                .build()
            )
            .build()
        )
    }
  }

  @Test
  fun clickOk_afterChanges_logsUsage() {
    val dialog = logcatFormatDialogNew(initialFormatting = STANDARD)

    createModalDialogAndInteractWithIt(dialog.dialogWrapper::show) { it ->
      it.formattingStyle().selectedItem = COMPACT
      it.showTimestamp().isSelected = false
      it.timestampFormat().selectedItem = TIME
      it.showPid().isSelected = false
      it.showTid().isSelected = false
      it.showTag().isSelected = false
      it.showRepeatedTags().isSelected = true
      it.tagWidth().value = 10
      it.showPackage().isSelected = false
      it.showRepeatedPackages().isSelected = true
      it.packageWidth().value = 10
      it.getButton("OK").doClick()

      assertThat(usageTrackerRule.logcatEvents().map { it.formatDialogApplied })
        .containsExactly(
          LogcatUsageEvent.LogcatFormatDialog.newBuilder()
            .setIsApplyButtonUsed(false)
            .setConfiguration(
              LogcatUsageEvent.LogcatFormatConfiguration.newBuilder()
                .setIsShowTimestamp(false)
                .setIsShowDate(false)
                .setIsShowProcessId(false)
                .setIsShowThreadId(false)
                .setIsShowTags(false)
                .setIsShowRepeatedTags(true)
                .setTagWidth(10)
                .setIsShowPackages(false)
                .setIsShowRepeatedPackages(true)
                .setPackageWidth(10)
                .setPreset(Preset.COMPACT)
                .build()
            )
            .build()
        )
    }
  }

  @Test
  fun initialize_presets() {
    val args =
      listOf(STANDARD to STANDARD, STANDARD to COMPACT, COMPACT to STANDARD, COMPACT to COMPACT)
    for ((initialFormatting, defaultFormatting) in args) {
      val dialog = logcatFormatDialogNew(initialFormatting, defaultFormatting)
      createModalDialogAndInteractWithIt(dialog.dialogWrapper::show) {
        val tagsCheckBox = it.getCheckBox("Show tag")
        assertThat(it.formattingStyle().selectedItem).isEqualTo(initialFormatting)
        assertThat(it.setAsDefault().isSelected).isEqualTo(initialFormatting == defaultFormatting)
        assertThat(tagsCheckBox.isSelected)
          .isEqualTo(initialFormatting.formattingOptions.tagFormat.enabled)
      }
    }
  }

  @Test
  fun changingPreset_changesComponents() {
    val dialog = logcatFormatDialogNew(STANDARD, STANDARD)

    createModalDialogAndInteractWithIt(dialog.dialogWrapper::show) {
      it.formattingStyle().selectedItem = COMPACT

      assertThat(it.showTag().isSelected).isFalse()
    }
  }

  @Test
  fun changingPreset_changesSetAsDefault_whenIsDefault() {
    val dialog = logcatFormatDialogNew(STANDARD, STANDARD)

    createModalDialogAndInteractWithIt(dialog.dialogWrapper::show) {
      it.formattingStyle().selectedItem = COMPACT

      assertThat(it.setAsDefault().isSelected).isFalse()
    }
  }

  @Test
  fun changingPreset_changesSetAsDefault_whenIsNotDefault() {
    val dialog = logcatFormatDialogNew(STANDARD, COMPACT)

    createModalDialogAndInteractWithIt(dialog.dialogWrapper::show) {
      it.formattingStyle().selectedItem = COMPACT

      assertThat(it.setAsDefault().isSelected).isTrue()
    }
  }

  @Test
  fun changingPreset_changesSetAsDefault_whenCheckboxInteracted() {
    val dialog = logcatFormatDialogNew(COMPACT, STANDARD)

    createModalDialogAndInteractWithIt(dialog.dialogWrapper::show) {
      it.setAsDefault().isSelected = true
      it.formattingStyle().selectedItem = STANDARD

      assertThat(it.setAsDefault().isSelected).isFalse()
    }
  }

  @Test
  fun changingView_changesPreviewText() {
    val dialog = logcatFormatDialogNew(STANDARD, STANDARD)
    createModalDialogAndInteractWithIt(dialog.dialogWrapper::show) {
      it.formattingStyle().selectedItem = COMPACT

      assertThat(dialog.previewEditor.document.text.trimEnd())
        .isEqualTo(
          """
          11:00:14.234  D  Sample logcat message 1.
          11:00:14.234  I  Sample logcat message 2.
          11:00:14.234  W  Sample logcat message 3.
          11:00:14.234  E  Sample logcat multiline
                           message.
      """
            .trimIndent()
        )
    }
  }

  @Test
  fun setAsDefaultCheckBox() {
    var style: FormattingOptions.Style? = null
    val dialog =
      logcatFormatDialogNew(
        COMPACT,
        STANDARD,
        applyAction = { _, _, defaultStyle -> style = defaultStyle },
      )
    createModalDialogAndInteractWithIt(dialog.dialogWrapper::show) {
      val ui = FakeUi(it.rootPane)

      it.setAsDefault().isSelected = true
      ui.clickApply()
      assertThat(style).isEqualTo(COMPACT)

      it.formattingStyle().selectedItem = STANDARD
      it.setAsDefault().isSelected = true
      ui.clickApply()
      assertThat(style).isEqualTo(STANDARD)
    }
  }

  @Test
  fun changingView_savesStyles() {
    var standard: FormattingOptions? = null
    var compact: FormattingOptions? = null

    val dialog =
      logcatFormatDialogNew(
        STANDARD,
        STANDARD,
        applyAction = { standardOptions, compactOptions, _ ->
          standard = standardOptions
          compact = compactOptions
        },
      )

    createModalDialogAndInteractWithIt(dialog.dialogWrapper::show) {
      val ui = FakeUi(it.rootPane)

      it.showTag().isSelected = false
      it.formattingStyle().selectedItem = COMPACT
      it.showTag().isSelected = true
      ui.clickApply()

      assertThat(standard?.tagFormat?.enabled).isFalse()
      assertThat(compact?.tagFormat?.enabled).isTrue()
    }
  }

  @Test
  fun initialize_applyButtonIsDisabled() {
    val dialog = logcatFormatDialogNew(STANDARD, STANDARD)
    createModalDialogAndInteractWithIt(dialog.dialogWrapper::show) {
      assertThat(it.getButton("Apply").isEnabled).isFalse()
    }
  }

  @Test
  fun makeChanges_enablesApplyButton() {
    val dialog = logcatFormatDialogNew(STANDARD, STANDARD)
    createModalDialogAndInteractWithIt(dialog.dialogWrapper::show) {
      it.showTimestamp().isSelected = false

      assertThat(it.getButton("Apply").isEnabled).isTrue()
    }
  }

  @Test
  fun setAsDefault_enablesApplyButton() {
    val dialog = logcatFormatDialogNew(STANDARD, STANDARD)
    createModalDialogAndInteractWithIt(dialog.dialogWrapper::show) {
      it.setAsDefault().isSelected = false

      assertThat(it.getButton("Apply").isEnabled).isTrue()
    }
  }

  @Test
  fun clickApply_activatesApplyAction() {
    val applyAction = mock<ApplyAction>()
    val dialog = logcatFormatDialogNew(STANDARD, STANDARD, applyAction)
    createModalDialogAndInteractWithIt(dialog.dialogWrapper::show) {
      // We need to make a change in order to enable the Apply button
      it.showTimestamp().isSelected = false

      it.getButton("Apply").doClick()

      verify(applyAction).apply(any(), any(), any())
    }
  }

  @Test
  fun clickApply_disabledApplyButton() {
    val dialog = logcatFormatDialogNew(STANDARD, STANDARD)
    createModalDialogAndInteractWithIt(dialog.dialogWrapper::show) {
      // We need to make a change in order to enable the Apply button
      it.showTimestamp().isSelected = false
      val applyButton = it.getButton("Apply")

      applyButton.doClick()

      assertThat(applyButton.isEnabled).isFalse()
    }
  }

  @Test
  fun restoreDefault_standard() {
    val dialog = logcatFormatDialogNew(STANDARD, STANDARD)
    createModalDialogAndInteractWithIt(dialog.dialogWrapper::show) {
      it.showTimestamp().isSelected = false

      it.getButton("Restore default").doClick()

      assertThat(it.showTimestamp().isSelected).isTrue()
    }
  }

  @Test
  fun restoreDefault_compact() {
    val dialog = logcatFormatDialogNew(COMPACT, COMPACT)
    createModalDialogAndInteractWithIt(dialog.dialogWrapper::show) {
      it.showTimestamp().isSelected = false

      it.getButton("Restore default").doClick()

      assertThat(it.showTimestamp().isSelected).isTrue()
    }
  }

  private fun logcatFormatDialogNew(
    initialFormatting: FormattingOptions.Style = STANDARD,
    defaultFormatting: FormattingOptions.Style = STANDARD,
    applyAction: ApplyAction = mockApplyAction,
  ): LogcatFormatDialog =
    LogcatFormatDialog(projectRule.project, initialFormatting, defaultFormatting, applyAction)

  private inline fun <reified T : JComponent> DialogWrapper.findComponent(name: String): T {
    return TreeWalker(rootPane).descendants().filterIsInstance<T>().find { it.name == name }
      ?: fail("${T::class.simpleName} named $name was not found")
  }

  private fun FakeUi.clickApply() =
    clickOn(getComponent<JButton> { button -> button.text == "Apply" })

  private fun DialogWrapper.formattingStyle() =
    findComponent<JComboBox<FormattingOptions.Style>>("formattingStyle")

  private fun DialogWrapper.setAsDefault() = findComponent<JCheckBox>("setAsDefault")

  private fun DialogWrapper.showTimestamp() = findComponent<JCheckBox>("showTimestamp")

  private fun DialogWrapper.timestampFormat() =
    findComponent<JComboBox<TimestampFormat.Style>>("timestampFormat")

  private fun DialogWrapper.showPid() = findComponent<JCheckBox>("showPid")

  private fun DialogWrapper.showTid() = findComponent<JCheckBox>("showTid")

  private fun DialogWrapper.showTag() = findComponent<JCheckBox>("showTag")

  private fun DialogWrapper.tagWidth() = findComponent<JSpinner>("tagWidth")

  private fun DialogWrapper.tagWidthLabel() = findComponent<JLabel>("tagWidthLabel")

  private fun DialogWrapper.showRepeatedTags() = findComponent<JCheckBox>("showRepeatedTags")

  private fun DialogWrapper.colorize() = findComponent<JCheckBox>("colorizeTags")

  private fun DialogWrapper.showPackage() = findComponent<JCheckBox>("showPackage")

  private fun DialogWrapper.packageWidth() = findComponent<JSpinner>("packageWidth")

  private fun DialogWrapper.packageWidthLabel() = findComponent<JLabel>("packageWidthLabel")

  private fun DialogWrapper.showRepeatedPackages() =
    findComponent<JCheckBox>("showRepeatedPackages")

  private fun DialogWrapper.showLevel() = findComponent<JCheckBox>("showLevel")
}<|MERGE_RESOLUTION|>--- conflicted
+++ resolved
@@ -28,11 +28,6 @@
 import com.intellij.testFramework.ProjectRule
 import com.intellij.testFramework.RuleChain
 import com.intellij.testFramework.RunsInEdt
-import org.junit.After
-import org.junit.Rule
-import org.junit.Test
-import org.mockito.Mockito.never
-import org.mockito.Mockito.verify
 import javax.swing.JButton
 import javax.swing.JCheckBox
 import javax.swing.JComboBox
@@ -40,8 +35,6 @@
 import javax.swing.JLabel
 import javax.swing.JSpinner
 import kotlin.test.fail
-<<<<<<< HEAD
-=======
 import org.junit.After
 import org.junit.Rule
 import org.junit.Test
@@ -49,7 +42,6 @@
 import org.mockito.Mockito.verify
 import org.mockito.kotlin.any
 import org.mockito.kotlin.mock
->>>>>>> 8b7d83e8
 
 /** Tests for [LogcatFormatDialog] */
 @RunsInEdt
@@ -865,7 +857,7 @@
 
   private inline fun <reified T : JComponent> DialogWrapper.findComponent(name: String): T {
     return TreeWalker(rootPane).descendants().filterIsInstance<T>().find { it.name == name }
-      ?: fail("${T::class.simpleName} named $name was not found")
+           ?: fail("${T::class.simpleName} named $name was not found")
   }
 
   private fun FakeUi.clickApply() =
