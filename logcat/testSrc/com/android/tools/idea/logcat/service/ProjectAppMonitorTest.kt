/*
 * Copyright (C) 2023 The Android Open Source Project
 *
 * Licensed under the Apache License, Version 2.0 (the "License");
 * you may not use this file except in compliance with the License.
 * You may obtain a copy of the License at
 *
 *      http://www.apache.org/licenses/LICENSE-2.0
 *
 * Unless required by applicable law or agreed to in writing, software
 * distributed under the License is distributed on an "AS IS" BASIS,
 * WITHOUT WARRANTIES OR CONDITIONS OF ANY KIND, either express or implied.
 * See the License for the specific language governing permissions and
 * limitations under the License.
 */
package com.android.tools.idea.logcat.service

import com.android.processmonitor.common.ProcessEvent.ProcessAdded
import com.android.processmonitor.common.ProcessEvent.ProcessRemoved
import com.android.processmonitor.monitor.testing.FakeProcessNameMonitor
import com.android.tools.idea.logcat.FakeProjectApplicationIdsProvider
import com.android.tools.idea.logcat.LogcatBundle
import com.android.tools.idea.logcat.SYSTEM_HEADER
import com.android.tools.idea.logcat.message.LogcatMessage
import com.google.common.truth.Truth.assertThat
import com.intellij.testFramework.ProjectRule
import kotlinx.coroutines.async
import kotlinx.coroutines.flow.toList
import kotlinx.coroutines.runBlocking
import org.junit.Rule
import org.junit.Test

/** Tests for [ProjectAppMonitor] */
class ProjectAppMonitorTest {
<<<<<<< HEAD
  @get:Rule
  val projectRule = ProjectRule()
=======
  @get:Rule val projectRule = ProjectRule()
>>>>>>> 574fcae1

  private val fakeProcessNameMonitor = FakeProcessNameMonitor()

  private val project by lazy(projectRule::project)
<<<<<<< HEAD
  private val fakeProjectApplicationIdsProvider by lazy { FakeProjectApplicationIdsProvider(project, "com.example.app1", "com.example.app2")}
=======
  private val fakeProjectApplicationIdsProvider by lazy {
    FakeProjectApplicationIdsProvider(project, "com.example.app1", "com.example.app2")
  }
>>>>>>> 574fcae1

  @Test
  fun addProcesses(): Unit = runBlocking {
    val fakeProcessTracker = fakeProcessNameMonitor.getProcessTracker("device1")
    fakeProcessTracker.send(ProcessAdded(1, "com.example.app1", "com.example.app1"))
    fakeProcessTracker.send(ProcessAdded(2, "com.example.app2", "com.example.app2"))
    fakeProcessTracker.send(ProcessAdded(3, "com.example.not-my-app", "com.example.not-my-app"))
    val monitor = ProjectAppMonitor(fakeProcessNameMonitor, fakeProjectApplicationIdsProvider)

    val messages = async { monitor.monitorDevice("device1").toList() }
    fakeProcessTracker.close()

    assertThat(messages.await())
      .containsExactly(
        startedMessage(1, "com.example.app1"),
        startedMessage(2, "com.example.app2"),
      )
      .inOrder()
  }

  @Test
  fun addProcesses_withNullApplicationId(): Unit = runBlocking {
    val fakeProcessTracker = fakeProcessNameMonitor.getProcessTracker("device1")
    fakeProcessTracker.send(ProcessAdded(1, null, "com.example.app1"))
    val monitor = ProjectAppMonitor(fakeProcessNameMonitor, fakeProjectApplicationIdsProvider)

    val messages = async { monitor.monitorDevice("device1").toList() }
    fakeProcessTracker.close()

    assertThat(messages.await())
      .containsExactly(
        startedMessage(1, "com.example.app1"),
      )
      .inOrder()
  }

  @Test
  fun addProcesses_withDerivedApplicationId(): Unit = runBlocking {
    val fakeProcessTracker = fakeProcessNameMonitor.getProcessTracker("device1")
    fakeProcessTracker.send(ProcessAdded(1, null, "com.example.app1:service"))
    val monitor = ProjectAppMonitor(fakeProcessNameMonitor, fakeProjectApplicationIdsProvider)

    val messages = async { monitor.monitorDevice("device1").toList() }
    fakeProcessTracker.close()

    assertThat(messages.await())
      .containsExactly(
        startedMessage(1, "com.example.app1"),
      )
      .inOrder()
  }

  @Test
  fun addProcesses_thenRemove(): Unit = runBlocking {
    val fakeProcessTracker = fakeProcessNameMonitor.getProcessTracker("device1")
    fakeProcessTracker.send(ProcessAdded(1, "com.example.app1", "com.example.app1"))
    fakeProcessTracker.send(ProcessAdded(2, "com.example.app2", "com.example.app2"))
    fakeProcessTracker.send(ProcessAdded(3, "com.example.not-my-app", "com.example.not-my-app"))
    fakeProcessTracker.send(ProcessRemoved(1))
    fakeProcessTracker.send(ProcessRemoved(2))
    fakeProcessTracker.send(ProcessRemoved(3))
    val monitor = ProjectAppMonitor(fakeProcessNameMonitor, fakeProjectApplicationIdsProvider)

    val messages = async { monitor.monitorDevice("device1").toList() }
    fakeProcessTracker.close()

    assertThat(messages.await())
      .containsExactly(
        startedMessage(1, "com.example.app1"),
        startedMessage(2, "com.example.app2"),
        endedMessage(1, "com.example.app1"),
        endedMessage(2, "com.example.app2"),
      )
      .inOrder()
  }

  @Test
  fun addAlreadyAddedProcess(): Unit = runBlocking {
    val fakeProcessTracker = fakeProcessNameMonitor.getProcessTracker("device1")
    fakeProcessTracker.send(ProcessAdded(1, "com.example.app1", "com.example.app1"))
    fakeProcessTracker.send(ProcessAdded(1, "com.example.app1", "com.example.app1"))
    val monitor = ProjectAppMonitor(fakeProcessNameMonitor, fakeProjectApplicationIdsProvider)

    val messages = async { monitor.monitorDevice("device1").toList() }
    fakeProcessTracker.close()

    assertThat(messages.await())
      .containsExactly(
        startedMessage(1, "com.example.app1"),
      )
      .inOrder()
  }

  @Test
  fun removeAlreadyRemovedProcess(): Unit = runBlocking {
    val fakeProcessTracker = fakeProcessNameMonitor.getProcessTracker("device1")
    fakeProcessTracker.send(ProcessAdded(1, "com.example.app1", "com.example.app1"))
    fakeProcessTracker.send(ProcessRemoved(1))
    fakeProcessTracker.send(ProcessRemoved(1))
    val monitor = ProjectAppMonitor(fakeProcessNameMonitor, fakeProjectApplicationIdsProvider)

    val messages = async { monitor.monitorDevice("device1").toList() }
    fakeProcessTracker.close()

    assertThat(messages.await())
      .containsExactly(
        startedMessage(1, "com.example.app1"),
        endedMessage(1, "com.example.app1"),
      )
      .inOrder()
  }

  @Test
  fun removeUnknownProcess(): Unit = runBlocking {
    val fakeProcessTracker = fakeProcessNameMonitor.getProcessTracker("device1")
    fakeProcessTracker.send(ProcessRemoved(1))
    val monitor = ProjectAppMonitor(fakeProcessNameMonitor, fakeProjectApplicationIdsProvider)

    val messages = async { monitor.monitorDevice("device1").toList() }
    fakeProcessTracker.close()

    assertThat(messages.await()).isEmpty()
  }
}

private fun startedMessage(pid: Int, applicationId: String) =
  LogcatMessage(SYSTEM_HEADER, LogcatBundle.message("logcat.process.started", pid, applicationId))

private fun endedMessage(pid: Int, applicationId: String) =
  LogcatMessage(SYSTEM_HEADER, LogcatBundle.message("logcat.process.ended", pid, applicationId))<|MERGE_RESOLUTION|>--- conflicted
+++ resolved
@@ -32,23 +32,14 @@
 
 /** Tests for [ProjectAppMonitor] */
 class ProjectAppMonitorTest {
-<<<<<<< HEAD
-  @get:Rule
-  val projectRule = ProjectRule()
-=======
   @get:Rule val projectRule = ProjectRule()
->>>>>>> 574fcae1
 
   private val fakeProcessNameMonitor = FakeProcessNameMonitor()
 
   private val project by lazy(projectRule::project)
-<<<<<<< HEAD
-  private val fakeProjectApplicationIdsProvider by lazy { FakeProjectApplicationIdsProvider(project, "com.example.app1", "com.example.app2")}
-=======
   private val fakeProjectApplicationIdsProvider by lazy {
     FakeProjectApplicationIdsProvider(project, "com.example.app1", "com.example.app2")
   }
->>>>>>> 574fcae1
 
   @Test
   fun addProcesses(): Unit = runBlocking {
