--- conflicted
+++ resolved
@@ -93,11 +93,7 @@
     whenever(mockProjectFacetManager.getFacets(AndroidFacet.ID)).thenReturn(listOf(facet1))
     ProjectApplicationIdsProviderImpl(project)
     var notified = false
-<<<<<<< HEAD
-    project.messageBus.connect().subscribe(PROJECT_APPLICATION_IDS_CHANGED_TOPIC, ProjectApplicationIdsListener {
-=======
     project.messageBus.connect(disposableRule.disposable).subscribe(PROJECT_APPLICATION_IDS_CHANGED_TOPIC, ProjectApplicationIdsListener {
->>>>>>> de127946
       notified = true
     })
 
@@ -114,11 +110,7 @@
     whenever(mockProjectFacetManager.getFacets(AndroidFacet.ID)).thenReturn(listOf(facet1))
     ProjectApplicationIdsProviderImpl(project)
     var notified = false
-<<<<<<< HEAD
-    project.messageBus.connect().subscribe(PROJECT_APPLICATION_IDS_CHANGED_TOPIC, ProjectApplicationIdsListener {
-=======
     project.messageBus.connect(disposableRule.disposable).subscribe(PROJECT_APPLICATION_IDS_CHANGED_TOPIC, ProjectApplicationIdsListener {
->>>>>>> de127946
       notified = true
     })
 
