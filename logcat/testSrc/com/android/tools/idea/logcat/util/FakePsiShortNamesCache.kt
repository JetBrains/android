/*
 * Copyright (C) 2022 The Android Open Source Project
 *
 * Licensed under the Apache License, Version 2.0 (the "License");
 * you may not use this file except in compliance with the License.
 * You may obtain a copy of the License at
 *
 *      http://www.apache.org/licenses/LICENSE-2.0
 *
 * Unless required by applicable law or agreed to in writing, software
 * distributed under the License is distributed on an "AS IS" BASIS,
 * WITHOUT WARRANTIES OR CONDITIONS OF ANY KIND, either express or implied.
 * See the License for the specific language governing permissions and
 * limitations under the License.
 */
package com.android.tools.idea.logcat.util

import com.intellij.mock.MockPsiFile
import com.intellij.mock.MockPsiManager
import com.intellij.openapi.project.Project
import com.intellij.psi.PsiClass
import com.intellij.psi.PsiField
import com.intellij.psi.PsiFile
import com.intellij.psi.PsiMethod
import com.intellij.psi.search.GlobalSearchScope
import com.intellij.psi.search.PsiShortNamesCache
import com.intellij.testFramework.LightVirtualFile
import com.intellij.util.Processor

/**
 * A fake [PsiShortNamesCache] for tests.
 *
 * Minimal functionality only is provided. We currently only need to class to answer to
 * getFilesByName().
 */
<<<<<<< HEAD
internal class FakePsiShortNamesCache(project: Project, filenames: List<String>) : PsiShortNamesCache() {
  private val files: Map<String, List<FakePsiFile>> = filenames.groupBy({ it.substringAfterLast('/') }) { FakePsiFile(project, it) }

  override fun getFilesByName(name: String): Array<PsiFile> = (files[name] ?: emptyList()).toTypedArray()
=======
internal class FakePsiShortNamesCache(project: Project, filenames: List<String>) :
  PsiShortNamesCache() {
  private val files: Map<String, List<FakePsiFile>> =
    filenames.groupBy({ it.substringAfterLast('/') }) { FakePsiFile(project, it) }

  override fun getFilesByName(name: String): Array<PsiFile> =
    (files[name] ?: emptyList()).toTypedArray()
>>>>>>> 574fcae1

  override fun getClassesByName(name: String, scope: GlobalSearchScope): Array<PsiClass> {
    TODO("Not yet implemented")
  }

  override fun getAllClassNames(): Array<String> {
    TODO("Not yet implemented")
  }

  override fun getMethodsByName(name: String, scope: GlobalSearchScope): Array<PsiMethod> {
    TODO("Not yet implemented")
  }

  override fun getMethodsByNameIfNotMoreThan(
    name: String,
    scope: GlobalSearchScope,
    maxCount: Int
  ): Array<PsiMethod> {
    TODO("Not yet implemented")
  }

  override fun getFieldsByNameIfNotMoreThan(
    name: String,
    scope: GlobalSearchScope,
    maxCount: Int
  ): Array<PsiField> {
    TODO("Not yet implemented")
  }

  override fun processMethodsWithName(
    name: String,
    scope: GlobalSearchScope,
    processor: Processor<in PsiMethod>
  ): Boolean {
    TODO("Not yet implemented")
  }

  override fun getAllMethodNames(): Array<String> {
    TODO("Not yet implemented")
  }

  override fun getFieldsByName(name: String, scope: GlobalSearchScope): Array<PsiField> {
    TODO("Not yet implemented")
  }

  override fun getAllFieldNames(): Array<String> {
    TODO("Not yet implemented")
  }
}

private class FakePsiFile(project: Project, private val filename: String) :
  MockPsiFile(LightVirtualFile(filename), MockPsiManager(project)) {
  override fun getName(): String = filename

  override fun getContainingFile(): PsiFile = this
}<|MERGE_RESOLUTION|>--- conflicted
+++ resolved
@@ -33,12 +33,6 @@
  * Minimal functionality only is provided. We currently only need to class to answer to
  * getFilesByName().
  */
-<<<<<<< HEAD
-internal class FakePsiShortNamesCache(project: Project, filenames: List<String>) : PsiShortNamesCache() {
-  private val files: Map<String, List<FakePsiFile>> = filenames.groupBy({ it.substringAfterLast('/') }) { FakePsiFile(project, it) }
-
-  override fun getFilesByName(name: String): Array<PsiFile> = (files[name] ?: emptyList()).toTypedArray()
-=======
 internal class FakePsiShortNamesCache(project: Project, filenames: List<String>) :
   PsiShortNamesCache() {
   private val files: Map<String, List<FakePsiFile>> =
@@ -46,7 +40,6 @@
 
   override fun getFilesByName(name: String): Array<PsiFile> =
     (files[name] ?: emptyList()).toTypedArray()
->>>>>>> 574fcae1
 
   override fun getClassesByName(name: String, scope: GlobalSearchScope): Array<PsiClass> {
     TODO("Not yet implemented")
