/*
 * Copyright (C) 2022 The Android Open Source Project
 *
 * Licensed under the Apache License, Version 2.0 (the "License");
 * you may not use this file except in compliance with the License.
 * You may obtain a copy of the License at
 *
 *      http://www.apache.org/licenses/LICENSE-2.0
 *
 * Unless required by applicable law or agreed to in writing, software
 * distributed under the License is distributed on an "AS IS" BASIS,
 * WITHOUT WARRANTIES OR CONDITIONS OF ANY KIND, either express or implied.
 * See the License for the specific language governing permissions and
 * limitations under the License.
 */
package com.android.tools.idea.logcat.devices

import com.android.testutils.MockitoKt.whenever
import com.android.testutils.file.createInMemoryFileSystem
import com.android.tools.adtui.TreeWalker
import com.android.tools.idea.logcat.devices.DeviceComboBox.DeviceComboItem
import com.android.tools.idea.logcat.devices.DeviceComboBox.DeviceComboItem.DeviceItem
import com.android.tools.idea.logcat.devices.DeviceComboBox.DeviceComboItem.FileItem
import com.android.tools.idea.logcat.devices.DeviceEvent.Added
import com.android.tools.idea.logcat.devices.DeviceEvent.StateChanged
import com.android.tools.idea.testing.ProjectServiceRule
import com.google.common.truth.Truth.assertThat
import com.intellij.testFramework.ProjectRule
import com.intellij.testFramework.RuleChain
import com.intellij.ui.CollectionComboBoxModel
import com.intellij.ui.SimpleColoredComponent
import com.intellij.ui.components.JBList
import java.nio.file.Path
import javax.swing.JLabel
import kotlin.io.path.writeText
import kotlinx.coroutines.async
import kotlinx.coroutines.flow.toList
import kotlinx.coroutines.test.advanceUntilIdle
import kotlinx.coroutines.test.runTest
import org.junit.Rule
import org.junit.Test
import org.mockito.Mockito.any
import org.mockito.Mockito.spy
import java.nio.file.Path
import javax.swing.JLabel
import kotlin.io.path.writeText

/** Tests for [DeviceComboBox] */
@Suppress("OPT_IN_USAGE") // runTest is experimental
class DeviceComboBoxTest {
  private val projectRule = ProjectRule()
  private val deviceTracker = FakeDeviceComboBoxDeviceTracker()

  @get:Rule
  val rule =
    RuleChain(
      projectRule,
      ProjectServiceRule(
        projectRule,
        DeviceComboBoxDeviceTrackerFactory::class.java,
<<<<<<< HEAD
        DeviceComboBoxDeviceTrackerFactory { deviceTracker }
=======
        DeviceComboBoxDeviceTrackerFactory { deviceTracker },
>>>>>>> 0d09370c
      ),
    )

  private val selectionEvents = mutableListOf<Any?>()

  private val device1 = Device.createPhysical("device1", false, "11", 30, "Google", "Pixel 2")
  private val device2 = Device.createPhysical("device2", false, "11", 30, "Google", "Pixel 2")
  private val emulator = Device.createEmulator("emulator-5555", false, "11", 30, "AVD")

  @Test
  fun noDevice_noSelection(): Unit =
    runTest(dispatchTimeoutMs = 5_000) {
      val deviceComboBox = deviceComboBox(selectionEvents = selectionEvents)

      val selectedItems = async { deviceComboBox.trackSelected().toList() }
      deviceTracker.close()

      assertThat(selectedItems.await()).isEmpty()
      assertThat(selectionEvents).isEmpty()
    }

  @Test
  fun noInitialDevice_selectsFirstDevice(): Unit =
    runTest(dispatchTimeoutMs = 5_000) {
      val deviceComboBox = deviceComboBox(selectionEvents = selectionEvents)
      val selectedItems = async { deviceComboBox.trackSelected().toList() }

      deviceTracker.use {
<<<<<<< HEAD
        it.sendEvents(
          Added(device1),
          Added(device2),
        )
=======
        it.sendEvents(Added(device1), Added(device2))
>>>>>>> 0d09370c
        advanceUntilIdle()
      }

      assertThat(selectionEvents).containsExactly(DeviceItem(device1))
      assertThat(selectedItems.await()).isEqualTo(selectionEvents)
      assertThat(deviceComboBox.getItems())
<<<<<<< HEAD
        .containsExactly(
          DeviceItem(device1),
          DeviceItem(device2),
        )
=======
        .containsExactly(DeviceItem(device1), DeviceItem(device2))
>>>>>>> 0d09370c
        .inOrder()
    }

  @Test
  fun withInitialDevice_selectsInitialDevice(): Unit =
    runTest(dispatchTimeoutMs = 5_000) {
      val deviceComboBox =
        deviceComboBox(initialItem = DeviceItem(device2), selectionEvents = selectionEvents)
      val selectedItems = async { deviceComboBox.trackSelected().toList() }

      deviceTracker.use {
<<<<<<< HEAD
        it.sendEvents(
          Added(device1),
          Added(device2),
        )
=======
        it.sendEvents(Added(device1), Added(device2))
>>>>>>> 0d09370c
        advanceUntilIdle()
      }

      assertThat(selectionEvents).containsExactly(DeviceItem(device2))
      assertThat(selectedItems.await()).isEqualTo(selectionEvents)
      assertThat(deviceComboBox.getItems())
<<<<<<< HEAD
        .containsExactly(
          DeviceItem(device1),
          DeviceItem(device2),
        )
=======
        .containsExactly(DeviceItem(device1), DeviceItem(device2))
>>>>>>> 0d09370c
        .inOrder()
    }

  @Test
  fun withInitialDevice_selectsInitialFile(): Unit =
    runTest(dispatchTimeoutMs = 5_000) {
      val fileSystem = createInMemoryFileSystem()
      val path = fileSystem.getPath("file.logcat").apply { writeText("") }

      val deviceComboBox =
        deviceComboBox(initialItem = FileItem(path), selectionEvents = selectionEvents)
      val selectedItems = async { deviceComboBox.trackSelected().toList() }

      deviceTracker.use {
<<<<<<< HEAD
        it.sendEvents(
          Added(device1),
          Added(device2),
        )
=======
        it.sendEvents(Added(device1), Added(device2))
>>>>>>> 0d09370c
        advanceUntilIdle()
      }

      assertThat(selectedItems.await()).isEqualTo(selectionEvents)
      assertThat(deviceComboBox.getItems())
<<<<<<< HEAD
        .containsExactly(
          FileItem(path),
          DeviceItem(device1),
          DeviceItem(device2),
        )
=======
        .containsExactly(FileItem(path), DeviceItem(device1), DeviceItem(device2))
>>>>>>> 0d09370c
        .inOrder()
    }

  @Test
  fun selectedDeviceStateChanges_selectsDevice(): Unit =
    runTest(dispatchTimeoutMs = 5_000) {
      val deviceComboBox = deviceComboBox(selectionEvents = selectionEvents)
      val selectedItems = async { deviceComboBox.trackSelected().toList() }

      deviceTracker.use {
<<<<<<< HEAD
        it.sendEvents(
          Added(device2.online()),
          StateChanged(device2.offline()),
        )
=======
        it.sendEvents(Added(device2.online()), StateChanged(device2.offline()))
>>>>>>> 0d09370c
        advanceUntilIdle()
      }

      assertThat(selectionEvents)
<<<<<<< HEAD
        .containsExactly(
          DeviceItem(device2.online()),
          DeviceItem(device2.offline()),
        )
      assertThat(selectedItems.await()).isEqualTo(selectionEvents)
      assertThat(deviceComboBox.getItems())
        .containsExactly(
          DeviceItem(device2.offline()),
        )
        .inOrder()
=======
        .containsExactly(DeviceItem(device2.online()), DeviceItem(device2.offline()))
      assertThat(selectedItems.await()).isEqualTo(selectionEvents)
      assertThat(deviceComboBox.getItems()).containsExactly(DeviceItem(device2.offline())).inOrder()
>>>>>>> 0d09370c
    }

  @Test
  fun unselectedDeviceStateChanges_doesNotSelect(): Unit =
    runTest(dispatchTimeoutMs = 5_000) {
      val deviceComboBox = deviceComboBox(selectionEvents = selectionEvents)
      val selectedItems = async { deviceComboBox.trackSelected().toList() }

      deviceTracker.use {
<<<<<<< HEAD
        it.sendEvents(
          Added(device1),
          Added(device2.online()),
          StateChanged(device2.offline()),
        )
=======
        it.sendEvents(Added(device1), Added(device2.online()), StateChanged(device2.offline()))
>>>>>>> 0d09370c
        advanceUntilIdle()
      }

      assertThat(selectionEvents).containsExactly(DeviceItem(device1))
      assertThat(selectedItems.await()).isEqualTo(selectionEvents)
      assertThat(deviceComboBox.getItems())
<<<<<<< HEAD
        .containsExactly(
          DeviceItem(device1),
          DeviceItem(device2.offline()),
        )
=======
        .containsExactly(DeviceItem(device1), DeviceItem(device2.offline()))
>>>>>>> 0d09370c
        .inOrder()
    }

  @Test
  fun userSelection_sendsToFlow(): Unit =
    runTest(dispatchTimeoutMs = 5_000) {
      val deviceComboBox = deviceComboBox(selectionEvents = selectionEvents)
      val selectedItems = async { deviceComboBox.trackSelected().toList() }

      deviceTracker.use {
<<<<<<< HEAD
        it.sendEvents(
          Added(device1),
          Added(device2),
        )
=======
        it.sendEvents(Added(device1), Added(device2))
>>>>>>> 0d09370c
        advanceUntilIdle()
        deviceComboBox.selectedItem = DeviceItem(device2)
        advanceUntilIdle()
      }

<<<<<<< HEAD
      assertThat(selectedItems.await())
        .containsExactly(
          DeviceItem(device1),
          DeviceItem(device2),
        )
=======
      assertThat(selectedItems.await()).containsExactly(DeviceItem(device1), DeviceItem(device2))
>>>>>>> 0d09370c
    }

  @Test
  fun renderer_physicalDevice_offline() {
    val deviceComboBox = deviceComboBox()

    assertThat(deviceComboBox.getRenderedText(DeviceItem(device1.offline()), false))
      .isEqualTo("Google Pixel 2 Android 11, API 30 [OFFLINE] [ ]")
    assertThat(deviceComboBox.getRenderedText(DeviceItem(device1.offline()), true))
      .isEqualTo("Google Pixel 2 Android 11, API 30 [OFFLINE] [x]")
  }

  @Test
  fun renderer_physicalDevice_online() {
    val deviceComboBox = deviceComboBox()

    assertThat(deviceComboBox.getRenderedText(DeviceItem(device1.online()), false))
      .isEqualTo("Google Pixel 2 (device1) Android 11, API 30 [ ]")
    assertThat(deviceComboBox.getRenderedText(DeviceItem(device1.online()), true))
      .isEqualTo("Google Pixel 2 (device1) Android 11, API 30 [ ]")
  }

  @Test
  fun renderer_emulator_offline() {
    val deviceComboBox = deviceComboBox()

    assertThat(deviceComboBox.getRenderedText(DeviceItem(emulator.offline()), false))
      .isEqualTo("AVD Android 11, API 30 [OFFLINE] [ ]")
    assertThat(deviceComboBox.getRenderedText(DeviceItem(emulator.offline()), true))
      .isEqualTo("AVD Android 11, API 30 [OFFLINE] [x]")
  }

  @Test
  fun renderer_emulator_online() {
    val deviceComboBox = deviceComboBox()

    assertThat(deviceComboBox.getRenderedText(DeviceItem(emulator.online()), false))
      .isEqualTo("AVD (emulator-5555) Android 11, API 30 [ ]")
    assertThat(deviceComboBox.getRenderedText(DeviceItem(emulator.online()), true))
      .isEqualTo("AVD (emulator-5555) Android 11, API 30 [ ]")
  }

  @Test
  fun renderer_file() {
    val deviceComboBox = deviceComboBox()

    assertThat(deviceComboBox.getRenderedText(FileItem(Path.of("foo")), false)).isEqualTo("foo [ ]")
    assertThat(deviceComboBox.getRenderedText(FileItem(Path.of("foo")), true)).isEqualTo("foo [x]")
  }

  @Test
  fun addOrSelectFile(): Unit =
    runTest(dispatchTimeoutMs = 5_000) {
      val fileSystem = createInMemoryFileSystem()
      val path = fileSystem.getPath("file.logcat").apply { writeText("") }
      val deviceComboBox = deviceComboBox(selectionEvents = selectionEvents)
      val selectedItems = async { deviceComboBox.trackSelected().toList() }
      advanceUntilIdle()

      deviceComboBox.addOrSelectFile(path)
      advanceUntilIdle()
      deviceTracker.close()

      assertThat(selectionEvents).containsExactly(FileItem(path))
      assertThat(selectedItems.await()).isEqualTo(selectionEvents)
<<<<<<< HEAD
      assertThat(deviceComboBox.getItems())
        .containsExactly(
          FileItem(path),
        )
        .inOrder()
=======
      assertThat(deviceComboBox.getItems()).containsExactly(FileItem(path)).inOrder()
>>>>>>> 0d09370c
    }

  private fun deviceComboBox(
    initialItem: DeviceComboItem? = null,
    selectionEvents: MutableList<Any?> = mutableListOf(),
  ): DeviceComboBox {
    return DeviceComboBox(projectRule.project, initialItem).also {
      // Replace the model with a spy that records all the calls to setSelectedItem()
      it.model = spy(it.model)
      whenever(it.model.setSelectedItem(any())).thenAnswer { invocation ->
        invocation.callRealMethod()
        selectionEvents.add(invocation.arguments[0])
      }
    }
  }
}

private fun Device.offline() = copy(isOnline = false)

private fun Device.online() = copy(isOnline = true)

private fun DeviceComboBox.getRenderedText(item: DeviceComboItem, isSelected: Boolean): String {
  val walker =
    TreeWalker(renderer.getListCellRendererComponent(JBList(model), item, 0, isSelected, false))
  val deleteLabel = walker.descendants().first { it is JLabel } as JLabel
  val deviceComponent =
    walker.descendants().first { it is SimpleColoredComponent } as SimpleColoredComponent
  val deletable = if (deleteLabel.icon == null) " " else "x"
  return "$deviceComponent [$deletable]"
}

private fun DeviceComboBox.getItems(): List<DeviceComboItem> =
  (model as CollectionComboBoxModel<DeviceComboItem>).items<|MERGE_RESOLUTION|>--- conflicted
+++ resolved
@@ -30,9 +30,6 @@
 import com.intellij.ui.CollectionComboBoxModel
 import com.intellij.ui.SimpleColoredComponent
 import com.intellij.ui.components.JBList
-import java.nio.file.Path
-import javax.swing.JLabel
-import kotlin.io.path.writeText
 import kotlinx.coroutines.async
 import kotlinx.coroutines.flow.toList
 import kotlinx.coroutines.test.advanceUntilIdle
@@ -58,11 +55,7 @@
       ProjectServiceRule(
         projectRule,
         DeviceComboBoxDeviceTrackerFactory::class.java,
-<<<<<<< HEAD
-        DeviceComboBoxDeviceTrackerFactory { deviceTracker }
-=======
         DeviceComboBoxDeviceTrackerFactory { deviceTracker },
->>>>>>> 0d09370c
       ),
     )
 
@@ -91,28 +84,14 @@
       val selectedItems = async { deviceComboBox.trackSelected().toList() }
 
       deviceTracker.use {
-<<<<<<< HEAD
-        it.sendEvents(
-          Added(device1),
-          Added(device2),
-        )
-=======
-        it.sendEvents(Added(device1), Added(device2))
->>>>>>> 0d09370c
+        it.sendEvents(Added(device1), Added(device2))
         advanceUntilIdle()
       }
 
       assertThat(selectionEvents).containsExactly(DeviceItem(device1))
       assertThat(selectedItems.await()).isEqualTo(selectionEvents)
       assertThat(deviceComboBox.getItems())
-<<<<<<< HEAD
-        .containsExactly(
-          DeviceItem(device1),
-          DeviceItem(device2),
-        )
-=======
         .containsExactly(DeviceItem(device1), DeviceItem(device2))
->>>>>>> 0d09370c
         .inOrder()
     }
 
@@ -124,28 +103,14 @@
       val selectedItems = async { deviceComboBox.trackSelected().toList() }
 
       deviceTracker.use {
-<<<<<<< HEAD
-        it.sendEvents(
-          Added(device1),
-          Added(device2),
-        )
-=======
-        it.sendEvents(Added(device1), Added(device2))
->>>>>>> 0d09370c
+        it.sendEvents(Added(device1), Added(device2))
         advanceUntilIdle()
       }
 
       assertThat(selectionEvents).containsExactly(DeviceItem(device2))
       assertThat(selectedItems.await()).isEqualTo(selectionEvents)
       assertThat(deviceComboBox.getItems())
-<<<<<<< HEAD
-        .containsExactly(
-          DeviceItem(device1),
-          DeviceItem(device2),
-        )
-=======
         .containsExactly(DeviceItem(device1), DeviceItem(device2))
->>>>>>> 0d09370c
         .inOrder()
     }
 
@@ -160,28 +125,13 @@
       val selectedItems = async { deviceComboBox.trackSelected().toList() }
 
       deviceTracker.use {
-<<<<<<< HEAD
-        it.sendEvents(
-          Added(device1),
-          Added(device2),
-        )
-=======
-        it.sendEvents(Added(device1), Added(device2))
->>>>>>> 0d09370c
-        advanceUntilIdle()
-      }
-
-      assertThat(selectedItems.await()).isEqualTo(selectionEvents)
-      assertThat(deviceComboBox.getItems())
-<<<<<<< HEAD
-        .containsExactly(
-          FileItem(path),
-          DeviceItem(device1),
-          DeviceItem(device2),
-        )
-=======
+        it.sendEvents(Added(device1), Added(device2))
+        advanceUntilIdle()
+      }
+
+      assertThat(selectedItems.await()).isEqualTo(selectionEvents)
+      assertThat(deviceComboBox.getItems())
         .containsExactly(FileItem(path), DeviceItem(device1), DeviceItem(device2))
->>>>>>> 0d09370c
         .inOrder()
     }
 
@@ -192,34 +142,14 @@
       val selectedItems = async { deviceComboBox.trackSelected().toList() }
 
       deviceTracker.use {
-<<<<<<< HEAD
-        it.sendEvents(
-          Added(device2.online()),
-          StateChanged(device2.offline()),
-        )
-=======
         it.sendEvents(Added(device2.online()), StateChanged(device2.offline()))
->>>>>>> 0d09370c
         advanceUntilIdle()
       }
 
       assertThat(selectionEvents)
-<<<<<<< HEAD
-        .containsExactly(
-          DeviceItem(device2.online()),
-          DeviceItem(device2.offline()),
-        )
-      assertThat(selectedItems.await()).isEqualTo(selectionEvents)
-      assertThat(deviceComboBox.getItems())
-        .containsExactly(
-          DeviceItem(device2.offline()),
-        )
-        .inOrder()
-=======
         .containsExactly(DeviceItem(device2.online()), DeviceItem(device2.offline()))
       assertThat(selectedItems.await()).isEqualTo(selectionEvents)
       assertThat(deviceComboBox.getItems()).containsExactly(DeviceItem(device2.offline())).inOrder()
->>>>>>> 0d09370c
     }
 
   @Test
@@ -229,29 +159,14 @@
       val selectedItems = async { deviceComboBox.trackSelected().toList() }
 
       deviceTracker.use {
-<<<<<<< HEAD
-        it.sendEvents(
-          Added(device1),
-          Added(device2.online()),
-          StateChanged(device2.offline()),
-        )
-=======
         it.sendEvents(Added(device1), Added(device2.online()), StateChanged(device2.offline()))
->>>>>>> 0d09370c
         advanceUntilIdle()
       }
 
       assertThat(selectionEvents).containsExactly(DeviceItem(device1))
       assertThat(selectedItems.await()).isEqualTo(selectionEvents)
       assertThat(deviceComboBox.getItems())
-<<<<<<< HEAD
-        .containsExactly(
-          DeviceItem(device1),
-          DeviceItem(device2.offline()),
-        )
-=======
         .containsExactly(DeviceItem(device1), DeviceItem(device2.offline()))
->>>>>>> 0d09370c
         .inOrder()
     }
 
@@ -262,28 +177,13 @@
       val selectedItems = async { deviceComboBox.trackSelected().toList() }
 
       deviceTracker.use {
-<<<<<<< HEAD
-        it.sendEvents(
-          Added(device1),
-          Added(device2),
-        )
-=======
-        it.sendEvents(Added(device1), Added(device2))
->>>>>>> 0d09370c
+        it.sendEvents(Added(device1), Added(device2))
         advanceUntilIdle()
         deviceComboBox.selectedItem = DeviceItem(device2)
         advanceUntilIdle()
       }
 
-<<<<<<< HEAD
-      assertThat(selectedItems.await())
-        .containsExactly(
-          DeviceItem(device1),
-          DeviceItem(device2),
-        )
-=======
       assertThat(selectedItems.await()).containsExactly(DeviceItem(device1), DeviceItem(device2))
->>>>>>> 0d09370c
     }
 
   @Test
@@ -349,15 +249,7 @@
 
       assertThat(selectionEvents).containsExactly(FileItem(path))
       assertThat(selectedItems.await()).isEqualTo(selectionEvents)
-<<<<<<< HEAD
-      assertThat(deviceComboBox.getItems())
-        .containsExactly(
-          FileItem(path),
-        )
-        .inOrder()
-=======
       assertThat(deviceComboBox.getItems()).containsExactly(FileItem(path)).inOrder()
->>>>>>> 0d09370c
     }
 
   private fun deviceComboBox(
