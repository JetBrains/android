/*
 * Copyright (C) 2022 The Android Open Source Project
 *
 * Licensed under the Apache License, Version 2.0 (the "License");
 * you may not use this file except in compliance with the License.
 * You may obtain a copy of the License at
 *
 *      http://www.apache.org/licenses/LICENSE-2.0
 *
 * Unless required by applicable law or agreed to in writing, software
 * distributed under the License is distributed on an "AS IS" BASIS,
 * WITHOUT WARRANTIES OR CONDITIONS OF ANY KIND, either express or implied.
 * See the License for the specific language governing permissions and
 * limitations under the License.
 */
package com.android.tools.idea.logcat

import com.android.tools.idea.logcat.message.LogcatMessage
import com.android.tools.idea.logcat.service.LogcatService
import java.time.Duration
import kotlinx.coroutines.channels.Channel
import kotlinx.coroutines.flow.Flow
import kotlinx.coroutines.flow.consumeAsFlow

internal class FakeLogcatService : LogcatService {
  private var channel: Channel<List<LogcatMessage>>? = null

  val clearRequests = mutableListOf<String>()

  suspend fun logMessages(vararg messages: LogcatMessage) {
    channel?.send(messages.asList())
      ?: throw IllegalStateException("Channel not setup. Did you call readLogcat()?")
  }

  override suspend fun readLogcat(
    serialNumber: String,
    sdk: Int,
    duration: Duration,
<<<<<<< HEAD
    newMessagesOnly: Boolean
=======
    newMessagesOnly: Boolean,
>>>>>>> 0d09370c
  ): Flow<List<LogcatMessage>> {
    return Channel<List<LogcatMessage>>(1).also { channel = it }.consumeAsFlow()
  }

<<<<<<< HEAD
  override suspend fun clearLogcat(device: Device) {}
=======
  override suspend fun clearLogcat(serialNumber: String) {
    clearRequests.add(serialNumber)
  }
>>>>>>> 0d09370c
}<|MERGE_RESOLUTION|>--- conflicted
+++ resolved
@@ -36,20 +36,12 @@
     serialNumber: String,
     sdk: Int,
     duration: Duration,
-<<<<<<< HEAD
-    newMessagesOnly: Boolean
-=======
     newMessagesOnly: Boolean,
->>>>>>> 0d09370c
   ): Flow<List<LogcatMessage>> {
     return Channel<List<LogcatMessage>>(1).also { channel = it }.consumeAsFlow()
   }
 
-<<<<<<< HEAD
-  override suspend fun clearLogcat(device: Device) {}
-=======
   override suspend fun clearLogcat(serialNumber: String) {
     clearRequests.add(serialNumber)
   }
->>>>>>> 0d09370c
 }