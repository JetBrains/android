/*
 * Copyright (C) 2021 The Android Open Source Project
 *
 * Licensed under the Apache License, Version 2.0 (the "License");
 * you may not use this file except in compliance with the License.
 * You may obtain a copy of the License at
 *
 *      http://www.apache.org/licenses/LICENSE-2.0
 *
 * Unless required by applicable law or agreed to in writing, software
 * distributed under the License is distributed on an "AS IS" BASIS,
 * WITHOUT WARRANTIES OR CONDITIONS OF ANY KIND, either express or implied.
 * See the License for the specific language governing permissions and
 * limitations under the License.
 */
package com.android.tools.idea.logcat.settings

import com.android.tools.idea.logcat.FakeLogcatPresenter
import com.android.tools.idea.logcat.LogcatPresenter
import com.android.tools.idea.logcat.LogcatToolWindowFactory
import com.google.common.truth.Truth.assertThat
import com.intellij.openapi.vfs.limits.FileSizeLimit
import com.intellij.testFramework.ApplicationRule
import com.intellij.testFramework.EdtRule
import com.intellij.testFramework.RuleChain
import com.intellij.testFramework.RunsInEdt
import com.intellij.testFramework.runInEdtAndWait
import org.junit.After
import org.junit.Rule
import org.junit.Test
import org.mockito.Mockito.verify
import org.mockito.kotlin.mock

/** Tests for [LogcatApplicationSettingsConfigurable] */
class LogcatApplicationSettingsConfigurableTest {
  @get:Rule val rule = RuleChain(ApplicationRule(), EdtRule())

  private val logcatSettings = AndroidLogcatSettings()

  @After
  fun tearDown() {
    LogcatToolWindowFactory.logcatPresenters.clear()
  }

  @Test
  fun init_doesNotRequireEdt() {
    // This will throw if constructor requires EDT
    LogcatApplicationSettingsConfigurable(logcatSettings)
  }

  @Test
  fun createComponent() {
    logcatSettings.bufferSize = 25 * 1024

    val configurable = logcatApplicationSettingsConfigurable(logcatSettings)

    assertThat(configurable.cycleBufferSizeTextField.text).isEqualTo("25")
    assertThat(configurable.cyclicBufferSizeWarningLabel.text).isEqualTo("")
  }

  @Test
  fun bufferSize_invalid() {
    val configurable = logcatApplicationSettingsConfigurable()

    listOf("not-a-number", "-1", "0", "102401").forEach {
      configurable.cycleBufferSizeTextField.text = it

      assertThat(configurable.isModified).named(it).isFalse()
      assertThat(configurable.cyclicBufferSizeWarningLabel.text)
        .named(it)
        .isEqualTo("Invalid. Please enter an integer between 1 and 102400 (1KB-100MB)")
    }
  }

  @Test
  fun bufferSize_valid() {
    val configurable = logcatApplicationSettingsConfigurable()

    listOf("1", "100", "1000").forEach {
      configurable.cycleBufferSizeTextField.text = it

      assertThat(configurable.isModified).named(it).isTrue()
      assertThat(configurable.cyclicBufferSizeWarningLabel.text).named(it).isEmpty()
    }
  }

  @Test
  fun bufferSize_large() {
    val configurable = logcatApplicationSettingsConfigurable()

<<<<<<< HEAD
    @Suppress("UnstableApiUsage")
    configurable.cycleBufferSizeTextField.text =
      (FileSizeLimit.getDefaultContentLoadLimit() / 1024 + 1).toString()
=======
    configurable.cycleBufferSizeTextField.text = (FileSizeLimit.getDefaultContentLoadLimit() / 1024 + 1).toString()
>>>>>>> 3a514de0

    assertThat(configurable.isModified).isTrue()
    assertThat(configurable.cyclicBufferSizeWarningLabel.text)
      .isEqualTo("Warning: large buffer size can cause performance degradation")
  }

  @Test
  fun bufferSize_unchanged() {
    logcatSettings.bufferSize = 100 * 1024
    val configurable = logcatApplicationSettingsConfigurable(logcatSettings)

    configurable.cycleBufferSizeTextField.text = "100"

    assertThat(configurable.isModified).isFalse()
    assertThat(configurable.cyclicBufferSizeWarningLabel.text).isEmpty()
  }

  @Test
  fun ignoredTags_initialValue() {
    logcatSettings.ignoredTags = setOf("foo", "bar")
    val configurable = logcatApplicationSettingsConfigurable(logcatSettings)

    assertThat(configurable.ignoreTagsTextField.component.text).isEqualTo("foo bar")
  }

  @Test
  fun ignoredApps_initialValue() {
    logcatSettings.ignoredApps = setOf("foo", "bar")
    val configurable = logcatApplicationSettingsConfigurable(logcatSettings)

    assertThat(configurable.ignoreAppsTextField.component.text).isEqualTo("foo bar")
  }

  @Test
  fun ignoredValuesNote_noPanels() {
    LogcatToolWindowFactory.logcatPresenters.clear()
    val configurable = logcatApplicationSettingsConfigurable(logcatSettings)

    assertThat(configurable.ignoreValuesNote.isVisible).isTrue()
  }

  @Test
  fun ignoredValuesNote_withPanel() {
    LogcatToolWindowFactory.logcatPresenters.add(FakeLogcatPresenter().apply { tagSet.add("foo") })
    val configurable = logcatApplicationSettingsConfigurable(logcatSettings)

    assertThat(configurable.ignoreValuesNote.isVisible).isFalse()
  }

  @Test
  fun apply_appliesToLogcatPresenters() {
    val configurable = logcatApplicationSettingsConfigurable(logcatSettings)
    val mockLogcatPresenter = mock<LogcatPresenter>()
    LogcatToolWindowFactory.logcatPresenters.add(mockLogcatPresenter)

    configurable.apply()

    verify(mockLogcatPresenter).applyLogcatSettings(logcatSettings)
    LogcatToolWindowFactory.logcatPresenters.remove(mockLogcatPresenter)
  }

  @Test
  @RunsInEdt
  fun apply() {
    val logcatSettings =
      AndroidLogcatSettings(
        bufferSize = 100 * 1024,
        defaultFilter = "foo",
        mostRecentlyUsedFilterIsDefault = false,
        ignoredTags = emptySet(),
        ignoredApps = emptySet(),
      )
    val configurable = logcatApplicationSettingsConfigurable(logcatSettings)
    configurable.cycleBufferSizeTextField.text = "200"
    configurable.defaultFilterTextField.text = "bar"
    configurable.mostRecentlyUsedFilterIsDefaultCheckbox.isSelected = true
    configurable.ignoreTagsTextField.component.text = " foo  bar "
    configurable.ignoreAppsTextField.component.text = " app1  app2 "

    configurable.apply()

    assertThat(logcatSettings)
      .isEqualTo(
        AndroidLogcatSettings(
          bufferSize = 200 * 1024,
          defaultFilter = "bar",
          mostRecentlyUsedFilterIsDefault = true,
          ignoredTags = setOf("foo", "bar"),
          ignoredApps = setOf("app1", "app2"),
        )
      )
  }

  @Test
  fun isModified_bufferSize() {
    logcatSettings.bufferSize = 100 * 1024
    val configurable = logcatApplicationSettingsConfigurable(logcatSettings)
    assertThat(configurable.isModified).isFalse()

    configurable.cycleBufferSizeTextField.text = "200"

    assertThat(configurable.isModified).isTrue()
  }

  @Test
  @RunsInEdt
  fun isModified_defaultFilter() {
    logcatSettings.defaultFilter = "foo"
    val configurable = logcatApplicationSettingsConfigurable(logcatSettings)
    assertThat(configurable.isModified).isFalse()

    configurable.defaultFilterTextField.text = "bar"

    assertThat(configurable.isModified).isTrue()
  }

  @Test
  fun isModified_mostRecentlyUsedFilterIsDefault() {
    logcatSettings.mostRecentlyUsedFilterIsDefault = false
    val configurable = logcatApplicationSettingsConfigurable(logcatSettings)
    assertThat(configurable.isModified).isFalse()

    configurable.mostRecentlyUsedFilterIsDefaultCheckbox.isSelected = true

    assertThat(configurable.isModified).isTrue()
  }

  @Test
  fun isModified_ignoredTags() {
    logcatSettings.ignoredTags = setOf("foo", "bar")
    val configurable = logcatApplicationSettingsConfigurable(logcatSettings)
    assertThat(configurable.isModified).isFalse()

    runInEdtAndWait { configurable.ignoreTagsTextField.component.text = "changed" }

    assertThat(configurable.isModified).isTrue()
  }

  @Test
  fun isModified_ignoredApps() {
    logcatSettings.ignoredApps = setOf("foo", "bar")
    val configurable = logcatApplicationSettingsConfigurable(logcatSettings)
    assertThat(configurable.isModified).isFalse()

    runInEdtAndWait { configurable.ignoreAppsTextField.component.text = "changed" }

    assertThat(configurable.isModified).isTrue()
  }

  @Test
  fun mostRecentlyUsedFilterIsDefaultIsTrue_defaultFilterTextFieldIsDisabled() {
    logcatSettings.mostRecentlyUsedFilterIsDefault = true

    val configurable = logcatApplicationSettingsConfigurable(logcatSettings)

    assertThat(configurable.defaultFilterTextField.isEnabled).isFalse()
  }

  @Test
  fun mostRecentlyUsedFilterIsDefaultIsFalse_defaultFilterTextFieldIsEnabled() {
    logcatSettings.mostRecentlyUsedFilterIsDefault = false

    val configurable = logcatApplicationSettingsConfigurable(logcatSettings)

    assertThat(configurable.defaultFilterTextField.isEnabled).isTrue()
  }

  @Test
  fun mostRecentlyUsedFilterIsDefaultIsToggle_defaultFilterTextFieldIsEnabledToggled() {
    logcatSettings.mostRecentlyUsedFilterIsDefault = false
    val configurable = logcatApplicationSettingsConfigurable(logcatSettings)

    configurable.mostRecentlyUsedFilterIsDefaultCheckbox.doClick()
    assertThat(configurable.defaultFilterTextField.isEnabled).isFalse()

    configurable.mostRecentlyUsedFilterIsDefaultCheckbox.doClick()
    assertThat(configurable.defaultFilterTextField.isEnabled).isTrue()
  }

  private fun logcatApplicationSettingsConfigurable(
    logcatSettings: AndroidLogcatSettings = AndroidLogcatSettings()
  ): LogcatApplicationSettingsConfigurable =
    LogcatApplicationSettingsConfigurable(logcatSettings).apply {
      runInEdtAndWait { createComponent() }
    }
}<|MERGE_RESOLUTION|>--- conflicted
+++ resolved
@@ -88,13 +88,9 @@
   fun bufferSize_large() {
     val configurable = logcatApplicationSettingsConfigurable()
 
-<<<<<<< HEAD
     @Suppress("UnstableApiUsage")
     configurable.cycleBufferSizeTextField.text =
       (FileSizeLimit.getDefaultContentLoadLimit() / 1024 + 1).toString()
-=======
-    configurable.cycleBufferSizeTextField.text = (FileSizeLimit.getDefaultContentLoadLimit() / 1024 + 1).toString()
->>>>>>> 3a514de0
 
     assertThat(configurable.isModified).isTrue()
     assertThat(configurable.cyclicBufferSizeWarningLabel.text)
