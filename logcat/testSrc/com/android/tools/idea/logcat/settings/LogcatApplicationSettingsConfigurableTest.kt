/*
 * Copyright (C) 2021 The Android Open Source Project
 *
 * Licensed under the Apache License, Version 2.0 (the "License");
 * you may not use this file except in compliance with the License.
 * You may obtain a copy of the License at
 *
 *      http://www.apache.org/licenses/LICENSE-2.0
 *
 * Unless required by applicable law or agreed to in writing, software
 * distributed under the License is distributed on an "AS IS" BASIS,
 * WITHOUT WARRANTIES OR CONDITIONS OF ANY KIND, either express or implied.
 * See the License for the specific language governing permissions and
 * limitations under the License.
 */
package com.android.tools.idea.logcat.settings

import com.android.tools.idea.logcat.FakeLogcatPresenter
import com.android.tools.idea.logcat.LogcatPresenter
import com.android.tools.idea.logcat.LogcatToolWindowFactory
import com.google.common.truth.Truth.assertThat
import com.intellij.openapi.vfs.limits.FileSizeLimit
import com.intellij.testFramework.ApplicationRule
import com.intellij.testFramework.EdtRule
import com.intellij.testFramework.RuleChain
import com.intellij.testFramework.RunsInEdt
import com.intellij.testFramework.runInEdtAndWait
import org.junit.After
import org.junit.Rule
import org.junit.Test
import org.mockito.Mockito.verify
import org.mockito.kotlin.mock

/** Tests for [LogcatApplicationSettingsConfigurable] */
class LogcatApplicationSettingsConfigurableTest {
  @get:Rule val rule = RuleChain(ApplicationRule(), EdtRule())

  private val logcatSettings = AndroidLogcatSettings()

  @After
  fun tearDown() {
    LogcatToolWindowFactory.logcatPresenters.clear()
  }

  @Test
  fun init_doesNotRequireEdt() {
    // This will throw if constructor requires EDT
    LogcatApplicationSettingsConfigurable(logcatSettings)
  }

  @Test
  fun createComponent() {
    logcatSettings.bufferSize = 25 * 1024

    val configurable = logcatApplicationSettingsConfigurable(logcatSettings)

    assertThat(configurable.cycleBufferSizeTextField.text).isEqualTo("25")
    assertThat(configurable.cyclicBufferSizeWarningLabel.text).isEqualTo("")
  }

  @Test
  fun bufferSize_invalid() {
    val configurable = logcatApplicationSettingsConfigurable()

    listOf("not-a-number", "-1", "0", "102401").forEach {
      configurable.cycleBufferSizeTextField.text = it

      assertThat(configurable.isModified).named(it).isFalse()
      assertThat(configurable.cyclicBufferSizeWarningLabel.text)
        .named(it)
        .isEqualTo("Invalid. Please enter an integer between 1 and 102400 (1KB-100MB)")
    }
  }

  @Test
  fun bufferSize_valid() {
    val configurable = logcatApplicationSettingsConfigurable()

    listOf("1", "100", "1000").forEach {
      configurable.cycleBufferSizeTextField.text = it

      assertThat(configurable.isModified).named(it).isTrue()
      assertThat(configurable.cyclicBufferSizeWarningLabel.text).named(it).isEmpty()
    }
  }

  @Test
  fun bufferSize_large() {
    val configurable = logcatApplicationSettingsConfigurable()

<<<<<<< HEAD
    configurable.cycleBufferSizeTextField.text = (FileSizeLimit.getDefaultContentLoadLimit() / 1024 + 1).toString()
=======
    @Suppress("UnstableApiUsage")
    configurable.cycleBufferSizeTextField.text =
      (FileSizeLimit.getDefaultContentLoadLimit() / 1024 + 1).toString()
>>>>>>> 8b7d83e8

    assertThat(configurable.isModified).isTrue()
    assertThat(configurable.cyclicBufferSizeWarningLabel.text)
      .isEqualTo("Warning: large buffer size can cause performance degradation")
  }

  @Test
  fun bufferSize_unchanged() {
    logcatSettings.bufferSize = 100 * 1024
    val configurable = logcatApplicationSettingsConfigurable(logcatSettings)

    configurable.cycleBufferSizeTextField.text = "100"

    assertThat(configurable.isModified).isFalse()
    assertThat(configurable.cyclicBufferSizeWarningLabel.text).isEmpty()
  }

  @Test
  fun ignoredTags_initialValue() {
    logcatSettings.ignoredTags = setOf("foo", "bar")
    val configurable = logcatApplicationSettingsConfigurable(logcatSettings)

    assertThat(configurable.ignoreTagsTextField.component.text).isEqualTo("foo bar")
  }

  @Test
  fun ignoredApps_initialValue() {
    logcatSettings.ignoredApps = setOf("foo", "bar")
    val configurable = logcatApplicationSettingsConfigurable(logcatSettings)

    assertThat(configurable.ignoreAppsTextField.component.text).isEqualTo("foo bar")
  }

  @Test
  fun ignoredValuesNote_noPanels() {
    LogcatToolWindowFactory.logcatPresenters.clear()
    val configurable = logcatApplicationSettingsConfigurable(logcatSettings)

    assertThat(configurable.ignoreValuesNote.isVisible).isTrue()
  }

  @Test
  fun ignoredValuesNote_withPanel() {
    LogcatToolWindowFactory.logcatPresenters.add(FakeLogcatPresenter().apply { tagSet.add("foo") })
    val configurable = logcatApplicationSettingsConfigurable(logcatSettings)

    assertThat(configurable.ignoreValuesNote.isVisible).isFalse()
  }

  @Test
  fun apply_appliesToLogcatPresenters() {
    val configurable = logcatApplicationSettingsConfigurable(logcatSettings)
    val mockLogcatPresenter = mock<LogcatPresenter>()
    LogcatToolWindowFactory.logcatPresenters.add(mockLogcatPresenter)

    configurable.apply()

    verify(mockLogcatPresenter).applyLogcatSettings(logcatSettings)
    LogcatToolWindowFactory.logcatPresenters.remove(mockLogcatPresenter)
  }

  @Test
  @RunsInEdt
  fun apply() {
    val logcatSettings =
      AndroidLogcatSettings(
        bufferSize = 100 * 1024,
        defaultFilter = "foo",
        mostRecentlyUsedFilterIsDefault = false,
        ignoredTags = emptySet(),
        ignoredApps = emptySet(),
      )
    val configurable = logcatApplicationSettingsConfigurable(logcatSettings)
    configurable.cycleBufferSizeTextField.text = "200"
    configurable.defaultFilterTextField.text = "bar"
    configurable.mostRecentlyUsedFilterIsDefaultCheckbox.isSelected = true
    configurable.ignoreTagsTextField.component.text = " foo  bar "
    configurable.ignoreAppsTextField.component.text = " app1  app2 "

    configurable.apply()

    assertThat(logcatSettings)
      .isEqualTo(
        AndroidLogcatSettings(
          bufferSize = 200 * 1024,
          defaultFilter = "bar",
          mostRecentlyUsedFilterIsDefault = true,
          ignoredTags = setOf("foo", "bar"),
          ignoredApps = setOf("app1", "app2"),
        )
      )
  }

  @Test
  fun isModified_bufferSize() {
    logcatSettings.bufferSize = 100 * 1024
    val configurable = logcatApplicationSettingsConfigurable(logcatSettings)
    assertThat(configurable.isModified).isFalse()

    configurable.cycleBufferSizeTextField.text = "200"

    assertThat(configurable.isModified).isTrue()
  }

  @Test
  @RunsInEdt
  fun isModified_defaultFilter() {
    logcatSettings.defaultFilter = "foo"
    val configurable = logcatApplicationSettingsConfigurable(logcatSettings)
    assertThat(configurable.isModified).isFalse()

    configurable.defaultFilterTextField.text = "bar"

    assertThat(configurable.isModified).isTrue()
  }

  @Test
  fun isModified_mostRecentlyUsedFilterIsDefault() {
    logcatSettings.mostRecentlyUsedFilterIsDefault = false
    val configurable = logcatApplicationSettingsConfigurable(logcatSettings)
    assertThat(configurable.isModified).isFalse()

    configurable.mostRecentlyUsedFilterIsDefaultCheckbox.isSelected = true

    assertThat(configurable.isModified).isTrue()
  }

  @Test
  fun isModified_ignoredTags() {
    logcatSettings.ignoredTags = setOf("foo", "bar")
    val configurable = logcatApplicationSettingsConfigurable(logcatSettings)
    assertThat(configurable.isModified).isFalse()

    runInEdtAndWait { configurable.ignoreTagsTextField.component.text = "changed" }

    assertThat(configurable.isModified).isTrue()
  }

  @Test
  fun isModified_ignoredApps() {
    logcatSettings.ignoredApps = setOf("foo", "bar")
    val configurable = logcatApplicationSettingsConfigurable(logcatSettings)
    assertThat(configurable.isModified).isFalse()

    runInEdtAndWait { configurable.ignoreAppsTextField.component.text = "changed" }

    assertThat(configurable.isModified).isTrue()
  }

  @Test
  fun mostRecentlyUsedFilterIsDefaultIsTrue_defaultFilterTextFieldIsDisabled() {
    logcatSettings.mostRecentlyUsedFilterIsDefault = true

    val configurable = logcatApplicationSettingsConfigurable(logcatSettings)

    assertThat(configurable.defaultFilterTextField.isEnabled).isFalse()
  }

  @Test
  fun mostRecentlyUsedFilterIsDefaultIsFalse_defaultFilterTextFieldIsEnabled() {
    logcatSettings.mostRecentlyUsedFilterIsDefault = false

    val configurable = logcatApplicationSettingsConfigurable(logcatSettings)

    assertThat(configurable.defaultFilterTextField.isEnabled).isTrue()
  }

  @Test
  fun mostRecentlyUsedFilterIsDefaultIsToggle_defaultFilterTextFieldIsEnabledToggled() {
    logcatSettings.mostRecentlyUsedFilterIsDefault = false
    val configurable = logcatApplicationSettingsConfigurable(logcatSettings)

    configurable.mostRecentlyUsedFilterIsDefaultCheckbox.doClick()
    assertThat(configurable.defaultFilterTextField.isEnabled).isFalse()

    configurable.mostRecentlyUsedFilterIsDefaultCheckbox.doClick()
    assertThat(configurable.defaultFilterTextField.isEnabled).isTrue()
  }

  private fun logcatApplicationSettingsConfigurable(
    logcatSettings: AndroidLogcatSettings = AndroidLogcatSettings()
  ): LogcatApplicationSettingsConfigurable =
    LogcatApplicationSettingsConfigurable(logcatSettings).apply {
      runInEdtAndWait { createComponent() }
    }
}<|MERGE_RESOLUTION|>--- conflicted
+++ resolved
@@ -88,13 +88,9 @@
   fun bufferSize_large() {
     val configurable = logcatApplicationSettingsConfigurable()
 
-<<<<<<< HEAD
-    configurable.cycleBufferSizeTextField.text = (FileSizeLimit.getDefaultContentLoadLimit() / 1024 + 1).toString()
-=======
     @Suppress("UnstableApiUsage")
     configurable.cycleBufferSizeTextField.text =
       (FileSizeLimit.getDefaultContentLoadLimit() / 1024 + 1).toString()
->>>>>>> 8b7d83e8
 
     assertThat(configurable.isModified).isTrue()
     assertThat(configurable.cyclicBufferSizeWarningLabel.text)
