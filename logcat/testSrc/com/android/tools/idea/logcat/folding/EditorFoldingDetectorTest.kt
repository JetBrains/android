--- conflicted
+++ resolved
@@ -117,11 +117,7 @@
     val foldingDetector =
       foldingDetector(
         editor,
-<<<<<<< HEAD
-        listOf(TestConsoleFolding("foo", shouldBeAttachedToThePreviousLine = true))
-=======
         listOf(TestConsoleFolding("foo", shouldBeAttachedToThePreviousLine = true)),
->>>>>>> 0d09370c
       )
     editor.document.setText(
       """
@@ -142,11 +138,7 @@
     val foldingDetector =
       foldingDetector(
         editor,
-<<<<<<< HEAD
-        listOf(TestConsoleFolding("foo", shouldBeAttachedToThePreviousLine = true))
-=======
         listOf(TestConsoleFolding("foo", shouldBeAttachedToThePreviousLine = true)),
->>>>>>> 0d09370c
       )
     editor.document.setText(
       """
@@ -167,11 +159,7 @@
     val foldingDetector =
       foldingDetector(
         editor,
-<<<<<<< HEAD
-        listOf(TestConsoleFolding("foo", shouldBeAttachedToThePreviousLine = false))
-=======
         listOf(TestConsoleFolding("foo", shouldBeAttachedToThePreviousLine = false)),
->>>>>>> 0d09370c
       )
     editor.document.setText(
       """
