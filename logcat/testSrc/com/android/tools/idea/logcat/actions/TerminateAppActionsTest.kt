--- conflicted
+++ resolved
@@ -35,7 +35,6 @@
 import com.intellij.testFramework.RuleChain
 import com.intellij.testFramework.RunsInEdt
 import com.intellij.testFramework.TestActionEvent
-import java.time.Duration
 import kotlinx.coroutines.channels.Channel
 import kotlinx.coroutines.flow.Flow
 import kotlinx.coroutines.flow.first
@@ -44,6 +43,7 @@
 import kotlinx.coroutines.test.runTest
 import org.junit.Rule
 import org.junit.Test
+import java.time.Duration
 
 /** Tests for [TerminateAppActions] */
 @RunsInEdt
@@ -314,11 +314,7 @@
         device.model,
         device.release,
         device.sdk.toString(),
-<<<<<<< HEAD
-        USB
-=======
         USB,
->>>>>>> 0d09370c
       )
     adbSession.connectedDevicesTracker.connectedDevices.waitFor {
       it.serialNumber == device.serialNumber
