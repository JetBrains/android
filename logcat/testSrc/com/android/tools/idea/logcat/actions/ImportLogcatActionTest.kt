--- conflicted
+++ resolved
@@ -80,17 +80,9 @@
     override fun createFileChooser(
       descriptor: FileChooserDescriptor,
       project: Project?,
-<<<<<<< HEAD
-      parent: Component?
-    ): FileChooserDialog =
-      object : FileChooserDialog {
-        override fun choose(project: Project?, vararg toSelect: VirtualFile?): Array<VirtualFile> = arrayOf(virtualFile)
-      }
-=======
       parent: Component?,
     ): FileChooserDialog {
       return FileChooserDialog { _, _ -> arrayOf(virtualFile) }
     }
->>>>>>> 03a9668f
   }
 }