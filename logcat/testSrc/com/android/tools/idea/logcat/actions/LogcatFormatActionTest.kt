/*
 * Copyright (C) 2021 The Android Open Source Project
 *
 * Licensed under the Apache License, Version 2.0 (the "License");
 * you may not use this file except in compliance with the License.
 * You may obtain a copy of the License at
 *
 *      http://www.apache.org/licenses/LICENSE-2.0
 *
 * Unless required by applicable law or agreed to in writing, software
 * distributed under the License is distributed on an "AS IS" BASIS,
 * WITHOUT WARRANTIES OR CONDITIONS OF ANY KIND, either express or implied.
 * See the License for the specific language governing permissions and
 * limitations under the License.
 */
package com.android.tools.idea.logcat.actions

import com.android.tools.adtui.swing.enableHeadlessDialogs
import com.android.tools.adtui.swing.popup.FakeJBPopup.ShowStyle.SHOW_UNDERNEATH_OF
import com.android.tools.adtui.swing.popup.JBPopupRule
import com.android.tools.idea.logcat.FakeLogcatPresenter
import com.android.tools.idea.testing.WaitForIndexRule
import com.google.common.truth.Truth.assertThat
import com.intellij.icons.AllIcons
import com.intellij.openapi.actionSystem.DataContext.EMPTY_CONTEXT
import com.intellij.openapi.actionSystem.Separator
import com.intellij.openapi.project.DumbAware
import com.intellij.testFramework.DisposableRule
import com.intellij.testFramework.EdtRule
import com.intellij.testFramework.ProjectRule
import com.intellij.testFramework.RuleChain
import com.intellij.testFramework.RunsInEdt
<<<<<<< HEAD
import com.intellij.testFramework.TestActionEvent
import java.awt.event.MouseEvent
import javax.swing.JComponent
import javax.swing.JPanel
=======
>>>>>>> 3a514de0
import org.junit.Before
import org.junit.Rule
import org.junit.Test
import java.awt.event.MouseEvent
import javax.swing.JComponent
import javax.swing.JPanel

/** Tests for [LogcatFormatAction] */
@RunsInEdt
class LogcatFormatActionTest {
  private val projectRule = ProjectRule()
  private val popupRule = JBPopupRule()
  private val disposableRule = DisposableRule()

<<<<<<< HEAD
  @get:Rule
  val rule =
    RuleChain(projectRule, WaitForIndexRule(projectRule), popupRule, disposableRule, EdtRule())
=======
  @get:Rule val rule = RuleChain(projectRule, WaitForIndexRule(projectRule),
                                 popupRule, disposableRule, EdtRule())
>>>>>>> 3a514de0

  private val fakeLogcatPresenter = FakeLogcatPresenter()

  @Before
  fun setUp() {
    enableHeadlessDialogs(disposableRule.disposable)
  }

  @Test
  fun presentation() {
    val action = LogcatFormatAction(projectRule.project, fakeLogcatPresenter)

    assertThat(action.templatePresentation.text).isEqualTo("Configure Logcat Formatting Options")
    assertThat(action.templatePresentation.description).isNull()
    assertThat(action.templatePresentation.icon).isSameAs(AllIcons.Actions.Properties)
  }

  @Test
  fun actionPerformed() {
    val action = LogcatFormatAction(projectRule.project, fakeLogcatPresenter)
    val component = JPanel()

    action.actionPerformed(anActionEvent(component))

    val popup = popupRule.fakePopupFactory.getPopup<Any>(0)
    assertThat(popup.actions.map { it::class })
      .containsExactly(
        LogcatFormatPresetAction.Standard::class,
        LogcatFormatPresetAction.Compact::class,
        Separator::class,
        LogcatFormatModifyViewsAction::class,
      )
      .inOrder()
    assertThat(popup.showStyle).isEqualTo(SHOW_UNDERNEATH_OF)
    assertThat(popup.showArgs).containsExactly(component)
    popup.actions.forEach { assertThat(it).isInstanceOf(DumbAware::class.java) }
  }
}

private fun anActionEvent(component: JComponent) =
  TestActionEvent.createTestEvent(
    null,
    EMPTY_CONTEXT,
    MouseEvent(component, 0, 0L, 0, 0, 0, 1, true),
  )<|MERGE_RESOLUTION|>--- conflicted
+++ resolved
@@ -30,19 +30,13 @@
 import com.intellij.testFramework.ProjectRule
 import com.intellij.testFramework.RuleChain
 import com.intellij.testFramework.RunsInEdt
-<<<<<<< HEAD
 import com.intellij.testFramework.TestActionEvent
 import java.awt.event.MouseEvent
 import javax.swing.JComponent
 import javax.swing.JPanel
-=======
->>>>>>> 3a514de0
 import org.junit.Before
 import org.junit.Rule
 import org.junit.Test
-import java.awt.event.MouseEvent
-import javax.swing.JComponent
-import javax.swing.JPanel
 
 /** Tests for [LogcatFormatAction] */
 @RunsInEdt
@@ -51,14 +45,9 @@
   private val popupRule = JBPopupRule()
   private val disposableRule = DisposableRule()
 
-<<<<<<< HEAD
   @get:Rule
   val rule =
     RuleChain(projectRule, WaitForIndexRule(projectRule), popupRule, disposableRule, EdtRule())
-=======
-  @get:Rule val rule = RuleChain(projectRule, WaitForIndexRule(projectRule),
-                                 popupRule, disposableRule, EdtRule())
->>>>>>> 3a514de0
 
   private val fakeLogcatPresenter = FakeLogcatPresenter()
 
