--- conflicted
+++ resolved
@@ -38,10 +38,6 @@
 
   private val device = Device.createPhysical("device", true, "10", 30, "Google", "Pixel")
   private val mockLogcatPresenter = mock<LogcatPresenter>()
-<<<<<<< HEAD
-  private val event by lazy(TestActionEvent::createTestEvent)
-=======
->>>>>>> de127946
 
   @Test
   fun update_text_isNotPaused() {
