--- conflicted
+++ resolved
@@ -41,16 +41,13 @@
 import com.intellij.testFramework.RunsInEdt
 import com.intellij.testFramework.TestActionEvent
 import com.intellij.testFramework.replaceService
+import java.time.ZoneId
 import org.junit.After
 import org.junit.Before
 import org.junit.Rule
 import org.junit.Test
 import org.mockito.Mockito.verify
-<<<<<<< HEAD
 import org.mockito.kotlin.mock
-=======
-import java.time.ZoneId
->>>>>>> 3a514de0
 
 /** Tests for [IgnoreTagAction] */
 @RunsInEdt
@@ -59,7 +56,6 @@
   private val disposableRule = DisposableRule()
   private val logcatEditorRule = LogcatEditorRule(projectRule)
 
-<<<<<<< HEAD
   @get:Rule
   val rule =
     RuleChain(
@@ -69,10 +65,6 @@
       EdtRule(),
       disposableRule,
     )
-=======
-  @get:Rule val rule = RuleChain(projectRule, WaitForIndexRule(projectRule),
-                                 logcatEditorRule, EdtRule(), disposableRule)
->>>>>>> 3a514de0
 
   private val editor
     get() = logcatEditorRule.editor
