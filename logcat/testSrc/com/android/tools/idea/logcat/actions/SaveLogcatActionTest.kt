package com.android.tools.idea.logcat.actions

import com.android.tools.idea.logcat.FakeLogcatPresenter
import com.android.tools.idea.logcat.FakeProjectApplicationIdsProvider
import com.android.tools.idea.logcat.LogcatPresenter.Companion.LOGCAT_PRESENTER_ACTION
import com.android.tools.idea.logcat.devices.Device
import com.android.tools.idea.logcat.files.LogcatFileIo
import com.android.tools.idea.logcat.util.logcatMessage
import com.android.tools.idea.logcat.util.waitForCondition
import com.android.tools.idea.projectsystem.ProjectApplicationIdsProvider
import com.android.tools.idea.run.ShowLogcatListener
import com.android.tools.idea.testing.ApplicationServiceRule
import com.android.tools.idea.testing.NotificationRule
import com.android.tools.idea.testing.ProjectServiceRule
import com.android.tools.idea.testing.TemporaryDirectoryRule
import com.android.tools.idea.testing.WaitForIndexRule
import com.google.common.truth.Truth.assertThat
import com.intellij.ide.actions.RevealFileAction
import com.intellij.notification.NotificationType
import com.intellij.openapi.actionSystem.CommonDataKeys
import com.intellij.openapi.actionSystem.impl.SimpleDataContext
import com.intellij.openapi.fileChooser.FileChooserFactory
import com.intellij.openapi.fileChooser.FileSaverDescriptor
import com.intellij.openapi.fileChooser.FileSaverDialog
import com.intellij.openapi.fileChooser.impl.FileChooserFactoryImpl
import com.intellij.openapi.fileEditor.FileEditorManager
import com.intellij.openapi.project.Project
import com.intellij.openapi.util.Disposer
import com.intellij.openapi.vfs.VirtualFile
import com.intellij.openapi.vfs.VirtualFileWrapper
import com.intellij.testFramework.DisposableRule
import com.intellij.testFramework.ProjectRule
import com.intellij.testFramework.RuleChain
import com.intellij.testFramework.TestActionEvent
import com.intellij.testFramework.runInEdtAndWait
import org.junit.Rule
import org.junit.Test
import org.mockito.Mockito.verify
<<<<<<< HEAD
import java.io.File
import java.nio.file.Path
=======
import org.mockito.kotlin.mock
>>>>>>> 8b7d83e8

/** Tests for [SaveLogcatAction] */
class SaveLogcatActionTest {
  private val projectRule = ProjectRule()
  private val disposableRule = DisposableRule()
  private val temporaryDirectoryRule = TemporaryDirectoryRule()
  private val notificationRule = NotificationRule(projectRule)
  private val project
    get() = projectRule.project

  private val disposable
    get() = disposableRule.disposable

  private val fakeFileChooserFactory = FakeFileChooserFactory()
  private val fakeProjectApplicationIdsProvider by lazy {
    FakeProjectApplicationIdsProvider(project)
  }
  private val device = Device.createPhysical("device", true, "10", 30, "Google", "Pixel")
  private val fakeLogcatPresenter by lazy {
    FakeLogcatPresenter().also { Disposer.register(disposable, it) }
  }

  @get:Rule
  val rule =
    RuleChain(
      projectRule,
      WaitForIndexRule(projectRule),
      disposableRule,
      temporaryDirectoryRule,
      notificationRule,
      ApplicationServiceRule(FileChooserFactory::class.java, fakeFileChooserFactory),
      ProjectServiceRule(projectRule, ProjectApplicationIdsProvider::class.java) {
        fakeProjectApplicationIdsProvider
      },
    )

  @Test
  fun update() {
    val action = SaveLogcatAction()
    fakeLogcatPresenter.device = device
    fakeLogcatPresenter.messageBatches.add(listOf(logcatMessage(message = "message")))
    val event = createEvent(project, fakeLogcatPresenter)

    action.update(event)

    assertThat(event.presentation.isEnabled).isTrue()
    assertThat(event.presentation.isVisible).isTrue()
  }

  @Test
  fun update_noProject() {
    val action = SaveLogcatAction()
    val event = createEvent(null, fakeLogcatPresenter)

    action.update(event)

    assertThat(event.presentation.isEnabled).isFalse()
    assertThat(event.presentation.isVisible).isTrue()
  }

  @Test
  fun update_noLogcatPresenter() {
    val action = SaveLogcatAction()
    val event = createEvent(project, null)

    action.update(event)

    assertThat(event.presentation.isEnabled).isFalse()
    assertThat(event.presentation.isVisible).isTrue()
  }

  @Test
  fun update_noDevice() {
    val action = SaveLogcatAction()
    fakeLogcatPresenter.device = null
    fakeLogcatPresenter.messageBatches.add(listOf(logcatMessage(message = "message")))
    val event = createEvent(project, fakeLogcatPresenter)

    action.update(event)

    assertThat(event.presentation.isEnabled).isFalse()
    assertThat(event.presentation.isVisible).isTrue()
  }

  @Test
  fun update_noMessages() {
    val action = SaveLogcatAction()
    fakeLogcatPresenter.device = device
    fakeLogcatPresenter.messageBatches.clear()
    val event = createEvent(project, fakeLogcatPresenter)

    action.update(event)

    assertThat(event.presentation.isEnabled).isFalse()
    assertThat(event.presentation.isVisible).isTrue()
  }

  @Test
  fun actionPerformed_savesFile() {
    val action = SaveLogcatAction()
    fakeLogcatPresenter.device = device
    fakeLogcatPresenter.logcatFilter = "filter"
    fakeLogcatPresenter.messageBatches.add(
      listOf(logcatMessage(message = "message1"), logcatMessage(message = "message2"))
    )
    fakeProjectApplicationIdsProvider.setApplicationIds("appId1", "appId2")
    val event = createEvent(project, fakeLogcatPresenter)

    action.actionPerformed(event)
    waitForCondition { notificationRule.notifications.isNotEmpty() }

    assertThat(fakeFileChooserFactory.files).hasSize(1)
    assertThat(fakeFileChooserFactory.files[0].name).contains("_Google-Pixel-Android-10_")
    val data = LogcatFileIo().readLogcat(fakeFileChooserFactory.files[0].toPath())
    assertThat(data.logcatMessages)
      .containsExactly(logcatMessage(message = "message1"), logcatMessage(message = "message2"))
      .inOrder()
    assertThat(data.metadata?.device).isEqualTo(device)
    assertThat(data.metadata?.filter).isEqualTo("filter")
    assertThat(data.metadata?.projectApplicationIds).containsExactly("appId1", "appId2")
  }

  @Test
  fun actionPerformed_showsNotification() {
    val action = SaveLogcatAction()
    fakeLogcatPresenter.device = device
    fakeLogcatPresenter.logcatFilter = "filter"
    fakeLogcatPresenter.messageBatches.add(
      listOf(logcatMessage(message = "message1"), logcatMessage(message = "message2"))
    )
    fakeProjectApplicationIdsProvider.setApplicationIds("appId1", "appId2")
    val event = createEvent(project, fakeLogcatPresenter)

    action.actionPerformed(event)
    waitForCondition { notificationRule.notifications.isNotEmpty() }

    assertThat(notificationRule.notifications).hasSize(1)
    val notification = notificationRule.notifications.first()

    assertThat(notification.groupId).isEqualTo("Logcat")
    assertThat(notification.type).isEqualTo(NotificationType.INFORMATION)
    assertThat(notification.content).isEqualTo("Log exported successfully")
    assertThat(notification.actions.map { it.templateText })
      .containsExactly("Open in Editor", RevealFileAction.getActionName(), "Open in Logcat")
  }

  @Test
  fun actionPerformed_openInEditor() {
    val action = SaveLogcatAction()
    fakeLogcatPresenter.device = device
    fakeLogcatPresenter.logcatFilter = "filter"
    fakeLogcatPresenter.messageBatches.add(
      listOf(logcatMessage(message = "message1"), logcatMessage(message = "message2"))
    )
    fakeProjectApplicationIdsProvider.setApplicationIds("appId1", "appId2")
    val event = createEvent(project, fakeLogcatPresenter)
    action.actionPerformed(event)
    waitForCondition { notificationRule.notifications.isNotEmpty() }
    assertThat(notificationRule.notifications).hasSize(1)
    val openInEditorAction =
      notificationRule.notifications.first().actions.find { it.templateText == "Open in Editor" }
        ?: throw AssertionError("Expected action not found")

    runInEdtAndWait { openInEditorAction.actionPerformed(event) }

    assertThat(FileEditorManager.getInstance(project).openFiles[0].name)
      .isEqualTo(fakeFileChooserFactory.files[0].name)
  }

  @Test
  fun actionPerformed_openInLogcat() {
    val action = SaveLogcatAction()
    fakeLogcatPresenter.device = device
    fakeLogcatPresenter.logcatFilter = "filter"
    fakeLogcatPresenter.messageBatches.add(
      listOf(logcatMessage(message = "message1"), logcatMessage(message = "message2"))
    )
    fakeProjectApplicationIdsProvider.setApplicationIds("appId1", "appId2")
    val event = createEvent(project, fakeLogcatPresenter)
    action.actionPerformed(event)
    waitForCondition { notificationRule.notifications.isNotEmpty() }
    assertThat(notificationRule.notifications).hasSize(1)
    val openInLogcatAction =
      notificationRule.notifications.first().actions.find { it.templateText == "Open in Logcat" }
        ?: throw AssertionError("Expected action not found")
    val mockShowLogcatListener = mock<ShowLogcatListener>()
    project.messageBus.connect().subscribe(ShowLogcatListener.TOPIC, mockShowLogcatListener)

    runInEdtAndWait { openInLogcatAction.actionPerformed(event) }

    verify(mockShowLogcatListener)
      .showLogcatFile(fakeFileChooserFactory.files[0].toPath(), "Google Pixel Android 10")
  }

  private fun createEvent(
    project: Project? = this.project,
    logcatPresenter: FakeLogcatPresenter? = fakeLogcatPresenter,
  ) =
    TestActionEvent.createTestEvent(
      SimpleDataContext.builder()
        .add(CommonDataKeys.PROJECT, project)
        .add(LOGCAT_PRESENTER_ACTION, logcatPresenter)
        .build()
    )

  private inner class FakeFileChooserFactory : FileChooserFactoryImpl() {
    val files = mutableListOf<File>()

    override fun createSaveFileDialog(
      descriptor: FileSaverDescriptor,
      project: Project?,
    ): FileSaverDialog {
      return object : FileSaverDialog {
        override fun save(baseDir: Path?, filename: String?): VirtualFileWrapper =
          TODO("Not yet implemented")

        override fun save(baseDir: VirtualFile?, filename: String?): VirtualFileWrapper {
          if (baseDir == null) {
            throw AssertionError("baseDir cannot be null")
          }
          if (filename == null) {
            throw AssertionError("filename cannot be null")
          }
          val file = temporaryDirectoryRule.newPath(filename).toFile()
          val virtualFileWrapper = VirtualFileWrapper(file)
          files.add(virtualFileWrapper.file)
          return virtualFileWrapper
        }
      }
    }
  }
}<|MERGE_RESOLUTION|>--- conflicted
+++ resolved
@@ -33,15 +33,12 @@
 import com.intellij.testFramework.RuleChain
 import com.intellij.testFramework.TestActionEvent
 import com.intellij.testFramework.runInEdtAndWait
+import java.io.File
+import java.nio.file.Path
 import org.junit.Rule
 import org.junit.Test
 import org.mockito.Mockito.verify
-<<<<<<< HEAD
-import java.io.File
-import java.nio.file.Path
-=======
 import org.mockito.kotlin.mock
->>>>>>> 8b7d83e8
 
 /** Tests for [SaveLogcatAction] */
 class SaveLogcatActionTest {
@@ -203,7 +200,7 @@
     assertThat(notificationRule.notifications).hasSize(1)
     val openInEditorAction =
       notificationRule.notifications.first().actions.find { it.templateText == "Open in Editor" }
-        ?: throw AssertionError("Expected action not found")
+      ?: throw AssertionError("Expected action not found")
 
     runInEdtAndWait { openInEditorAction.actionPerformed(event) }
 
@@ -226,7 +223,7 @@
     assertThat(notificationRule.notifications).hasSize(1)
     val openInLogcatAction =
       notificationRule.notifications.first().actions.find { it.templateText == "Open in Logcat" }
-        ?: throw AssertionError("Expected action not found")
+      ?: throw AssertionError("Expected action not found")
     val mockShowLogcatListener = mock<ShowLogcatListener>()
     project.messageBus.connect().subscribe(ShowLogcatListener.TOPIC, mockShowLogcatListener)
 
