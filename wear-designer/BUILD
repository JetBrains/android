load("//tools/base/bazel:bazel.bzl", "iml_module")

# managed by go/iml_to_build
iml_module(
    name = "intellij.android.wear-designer",
    srcs = ["src"],
    iml_files = ["intellij.android.wear-designer.iml"],
    resources = ["resources"],
    visibility = ["//visibility:public"],
    # do not sort: must match IML order
    deps = [
        "//tools/adt/idea/preview-designer:intellij.android.preview-designer[module]",
        "@intellij//:org.jetbrains.kotlin",
        "@intellij//:intellij-sdk",
        "@intellij//:com.intellij.java",
        "//tools/adt/idea/designer:intellij.android.designer[module]",
        "//tools/adt/idea/.idea/libraries:studio-analytics-proto",
        "//tools/adt/idea/android-common:intellij.android.common[module]",
        "//tools/adt/idea/android:intellij.android.core[module]",
        "//tools/adt/idea/adt-ui:intellij.android.adt.ui[module]",
        "//tools/base/flags:studio.android.sdktools.flags[module]",
        "//tools/adt/idea/render-resources:intellij.android.render-resources[module]",
        "//tools/adt/idea/preview-elements:intellij.android.preview-elements[module]",
<<<<<<< HEAD
=======
        "//tools/adt/idea/rendering:intellij.android.rendering[module]",
        "//tools/adt/idea/project-system:intellij.android.projectSystem[module]",
>>>>>>> 0d09370c
    ],
)

# managed by go/iml_to_build
iml_module(
    name = "intellij.android.wear-designer.tests",
    iml_files = ["intellij.android.wear-designer.tests.iml"],
    tags = ["no_test_windows"],
    test_class = "com.android.tools.idea.wear.preview.WearDesignerTestSuite",
    test_data = [
        "//prebuilts/studio/sdk:platforms/latest",
        "//prebuilts/studio/sdk:sources",
    ],
    test_friends = ["//tools/adt/idea/wear-designer:intellij.android.wear-designer"],
    test_srcs = ["testSrc"],
    visibility = ["//visibility:public"],
    # do not sort: must match IML order
    deps = [
        "@intellij//:intellij-sdk",
        "@intellij//:org.jetbrains.kotlin",
        "@intellij//:com.intellij.java",
        "//tools/adt/idea/android-test-framework:intellij.android.testFramework[module, test]",
        "//tools/base/testutils:studio.android.sdktools.testutils[module, test]",
        "//tools/adt/idea/adt-testutils:intellij.android.adt.testutils[module, test]",
        "//tools/adt/idea/preview-designer:intellij.android.preview-designer[module, test]",
        "//tools/adt/idea/wear-designer:intellij.android.wear-designer[module, test]",
        "//tools/adt/idea/designer:intellij.android.designer[module, test]",
        "//tools/adt/idea/android:intellij.android.core[module, test]",
        "//tools/adt/idea/.idea/libraries:truth[test]",
        "//tools/adt/idea/preview-elements:intellij.android.preview-elements[module, test]",
<<<<<<< HEAD
=======
        "//tools/adt/idea/adt-ui:intellij.android.adt.ui[module, test]",
        "//tools/adt/idea/.idea/libraries:mockito[test]",
        "//tools/adt/idea/android:intellij.android.core.tests[module, test]",
        "//tools/adt/idea/android-common:intellij.android.common[module, test]",
        "//tools/adt/idea/project-system:intellij.android.projectSystem[module, test]",
        "//tools/adt/idea/rendering:intellij.android.rendering[module, test]",
>>>>>>> 0d09370c
    ],
)<|MERGE_RESOLUTION|>--- conflicted
+++ resolved
@@ -21,11 +21,8 @@
         "//tools/base/flags:studio.android.sdktools.flags[module]",
         "//tools/adt/idea/render-resources:intellij.android.render-resources[module]",
         "//tools/adt/idea/preview-elements:intellij.android.preview-elements[module]",
-<<<<<<< HEAD
-=======
         "//tools/adt/idea/rendering:intellij.android.rendering[module]",
         "//tools/adt/idea/project-system:intellij.android.projectSystem[module]",
->>>>>>> 0d09370c
     ],
 )
 
@@ -56,14 +53,11 @@
         "//tools/adt/idea/android:intellij.android.core[module, test]",
         "//tools/adt/idea/.idea/libraries:truth[test]",
         "//tools/adt/idea/preview-elements:intellij.android.preview-elements[module, test]",
-<<<<<<< HEAD
-=======
         "//tools/adt/idea/adt-ui:intellij.android.adt.ui[module, test]",
         "//tools/adt/idea/.idea/libraries:mockito[test]",
         "//tools/adt/idea/android:intellij.android.core.tests[module, test]",
         "//tools/adt/idea/android-common:intellij.android.common[module, test]",
         "//tools/adt/idea/project-system:intellij.android.projectSystem[module, test]",
         "//tools/adt/idea/rendering:intellij.android.rendering[module, test]",
->>>>>>> 0d09370c
     ],
 )