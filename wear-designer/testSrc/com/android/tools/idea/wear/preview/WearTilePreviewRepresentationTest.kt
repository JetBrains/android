/*
 * Copyright (C) 2024 The Android Open Source Project
 *
 * Licensed under the Apache License, Version 2.0 (the "License");
 * you may not use this file except in compliance with the License.
 * You may obtain a copy of the License at
 *
 *      http://www.apache.org/licenses/LICENSE-2.0
 *
 * Unless required by applicable law or agreed to in writing, software
 * distributed under the License is distributed on an "AS IS" BASIS,
 * WITHOUT WARRANTIES OR CONDITIONS OF ANY KIND, either express or implied.
 * See the License for the specific language governing permissions and
 * limitations under the License.
 */
package com.android.tools.idea.wear.preview

import com.android.testutils.delayUntilCondition
import com.android.testutils.retryUntilPassing
import com.android.tools.idea.common.model.NlModel
import com.android.tools.idea.common.surface.DesignSurface
import com.android.tools.idea.common.surface.DesignSurfaceListener
import com.android.tools.idea.concurrency.AndroidDispatchers.uiThread
import com.android.tools.idea.concurrency.AndroidDispatchers.workerThread
import com.android.tools.idea.concurrency.asCollection
import com.android.tools.idea.editors.build.RenderingBuildStatus
import com.android.tools.idea.preview.actions.GroupSwitchAction
import com.android.tools.idea.preview.flow.PreviewFlowManager
import com.android.tools.idea.preview.groups.PreviewGroupManager
import com.android.tools.idea.preview.modes.PreviewMode
import com.android.tools.idea.preview.modes.PreviewModeManager
import com.android.tools.idea.preview.representation.PREVIEW_ELEMENT_INSTANCE
import com.android.tools.idea.projectsystem.ProjectSystemBuildManager
import com.android.tools.idea.projectsystem.TestProjectSystem
import com.android.tools.idea.testing.addFileToProjectAndInvalidate
import com.android.tools.idea.uibuilder.options.NlOptionsConfigurable
<<<<<<< HEAD
=======
import com.android.tools.idea.uibuilder.visual.visuallint.VisualLintService
>>>>>>> 8b7d83e8
import com.android.tools.idea.util.TestToolWindowManager
import com.android.tools.idea.util.runWhenSmartAndSyncedOnEdt
import com.android.tools.preview.PreviewElement
import com.android.tools.wear.preview.WearTilePreviewElement
import com.google.common.truth.Truth.assertThat
import com.intellij.ide.DataManager
import com.intellij.openapi.actionSystem.DataContext
import com.intellij.openapi.application.ApplicationManager
import com.intellij.openapi.application.runReadAction
import com.intellij.openapi.application.runWriteActionAndWait
import com.intellij.openapi.diagnostic.LogLevel
import com.intellij.openapi.diagnostic.Logger
import com.intellij.openapi.project.DumbService
import com.intellij.openapi.util.Disposer
import com.intellij.openapi.wm.ToolWindowManager
import com.intellij.psi.PsiFile
import com.intellij.testFramework.TestActionEvent
import com.intellij.testFramework.replaceService
import com.intellij.testFramework.runInEdtAndWait
import java.util.UUID
import java.util.concurrent.CountDownLatch
import kotlin.time.Duration.Companion.seconds
import kotlinx.coroutines.Dispatchers
import kotlinx.coroutines.runBlocking
import kotlinx.coroutines.withContext
import org.jetbrains.android.uipreview.AndroidEditorSettings
import org.jetbrains.kotlin.psi.KtAnnotationEntry
import org.junit.After
import org.junit.Assert.assertEquals
import org.junit.Assert.assertFalse
import org.junit.Assert.assertTrue
import org.junit.Before
import org.junit.Rule
import org.junit.Test

class WearTilePreviewRepresentationTest {
  private val logger = Logger.getInstance(WearTilePreviewRepresentation::class.java)

  @get:Rule val projectRule = WearTileProjectRule()

  private val project
    get() = projectRule.project

  private val fixture
    get() = projectRule.fixture

  @Before
  fun setup() {
    logger.setLevel(LogLevel.ALL)
    Logger.getInstance(WearTilePreviewRepresentation::class.java).setLevel(LogLevel.ALL)
    Logger.getInstance(RenderingBuildStatus::class.java).setLevel(LogLevel.ALL)
    logger.info("setup")
    runInEdtAndWait { TestProjectSystem(project).useInTests() }
    logger.info("setup complete")

    project.replaceService(
      ToolWindowManager::class.java,
      TestToolWindowManager(project),
      fixture.testRootDisposable,
    )

    // Create VisualLintService early to avoid it being created at the time of project disposal
    VisualLintService.getInstance(project)
  }

  @After
  fun tearDown() {
    wearTilePreviewEssentialsModeEnabled = false
  }

  @Test
  fun testPreviewInitialization() =
    runBlocking(workerThread) {
      val preview = createWearTilePreviewRepresentation()
      preview.previewView.mainSurface.models.forEach {
        assertTrue(preview.navigationHandler.defaultNavigationMap.contains(it))
      }

      val status = preview.previewViewModel
      assertFalse(status.isOutOfDate)
      val renderResults =
        preview.previewView.mainSurface.sceneManagers.mapNotNull { it.renderResult }
      // Ensure the only warning message is the missing Android SDK message
      assertTrue(
        renderResults
          .flatMap { it.logger.messages }
          .none { !it.html.contains("No Android SDK found.") }
      )
      preview.onDeactivate()
    }

  @Test
  fun testGroupFilteringIsSupported() =
    runBlocking(workerThread) {
      val preview = createWearTilePreviewRepresentation()
<<<<<<< HEAD
      val dataContext = preview.mainSurfaceDataContext
=======
      val dataContext =
        DataManager.getInstance()
          .customizeDataContext(DataContext.EMPTY_CONTEXT, preview.previewView.mainSurface)
>>>>>>> 8b7d83e8
      val previewGroupManager = PreviewGroupManager.KEY.getData(dataContext)!!

      assertThat(previewGroupManager.availableGroupsFlow.value.map { it.displayName })
        .containsExactly("groupA")
      assertThat(preview.previewView.mainSurface.models).hasSize(4)

      // Select preview group "groupA"
      run {
        val groupSwitchAction = GroupSwitchAction()
        val actionEvent = TestActionEvent.createTestEvent(dataContext)

        groupSwitchAction.actionPerformed(actionEvent)
        groupSwitchAction.update(actionEvent)
        assertTrue(actionEvent.presentation.isEnabled)
        assertTrue(actionEvent.presentation.isVisible)

        val selectGroupAAction =
          groupSwitchAction.childActionsOrStubs.single { it.templateText == "groupA" }
        selectGroupAAction.actionPerformed(TestActionEvent.createTestEvent(dataContext))
      }

      // Ensure that the preview group was selected
      run {
        delayUntilCondition(250) { preview.previewView.mainSurface.models.size == 1 }

        val previewElements =
          preview.previewView.mainSurface.models.mapNotNull {
            it.dataProvider?.getData(PREVIEW_ELEMENT_INSTANCE) as? WearTilePreviewElement
          }
        assertThat(previewElements).hasSize(1)
        assertThat(previewElements.map { it.methodFqn })
          .containsExactly("com.android.test.TestKt.tilePreview2")
      }

      preview.onDeactivate()
    }

  @Test
  fun testFocusMode() =
    runBlocking(workerThread) {
      val preview = createWearTilePreviewRepresentation()

      assertThat(preview.previewView.mainSurface.models).hasSize(4)
      assertThat(preview.previewView.focusMode).isNull()

      // go into focus mode
      run {
        val previewElement =
          preview.previewFlowManager.filteredPreviewElementsFlow.value.asCollection().elementAt(1)
        preview.previewModeManager.setMode(PreviewMode.Focus(previewElement))

        expectFocusModeIsSet(preview, previewElement)
      }

      preview.onDeactivate()
    }

  @Test
  fun testAnimationInspectorMode() =
    runBlocking(workerThread) {
      val preview = createWearTilePreviewRepresentation()

      assertThat(preview.previewView.mainSurface.models).hasSize(4)
<<<<<<< HEAD
      assertThat(preview.previewView.galleryMode).isNull()
=======
      assertThat(preview.previewView.focusMode).isNull()
>>>>>>> 8b7d83e8

      // go into focus mode
      run {
        val previewElement =
          preview.previewFlowManager.filteredPreviewElementsFlow.value.asCollection().elementAt(1)
        preview.previewModeManager.setMode(PreviewMode.AnimationInspection(previewElement))

        delayUntilCondition(250) { preview.previewView.bottomPanel != null }
        assertThat(preview.previewView.bottomPanel?.components?.get(0)?.name)
          .isEqualTo("Animation Preview")
      }

      preview.onDeactivate()
    }

  @Test
<<<<<<< HEAD
  fun testAnimationInspectorMode() =
    runBlocking(workerThread) {
      val preview = createWearTilePreviewRepresentation()

      assertThat(preview.previewView.mainSurface.models).hasSize(4)
      assertThat(preview.previewView.galleryMode).isNull()

      // go into gallery mode
      run {
        val previewElement =
          preview.previewFlowManager.filteredPreviewElementsFlow.value.asCollection().elementAt(1)
        preview.previewModeManager.setMode(PreviewMode.AnimationInspection(previewElement))

        delayUntilCondition(250) { preview.previewView.bottomPanel != null }
        assertThat(preview.previewView.bottomPanel?.components?.get(0)?.name)
          .isEqualTo("Animation Preview")
      }

      preview.onDeactivate()
    }

  @Test
  fun testGalleryModeIsEnabledWhenEnablingWearTilePreviewEssentialsMode() =
=======
  fun testFocusModeIsEnabledWhenEnablingWearTilePreviewEssentialsMode() =
>>>>>>> 8b7d83e8
    runBlocking(workerThread) {
      val preview = createWearTilePreviewRepresentation()

      assertThat(preview.previewView.mainSurface.models).hasSize(4)
<<<<<<< HEAD
      assertThat(preview.previewView.galleryMode).isNull()
=======
      assertThat(preview.previewView.focusMode).isNull()
>>>>>>> 8b7d83e8

      // enable tile preview essentials mode
      run {
        wearTilePreviewEssentialsModeEnabled = true

        val previewElement =
          preview.previewFlowManager.filteredPreviewElementsFlow.value.asCollection().first()

        expectFocusModeIsSet(preview, previewElement)
      }

      preview.onDeactivate()
    }

  @Test
  fun testInteractivePreviewManagerFpsLimitIsInitializedWhenEssentialsModeIsDisabled() =
    runBlocking(workerThread) {
      val preview = createWearTilePreviewRepresentation()

      assertEquals(30, preview.interactiveManager.fpsLimit)

      preview.onDeactivate()
    }

  @Test
  fun testInteractivePreviewManagerFpsLimitIsInitializedWhenEssentialsModeIsEnabled() =
    runBlocking(workerThread) {
      wearTilePreviewEssentialsModeEnabled = true
      val preview = createWearTilePreviewRepresentation(expectedModelCount = 1)

      assertEquals(10, preview.interactiveManager.fpsLimit)

      preview.onDeactivate()
    }

  @Test
  fun testInteractivePreviewManagerFpsLimitIsUpdatedWhenEssentialsModeChanges() =
    runBlocking(workerThread) {
      val preview = createWearTilePreviewRepresentation()

      assertEquals(30, preview.interactiveManager.fpsLimit)

      wearTilePreviewEssentialsModeEnabled = true
      retryUntilPassing(5.seconds) { assertEquals(10, preview.interactiveManager.fpsLimit) }

      wearTilePreviewEssentialsModeEnabled = false
      retryUntilPassing(5.seconds) { assertEquals(30, preview.interactiveManager.fpsLimit) }

      preview.onDeactivate()
    }

  @Test
  fun clickingOnThePreviewNavigatesToDefinition() {
    runBlocking(workerThread) {
      val preview = createWearTilePreviewRepresentation()

      assertEquals(0, runReadAction { projectRule.fixture.caretOffset })

      // Preview from simple @Preview annotation
      run {
        val sceneViewWithNormalPreviewAnnotation =
          preview.previewView.mainSurface.sceneManagers
            .first {
<<<<<<< HEAD
              it.model.dataContext.getData(PREVIEW_ELEMENT_INSTANCE)?.displaySettings?.name ==
=======
              it.model.dataProvider?.getData(PREVIEW_ELEMENT_INSTANCE)?.displaySettings?.name ==
>>>>>>> 8b7d83e8
                "tilePreview3 - preview3"
            }
            .sceneViews
            .first()
        withContext(uiThread) {
<<<<<<< HEAD
          preview.navigationHandler.handleNavigateWithCoordinates(
            sceneViewWithNormalPreviewAnnotation,
            sceneViewWithNormalPreviewAnnotation.x,
            sceneViewWithNormalPreviewAnnotation.y,
            false,
          )
=======
          preview.navigationHandler
            .findNavigatablesWithCoordinates(
              sceneViewWithNormalPreviewAnnotation,
              sceneViewWithNormalPreviewAnnotation.x,
              sceneViewWithNormalPreviewAnnotation.y,
              false,
              false,
            )
            .firstOrNull()
            ?.let {
              preview.navigationHandler.navigateTo(sceneViewWithNormalPreviewAnnotation, it, false)
            }
>>>>>>> 8b7d83e8
        }

        runReadAction {
          val expectedOffset =
            fixture
              .findElementByText("@Preview(name = \"preview3\")", KtAnnotationEntry::class.java)
              .textOffset
          assertEquals(expectedOffset, projectRule.fixture.caretOffset)
        }
      }

      // Preview from @MyMultiPreview annotation
      run {
        val sceneViewWithMultiPreviewAnnotation =
          preview.previewView.mainSurface.sceneManagers
            .first {
<<<<<<< HEAD
              it.model.dataContext.getData(PREVIEW_ELEMENT_INSTANCE)?.displaySettings?.name ==
=======
              it.model.dataProvider?.getData(PREVIEW_ELEMENT_INSTANCE)?.displaySettings?.name ==
>>>>>>> 8b7d83e8
                "tilePreview3 - multipreview preview"
            }
            .sceneViews
            .first()
        withContext(uiThread) {
<<<<<<< HEAD
          preview.navigationHandler.handleNavigateWithCoordinates(
            sceneViewWithMultiPreviewAnnotation,
            sceneViewWithMultiPreviewAnnotation.x,
            sceneViewWithMultiPreviewAnnotation.y,
            false,
          )
=======
          preview.navigationHandler
            .findNavigatablesWithCoordinates(
              sceneViewWithMultiPreviewAnnotation,
              sceneViewWithMultiPreviewAnnotation.x,
              sceneViewWithMultiPreviewAnnotation.y,
              false,
              false,
            )
            .firstOrNull()
            ?.let {
              preview.navigationHandler.navigateTo(sceneViewWithMultiPreviewAnnotation, it, false)
            }
>>>>>>> 8b7d83e8
        }

        runReadAction {
          // We expect to navigate the user to where they use @MyMultiPreview and not the @Preview
          // declared within the multi preview
          val expectedOffset =
            fixture.findElementByText("@MyMultiPreview\n", KtAnnotationEntry::class.java).textOffset
          assertEquals(expectedOffset, projectRule.fixture.caretOffset)
        }
      }

      preview.onDeactivate()
    }
  }

  // Regression test for b/353458840
  @Test
  fun multiPreviewsAreOrderedByNameWhenNotInUICheckMode() {
    val testPsiFile =
      fixture.addFileToProjectAndInvalidate(
        "Test.kt",
        // language=kotlin
        """
        import android.content.Context
        import androidx.wear.tiles.TileService
        import androidx.wear.tiles.tooling.preview.Preview
        import androidx.wear.tiles.tooling.preview.TilePreviewData

        @Preview(name = "1", group = "2")
        @Preview(name = "2", group = "2")
        @Preview(name = "3", group = "3")
        @Preview(name = "4", group = "3")
        @Preview(name = "5", group = "1")
        @Preview(name = "6", group = "1")
        annotation class MyMultiPreview

        @Preview
        fun preview() = TilePreviewData()

        @MyMultiPreview
        fun multiPreview() = TilePreviewData()
          """
          .trimIndent(),
      )

    runBlocking(workerThread) {
      val preview = createWearTilePreviewRepresentation(testPsiFile)

      assertEquals(
        """
          TestKt.preview
<<<<<<< HEAD
          PreviewDisplaySettings(name=preview, baseName=preview, parameterName=null, group=null, showDecoration=false, showBackground=true, backgroundColor=#ff000000, displayPositioning=NORMAL)

          TestKt.multiPreview
          PreviewDisplaySettings(name=multiPreview - 1, baseName=multiPreview, parameterName=1, group=2, showDecoration=false, showBackground=true, backgroundColor=#ff000000, displayPositioning=NORMAL)

          TestKt.multiPreview
          PreviewDisplaySettings(name=multiPreview - 2, baseName=multiPreview, parameterName=2, group=2, showDecoration=false, showBackground=true, backgroundColor=#ff000000, displayPositioning=NORMAL)

          TestKt.multiPreview
          PreviewDisplaySettings(name=multiPreview - 3, baseName=multiPreview, parameterName=3, group=3, showDecoration=false, showBackground=true, backgroundColor=#ff000000, displayPositioning=NORMAL)

          TestKt.multiPreview
          PreviewDisplaySettings(name=multiPreview - 4, baseName=multiPreview, parameterName=4, group=3, showDecoration=false, showBackground=true, backgroundColor=#ff000000, displayPositioning=NORMAL)

          TestKt.multiPreview
          PreviewDisplaySettings(name=multiPreview - 5, baseName=multiPreview, parameterName=5, group=1, showDecoration=false, showBackground=true, backgroundColor=#ff000000, displayPositioning=NORMAL)

          TestKt.multiPreview
          PreviewDisplaySettings(name=multiPreview - 6, baseName=multiPreview, parameterName=6, group=1, showDecoration=false, showBackground=true, backgroundColor=#ff000000, displayPositioning=NORMAL)
=======
          PreviewDisplaySettings(name=preview, baseName=preview, parameterName=null, group=null, showDecoration=false, showBackground=true, backgroundColor=null, displayPositioning=NORMAL, organizationGroup=null)

          TestKt.multiPreview
          PreviewDisplaySettings(name=multiPreview - 1, baseName=multiPreview, parameterName=1, group=2, showDecoration=false, showBackground=true, backgroundColor=null, displayPositioning=NORMAL, organizationGroup=null)

          TestKt.multiPreview
          PreviewDisplaySettings(name=multiPreview - 2, baseName=multiPreview, parameterName=2, group=2, showDecoration=false, showBackground=true, backgroundColor=null, displayPositioning=NORMAL, organizationGroup=null)

          TestKt.multiPreview
          PreviewDisplaySettings(name=multiPreview - 3, baseName=multiPreview, parameterName=3, group=3, showDecoration=false, showBackground=true, backgroundColor=null, displayPositioning=NORMAL, organizationGroup=null)

          TestKt.multiPreview
          PreviewDisplaySettings(name=multiPreview - 4, baseName=multiPreview, parameterName=4, group=3, showDecoration=false, showBackground=true, backgroundColor=null, displayPositioning=NORMAL, organizationGroup=null)

          TestKt.multiPreview
          PreviewDisplaySettings(name=multiPreview - 5, baseName=multiPreview, parameterName=5, group=1, showDecoration=false, showBackground=true, backgroundColor=null, displayPositioning=NORMAL, organizationGroup=null)

          TestKt.multiPreview
          PreviewDisplaySettings(name=multiPreview - 6, baseName=multiPreview, parameterName=6, group=1, showDecoration=false, showBackground=true, backgroundColor=null, displayPositioning=NORMAL, organizationGroup=null)
>>>>>>> 8b7d83e8

        """
          .trimIndent(),
        preview.renderedPreviewElementsFlowForTest().value.asCollection().joinToString("\n") {
          "${it.methodFqn}\n${it.displaySettings}\n"
        },
      )
    }
  }

<<<<<<< HEAD
  private suspend fun expectGalleryModeIsSet(
=======
  private suspend fun expectFocusModeIsSet(
>>>>>>> 8b7d83e8
    preview: WearTilePreviewRepresentation,
    previewElement: PreviewElement<*>,
  ) {
    delayUntilCondition(250) {
      preview.previewView.mainSurface.models.size == 1 && preview.previewView.focusMode != null
    }

    val previewElements =
      preview.previewView.mainSurface.models.mapNotNull {
        it.dataProvider?.getData(PREVIEW_ELEMENT_INSTANCE) as? PsiWearTilePreviewElement
      }
    assertThat(previewElements).containsExactly(previewElement)
    assertThat(preview.previewView.focusMode).isNotNull()
  }

  private val WearTilePreviewRepresentation.mainSurfaceDataContext
    get() =
      DataManager.getInstance()
        .customizeDataContext(DataContext.EMPTY_CONTEXT, previewView.mainSurface)

  private val WearTilePreviewRepresentation.previewModeManager
<<<<<<< HEAD
    get() = PreviewModeManager.KEY.getData(mainSurfaceDataContext)!!

  private val WearTilePreviewRepresentation.previewFlowManager
    get() = PreviewFlowManager.KEY.getData(mainSurfaceDataContext)!!
=======
    get() =
      PreviewModeManager.KEY.getData(
        DataManager.getInstance()
          .customizeDataContext(DataContext.EMPTY_CONTEXT, previewView.mainSurface)
      )!!

  private val WearTilePreviewRepresentation.previewFlowManager
    get() =
      PreviewFlowManager.KEY.getData(
        DataManager.getInstance()
          .customizeDataContext(DataContext.EMPTY_CONTEXT, previewView.mainSurface)
      )!!
>>>>>>> 8b7d83e8

  private var wearTilePreviewEssentialsModeEnabled: Boolean = false
    set(value) {
      runWriteActionAndWait {
        AndroidEditorSettings.getInstance().globalState.isPreviewEssentialsModeEnabled = value
        ApplicationManager.getApplication()
          .messageBus
          .syncPublisher(NlOptionsConfigurable.Listener.TOPIC)
          .onOptionsChanged()
      }
      field = value
    }

  private suspend fun createWearTilePreviewRepresentation(
    testFile: PsiFile = createWearTilePreviewTestFile(),
    expectedModelCount: Int = 2,
  ): WearTilePreviewRepresentation {
    val newModelAddedLatch = CountDownLatch(expectedModelCount)
    val previewRepresentation =
      WearTilePreviewRepresentationProvider().createRepresentation(testFile)
        as WearTilePreviewRepresentation

    previewRepresentation.previewView.mainSurface.addListener(
      object : DesignSurfaceListener {
        override fun modelsChanged(surface: DesignSurface<*>, models: List<NlModel?>) {
          val id = UUID.randomUUID().toString().substring(0, 5)
          logger.info("modelChanged ($id)")
<<<<<<< HEAD
          newModelAddedLatch.countDown()
=======
          repeat(models.size) { newModelAddedLatch.countDown() }
>>>>>>> 8b7d83e8
        }
      }
    )

    Disposer.register(fixture.testRootDisposable, previewRepresentation)
    project.runWhenSmartAndSyncedOnEdt(
      callback = {
        runBlocking(Dispatchers.IO) {
          logger.info("compile")
          projectRule.buildSystemServices.simulateArtifactBuild(
            ProjectSystemBuildManager.BuildStatus.SUCCESS
          )
          logger.info("activate")
          previewRepresentation.onActivate()
        }
      }
    )

    withContext(Dispatchers.IO) {
      newModelAddedLatch.await()
      delayWhileRefreshingOrDumb(previewRepresentation)
    }

    return previewRepresentation
  }

  private fun createWearTilePreviewTestFile() = runWriteActionAndWait {
    fixture.configureByText(
      "Test.kt", // language=kotlin
      """
        package com.android.test

        import android.content.Context
        import androidx.wear.tiles.TileService
        import androidx.wear.tiles.tooling.preview.Preview
        import androidx.wear.tiles.tooling.preview.TilePreviewData
        import androidx.wear.tiles.tooling.preview.WearDevices

        @Preview(name = "multipreview preview")
        annotation class MyMultiPreview

        @Preview
        private fun tilePreview(): TilePreviewData {
          return TilePreviewData()
        }

        @Preview(name = "preview2", group = "groupA")
        private fun tilePreview2(): TilePreviewData {
          return TilePreviewData()
        }

        @MyMultiPreview
        @Preview(name = "preview3")
        private fun tilePreview3(): TilePreviewData {
          return TilePreviewData()
        }
        """
        .trimIndent(),
    )
  }

  private suspend fun delayWhileRefreshingOrDumb(preview: WearTilePreviewRepresentation) {
    delayUntilCondition(250) {
      !(preview.previewViewModel.isRefreshing || DumbService.getInstance(project).isDumb)
    }
  }
}<|MERGE_RESOLUTION|>--- conflicted
+++ resolved
@@ -34,10 +34,7 @@
 import com.android.tools.idea.projectsystem.TestProjectSystem
 import com.android.tools.idea.testing.addFileToProjectAndInvalidate
 import com.android.tools.idea.uibuilder.options.NlOptionsConfigurable
-<<<<<<< HEAD
-=======
 import com.android.tools.idea.uibuilder.visual.visuallint.VisualLintService
->>>>>>> 8b7d83e8
 import com.android.tools.idea.util.TestToolWindowManager
 import com.android.tools.idea.util.runWhenSmartAndSyncedOnEdt
 import com.android.tools.preview.PreviewElement
@@ -133,13 +130,9 @@
   fun testGroupFilteringIsSupported() =
     runBlocking(workerThread) {
       val preview = createWearTilePreviewRepresentation()
-<<<<<<< HEAD
-      val dataContext = preview.mainSurfaceDataContext
-=======
       val dataContext =
         DataManager.getInstance()
           .customizeDataContext(DataContext.EMPTY_CONTEXT, preview.previewView.mainSurface)
->>>>>>> 8b7d83e8
       val previewGroupManager = PreviewGroupManager.KEY.getData(dataContext)!!
 
       assertThat(previewGroupManager.availableGroupsFlow.value.map { it.displayName })
@@ -203,11 +196,7 @@
       val preview = createWearTilePreviewRepresentation()
 
       assertThat(preview.previewView.mainSurface.models).hasSize(4)
-<<<<<<< HEAD
-      assertThat(preview.previewView.galleryMode).isNull()
-=======
       assertThat(preview.previewView.focusMode).isNull()
->>>>>>> 8b7d83e8
 
       // go into focus mode
       run {
@@ -224,42 +213,12 @@
     }
 
   @Test
-<<<<<<< HEAD
-  fun testAnimationInspectorMode() =
+  fun testFocusModeIsEnabledWhenEnablingWearTilePreviewEssentialsMode() =
     runBlocking(workerThread) {
       val preview = createWearTilePreviewRepresentation()
 
       assertThat(preview.previewView.mainSurface.models).hasSize(4)
-      assertThat(preview.previewView.galleryMode).isNull()
-
-      // go into gallery mode
-      run {
-        val previewElement =
-          preview.previewFlowManager.filteredPreviewElementsFlow.value.asCollection().elementAt(1)
-        preview.previewModeManager.setMode(PreviewMode.AnimationInspection(previewElement))
-
-        delayUntilCondition(250) { preview.previewView.bottomPanel != null }
-        assertThat(preview.previewView.bottomPanel?.components?.get(0)?.name)
-          .isEqualTo("Animation Preview")
-      }
-
-      preview.onDeactivate()
-    }
-
-  @Test
-  fun testGalleryModeIsEnabledWhenEnablingWearTilePreviewEssentialsMode() =
-=======
-  fun testFocusModeIsEnabledWhenEnablingWearTilePreviewEssentialsMode() =
->>>>>>> 8b7d83e8
-    runBlocking(workerThread) {
-      val preview = createWearTilePreviewRepresentation()
-
-      assertThat(preview.previewView.mainSurface.models).hasSize(4)
-<<<<<<< HEAD
-      assertThat(preview.previewView.galleryMode).isNull()
-=======
       assertThat(preview.previewView.focusMode).isNull()
->>>>>>> 8b7d83e8
 
       // enable tile preview essentials mode
       run {
@@ -323,24 +282,12 @@
         val sceneViewWithNormalPreviewAnnotation =
           preview.previewView.mainSurface.sceneManagers
             .first {
-<<<<<<< HEAD
-              it.model.dataContext.getData(PREVIEW_ELEMENT_INSTANCE)?.displaySettings?.name ==
-=======
               it.model.dataProvider?.getData(PREVIEW_ELEMENT_INSTANCE)?.displaySettings?.name ==
->>>>>>> 8b7d83e8
                 "tilePreview3 - preview3"
             }
             .sceneViews
             .first()
         withContext(uiThread) {
-<<<<<<< HEAD
-          preview.navigationHandler.handleNavigateWithCoordinates(
-            sceneViewWithNormalPreviewAnnotation,
-            sceneViewWithNormalPreviewAnnotation.x,
-            sceneViewWithNormalPreviewAnnotation.y,
-            false,
-          )
-=======
           preview.navigationHandler
             .findNavigatablesWithCoordinates(
               sceneViewWithNormalPreviewAnnotation,
@@ -353,7 +300,6 @@
             ?.let {
               preview.navigationHandler.navigateTo(sceneViewWithNormalPreviewAnnotation, it, false)
             }
->>>>>>> 8b7d83e8
         }
 
         runReadAction {
@@ -370,24 +316,12 @@
         val sceneViewWithMultiPreviewAnnotation =
           preview.previewView.mainSurface.sceneManagers
             .first {
-<<<<<<< HEAD
-              it.model.dataContext.getData(PREVIEW_ELEMENT_INSTANCE)?.displaySettings?.name ==
-=======
               it.model.dataProvider?.getData(PREVIEW_ELEMENT_INSTANCE)?.displaySettings?.name ==
->>>>>>> 8b7d83e8
                 "tilePreview3 - multipreview preview"
             }
             .sceneViews
             .first()
         withContext(uiThread) {
-<<<<<<< HEAD
-          preview.navigationHandler.handleNavigateWithCoordinates(
-            sceneViewWithMultiPreviewAnnotation,
-            sceneViewWithMultiPreviewAnnotation.x,
-            sceneViewWithMultiPreviewAnnotation.y,
-            false,
-          )
-=======
           preview.navigationHandler
             .findNavigatablesWithCoordinates(
               sceneViewWithMultiPreviewAnnotation,
@@ -400,7 +334,6 @@
             ?.let {
               preview.navigationHandler.navigateTo(sceneViewWithMultiPreviewAnnotation, it, false)
             }
->>>>>>> 8b7d83e8
         }
 
         runReadAction {
@@ -452,27 +385,6 @@
       assertEquals(
         """
           TestKt.preview
-<<<<<<< HEAD
-          PreviewDisplaySettings(name=preview, baseName=preview, parameterName=null, group=null, showDecoration=false, showBackground=true, backgroundColor=#ff000000, displayPositioning=NORMAL)
-
-          TestKt.multiPreview
-          PreviewDisplaySettings(name=multiPreview - 1, baseName=multiPreview, parameterName=1, group=2, showDecoration=false, showBackground=true, backgroundColor=#ff000000, displayPositioning=NORMAL)
-
-          TestKt.multiPreview
-          PreviewDisplaySettings(name=multiPreview - 2, baseName=multiPreview, parameterName=2, group=2, showDecoration=false, showBackground=true, backgroundColor=#ff000000, displayPositioning=NORMAL)
-
-          TestKt.multiPreview
-          PreviewDisplaySettings(name=multiPreview - 3, baseName=multiPreview, parameterName=3, group=3, showDecoration=false, showBackground=true, backgroundColor=#ff000000, displayPositioning=NORMAL)
-
-          TestKt.multiPreview
-          PreviewDisplaySettings(name=multiPreview - 4, baseName=multiPreview, parameterName=4, group=3, showDecoration=false, showBackground=true, backgroundColor=#ff000000, displayPositioning=NORMAL)
-
-          TestKt.multiPreview
-          PreviewDisplaySettings(name=multiPreview - 5, baseName=multiPreview, parameterName=5, group=1, showDecoration=false, showBackground=true, backgroundColor=#ff000000, displayPositioning=NORMAL)
-
-          TestKt.multiPreview
-          PreviewDisplaySettings(name=multiPreview - 6, baseName=multiPreview, parameterName=6, group=1, showDecoration=false, showBackground=true, backgroundColor=#ff000000, displayPositioning=NORMAL)
-=======
           PreviewDisplaySettings(name=preview, baseName=preview, parameterName=null, group=null, showDecoration=false, showBackground=true, backgroundColor=null, displayPositioning=NORMAL, organizationGroup=null)
 
           TestKt.multiPreview
@@ -492,7 +404,6 @@
 
           TestKt.multiPreview
           PreviewDisplaySettings(name=multiPreview - 6, baseName=multiPreview, parameterName=6, group=1, showDecoration=false, showBackground=true, backgroundColor=null, displayPositioning=NORMAL, organizationGroup=null)
->>>>>>> 8b7d83e8
 
         """
           .trimIndent(),
@@ -503,11 +414,7 @@
     }
   }
 
-<<<<<<< HEAD
-  private suspend fun expectGalleryModeIsSet(
-=======
   private suspend fun expectFocusModeIsSet(
->>>>>>> 8b7d83e8
     preview: WearTilePreviewRepresentation,
     previewElement: PreviewElement<*>,
   ) {
@@ -529,12 +436,6 @@
         .customizeDataContext(DataContext.EMPTY_CONTEXT, previewView.mainSurface)
 
   private val WearTilePreviewRepresentation.previewModeManager
-<<<<<<< HEAD
-    get() = PreviewModeManager.KEY.getData(mainSurfaceDataContext)!!
-
-  private val WearTilePreviewRepresentation.previewFlowManager
-    get() = PreviewFlowManager.KEY.getData(mainSurfaceDataContext)!!
-=======
     get() =
       PreviewModeManager.KEY.getData(
         DataManager.getInstance()
@@ -547,7 +448,6 @@
         DataManager.getInstance()
           .customizeDataContext(DataContext.EMPTY_CONTEXT, previewView.mainSurface)
       )!!
->>>>>>> 8b7d83e8
 
   private var wearTilePreviewEssentialsModeEnabled: Boolean = false
     set(value) {
@@ -575,11 +475,7 @@
         override fun modelsChanged(surface: DesignSurface<*>, models: List<NlModel?>) {
           val id = UUID.randomUUID().toString().substring(0, 5)
           logger.info("modelChanged ($id)")
-<<<<<<< HEAD
-          newModelAddedLatch.countDown()
-=======
           repeat(models.size) { newModelAddedLatch.countDown() }
->>>>>>> 8b7d83e8
         }
       }
     )
