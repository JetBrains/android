--- conflicted
+++ resolved
@@ -38,13 +38,8 @@
 import com.intellij.psi.PsiElement
 import com.intellij.psi.PsiFile
 import com.intellij.psi.PsiMethod
-<<<<<<< HEAD
-=======
-import com.jetbrains.rd.generator.nova.fail
-import kotlin.time.Duration.Companion.seconds
 import kotlinx.coroutines.delay
 import kotlinx.coroutines.launch
->>>>>>> 8b7d83e8
 import kotlinx.coroutines.runBlocking
 import kotlinx.coroutines.withContext
 import org.jetbrains.uast.UFile
@@ -56,13 +51,11 @@
 import org.junit.Rule
 import org.junit.Test
 import org.mockito.Mockito.mock
-<<<<<<< HEAD
-=======
 import org.mockito.kotlin.atLeastOnce
 import org.mockito.kotlin.atMost
 import org.mockito.kotlin.verify
->>>>>>> 8b7d83e8
 import org.mockito.kotlin.whenever
+import kotlin.time.Duration.Companion.seconds
 
 class WearTilePreviewElementFinderTest {
   @get:Rule
@@ -741,8 +734,6 @@
     }
   }
 
-<<<<<<< HEAD
-=======
   @Test
   fun testFindsMultiPreviewsFromLibrary() = runBlocking {
     fixture.addFileToProjectAndInvalidate(
@@ -797,17 +788,12 @@
     }
   }
 
->>>>>>> 8b7d83e8
   // Regression test for b/368402966
   @Test
   fun testHandlesInvalidPsiElements() = runBlocking {
     val previewFile =
       fixture.addFileToProjectAndInvalidate(
-<<<<<<< HEAD
-        "com/android/test/Test.kt",
-=======
         "app/src/main/java/com/android/test/Test.kt",
->>>>>>> 8b7d83e8
         // language=kotlin
         """
           package com.android.test
@@ -838,8 +824,6 @@
       fail("The invalid PSI element should be handled")
     }
   }
-<<<<<<< HEAD
-=======
 
   // Regression test for b/344639845
   @Test
@@ -972,7 +956,6 @@
         )
       }
   }
->>>>>>> 8b7d83e8
 }
 
 private fun PsiFile.textRange(methodName: String): TextRange {
