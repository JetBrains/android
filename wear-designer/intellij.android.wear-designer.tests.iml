<?xml version="1.0" encoding="UTF-8"?>
<module type="JAVA_MODULE" version="4">
  <component name="NewModuleRootManager" inherit-compiler-output="true">
    <exclude-output />
    <content url="file://$MODULE_DIR$/testSrc">
      <sourceFolder url="file://$MODULE_DIR$/testSrc" isTestSource="true" />
    </content>
    <orderEntry type="library" scope="PROVIDED" name="studio-platform" level="project" />
    <orderEntry type="library" scope="TEST" name="studio-test-platform" level="project" />
    <orderEntry type="library" name="kotlin-stdlib" level="project" />
    <orderEntry type="library" scope="TEST" name="JUnit4" level="project" />
    <orderEntry type="library" scope="TEST" name="kotlinx-coroutines-core" level="project" />
    <orderEntry type="library" scope="TEST" name="truth" level="project" />
    <orderEntry type="library" scope="TEST" name="kotlinx-collections-immutable" level="project" />
    <orderEntry type="library" scope="TEST" name="kotlin-test" level="project" />
    <orderEntry type="library" scope="TEST" name="Guava" level="project" />
    <orderEntry type="inheritedJdk" />
    <orderEntry type="sourceFolder" forTests="false" />
    <orderEntry type="module" module-name="intellij.android.adt.testutils" scope="TEST" />
    <orderEntry type="module" module-name="intellij.android.core" scope="TEST" />
    <orderEntry type="module" module-name="intellij.android.designer" scope="TEST" />
    <orderEntry type="module" module-name="intellij.android.preview-designer" scope="TEST" />
    <orderEntry type="module" module-name="intellij.android.preview-elements" scope="TEST" />
    <orderEntry type="module" module-name="intellij.android.testFramework" scope="TEST" />
    <orderEntry type="module" module-name="intellij.android.wear-designer" scope="TEST" />
    <orderEntry type="module" module-name="intellij.java.psi" scope="TEST" />
    <orderEntry type="module" module-name="intellij.platform.core" scope="TEST" />
    <orderEntry type="module" module-name="intellij.platform.core.ui" scope="TEST" />
    <orderEntry type="module" module-name="intellij.platform.uast" scope="TEST" />
    <orderEntry type="module" module-name="intellij.platform.util" scope="TEST" />
    <orderEntry type="module" module-name="intellij.platform.util.base" scope="TEST" />
    <orderEntry type="module" module-name="intellij.platform.testFramework" scope="TEST" />
    <orderEntry type="module" module-name="intellij.android.projectSystem" scope="TEST" />
    <orderEntry type="module" module-name="intellij.java.impl" scope="TEST" />
    <orderEntry type="module" module-name="kotlin.base.plugin" scope="TEST" />
    <orderEntry type="module" module-name="kotlin.idea" scope="TEST" />
    <orderEntry type="module" module-name="intellij.android.kotlin.idea.k2" scope="TEST" />
    <orderEntry type="module" module-name="kotlin.code-insight.inspections.k2" scope="TEST" />
    <orderEntry type="module" module-name="intellij.android.common" scope="TEST" />
    <orderEntry type="module" module-name="intellij.android.core.tests" scope="TEST" />
    <orderEntry type="module" module-name="intellij.android.adt.ui" scope="TEST" />
    <orderEntry type="module" module-name="intellij.android.rendering" scope="TEST" />
<<<<<<< HEAD
    <orderEntry type="module" module-name="kotlin.code-insight.api" scope="TEST" />
    <orderEntry type="module" module-name="intellij.xml.psi.impl" scope="TEST" />
    <orderEntry type="library" scope="TEST" name="kotlinc.kotlin-compiler-common" level="project" />
=======
    <orderEntry type="module" module-name="android.sdktools.flags" scope="TEST" />
    <orderEntry type="module" module-name="intellij.android.designer.tests" scope="TEST" />
    <orderEntry type="library" scope="TEST" name="studio-analytics-proto" level="project" />
>>>>>>> ad897288
  </component>
  <component name="TestModuleProperties" production-module="intellij.android.wear-designer" />
</module><|MERGE_RESOLUTION|>--- conflicted
+++ resolved
@@ -40,15 +40,12 @@
     <orderEntry type="module" module-name="intellij.android.core.tests" scope="TEST" />
     <orderEntry type="module" module-name="intellij.android.adt.ui" scope="TEST" />
     <orderEntry type="module" module-name="intellij.android.rendering" scope="TEST" />
-<<<<<<< HEAD
+    <orderEntry type="module" module-name="intellij.android.designer.tests" scope="TEST" />
     <orderEntry type="module" module-name="kotlin.code-insight.api" scope="TEST" />
     <orderEntry type="module" module-name="intellij.xml.psi.impl" scope="TEST" />
     <orderEntry type="library" scope="TEST" name="kotlinc.kotlin-compiler-common" level="project" />
-=======
-    <orderEntry type="module" module-name="android.sdktools.flags" scope="TEST" />
-    <orderEntry type="module" module-name="intellij.android.designer.tests" scope="TEST" />
-    <orderEntry type="library" scope="TEST" name="studio-analytics-proto" level="project" />
->>>>>>> ad897288
+    <orderEntry type="library" scope="TEST" name="mockito" level="project" />
+    <orderEntry type="library" scope="TEST" name="protobuf" level="project" />
   </component>
   <component name="TestModuleProperties" production-module="intellij.android.wear-designer" />
 </module>