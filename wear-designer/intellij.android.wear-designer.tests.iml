--- conflicted
+++ resolved
@@ -40,11 +40,9 @@
     <orderEntry type="module" module-name="intellij.android.core.tests" scope="TEST" />
     <orderEntry type="module" module-name="intellij.android.adt.ui" scope="TEST" />
     <orderEntry type="module" module-name="intellij.android.rendering" scope="TEST" />
-<<<<<<< HEAD
     <orderEntry type="module" module-name="kotlin.code-insight.api" scope="TEST" />
-=======
-    <orderEntry type="module" module-name="android.sdktools.flags" scope="TEST" />
->>>>>>> 03a9668f
+    <orderEntry type="module" module-name="intellij.xml.psi.impl" scope="TEST" />
+    <orderEntry type="library" scope="TEST" name="kotlinc.kotlin-compiler-common" level="project" />
   </component>
   <component name="TestModuleProperties" production-module="intellij.android.wear-designer" />
 </module>