--- conflicted
+++ resolved
@@ -50,13 +50,6 @@
               StudioFlags.NELE_CLASS_PRELOADING_DIAGNOSTICS.ifEnabled {
                 add(ClassLoadingDebugLayer(surface.models.first().facet.module))
               }
-<<<<<<< HEAD
-              StudioFlags.NELE_RENDER_DIAGNOSTICS.ifEnabled { add(DiagnosticsLayer(surface, surface.project)) }
-            }
-            .build()
-        }
-        .withShapePolicy { SceneView.DEVICE_CONFIGURATION_SHAPE_POLICY.getShape(it) }
-=======
               StudioFlags.NELE_RENDER_DIAGNOSTICS.ifEnabled {
                 add(DiagnosticsLayer(surface, surface.project))
               }
@@ -64,7 +57,6 @@
             .build()
         }
         .withShapePolicy(DEVICE_CONFIGURATION_SHAPE_POLICY)
->>>>>>> 0d09370c
         .decorateContentSizePolicy { policy -> ScreenView.ImageContentSizePolicy(policy) }
         .build()
 
