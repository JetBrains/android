--- conflicted
+++ resolved
@@ -16,13 +16,8 @@
 package com.android.tools.idea.wear.preview
 
 import com.android.SdkConstants
-import com.android.sdklib.devices.Device
-import com.android.tools.configurations.Configuration
 import com.android.tools.idea.common.model.DataContextHolder
-<<<<<<< HEAD
-=======
 import com.android.tools.idea.preview.ConfigurablePreviewElementModelAdapter
->>>>>>> 0d09370c
 import com.android.tools.idea.preview.MethodPreviewElementModelAdapter
 import com.android.tools.preview.PreviewXmlBuilder
 import com.intellij.openapi.actionSystem.DataKey
@@ -30,58 +25,6 @@
 import com.intellij.testFramework.LightVirtualFile
 
 private const val PREFIX = "WearTilePreview"
-<<<<<<< HEAD
-private val WEAR_TILE_PREVIEW_ELEMENT_INSTANCE =
-  DataKey.create<WearTilePreviewElement>("$PREFIX.PreviewElement")
-
-internal const val TILE_SERVICE_VIEW_ADAPTER = "androidx.wear.tiles.tooling.TileServiceViewAdapter"
-internal const val DEFAULT_WEAR_TILE_BACKGROUND = "#ff000000"
-
-internal class WearTilePreviewElementModelAdapter<M : DataContextHolder> :
-  MethodPreviewElementModelAdapter<WearTilePreviewElement, M>(WEAR_TILE_PREVIEW_ELEMENT_INSTANCE) {
-    override fun toXml(previewElement: WearTilePreviewElement) =
-    PreviewXmlBuilder(TILE_SERVICE_VIEW_ADAPTER)
-      .androidAttribute(SdkConstants.ATTR_LAYOUT_WIDTH, SdkConstants.VALUE_MATCH_PARENT)
-      .androidAttribute(SdkConstants.ATTR_LAYOUT_HEIGHT, SdkConstants.VALUE_MATCH_PARENT)
-      .androidAttribute(
-        SdkConstants.ATTR_BACKGROUND,
-        previewElement.displaySettings.backgroundColor ?: DEFAULT_WEAR_TILE_BACKGROUND
-      )
-      .toolsAttribute("tilePreviewMethodFqn", previewElement.methodFqn)
-      .buildString()
-
-  override fun createLightVirtualFile(
-    content: String,
-    backedFile: VirtualFile,
-    id: Long
-  ): LightVirtualFile =
-    WearTileAdapterLightVirtualFile("model-weartile-$id.xml", content) { backedFile }
-
-  override fun applyToConfiguration(
-    previewElement: WearTilePreviewElement,
-    configuration: Configuration
-  ) {
-    configuration.apply {
-      startBulkEditing()
-      target = configuration.settings.highestApiTarget
-      val device = settings.devices.findById(previewElement.configuration.device)
-      device?.let {
-        setEffectiveDevice(null, null)
-        setDevice(device, false)
-      }
-      previewElement.configuration.locale?.let {
-        locale = it
-      }
-      fontScale = previewElement.configuration.fontScale
-      finishBulkEditing()
-    }
-  }
-}
-
-private fun Collection<Device>.findById(deviceDefinition: String): Device? {
-  val id = deviceDefinition.removePrefix("id:")
-  return firstOrNull { it.id == id }
-=======
 private val PSI_WEAR_TILE_PREVIEW_ELEMENT_INSTANCE =
   DataKey.create<PsiWearTilePreviewElement>("$PREFIX.PreviewElement")
 
@@ -110,5 +53,4 @@
     id: Long,
   ): LightVirtualFile =
     WearTileAdapterLightVirtualFile("model-weartile-$id.xml", content) { backedFile }
->>>>>>> 0d09370c
 }