/*
 * Copyright (C) 2023 The Android Open Source Project
 *
 * Licensed under the Apache License, Version 2.0 (the "License");
 * you may not use this file except in compliance with the License.
 * You may obtain a copy of the License at
 *
 *      http://www.apache.org/licenses/LICENSE-2.0
 *
 * Unless required by applicable law or agreed to in writing, software
 * distributed under the License is distributed on an "AS IS" BASIS,
 * WITHOUT WARRANTIES OR CONDITIONS OF ANY KIND, either express or implied.
 * See the License for the specific language governing permissions and
 * limitations under the License.
 */
package com.android.tools.idea.wear.preview

import com.android.SdkConstants
import com.android.annotations.concurrency.Slow
import com.android.tools.idea.concurrency.AndroidDispatchers.workerThread
import com.android.tools.idea.preview.AnnotationPreviewNameHelper
import com.android.tools.idea.preview.FilePreviewElementFinder
import com.android.tools.idea.preview.UastAnnotatedMethod
import com.android.tools.idea.preview.UastAnnotationAttributesProvider
import com.android.tools.idea.preview.annotations.NodeInfo
import com.android.tools.idea.preview.annotations.UAnnotationSubtreeInfo
import com.android.tools.idea.preview.annotations.findAllAnnotationsInGraph
<<<<<<< HEAD
import com.android.tools.idea.preview.buildParameterName
import com.android.tools.idea.preview.buildPreviewName
=======
>>>>>>> 8b7d83e8
import com.android.tools.idea.preview.findPreviewDefaultValues
import com.android.tools.idea.preview.toSmartPsiPointer
<<<<<<< HEAD
import com.android.tools.preview.PreviewConfiguration
import com.android.tools.preview.PreviewDisplaySettings
import com.android.tools.preview.config.PARAMETER_DEVICE
import com.android.tools.preview.config.PARAMETER_FONT_SCALE
import com.android.tools.preview.config.PARAMETER_GROUP
import com.android.tools.preview.config.PARAMETER_LOCALE
import com.android.tools.preview.config.PARAMETER_NAME
import com.android.utils.cache.ChangeTracker
import com.android.utils.cache.ChangeTrackerCachedValue
import com.intellij.lang.java.JavaLanguage
import com.intellij.openapi.application.runReadAction
import com.intellij.openapi.application.smartReadAction
import com.intellij.openapi.progress.ProgressManager
import com.intellij.openapi.project.DumbService
import com.intellij.openapi.project.Project
import com.intellij.openapi.util.Key
=======
import com.android.tools.wear.preview.previewAnnotationToWearTilePreviewElement
import com.android.utils.cache.ChangeTracker
import com.android.utils.cache.ChangeTrackerCachedValue
import com.intellij.lang.java.JavaLanguage
import com.intellij.openapi.application.readAction
import com.intellij.openapi.application.smartReadAction
import com.intellij.openapi.progress.ProgressManager
import com.intellij.openapi.progress.runBlockingCancellable
import com.intellij.openapi.project.DumbService
import com.intellij.openapi.project.Project
import com.intellij.openapi.util.Key
import com.intellij.openapi.util.UserDataHolder
import com.intellij.openapi.util.removeUserData
>>>>>>> 8b7d83e8
import com.intellij.openapi.vfs.VirtualFile
import com.intellij.psi.PsiElement
import com.intellij.psi.PsiFile
import com.intellij.psi.PsiMethod
import com.intellij.psi.SmartPointerManager
<<<<<<< HEAD
=======
import com.intellij.psi.impl.java.stubs.index.JavaAnnotationIndex
import com.intellij.psi.search.GlobalSearchScope
>>>>>>> 8b7d83e8
import com.intellij.psi.util.PsiModificationTracker
import com.intellij.psi.util.PsiTreeUtil
import com.intellij.util.concurrency.annotations.RequiresBackgroundThread
import com.intellij.util.concurrency.annotations.RequiresReadLock
<<<<<<< HEAD
import com.intellij.util.text.nullize
=======
import java.util.concurrent.CancellationException
import kotlinx.coroutines.CoroutineScope
import kotlinx.coroutines.Deferred
import kotlinx.coroutines.async
import kotlinx.coroutines.flow.firstOrNull
import kotlinx.coroutines.flow.mapNotNull
import kotlinx.coroutines.flow.toList
import kotlinx.coroutines.withContext
>>>>>>> 8b7d83e8
import org.jetbrains.kotlin.analysis.api.analyze
import org.jetbrains.kotlin.analysis.api.types.KaClassType
import org.jetbrains.kotlin.idea.KotlinLanguage
import org.jetbrains.kotlin.idea.core.util.toPsiFile
import org.jetbrains.kotlin.idea.stubindex.KotlinAnnotationsIndex
import org.jetbrains.kotlin.idea.util.projectStructure.getModule
import org.jetbrains.kotlin.psi.KtNamedFunction
import org.jetbrains.uast.UAnnotation
import org.jetbrains.uast.UElement
import org.jetbrains.uast.UMethod
import org.jetbrains.uast.toUElement

private const val TILE_PREVIEW_ANNOTATION_NAME = "Preview"
const val TILE_PREVIEW_ANNOTATION_FQ_NAME =
  "androidx.wear.tiles.tooling.preview.$TILE_PREVIEW_ANNOTATION_NAME"
const val TILE_PREVIEW_DATA_FQ_NAME = "androidx.wear.tiles.tooling.preview.TilePreviewData"

<<<<<<< HEAD
private val hasPreviewElementsCacheKey =
  Key<ChangeTrackerCachedValue<Boolean>>("hasPreviewElements")
private val previewElementsCacheKey =
  Key<ChangeTrackerCachedValue<Collection<PsiWearTilePreviewElement>>>("previewElements")
private val uMethodsWithTilePreviewSignatureCacheKey =
  Key<ChangeTrackerCachedValue<List<UMethod>>>("uMethodsWithTilePreviewSignature")
=======
// For these keys we store Deferred<T> instead of just T as it can take a while to calculate the
// values. However, creating the deferred itself should be very fast, meaning it can be cached
// fast and re-used fast.
// This way additional calls made before the value has finished being calculated won't result
// in additional calculations being "piled on". Instead, they can just wait on the deferred.
private val hasPreviewElementsCacheKey =
  Key<ChangeTrackerCachedValue<Deferred<Boolean>>>("hasPreviewElements")
private val previewElementsCacheKey =
  Key<ChangeTrackerCachedValue<Deferred<Collection<PsiWearTilePreviewElement>>>>("previewElements")
private val uMethodsWithTilePreviewSignatureCacheKey =
  Key<ChangeTrackerCachedValue<Deferred<List<UMethod>>>>("uMethodsWithTilePreviewSignature")
private val isTileAnnotationUsedCacheKey =
  Key<ChangeTrackerCachedValue<Deferred<Boolean>>>("isTileAnnotationUsed")
>>>>>>> 8b7d83e8

/**
 * Object that can detect wear tile preview elements in a file.
 *
 * @param findMethods a function that returns all [PsiMethod]s and [KtNamedFunction]s for a given
 *   [PsiFile]. The method will be invoked under a read lock.
 */
internal class WearTilePreviewElementFinder(
  @RequiresReadLock
  private val findMethods: (PsiFile?) -> Collection<PsiElement> = { psiFile ->
    PsiTreeUtil.findChildrenOfAnyType(psiFile, PsiMethod::class.java, KtNamedFunction::class.java)
  }
) : FilePreviewElementFinder<PsiWearTilePreviewElement> {

  /**
   * Checks if a given [vFile] contains any [PsiWearTilePreviewElement]s. Results of this method
   * will be cached until there are changes to any java or kotlin files in the given [project] or
   * when there are smart mode changes to the [project]. It's also possible for the cached value to
   * be garbage collected, in which case the results will be recomputed.
   */
  override suspend fun hasPreviewElements(project: Project, vFile: VirtualFile): Boolean {
<<<<<<< HEAD
    val cachedValue =
      vFile.getOrCreateCachedValue(hasPreviewElementsCacheKey) {
        ChangeTrackerCachedValue.softReference()
      }
    return ChangeTrackerCachedValue.get(
      cachedValue,
      {
        findUMethodsWithTilePreviewSignature(project, vFile, findMethods).any {
          it.findAllTilePreviewAnnotations().any()
        }
      },
      project.javaKotlinAndDumbChangeTrackers(),
    )
=======
    return try {
      withContext(workerThread) {
        if (!isTileAnnotationUsed(project, vFile)) {
          return@withContext false
        }
        cachedAsyncValue(
          vFile,
          hasPreviewElementsCacheKey,
          project.javaKotlinAndDumbChangeTrackers(),
        ) {
          findUMethodsWithTilePreviewSignature(project, vFile, findMethods).any {
            it.findAllTilePreviewAnnotations().firstOrNull() != null
          }
        }
      }
    } catch (_: CancellationException) {
      // cached async calls can be cancelled when an async call is out-of-date
      false
    }
>>>>>>> 8b7d83e8
  }

  /**
   * Retrieves all [PsiWearTilePreviewElement] in a given [vFile]. Results of this method will be
   * cached until there are changes to any java or kotlin files in the given [project] or when there
   * are smart mode changes to the [project]. It's also possible for the cached value to be garbage
   * collected, in which case the results will be recomputed.
   */
  override suspend fun findPreviewElements(
    project: Project,
    vFile: VirtualFile,
  ): Collection<PsiWearTilePreviewElement> {
<<<<<<< HEAD
    val cachedValue =
      vFile.getOrCreateCachedValue(previewElementsCacheKey) {
        ChangeTrackerCachedValue.weakReference()
      }
    return ChangeTrackerCachedValue.get(
      cachedValue,
      {
        findUMethodsWithTilePreviewSignature(project, vFile, findMethods)
          .flatMap { method ->
            ProgressManager.checkCanceled()
            method
              .findAllAnnotationsInGraph { it.isTilePreviewAnnotation() }
              .mapNotNull { it.asTilePreviewNode(method) }
          }
          .distinct()
      },
      project.javaKotlinAndDumbChangeTrackers(),
    )
=======
    return try {
      withContext(workerThread) {
        cachedAsyncValue(
          vFile,
          previewElementsCacheKey,
          project.javaKotlinAndDumbChangeTrackers(),
        ) {
          findUMethodsWithTilePreviewSignature(project, vFile, findMethods)
            .flatMap { method ->
              ProgressManager.checkCanceled()
              method
                .findAllTilePreviewAnnotations()
                .mapNotNull { it.asTilePreviewNode(method) }
                .toList()
            }
            .distinct()
        }
      }
    } catch (_: CancellationException) {
      // cached async calls can be cancelled when an async call is out-of-date
      emptyList()
    }
>>>>>>> 8b7d83e8
  }
}

/**
 * Returns true if a [UMethod] or [UAnnotation] is not null is annotated with a Tile Preview
 * annotation, either directly or through a Multi-Preview annotation.
 */
@RequiresBackgroundThread
fun UElement?.hasTilePreviewAnnotation(): Boolean {
  assert(this is UMethod? || this is UAnnotation?) {
    "The UElement should be either a UMethod or a UAnnotation"
  }
  // TODO(b/381827960): avoid using runBlockingCancellable
  return runBlockingCancellable {
    this@hasTilePreviewAnnotation?.findAllTilePreviewAnnotations()?.firstOrNull() != null
  }
}

/**
 * Checks if a [UAnnotation] is a Wear Tile `@Preview` annotation.
 *
 * This method must be called under a read lock.
 */
@RequiresReadLock
internal fun UAnnotation.isTilePreviewAnnotation() =
  this.qualifiedName == TILE_PREVIEW_ANNOTATION_FQ_NAME

/**
 * Returns true if the [UElement] is a `@Preview` annotation.
 *
 * This method must be called under a read lock.
 */
@RequiresReadLock
private fun UElement?.isWearTilePreviewAnnotation() =
  (this as? UAnnotation)?.isTilePreviewAnnotation() == true

@Slow
private suspend fun NodeInfo<UAnnotationSubtreeInfo>.asTilePreviewNode(
  uMethod: UMethod
): PsiWearTilePreviewElement? {
  val annotation = element as UAnnotation
<<<<<<< HEAD
  if (!annotation.isTilePreviewAnnotation()) return null
  val defaultValues = runReadAction { annotation.findPreviewDefaultValues() }

  val displaySettings = runReadAction {
    val name = annotation.findAttributeValue(PARAMETER_NAME)?.evaluateString()?.nullize()
    val group = annotation.findAttributeValue(PARAMETER_GROUP)?.evaluateString()?.nullize()
    PreviewDisplaySettings(
      buildPreviewName(
        methodName = uMethod.name,
        nameParameter = name,
        isPreviewAnnotation = UElement?::isWearTilePreviewAnnotation,
      ),
      baseName = uMethod.name,
      parameterName =
        buildParameterName(
          nameParameter = name,
          isPreviewAnnotation = UElement?::isWearTilePreviewAnnotation,
        ),
      group = group,
      showDecoration = false,
      showBackground = true,
      backgroundColor = DEFAULT_WEAR_TILE_BACKGROUND,
=======
  if (readAction { !annotation.isTilePreviewAnnotation() }) return null

  val defaultValues = readAction { annotation.findPreviewDefaultValues() }

  val rootAnnotation = subtreeInfo?.topLevelAnnotation ?: annotation
  val attributesProvider = UastAnnotationAttributesProvider(annotation, defaultValues)
  val previewElementDefinitionPsi = readAction { rootAnnotation.toSmartPsiPointer() }
  val annotatedMethod =
    UastAnnotatedMethod(
      method = uMethod,
      // currently preview parameters are not supported for tile previews
      previewParameterAnnotationFqn = null,
>>>>>>> 8b7d83e8
    )
  val nameHelper =
    AnnotationPreviewNameHelper.create(this, readAction { annotatedMethod.name }) {
      readAction { isWearTilePreviewAnnotation() }
    }

<<<<<<< HEAD
  val configuration = runReadAction {
    val device =
      annotation.findAttributeValue(PARAMETER_DEVICE)?.evaluateString()?.nullize()
        ?: defaultValues[PARAMETER_DEVICE]
    val locale =
      (annotation.findAttributeValue(PARAMETER_LOCALE)?.evaluateString()?.nullize()
        ?: defaultValues[PARAMETER_LOCALE])
    val fontScale =
      annotation.findAttributeValue(PARAMETER_FONT_SCALE)?.evaluate() as? Float
        ?: defaultValues[PARAMETER_FONT_SCALE]?.toFloatOrNull()

    PreviewConfiguration.cleanAndGet(device = device, locale = locale, fontScale = fontScale)
=======
  return readAction {
    previewAnnotationToWearTilePreviewElement(
      attributesProvider = attributesProvider,
      annotatedMethod = annotatedMethod,
      previewElementDefinition = previewElementDefinitionPsi,
      buildPreviewName = nameHelper::buildPreviewName,
      buildParameterName = nameHelper::buildParameterName,
    )
>>>>>>> 8b7d83e8
  }
}

/**
 * Retrieves all [UMethod]s in a given [virtualFile] that have a Tile Preview signature. Results of
 * this method will be cached until there are changes to any java or kotlin files in the given
 * [project] or when there are smart mode changes to the [project]. It's also possible for the
 * cached value to be garbage collected, in which case the results will be recomputed.
 *
 * @see isMethodWithTilePreviewSignature for details on what a tile preview signature should be
 */
@Slow
private suspend fun CoroutineScope.findUMethodsWithTilePreviewSignature(
  project: Project,
  virtualFile: VirtualFile,
  @RequiresReadLock findMethods: (PsiFile?) -> Collection<PsiElement>,
): List<UMethod> {
  return cachedAsyncValue(
    virtualFile,
    uMethodsWithTilePreviewSignatureCacheKey,
    project.javaKotlinAndDumbChangeTrackers(),
  ) {
    findUMethodsWithTilePreviewSignatureNonCached(project, virtualFile, findMethods)
  }
}

/**
 * Retrieves all [UMethod]s in a given [virtualFile] that have a Tile Preview signature. Results of
 * this method will be cached until there are changes to any java or kotlin files in the given
 * [project] or when there are smart mode changes to the [project]. It's also possible for the
 * cached value to be garbage collected, in which case the results will be recomputed.
 *
 * @see isMethodWithTilePreviewSignature for details on what a tile preview signature should be
 */
@Slow
private suspend fun findUMethodsWithTilePreviewSignatureNonCached(
  project: Project,
  virtualFile: VirtualFile,
  @RequiresReadLock findMethods: (PsiFile?) -> Collection<PsiElement>,
<<<<<<< HEAD
): List<UMethod> {
  val cachedValue =
    virtualFile.getOrCreateCachedValue(uMethodsWithTilePreviewSignatureCacheKey) {
      ChangeTrackerCachedValue.weakReference()
    }
  return ChangeTrackerCachedValue.get(
    cachedValue,
    { findUMethodsWithTilePreviewSignatureNonCached(project, virtualFile, findMethods) },
    project.javaKotlinAndDumbChangeTrackers(),
  )
}

@Slow
private suspend fun findUMethodsWithTilePreviewSignatureNonCached(
  project: Project,
  virtualFile: VirtualFile,
  @RequiresReadLock findMethods: (PsiFile?) -> Collection<PsiElement>,
=======
>>>>>>> 8b7d83e8
): List<UMethod> {
  val pointerManager = SmartPointerManager.getInstance(project)
  return smartReadAction(project) {
      if (!virtualFile.isValid) {
        return@smartReadAction emptyList()
      }
      findMethods(virtualFile.toPsiFile(project))
        .filter { it.isValid }
        .map {
          ProgressManager.checkCanceled()
          pointerManager.createSmartPsiElementPointer(it)
        }
    }
    .filter { smartReadAction(project) { it.element?.isMethodWithTilePreviewSignature() } ?: false }
    .mapNotNull { smartReadAction(project) { it.element.toUElement(UMethod::class.java) } }
}

private fun UElement.findAllTilePreviewAnnotations() = findAllAnnotationsInGraph {
  readAction { it.isTilePreviewAnnotation() }
}

/**
 * Checks if a [PsiElement] is a method with the signature required for a Tile Preview. The expected
 * signature of a Tile Preview method is to have the return type [TILE_PREVIEW_DATA_FQ_NAME] and to
 * have either no parameters or single parameter of type [SdkConstants.CLASS_CONTEXT].
 *
 * To be considered a method, the [PsiElement] should be either a [PsiMethod] or a
 * [KtNamedFunction].
 */
@RequiresReadLock
internal fun PsiElement?.isMethodWithTilePreviewSignature(): Boolean {
  ProgressManager.checkCanceled()
  val hasValidReturnType =
    when (val sourcePsi = this) {
      is PsiMethod -> sourcePsi.returnType?.equalsToText(TILE_PREVIEW_DATA_FQ_NAME) == true
      is KtNamedFunction -> {
        analyze(sourcePsi) {
          val symbol = sourcePsi.symbol
          val returnType = symbol.returnType as? KaClassType
          returnType?.classId?.asSingleFqName()?.asString() == TILE_PREVIEW_DATA_FQ_NAME
        }
      }
      else -> false
    }

  if (!hasValidReturnType) {
    return false
  }

  ProgressManager.checkCanceled()
  val hasNoParameters =
    when (this) {
      is PsiMethod -> !hasParameters()
      is KtNamedFunction -> getValueParameters().isEmpty()
      else -> false
    }
  if (hasNoParameters) {
    return true
  }

  ProgressManager.checkCanceled()
  val hasSingleContextParameter =
    when (this) {
      is PsiMethod ->
        parameterList.parametersCount == 1 &&
          parameterList.getParameter(0)?.type?.equalsToText(SdkConstants.CLASS_CONTEXT) == true
      is KtNamedFunction -> {
        val typeReference = valueParameters.singleOrNull()?.typeReference
        if (typeReference != null) {
          analyze(typeReference) {
            val ktType = typeReference.type as? KaClassType
            ktType?.classId?.asSingleFqName()?.asString() == SdkConstants.CLASS_CONTEXT
          }
        } else false
      }
      else -> false
    }
  return hasSingleContextParameter
}
<<<<<<< HEAD

private fun <T> VirtualFile.getOrCreateCachedValue(
  key: Key<ChangeTrackerCachedValue<T>>,
  create: () -> ChangeTrackerCachedValue<T>,
) = getUserData(key) ?: create().also { putUserData(key, it) }

=======

private fun <T> UserDataHolder.getOrCreateCachedValue(
  key: Key<ChangeTrackerCachedValue<T>>,
  create: () -> ChangeTrackerCachedValue<T>,
) = getUserData(key) ?: create().also { putUserData(key, it) }

>>>>>>> 8b7d83e8
private fun Project.javaKotlinAndDumbChangeTrackers() =
  ChangeTracker(
    ChangeTracker {
      PsiModificationTracker.getInstance(this)
        .forLanguages { lang ->
          lang.`is`(KotlinLanguage.INSTANCE) || lang.`is`(JavaLanguage.INSTANCE)
        }
        .modificationCount
    },
    ChangeTracker { DumbService.getInstance(this).modificationTracker.modificationCount },
<<<<<<< HEAD
  )
=======
  )

/**
 * This method looks up the annotations indexes in order to see if the tile preview annotation is
 * used. If the annotation is never used, then we don't need to iterate over methods to search for
 * previews. We search the module as well as its dependencies and libraries as a preview can be
 * using a Multi-Preview declared in another module or library.
 */
@Slow
private suspend fun CoroutineScope.isTileAnnotationUsed(
  project: Project,
  vFile: VirtualFile,
): Boolean {
  val module = vFile.getModule(project) ?: return false
  return cachedAsyncValue(
    module,
    isTileAnnotationUsedCacheKey,
    project.javaKotlinAndDumbChangeTrackers(),
  ) {
    smartReadAction(project) {
      val scope = GlobalSearchScope.moduleWithDependenciesAndLibrariesScope(module)
      KotlinAnnotationsIndex[TILE_PREVIEW_ANNOTATION_NAME, project, scope].any() ||
        JavaAnnotationIndex.getInstance()
          .getAnnotations(TILE_PREVIEW_ANNOTATION_NAME, project, scope)
          .any()
    }
  }
}

private suspend fun <T> CoroutineScope.cachedAsyncValue(
  dataHolder: UserDataHolder,
  cacheKey: Key<ChangeTrackerCachedValue<Deferred<T>>>,
  vararg dependencies: ChangeTracker,
  valueProvider: suspend () -> T,
): T {
  val cachedValue =
    dataHolder.getOrCreateCachedValue(cacheKey) {
      // weakReferences get cleared almost immediately by the gc, it's best to use softReference
      ChangeTrackerCachedValue.softReference()
    }
  return ChangeTrackerCachedValue.get(
      cachedValue,
      {
        async { valueProvider() }
          .also {
            it.invokeOnCompletion { throwable ->
              if (throwable != null) {
                // ensure we don't cache a failed deferred
                dataHolder.removeUserData(cacheKey)
              }
            }
          }
      },
      ChangeTracker(*dependencies),
    )
    .await()
}
>>>>>>> 8b7d83e8
<|MERGE_RESOLUTION|>--- conflicted
+++ resolved
@@ -25,31 +25,8 @@
 import com.android.tools.idea.preview.annotations.NodeInfo
 import com.android.tools.idea.preview.annotations.UAnnotationSubtreeInfo
 import com.android.tools.idea.preview.annotations.findAllAnnotationsInGraph
-<<<<<<< HEAD
-import com.android.tools.idea.preview.buildParameterName
-import com.android.tools.idea.preview.buildPreviewName
-=======
->>>>>>> 8b7d83e8
 import com.android.tools.idea.preview.findPreviewDefaultValues
 import com.android.tools.idea.preview.toSmartPsiPointer
-<<<<<<< HEAD
-import com.android.tools.preview.PreviewConfiguration
-import com.android.tools.preview.PreviewDisplaySettings
-import com.android.tools.preview.config.PARAMETER_DEVICE
-import com.android.tools.preview.config.PARAMETER_FONT_SCALE
-import com.android.tools.preview.config.PARAMETER_GROUP
-import com.android.tools.preview.config.PARAMETER_LOCALE
-import com.android.tools.preview.config.PARAMETER_NAME
-import com.android.utils.cache.ChangeTracker
-import com.android.utils.cache.ChangeTrackerCachedValue
-import com.intellij.lang.java.JavaLanguage
-import com.intellij.openapi.application.runReadAction
-import com.intellij.openapi.application.smartReadAction
-import com.intellij.openapi.progress.ProgressManager
-import com.intellij.openapi.project.DumbService
-import com.intellij.openapi.project.Project
-import com.intellij.openapi.util.Key
-=======
 import com.android.tools.wear.preview.previewAnnotationToWearTilePreviewElement
 import com.android.utils.cache.ChangeTracker
 import com.android.utils.cache.ChangeTrackerCachedValue
@@ -63,24 +40,17 @@
 import com.intellij.openapi.util.Key
 import com.intellij.openapi.util.UserDataHolder
 import com.intellij.openapi.util.removeUserData
->>>>>>> 8b7d83e8
 import com.intellij.openapi.vfs.VirtualFile
 import com.intellij.psi.PsiElement
 import com.intellij.psi.PsiFile
 import com.intellij.psi.PsiMethod
 import com.intellij.psi.SmartPointerManager
-<<<<<<< HEAD
-=======
 import com.intellij.psi.impl.java.stubs.index.JavaAnnotationIndex
 import com.intellij.psi.search.GlobalSearchScope
->>>>>>> 8b7d83e8
 import com.intellij.psi.util.PsiModificationTracker
 import com.intellij.psi.util.PsiTreeUtil
 import com.intellij.util.concurrency.annotations.RequiresBackgroundThread
 import com.intellij.util.concurrency.annotations.RequiresReadLock
-<<<<<<< HEAD
-import com.intellij.util.text.nullize
-=======
 import java.util.concurrent.CancellationException
 import kotlinx.coroutines.CoroutineScope
 import kotlinx.coroutines.Deferred
@@ -89,7 +59,6 @@
 import kotlinx.coroutines.flow.mapNotNull
 import kotlinx.coroutines.flow.toList
 import kotlinx.coroutines.withContext
->>>>>>> 8b7d83e8
 import org.jetbrains.kotlin.analysis.api.analyze
 import org.jetbrains.kotlin.analysis.api.types.KaClassType
 import org.jetbrains.kotlin.idea.KotlinLanguage
@@ -107,14 +76,6 @@
   "androidx.wear.tiles.tooling.preview.$TILE_PREVIEW_ANNOTATION_NAME"
 const val TILE_PREVIEW_DATA_FQ_NAME = "androidx.wear.tiles.tooling.preview.TilePreviewData"
 
-<<<<<<< HEAD
-private val hasPreviewElementsCacheKey =
-  Key<ChangeTrackerCachedValue<Boolean>>("hasPreviewElements")
-private val previewElementsCacheKey =
-  Key<ChangeTrackerCachedValue<Collection<PsiWearTilePreviewElement>>>("previewElements")
-private val uMethodsWithTilePreviewSignatureCacheKey =
-  Key<ChangeTrackerCachedValue<List<UMethod>>>("uMethodsWithTilePreviewSignature")
-=======
 // For these keys we store Deferred<T> instead of just T as it can take a while to calculate the
 // values. However, creating the deferred itself should be very fast, meaning it can be cached
 // fast and re-used fast.
@@ -128,7 +89,6 @@
   Key<ChangeTrackerCachedValue<Deferred<List<UMethod>>>>("uMethodsWithTilePreviewSignature")
 private val isTileAnnotationUsedCacheKey =
   Key<ChangeTrackerCachedValue<Deferred<Boolean>>>("isTileAnnotationUsed")
->>>>>>> 8b7d83e8
 
 /**
  * Object that can detect wear tile preview elements in a file.
@@ -150,21 +110,6 @@
    * be garbage collected, in which case the results will be recomputed.
    */
   override suspend fun hasPreviewElements(project: Project, vFile: VirtualFile): Boolean {
-<<<<<<< HEAD
-    val cachedValue =
-      vFile.getOrCreateCachedValue(hasPreviewElementsCacheKey) {
-        ChangeTrackerCachedValue.softReference()
-      }
-    return ChangeTrackerCachedValue.get(
-      cachedValue,
-      {
-        findUMethodsWithTilePreviewSignature(project, vFile, findMethods).any {
-          it.findAllTilePreviewAnnotations().any()
-        }
-      },
-      project.javaKotlinAndDumbChangeTrackers(),
-    )
-=======
     return try {
       withContext(workerThread) {
         if (!isTileAnnotationUsed(project, vFile)) {
@@ -184,7 +129,6 @@
       // cached async calls can be cancelled when an async call is out-of-date
       false
     }
->>>>>>> 8b7d83e8
   }
 
   /**
@@ -197,26 +141,6 @@
     project: Project,
     vFile: VirtualFile,
   ): Collection<PsiWearTilePreviewElement> {
-<<<<<<< HEAD
-    val cachedValue =
-      vFile.getOrCreateCachedValue(previewElementsCacheKey) {
-        ChangeTrackerCachedValue.weakReference()
-      }
-    return ChangeTrackerCachedValue.get(
-      cachedValue,
-      {
-        findUMethodsWithTilePreviewSignature(project, vFile, findMethods)
-          .flatMap { method ->
-            ProgressManager.checkCanceled()
-            method
-              .findAllAnnotationsInGraph { it.isTilePreviewAnnotation() }
-              .mapNotNull { it.asTilePreviewNode(method) }
-          }
-          .distinct()
-      },
-      project.javaKotlinAndDumbChangeTrackers(),
-    )
-=======
     return try {
       withContext(workerThread) {
         cachedAsyncValue(
@@ -239,7 +163,6 @@
       // cached async calls can be cancelled when an async call is out-of-date
       emptyList()
     }
->>>>>>> 8b7d83e8
   }
 }
 
@@ -281,30 +204,6 @@
   uMethod: UMethod
 ): PsiWearTilePreviewElement? {
   val annotation = element as UAnnotation
-<<<<<<< HEAD
-  if (!annotation.isTilePreviewAnnotation()) return null
-  val defaultValues = runReadAction { annotation.findPreviewDefaultValues() }
-
-  val displaySettings = runReadAction {
-    val name = annotation.findAttributeValue(PARAMETER_NAME)?.evaluateString()?.nullize()
-    val group = annotation.findAttributeValue(PARAMETER_GROUP)?.evaluateString()?.nullize()
-    PreviewDisplaySettings(
-      buildPreviewName(
-        methodName = uMethod.name,
-        nameParameter = name,
-        isPreviewAnnotation = UElement?::isWearTilePreviewAnnotation,
-      ),
-      baseName = uMethod.name,
-      parameterName =
-        buildParameterName(
-          nameParameter = name,
-          isPreviewAnnotation = UElement?::isWearTilePreviewAnnotation,
-        ),
-      group = group,
-      showDecoration = false,
-      showBackground = true,
-      backgroundColor = DEFAULT_WEAR_TILE_BACKGROUND,
-=======
   if (readAction { !annotation.isTilePreviewAnnotation() }) return null
 
   val defaultValues = readAction { annotation.findPreviewDefaultValues() }
@@ -317,27 +216,12 @@
       method = uMethod,
       // currently preview parameters are not supported for tile previews
       previewParameterAnnotationFqn = null,
->>>>>>> 8b7d83e8
     )
   val nameHelper =
     AnnotationPreviewNameHelper.create(this, readAction { annotatedMethod.name }) {
       readAction { isWearTilePreviewAnnotation() }
     }
 
-<<<<<<< HEAD
-  val configuration = runReadAction {
-    val device =
-      annotation.findAttributeValue(PARAMETER_DEVICE)?.evaluateString()?.nullize()
-        ?: defaultValues[PARAMETER_DEVICE]
-    val locale =
-      (annotation.findAttributeValue(PARAMETER_LOCALE)?.evaluateString()?.nullize()
-        ?: defaultValues[PARAMETER_LOCALE])
-    val fontScale =
-      annotation.findAttributeValue(PARAMETER_FONT_SCALE)?.evaluate() as? Float
-        ?: defaultValues[PARAMETER_FONT_SCALE]?.toFloatOrNull()
-
-    PreviewConfiguration.cleanAndGet(device = device, locale = locale, fontScale = fontScale)
-=======
   return readAction {
     previewAnnotationToWearTilePreviewElement(
       attributesProvider = attributesProvider,
@@ -346,7 +230,6 @@
       buildPreviewName = nameHelper::buildPreviewName,
       buildParameterName = nameHelper::buildParameterName,
     )
->>>>>>> 8b7d83e8
   }
 }
 
@@ -373,39 +256,11 @@
   }
 }
 
-/**
- * Retrieves all [UMethod]s in a given [virtualFile] that have a Tile Preview signature. Results of
- * this method will be cached until there are changes to any java or kotlin files in the given
- * [project] or when there are smart mode changes to the [project]. It's also possible for the
- * cached value to be garbage collected, in which case the results will be recomputed.
- *
- * @see isMethodWithTilePreviewSignature for details on what a tile preview signature should be
- */
 @Slow
 private suspend fun findUMethodsWithTilePreviewSignatureNonCached(
   project: Project,
   virtualFile: VirtualFile,
   @RequiresReadLock findMethods: (PsiFile?) -> Collection<PsiElement>,
-<<<<<<< HEAD
-): List<UMethod> {
-  val cachedValue =
-    virtualFile.getOrCreateCachedValue(uMethodsWithTilePreviewSignatureCacheKey) {
-      ChangeTrackerCachedValue.weakReference()
-    }
-  return ChangeTrackerCachedValue.get(
-    cachedValue,
-    { findUMethodsWithTilePreviewSignatureNonCached(project, virtualFile, findMethods) },
-    project.javaKotlinAndDumbChangeTrackers(),
-  )
-}
-
-@Slow
-private suspend fun findUMethodsWithTilePreviewSignatureNonCached(
-  project: Project,
-  virtualFile: VirtualFile,
-  @RequiresReadLock findMethods: (PsiFile?) -> Collection<PsiElement>,
-=======
->>>>>>> 8b7d83e8
 ): List<UMethod> {
   val pointerManager = SmartPointerManager.getInstance(project)
   return smartReadAction(project) {
@@ -485,21 +340,12 @@
     }
   return hasSingleContextParameter
 }
-<<<<<<< HEAD
-
-private fun <T> VirtualFile.getOrCreateCachedValue(
-  key: Key<ChangeTrackerCachedValue<T>>,
-  create: () -> ChangeTrackerCachedValue<T>,
-) = getUserData(key) ?: create().also { putUserData(key, it) }
-
-=======
 
 private fun <T> UserDataHolder.getOrCreateCachedValue(
   key: Key<ChangeTrackerCachedValue<T>>,
   create: () -> ChangeTrackerCachedValue<T>,
 ) = getUserData(key) ?: create().also { putUserData(key, it) }
 
->>>>>>> 8b7d83e8
 private fun Project.javaKotlinAndDumbChangeTrackers() =
   ChangeTracker(
     ChangeTracker {
@@ -510,9 +356,6 @@
         .modificationCount
     },
     ChangeTracker { DumbService.getInstance(this).modificationTracker.modificationCount },
-<<<<<<< HEAD
-  )
-=======
   )
 
 /**
@@ -569,5 +412,4 @@
       ChangeTracker(*dependencies),
     )
     .await()
-}
->>>>>>> 8b7d83e8
+}