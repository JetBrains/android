--- conflicted
+++ resolved
@@ -16,30 +16,6 @@
 package com.android.tools.idea.wear.preview
 
 import com.android.SdkConstants
-<<<<<<< HEAD
-import com.android.ide.common.resources.Locale
-import com.android.tools.idea.annotations.findAnnotatedMethodsValues
-import com.android.tools.idea.annotations.getContainingUMethodAnnotatedWith
-import com.android.tools.idea.annotations.hasAnnotation
-import com.android.tools.idea.annotations.isAnnotatedWith
-import com.android.tools.idea.preview.FilePreviewElementFinder
-import com.android.tools.idea.preview.findPreviewDefaultValues
-import com.android.tools.idea.preview.qualifiedName
-import com.android.tools.idea.preview.toSmartPsiPointer
-import com.android.tools.preview.PreviewDisplaySettings
-import com.intellij.openapi.application.runReadAction
-import com.intellij.openapi.progress.ProgressManager
-import com.intellij.openapi.project.Project
-import com.intellij.openapi.vfs.VirtualFile
-import com.intellij.util.text.nullize
-import org.jetbrains.uast.UAnnotation
-import org.jetbrains.uast.UMethod
-import org.jetbrains.uast.evaluateString
-import org.jetbrains.uast.toUElementOfType
-
-private const val TILE_PREVIEW_ANNOTATION_NAME = "Preview"
-private const val TILE_PREVIEW_ANNOTATION_FQ_NAME = "androidx.wear.tiles.tooling.preview.$TILE_PREVIEW_ANNOTATION_NAME"
-=======
 import com.android.annotations.concurrency.Slow
 import com.android.tools.idea.preview.FilePreviewElementFinder
 import com.android.tools.idea.preview.annotations.NodeInfo
@@ -72,46 +48,18 @@
 private const val TILE_PREVIEW_ANNOTATION_NAME = "Preview"
 private const val TILE_PREVIEW_ANNOTATION_FQ_NAME =
   "androidx.wear.tiles.tooling.preview.$TILE_PREVIEW_ANNOTATION_NAME"
->>>>>>> 0d09370c
 private const val TILE_PREVIEW_DATA_FQ_NAME = "androidx.wear.tiles.tooling.preview.TilePreviewData"
 
 /** Object that can detect wear tile preview elements in a file. */
 internal object WearTilePreviewElementFinder : FilePreviewElementFinder<PsiWearTilePreviewElement> {
   override suspend fun hasPreviewElements(project: Project, vFile: VirtualFile): Boolean {
-<<<<<<< HEAD
-    return hasAnnotation(
-      project = project,
-      vFile = vFile,
-      annotationFqn = TILE_PREVIEW_ANNOTATION_FQ_NAME,
-      shortAnnotationName = TILE_PREVIEW_ANNOTATION_NAME,
-      filter = {
-        val uMethod = it.psiOrParent.toUElementOfType<UAnnotation>()?.getContainingUMethodAnnotatedWith(TILE_PREVIEW_ANNOTATION_FQ_NAME)
-        uMethod.isTilePreview()
-      }
-    )
-=======
     return findUMethodsWithTilePreviewSignature(project, vFile).any {
       it.findAllTilePreviewAnnotations().any()
     }
->>>>>>> 0d09370c
   }
 
   override suspend fun findPreviewElements(
     project: Project,
-<<<<<<< HEAD
-    vFile: VirtualFile
-  ): Collection<WearTilePreviewElement> {
-    return findAnnotatedMethodsValues(
-      project = project,
-      vFile = vFile,
-      annotationFqn = TILE_PREVIEW_ANNOTATION_FQ_NAME,
-      shortAnnotationName = TILE_PREVIEW_ANNOTATION_NAME
-    ) { methods ->
-      val tilePreviewNodes = getTilePreviewNodes(methods)
-      val previewElements = tilePreviewNodes.distinct()
-      previewElements.asSequence()
-    }
-=======
     vFile: VirtualFile,
   ): Collection<PsiWearTilePreviewElement> {
     return findUMethodsWithTilePreviewSignature(project, vFile)
@@ -122,52 +70,9 @@
           .mapNotNull { it.asTilePreviewNode(method) }
       }
       .distinct()
->>>>>>> 0d09370c
   }
+}
 
-<<<<<<< HEAD
-  private fun getTilePreviewNodes(methods: List<UMethod>) =
-    methods.mapNotNull {
-      ProgressManager.checkCanceled()
-      getTilePreviewNode(it)
-    }
-
-  private fun getTilePreviewNode(uMethod: UMethod) = runReadAction {
-    if (!uMethod.isTilePreview()) return@runReadAction null
-
-    val rootAnnotation =
-      uMethod.findAnnotation(TILE_PREVIEW_ANNOTATION_FQ_NAME) ?: return@runReadAction null
-
-    val defaultValues = rootAnnotation.findPreviewDefaultValues()
-
-    val device = rootAnnotation.findAttributeValue("device")?.evaluateString()?.nullize() ?: defaultValues["device"]
-    val locale = (rootAnnotation.findAttributeValue("locale")?.evaluateString() ?: defaultValues["device"])?.nullize()
-    val fontScale = rootAnnotation.findAttributeValue("fontScale")?.evaluate() as? Float ?: defaultValues["fontScale"]?.toFloatOrNull()
-    val name = rootAnnotation.findAttributeValue("name")?.evaluateString()?.nullize()
-    val group = rootAnnotation.findAttributeValue("group")?.evaluateString()?.nullize()
-
-    val previewName = name?.let { "${uMethod.name} - $name" } ?: uMethod.name
-
-    val displaySettings =
-      PreviewDisplaySettings(
-        name = previewName,
-        group = group,
-        showDecoration = false,
-        showBackground = true,
-        backgroundColor = DEFAULT_WEAR_TILE_BACKGROUND
-      )
-
-    WearTilePreviewElement(
-      displaySettings = displaySettings,
-      previewElementDefinitionPsi = rootAnnotation.toSmartPsiPointer(),
-      previewBodyPsi = uMethod.uastBody.toSmartPsiPointer(),
-      methodFqn = uMethod.qualifiedName,
-      configuration = WearTilePreviewConfiguration.forValues(
-        device = device,
-        locale = locale?.let { Locale.create(it) },
-        fontScale = fontScale
-      )
-=======
 internal fun UAnnotation.isTilePreviewAnnotation() = runReadAction {
   this.qualifiedName == TILE_PREVIEW_ANNOTATION_FQ_NAME
 }
@@ -190,7 +95,6 @@
       showDecoration = false,
       showBackground = true,
       backgroundColor = DEFAULT_WEAR_TILE_BACKGROUND,
->>>>>>> 0d09370c
     )
   }
 
@@ -236,16 +140,6 @@
   it.isTilePreviewAnnotation()
 }
 
-<<<<<<< HEAD
-private fun UMethod?.isTilePreview(): Boolean {
-  if (this == null) return false
-  if (!this.isAnnotatedWith(TILE_PREVIEW_ANNOTATION_FQ_NAME)) return false
-  if (this.returnType?.equalsToText(TILE_PREVIEW_DATA_FQ_NAME) != true) return false
-
-  val hasNoParameters = uastParameters.isEmpty()
-  val hasContextParameter = uastParameters.size == 1 && uastParameters.first().typeReference?.getQualifiedName() == SdkConstants.CLASS_CONTEXT
-  return hasNoParameters || hasContextParameter
-=======
 /**
  * Checks if a [PsiElement] is a method with the signature required for a Tile Preview. The expected
  * signature of a Tile Preview method is to have the return type [TILE_PREVIEW_DATA_FQ_NAME] and to
@@ -274,5 +168,4 @@
       parameterList.getParameter(0)?.type?.equalsToText(SdkConstants.CLASS_CONTEXT) == true
 
   return hasNoParameters || hasSingleContextParameter
->>>>>>> 0d09370c
 }