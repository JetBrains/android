--- conflicted
+++ resolved
@@ -224,11 +224,7 @@
     TODO("Not yet implemented")
   }
 
-<<<<<<< HEAD
   override fun getBackgroundUpdater(): GenericListComponentUpdater<T>? {
-=======
-  override fun getBackgroundUpdater(): ListComponentUpdater {
->>>>>>> de127946
     TODO("Not yet implemented")
   }
 }