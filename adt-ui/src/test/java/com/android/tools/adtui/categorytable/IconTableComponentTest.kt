--- conflicted
+++ resolved
@@ -24,9 +24,9 @@
 import com.intellij.ui.ExperimentalUI
 import com.intellij.ui.Gray
 import com.intellij.ui.JBColor
-import com.intellij.ui.NewUI
 import com.intellij.util.ui.ImageUtil
 import org.junit.Assert.assertThrows
+import org.junit.Before
 import org.junit.Rule
 import org.junit.Test
 import java.awt.BorderLayout
@@ -36,15 +36,10 @@
 import javax.swing.Icon
 import javax.swing.JPanel
 import javax.swing.UIManager
-<<<<<<< HEAD
-=======
-import org.junit.Assert.assertThrows
-import org.junit.Rule
-import org.junit.Test
->>>>>>> 574fcae1
 
 class IconTableComponentTest {
-  @get:Rule val disposableRule = DisposableRule()
+  @get:Rule
+  val disposableRule = DisposableRule()
 
   @Test
   fun updateTablePresentation() {
@@ -60,14 +55,11 @@
 
     label.updateTablePresentation(presentationManager, selected)
     assertThat(label.background).isEqualTo(JBColor.RED)
-<<<<<<< HEAD
     if (ExperimentalUI.isNewUI()) {
-=======
-    if (NewUI.isEnabled()) {
->>>>>>> 574fcae1
       // We don't change the icon colors in the new UI
       assertThat(label.icon).isEqualTo(icon)
-    } else {
+    }
+    else {
       assertSameImage(render(label, label.icon), render(label, icon.applyColor(JBColor.BLUE)))
     }
 
