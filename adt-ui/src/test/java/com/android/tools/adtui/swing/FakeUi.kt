/*
 * Copyright (C) 2017 The Android Open Source Project
 *
 * Licensed under the Apache License, Version 2.0 (the "License");
 * you may not use this file except in compliance with the License.
 * You may obtain a copy of the License at
 *
 *      http://www.apache.org/licenses/LICENSE-2.0
 *
 * Unless required by applicable law or agreed to in writing, software
 * distributed under the License is distributed on an "AS IS" BASIS,
 * WITHOUT WARRANTIES OR CONDITIONS OF ANY KIND, either express or implied.
 * See the License for the specific language governing permissions and
 * limitations under the License.
 */
@file:JvmName("FakeUiUtil")

package com.android.tools.adtui.swing

import com.android.testutils.waitForCondition
import com.android.tools.adtui.TreeWalker
import com.android.tools.adtui.swing.FakeMouse.Button.LEFT
import com.android.tools.adtui.swing.FakeMouse.Button.RIGHT
import com.intellij.ide.ActivityTracker
import com.intellij.openapi.Disposable
import com.intellij.openapi.actionSystem.ActionToolbar
import com.intellij.openapi.actionSystem.impl.ActionButton
import com.intellij.openapi.application.ApplicationManager
import com.intellij.openapi.util.Disposer
import com.intellij.openapi.wm.WindowManager
import com.intellij.openapi.wm.impl.IdeGlassPaneImpl
import com.intellij.openapi.wm.impl.TestWindowManager
import com.intellij.testFramework.PlatformTestUtil
import com.intellij.testFramework.registerServiceInstance
import com.intellij.testFramework.runInEdtAndWait
import com.intellij.util.ui.UIUtil
import org.mockito.Mockito.anyInt
import org.mockito.Mockito.mock
import org.mockito.kotlin.whenever
import java.awt.Component
import java.awt.Container
import java.awt.Graphics2D
import java.awt.GraphicsConfiguration
import java.awt.GraphicsDevice
import java.awt.ImageCapabilities
import java.awt.Point
import java.awt.Rectangle
import java.awt.Window
import java.awt.geom.AffineTransform
import java.awt.image.BufferedImage
import java.awt.image.ColorModel
import java.awt.image.ImageObserver
import java.awt.image.VolatileImage
import java.util.concurrent.Future
import javax.swing.JLabel
import javax.swing.JRootPane
import javax.swing.SwingUtilities
import kotlin.time.Duration.Companion.seconds

/**
 * A utility class to interact with Swing components in unit tests.
 *
 * @param root the top-level component
 * @param screenScale size of a virtual pixel in physical pixels; used for emulating a HiDPI screen
 * @param parentDisposable if provided, FakeUi will use it to clean up
 */
class FakeUi @JvmOverloads constructor(
  val root: Component,
  screenScale: Double = 1.0,
  createFakeWindow: Boolean = false,
  parentDisposable: Disposable? = null,
) {

  @JvmField
  val keyboard: FakeKeyboard = FakeKeyboard()

  @JvmField
  val mouse: FakeMouse = FakeMouse(this, keyboard)

  var screenScale: Double
    get() = screenScaleInternal
    set(value) {
      if (screenScaleInternal != value) {
        screenScaleInternal = value
        ComponentAccessor.setGraphicsConfiguration(getTopLevelComponent(root), FakeGraphicsConfiguration(value))
      }
    }

<<<<<<< HEAD
  private var screenScaleInternal: Double = screenScale
=======
  val glassPane: IdeGlassPaneImpl?

  private var screenScaleInternal: Double = screenScale
  private var lastActivityTrackerCount: Int = ActivityTracker.getInstance().count

>>>>>>> 8b7d83e8

  init {
    if (root.parent == null && createFakeWindow) {
      val rootPane = root as? JRootPane ?: JRootPane().apply {
        glassPane = IdeGlassPaneImpl(this, false)
        isFocusCycleRoot = true
        bounds = root.bounds
        add(root)
      }
      val application = ApplicationManager.getApplication()
      // Use an exact class comparison so that the check fails if the TestWindowManager class stops
      // being final in future and a subclass is introduced.
      if (application != null && WindowManager.getInstance()?.javaClass == TestWindowManager::class.java) {
        // Replace TestWindowManager with a more lenient version.
        application.registerServiceInstance(WindowManager::class.java, FakeUiWindowManager())
      }
      wrapInFakeWindow(rootPane, parentDisposable)
    }
    glassPane = (getTopLevelComponent(root) as? JRootPane)?.glassPane as? IdeGlassPaneImpl

    if (screenScale != 1.0) {
      ComponentAccessor.setGraphicsConfiguration(getTopLevelComponent(root), FakeGraphicsConfiguration(screenScale))
    }
    if (!root.isPreferredSizeSet) {
      root.preferredSize = root.size
    }
    doUpdateToolbars()
  }

  /**
   * Forces a re-layout of all components scoped by this FakeUi instance, for example in response to
   * a parent's bounds changing.
   *
   * Note: The constructor automatically forces a layout pass. You should only need to call this
   * method if you update the UI after constructing the FakeUi.
   */
  fun layout() {
    val layoutRoot = UIUtil.getParentOfType(JRootPane::class.java, root) ?: root
    TreeWalker(layoutRoot).descendantStream().forEach(Component::doLayout)
  }

  /**
   * Forces a re-layout of all components scoped by this FakeUi instance and dispatches all resulting
   * resizing events.
   */
  @Throws(InterruptedException::class)
  fun layoutAndDispatchEvents() {
    layout()
    // Allow resizing events to propagate.
    PlatformTestUtil.dispatchAllEventsInIdeEventQueue()
  }

  /**
   * Renders the root component and returns the image reflecting its appearance.
   */
  fun render(): BufferedImage = render(root)

  /**
   * Renders the given component and returns the image reflecting its appearance.
   */
  fun render(component: Component): BufferedImage {
    val image =
        BufferedImage((component.width * screenScale).toInt(), (component.height * screenScale).toInt(), BufferedImage.TYPE_INT_ARGB)
    val graphics = image.createGraphics()
    graphics.transform = AffineTransform.getScaleInstance(screenScale, screenScale)
    component.printAll(graphics)
    graphics.dispose()
    return image
  }

  /**
   * Dumps the content of the Swing tree to stderr.
   */
  fun dump() {
    dump(root, "")
  }

  private fun dump(component: Component, prefix: String) {
    System.err.println("$prefix${component.javaClass.simpleName}@(${component.x}, ${component.y}) " +
                       "[${component.size.getWidth()}x${component.size.getHeight()}]" +
                       if (isMouseTarget(component)) " {*}" else "" +
                       if (component is JLabel) " text: " + component.text else "")
    if (component is Container) {
      for (i in 0 until component.componentCount) {
        dump(component.getComponent(i), "$prefix  ")
      }
    }
  }

  /**
   * Checks if the component and all its ancestors are visible.
   */
  fun isShowing(component: Component): Boolean {
    var c = component
    while (true) {
      if (!c.isVisible) {
        return false
      }
      if (c == root) {
        break
      }
      c = c.parent
    }
    return true
  }

  fun getPosition(component: Component): Point {
    var comp: Component? = component
    if (component.width == 0 && component.height == 0) {
      layout() // The component has zero size. Force layout to give it a chance to acquire non-zero dimensions.
    }
    var rx = 0
    var ry = 0
    while (comp !== root && comp != null) {
      rx += comp.x
      ry += comp.y
      comp = comp.parent
    }
    return Point(rx, ry)
  }

  fun toRelative(component: Component, x: Int, y: Int): Point {
    val position = getPosition(component)
    return Point(x - position.x, y - position.y)
  }

  /**
   * Simulates pressing and releasing a mouse button over the given component.
   */
  fun clickOn(component: Component, button: FakeMouse.Button = LEFT) {
    clickRelativeTo(component, component.width / 2, component.height / 2, button)
  }

  /**
   * Simulates pressing and releasing the right mouse button over the given component.
   */
  fun rightClickOn(component: Component) {
    clickRelativeTo(component, component.width / 2, component.height / 2, RIGHT)
  }

  /**
   * Simulates pressing and releasing a mouse button over the given component.
   */
  fun clickRelativeTo(component: Component, x: Int, y: Int, button: FakeMouse.Button = LEFT) {
    val location = getPosition(component)
    mouse.click(location.x + x, location.y + y, button)
  }

  /**
   * Returns the first component of the given type satisfying the given predicate by doing breadth-first
   * search starting from the root component, or null if no components satisfy the predicate.
   */
  fun <T: Any> findComponent(type: Class<T>, predicate: (T) -> Boolean = { true }): T? = root.findDescendant(type, predicate)

  inline fun <reified T: Any> findComponent(crossinline predicate: (T) -> Boolean = { true }): T? = root.findDescendant(predicate)

  inline fun <reified T: Any> getComponent(crossinline predicate: (T) -> Boolean = { true }): T = root.getDescendant(predicate)

  /**
   * Returns all components of the given type satisfying the given predicate in the breadth-first
   * order.
   */
  fun <T: Any> findAllComponents(type: Class<T>, predicate: (T) -> Boolean = { true }): List<T> =
    root.findAllDescendants(type, predicate).toList()

  inline fun <reified T: Any> findAllComponents(crossinline predicate: (T) -> Boolean = { true }): List<T> =
    root.findAllDescendants(predicate).toList()

  fun targetMouseEvent(x: Int, y: Int): RelativePoint? = findTarget(root, x, y)

  private fun findTarget(component: Component, x: Int, y: Int): RelativePoint? {
    if (component.contains(x, y)) {
      if (component is Container) {
        for (i in 0 until component.componentCount) {
          val child = component.getComponent(i)
          if (child.isVisible) {
            val target = findTarget(child, x - child.x, y - child.y)
            if (target != null) {
              return target
            }
          }
        }
      }
      if (isMouseTarget(component)) {
        return RelativePoint(component, x, y)
      }
    }
    return null
  }

  private fun isMouseTarget(target: Component): Boolean {
    return target.mouseListeners.isNotEmpty() || target.mouseMotionListeners.isNotEmpty() || target.mouseWheelListeners.isNotEmpty() ||
           target is ActionButton // ActionButton calls enableEvents and overrides processMouseEvent
  }

  /** Updates toolbars if the [ActivityTracker.count] changed since the last toolbar update. */
  fun updateToolbarsIfNecessary() {
    if (ActivityTracker.getInstance().count > lastActivityTrackerCount) {
      doUpdateToolbars()
    }
  }

  /**
   * This method exists only for historical reasons. Tests should use [updateToolbarsIfNecessary] instead.
   * If a test fails after replacing [updateToolbars] with [updateToolbarsIfNecessary], most likely there
   * a missing `ActivityTracker.getInstance().inc()` call in the production code.
   */
  @Deprecated("Use updateToolbarsIfNecessary", replaceWith = ReplaceWith("updateToolbarsIfNecessary"))
  fun updateToolbars() {
    doUpdateToolbars()
  }

  /**
   * In a test environment the state of toolbar buttons is not always updated automatically.
   * Calling this method forces an unconditional update.
   */
  private fun doUpdateToolbars() {
    lastActivityTrackerCount = ActivityTracker.getInstance().count
    doUpdateToolbars(root)
    if (SwingUtilities.isEventDispatchThread()) {
      UIUtil.dispatchAllInvocationEvents()
      PlatformTestUtil.dispatchAllEventsInIdeEventQueue()
      layoutAndDispatchEvents()
    }
    else {
      layout()
    }
  }

  private fun doUpdateToolbars(component: Component) {
    val componentQueue = ArrayDeque<Component>()
    val futures = mutableListOf<Future<*>>()
    componentQueue.add(component)
    while (componentQueue.isNotEmpty()) {
      when (val c = componentQueue.removeFirst()) {
        is ActionToolbar -> futures.add(c.updateActionsAsync())
        is ActionButton -> {
          c.updateUI()
          c.updateIcon()
        }
        is Container -> {
          for (child in c.components) {
            componentQueue.add(child)
          }
        }
      }
    }
    for (future in futures) {
      waitForCondition(2.seconds) { future.isDone }
    }
  }

  class RelativePoint(@JvmField val component: Component, @JvmField val x: Int, @JvmField val y: Int)

  private class FakeGraphicsConfiguration(scale: Double) : GraphicsConfiguration() {

    private val transform: AffineTransform = AffineTransform.getScaleInstance(scale, scale)
    private val device: GraphicsDevice = FakeGraphicsDevice(this)

    override fun getDevice(): GraphicsDevice = device

    override fun createCompatibleVolatileImage(width: Int, height: Int, caps: ImageCapabilities?, transparency: Int): VolatileImage =
      FakeVolatileImage(width, height, caps)

    override fun getColorModel(): ColorModel = ColorModel.getRGBdefault()

    override fun getColorModel(transparency: Int): ColorModel = ColorModel.getRGBdefault()

    override fun getDefaultTransform(): AffineTransform = transform

    override fun getNormalizingTransform(): AffineTransform = transform

    override fun getBounds(): Rectangle = Rectangle()
  }

  private class FakeVolatileImage(
    private val width: Int,
    private val height: Int,
    private val capabilities: ImageCapabilities?,
  ) : VolatileImage() {

    private val bufferedImage = BufferedImage(width, height, BufferedImage.TYPE_INT_ARGB)

    override fun getWidth(): Int = width

    override fun getWidth(observer: ImageObserver?): Int = width

    override fun getHeight(): Int = height

    override fun getHeight(observer: ImageObserver?): Int = height

    override fun getProperty(name: String, observer: ImageObserver?): Any? = null

    override fun getCapabilities(): ImageCapabilities? = capabilities

    override fun getSnapshot(): BufferedImage = bufferedImage

    override fun createGraphics(): Graphics2D = bufferedImage.createGraphics()

    override fun validate(gc: GraphicsConfiguration): Int = IMAGE_OK

    override fun contentsLost(): Boolean = false
  }

  private class FakeGraphicsDevice constructor(private val defaultConfiguration: GraphicsConfiguration) : GraphicsDevice() {

    override fun getType(): Int = TYPE_RASTER_SCREEN

    override fun getIDstring(): String = "FakeDevice"

    override fun getConfigurations(): Array<GraphicsConfiguration> = emptyArray()

    override fun getDefaultConfiguration(): GraphicsConfiguration = defaultConfiguration
  }
}

private fun wrapInFakeWindow(rootPane: JRootPane, parentDisposable: Disposable?) {
  // A mock is used here because in a headless environment it is not possible to instantiate
  // Window or any of its subclasses due to checks in the Window constructor.
  val mockWindow = mock(Window::class.java)
  whenever(mockWindow.treeLock).thenCallRealMethod()
  whenever(mockWindow.toolkit).thenReturn(fakeToolkit)
  whenever(mockWindow.isShowing).thenReturn(true)
  whenever(mockWindow.isVisible).thenReturn(true)
  whenever(mockWindow.isEnabled).thenReturn(true)
  whenever(mockWindow.isLightweight).thenReturn(true)
  whenever(mockWindow.isFocusableWindow).thenReturn(true)
  whenever(mockWindow.locationOnScreen).thenReturn(Point(0, 0))
  whenever(mockWindow.size).thenReturn(rootPane.size)
  whenever(mockWindow.bounds).thenReturn(Rectangle(0, 0, rootPane.width, rootPane.height))
  whenever(mockWindow.ownedWindows).thenReturn(emptyArray())
  whenever(mockWindow.isFocused).thenReturn(true)
  whenever(mockWindow.getFocusTraversalKeys(anyInt())).thenCallRealMethod()
  ComponentAccessor.setPeer(mockWindow, FakeWindowPeer())
  ComponentAccessor.setParent(rootPane, mockWindow)
  rootPane.addNotify()
  if (parentDisposable != null) {
    Disposer.register(parentDisposable) { runInEdtAndWait { rootPane.removeNotify() } }
  }
}

private fun getTopLevelComponent(component: Component): Component {
  var c = component
  while (c.parent != null && c.parent !is Window) {
    c = c.parent
  }
  return c
}

private val fakeToolkit = FakeUiToolkit()<|MERGE_RESOLUTION|>--- conflicted
+++ resolved
@@ -86,15 +86,11 @@
       }
     }
 
-<<<<<<< HEAD
-  private var screenScaleInternal: Double = screenScale
-=======
   val glassPane: IdeGlassPaneImpl?
 
   private var screenScaleInternal: Double = screenScale
   private var lastActivityTrackerCount: Int = ActivityTracker.getInstance().count
 
->>>>>>> 8b7d83e8
 
   init {
     if (root.parent == null && createFakeWindow) {
