--- conflicted
+++ resolved
@@ -17,18 +17,13 @@
 
 import com.android.testutils.waitForCondition
 import com.intellij.ide.DataManager
-<<<<<<< HEAD
-=======
 import com.intellij.openapi.Disposable
->>>>>>> 0d09370c
 import com.intellij.openapi.actionSystem.ActionGroup
+import com.intellij.openapi.actionSystem.ActionPlaces
 import com.intellij.openapi.actionSystem.AnAction
 import com.intellij.openapi.actionSystem.DataContext
 import com.intellij.openapi.actionSystem.PlatformCoreDataKeys
-<<<<<<< HEAD
 import com.intellij.openapi.actionSystem.impl.PresentationFactory
-=======
->>>>>>> 0d09370c
 import com.intellij.openapi.actionSystem.impl.Utils
 import com.intellij.openapi.editor.Editor
 import com.intellij.openapi.project.Project
@@ -46,10 +41,7 @@
 import com.intellij.openapi.ui.popup.TreePopupStep
 import com.intellij.openapi.util.Condition
 import com.intellij.ui.awt.RelativePoint
-<<<<<<< HEAD
 import com.intellij.ui.popup.ActionPopupOptions
-=======
->>>>>>> 0d09370c
 import com.intellij.ui.popup.ActionPopupStep
 import com.intellij.util.ui.Html
 import java.awt.Color
@@ -82,11 +74,7 @@
  * Note to contributors:
  * As methods are implemented, please move them towards the top of the file.
  */
-<<<<<<< HEAD
-class FakeJBPopupFactory : JBPopupFactory() {
-=======
 class FakeJBPopupFactory(val disposable: Disposable) : JBPopupFactory() {
->>>>>>> 0d09370c
   private val popups = ArrayDeque<JBPopup>()
   private val balloons = ArrayDeque<FakeBalloon>()
 
@@ -112,7 +100,6 @@
 
   /**
    * Returns the oldest popup that was created using this factory and removes it from the factory.
-<<<<<<< HEAD
    *
    * Type safety is the responsibility of the caller.
    */
@@ -126,16 +113,10 @@
    * Type safety is the responsibility of the caller.
    */
   @Suppress("UNCHECKED_CAST")
-  fun <T, U : FakeJBPopup<T>> getNextPopup(timeout: Long, timeUnit: TimeUnit): U {
-    waitForCondition(timeout, timeUnit) { popups.isNotEmpty() }
+  fun <T, U : FakeJBPopup<T>> getNextPopup(timeout: Duration): U {
+    waitForCondition(timeout) { popups.isNotEmpty() }
     return popups.removeFirst() as U
   }
-=======
-   *
-   * Type safety is the responsibility of the caller.
-   */
-  @Suppress("UNCHECKED_CAST")
-  fun <T, U : FakeJBPopup<T>> getNextPopup(): U = popups.removeFirst() as U
 
   /**
    * Returns the oldest popup that was created using this factory and removes it from the factory.
@@ -143,21 +124,8 @@
    *
    * Type safety is the responsibility of the caller.
    */
-  @Suppress("UNCHECKED_CAST")
-  fun <T, U : FakeJBPopup<T>> getNextPopup(timeout: Duration): U {
-    waitForCondition(timeout) { popups.isNotEmpty() }
-    return popups.removeFirst() as U
-  }
-
-  /**
-   * Returns the oldest popup that was created using this factory and removes it from the factory.
-   * If no popups have been created yet, waits for one to be created.
-   *
-   * Type safety is the responsibility of the caller.
-   */
   fun <T, U : FakeJBPopup<T>> getNextPopup(timeout: Long, timeUnit: TimeUnit): U =
       getNextPopup(timeout.toDuration(timeUnit.toDurationUnit()))
->>>>>>> 0d09370c
 
   /**
    * Returns a balloon that has been created using this factory.
@@ -192,29 +160,12 @@
     actionPlace: String?)
     : ListPopup {
     val component: Component? = PlatformCoreDataKeys.CONTEXT_COMPONENT.getData(dataContext)
-<<<<<<< HEAD
     val presentationFactory = PresentationFactory()
     val step = ActionPopupStep.createActionsStep(
       title, actionGroup, dataContext,
       actionPlace ?: ActionPlaces.POPUP, presentationFactory,
       getComponentContextSupplier(dataContext, component),
       ActionPopupOptions.forAid(aid, showDisabledActions, maxRowCount, preselectActionCondition))
-=======
-    val step = ActionPopupStep.createActionsStep(
-        actionGroup,
-        dataContext,
-        /* showNumbers= */ aid == ActionSelectionAid.ALPHA_NUMBERING || aid == ActionSelectionAid.NUMBERING,
-        /* useAlphaAsNumbers= */ aid == ActionSelectionAid.ALPHA_NUMBERING,
-        showDisabledActions,
-        title,
-        /* honorActionMnemonics= */ aid == ActionSelectionAid.MNEMONICS,
-        /* autoSelectionEnabled= */ false,
-        getComponentContextSupplier(dataContext, component),
-        actionPlace,
-        preselectActionCondition,
-        /* defaultOptionIndex= */ -1,
-        /* presentationFactory= */ null)
->>>>>>> 0d09370c
     val popup = FakeListPopup(step)
     popups.add(popup)
     return popup
@@ -271,14 +222,7 @@
                                           component: Component?): Supplier<DataContext> {
     if (component == null) return Supplier { parentDataContext }
     val dataContext = Utils.createAsyncDataContext(DataManager.getInstance().getDataContext(component))
-<<<<<<< HEAD
-    return when {
-      Utils.isAsyncDataContext(dataContext) -> Supplier { dataContext }
-      else -> Supplier { DataManager.getInstance().getDataContext(component) }
-    }
-=======
     return Supplier { dataContext }
->>>>>>> 0d09370c
   }
 
 
@@ -366,14 +310,6 @@
     TODO("Not yet implemented")
   }
 
-  override fun createHtmlTextBalloonBuilder(html: Html,
-                                            icon: Icon?,
-                                            textColor: Color?,
-                                            fillColor: Color?,
-                                            listener: HyperlinkListener?): BalloonBuilder {
-    TODO("Not yet implemented")
-  }
-
   override fun createHtmlTextBalloonBuilder(htmlContent: String, messageType: MessageType?, listener: HyperlinkListener?): BalloonBuilder {
     TODO("Not yet implemented")
   }
