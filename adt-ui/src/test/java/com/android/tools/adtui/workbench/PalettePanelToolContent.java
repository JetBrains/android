--- conflicted
+++ resolved
@@ -32,18 +32,11 @@
 import java.util.List;
 
 import static com.android.tools.adtui.workbench.ToolWindowDefinition.ALLOW_ALL;
-<<<<<<< HEAD
-import static com.android.tools.adtui.workbench.ToolWindowDefinition.ALLOW_AUTO_HIDE;
-import static com.android.tools.adtui.workbench.ToolWindowDefinition.ALLOW_FLOATING;
-=======
->>>>>>> e624679c
 import static com.intellij.openapi.actionSystem.ActionToolbar.DEFAULT_MINIMUM_BUTTON_SIZE;
 
-final class PalettePanelToolContent implements ToolContent<String> {
+class PalettePanelToolContent implements ToolContent<String> {
   public static final int MIN_TOOL_WIDTH = 310;
 
-<<<<<<< HEAD
-=======
   private final static ToolWindowDefinition<String> ourDefinition = new ToolWindowDefinition<>(
     "Palette", AllIcons.Toolwindows.ToolWindowPalette, "PALETTE", Side.LEFT, Split.TOP, AutoHide.DOCKED,
     MIN_TOOL_WIDTH, DEFAULT_MINIMUM_BUTTON_SIZE, ALLOW_ALL, PalettePanelToolContent::new);
@@ -54,7 +47,6 @@
     "Other", AllIcons.Toolwindows.ToolWindowAnt, "THIRD", Side.RIGHT, Split.TOP, AutoHide.DOCKED,
     MIN_TOOL_WIDTH, DEFAULT_MINIMUM_BUTTON_SIZE, ALLOW_ALL, PalettePanelToolContent::new);
 
->>>>>>> e624679c
   private final AnAction myGearAction;
   private final AnAction myAdditionalAction;
   private final JComponent myComponent;
@@ -88,23 +80,6 @@
   }
 
   public static ToolWindowDefinition<String> getDefinition() {
-<<<<<<< HEAD
-    return new ToolWindowDefinition<>(
-      "Palette", AllIcons.Toolwindows.ToolWindowPalette, "PALETTE", Side.LEFT, Split.TOP, AutoHide.DOCKED,
-      MIN_TOOL_WIDTH, DEFAULT_MINIMUM_BUTTON_SIZE, ALLOW_ALL, PalettePanelToolContent::new);
-  }
-
-  public static ToolWindowDefinition<String> getOtherDefinition() {
-    return new ToolWindowDefinition<>(
-      "Other", AllIcons.Toolwindows.ToolWindowHierarchy, "OTHER", Side.RIGHT, Split.BOTTOM, AutoHide.DOCKED,
-      MIN_TOOL_WIDTH, DEFAULT_MINIMUM_BUTTON_SIZE, ALLOW_ALL, PalettePanelToolContent::new);
-  }
-
-  public static ToolWindowDefinition<String> getThirdDefinition() {
-    return new ToolWindowDefinition<>(
-      "Other", AllIcons.Toolwindows.ToolWindowAnt, "THIRD", Side.RIGHT, Split.TOP, AutoHide.DOCKED,
-      MIN_TOOL_WIDTH, DEFAULT_MINIMUM_BUTTON_SIZE, ALLOW_ALL, PalettePanelToolContent::new);
-=======
     return ourDefinition;
   }
 
@@ -114,7 +89,6 @@
 
   public static ToolWindowDefinition<String> getThirdDefinition() {
     return ourThirdDefinition;
->>>>>>> e624679c
   }
 
   public void restore() {
