--- conflicted
+++ resolved
@@ -84,11 +84,7 @@
     when(myDetachedToolWindowFactory.create(any(Project.class), any(ToolWindowDefinition.class)))
       .thenReturn(myDetachedToolWindow1, myDetachedToolWindow2, null);
 
-<<<<<<< HEAD
-    myManager = new DetachedToolWindowManager(myProject);
-=======
     myManager = new DetachedToolWindowManager(getProject());
->>>>>>> c50c8b87
     myManager.setDetachedToolWindowFactory(myDetachedToolWindowFactory);
     myListener = myManager.getFileEditorManagerListener();
 
