--- conflicted
+++ resolved
@@ -191,13 +191,8 @@
     verify(myDetachedToolWindow1a).hide();
     verify(myDetachedToolWindow2a).show(eq(myAttachedToolWindow2a));
 
-<<<<<<< HEAD
-    FileEditorManagerEvent event1 = new FileEditorManagerEvent(myEditorManager, null, null, null, null, myFileEditor1, null);
-    FileEditorManagerEvent event2 = new FileEditorManagerEvent(myEditorManager, null, null, null, null, myFileEditor2, null);
-=======
     FileEditorManagerEvent event1 = createEvent(myFileEditor1);
     FileEditorManagerEvent event2 = createEvent(myFileEditor2);
->>>>>>> 3a514de0
 
     myListener.selectionChanged(event1);
     UIUtil.dispatchAllInvocationEvents();
@@ -216,8 +211,6 @@
     verify(myDetachedToolWindow2a, times(2)).hide();
   }
 
-<<<<<<< HEAD
-=======
   private @NotNull FileEditorManagerEvent createEvent(FileEditor fileEditor1) {
     return new FileEditorManagerEvent(
       myEditorManager,
@@ -230,7 +223,6 @@
   }
 
   @SuppressWarnings("unchecked")
->>>>>>> 3a514de0
   public void testFileCloseCausingFloatingToolWindowToHide() {
     when(myKeyboardFocusManager.getFocusOwner()).thenReturn(myWorkBench1, new JLabel());
     myListener.fileOpened(myEditorManager, myVirtualFile);
