/*
 * Copyright (C) 2020 The Android Open Source Project
 *
 * Licensed under the Apache License, Version 2.0 (the "License");
 * you may not use this file except in compliance with the License.
 * You may obtain a copy of the License at
 *
 *      http://www.apache.org/licenses/LICENSE-2.0
 *
 * Unless required by applicable law or agreed to in writing, software
 * distributed under the License is distributed on an "AS IS" BASIS,
 * WITHOUT WARRANTIES OR CONDITIONS OF ANY KIND, either express or implied.
 * See the License for the specific language governing permissions and
 * limitations under the License.
 */
@file:JvmName("HeadlessDialogTester")
package com.android.tools.adtui.swing

import com.android.annotations.concurrency.GuardedBy
import com.google.common.util.concurrent.ListenableFutureTask
import com.intellij.openapi.Disposable
import com.intellij.openapi.actionSystem.ActionUpdateThread
import com.intellij.openapi.actionSystem.AnAction
import com.intellij.openapi.actionSystem.AnActionEvent
import com.intellij.openapi.actionSystem.CommonShortcuts
import com.intellij.openapi.actionSystem.DataProvider
import com.intellij.openapi.actionSystem.PlatformDataKeys
import com.intellij.openapi.application.ApplicationManager.getApplication
import com.intellij.openapi.application.impl.LaterInvocator
import com.intellij.openapi.command.CommandProcessor
import com.intellij.openapi.command.CommandProcessorEx
import com.intellij.openapi.project.DumbAware
import com.intellij.openapi.project.Project
import com.intellij.openapi.ui.DialogWrapper
import com.intellij.openapi.ui.DialogWrapper.CANCEL_EXIT_CODE
import com.intellij.openapi.ui.DialogWrapper.IdeModalityType
import com.intellij.openapi.ui.DialogWrapperDialog
import com.intellij.openapi.ui.DialogWrapperPeer
import com.intellij.openapi.ui.DialogWrapperPeerFactory
import com.intellij.openapi.ui.popup.StackingPopupDispatcher
import com.intellij.openapi.util.Disposer
import com.intellij.openapi.util.SystemInfo
import com.intellij.testFramework.PlatformTestUtil
import com.intellij.testFramework.replaceService
import com.intellij.ui.ComponentUtil
import com.intellij.ui.SpeedSearchBase
import com.intellij.ui.ToolbarService
import com.intellij.ui.components.JBLayeredPane
import com.intellij.util.ExceptionUtil
import com.intellij.util.ReflectionUtil
import com.intellij.util.containers.ContainerUtil
import com.intellij.util.ui.UIUtil
import org.jetbrains.annotations.NonNls
import java.awt.AWTEvent
import java.awt.Component
import java.awt.Container
import java.awt.Dimension
import java.awt.EventQueue
import java.awt.KeyboardFocusManager
import java.awt.Point
import java.awt.Toolkit
import java.awt.Window
import java.awt.event.InvocationEvent
import java.awt.event.KeyListener
import java.awt.event.MouseListener
import java.awt.event.MouseMotionAdapter
import java.awt.event.MouseMotionListener
import java.lang.reflect.InvocationTargetException
import java.util.concurrent.CompletableFuture
import java.util.concurrent.CountDownLatch
import java.util.concurrent.TimeUnit
import java.util.concurrent.TimeoutException
import java.util.concurrent.locks.ReentrantLock
import java.util.function.Consumer
import java.util.function.Predicate
import javax.swing.JComponent
import javax.swing.JDialog
import javax.swing.JLayeredPane
import javax.swing.JPanel
import javax.swing.JRootPane
import javax.swing.JTable
import javax.swing.JTree
import javax.swing.UIManager
import kotlin.concurrent.withLock
import kotlin.time.Duration
import kotlin.time.Duration.Companion.seconds
import kotlin.time.DurationUnit

/**
 * Enables showing of dialogs in a headless test environment.
 * Don't call this function directly, prefer [HeadlessDialogRule].
 */
fun enableHeadlessDialogs(disposable: Disposable) {
  Disposer.register(disposable) {
    modelessDialogs.forEach { Disposer.dispose(it.disposable) }
  }
  getApplication().replaceService(DialogWrapperPeerFactory::class.java, HeadlessDialogWrapperPeerFactory(), disposable)
}

/**
 * Looks for a currently shown modeless dialog.
 */
fun findModelessDialog(predicate: Predicate<DialogWrapper>): DialogWrapper? = modelessDialogs.find { predicate.test(it) }

/**
 * Calls the [dialogTrigger] function that shows a modal dialog and then the [dialogInteractor]
 * function that interacts with it. This function returns when the dialog is closed.
 *
 * @param dialogTrigger user code that shows a modal dialog
 * @param timeout total time allowed for opening and interaction with the dialog
 * @param dialogInteractor user code for interacting with the dialog
 * @throws TimeoutException if the dialog was not closed within the specified [timeout]
 */
<<<<<<< HEAD
fun createModalDialogAndInteractWithIt(dialogCreator: Runnable, dialogInteractor: Consumer<DialogWrapper>) {
  createModalDialogAndInteractWithIt(modalDialogStack.size + 1, dialogCreator, dialogInteractor::accept)
=======
fun createModalDialogAndInteractWithIt(dialogTrigger: Runnable, timeout: Duration = 10.seconds, dialogInteractor: (DialogWrapper) -> Unit) {
  createModalDialogAndInteractWithIt(modalDialogStack.size + 1, dialogTrigger, timeout, dialogInteractor)
>>>>>>> 574fcae1
}

private fun createModalDialogAndInteractWithIt(modalDepth: Int, dialogTrigger: Runnable, timeout: Duration,
                                               dialogInteractor: (DialogWrapper) -> Unit) {
  val dialogClosed = CountDownLatch(1)
  var dialogShown = false

  val futureTask = ListenableFutureTask.create {
    modalityChangeLock.lock()
    try {
      while (true) {
        if (modalDialogStack.size == modalDepth) {
          dialogShown = true
          val dialog = modalDialogStack.last()
          EventQueue.invokeLater {
            try {
<<<<<<< HEAD
              dialogInteractor.accept(dialog)
=======
              dialogInteractor(dialog)
>>>>>>> 574fcae1
            }
            finally {
              if (dialog.isShowing) {
                dialog.close(CANCEL_EXIT_CODE)
              }
              dialogClosed.countDown()
            }
          }
          break
        }
        modalityChangeCondition.await()
      }
    }
    finally {
      modalityChangeLock.unlock()
    }
  }
  getApplication().executeOnPooledThread(futureTask)

  try {
    val deadline = System.currentTimeMillis() + timeout.toLong(DurationUnit.MILLISECONDS)
    dialogTrigger.run()

    while (dialogClosed.count > 0) {
      if (System.currentTimeMillis() > deadline) {
        val unmetExpectation = if (dialogShown) "closed" else "shown"
        throw TimeoutException("Dialog wasn't $unmetExpectation within $timeout")
      }
      if (dispatchNextInvocationEventIfAny() == null) {
        dialogClosed.await(10, TimeUnit.MILLISECONDS)
      }
    }
  }
  finally {
    futureTask.cancel(true)
  }

  PlatformTestUtil.dispatchAllEventsInIdeEventQueue()
}

private fun dispatchNextInvocationEventIfAny(): AWTEvent? {
  // Code similar to EdtInvocationManager.dispatchAllInvocationEvents.
  val eventQueue = Toolkit.getDefaultToolkit().systemEventQueue
  while (eventQueue.peekEvent() != null) {
    try {
      val event = eventQueue.nextEvent
      if (event is InvocationEvent) {
        dispatchEventMethod.invoke(eventQueue, event)
        return event
      }
    }
    catch (e: InvocationTargetException) {
      ExceptionUtil.rethrowAllAsUnchecked(e.cause)
    }
    catch (e: Exception) {
      ExceptionUtil.rethrow(e)
    }
  }
  return null
}

private val modalityChangeLock = ReentrantLock()
@GuardedBy("modalityChangeLock")
private val modalityChangeCondition = modalityChangeLock.newCondition()
@GuardedBy("modalityChangeLock")
private val modalDialogStack = mutableListOf<DialogWrapper>()

private val modelessDialogs = ContainerUtil.createConcurrentList<DialogWrapper>()

private val dispatchEventMethod = ReflectionUtil.getDeclaredMethod(EventQueue::class.java, "dispatchEvent", AWTEvent::class.java)!!

/**
 * Implementation of [DialogWrapperPeerFactory] for headless tests involving dialogs.
 */
private class HeadlessDialogWrapperPeerFactory : DialogWrapperPeerFactory() {
  override fun createPeer(wrapper: DialogWrapper, project: Project?, canBeParent: Boolean): DialogWrapperPeer {
    return HeadlessDialogWrapperPeer(wrapper, project)
  }

  override fun createPeer(wrapper: DialogWrapper,
                          project: Project?,
                          canBeParent: Boolean,
                          ideModalityType: IdeModalityType): DialogWrapperPeer {
    return HeadlessDialogWrapperPeer(wrapper, project, ideModalityType)
  }

  override fun createPeer(wrapper: DialogWrapper, canBeParent: Boolean): DialogWrapperPeer {
    return HeadlessDialogWrapperPeer(wrapper, null)
  }

  override fun createPeer(wrapper: DialogWrapper, parent: Component, canBeParent: Boolean): DialogWrapperPeer {
    return HeadlessDialogWrapperPeer(wrapper, null)
  }

  override fun createPeer(wrapper: DialogWrapper, canBeParent: Boolean, ideModalityType: IdeModalityType): DialogWrapperPeer {
    return HeadlessDialogWrapperPeer(wrapper, null, ideModalityType)
  }

  override fun createPeer(wrapper: DialogWrapper,
                          owner: Window,
                          canBeParent: Boolean,
                          ideModalityType: IdeModalityType): DialogWrapperPeer {
    return HeadlessDialogWrapperPeer(wrapper, null, ideModalityType)
  }
}

/**
 * Semi-realistic implementation of [DialogWrapperPeer] for headless tests involving dialogs.
 *
 * Derived from DialogWrapperPeerImpl and undoubtedly contains a significant amount of redundant
 * code. This redundant code is preserved in hope that it may be used in future to implement more
 * behaviors mimicking real dialogs.
 */
@Suppress("UnstableApiUsage")
private class HeadlessDialogWrapperPeer(
  private val wrapper: DialogWrapper,
  private var project: Project?,
  ideModalityType: IdeModalityType = IdeModalityType.IDE
) : DialogWrapperPeer() {
  private val disposeActions = arrayListOf<Runnable>()
  private val rootPane = createRootPane()
  private var modal = true
  private var size = Dimension(0, 0)
  private var location = Point()
  private var title: String? = null
  private var visible = false
  private var nestedEventLoopLatch: CountDownLatch? = null

  init {
    modal = ideModalityType != IdeModalityType.MODELESS
  }

  override fun isHeadless(): Boolean {
    return true
  }

  override fun setOnDeactivationAction(disposable: Disposable, onDialogDeactivated: Runnable) {}

  override fun getCurrentModalEntities(): Array<Any> {
    return LaterInvocator.getCurrentModalEntities()
  }

  override fun setUndecorated(undecorated: Boolean) {}

  override fun addMouseListener(listener: MouseListener) {}

  override fun addMouseListener(listener: MouseMotionListener) {}

  override fun addKeyListener(listener: KeyListener) {}

  override fun toFront() {}

  override fun toBack() {}

  override fun dispose() {
    check(EventQueue.isDispatchThread())
    nestedEventLoopLatch?.countDown()
    if (!modal) {
      modelessDialogs.remove(wrapper)
    }
    visible = false
    for (runnable in disposeActions) {
      runnable.run()
    }
    disposeActions.clear()
    UIUtil.invokeLaterIfNeeded { project = null }
  }

  override fun getContentPane(): Container? {
    return rootPane.contentPane
  }

  override fun validate() {}

  override fun repaint() {}

  override fun getOwner(): Window? {
    return null
  }

  override fun getWindow(): Window? {
    return null
  }

  override fun getRootPane(): JRootPane {
    return rootPane
  }

  override fun getSize(): Dimension {
    return size
  }

  override fun setSize(width: Int, height: Int) {
    size = Dimension(width, height)
  }

  override fun getTitle(): String {
    return title!!
  }

  override fun setTitle(title: String) {
    this.title = title
  }

  override fun pack() {}

  override fun setAppIcons() {}

  override fun setModal(modal: Boolean) {
    this.modal = modal
  }

  override fun isModal(): Boolean {
    return modal
  }

  override fun isVisible(): Boolean {
    return visible
  }

  override fun isShowing(): Boolean {
    return visible
  }

  override fun getPreferredSize(): Dimension {
    return rootPane.preferredSize
  }

  override fun isResizable() = false

  override fun setResizable(resizable: Boolean) {}

  override fun getLocation(): Point {
    return location
  }

  override fun setLocation(p: Point) {
    location = p
  }

  override fun setLocation(x: Int, y: Int) {
    setLocation(Point(x, y))
  }

  override fun show(): CompletableFuture<*> {
    check(EventQueue.isDispatchThread())
    val result = CompletableFuture<Any?>()
    val anCancelAction = AnCancelAction()
    val rootPane = getRootPane()
    ComponentUtil.decorateWindowHeader(rootPane)
    val window = window
    if (window is JDialog && !window.isUndecorated) {
      ToolbarService.getInstance().setTransparentTitleBar(window = window, rootPane = rootPane, onDispose = { runnable ->
        Disposer.register(wrapper.disposable, runnable::run)
      })
    }

    val dialog = MyDialog()
    dialog.add(rootPane)

    rootPane.size = rootPane.preferredSize
    anCancelAction.registerCustomShortcutSet(CommonShortcuts.ESCAPE, rootPane)
    disposeActions.add(Runnable { anCancelAction.unregisterCustomShortcutSet(rootPane) })
    val commandProcessor = if (getApplication() != null) CommandProcessor.getInstance() as CommandProcessorEx else null
    val appStarted = commandProcessor != null

    val changeModalityState = appStarted && isModal && !wrapper.isModalProgress // ProgressWindow starts a modality state itself.

    if (changeModalityState) {
      commandProcessor!!.enterModal()
      LaterInvocator.enterModal(wrapper)
    }

    if (appStarted) {
      hidePopupsIfNeeded()
    }

    try {
      visible = true
      if (!isModal) {
        modelessDialogs.add(wrapper)
      }
      if (changeModalityState) {
        nestedEventLoop()
      }
    }
    finally {
      if (changeModalityState) {
        commandProcessor!!.leaveModal()
        LaterInvocator.leaveModal(wrapper)
      }
      result.complete(null)
    }
    return result
  }

  override fun setContentPane(content: JComponent) {
    rootPane.contentPane = content
  }

  override fun centerInParent() {}

  private fun createRootPane(): JRootPane {
    val pane = DialogRootPane()
    pane.isOpaque = true
    return pane
  }

  private fun nestedEventLoop() {
    check(nestedEventLoopLatch == null)
    val latch = CountDownLatch(1)
    nestedEventLoopLatch = latch

    modalityChangeLock.withLock {
      modalDialogStack.add(wrapper)
      modalityChangeCondition.signalAll()
    }

    try {
      while (latch.count > 0) {
        if (PlatformTestUtil.dispatchNextEventIfAny() == null) {
          latch.await(10, TimeUnit.MILLISECONDS)
        }
      }
    } finally {
      modalityChangeLock.withLock {
        modalDialogStack.removeAt(modalDialogStack.size - 1)
        modalityChangeCondition.signalAll()
      }

      nestedEventLoopLatch = null
    }
  }

  private fun hidePopupsIfNeeded() {
    if (SystemInfo.isMac) {
      StackingPopupDispatcher.getInstance().hidePersistentPopups()
      disposeActions.add(Runnable { StackingPopupDispatcher.getInstance().restorePersistentPopups() })
    }
  }

  private inner class AnCancelAction : AnAction(), DumbAware {

    override fun getActionUpdateThread(): ActionUpdateThread {
      return ActionUpdateThread.EDT
    }

    override fun update(event: AnActionEvent) {
      val focusOwner = KeyboardFocusManager.getCurrentKeyboardFocusManager().focusOwner
      event.presentation.isEnabled = false
      if (focusOwner is JComponent && SpeedSearchBase.hasActiveSpeedSearch(focusOwner)) {
        return
      }
      if (StackingPopupDispatcher.getInstance().isPopupFocused) {
        return
      }
      val tree = ComponentUtil.getParentOfType(JTree::class.java as Class<out JTree?>, focusOwner)
      val table = ComponentUtil.getParentOfType(JTable::class.java as Class<out JTable?>, focusOwner)
      if (tree != null || table != null) {
        if (hasNoEditingTreesOrTablesUpward(focusOwner)) {
          event.presentation.isEnabled = true
        }
      }
    }

    private fun hasNoEditingTreesOrTablesUpward(component: Component): Boolean {
      var comp: Component? = component
      while (comp != null) {
        if (isEditingTreeOrTable(comp)) return false
        comp = comp.parent
      }
      return true
    }

    private fun isEditingTreeOrTable(comp: Component): Boolean {
      if (comp is JTree) {
        return comp.isEditing
      }
      else if (comp is JTable) {
        return comp.isEditing
      }
      return false
    }

    override fun actionPerformed(e: AnActionEvent) {
      wrapper.doCancelAction(e.inputEvent)
    }
  }

  private inner class DialogRootPane : JRootPane(), DataProvider {

    override fun createLayeredPane(): JLayeredPane {
      return JBLayeredPane().apply { name = "$name.layeredPane" }
    }

    override fun setContentPane(contentPane: Container) {
      super.setContentPane(contentPane)
      contentPane.addMouseMotionListener(object : MouseMotionAdapter() {})
    }

    override fun getData(@NonNls dataId: String): Any? {
      return if (PlatformDataKeys.UI_DISPOSABLE.`is`(dataId)) wrapper.disposable else null
    }

    init {
      putClientProperty("DIALOG_ROOT_PANE", true)
      border = UIManager.getBorder("Window.border")
    }
  }

  private inner class MyDialog : JPanel(), DialogWrapperDialog {

    override fun getDialogWrapper(): DialogWrapper {
      return wrapper
    }
  }
}<|MERGE_RESOLUTION|>--- conflicted
+++ resolved
@@ -71,7 +71,6 @@
 import java.util.concurrent.TimeUnit
 import java.util.concurrent.TimeoutException
 import java.util.concurrent.locks.ReentrantLock
-import java.util.function.Consumer
 import java.util.function.Predicate
 import javax.swing.JComponent
 import javax.swing.JDialog
@@ -111,13 +110,8 @@
  * @param dialogInteractor user code for interacting with the dialog
  * @throws TimeoutException if the dialog was not closed within the specified [timeout]
  */
-<<<<<<< HEAD
-fun createModalDialogAndInteractWithIt(dialogCreator: Runnable, dialogInteractor: Consumer<DialogWrapper>) {
-  createModalDialogAndInteractWithIt(modalDialogStack.size + 1, dialogCreator, dialogInteractor::accept)
-=======
 fun createModalDialogAndInteractWithIt(dialogTrigger: Runnable, timeout: Duration = 10.seconds, dialogInteractor: (DialogWrapper) -> Unit) {
   createModalDialogAndInteractWithIt(modalDialogStack.size + 1, dialogTrigger, timeout, dialogInteractor)
->>>>>>> 574fcae1
 }
 
 private fun createModalDialogAndInteractWithIt(modalDepth: Int, dialogTrigger: Runnable, timeout: Duration,
@@ -134,11 +128,7 @@
           val dialog = modalDialogStack.last()
           EventQueue.invokeLater {
             try {
-<<<<<<< HEAD
-              dialogInteractor.accept(dialog)
-=======
               dialogInteractor(dialog)
->>>>>>> 574fcae1
             }
             finally {
               if (dialog.isShowing) {
