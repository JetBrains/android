/*
 * Copyright (C) 2017 The Android Open Source Project
 *
 * Licensed under the Apache License, Version 2.0 (the "License");
 * you may not use this file except in compliance with the License.
 * You may obtain a copy of the License at
 *
 *      http://www.apache.org/licenses/LICENSE-2.0
 *
 * Unless required by applicable law or agreed to in writing, software
 * distributed under the License is distributed on an "AS IS" BASIS,
 * WITHOUT WARRANTIES OR CONDITIONS OF ANY KIND, either express or implied.
 * See the License for the specific language governing permissions and
 * limitations under the License.
 */
package com.android.tools.adtui.swing

import com.android.tools.adtui.swing.FakeUi.RelativePoint
import java.awt.Component
import java.awt.Point
import java.awt.event.InputEvent
import java.awt.event.InputEvent.BUTTON1_DOWN_MASK
import java.awt.event.InputEvent.BUTTON2_DOWN_MASK
import java.awt.event.InputEvent.BUTTON3_DOWN_MASK
import java.awt.event.MouseEvent
import java.awt.event.MouseEvent.BUTTON1
import java.awt.event.MouseEvent.BUTTON2
import java.awt.event.MouseEvent.BUTTON3
import java.awt.event.MouseEvent.MOUSE_CLICKED
import java.awt.event.MouseEvent.MOUSE_DRAGGED
import java.awt.event.MouseEvent.MOUSE_ENTERED
import java.awt.event.MouseEvent.MOUSE_EXITED
import java.awt.event.MouseEvent.MOUSE_MOVED
import java.awt.event.MouseEvent.MOUSE_PRESSED
import java.awt.event.MouseEvent.MOUSE_RELEASED
import java.awt.event.MouseEvent.MOUSE_WHEEL
import java.awt.event.MouseWheelEvent
import java.awt.event.MouseWheelEvent.WHEEL_UNIT_SCROLL

/**
 * A fake mouse device that can be used for clicking on / scrolling programmatically in tests.
 *
 * Do not instantiate directly - use [FakeUi.mouse] instead.
 */
class FakeMouse internal constructor(private val fakeUi: FakeUi, private val keyboard: FakeKeyboard) {
  private var cursor: Cursor? = null

  /**
   * Returns the component underneath the mouse cursor, the one which will receive any dispatched
   * mouse events.
   *
   * Note: This value is potentially updated after every call to [moveTo].
   */
  var focus: Component? = null

  /**
   * Begins holding down a mouse button. Can be dragged with [dragTo] and eventually should
   * be released by [release].
   */
  @JvmOverloads
  fun press(x: Int, y: Int, button: Button = Button.LEFT) {
    press(x, y, button, 1)
  }

  @JvmOverloads
  fun press(point: Point, button: Button = Button.LEFT) {
    press(point.x, point.y, button, 1)
  }

  private fun press(x: Int, y: Int, button: Button, clickCount: Int, timestamp: Long = System.currentTimeMillis()): Cursor {
    check(cursor == null) { "Mouse already pressed. Call release before pressing again." }
    dispatchMouseEvent(MOUSE_PRESSED, x, y, button, clickCount, button == Button.RIGHT, timestamp)
    return Cursor(button, x, y).also { cursor = it }
  }

  fun dragTo(point: Point) {
    dragTo(point.x, point.y)
  }

  /**
   * Simulates dragging mouse pointer from the current position (determined by [cursor])
   * to the given point. In addition to a MOUSE_DRAGGED event, may generate MOUSE_ENTERED
   * and/or MOUSE_EXITED events, if the mouse pointer crosses component boundaries.
   */
  fun dragTo(x: Int, y: Int) {
    val cursor = this.cursor ?: throw IllegalStateException("Mouse not pressed. Call press before dragging.")
    val point = fakeUi.targetMouseEvent(x, y)
    val timestamp = System.currentTimeMillis()
    val target = point?.component
    val focus = this.focus
    if (target !== focus) {
      if (focus != null) {
        val relative = fakeUi.toRelative(focus, x, y)
        val relativePoint = RelativePoint(focus, relative.x, relative.y)
        dispatchMouseEvent(relativePoint, MOUSE_EXITED, cursor.button.mask, 0, 1, false, timestamp)
      }
      if (target != null) {
        dispatchMouseEvent(point, MOUSE_ENTERED, cursor.button.mask, 0, 1, false, timestamp)
      }
    }
    if (target != null) {
      dispatchMouseEvent(MOUSE_DRAGGED, x, y, cursor.button, 1, false, timestamp)
      this.cursor = Cursor(cursor, x, y)
    }
  }

  /** Like [dragTo] but with relative values. */
  fun dragDelta(xDelta: Int, yDelta: Int) {
    val cursor = this.cursor ?: throw IllegalStateException("Mouse not pressed. Call press before dragging.")
    dragTo(cursor.x + xDelta, cursor.y + yDelta)
  }

  fun moveTo(point: Point) {
    moveTo(point.x, point.y)
  }

  /**
   * Simulates moving mouse pointer from the current position (determined by [cursor])
   * to the given point. In addition to a MOUSE_DRAGGED event, may generate MOUSE_ENTERED
   * and/or MOUSE_EXITED events, if the mouse pointer crosses component boundaries.
   */
  fun moveTo(x: Int, y: Int) {
    moveTo(x, y, System.currentTimeMillis())
  }

  private fun moveTo(x: Int, y: Int, timestamp: Long) {
    val point = fakeUi.targetMouseEvent(x, y)
    preprocessMouseEvent(point ?: RelativePoint(fakeUi.root, x, y), MOUSE_MOVED, 0, 0, 0, false, timestamp)
    val target = point?.component
    val focus = this.focus
    if (target !== focus) {
      if (focus != null) {
        val converted = fakeUi.toRelative(focus, x, y)
        dispatchMouseEvent(RelativePoint(focus, converted.x, converted.y), MOUSE_EXITED, 0, 0, 0, false, timestamp)
      }
      if (target != null) {
        dispatchMouseEvent(point, MOUSE_ENTERED, 0, 0, 0, false, timestamp)
      }
    }
    if (target != null) {
      dispatchMouseEvent(point, eventType = MOUSE_MOVED, 0, 0, 0, false, timestamp)
    }
<<<<<<< HEAD
=======
  }

  fun preprocessMouseEvent(
      point: RelativePoint, eventType: Int, modifiers: Int, button: Int, clickCount: Int, popupTrigger: Boolean, timestamp: Long) {
    val glassPane = fakeUi.glassPane ?: return
    val event = MouseEvent(point.component, eventType, timestamp, keyboard.toModifiersCode() or modifiers, point.x, point.y, clickCount,
                           popupTrigger, button)
    glassPane.dispatch(event)
>>>>>>> 8b7d83e8
  }

  fun release() {
    release(System.currentTimeMillis())
  }

  private fun release(timestamp: Long) {
    val cursor = this.cursor ?: throw IllegalStateException("Mouse not pressed. Call press before releasing.")
    this.cursor = null
    val x = cursor.x
    val y = cursor.y
    val button = cursor.button
    val point = fakeUi.targetMouseEvent(x, y)
    // The DOWN_MASK bit for released button should be 0 for MOUSE_RELEASED events.
    val modifiers = button.mask and (BUTTON1_DOWN_MASK or BUTTON2_DOWN_MASK or BUTTON3_DOWN_MASK).inv()
    preprocessMouseEvent(point ?: RelativePoint(fakeUi.root, x, y), MOUSE_RELEASED, modifiers, button.code, 0, false, timestamp)
    if (point != null) {
      dispatchMouseEvent(point, MOUSE_RELEASED, modifiers, button.code, 0, false, timestamp)
    }
  }

  /**
   * Convenience method which calls [press] and [release] in turn and ensures that a clicked event is fired.
   *
   * For the key event to be handled by its target component, it is sometimes necessary to call
   * [com.intellij.testFramework.PlatformTestUtil.dispatchAllEventsInIdeEventQueue].
   */
  @JvmOverloads
  fun click(x: Int, y: Int, button: Button = Button.LEFT) {
    click(x, y, button, 1, System.currentTimeMillis())
  }

  private fun click(x: Int, y: Int, button: Button, clickCount: Int, timestamp: Long) {
    check(cursor == null) { "Mouse already pressed. Call release before clicking." }
    moveTo(x, y, timestamp)
    val cursor = press(x, y, button, clickCount, timestamp)
    release(timestamp)
    // PRESSED + RELEASED should additionally fire a CLICKED event
    dispatchMouseEvent(MOUSE_CLICKED, cursor.x, cursor.y, cursor.button, clickCount, false, timestamp)
  }

  /**
   * Convenience method which calls [click] twice in quick succession.
   *
   * For the key event to be handled by its target component, it is sometimes necessary to call
   * [com.intellij.testFramework.PlatformTestUtil.dispatchAllEventsInIdeEventQueue].
   */
  @JvmOverloads
  fun doubleClick(x: Int, y: Int, button: Button = Button.LEFT) {
    check(cursor == null) { "Mouse already pressed. Call release before double-clicking." }
    val timestamp = System.currentTimeMillis()
    click(x, y, button, 1, timestamp)
    click(x, y, button, 2, timestamp)
  }

  /**
   * Convenience method which calls [press], [dragTo], and [release] in turn.
   */
  @JvmOverloads
  fun drag(xStart: Int, yStart: Int, xDelta: Int, yDelta: Int, button: Button = Button.LEFT) {
    check(cursor == null) { "Mouse already pressed. Call release before dragging." }
    val xTo = xStart + xDelta
    val yTo = yStart + yDelta
    press(xStart, yStart, button)
    dragTo(xTo, yTo)
    release()
  }

  fun rightClick(x: Int, y: Int) {
    click(x, y, Button.RIGHT, 1, System.currentTimeMillis())
  }

  /**
   * Scrolls the mouse unit [rotation] clicks. Negative values mean scroll up / away,
   * positive values mean scroll down / towards.
   */
  fun wheel(x: Int, y: Int, rotation: Int) {
    dispatchMouseWheelEvent(x, y, rotation)
  }

  private fun dispatchMouseEvent(eventType: Int, x: Int, y: Int, button: Button, clickCount: Int, popupTrigger: Boolean, timestamp: Long) {
    val point = fakeUi.targetMouseEvent(x, y)
    preprocessMouseEvent(
        point ?: RelativePoint(fakeUi.root, x, y), eventType, button.mask, button.code, clickCount, popupTrigger, timestamp)
    if (point != null) {
      // Rare, but can happen if, say, a release mouse event closes a component, and then we try to
      // fire a followup clicked event on it.
      dispatchMouseEvent(point, eventType, button.mask, button.code, clickCount, popupTrigger, timestamp)
    }
  }

  /**
   * Dispatches a mouse event.
   *
   * @param point Point that supplies the component and coordinates to trigger mouse event.
   * @param eventType Type of mouse event to trigger.
   * @param modifiers Mouse modifier codes.
   * @param button Which mouse button to pass to the event.
   * @param clickCount The number of consecutive clicks passed in the event. This is not how many
   *     times to issue the event but how many times a click has occurred.
   * @param popupTrigger should this event trigger a popup menu.
   * @param timestamp the timestamp of the event is milliseconds since epoch
   */
  private fun dispatchMouseEvent(
      point: RelativePoint, eventType: Int, modifiers: Int, button: Int, clickCount: Int, popupTrigger: Boolean, timestamp: Long) {
    val event = MouseEvent(
        point.component, eventType, timestamp, keyboard.toModifiersCode() or modifiers, point.x, point.y, clickCount, popupTrigger, button)
    point.component.dispatchEvent(event)
<<<<<<< HEAD
    focus = if (eventType == MouseEvent.MOUSE_EXITED) null else point.component
=======
    focus = if (eventType == MOUSE_EXITED) null else point.component
>>>>>>> 8b7d83e8
  }

  private fun dispatchMouseWheelEvent(x: Int, y: Int, rotation: Int) {
    val point = fakeUi.targetMouseEvent(x, y) ?: return
    val event = MouseWheelEvent(
      point.component, MOUSE_WHEEL, System.currentTimeMillis(), keyboard.toModifiersCode(),
      point.x, point.y, 0, false, WHEEL_UNIT_SCROLL, 1, rotation)
    point.component.dispatchEvent(event)
    focus = point.component
  }

  enum class Button(val code: Int, val mask: Int) {
    LEFT(BUTTON1, BUTTON1_DOWN_MASK),
    CTRL_LEFT(BUTTON1, BUTTON1_DOWN_MASK or InputEvent.CTRL_DOWN_MASK),
    RIGHT(BUTTON3, BUTTON3_DOWN_MASK),
    MIDDLE(BUTTON2, BUTTON2_DOWN_MASK)
  }

  private class Cursor(val button: Button, val x: Int, val y: Int) {
    constructor(previous: Cursor, x: Int, y: Int) : this(previous.button, x, y)
  }
}<|MERGE_RESOLUTION|>--- conflicted
+++ resolved
@@ -140,8 +140,6 @@
     if (target != null) {
       dispatchMouseEvent(point, eventType = MOUSE_MOVED, 0, 0, 0, false, timestamp)
     }
-<<<<<<< HEAD
-=======
   }
 
   fun preprocessMouseEvent(
@@ -150,7 +148,6 @@
     val event = MouseEvent(point.component, eventType, timestamp, keyboard.toModifiersCode() or modifiers, point.x, point.y, clickCount,
                            popupTrigger, button)
     glassPane.dispatch(event)
->>>>>>> 8b7d83e8
   }
 
   fun release() {
@@ -259,11 +256,7 @@
     val event = MouseEvent(
         point.component, eventType, timestamp, keyboard.toModifiersCode() or modifiers, point.x, point.y, clickCount, popupTrigger, button)
     point.component.dispatchEvent(event)
-<<<<<<< HEAD
-    focus = if (eventType == MouseEvent.MOUSE_EXITED) null else point.component
-=======
     focus = if (eventType == MOUSE_EXITED) null else point.component
->>>>>>> 8b7d83e8
   }
 
   private fun dispatchMouseWheelEvent(x: Int, y: Int, rotation: Int) {
