--- conflicted
+++ resolved
@@ -45,13 +45,8 @@
 
 /** A panel that can display notifications at the top. */
 class NotificationHolderPanel(private val contentPanel: Component) : JBLayeredPane() {
-<<<<<<< HEAD
-  private val fadeOutNotificationContent = EditorNotificationPanel(HintUtil.INFORMATION_COLOR_KEY)
-  private val fadeOutNotificationPopup = NotificationPopup(fadeOutNotificationContent)
-=======
 
   private var fadeOutNotificationPopup: NotificationPopup? = null
->>>>>>> 009d25fa
   private var animator: Animator? = null
 
   init {
@@ -148,13 +143,8 @@
   }
 
   private fun startFadeOutAnimation() {
-<<<<<<< HEAD
     animator?.dispose()
-    fadeOutNotificationPopup.alpha = 1.0F
-=======
-    animator?.let(Disposer::dispose)
     fadeOutNotificationPopup?.alpha = 1.0F
->>>>>>> 009d25fa
     animator = FadeOutAnimator().apply { resume() }
   }
 
@@ -192,12 +182,8 @@
     }
   }
 
-  private inner class FadeOutAnimator : Animator(
-    name = "FadeOutAnimator",
-    totalFrames = TOTAL_FRAMES,
-    cycleDuration = FADEOUT_TIME_MILLIS,
-    isRepeatable = false,
-  ) {
+  private inner class FadeOutAnimator : Animator("FadeOutAnimator", TOTAL_FRAMES, FADEOUT_TIME_MILLIS, false) {
+
     override fun paintNow(frame: Int, totalFrames: Int, cycle: Int) {
       val popup = fadeOutNotificationPopup ?: return
       val alpha = cos(0.5 * PI * frame / totalFrames).toFloat()
@@ -208,7 +194,7 @@
     }
 
     override fun paintCycleEnd() {
-      // In a headless or a test environment, paintCycleEnd is called by the Animator's constructor.
+      // In a headless or a test environment paintCycleEnd is called by the Animator's constructor.
       // Don't hide the notification is that case.
       if (!skipAnimation()) {
         hideFadeOutNotificationPopup()
