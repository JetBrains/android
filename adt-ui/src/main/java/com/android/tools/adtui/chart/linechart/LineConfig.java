/*
 * Copyright (C) 2016 The Android Open Source Project
 *
 * Licensed under the Apache License, Version 2.0 (the "License");
 * you may not use this file except in compliance with the License.
 * You may obtain a copy of the License at
 *
 *      http://www.apache.org/licenses/LICENSE-2.0
 *
 * Unless required by applicable law or agreed to in writing, software
 * distributed under the License is distributed on an "AS IS" BASIS,
 * WITHOUT WARRANTIES OR CONDITIONS OF ANY KIND, either express or implied.
 * See the License for the specific language governing permissions and
 * limitations under the License.
 */

package com.android.tools.adtui.chart.linechart;

<<<<<<< HEAD
import com.android.tools.adtui.LegendRenderData;
=======
import com.android.annotations.VisibleForTesting;
import com.android.tools.adtui.LegendConfig;
>>>>>>> b13afab4
import com.intellij.ui.JBColor;
import org.jetbrains.annotations.NotNull;
import org.jetbrains.annotations.Nullable;

import java.awt.*;

/**
 * This class handles the configuration of lines that compose a line chart.
 */
public class LineConfig {

  /**
   * Stroke which can be used with {@link #setStroke(Stroke)} which results in a solid line with
   * default thickness.
   */
  public static final BasicStroke DEFAULT_LINE_STROKE = new BasicStroke(2);

  /**
   * Stroke which can be used with {@link #setStroke(Stroke)} which results in a dashed line with
   * default thickness.
   */
  public static final BasicStroke DEFAULT_DASH_STROKE =
    new BasicStroke(2.0f,
<<<<<<< HEAD
                    BasicStroke.CAP_BUTT,
                    BasicStroke.JOIN_BEVEL,
                    10.0f,  // Miter limit, Swing's default
                    new float[]{8.0f, 5.0f},  // Dash pattern in pixel
=======
                    BasicStroke.CAP_SQUARE,
                    BasicStroke.JOIN_BEVEL,
                    10.0f,  // Miter limit, Swing's default
                    new float[]{4.0f, 6.0f},  // Dash pattern in pixel
>>>>>>> b13afab4
                    0.0f);  // Dash phase - just starts at zero.

  //TODO Move colors out of LineConfig
  private static final Color[] COLORS = {
    new JBColor(0x6baed6, 0x6baed6),
    new JBColor(0xff0000, 0xff0000),
    new JBColor(0xfd8d3c, 0xfd8d3c),
    new JBColor(0x00ffa2, 0x00ffa2),
    new JBColor(0x000ff0, 0x000ff0),
    new JBColor(0xc7e9c0, 0xc7e9c0),
    new JBColor(0x9e9ac8, 0x9e9ac8),
    new JBColor(0xdadaeb, 0xdadaeb),
    new JBColor(0x969696, 0x969696),
    new JBColor(0xd9d9d9, 0xd9d9d9),
  };

  /**
   * Whether the series should be represented by a stepped chart.
   * In case it is not, a straight line is drawn between points (e.g. (x0, y0) and (x1, y1)).
   * Otherwise, a line is drawn from (x0, y0) to (x1, y0) and another one is drawn from (x1, y0)
   * to (x1, y1).
   */
  private boolean myIsStepped = false;

  /**
   * Whether the series should be represented by a filled chart, instead of only lines.
   */
  private boolean myIsFilled = false;

  /**
   * Whether the series should stack with other series instead of being independent.
   */
  private boolean myIsStacked = false;

<<<<<<< HEAD
  /**
   * Type of the legend icon that represents the line.
   */
  @Nullable
  private LegendRenderData.IconType myLegendIconType;
=======
  private boolean myAdjustDash = false;

  private boolean myIsDash = false;

  private float myDashLength = 0f;

  private double myAdjustedDashPhase = 0;

  /**
   * Type of the legend icon that represents the line.
   * TODO: extract it to LegendConfig
   */
  @NotNull
  private LegendConfig.IconType myLegendIconType;
>>>>>>> b13afab4

  @NotNull
  private Stroke myStroke;

  @NotNull
  private Color mColor;

  public LineConfig(@NotNull Color color) {
    mColor = color;
    myStroke = DEFAULT_LINE_STROKE;
<<<<<<< HEAD
=======
    myLegendIconType = LegendConfig.IconType.NONE;
  }

  public static LineConfig copyOf(@NotNull LineConfig otherConfig) {
    LineConfig config = new LineConfig(otherConfig.getColor());

    config.setStepped(otherConfig.isStepped());
    config.setFilled(otherConfig.isFilled());
    config.setStacked(otherConfig.isStacked());
    config.setAdjustDash(otherConfig.isAdjustDash());
    config.setLegendIconType(otherConfig.getLegendIconType());
    config.setStroke(otherConfig.getStroke());
    config.setAdjustedDashPhase(otherConfig.getAdjustedDashPhase());
    return config;
>>>>>>> b13afab4
  }

  @NotNull
  public LineConfig setStepped(boolean isStepped) {
    myIsStepped = isStepped;
    return this;
  }

  public boolean isStepped() {
    return myIsStepped;
  }

  @NotNull
  public LineConfig setFilled(boolean isFilled) {
    myIsFilled = isFilled;
    return this;
  }

  public boolean isFilled() {
    return myIsFilled;
  }

  @NotNull
  public LineConfig setStacked(boolean isStacked) {
    myIsStacked = isStacked;
    return this;
  }

  public boolean isStacked() {
    return myIsStacked;
<<<<<<< HEAD
=======
  }

  /**
   * When a line is being drawn with dashes, the dashes can appear to shift/jump around depending on the starting point of the path being
   * drawn. When set to true, {@link LineChart} will attempt to compensate by comparing the starting point of the previous path and
   * adjusts the dash phase on the new path.
   */
  @NotNull
  public LineConfig setAdjustDash(boolean adjustDash) {
    myAdjustDash = adjustDash;
    return this;
  }

  public boolean isAdjustDash() {
    return myAdjustDash;
  }

  public boolean isDash() {
    return myIsDash;
  }

  /**
   * @return the total length of the dash pattern defined in the stroke. zero if the stroke does not contain dashes.
   */
  public float getDashLength() {
    return myDashLength;
  }

  /**
   * Sets the dash phase which should be used for the stroke. The adjusted stroke can be then retrieved via {@link #getAdjustedStroke()}
   */
  @VisibleForTesting
  public void setAdjustedDashPhase(double dashPhase) {
    myAdjustedDashPhase = dashPhase;
  }

  @VisibleForTesting
  public double getAdjustedDashPhase() {
    return myAdjustedDashPhase;
>>>>>>> b13afab4
  }

  @NotNull
  public Color getColor() {
    return mColor;
  }

  @NotNull
  public LineConfig setColor(@NotNull Color color) {
    mColor = color;
    return this;
  }

  @NotNull
  public LineConfig setStroke(@NotNull Stroke stroke) {
    myStroke = stroke;
<<<<<<< HEAD
=======

    if (myStroke instanceof BasicStroke) {
      BasicStroke basicStroke = (BasicStroke)myStroke;
      float[] dashArray = basicStroke.getDashArray();
      myIsDash = dashArray != null;
      myAdjustDash = myIsDash;  // fixed jumping dashes by default.
      myDashLength = 0f;
      if (myIsDash) {
        for (float value : dashArray) {
          myDashLength += value;
        }
      }
    }
    else {
      myIsDash = false;
      myDashLength = 0f;
    }

>>>>>>> b13afab4
    return this;
  }

  @NotNull
  public Stroke getStroke() {
    return myStroke;
  }

<<<<<<< HEAD
  public LineConfig setLegendIconType(@Nullable LegendRenderData.IconType legendIconType) {
=======
  @NotNull
  public Stroke getAdjustedStroke() {
    if (!(myStroke instanceof BasicStroke) || !myAdjustDash) {
      return myStroke;
    }

    BasicStroke stroke = (BasicStroke)myStroke;
    return new BasicStroke(stroke.getLineWidth(), stroke.getEndCap(), stroke.getLineJoin(), stroke.getMiterLimit(), stroke.getDashArray(),
                           (float)myAdjustedDashPhase);
  }

  public LineConfig setLegendIconType(@NotNull LegendConfig.IconType legendIconType) {
>>>>>>> b13afab4
    myLegendIconType = legendIconType;
    return this;
  }

<<<<<<< HEAD
  @Nullable
  public LegendRenderData.IconType getLegendIconType() {
=======
  @NotNull
  public LegendConfig.IconType getLegendIconType() {
>>>>>>> b13afab4
    return myLegendIconType;
  }

  /**
   * @deprecated This is mostly used by visual tests and should really be removed. Color resources can live elsewhere.
   */
  @NotNull
  public static Color getColor(int index) {
    return COLORS[index % COLORS.length];
  }
}<|MERGE_RESOLUTION|>--- conflicted
+++ resolved
@@ -16,15 +16,10 @@
 
 package com.android.tools.adtui.chart.linechart;
 
-<<<<<<< HEAD
-import com.android.tools.adtui.LegendRenderData;
-=======
 import com.android.annotations.VisibleForTesting;
 import com.android.tools.adtui.LegendConfig;
->>>>>>> b13afab4
 import com.intellij.ui.JBColor;
 import org.jetbrains.annotations.NotNull;
-import org.jetbrains.annotations.Nullable;
 
 import java.awt.*;
 
@@ -45,17 +40,10 @@
    */
   public static final BasicStroke DEFAULT_DASH_STROKE =
     new BasicStroke(2.0f,
-<<<<<<< HEAD
-                    BasicStroke.CAP_BUTT,
-                    BasicStroke.JOIN_BEVEL,
-                    10.0f,  // Miter limit, Swing's default
-                    new float[]{8.0f, 5.0f},  // Dash pattern in pixel
-=======
                     BasicStroke.CAP_SQUARE,
                     BasicStroke.JOIN_BEVEL,
                     10.0f,  // Miter limit, Swing's default
                     new float[]{4.0f, 6.0f},  // Dash pattern in pixel
->>>>>>> b13afab4
                     0.0f);  // Dash phase - just starts at zero.
 
   //TODO Move colors out of LineConfig
@@ -90,13 +78,6 @@
    */
   private boolean myIsStacked = false;
 
-<<<<<<< HEAD
-  /**
-   * Type of the legend icon that represents the line.
-   */
-  @Nullable
-  private LegendRenderData.IconType myLegendIconType;
-=======
   private boolean myAdjustDash = false;
 
   private boolean myIsDash = false;
@@ -111,7 +92,6 @@
    */
   @NotNull
   private LegendConfig.IconType myLegendIconType;
->>>>>>> b13afab4
 
   @NotNull
   private Stroke myStroke;
@@ -122,8 +102,6 @@
   public LineConfig(@NotNull Color color) {
     mColor = color;
     myStroke = DEFAULT_LINE_STROKE;
-<<<<<<< HEAD
-=======
     myLegendIconType = LegendConfig.IconType.NONE;
   }
 
@@ -138,7 +116,6 @@
     config.setStroke(otherConfig.getStroke());
     config.setAdjustedDashPhase(otherConfig.getAdjustedDashPhase());
     return config;
->>>>>>> b13afab4
   }
 
   @NotNull
@@ -169,8 +146,6 @@
 
   public boolean isStacked() {
     return myIsStacked;
-<<<<<<< HEAD
-=======
   }
 
   /**
@@ -210,7 +185,6 @@
   @VisibleForTesting
   public double getAdjustedDashPhase() {
     return myAdjustedDashPhase;
->>>>>>> b13afab4
   }
 
   @NotNull
@@ -227,8 +201,6 @@
   @NotNull
   public LineConfig setStroke(@NotNull Stroke stroke) {
     myStroke = stroke;
-<<<<<<< HEAD
-=======
 
     if (myStroke instanceof BasicStroke) {
       BasicStroke basicStroke = (BasicStroke)myStroke;
@@ -247,7 +219,6 @@
       myDashLength = 0f;
     }
 
->>>>>>> b13afab4
     return this;
   }
 
@@ -256,9 +227,6 @@
     return myStroke;
   }
 
-<<<<<<< HEAD
-  public LineConfig setLegendIconType(@Nullable LegendRenderData.IconType legendIconType) {
-=======
   @NotNull
   public Stroke getAdjustedStroke() {
     if (!(myStroke instanceof BasicStroke) || !myAdjustDash) {
@@ -271,18 +239,12 @@
   }
 
   public LineConfig setLegendIconType(@NotNull LegendConfig.IconType legendIconType) {
->>>>>>> b13afab4
     myLegendIconType = legendIconType;
     return this;
   }
 
-<<<<<<< HEAD
-  @Nullable
-  public LegendRenderData.IconType getLegendIconType() {
-=======
   @NotNull
   public LegendConfig.IconType getLegendIconType() {
->>>>>>> b13afab4
     return myLegendIconType;
   }
 
