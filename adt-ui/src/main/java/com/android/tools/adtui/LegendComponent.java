--- conflicted
+++ resolved
@@ -357,11 +357,7 @@
     final LegendConfig.IconType myType;
     @NotNull private final Color myColor;
 
-<<<<<<< HEAD
-    IconInstruction(@NotNull LegendConfig.IconType type, @NotNull Color color) {
-=======
     public LegendIconInstruction(@NotNull LegendConfig.IconType type, @NotNull Color color) {
->>>>>>> 2660b5e5
       switch (type) {
         case BOX:
         case LINE:
