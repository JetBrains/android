--- conflicted
+++ resolved
@@ -509,8 +509,6 @@
   override fun getPreferredSize(): Dimension =
     Dimension(header.preferredSize.width, rowComponents.sumOf { if (it.isVisible) it.preferredSize.height else 0 })
 
-<<<<<<< HEAD
-=======
   // Just documenting that these are never called:
   override fun getMinimumSize(): Dimension =
     throw UnsupportedOperationException("Not needed in scroll panes")
@@ -519,7 +517,6 @@
     Dimension(Int.MAX_VALUE, Int.MAX_VALUE)
     //throw UnsupportedOperationException("Not needed in scroll panes")
 
->>>>>>> ca231736
   /**
    * Rather than implementing the whole LayoutManager interface, we perform the layout in doLayout.
    * This avoids a lot of unnecessary boilerplate from LayoutManager, and is the approach used by
