--- conflicted
+++ resolved
@@ -211,17 +211,10 @@
   }
 }
 
-<<<<<<< HEAD
-typealias ValueRowDataProvider<T> = (DataSink, T) -> Any?
-
-object NullValueRowDataProvider : ValueRowDataProvider<Any?> {
-  override fun invoke(p1: DataSink, p2: Any?): Any? = null
-=======
 typealias ValueRowDataProvider<T> = (DataSink, T) -> Unit
 
 object NullValueRowDataProvider : ValueRowDataProvider<Any?> {
   override fun invoke(p1: DataSink, p2: Any?) { }
->>>>>>> 8b7d83e8
 }
 
 class DefaultValueRowDataProvider<T: Any>(private val dataKey: DataKey<T>) : ValueRowDataProvider<T> {
