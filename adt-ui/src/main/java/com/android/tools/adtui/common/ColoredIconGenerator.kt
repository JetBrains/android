/*
 * Copyright (C) 2017 The Android Open Source Project
 *
 * Licensed under the Apache License, Version 2.0 (the "License");
 * you may not use this file except in compliance with the License.
 * You may obtain a copy of the License at
 *
 *      http://www.apache.org/licenses/LICENSE-2.0
 *
 * Unless required by applicable law or agreed to in writing, software
 * distributed under the License is distributed on an "AS IS" BASIS,
 * WITHOUT WARRANTIES OR CONDITIONS OF ANY KIND, either express or implied.
 * See the License for the specific language governing permissions and
 * limitations under the License.
 */
package com.android.tools.adtui.common

import com.intellij.openapi.util.IconLoader
import com.intellij.ui.JBColor
import com.intellij.ui.icons.RgbImageFilterSupplier
import java.awt.Color
import java.awt.image.RGBImageFilter
import java.util.function.Supplier
import javax.swing.Icon

val WHITE = JBColor(Color.white, Color.white)

/**
 * Generator of icons where the colors are modified from given source icons.
 */
object ColoredIconGenerator {

  /**
   * Generate an icon where all the colors are replaced with [WHITE].
   *
   * This method is meant to be used in renderer of selected content where the background is dark blue.
   */
  @JvmStatic
  fun generateWhiteIcon(icon: Icon): Icon {
    return generateColoredIcon(icon, WHITE)
  }

  /**
   * Generate an icon where all the colors are replaced with the given [color].
   *
   * The alpha value of the source icon is maintained. It is assumed that the alpha of the target [color] is 1.
   * Note: that the actual instance of [color] may be an [JBColor] and we may end up with 3 different icons in the cache created.
   */
  fun generateColoredIcon(icon: Icon, color: Color): Icon = IconLoader.createLazy(object : Supplier<Icon> {
    private val cache = mutableMapOf<Int, Icon>()

    override fun get(): Icon =
      cache.getOrPut(color.rgb) {
        IconLoader.filterIcon(icon, object : RgbImageFilterSupplier {
          override fun getFilter(): RGBImageFilter = object : RGBImageFilter() {
<<<<<<< HEAD
            override fun filterRGB(x: Int, y: Int, rgb: Int): Int = (rgb or 0xffffff) and color.rgb
=======
            override fun filterRGB(x: Int, y: Int, rgb: Int) = (rgb or 0xffffff) and color.rgb
>>>>>>> 0d09370c
          }
        })
      }
  })

  /**
   * Generate an icon where all the alpha values are decreased thus giving a more faint version of the specified [icon].
   */
  fun generateDeEmphasizedIcon(icon: Icon): Icon = IconLoader.createLazy {
    IconLoader.filterIcon(icon, object : RgbImageFilterSupplier {
      override fun getFilter(): RGBImageFilter = object : RGBImageFilter() {
        @Suppress("UseJBColor")
        override fun filterRGB(x: Int, y: Int, rgb: Int): Int = Color(rgb, true).deEmphasize().rgb
      }
    })
  }

  /**
   * Return a [Color] where the alpha value is decreased to make a more faint version of the given [Color].
   */
  @Suppress("UseJBColor")
  fun Color.deEmphasize(): Color = Color(red, green, blue, (alpha + 1) / 2)
}<|MERGE_RESOLUTION|>--- conflicted
+++ resolved
@@ -35,8 +35,7 @@
    *
    * This method is meant to be used in renderer of selected content where the background is dark blue.
    */
-  @JvmStatic
-  fun generateWhiteIcon(icon: Icon): Icon {
+  @JvmStatic fun generateWhiteIcon(icon: Icon): Icon {
     return generateColoredIcon(icon, WHITE)
   }
 
@@ -53,11 +52,7 @@
       cache.getOrPut(color.rgb) {
         IconLoader.filterIcon(icon, object : RgbImageFilterSupplier {
           override fun getFilter(): RGBImageFilter = object : RGBImageFilter() {
-<<<<<<< HEAD
-            override fun filterRGB(x: Int, y: Int, rgb: Int): Int = (rgb or 0xffffff) and color.rgb
-=======
             override fun filterRGB(x: Int, y: Int, rgb: Int) = (rgb or 0xffffff) and color.rgb
->>>>>>> 0d09370c
           }
         })
       }
