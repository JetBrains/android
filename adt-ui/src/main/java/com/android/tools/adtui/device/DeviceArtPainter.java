/*
 * Copyright (C) 2020 The Android Open Source Project
 *
 * Licensed under the Apache License, Version 2.0 (the "License");
 * you may not use this file except in compliance with the License.
 * You may obtain a copy of the License at
 *
 *      http://www.apache.org/licenses/LICENSE-2.0
 *
 * Unless required by applicable law or agreed to in writing, software
 * distributed under the License is distributed on an "AS IS" BASIS,
 * WITHOUT WARRANTIES OR CONDITIONS OF ANY KIND, either express or implied.
 * See the License for the specific language governing permissions and
 * limitations under the License.
 */
package com.android.tools.adtui.device;

import static com.android.SdkConstants.DOT_PNG;
import static java.awt.RenderingHints.KEY_ANTIALIASING;
import static java.awt.RenderingHints.KEY_INTERPOLATION;
import static java.awt.RenderingHints.KEY_RENDERING;
import static java.awt.RenderingHints.VALUE_ANTIALIAS_ON;
import static java.awt.RenderingHints.VALUE_INTERPOLATION_BILINEAR;
import static java.awt.RenderingHints.VALUE_RENDER_QUALITY;

import com.android.ninepatch.NinePatch;
import com.android.resources.ScreenOrientation;
import com.android.sdklib.devices.Device;
import com.android.sdklib.devices.Screen;
import com.android.tools.adtui.ImageUtils;
import com.google.common.annotations.VisibleForTesting;
import com.intellij.openapi.application.PathManager;
<<<<<<< HEAD
import com.intellij.openapi.util.io.FileUtil;
=======
>>>>>>> 574fcae1
import com.intellij.ui.Gray;
import com.intellij.util.ui.StartupUiUtil;
import java.awt.AlphaComposite;
import java.awt.Color;
import java.awt.Composite;
import java.awt.Dimension;
import java.awt.Graphics;
import java.awt.Graphics2D;
import java.awt.Point;
import java.awt.Rectangle;
import java.awt.Shape;
import java.awt.geom.Ellipse2D;
import java.awt.image.BufferedImage;
import java.io.File;
import java.io.IOException;
import java.lang.ref.SoftReference;
<<<<<<< HEAD
import java.util.HashMap;
=======
>>>>>>> 574fcae1
import java.util.List;
import java.util.Map;
import javax.imageio.ImageIO;
import org.jetbrains.annotations.NotNull;
import org.jetbrains.annotations.Nullable;

/**
 * A device frame painter is capable of directly painting a device frame surrounding
 * a given screen shot rectangle, or creating a new {@link BufferedImage} where it paints
 * both a screenshot and a surrounding device frame. It can also answer information about
 * how much extra space in the horizontal and vertical directions a device frame would
 * require (for zoom-to-fit geometry calculations).
 * <p>
 * This class is intended for repeated painting of device frames (e.g. in layout XML
 * preview and in the layout editor); it maintains a cache of composite background + shadow +
 * lighting images at multiple resolutions. It also uses cropping data from the device art
 * descriptor to remove extra padding around the images which is contained in the normal
 * device images and used by the screenshot action.
 */
public class DeviceArtPainter {
  @NotNull private static final DeviceArtPainter ourInstance = new DeviceArtPainter();
  @Nullable private static volatile String ourSystemPath;
  @NotNull private Map<Device,DeviceData> myDeviceData = new HashMap<>();
  @Nullable private List<DeviceArtDescriptor> myDescriptors;

  /** Use {@link #getInstance()} */
  private DeviceArtPainter() {
  }

  @NotNull
  public static DeviceArtPainter getInstance() {
    return ourInstance;
  }

  /** Returns true if we have a dedicated frame image for the given device */
  public boolean hasDeviceFrame(@Nullable Device device) {
    DeviceData deviceData = getDeviceData(device);
    if (deviceData == null) {
      return false;
    }
    return !deviceData.getDescriptor().isStretchable();
  }

  @Nullable
  private DeviceData getDeviceData(@Nullable Device device) {
    if (device == null) {
      return null;
    }
    DeviceData data = myDeviceData.get(device);
    if (data == null) {
      DeviceArtDescriptor spec = findDescriptor(device);
      data = new DeviceData(device, spec);
      myDeviceData.put(device, data);
    }
    return data;
  }

  @NotNull
  private DeviceArtDescriptor findDescriptor(@NotNull Device device) {
    String id = device.getId();
    String name = device.getDisplayName();

    // Make generic devices use the frames as well:
    if (id.equals("3.7in WVGA (Nexus One)")) {
      id = "nexus_one";
    } else if (id.equals("4in WVGA (Nexus S)")) {
      id = "nexus_s";
    } else if (id.equals("4.65in 720p (Galaxy Nexus)")) {
      id = "galaxy_nexus";
    } else {
      id = id.replace(' ', '_');
    }
    DeviceArtDescriptor descriptor = findDescriptor(id, name);
    if (descriptor == null) {
      // Fallback to generic stretchable images
      boolean isTablet = isTablet(device);
      descriptor = findDescriptor(isTablet ? "tablet" : "phone", null);
      assert descriptor != null; // These should always exist
    }

    return descriptor;
  }

  public static boolean isTablet(@NotNull Device device) {
    boolean isTablet = false;
    if (device.getId().contains("Tablet")) { // For example "10.1in WXGA (Tablet)"
      isTablet = true;
    }
    else {
      Screen screen = device.getDefaultHardware().getScreen();
      if (screen != null
          && screen.getDiagonalLength() >= Device.MINIMUM_TABLET_SIZE
          && !device.getDefaultHardware().getScreen().isFoldable()) {
        isTablet = true;
      }
    }
    return isTablet;
  }

  @Nullable
  private DeviceArtDescriptor findDescriptor(@NotNull String id, @Nullable String name) {
    for (DeviceArtDescriptor descriptor : getDescriptors()) {
      if (id.equalsIgnoreCase(descriptor.getId()) || name != null && name.equalsIgnoreCase(descriptor.getName())) {
        return descriptor;
      }
    }

    return null;
  }

  @VisibleForTesting
  @NotNull
  List<DeviceArtDescriptor> getDescriptors() {
    if (myDescriptors == null) {
      myDescriptors = DeviceArtDescriptor.getDescriptors(null);
    }

    return myDescriptors;
  }

  /**
   * Paint the device frame for the given device around the screenshot coordinates (x1,y1) to (x2,y2), optionally
   * with glare and shadow effects
   */
  public void paintFrame(@NotNull Graphics g,
                         @NotNull Device device,
                         @NotNull ScreenOrientation orientation,
                         boolean showEffects,
                         int x1,
                         int y1,
                         int height) {
    DeviceData data = getDeviceData(device);
    if (data == null || height == 0) {
      return;
    }

    FrameData frame = data.getFrameData(orientation, Integer.MAX_VALUE);
    BufferedImage image = frame.getImage(showEffects);
    if (image != null) {
      double scale = height / (double)frame.getScreenHeight();
      int dx1 = (int)(x1 - scale * frame.getScreenX());
      int dy1 = (int)(y1 - scale * frame.getScreenY());
      int dx2 = dx1 + (int)(scale * image.getWidth());
      int dy2 = dy1 + (int)(scale * image.getHeight());
      g.drawImage(image,
                  dx1, dy1, dx2, dy2,
                  // sx1, sy1, sx2, sy2
                  0,
                  0,
                  image.getWidth(),
                  image.getHeight(),
                  null);
    }
  }

  /** Creates a frame around the given image, using the given descriptor. */
  public static @NotNull BufferedImage createFrame(@NotNull BufferedImage image, @NotNull DeviceArtDescriptor descriptor) {
    return createFrame(image, descriptor, false, false);
  }

  public static @NotNull BufferedImage createFrame(@NotNull BufferedImage image, @NotNull DeviceArtDescriptor descriptor,
                                                   boolean addShadow, boolean addReflection) {
    double imgAspectRatio = image.getWidth() / (double) image.getHeight();
    ScreenOrientation orientation = imgAspectRatio >= (1 - ImageUtils.EPSILON) ? ScreenOrientation.LANDSCAPE : ScreenOrientation.PORTRAIT;

    if (!descriptor.canFrameImage(image, orientation)) {
      return image;
    }

    File shadow = descriptor.getDropShadow(orientation);
    File background = descriptor.getFrame(orientation);
    File reflection = descriptor.getReflectionOverlay(orientation);

    Graphics2D g2d = null;
    try {
      BufferedImage bg = ImageIO.read(background);
      Dimension screen = descriptor.getScreenSize(orientation); // Size of screen in ninepatch; will be stretched
      Dimension frameSize = descriptor.getFrameSize(orientation); // Size of full ninepatch, including stretchable screen area
      Point screenPos = descriptor.getScreenPos(orientation);
      boolean stretchable = descriptor.isStretchable();
      if (stretchable) {
        assert screen != null;
        assert frameSize != null;
        int newWidth = image.getWidth() + frameSize.width - screen.width;
        int newHeight = image.getHeight() + frameSize.height - screen.height;
        bg = stretchImage(bg, newWidth, newHeight);
      } else if (screen.width < image.getWidth()) {
        // if the frame isn't stretchable, but is smaller than the image, then scale down the image
        double scale = (double) screen.width / image.getWidth();
        if (Math.abs(scale - 1.0) > ImageUtils.EPSILON) {
          image = ImageUtils.scale(image, scale, scale);
        }
      }
      g2d = bg.createGraphics();

      if (addShadow && shadow != null) {
        BufferedImage shadowImage = ImageIO.read(shadow);
        if (stretchable) {
          shadowImage = stretchImage(shadowImage, bg.getWidth(), bg.getHeight());
        }
        g2d.drawImage(shadowImage, 0, 0, null, null);
      }

      // If the device art has a mask, make sure that the image is clipped by the mask
      File maskFile = descriptor.getMask(orientation);
      if (maskFile != null) {
        BufferedImage mask = ImageIO.read(maskFile);

        // Render the current image on top of the mask using it as the alpha composite
        Graphics2D maskG2d = mask.createGraphics();
        maskG2d.setComposite(AlphaComposite.getInstance(AlphaComposite.SRC_IN));
        maskG2d.drawImage(image, screenPos.x, screenPos.y, null);
        maskG2d.dispose();

        // Render the masked image to the destination
        g2d.drawImage(mask, 0, 0, null);
      }
      else {
        g2d.drawImage(image, screenPos.x, screenPos.y, null);
      }

      if (addReflection && reflection != null) { // Nexus One for example does not supply reflection image
        BufferedImage reflectionImage = ImageIO.read(reflection);
        if (stretchable) {
          reflectionImage = stretchImage(reflectionImage, bg.getWidth(), bg.getHeight());
        }
        g2d.drawImage(reflectionImage, 0, 0, null, null);
      }
      return bg;
    }
    catch (IOException e) {
      return image;
    }
    finally {
      if (g2d != null) {
        g2d.dispose();
      }
    }
  }

  @Nullable
  private static Shape getClip(@Nullable Device device, int x, int y, int width, int height) {
    boolean round = device != null && device.isScreenRound();
    if (round) {
      int slop = 3; // to hide mask aliasing effects under device chrome by a pixel or two
      return new Ellipse2D.Double(x - slop, y - slop, width + 2 * slop, height + 2 * slop);
    }

    return null;
  }


  /** Paints a rendered device image into the given graphics context  */
  public static void paintClipped(@NotNull Graphics2D g,
                                  @NotNull BufferedImage image,
                                  @Nullable Device device,
                                  int x,
                                  int y,
                                  boolean withRetina) {
    Shape prevClip = null;
    Shape clip = getClip(device, x, y, image.getWidth(), image.getHeight());
    if (clip != null) {
      prevClip = g.getClip();
      g.setClip(clip);
    }

    if (withRetina) {
      //noinspection ConstantConditions
      StartupUiUtil.drawImage(g, image, x, y, null);
    } else {
      g.drawImage(image, x, y, null);
    }

    if (clip != null) {
      g.setClip(prevClip);
    }
  }

  @NotNull
  public BufferedImage createFrame(@NotNull BufferedImage image,
                                   @NotNull Device device,
                                   @NotNull ScreenOrientation orientation,
                                   boolean showEffects,
                                   double scale,
                                   @Nullable Rectangle outViewRectangle) {
    BufferedImage scaledImage = ImageUtils.scale(image, scale, scale, 0, 0);
    DeviceData data = getDeviceData(device);
    int scaledHeight = (int)(scale * image.getHeight());
    if (data == null || scaledHeight == 0) {
      return scaledImage;
    }

    // Tweak the scale down slightly; without this, rounding errors can lead to the frame image
    // being one or two pixels larger than the screen, such that the underlying theme background
    // shines through, which is quite visible on a black phone frame with a black navigation bar
    // for example
    scale = (scaledHeight - 1) / (double)image.getHeight();

    int scaledWidth = (int)(image.getWidth() * scale);

    boolean portrait = orientation != ScreenOrientation.LANDSCAPE;
    FrameData frame = portrait ? data.getPortraitData(scaledHeight) : data.getLandscapeData(scaledHeight);

    BufferedImage frameImage = frame.getImage(showEffects);
    if (frameImage != null) {

      int framedWidth = (int)(image.getWidth() * scale * frame.getFrameWidth() / (double) frame.getScreenWidth());
      int framedHeight = (int)(image.getHeight() * scale * frame.getFrameHeight() / (double) frame.getScreenHeight());
      if (framedWidth <= 0 || framedHeight <= 0) {
        return scaledImage;
      }

      double downScale = framedHeight / (double)frame.getFrameHeight();
      int screenX = (int)(downScale * frame.getScreenX());
      int screenY = (int)(downScale * frame.getScreenY());

      @SuppressWarnings("UndesirableClassUsage") // Don't need Retina image here, and it's more expensive
      BufferedImage result = new BufferedImage(framedWidth, framedHeight, BufferedImage.TYPE_INT_ARGB);
      Graphics2D g = result.createGraphics();
      g.setColor(Gray.TRANSPARENT);
      g.fillRect(0, 0, result.getWidth(), result.getHeight());

      paintClipped(g, scaledImage, device, screenX, screenY, false);

      BufferedImage scaledFrameImage = ImageUtils.scale(frameImage, downScale, downScale, 0, 0);
      g.drawImage(scaledFrameImage, 0, 0, null);
      g.dispose();

      if (outViewRectangle != null) {
        outViewRectangle.x = screenX;
        outViewRectangle.y = screenY;
        outViewRectangle.width = scaledWidth;
        outViewRectangle.height = scaledHeight;
      }

      return result;
    }

    return scaledImage;
  }

  @Nullable
  public Rectangle computeBounds(int imageWidth,
                                 int imageHeight,
                                 @NotNull Device device,
                                 @NotNull ScreenOrientation orientation,
                                 double scale) {
    DeviceData data = getDeviceData(device);
    int scaledHeight = (int)(scale * imageHeight);
    if (data == null || scaledHeight == 0) {
      return null;
    }

    // Tweak the scale down slightly; without this, rounding errors can lead to the frame image
    // being one or two pixels larger than the screen, such that the underlying theme background
    // shines through, which is quite visible on a black phone frame with a black navigation bar
    // for example
    scale = (scaledHeight - 1) / (double)imageHeight;

    int scaledWidth = (int)(imageWidth * scale);
    boolean portrait = orientation != ScreenOrientation.LANDSCAPE;
    FrameData frame = portrait ? data.getPortraitData(scaledHeight) : data.getLandscapeData(scaledHeight);
    int framedWidth = (int)(imageWidth * scale * frame.getFrameWidth() / (double) frame.getScreenWidth());
    int framedHeight = (int)(imageHeight * scale * frame.getFrameHeight() / (double) frame.getScreenHeight());
    if (framedWidth <= 0 || framedHeight <= 0) {
      return null;
    }

    double downScale = framedHeight / (double)frame.getFrameHeight();
    int screenX = (int)(downScale * frame.getScreenX());
    int screenY = (int)(downScale * frame.getScreenY());

    return new Rectangle(screenX, screenY, scaledWidth, scaledHeight);
  }

  @NotNull
  private static BufferedImage stretchImage(BufferedImage image, int width, int height) {
    @SuppressWarnings("UndesirableClassUsage") // Don't need Retina image here, and it's more expensive
    BufferedImage composite = new BufferedImage(width, height, BufferedImage.TYPE_INT_ARGB);
    Graphics2D g = composite.createGraphics();
    g.setColor(Gray.TRANSPARENT);
    g.fillRect(0, 0, composite.getWidth(), composite.getHeight());

    NinePatch ninePatch = NinePatch.load(image, true, false);
    assert ninePatch != null;
    ninePatch.draw(g, 0, 0, width, height);
    g.dispose();
    return composite;
  }

  @Nullable
  public Point getScreenPosition(@NotNull Device device, @NotNull ScreenOrientation orientation, int screenHeight) {
    DeviceData data = getDeviceData(device);
    if (data == null) {
      return null;
    }

    FrameData frame = data.getFrameData(orientation, Integer.MAX_VALUE);
    int screenX = frame.getScreenX();
    int screenY = frame.getScreenY();

    double scale = screenHeight / (double) frame.getScreenHeight();
    screenX *= scale;
    screenY *= scale;
    // TODO: Also consider the frame scale?

    return new Point(screenX, screenY);
  }

  /** Like {@link #getFrameWidthOverhead} and {@link #getFrameHeightOverhead}, but returns the max of the two */
  public double getFrameMaxOverhead(@NotNull Device device, @NotNull ScreenOrientation orientation) {
    DeviceData data = getDeviceData(device);
    if (data == null) {
      return 1;
    }

    FrameData frame = data.getFrameData(orientation, Integer.MAX_VALUE);
    return Math.max(frame.getFrameWidth() / (double) frame.getScreenWidth(), frame.getFrameHeight() / (double) frame.getScreenHeight());
  }

  /** Returns how much wider (as a factor of the width of the screenshot) the image will be with a device frame added in */
  public double getFrameWidthOverhead(@NotNull Device device, @NotNull ScreenOrientation orientation) {
    DeviceData data = getDeviceData(device);
    if (data == null) {
      return 1;
    }

    FrameData frame = data.getFrameData(orientation, Integer.MAX_VALUE);
    return frame.getFrameHeight() / (double) frame.getScreenHeight();
  }

  /** Returns how much taller (as a factor of the height of the screenshot) the image will be with a device frame added in */
  public double getFrameHeightOverhead(@NotNull Device device, @NotNull ScreenOrientation orientation) {
    DeviceData data = getDeviceData(device);
    if (data == null) {
      return 1;
    }

    FrameData frame = data.getFrameData(orientation, Integer.MAX_VALUE);
    return frame.getFrameWidth() / (double) frame.getScreenWidth();
  }

  /** Information about a particular device; keeps both portrait and landscape data, as well as multiple target image sizes */
  @VisibleForTesting
  static class DeviceData {
    @NotNull private final DeviceArtDescriptor myDescriptor;
    private final Device myDevice;

    @Nullable private FrameData myPortraitData;
    @Nullable private FrameData myLandscapeData;

    @Nullable private FrameData mySmallPortraitData;
    @Nullable private FrameData mySmallLandscapeData;

    @VisibleForTesting
    DeviceData(Device device, @NotNull DeviceArtDescriptor descriptor) {
      myDevice = device;
      myDescriptor = descriptor;
    }

    /** Derives a new {@link FrameData} from the given one, but with half size assets */
    @NotNull
    private FrameData getSmallFrameData(@NotNull FrameData large) {
      return new FrameData(this, large);
    }

    @NotNull
    public FrameData getFrameData(@NotNull ScreenOrientation orientation, int height) {
      return orientation == ScreenOrientation.PORTRAIT ? getPortraitData(height) : getLandscapeData(height);
    }

    @NotNull
    private FrameData getPortraitData(int height) {
      if (myPortraitData == null) {
        myPortraitData = new FrameData(this, ScreenOrientation.PORTRAIT);
      }

      if (height < myPortraitData.getScreenHeight() / 2) {
        if (mySmallPortraitData == null) {
          mySmallPortraitData = getSmallFrameData(myPortraitData);
        }

        return mySmallPortraitData;
      }

      return myPortraitData;
    }

    @NotNull
    private FrameData getLandscapeData(int height) {
      if (myLandscapeData == null) {
        myLandscapeData = new FrameData(this, ScreenOrientation.LANDSCAPE);
      }

      if (height < myLandscapeData.getScreenHeight() / 2) {
        if (mySmallLandscapeData == null) {
          mySmallLandscapeData = getSmallFrameData(myLandscapeData);
        }

        return mySmallLandscapeData;
      }

      return myLandscapeData;
    }

    @NotNull
    DeviceArtDescriptor getDescriptor() {
      return myDescriptor;
    }

    public Device getDevice() {
      return myDevice;
    }
  }

  /** Information for a particular frame picture of a device (e.g. either landscape or portrait). It can also be the half
   * size of a named larger version (if {@link #myDouble} points to an outer image). */
  @VisibleForTesting
  static class FrameData {
    @NotNull private final DeviceData myDeviceData;
    @NotNull private final ScreenOrientation myOrientation;
    private final int myX;
    private final int myY;
    private final int myWidth;
    private final int myHeight;
    private final int myCropX1;
    private final int myCropY1;
    private final int myCropX2;
    private final int myCropY2;
    private int myFrameWidth;
    private int myFrameHeight;
    private final FrameData myDouble;

    @SuppressWarnings("ConstantConditions")
    @NotNull private SoftReference<BufferedImage> myPlainImage = new SoftReference<BufferedImage>(null);
    @SuppressWarnings("ConstantConditions")
    @NotNull private SoftReference<BufferedImage> myEffectsImage = new SoftReference<BufferedImage>(null);

    private boolean isPortrait() {
      return myOrientation == ScreenOrientation.PORTRAIT;
    }

    private FrameData(@NotNull DeviceData deviceData, @NotNull ScreenOrientation orientation) {
      myDeviceData = deviceData;
      myOrientation = orientation;
      myDouble = null;

      DeviceArtDescriptor descriptor = deviceData.getDescriptor();
      if (!isStretchable()) {
        Dimension fullSize = descriptor.getFrameSize(myOrientation);
        int frameWidth = fullSize.width;
        int frameHeight = fullSize.height;

        Rectangle crop = descriptor.getCrop(myOrientation);
        if (crop != null) {
          myCropX1 = crop.x;
          myCropY1 = crop.y;
          myCropX2 = crop.x + crop.width;
          myCropY2 = crop.y + crop.height;
          frameWidth = crop.width;
          frameHeight = crop.height;
        } else {
          myCropX1 = 0;
          myCropY1 = 0;
          myCropX2 = frameWidth;
          myCropY2 = frameHeight;
        }

        myFrameWidth = frameWidth;
        myFrameHeight = frameHeight;

        Point screenPos = descriptor.getScreenPos(myOrientation);
        myX = screenPos.x - myCropX1;
        myY = screenPos.y - myCropY1;

        Dimension screenSize = descriptor.getScreenSize(myOrientation);
        myWidth = screenSize.width;
        myHeight = screenSize.height;
      } else {
        // Generic device: use stretchable images and pick actual size based on device screen size
        // plus overhead
        Device device = myDeviceData.getDevice();
        Dimension screenSize = device.getScreenSize(myOrientation); // Actual size of screen, e.g. 720x1280
        Dimension screen = descriptor.getScreenSize(myOrientation); // Size of screen in ninepatch; will be stretched
        Dimension frameSize = descriptor.getFrameSize(myOrientation); // Size of full ninepatch, including stretchable screen area
        Point screenPos = descriptor.getScreenPos(myOrientation);
        assert screenSize != null;
        assert screen != null;
        assert frameSize != null;
        myX = screenPos.x;
        myY = screenPos.y;
        myWidth = screenSize.width;
        myHeight = screenSize.height;

        myFrameWidth = myWidth + frameSize.width - screen.width;
        myFrameHeight = myHeight + frameSize.height - screen.height;
        myCropX1 = 0;
        myCropY1 = 0;
        myCropX2 = myFrameWidth;
        myCropY2 = myFrameHeight;
      }
    }

    /**
     * Copies the larger frame data and makes a smaller (half size) version; this is used for faster thumbnail painting
     * during render previews etc
     */
    private FrameData(@NotNull DeviceData deviceData, @NotNull FrameData large) {
      myDeviceData = deviceData;
      myDouble = large;
      myOrientation = large.myOrientation;

      myX = large.myX / 2;
      myY = large.myY / 2;
      myWidth = large.myWidth / 2;
      myHeight = large.myHeight / 2;

      myFrameWidth = large.myFrameWidth / 2;
      myFrameHeight = large.myFrameHeight / 2;

      // Already cropped into the upper image
      myCropX1 = 0;
      myCropY1 = 0;
      myCropX2 = myFrameWidth;
      myCropY2 = myFrameHeight;
    }

    /** Position of the screen within the image (x coordinate) */
    public int getScreenX() {
      return myX;
    }

    /** Position of the screen within the image (y coordinate) */
    public int getScreenY() {
      return myY;
    }

    public int getScreenWidth() {
      return myWidth;
    }

    public int getScreenHeight() {
      return myHeight;
    }

    public int getFrameWidth() {
      return myFrameWidth;
    }

    public int getFrameHeight() {
      return myFrameHeight;
    }

    @Nullable
    private BufferedImage getImage(@Nullable File file) {
      if (file == null) {
        return null;
      }
      assert myDouble == null; // Should be using image from parent
      if (file.exists()) {
        try {
          return ImageIO.read(file);
        }
        catch (IOException e) {
          // pass
        }
      }

      return null;
    }

    private static File getThumbnailCacheDir() {
      final String path = ourSystemPath != null ? ourSystemPath : (ourSystemPath = FileUtil.toCanonicalPath(PathManager.getSystemPath()));
      //noinspection HardCodedStringLiteral
      return new File(path, "android-devices" + File.separator + "v4");
    }

    @NotNull
    private File getCacheFile(boolean showEffects) {
      StringBuilder sb = new StringBuilder(20);
      DeviceArtDescriptor descriptor = myDeviceData.getDescriptor();
      sb.append(descriptor.getId());
      if (isStretchable()) {
        // Generic device
        // Store resolution as well, since we need different pre-cached images for different resolutions
        sb.append('-');
        sb.append(Integer.toString(myWidth));
        sb.append('x');
        sb.append(Integer.toString(myHeight));
      }
      sb.append('-');
      sb.append(isPortrait() ? "port" : "land");
      if (myDouble != null) {
        sb.append("-thumb");
      }
      if (showEffects) {
        sb.append("-effects");
      }
      sb.append(DOT_PNG);
      return new File(getThumbnailCacheDir(), sb.toString());
    }

    private boolean isStretchable() {
      DeviceArtDescriptor descriptor = myDeviceData.getDescriptor();
      return descriptor.isStretchable();
    }

    @Nullable
    private BufferedImage getCachedImage(boolean showEffects) {
      File file = getCacheFile(showEffects);
      if (file.exists()) {
        try {
          return ImageIO.read(file);
        }
        catch (IOException e) {
          // pass
        }
        catch (Throwable e) {
          // pass: corrupt cached image, e.g. I've seen
          //  java.lang.IndexOutOfBoundsException
          //  at java.io.RandomAccessFile.readBytes(Native Method)
          //  at java.io.RandomAccessFile.read(RandomAccessFile.java:338)
          //  at javax.imageio.stream.FileImageInputStream.read(FileImageInputStream.java:101)
          //  at com.sun.imageio.plugins.common.SubImageInputStream.read(SubImageInputStream.java:46)
        }
      }

      return null;
    }

    private void putCachedImage(boolean showEffects, @NotNull BufferedImage image) {
      File dir = getThumbnailCacheDir();
      if (!dir.exists()) {
        boolean ok = dir.mkdirs();
        if (!ok) {
          return;
        }
      }
      File file = getCacheFile(showEffects);
      if (file.exists()) {
        boolean deleted = file.delete();
        if (!deleted) {
          return;
        }
      }
      try {
        ImageIO.write(image, "PNG", file);
      }
      catch (IOException e) {
        // pass
        if (file.exists()) {
          //noinspection ResultOfMethodCallIgnored
          file.delete();
        }
      }
    }

    @Nullable
    public BufferedImage getImage(boolean showEffects) {
      BufferedImage image = showEffects ? myEffectsImage.get() : myPlainImage.get();
      if (image != null) {
        return image;
      }

      image = getCachedImage(showEffects);
      if (image == null) {
        image = computeImage(showEffects, myCropX1, myCropY1, myCropX2, myCropY2);
        if (image != null) {
          putCachedImage(showEffects, image);
        }
      }

      if (image != null) {
        if (showEffects) {
          myEffectsImage = new SoftReference<BufferedImage>(image);
        } else {
          myPlainImage = new SoftReference<BufferedImage>(image);
        }
      }

      return image;
    }

    @SuppressWarnings("UnnecessaryLocalVariable")
    @VisibleForTesting
    @Nullable
    BufferedImage computeImage(boolean showEffects, int cropX1, int cropY1, int cropX2, int cropY2) {
      if (myDouble != null) {
        BufferedImage source = myDouble.getImage(showEffects);
        if (source != null) {
          int sourceWidth = source.getWidth();
          int sourceHeight = source.getHeight();
          int destWidth = sourceWidth / 2;
          int destHeight = sourceHeight / 2;
          @SuppressWarnings("UndesirableClassUsage") // Don't need Retina image here, and it's more expensive
          BufferedImage dest = new BufferedImage(destWidth, destHeight, BufferedImage.TYPE_INT_ARGB);
          Graphics2D g = dest.createGraphics();
          g.setComposite(AlphaComposite.Src);
          //noinspection UseJBColor
          g.setColor(new Color(0, true));
          g.fillRect(0, 0, destWidth, destHeight);

          g.setRenderingHint(KEY_INTERPOLATION, VALUE_INTERPOLATION_BILINEAR);
          g.setRenderingHint(KEY_RENDERING, VALUE_RENDER_QUALITY);
          g.setRenderingHint(KEY_ANTIALIASING, VALUE_ANTIALIAS_ON);
          g.drawImage(source, 0, 0, destWidth, destHeight, 0, 0, sourceWidth, sourceHeight, null);
          g.dispose();

          return dest;
        }
        assert false;
      }

      DeviceArtDescriptor descriptor = myDeviceData.getDescriptor();
      BufferedImage background = getImage(descriptor.getFrame(myOrientation));
      if (background == null) {
        return null;
      }

      boolean stretchable = isStretchable();
      if (stretchable) {
        background = stretchImage(background, myFrameWidth, myFrameHeight);
      }

      @SuppressWarnings("UndesirableClassUsage") // Don't need Retina image here, and it's more expensive
      BufferedImage composite = new BufferedImage(myFrameWidth, myFrameHeight, BufferedImage.TYPE_INT_ARGB);
      Graphics g = composite.createGraphics();
      g.setColor(Gray.TRANSPARENT);
      g.fillRect(0, 0, composite.getWidth(), composite.getHeight());

      Graphics2D g2d = (Graphics2D)g;
      g2d.setComposite(AlphaComposite.getInstance(AlphaComposite.SRC_OVER, 1.0f));

      BufferedImage mask = getImage(descriptor.getMask(myOrientation));

      // Draw background shadow, if effects are enabled
      if (showEffects) {
        BufferedImage shadow = getImage(descriptor.getDropShadow(myOrientation));
        if (shadow != null) {
          if (stretchable) {
            shadow = stretchImage(shadow, myFrameWidth, myFrameHeight);
          }

          g.drawImage(shadow, 0, 0, myFrameWidth, myFrameHeight, cropX1, cropY1, cropX2, cropY2, null);
        }

        // Ensure that the shadow background doesn't overlap the transparent screen rectangle in the middle
        //noinspection UseJBColor
        g.setColor(new Color(0, true));
        Composite prevComposite = g2d.getComposite();
        // Wipe out alpha channel
        g2d.setComposite(AlphaComposite.getInstance(AlphaComposite.SRC, 1.0f));

        if (mask != null) {
          g2d.setComposite(AlphaComposite.DstOut);
          g2d.drawImage(mask, -cropX1, -cropY1, null);
        } else {
          g2d.fillRect(myX, myY, myWidth, myHeight);
        }
        g2d.setComposite(prevComposite);
      }

      if (mask != null) {
        @SuppressWarnings("UndesirableClassUsage")
        BufferedImage maskedImage = new BufferedImage(background.getWidth(), background.getHeight(), BufferedImage.TYPE_INT_ARGB);
        Graphics2D maskGraphics = maskedImage.createGraphics();
        maskGraphics.drawImage(background, 0, 0, null);
        Composite prevComposite = g2d.getComposite();
        maskGraphics.setComposite(AlphaComposite.DstOut);
        maskGraphics.drawImage(mask, 0, 0, null);
        maskGraphics.dispose();
        g2d.setComposite(prevComposite);
        g.drawImage(maskedImage, 0, 0, myFrameWidth, myFrameHeight, cropX1, cropY1, cropX2, cropY2, null);
      } else {
        // More efficient painting of the hole

        /*

             A+-------------------------------+B
              |                               |
              |                               |
              |   myX,myY                     |
             C|     D+------------------+E    |F
              |      |                  |     |
              |      |                  |     |
              |      |                  |     |
              |      | myHeight         |     | background.getHeight
              |      |                  |     |
              |      |                  |     |
              |      |                  |     |
             G|     H+------------------+I    |J
              |            myWidth            |
              |                               |
              |                               |
             K+-------------------------------+L
                      background.getWidth
         */

        // Paint background:
        // Rectangle ABFC
        // Rectangle CDHG
        // Rectangle EFJI
        // Rectangle GJLK
        int dax = 0;
        int day = 0;
        int dcy = myY;
        int dex = myX + myWidth;
        int dfx = myFrameWidth;
        int dgy = myY + myHeight;
        int dhx = myX;
        int dly = myFrameHeight;


        int ax = cropX1;
        int ay = cropY1;
        int cy = cropY1 + myY;
        int ex = cropX1 + myX + myWidth;
        int fx = cropX2;
        int gy = cropY1 + myY + myHeight;
        int hx = cropX1 + myX;
        int ly = cropY2;

        // Draw rectangle ABFC
        g.drawImage(background, dax, day, dfx, dcy, ax, ay, fx, cy, null);
        // Draw rectangle GJKL
        g.drawImage(background, dax, dgy, dfx, dly, ax, gy, fx, ly, null);
        // Draw rectangle CDHG
        g.drawImage(background, dax, dcy, dhx, dgy, ax, cy, hx, gy, null);
        // Draw rectangle EFJI
        g.drawImage(background, dex, dcy, dfx, dgy, ex, cy, fx, gy, null);
      }

      // Draw screen glare, if effects are enabled
      if (showEffects) {
        BufferedImage glare = getImage(descriptor.getReflectionOverlay(myOrientation));
        if (glare != null) {
          if (stretchable) {
            glare = stretchImage(glare, myFrameWidth, myFrameHeight);
          }
          g.drawImage(glare, 0, 0, myFrameWidth, myFrameHeight, cropX1, cropY1, cropX2, cropY2, null);
        }
      }

      g.dispose();

      return composite;
    }
  }
}<|MERGE_RESOLUTION|>--- conflicted
+++ resolved
@@ -29,13 +29,11 @@
 import com.android.sdklib.devices.Screen;
 import com.android.tools.adtui.ImageUtils;
 import com.google.common.annotations.VisibleForTesting;
+import com.google.common.collect.Maps;
 import com.intellij.openapi.application.PathManager;
-<<<<<<< HEAD
-import com.intellij.openapi.util.io.FileUtil;
-=======
->>>>>>> 574fcae1
 import com.intellij.ui.Gray;
-import com.intellij.util.ui.StartupUiUtil;
+import com.intellij.util.PathUtil;
+import com.intellij.util.ui.UIUtil;
 import java.awt.AlphaComposite;
 import java.awt.Color;
 import java.awt.Composite;
@@ -50,10 +48,6 @@
 import java.io.File;
 import java.io.IOException;
 import java.lang.ref.SoftReference;
-<<<<<<< HEAD
-import java.util.HashMap;
-=======
->>>>>>> 574fcae1
 import java.util.List;
 import java.util.Map;
 import javax.imageio.ImageIO;
@@ -76,7 +70,7 @@
 public class DeviceArtPainter {
   @NotNull private static final DeviceArtPainter ourInstance = new DeviceArtPainter();
   @Nullable private static volatile String ourSystemPath;
-  @NotNull private Map<Device,DeviceData> myDeviceData = new HashMap<>();
+  @NotNull private Map<Device,DeviceData> myDeviceData = Maps.newHashMap();
   @Nullable private List<DeviceArtDescriptor> myDescriptors;
 
   /** Use {@link #getInstance()} */
@@ -322,7 +316,7 @@
 
     if (withRetina) {
       //noinspection ConstantConditions
-      StartupUiUtil.drawImage(g, image, x, y, null);
+      UIUtil.drawImage(g, image, x, y, null);
     } else {
       g.drawImage(image, x, y, null);
     }
@@ -726,7 +720,7 @@
     }
 
     private static File getThumbnailCacheDir() {
-      final String path = ourSystemPath != null ? ourSystemPath : (ourSystemPath = FileUtil.toCanonicalPath(PathManager.getSystemPath()));
+      final String path = ourSystemPath != null ? ourSystemPath : (ourSystemPath = PathUtil.getCanonicalPath(PathManager.getSystemPath()));
       //noinspection HardCodedStringLiteral
       return new File(path, "android-devices" + File.separator + "v4");
     }
