// Copyright 2000-2018 JetBrains s.r.o. Use of this source code is governed by the Apache 2.0 license that can be found in the LICENSE file.
package com.android.tools.adtui.workbench;

import com.android.annotations.VisibleForTesting;
import com.android.tools.adtui.common.AdtSecondaryPanel;
import com.android.tools.adtui.common.StudioColorsKt;
import com.intellij.icons.AllIcons;
import com.intellij.ide.util.PropertiesComponent;
import com.intellij.openapi.Disposable;
import com.intellij.openapi.actionSystem.*;
import com.intellij.openapi.actionSystem.ex.ActionUtil;
import com.intellij.openapi.actionSystem.impl.ActionButton;
import com.intellij.openapi.project.DumbService;
import com.intellij.openapi.util.Disposer;
import com.intellij.openapi.wm.IdeFocusManager;
import com.intellij.openapi.wm.ToolWindowAnchor;
import com.intellij.openapi.wm.impl.AnchoredButton;
import com.intellij.openapi.wm.impl.InternalDecorator;
import com.intellij.openapi.wm.impl.StripeButtonUI;
import com.intellij.openapi.wm.impl.content.ToolWindowContentUi;
import com.intellij.ui.DocumentAdapter;
import com.intellij.ui.SearchTextField;
import com.intellij.ui.SideBorder;
import com.intellij.ui.UIBundle;
import com.intellij.ui.components.JBLabel;
import com.intellij.util.ui.JBImageIcon;
import com.intellij.util.ui.JBUI;
import com.intellij.util.ui.UIUtil;
import com.intellij.util.ui.accessibility.ScreenReader;
import org.jetbrains.annotations.NotNull;
import org.jetbrains.annotations.Nullable;

import javax.swing.*;
import javax.swing.event.DocumentEvent;
import javax.swing.event.MouseInputAdapter;
import java.awt.*;
import java.awt.event.*;
import java.awt.image.BufferedImage;
import java.beans.PropertyChangeEvent;
import java.util.ArrayList;
import java.util.List;

import static com.intellij.openapi.actionSystem.ActionToolbar.NAVBAR_MINIMUM_BUTTON_SIZE;

/**
 * AttachedToolWindow is a tool window that can be attached to a {@link WorkBench}.
 * This implementation is inspired by {@link com.intellij.designer.LightToolWindow}.
 *
 * @param <T> the type of data that is being edited by the associated {@link WorkBench}
 */
class AttachedToolWindow<T> implements Disposable {
  static final String TOOL_WINDOW_PROPERTY_PREFIX = "ATTACHED_TOOL_WINDOW.";
  static final String TOOL_WINDOW_TOOLBAR_PLACE = "TOOL_WINDOW_TOOLBAR";
  static final String LABEL_HEADER = "LABEL";
  static final String SEARCH_HEADER = "SEARCH";

  enum PropertyType {AUTO_HIDE, MINIMIZED, LEFT, SPLIT, DETACHED, FLOATING}

  private final String myWorkBenchName;
  private final ToolWindowDefinition<T> myDefinition;
  private final PropertiesComponent myPropertiesComponent;
  private final SideModel<T> myModel;
  private final JPanel myPanel;
  private final List<UpdatableActionButton> myActionButtons;
  private final AbstractButton myMinimizedButton;
  private final MySearchField mySearchField;
  private final ActionButton mySearchActionButton;
  private ButtonDragListener<T> myDragListener;

  @Nullable
  private ToolContent<T> myContent;
  private boolean myAutoHideOpen;
  private int myToolOrder;

  public AttachedToolWindow(@NotNull ToolWindowDefinition<T> definition,
                            @NotNull ButtonDragListener<T> dragListener,
                            @NotNull String workBenchName,
                            @NotNull SideModel<T> model) {
    myWorkBenchName = workBenchName;
    myDefinition = definition;
    myDragListener = dragListener;
    myPropertiesComponent = PropertiesComponent.getInstance();
    myModel = model;
    myPanel = new JPanel(new BorderLayout());
    if (!ScreenReader.isActive()) {
      myPanel.setFocusCycleRoot(true);
    }
    myPanel.setFocusTraversalPolicy(new LayoutFocusTraversalPolicy());
    myActionButtons = new ArrayList<>(4);
    myMinimizedButton = new MinimizedButton(definition.getTitle(), definition.getIcon(), this);
    mySearchField = new MySearchField(TOOL_WINDOW_PROPERTY_PREFIX + workBenchName + ".TEXT_SEARCH_HISTORY");
    mySearchActionButton = createActionButton(new SearchAction(), myDefinition.getButtonSize());
    setDefaultProperty(PropertyType.LEFT, definition.getSide().isLeft());
    setDefaultProperty(PropertyType.SPLIT, definition.getSplit().isBottom());
    setDefaultProperty(PropertyType.AUTO_HIDE, definition.getAutoHide().isAutoHide());
    updateContent();
    DumbService.getInstance(model.getProject()).smartInvokeLater(this::updateActions);
  }

  @Override
  public void dispose() {
    if (myContent != null) {
      Disposer.dispose(myContent);
      myContent = null;
      myDragListener = null;
      myPanel.removeAll();
    }
  }

  @NotNull
  public String getToolName() {
    return myDefinition.getName();
  }

  public int getToolOrder() {
    return myToolOrder;
  }

  public void setToolOrder(int order) {
    myToolOrder = order;
  }

  @NotNull
  public JComponent getComponent() {
    return myPanel;
  }

  @NotNull
  public AbstractButton getMinimizedButton() {
    return myMinimizedButton;
  }

  @Nullable
  public T getContext() {
    return myModel.getContext();
  }

  public ToolWindowDefinition<T> getDefinition() {
    return myDefinition;
  }

  public boolean isMinimized() {
    return getProperty(PropertyType.MINIMIZED);
  }

  public void setMinimized(boolean value) {
    setProperty(PropertyType.MINIMIZED, value);
  }

  public boolean isLeft() {
    return getProperty(PropertyType.LEFT);
  }

  public void setLeft(boolean value) {
    setProperty(PropertyType.LEFT, value);
  }

  public boolean isSplit() {
    return getProperty(PropertyType.SPLIT);
  }

  public void setSplit(boolean value) {
    setProperty(PropertyType.SPLIT, value);
  }

  public boolean isAutoHide() {
    return getProperty(PropertyType.AUTO_HIDE);
  }

  public void setAutoHide(boolean value) {
    setProperty(PropertyType.AUTO_HIDE, value);
  }

  public boolean isFloating() {
    return getProperty(PropertyType.FLOATING);
  }

  public void setFloating(boolean value) {
    setProperty(PropertyType.FLOATING, value);
  }

  public boolean isDetached() {
    return getProperty(PropertyType.DETACHED);
  }

  public void setDetached(boolean value) {
    setProperty(PropertyType.DETACHED, value);
  }

  public boolean getProperty(@NotNull PropertyType property) {
    if (property == PropertyType.MINIMIZED && isAutoHide()) {
      return !myAutoHideOpen;
    }
    return getLayoutProperty(Layout.CURRENT, property);
  }

  public void setProperty(@NotNull PropertyType property, boolean value) {
    if (property == PropertyType.MINIMIZED && isAutoHide()) {
      myAutoHideOpen = !value;
    }
    else {
      setLayoutProperty(Layout.CURRENT, property, value);
    }
    if (myMinimizedButton != null) {
      myMinimizedButton.setSelected(!isMinimized());
    }
  }

  private boolean getLayoutProperty(@NotNull Layout layout, @NotNull PropertyType property) {
    return myPropertiesComponent.getBoolean(getPropertyName(layout, property));
  }

  private void setLayoutProperty(@NotNull Layout layout, @NotNull PropertyType property, boolean value) {
    myPropertiesComponent.setValue(getPropertyName(layout, property), value);
  }

  public void setDefaultProperty(@NotNull PropertyType property, boolean defaultValue) {
    if (!myPropertiesComponent.isValueSet(getPropertyName(Layout.DEFAULT, property))) {
      // Force write of all default values:
      myPropertiesComponent.setValue(getPropertyName(Layout.DEFAULT, property), defaultValue, !defaultValue);
      setLayoutProperty(Layout.CURRENT, property, defaultValue);
    }
  }

  private String getPropertyName(@NotNull Layout layout, @NotNull PropertyType property) {
    return TOOL_WINDOW_PROPERTY_PREFIX + layout.getPrefix() + myWorkBenchName + "." + myDefinition.getName() + "." + property.name();
  }

  public void setPropertyAndUpdate(@NotNull PropertyType property, boolean value) {
    setProperty(property, value);
    if (property == PropertyType.FLOATING && value) {
      property = PropertyType.DETACHED;
      setProperty(property, true);
    }
    updateContent();
    updateActions();
    myModel.update(this, property);
    if (property == PropertyType.MINIMIZED && !value && myContent != null) {
      myContent.getFocusedComponent().requestFocus();
    }
  }

  public void storeDefaultLayout() {
    for (PropertyType property : PropertyType.values()) {
      setLayoutProperty(Layout.DEFAULT, property, getLayoutProperty(Layout.CURRENT, property));
    }
  }

  public void restoreDefaultLayout() {
    for (PropertyType property : PropertyType.values()) {
      setProperty(property, getLayoutProperty(Layout.DEFAULT, property));
    }
  }

  public void setContext(T context) {
    if (myContent != null) {
      myContent.setToolContext(context);
    }
  }

  @VisibleForTesting
  @Nullable
  ToolContent<T> getContent() {
    return myContent;
  }

  private void updateContent() {
    if (isDetached() && myContent != null) {
      myPanel.removeAll();
      myContent.setToolContext(null);
      Disposer.dispose(myContent);
      myContent = null;
    }
    else if (!isDetached() && myContent == null) {
      myContent = myDefinition.getFactory().create();
      assert myContent != null;
      myContent.setToolContext(myModel.getContext());
      myContent.setCloseAutoHideWindow(this::closeAutoHideWindow);
      myContent.setRestoreToolWindow(this::restore);
      myContent.setStartFiltering(this::startFiltering);
      myContent.setStopFiltering(this::stopFiltering);
      myPanel.add(createHeader(myContent.supportsFiltering(), myContent.getAdditionalActions()), BorderLayout.NORTH);
      myPanel.add(myContent.getComponent(), BorderLayout.CENTER);
    }
  }

  private void restore() {
    if (!isDetached() && isMinimized()) {
      setPropertyAndUpdate(PropertyType.MINIMIZED, false);
    }
  }

  private void closeAutoHideWindow() {
    if (!isDetached() && isAutoHide() && !isMinimized()) {
      setPropertyAndUpdate(PropertyType.MINIMIZED, true);
    }
  }

  @NotNull
  private JComponent createHeader(boolean includeSearchButton, @NotNull List<AnAction> additionalActions) {
    JPanel header = new AdtSecondaryPanel(new BorderLayout());
    header.add(createTitlePanel(myDefinition.getTitle(), includeSearchButton, mySearchField), BorderLayout.CENTER);
    header.add(createActionPanel(includeSearchButton, additionalActions), BorderLayout.EAST);
    header.setBorder(new SideBorder(StudioColorsKt.getBorder(), SideBorder.BOTTOM));
    return header;
  }

  @NotNull
  private static JPanel createTitlePanel(@NotNull String title, boolean includeSearchField, @NotNull SearchTextField searchField) {
    CardLayout layout = new CardLayout();
    JPanel titlePanel = new JPanel(layout);
    JLabel titleLabel = new JBLabel(title);
    titleLabel.setBorder(JBUI.Borders.empty(2, 5, 2, 10));
    titleLabel.setFont(UIUtil.getLabelFont(UIUtil.FontSize.SMALL));
    titlePanel.add(titleLabel, LABEL_HEADER);
    if (includeSearchField) {
      // Override the preferred height of the search field in order to align all tool window headers
      searchField.setPreferredSize(new Dimension(searchField.getPreferredSize().width, titlePanel.getPreferredSize().height));
      titlePanel.add(searchField, SEARCH_HEADER);
    }
    layout.show(titlePanel, LABEL_HEADER);
    return titlePanel;
  }

  private void showSearchField(boolean show) {
    Container parent = mySearchField.getParent();
    CardLayout layout = (CardLayout)parent.getLayout();
    if (show) {
      layout.show(parent, SEARCH_HEADER);
      mySearchField.requestFocus();
    }
    else {
      layout.show(parent, LABEL_HEADER);
    }
    mySearchActionButton.setVisible(!show);
  }

  private void startFiltering(char character) {
    if (myContent == null || !myContent.supportsFiltering()) {
      return;
    }
    mySearchField.setText(String.valueOf(character));
    showSearchField(true);
  }

  private void stopFiltering() {
    if (myContent == null || !myContent.supportsFiltering()) {
      return;
    }
    mySearchField.setText("");
    showSearchField(false);
  }

  @NotNull
  private JComponent createActionPanel(boolean includeSearchButton, @NotNull List<AnAction> additionalActions) {
    Dimension buttonSize = myDefinition.getButtonSize();
    int border = buttonSize.equals(NAVBAR_MINIMUM_BUTTON_SIZE) ? 4 : 2;
    JPanel actionPanel = new JPanel(new FlowLayout(FlowLayout.CENTER, 0, 0));
    actionPanel.setOpaque(false);
    actionPanel.setBorder(JBUI.Borders.empty(border, 0));
    if (includeSearchButton) {
      actionPanel.add(mySearchActionButton);
      mySearchActionButton.setVisible(true);
    }
    if (!additionalActions.isEmpty()) {
      additionalActions.forEach(action -> actionPanel.add(createActionButton(action, buttonSize)));
      actionPanel.add(new JLabel(AllIcons.General.Divider));
    }
    actionPanel.add(createActionButton(new GearAction(), buttonSize));
    actionPanel.add(createActionButton(new HideAction(), buttonSize));
    return actionPanel;
  }

  @NotNull
  private ActionButton createActionButton(@NotNull AnAction action, @NotNull Dimension buttonSize) {
    UpdatableActionButton button = new UpdatableActionButton(action, buttonSize);
    button.setFocusable(true);
    myActionButtons.add(button);
    return button;
  }

  private void updateActions() {
    myActionButtons.forEach(UpdatableActionButton::update);
  }

  private void showGearPopup(@NotNull Component component, int x, int y) {
    DefaultActionGroup group = new DefaultActionGroup();
    addGearPopupActions(group);

    ActionPopupMenu popupMenu = ActionManager.getInstance().createActionPopupMenu(ToolWindowContentUi.POPUP_PLACE, group);
    popupMenu.getComponent().show(component, x, y);
  }

  private void addGearPopupActions(@NotNull DefaultActionGroup group) {
    if (myContent != null) {
      List<AnAction> myExtraGearActions = myContent.getGearActions();
      if (!myExtraGearActions.isEmpty()) {
        group.addAll(myExtraGearActions);
        group.addSeparator();
      }
    }
    DefaultActionGroup attachedSide = new DefaultActionGroup("Attached Side", true);
    attachedSide.add(new TogglePropertyTypeAction(PropertyType.LEFT, "Left"));
    attachedSide.add(new ToggleOppositePropertyTypeAction(PropertyType.LEFT, "Right"));
    attachedSide.add(new SwapAction());
    attachedSide.add(new TogglePropertyTypeAction(PropertyType.DETACHED, "None"));
    group.add(attachedSide);
    ActionManager manager = ActionManager.getInstance();
    group.add(new ToggleOppositePropertyTypeAction(PropertyType.AUTO_HIDE, manager.getAction(InternalDecorator.TOGGLE_DOCK_MODE_ACTION_ID)));
    group.add(new TogglePropertyTypeAction(PropertyType.FLOATING, manager.getAction(InternalDecorator.TOGGLE_FLOATING_MODE_ACTION_ID)));
    group.add(new TogglePropertyTypeAction(PropertyType.SPLIT, manager.getAction(InternalDecorator.TOGGLE_SIDE_MODE_ACTION_ID)));
  }

  static class DragEvent {
    private final MouseEvent myMouseEvent;
    private final Component myDragImage;
    private final Point myDragPoint;

    public DragEvent(@NotNull MouseEvent mouseEvent, @NotNull Component dragImage, @NotNull Point dragPoint) {
      myMouseEvent = mouseEvent;
      myDragImage = dragImage;
      myDragPoint = dragPoint;
    }

    @NotNull
    public Point getMousePoint() {
      return myMouseEvent.getPoint();
    }

    @NotNull
    public Component getDragImage() {
      return myDragImage;
    }

    @NotNull
    public Point getDragPoint() {
      return myDragPoint;
    }
  }

  interface ButtonDragListener<T> {
    void buttonDragged(@NotNull AttachedToolWindow<T> toolWindow, @NotNull DragEvent event);
    void buttonDropped(@NotNull AttachedToolWindow<T> toolWindow, @NotNull DragEvent event);
  }

  @VisibleForTesting
  void fireButtonDragged(@NotNull DragEvent event) {
    myDragListener.buttonDragged(this, event);
  }

  @VisibleForTesting
  void fireButtonDropped(@NotNull DragEvent event) {
    myDragListener.buttonDropped(this, event);
  }

  private static class MinimizedButton extends AnchoredButton {
    private final AttachedToolWindow myToolWindow;
    private JLabel myDragImage;
    private Point myStartDragPosition;

    public MinimizedButton(@NotNull String title, @NotNull Icon icon, @NotNull AttachedToolWindow toolWindow) {
      super(title, icon);
      myToolWindow = toolWindow;
      setBorder(BorderFactory.createEmptyBorder(5, 5, 0, 5));
      setFocusable(false);
      setRolloverEnabled(true);
      setSelected(!toolWindow.isMinimized());

      // This is needed on Linux otherwise the button shows
      // the Metal L&F gradient even though opaque is false
      setOpaque(false);
      setBackground(null);

      MouseInputAdapter listener = new MouseInputAdapter() {
        @Override
        public void mouseDragged(@NotNull MouseEvent event) {
          handleDragging(event);
        }

        @Override
        public void mouseReleased(@NotNull MouseEvent event) {
          stopDragging(event);
        }

        @Override
        public void mouseClicked(@NotNull MouseEvent event) {
          if (event.getButton() <= MouseEvent.BUTTON1) {
            setSelected(false);
            myToolWindow.setPropertyAndUpdate(AttachedToolWindow.PropertyType.MINIMIZED, !myToolWindow.isMinimized());
          }
          else {
            myToolWindow.showGearPopup(MinimizedButton.this, event.getX(), event.getY());
          }
        }
      };
      addMouseListener(listener);
      addMouseMotionListener(listener);
    }

    @Override
    public void updateUI() {
      setUI(StripeButtonUI.createUI(this));
      setFont(UIUtil.getLabelFont(UIUtil.FontSize.SMALL));
    }

    /**
     * The {@link StripeButtonUI} is drawing the button slightly to the left for buttons on
     * the left side. Counteract this by translating the graphics 1 pixel to the right.
     */
    @Override
    public void paint(@NotNull Graphics graphics) {
      if (isDragging()) {
        return;
      }
      if (!myToolWindow.isLeft()) {
        super.paint(graphics);
        return;
      }
      Graphics graphics2 = graphics.create();
      try {
        graphics2.translate(JBUI.scale(1), 0);
        super.paint(graphics2);
      }
      finally {
        graphics2.dispose();
      }
    }

    @Override
    public int getMnemonic2() {
      return 0;
    }

    @Override
    public ToolWindowAnchor getAnchor() {
      return myToolWindow.isLeft() ? ToolWindowAnchor.LEFT : ToolWindowAnchor.RIGHT;
    }

    private boolean isDragging() {
      return myDragImage != null;
    }

    private void handleDragging(@NotNull MouseEvent event) {
      if (!isDragging()) {
        startDragging(event);
      }
      myToolWindow.fireButtonDragged(new DragEvent(event, myDragImage, myStartDragPosition));
    }

    private void stopDragging(@NotNull MouseEvent event) {
      if (isDragging()) {
        myToolWindow.fireButtonDropped(new DragEvent(event, myDragImage, myStartDragPosition));
        myDragImage = null;
        myStartDragPosition = null;
      }
    }

    private void startDragging(@NotNull MouseEvent event) {
      BufferedImage image = UIUtil.createImage(getWidth(), getHeight(), BufferedImage.TYPE_INT_ARGB);
      Graphics graphics = image.getGraphics();
      paint(graphics);
      graphics.dispose();

      myDragImage = new JBLabel(new JBImageIcon(image));
      myStartDragPosition = event.getPoint();
    }
  }

  private static class UpdatableActionButton extends ActionButton {

    private UpdatableActionButton(@NotNull AnAction action, @NotNull Dimension buttonSize) {
      super(action, action.getTemplatePresentation().clone(), TOOL_WINDOW_TOOLBAR_PLACE, buttonSize);
    }

    public void update() {
      AnActionEvent event = new AnActionEvent(null, getDataContext(), myPlace, myPresentation, ActionManager.getInstance(), 0);
      ActionUtil.performDumbAwareUpdate(false, myAction, event, false);
    }

    @Override
    protected void presentationPropertyChanged(@NotNull PropertyChangeEvent event) {
      super.presentationPropertyChanged(event);
      update();
    }
  }

  private class SearchAction extends AnAction {
    public SearchAction() {
      super("Search");
      Presentation presentation = getTemplatePresentation();
      presentation.setIcon(AllIcons.Actions.Find);
    }

    @Override
    public void actionPerformed(@NotNull AnActionEvent event) {
      showSearchField(true);
    }
  }

  private class GearAction extends AnAction {
    public GearAction() {
<<<<<<< HEAD
      super("More Options", null, AllIcons.General.GearPlain);
=======
      super("More Options");
      Presentation presentation = getTemplatePresentation();
      presentation.setIcon(AllIcons.General.GearPlain);
>>>>>>> ae31a6be
    }

    @Override
    public void actionPerformed(@NotNull AnActionEvent e) {
      int x = 0;
      int y = 0;
      InputEvent inputEvent = e.getInputEvent();
      if (inputEvent instanceof MouseEvent) {
        x = ((MouseEvent)inputEvent).getX();
        y = ((MouseEvent)inputEvent).getY();
      }

      showGearPopup(inputEvent.getComponent(), x, y);
    }
  }

  private class HideAction extends AnAction {
    public HideAction() {
      super(UIBundle.message("tool.window.hide.action.name"), null, AllIcons.General.HideToolWindow);
    }

    @Override
    public void actionPerformed(@NotNull AnActionEvent event) {
      setPropertyAndUpdate(PropertyType.MINIMIZED, true);
    }
  }

  private class TogglePropertyTypeAction extends ToggleAction {
    private final PropertyType myProperty;

    public TogglePropertyTypeAction(@NotNull PropertyType property, @NotNull String text) {
      super(text);
      myProperty = property;
    }

    public TogglePropertyTypeAction(@NotNull PropertyType property, @NotNull AnAction action) {
      myProperty = property;
      copyFrom(action);
    }

    @Override
    public boolean isSelected(@NotNull AnActionEvent event) {
      return getProperty(myProperty);
    }

    @Override
    public void setSelected(@NotNull AnActionEvent event, boolean state) {
      setPropertyAndUpdate(myProperty, state);
    }
  }

  private class ToggleOppositePropertyTypeAction extends TogglePropertyTypeAction {
    public ToggleOppositePropertyTypeAction(@NotNull PropertyType property, @NotNull String text) {
      super(property, text);
    }

    public ToggleOppositePropertyTypeAction(@NotNull PropertyType property, @NotNull AnAction action) {
      super(property, action);
    }

    @Override
    public boolean isSelected(@NotNull AnActionEvent event) {
      return !super.isSelected(event);
    }

    @Override
    public void setSelected(@NotNull AnActionEvent event, boolean state) {
      super.setSelected(event, !state);
    }
  }

  private class SwapAction extends AnAction {
    public SwapAction() {
      super("Swap");
    }

    @Override
    public void actionPerformed(@NotNull AnActionEvent event) {
      myModel.swap();
      updateActions();
    }
  }

  private class MySearchField extends SearchTextField implements KeyListener {
    private Component myOldFocusComponent;

    private MySearchField(@NotNull String propertyName) {
      super(propertyName);
      addKeyboardListener(this);
      addDocumentListener(new DocumentAdapter() {
        @Override
        protected void textChanged(@NotNull DocumentEvent e) {
          if (myContent != null) {
            myContent.setFilter(getText().trim());
          }
        }
      });
      getTextEditor().addFocusListener(new FocusAdapter() {
        @Override
        public void focusGained(@NotNull FocusEvent event) {
          myOldFocusComponent = event.getOppositeComponent();
        }
      });
    }

    @Override
    protected void onFocusLost() {
      Component focusedDescendant = IdeFocusManager.getGlobalInstance().getFocusedDescendantFor(this);
      if (focusedDescendant == null && getText().trim().isEmpty()) {
        showSearchField(false);
      }
      myOldFocusComponent = null;
      super.onFocusLost();
    }

    @Override
    public void keyTyped(@NotNull KeyEvent event) {
      if (myContent != null && myContent.getFilterKeyListener() != null) {
        myContent.getFilterKeyListener().keyTyped(event);
        if (event.isConsumed()) {
          addCurrentTextToHistory();
        }
      }
    }

    @Override
    public void keyPressed(@NotNull KeyEvent event) {
      if (myContent != null && myContent.getFilterKeyListener() != null) {
        myContent.getFilterKeyListener().keyPressed(event);
        if (event.isConsumed()) {
          addCurrentTextToHistory();
        }
      }
      if (event.getKeyCode() == KeyEvent.VK_ESCAPE && getText().isEmpty()) {
        showSearchField(false);
        if (myOldFocusComponent != null) {
          myOldFocusComponent.requestFocus();
        }
        else if (myContent != null) {
          myContent.getFocusedComponent().requestFocus();
        }
        else {
          mySearchActionButton.requestFocus();
        }
      }
    }

    @Override
    public void keyReleased(@NotNull KeyEvent event) {
      if (myContent != null && myContent.getFilterKeyListener() != null) {
        myContent.getFilterKeyListener().keyReleased(event);
        if (event.isConsumed()) {
          addCurrentTextToHistory();
        }
      }
    }
  }
}<|MERGE_RESOLUTION|>--- conflicted
+++ resolved
@@ -599,13 +599,7 @@
 
   private class GearAction extends AnAction {
     public GearAction() {
-<<<<<<< HEAD
       super("More Options", null, AllIcons.General.GearPlain);
-=======
-      super("More Options");
-      Presentation presentation = getTemplatePresentation();
-      presentation.setIcon(AllIcons.General.GearPlain);
->>>>>>> ae31a6be
     }
 
     @Override
