--- conflicted
+++ resolved
@@ -1,4 +1,4 @@
-// Copyright 2000-2022 JetBrains s.r.o. and contributors. Use of this source code is governed by the Apache 2.0 license.
+// Copyright 2000-2018 JetBrains s.r.o. Use of this source code is governed by the Apache 2.0 license that can be found in the LICENSE file.
 package com.android.tools.adtui.workbench;
 
 import static com.intellij.openapi.actionSystem.ActionToolbar.NAVBAR_MINIMUM_BUTTON_SIZE;
@@ -72,7 +72,7 @@
  *
  * @param <T> the type of data that is being edited by the associated {@link WorkBench}
  */
-final class AttachedToolWindow<T> implements ToolWindowCallback, Disposable {
+class AttachedToolWindow<T> implements ToolWindowCallback, Disposable {
   static final String TOOL_WINDOW_PROPERTY_PREFIX = "ATTACHED_TOOL_WINDOW.";
   static final String TOOL_WINDOW_TOOLBAR_PLACE = "TOOL_WINDOW_TOOLBAR";
   static final String LABEL_HEADER = "LABEL";
@@ -673,11 +673,7 @@
 
   private class HideAction extends DumbAwareAction {
     private HideAction() {
-<<<<<<< HEAD
       super(UIBundle.messagePointer("tool.window.hide.action.name"), AllIcons.General.HideToolWindow);
-=======
-      super(UIBundle.message("tool.window.hide.action.name"), null, AllIcons.General.HideToolWindow);
->>>>>>> b5f40ffd
     }
 
     @Override
