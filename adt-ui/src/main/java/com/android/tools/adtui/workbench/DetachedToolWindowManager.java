/*
 * Copyright (C) 2016 The Android Open Source Project
 *
 * Licensed under the Apache License, Version 2.0 (the "License");
 * you may not use this file except in compliance with the License.
 * You may obtain a copy of the License at
 *
 *      http://www.apache.org/licenses/LICENSE-2.0
 *
 * Unless required by applicable law or agreed to in writing, software
 * distributed under the License is distributed on an "AS IS" BASIS,
 * WITHOUT WARRANTIES OR CONDITIONS OF ANY KIND, either express or implied.
 * See the License for the specific language governing permissions and
 * limitations under the License.
 */
package com.android.tools.adtui.workbench;

import com.google.common.annotations.VisibleForTesting;
import com.intellij.ide.actions.DistractionFreeModeController;
import com.intellij.openapi.Disposable;
import com.intellij.openapi.application.ApplicationManager;
import com.intellij.openapi.fileEditor.FileEditor;
import com.intellij.openapi.fileEditor.FileEditorManager;
import com.intellij.openapi.fileEditor.FileEditorManagerEvent;
import com.intellij.openapi.fileEditor.FileEditorManagerListener;
import com.intellij.openapi.project.Project;
import com.intellij.openapi.util.Disposer;
import com.intellij.openapi.vfs.VirtualFile;
import com.intellij.openapi.wm.ToolWindow;
import com.intellij.openapi.wm.ToolWindowManager;
import com.intellij.openapi.wm.ex.ToolWindowManagerListener;
import com.intellij.util.messages.MessageBusConnection;
import java.awt.Component;
import java.awt.KeyboardFocusManager;
import java.util.HashMap;
import java.util.HashSet;
import java.util.IdentityHashMap;
import java.util.List;
import java.util.Map;
import java.util.Set;
import javax.swing.SwingUtilities;
import org.jetbrains.annotations.NotNull;
import org.jetbrains.annotations.Nullable;

/**
 * All {@link WorkBench}es of a specified name will use the same {@link DetachedToolWindow}
 * for a given tool window name.
 * This class is responsible for switching the content to the content of the currently
 * active {@link WorkBench}.
 */
public class DetachedToolWindowManager implements Disposable {
  private final Project myProject;
  private final MyFileEditorManagerListener myEditorManagerListener;
  private final Map<FileEditor, WorkBench<?>> myWorkBenchMap;
  private final Map<String, DetachedToolWindow<?>> myToolWindowMap;

  private DetachedToolWindowFactory myDetachedToolWindowFactory;
  private FileEditor myLastSelectedEditor;

  public static DetachedToolWindowManager getInstance(@NotNull Project project) {
    return project.getService(DetachedToolWindowManager.class);
  }

  @VisibleForTesting
  DetachedToolWindowManager(@NotNull Project project) {
    myProject = project;
    myEditorManagerListener = new MyFileEditorManagerListener();
    myWorkBenchMap = new IdentityHashMap<>(13);
    myToolWindowMap = new HashMap<>(8);
    myDetachedToolWindowFactory = DetachedToolWindow::new;
    MessageBusConnection connection = myProject.getMessageBus().connect(this);
    connection.subscribe(FileEditorManagerListener.FILE_EDITOR_MANAGER, myEditorManagerListener);
    connection.subscribe(ToolWindowManagerListener.TOPIC, new MyToolWindowManagerListener());
  }

  @VisibleForTesting
  void setDetachedToolWindowFactory(@NotNull DetachedToolWindowFactory factory) {
    myDetachedToolWindowFactory = factory;
  }

  @VisibleForTesting
  FileEditorManagerListener getFileEditorManagerListener() {
    return myEditorManagerListener;
  }

  public void register(@Nullable FileEditor fileEditor, @NotNull WorkBench<?> workBench) {
    if (fileEditor != null) {
      myWorkBenchMap.put(fileEditor, workBench);
      if (fileEditor == myLastSelectedEditor) {
        updateToolWindowsForWorkBench(workBench);
      }
    }
  }

  public void unregister(@Nullable FileEditor fileEditor) {
    if (fileEditor != null) {
      myWorkBenchMap.remove(fileEditor);
    }
  }

  @Override
  public void dispose() {
    for (DetachedToolWindow detachedToolWindow : myToolWindowMap.values()) {
      detachedToolWindow.updateSettingsInAttachedToolWindow();
    }
  }

  @Nullable
  private WorkBench getActiveWorkBench() {
    if (myProject.isDisposed()){
      return null;
    }
    Component focusOwner = KeyboardFocusManager.getCurrentKeyboardFocusManager().getFocusOwner();
    if (focusOwner instanceof WorkBench) {
      return (WorkBench)focusOwner;
    }
    WorkBench current = (WorkBench)SwingUtilities.getAncestorOfClass(WorkBench.class, focusOwner);
    if (current != null) {
      return current;
    }
    FileEditor[] selectedEditors = FileEditorManager.getInstance(myProject).getSelectedEditors();
    if (selectedEditors.length == 0) {
      return null;
    }
    if (selectedEditors.length == 1) {
      return myWorkBenchMap.get(selectedEditors[0]);
    }
    if (focusOwner != null) {
      for (FileEditor editor : selectedEditors) {
        if (SwingUtilities.isDescendingFrom(focusOwner, editor.getComponent())) {
          return myWorkBenchMap.get(editor);
        }
      }
    }
    return myWorkBenchMap.get(selectedEditors[0]);
  }

  public void updateToolWindowsForWorkBench(@Nullable WorkBench workBench) {
    if (myProject.isDisposed()) {
      return;
    }
    Set<String> ids = new HashSet<>(myToolWindowMap.keySet());
    if (workBench != null) {
      //noinspection unchecked
      List<AttachedToolWindow> detachedToolWindows = workBench.getDetachedToolWindows();
      for (AttachedToolWindow tool : detachedToolWindows) {
        ToolWindowDefinition definition = tool.getDefinition();
        String workBenchName = getWorkBenchTitleName(workBench);
        String id = DetachedToolWindow.idOf(workBenchName, definition);
        DetachedToolWindow detachedToolWindow = myToolWindowMap.get(id);
        if (detachedToolWindow == null) {
          detachedToolWindow = myDetachedToolWindowFactory.create(myProject, workBenchName, definition);
          Disposer.register(this, detachedToolWindow);
          myToolWindowMap.put(id, detachedToolWindow);
        }
<<<<<<< HEAD
        if (!DistractionFreeModeController.isDistractionFreeModeEnabled()) {
=======
        if (!ToggleDistractionFreeModeAction.isDistractionFreeModeEnabled() && !detachedToolWindow.isMinimized()) {
>>>>>>> 574fcae1
          //noinspection unchecked
          detachedToolWindow.show(tool);
        }
        ids.remove(id);
      }
    }
    ids.forEach(id -> myToolWindowMap.get(id).hide());
  }

  public void restoreDefaultLayout() {
    ApplicationManager.getApplication().invokeLater(() -> updateToolWindowsForWorkBench(getActiveWorkBench()));
  }

  @NotNull
  private static String getWorkBenchTitleName(@NotNull WorkBench workBench) {
    switch (workBench.getName()) {
      case "NELE_EDITOR": return "Designer";
      case "NAV_EDITOR": return "Navigation";
      default: return workBench.getName();
    }
  }

  private class MyFileEditorManagerListener implements FileEditorManagerListener {

    @Override
    public void fileOpened(@NotNull FileEditorManager source, @NotNull VirtualFile file) {
      ApplicationManager.getApplication().invokeLater(() -> updateToolWindowsForWorkBench(getActiveWorkBench()));
    }

    @Override
    public void fileClosed(@NotNull FileEditorManager source, @NotNull VirtualFile file) {
      ApplicationManager.getApplication().invokeLater(() -> updateToolWindowsForWorkBench(getActiveWorkBench()));
    }

    @Override
    public void selectionChanged(@NotNull FileEditorManagerEvent event) {
      myLastSelectedEditor = event.getNewEditor();
      updateToolWindowsForWorkBench(myWorkBenchMap.get(myLastSelectedEditor));
    }
  }

  private class MyToolWindowManagerListener implements ToolWindowManagerListener {

    @SuppressWarnings("UnstableApiUsage")
    @Override
    public void stateChanged(
      @NotNull ToolWindowManager toolWindowManager,
      @NotNull ToolWindow toolWindow,
      @NotNull ToolWindowManagerListener.ToolWindowManagerEventType changeType
    ) {
      switch (changeType) {
        case HideToolWindow -> setMinimized(toolWindow, true);
        case MovedOrResized -> setMinimized(toolWindow, false);
        case SetToolWindowType -> updateSettings(toolWindow);
      }
    }

    private void setMinimized(@NotNull ToolWindow toolWindow, boolean minimized) {
      DetachedToolWindow<?> detachedToolWindow = myToolWindowMap.get(toolWindow.getId());
      if (detachedToolWindow != null) {
        detachedToolWindow.setMinimized(minimized);
      }
    }

    private void updateSettings(@NotNull ToolWindow toolWindow) {
      DetachedToolWindow<?> detachedToolWindow = myToolWindowMap.get(toolWindow.getId());
      if (detachedToolWindow != null) {
        detachedToolWindow.updateSettingsInAttachedToolWindow();
      }
    }
  }

  interface DetachedToolWindowFactory {
    DetachedToolWindow create(@NotNull Project project, @NotNull String workBenchName, @NotNull ToolWindowDefinition definition);
  }
}<|MERGE_RESOLUTION|>--- conflicted
+++ resolved
@@ -18,6 +18,7 @@
 import com.google.common.annotations.VisibleForTesting;
 import com.intellij.ide.actions.DistractionFreeModeController;
 import com.intellij.openapi.Disposable;
+import com.intellij.openapi.application.Application;
 import com.intellij.openapi.application.ApplicationManager;
 import com.intellij.openapi.fileEditor.FileEditor;
 import com.intellij.openapi.fileEditor.FileEditorManager;
@@ -49,6 +50,7 @@
  * active {@link WorkBench}.
  */
 public class DetachedToolWindowManager implements Disposable {
+  private final Application myApplication;
   private final Project myProject;
   private final MyFileEditorManagerListener myEditorManagerListener;
   private final Map<FileEditor, WorkBench<?>> myWorkBenchMap;
@@ -62,8 +64,9 @@
   }
 
   @VisibleForTesting
-  DetachedToolWindowManager(@NotNull Project project) {
-    myProject = project;
+  DetachedToolWindowManager(@NotNull Project currentProject) {
+    myApplication = ApplicationManager.getApplication();
+    myProject = currentProject;
     myEditorManagerListener = new MyFileEditorManagerListener();
     myWorkBenchMap = new IdentityHashMap<>(13);
     myToolWindowMap = new HashMap<>(8);
@@ -153,11 +156,7 @@
           Disposer.register(this, detachedToolWindow);
           myToolWindowMap.put(id, detachedToolWindow);
         }
-<<<<<<< HEAD
-        if (!DistractionFreeModeController.isDistractionFreeModeEnabled()) {
-=======
-        if (!ToggleDistractionFreeModeAction.isDistractionFreeModeEnabled() && !detachedToolWindow.isMinimized()) {
->>>>>>> 574fcae1
+        if (!DistractionFreeModeController.isDistractionFreeModeEnabled() && !detachedToolWindow.isMinimized()) {
           //noinspection unchecked
           detachedToolWindow.show(tool);
         }
@@ -168,7 +167,7 @@
   }
 
   public void restoreDefaultLayout() {
-    ApplicationManager.getApplication().invokeLater(() -> updateToolWindowsForWorkBench(getActiveWorkBench()));
+    myApplication.invokeLater(() -> updateToolWindowsForWorkBench(getActiveWorkBench()));
   }
 
   @NotNull
@@ -184,12 +183,12 @@
 
     @Override
     public void fileOpened(@NotNull FileEditorManager source, @NotNull VirtualFile file) {
-      ApplicationManager.getApplication().invokeLater(() -> updateToolWindowsForWorkBench(getActiveWorkBench()));
+      myApplication.invokeLater(() -> updateToolWindowsForWorkBench(getActiveWorkBench()));
     }
 
     @Override
     public void fileClosed(@NotNull FileEditorManager source, @NotNull VirtualFile file) {
-      ApplicationManager.getApplication().invokeLater(() -> updateToolWindowsForWorkBench(getActiveWorkBench()));
+      myApplication.invokeLater(() -> updateToolWindowsForWorkBench(getActiveWorkBench()));
     }
 
     @Override
