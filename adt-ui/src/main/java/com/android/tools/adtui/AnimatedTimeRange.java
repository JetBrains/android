--- conflicted
+++ resolved
@@ -17,10 +17,7 @@
 package com.android.tools.adtui;
 
 import com.android.tools.adtui.model.Range;
-<<<<<<< HEAD
-=======
 import com.android.tools.adtui.model.updater.Updatable;
->>>>>>> b13afab4
 
 import java.util.concurrent.TimeUnit;
 
@@ -48,11 +45,7 @@
   }
 
   @Override
-<<<<<<< HEAD
-  public void animate(float frameLength) {
-=======
   public void update(long elapsedNs) {
->>>>>>> b13afab4
     long now = TimeUnit.NANOSECONDS.toMicros(System.nanoTime()) - mOffsetUs;
     double min = mRange.getMin();
     double max = mRange.getMax();
