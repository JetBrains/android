--- conflicted
+++ resolved
@@ -9,17 +9,6 @@
       <sourceFolder url="file://$MODULE_DIR$/resources" type="java-resource" />
     </content>
     <orderEntry type="sourceFolder" forTests="false" />
-<<<<<<< HEAD
-    <orderEntry type="library" name="studio-sdk" level="project" />
-    <orderEntry type="library" name="studio-plugin-com.intellij.java" level="project" />
-    <orderEntry type="library" name="studio-plugin-org.jetbrains.kotlin" level="project" />
-    <orderEntry type="module" module-name="android.sdktools.common" />
-    <orderEntry type="module" module-name="android.sdktools.flags" />
-    <orderEntry type="module" module-name="android.sdktools.layoutlib-api" />
-    <orderEntry type="module" module-name="android.sdktools.ninepatch" />
-    <orderEntry type="module" module-name="android.sdktools.sdk-common" />
-    <orderEntry type="module" module-name="android.sdktools.sdklib" />
-=======
     <orderEntry type="library" scope="PROVIDED" name="studio-platform" level="project" />
     <orderEntry type="library" scope="TEST" name="studio-test-platform" level="project" />
     <orderEntry type="library" name="Guava" level="project" />
@@ -33,23 +22,10 @@
     <orderEntry type="library" name="Java Compatibility" level="project" />
     <orderEntry type="library" name="kotlinx-collections-immutable" level="project" />
     <orderEntry type="inheritedJdk" />
->>>>>>> 5f7be743
     <orderEntry type="module" module-name="intellij.android.adt.ui.model" />
     <orderEntry type="module" module-name="intellij.android.artwork" />
     <orderEntry type="module" module-name="intellij.android.common" />
     <orderEntry type="module" module-name="intellij.android.observable" />
-<<<<<<< HEAD
-    <orderEntry type="library" scope="TEST" name="junit4" level="project" />
-    <orderEntry type="library" scope="TEST" name="jetbrains.kotlinx.coroutines.test" level="project" />
-    <orderEntry type="library" scope="TEST" name="kotlin-test" level="project" />
-    <orderEntry type="library" scope="TEST" name="mockito" level="project" />
-    <orderEntry type="library" scope="TEST" name="mockito-kotlin" level="project" />
-    <orderEntry type="library" scope="TEST" name="studio-plugin-com.intellij.platform.images" level="project" />
-    <orderEntry type="library" scope="TEST" name="studio-plugin-intellij.webp" level="project" />
-    <orderEntry type="library" scope="TEST" name="truth" level="project" />
-    <orderEntry type="module" module-name="android.sdktools.testutils" scope="TEST" />
-    <orderEntry type="module" module-name="intellij.android.adt.testutils" scope="TEST" />
-=======
     <orderEntry type="module" module-name="intellij.color.scheme.warmNeon" />
     <orderEntry type="module" module-name="intellij.java.guiForms.rt" />
     <orderEntry type="module" module-name="intellij.platform.analysis" />
@@ -81,6 +57,5 @@
     <orderEntry type="module" module-name="intellij.webp" scope="TEST" />
     <orderEntry type="module" module-name="intellij.platform.testFramework.junit5" scope="TEST" />
     <orderEntry type="module" module-name="intellij.platform.ide.ui" />
->>>>>>> 5f7be743
   </component>
 </module>