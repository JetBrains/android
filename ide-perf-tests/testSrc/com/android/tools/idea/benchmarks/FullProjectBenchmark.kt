--- conflicted
+++ resolved
@@ -24,14 +24,9 @@
 import com.google.common.truth.Truth.assertThat
 import com.intellij.analysis.AnalysisScope
 import com.intellij.codeInsight.daemon.ProblemHighlightFilter
-<<<<<<< HEAD
-import com.intellij.codeInspection.ex.GlobalInspectionContextBase
-import com.intellij.codeInspection.ex.InspectionToolWrapper
-=======
 import com.intellij.codeInspection.ex.InspectionToolWrapper
 import com.intellij.ide.highlighter.JavaFileType
 import com.intellij.ide.highlighter.XmlFileType
->>>>>>> 8b7d83e8
 import com.intellij.lang.Language
 import com.intellij.lang.annotation.HighlightSeverity
 import com.intellij.openapi.command.undo.UndoManager
@@ -459,22 +454,11 @@
                              doLogging: Boolean = true) {
     // Setup
     val project = gradleRule.project
-<<<<<<< HEAD
-    val files = FileTypeIndex.getFiles(fileType, ProjectScope.getContentScope(project)).take(maxFiles)
-    assert(files.isNotEmpty())
-
-=======
->>>>>>> 8b7d83e8
     val profileManager = InspectionProjectProfileManager.getInstance(project)
     val toolWrappers = mutableListOf<InspectionToolWrapper<*, *>>()
     for (tool in profileManager.currentProfile.getAllEnabledInspectionTools(project)) {
       if (tool.tool.groupDisplayName.contains("Android Lint")) {
         toolWrappers.add(tool.tool)
-<<<<<<< HEAD
-      }
-    }
-    val context = createGlobalContextForTool(AnalysisScope(project), project, toolWrappers)
-=======
       }
     }
     val scopeProvider: () -> AnalysisScope = {
@@ -498,7 +482,6 @@
 
     val context = createGlobalContextForTool(scopeProvider.invoke(), project, toolWrappers)
 
->>>>>>> 8b7d83e8
     // Warmup
     if (doWarmup) {
       @Suppress("UnstableApiUsage")
@@ -519,8 +502,6 @@
       context.doInspections(scopeProvider.invoke())
     }
 
-<<<<<<< HEAD
-=======
     do {
       UIUtil.dispatchAllInvocationEvents()
     }
@@ -528,7 +509,6 @@
 
     val samples = listOf(Metric.MetricSample(System.currentTimeMillis(), timeMs))
 
->>>>>>> 8b7d83e8
     if (!doLogging) return
 
     // Diagnostic logging
@@ -552,11 +532,7 @@
     )
 
     // Perfgate
-<<<<<<< HEAD
-    val metric = Metric("${projectName}_Lint_Inspection_${fileType.description}")
-=======
     val metric = Metric("${projectName}_Lint_Inspection")
->>>>>>> 8b7d83e8
     metric.addSamples(lintInspectionBenchmark, *samples.toTypedArray())
     metric.commit()
   }
