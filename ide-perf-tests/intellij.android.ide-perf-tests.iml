<?xml version="1.0" encoding="UTF-8"?>
<module type="JAVA_MODULE" version="4">
  <component name="NewModuleRootManager" inherit-compiler-output="true">
    <exclude-output />
    <content url="file://$MODULE_DIR$">
      <sourceFolder url="file://$MODULE_DIR$/testSrc" isTestSource="true" />
    </content>
    <orderEntry type="library" scope="PROVIDED" name="studio-platform" level="project" />
    <orderEntry type="library" scope="TEST" name="studio-test-platform" level="project" />
    <orderEntry type="library" name="kotlin-stdlib" level="project" />
    <orderEntry type="library" scope="TEST" name="JUnit4" level="project" />
    <orderEntry type="library" scope="TEST" name="truth" level="project" />
    <orderEntry type="library" scope="PROVIDED" name="kotlinc.kotlin-compiler-common" level="project" />
    <orderEntry type="inheritedJdk" />
<<<<<<< HEAD
    <orderEntry type="sourceFolder" forTests="false" />
=======
    <orderEntry type="library" name="studio-sdk" level="project" />
    <orderEntry type="library" name="studio-plugin-com.intellij.java" level="project" />
    <orderEntry type="library" name="studio-plugin-com.intellij.gradle" level="project" />
    <orderEntry type="library" name="studio-plugin-org.jetbrains.kotlin" level="project" />
    <orderEntry type="library" name="studio-plugin-org.toml.lang" level="project" />
    <orderEntry type="sourceFolder" forTests="false" />
    <orderEntry type="library" scope="TEST" name="junit4" level="project" />
    <orderEntry type="module" module-name="intellij.android.testFramework" scope="TEST" />
    <orderEntry type="module" module-name="perf-logger" scope="TEST" />
    <orderEntry type="module" module-name="intellij.android.core" scope="TEST" />
>>>>>>> 8b7d83e8
    <orderEntry type="module" module-name="intellij.android.adt.testutils" scope="TEST" />
    <orderEntry type="module" module-name="intellij.platform.lang.impl" />
    <orderEntry type="module" module-name="intellij.android.core" scope="TEST" />
    <orderEntry type="module" module-name="intellij.android.plugin" scope="TEST" />
    <orderEntry type="module" module-name="intellij.android.testFramework" scope="TEST" />
    <orderEntry type="module" module-name="intellij.android.testutils" scope="TEST" />
    <orderEntry type="module" module-name="intellij.java.frontback.psi.impl" scope="TEST" />
    <orderEntry type="module" module-name="intellij.java.psi" scope="TEST" />
    <orderEntry type="module" module-name="intellij.platform.analysis" scope="TEST" />
    <orderEntry type="module" module-name="intellij.platform.analysis.impl" scope="TEST" />
    <orderEntry type="module" module-name="intellij.platform.core" scope="TEST" />
    <orderEntry type="module" module-name="intellij.platform.core.impl" scope="TEST" />
    <orderEntry type="module" module-name="intellij.platform.ide.core" scope="TEST" />
    <orderEntry type="module" module-name="intellij.platform.ide.impl" scope="TEST" />
    <orderEntry type="module" module-name="intellij.platform.indexing" scope="TEST" />
    <orderEntry type="module" module-name="intellij.platform.projectModel" scope="TEST" />
    <orderEntry type="module" module-name="intellij.platform.testFramework" scope="TEST" />
    <orderEntry type="module" module-name="intellij.platform.testFramework.common" scope="TEST" />
    <orderEntry type="module" module-name="intellij.platform.util" scope="TEST" />
    <orderEntry type="module" module-name="intellij.platform.util.ui" scope="TEST" />
    <orderEntry type="module" module-name="intellij.xml.psi.impl" scope="TEST" />
    <orderEntry type="module" module-name="kotlin.base.util" scope="TEST" />
    <orderEntry type="module" module-name="kotlin.base.plugin" scope="TEST" />
    <orderEntry type="module" module-name="intellij.toml.core" scope="TEST" />
  </component>
</module><|MERGE_RESOLUTION|>--- conflicted
+++ resolved
@@ -7,25 +7,15 @@
     </content>
     <orderEntry type="library" scope="PROVIDED" name="studio-platform" level="project" />
     <orderEntry type="library" scope="TEST" name="studio-test-platform" level="project" />
-    <orderEntry type="library" name="kotlin-stdlib" level="project" />
     <orderEntry type="library" scope="TEST" name="JUnit4" level="project" />
+    <orderEntry type="inheritedJdk" />
+    <orderEntry type="sourceFolder" forTests="false" />
+    <orderEntry type="module" module-name="intellij.android.testFramework" scope="TEST" />
+    <orderEntry type="module" module-name="intellij.android.core" scope="TEST" />
+    <orderEntry type="module" module-name="intellij.android.adt.testutils" scope="TEST" />
+    <orderEntry type="module" module-name="intellij.android.plugin" scope="TEST" />
     <orderEntry type="library" scope="TEST" name="truth" level="project" />
     <orderEntry type="library" scope="PROVIDED" name="kotlinc.kotlin-compiler-common" level="project" />
-    <orderEntry type="inheritedJdk" />
-<<<<<<< HEAD
-    <orderEntry type="sourceFolder" forTests="false" />
-=======
-    <orderEntry type="library" name="studio-sdk" level="project" />
-    <orderEntry type="library" name="studio-plugin-com.intellij.java" level="project" />
-    <orderEntry type="library" name="studio-plugin-com.intellij.gradle" level="project" />
-    <orderEntry type="library" name="studio-plugin-org.jetbrains.kotlin" level="project" />
-    <orderEntry type="library" name="studio-plugin-org.toml.lang" level="project" />
-    <orderEntry type="sourceFolder" forTests="false" />
-    <orderEntry type="library" scope="TEST" name="junit4" level="project" />
-    <orderEntry type="module" module-name="intellij.android.testFramework" scope="TEST" />
-    <orderEntry type="module" module-name="perf-logger" scope="TEST" />
-    <orderEntry type="module" module-name="intellij.android.core" scope="TEST" />
->>>>>>> 8b7d83e8
     <orderEntry type="module" module-name="intellij.android.adt.testutils" scope="TEST" />
     <orderEntry type="module" module-name="intellij.platform.lang.impl" />
     <orderEntry type="module" module-name="intellij.android.core" scope="TEST" />
