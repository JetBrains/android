/*
 * Copyright (C) 2021 The Android Open Source Project
 *
 * Licensed under the Apache License, Version 2.0 (the "License");
 * you may not use this file except in compliance with the License.
 * You may obtain a copy of the License at
 *
 *      http://www.apache.org/licenses/LICENSE-2.0
 *
 * Unless required by applicable law or agreed to in writing, software
 * distributed under the License is distributed on an "AS IS" BASIS,
 * WITHOUT WARRANTIES OR CONDITIONS OF ANY KIND, either express or implied.
 * See the License for the specific language governing permissions and
 * limitations under the License.
 */
package com.android.tools.idea.devicemanager;

import com.intellij.openapi.Disposable;
import com.intellij.openapi.project.Project;
import com.intellij.openapi.util.Disposer;
import com.intellij.ui.components.JBPanel;
import com.intellij.ui.components.JBScrollPane;
import com.intellij.util.ui.JBUI;
import java.awt.event.ComponentAdapter;
import java.awt.event.ComponentEvent;
import javax.swing.JComponent;
import javax.swing.JTable;
import org.jetbrains.annotations.NotNull;
import org.jetbrains.annotations.Nullable;

public abstract class DevicePanel extends JBPanel<DevicePanel> implements Disposable {
  protected final @Nullable Project myProject;

  protected JTable myTable;
  private JComponent myScrollPane;
  protected DetailsPanelPanel myDetailsPanelPanel;

  protected DevicePanel(@Nullable Project project) {
    super(null);
    myProject = project;
  }

  protected final void initTable() {
    myTable = newTable();
    myTable.getSelectionModel().addListSelectionListener(new ViewDetailsListSelectionListener(this));
  }

  protected abstract @NotNull JTable newTable();

  protected final void initScrollPane() {
    myScrollPane = new JBScrollPane(myTable);
    myScrollPane.setBorder(JBUI.Borders.empty());

    myScrollPane.addComponentListener(new ComponentAdapter() {
      @Override
      public void componentResized(@NotNull ComponentEvent event) {
        int viewRowIndex = myTable.getSelectedRow();

        if (viewRowIndex != -1) {
          myTable.scrollRectToVisible(myTable.getCellRect(viewRowIndex, 0, true));
        }
      }
    });
  }

  protected final void initDetailsPanelPanel() {
    myDetailsPanelPanel = new DetailsPanelPanel(myScrollPane);
    Disposer.register(this, myDetailsPanelPanel);
  }

  @Override
<<<<<<< HEAD
  public final void dispose() {
=======
  public void dispose() {
>>>>>>> de127946
  }

  public final @Nullable Project getProject() {
    return myProject;
  }

  public final boolean hasDetails() {
    return myDetailsPanelPanel.getSplitter().isPresent();
  }

  public final void viewDetails() {
    viewDetails(DetailsPanel.DEVICE_INFO_TAB_INDEX);
  }

  public final void viewDetails(int index) {
    DetailsPanel panel = newDetailsPanel();

    panel.getCloseButton().addActionListener(event -> myDetailsPanelPanel.removeSplitter());
    panel.getTabbedPane().ifPresent(pane -> pane.setSelectedIndex(index));

    myDetailsPanelPanel.viewDetails(panel);

    switch (index) {
<<<<<<< HEAD
      case DetailsPanel.DEVICE_INFO_TAB_INDEX:
        panel.requestFocusInWindow();
        break;
      case DetailsPanel.PAIRED_DEVICES_TAB_INDEX:
        panel.getPairedDevicesPanel().orElseThrow().getTable().requestFocusInWindow();
        break;
      default:
        assert false : index;
        break;
=======
      case DetailsPanel.DEVICE_INFO_TAB_INDEX -> panel.requestFocusInWindow();
      case DetailsPanel.PAIRED_DEVICES_TAB_INDEX -> panel.getPairedDevicesPanel().orElseThrow().getTable().requestFocusInWindow();
      default -> {
        assert false : index;
      }
>>>>>>> de127946
    }
  }

  protected @NotNull DetailsPanel newDetailsPanel() {
    var panel = new DetailsPanel("Device Details", "Select a device to view device details");
    panel.init();

    return panel;
  }
}<|MERGE_RESOLUTION|>--- conflicted
+++ resolved
@@ -69,11 +69,7 @@
   }
 
   @Override
-<<<<<<< HEAD
-  public final void dispose() {
-=======
   public void dispose() {
->>>>>>> de127946
   }
 
   public final @Nullable Project getProject() {
@@ -97,23 +93,11 @@
     myDetailsPanelPanel.viewDetails(panel);
 
     switch (index) {
-<<<<<<< HEAD
-      case DetailsPanel.DEVICE_INFO_TAB_INDEX:
-        panel.requestFocusInWindow();
-        break;
-      case DetailsPanel.PAIRED_DEVICES_TAB_INDEX:
-        panel.getPairedDevicesPanel().orElseThrow().getTable().requestFocusInWindow();
-        break;
-      default:
-        assert false : index;
-        break;
-=======
       case DetailsPanel.DEVICE_INFO_TAB_INDEX -> panel.requestFocusInWindow();
       case DetailsPanel.PAIRED_DEVICES_TAB_INDEX -> panel.getPairedDevicesPanel().orElseThrow().getTable().requestFocusInWindow();
       default -> {
         assert false : index;
       }
->>>>>>> de127946
     }
   }
 
