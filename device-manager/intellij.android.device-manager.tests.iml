<?xml version="1.0" encoding="UTF-8"?>
<module type="JAVA_MODULE" version="4">
  <component name="NewModuleRootManager" inherit-compiler-output="true">
    <exclude-output />
    <content url="file://$MODULE_DIR$/testSrc">
      <sourceFolder url="file://$MODULE_DIR$/testSrc" isTestSource="true" />
    </content>
    <orderEntry type="inheritedJdk" />
<<<<<<< HEAD
    <orderEntry type="sourceFolder" forTests="false" />
    <orderEntry type="module" module-name="intellij.android.device-manager" scope="TEST" />
    <orderEntry type="library" scope="TEST" name="truth" level="project" />
    <orderEntry type="module" module-name="intellij.android.testFramework" scope="TEST" />
    <orderEntry type="module" module-name="intellij.android.core" scope="TEST" />
=======
    <orderEntry type="library" name="studio-sdk" level="project" />
>>>>>>> de127946
    <orderEntry type="library" scope="TEST" name="mockito" level="project" />
    <orderEntry type="library" scope="TEST" name="studio-analytics-proto" level="project" />
    <orderEntry type="module" module-name="android.sdktools.device-provisioner" scope="TEST" />
    <orderEntry type="module" module-name="android.sdktools.flags" scope="TEST" />
    <orderEntry type="module" module-name="android.sdktools.testutils" scope="TEST" />
    <orderEntry type="module" module-name="intellij.android.adb" scope="TEST" />
    <orderEntry type="module" module-name="intellij.android.adt.testutils" scope="TEST" />
    <orderEntry type="module" module-name="intellij.android.adt.ui" scope="TEST" />
    <orderEntry type="module" module-name="intellij.android.artwork" scope="TEST" />
    <orderEntry type="module" module-name="intellij.android.common" scope="TEST" />
    <orderEntry type="module" module-name="intellij.android.core" scope="TEST" />
    <orderEntry type="module" module-name="intellij.android.device" scope="TEST" />
    <orderEntry type="module" module-name="intellij.android.device-manager" scope="TEST" />
    <orderEntry type="module" module-name="intellij.android.projectSystem" scope="TEST" />
    <orderEntry type="module" module-name="intellij.android.testFramework" scope="TEST" />
    <orderEntry type="module" module-name="intellij.android.wear-pairing" scope="TEST" />
<<<<<<< HEAD
    <orderEntry type="library" scope="TEST" name="Guava" level="project" />
    <orderEntry type="library" scope="TEST" name="jetbrains-annotations" level="project" />
    <orderEntry type="library" scope="TEST" name="JUnit4" level="project" />
    <orderEntry type="module" module-name="intellij.platform.projectModel" scope="TEST" />
    <orderEntry type="module" module-name="intellij.platform.util.base" scope="TEST" />
    <orderEntry type="module" module-name="intellij.platform.util.rt" scope="TEST" />
    <orderEntry type="module" module-name="intellij.platform.testFramework" scope="TEST" />
    <orderEntry type="module" module-name="intellij.platform.editor" scope="TEST" />
    <orderEntry type="module" module-name="intellij.platform.core" scope="TEST" />
    <orderEntry type="module" module-name="intellij.platform.ide" scope="TEST" />
    <orderEntry type="module" module-name="intellij.platform.extensions" scope="TEST" />
    <orderEntry type="module" module-name="intellij.platform.ide.impl" scope="TEST" />
    <orderEntry type="module" module-name="intellij.platform.util" scope="TEST" />
    <orderEntry type="module" module-name="intellij.platform.core.ui" scope="TEST" />
    <orderEntry type="module" module-name="intellij.platform.ide.core" scope="TEST" />
    <orderEntry type="module" module-name="intellij.platform.util.ui" scope="TEST" />
=======
    <orderEntry type="sourceFolder" forTests="false" />
>>>>>>> de127946
  </component>
</module><|MERGE_RESOLUTION|>--- conflicted
+++ resolved
@@ -6,15 +6,6 @@
       <sourceFolder url="file://$MODULE_DIR$/testSrc" isTestSource="true" />
     </content>
     <orderEntry type="inheritedJdk" />
-<<<<<<< HEAD
-    <orderEntry type="sourceFolder" forTests="false" />
-    <orderEntry type="module" module-name="intellij.android.device-manager" scope="TEST" />
-    <orderEntry type="library" scope="TEST" name="truth" level="project" />
-    <orderEntry type="module" module-name="intellij.android.testFramework" scope="TEST" />
-    <orderEntry type="module" module-name="intellij.android.core" scope="TEST" />
-=======
-    <orderEntry type="library" name="studio-sdk" level="project" />
->>>>>>> de127946
     <orderEntry type="library" scope="TEST" name="mockito" level="project" />
     <orderEntry type="library" scope="TEST" name="studio-analytics-proto" level="project" />
     <orderEntry type="module" module-name="android.sdktools.device-provisioner" scope="TEST" />
@@ -31,25 +22,21 @@
     <orderEntry type="module" module-name="intellij.android.projectSystem" scope="TEST" />
     <orderEntry type="module" module-name="intellij.android.testFramework" scope="TEST" />
     <orderEntry type="module" module-name="intellij.android.wear-pairing" scope="TEST" />
-<<<<<<< HEAD
+    <orderEntry type="sourceFolder" forTests="false" />
+    <orderEntry type="library" name="kotlin-stdlib" level="project" />
     <orderEntry type="library" scope="TEST" name="Guava" level="project" />
     <orderEntry type="library" scope="TEST" name="jetbrains-annotations" level="project" />
+    <orderEntry type="library" scope="TEST" name="kotlinx-coroutines-core" level="project" />
     <orderEntry type="library" scope="TEST" name="JUnit4" level="project" />
-    <orderEntry type="module" module-name="intellij.platform.projectModel" scope="TEST" />
-    <orderEntry type="module" module-name="intellij.platform.util.base" scope="TEST" />
-    <orderEntry type="module" module-name="intellij.platform.util.rt" scope="TEST" />
+    <orderEntry type="module" module-name="intellij.platform.ide" scope="TEST" />
+    <orderEntry type="module" module-name="intellij.platform.core" scope="TEST" />
+    <orderEntry type="module" module-name="intellij.platform.ide.impl" scope="TEST" />
+    <orderEntry type="module" module-name="intellij.platform.extensions" scope="TEST" />
+    <orderEntry type="module" module-name="intellij.platform.util" scope="TEST" />
     <orderEntry type="module" module-name="intellij.platform.testFramework" scope="TEST" />
-    <orderEntry type="module" module-name="intellij.platform.editor" scope="TEST" />
-    <orderEntry type="module" module-name="intellij.platform.core" scope="TEST" />
-    <orderEntry type="module" module-name="intellij.platform.ide" scope="TEST" />
-    <orderEntry type="module" module-name="intellij.platform.extensions" scope="TEST" />
-    <orderEntry type="module" module-name="intellij.platform.ide.impl" scope="TEST" />
-    <orderEntry type="module" module-name="intellij.platform.util" scope="TEST" />
     <orderEntry type="module" module-name="intellij.platform.core.ui" scope="TEST" />
     <orderEntry type="module" module-name="intellij.platform.ide.core" scope="TEST" />
+    <orderEntry type="module" module-name="intellij.platform.editor" scope="TEST" />
     <orderEntry type="module" module-name="intellij.platform.util.ui" scope="TEST" />
-=======
-    <orderEntry type="sourceFolder" forTests="false" />
->>>>>>> de127946
   </component>
 </module>