<?xml version="1.0" encoding="UTF-8"?>
<module type="JAVA_MODULE" version="4">
  <component name="NewModuleRootManager" inherit-compiler-output="true">
    <exclude-output />
    <content url="file://$MODULE_DIR$">
      <sourceFolder url="file://$MODULE_DIR$/src" isTestSource="false" />
    </content>
    <orderEntry type="inheritedJdk" />
    <orderEntry type="library" name="studio-sdk" level="project" />
    <orderEntry type="sourceFolder" forTests="false" />
    <orderEntry type="module" module-name="intellij.android.wizard.model" />
    <orderEntry type="module" module-name="intellij.android.observable" />
    <orderEntry type="module" module-name="intellij.android.observable.ui" />
<<<<<<< HEAD
    <orderEntry type="library" name="jetbrains-annotations" level="project" />
    <orderEntry type="module" module-name="intellij.platform.core" />
    <orderEntry type="module" module-name="intellij.platform.ide" />
    <orderEntry type="module" module-name="intellij.platform.extensions" />
    <orderEntry type="module" module-name="intellij.platform.util.rt" />
    <orderEntry type="module" module-name="intellij.platform.util" />
=======
    <orderEntry type="module" module-name="intellij.android.adt.ui" />
    <orderEntry type="module" module-name="android.sdktools.sdk-common" />
    <orderEntry type="module" module-name="intellij.android.artwork" />
>>>>>>> b5f40ffd
  </component>
</module><|MERGE_RESOLUTION|>--- conflicted
+++ resolved
@@ -6,22 +6,27 @@
       <sourceFolder url="file://$MODULE_DIR$/src" isTestSource="false" />
     </content>
     <orderEntry type="inheritedJdk" />
-    <orderEntry type="library" name="studio-sdk" level="project" />
     <orderEntry type="sourceFolder" forTests="false" />
     <orderEntry type="module" module-name="intellij.android.wizard.model" />
     <orderEntry type="module" module-name="intellij.android.observable" />
     <orderEntry type="module" module-name="intellij.android.observable.ui" />
-<<<<<<< HEAD
-    <orderEntry type="library" name="jetbrains-annotations" level="project" />
-    <orderEntry type="module" module-name="intellij.platform.core" />
-    <orderEntry type="module" module-name="intellij.platform.ide" />
-    <orderEntry type="module" module-name="intellij.platform.extensions" />
-    <orderEntry type="module" module-name="intellij.platform.util.rt" />
-    <orderEntry type="module" module-name="intellij.platform.util" />
-=======
     <orderEntry type="module" module-name="intellij.android.adt.ui" />
     <orderEntry type="module" module-name="android.sdktools.sdk-common" />
     <orderEntry type="module" module-name="intellij.android.artwork" />
->>>>>>> b5f40ffd
+    <orderEntry type="library" name="Guava" level="project" />
+    <orderEntry type="library" name="jetbrains-annotations" level="project" />
+    <orderEntry type="library" name="kotlin-stdlib-jdk8" level="project" />
+    <orderEntry type="module" module-name="intellij.platform.projectModel" />
+    <orderEntry type="module" module-name="intellij.java.guiForms.rt" />
+    <orderEntry type="module" module-name="intellij.platform.core" />
+    <orderEntry type="module" module-name="intellij.platform.ide" />
+    <orderEntry type="module" module-name="intellij.platform.util.base" />
+    <orderEntry type="module" module-name="intellij.platform.extensions" />
+    <orderEntry type="module" module-name="intellij.platform.ide.impl" />
+    <orderEntry type="module" module-name="intellij.platform.util" />
+    <orderEntry type="module" module-name="intellij.platform.util.rt" />
+    <orderEntry type="module" module-name="intellij.platform.core.ui" />
+    <orderEntry type="module" module-name="intellij.platform.ide.core" />
+    <orderEntry type="module" module-name="intellij.platform.util.ui" />
   </component>
 </module>