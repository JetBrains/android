/*
 * Copyright (C) 2014 The Android Open Source Project
 *
 * Licensed under the Apache License, Version 2.0 (the "License");
 * you may not use this file except in compliance with the License.
 * You may obtain a copy of the License at
 *
 *      http://www.apache.org/licenses/LICENSE-2.0
 *
 * Unless required by applicable law or agreed to in writing, software
 * distributed under the License is distributed on an "AS IS" BASIS,
 * WITHOUT WARRANTIES OR CONDITIONS OF ANY KIND, either express or implied.
 * See the License for the specific language governing permissions and
 * limitations under the License.
 */
package com.android.tools.idea.wizard.dynamic

import com.android.tools.idea.wizard.dynamic.ScopedStateStore.Key
import com.google.common.base.Function
import com.google.common.collect.Iterables
import com.google.common.collect.Lists
import com.google.common.collect.Maps
import com.google.common.collect.Sets
import java.lang.ref.WeakReference

/**
 * Used by [DynamicWizard], [DynamicWizardPath], and [DynamicWizardStep] to store their state.
 * Each state store is part of an ancestry chain of state stores. Each level of the chain has a scope associated with it.
 * The ancestry chain must be ordered in value order of scopes, that is the scope's ordinal value must increase as the chain
 * of stores is traversed upwards from child to parent. Each stored value is associated with a scope, and values are only stored
 * in a store of the same scope as the value. If a given store is asked to store a value of a different scope, it will pass the value
 * up the chain until a store of appropriate scope is found. When searching for a value, each store will first search in its own value
 * map before inquiring up the chain, so keys of a lower scope will "shadow" the same keys which have higher scopes.
 *
 * The store can have a listener associated with it which will be notified of each update of the store.
 * The update will contain the key associated with the change as well as the scope of the change.
 * The store also allows for pulling change notifications rather than these pushed notifications via the
 * [recentUpdates] and [clearRecentUpdates].
 *
 * The currently defined scopes are STEP, PATH, and WIZARD. So, each DynamicWizardStep has a ScopedStateStore associated with it which
 * has a scope of STEP, which only stores key/value pairs which also have a scope of STEP.
 * The store declares a [Key] class which must be used to store and retrieve values. A Key is parametrized with the class of the
 * associated value. Each Key has a Scope. A null scope may be used if the client does not care where the data associated with the
 * Key is retrieved from or stored. If a scope is specified, then calling get() will only return a value with a matching scope.
 *
 * ## Choosing Scopes
 * Most keys should be scoped at the PATH level, since they are shared with the rest of that modular workflow.
 * Each instance of DynamicWizardPath maintains its own ScopedStateStore instance. If you wish a key to be shared between
 * multiple paths then it should be scoped at the WIZARD level. A STEP scoped key is only available to the instance object of the
 * STEP in which it is registered, and thus behaves like a local variable.
 */
class ScopedStateStore(
  private val scope: Scope, private val parent: ScopedStateStore?, listener: ScopedStoreListener?
<<<<<<< HEAD
) : Function<ScopedStateStore.Key<*>?, Any?> { // Map of the current state
=======
) : Function<ScopedStateStore.Key<*>, Any?> { // Map of the current state
>>>>>>> 574fcae1
  private val state = Maps.newHashMap<Key<*>, Any>()
  // Set of changed key/scope pairs which have been modified since the last call to clearRecentUpdates()
  private val recentlyUpdated = Sets.newHashSet<Key<*>>()
  private val listeners = Lists.newArrayListWithCapacity<WeakReference<ScopedStoreListener>>(4)
  // Note that this should live as long as the store instance. Otherwise it gets GCed and no notifications are propagated.
  private val parentListener = ScopedStoreListenerImpl()

  private inner class ScopedStoreListenerImpl: ScopedStoreListener {
    override fun <T> invokeUpdate(changedKey: Key<T>?) {
      notifyListeners(changedKey)
    }
  }

  /**
   * Get the map of keys and scopes representing changes to the store since the last call to clearRecentUpdates()
   * @return a non-null, possibly empty map of keys to scopes
   */
  val recentUpdates: Set<Key<*>> get() = recentlyUpdated

  /**
   * @return a all keys from all scopes that were set in this store.
   */
  val allKeys: Set<Key<*>>
    get() = if (parent == null) {
      state.keys.toSet()
    }
    else {
      Iterables.concat<Key<*>>(state.keys, parent.allKeys).toSet()
    }

  interface ScopedStoreListener {
    fun <T> invokeUpdate(changedKey: Key<T>?)
  }

  init {
    require(!(parent != null && scope.isGreaterThan(parent.scope))) {
      "Attempted to add store of scope $scope as child of lesser scope ${parent!!.scope}"
    }
    if (listener != null) {
      addListener(listener)
    }
    parent?.addListener(parentListener)
  }

  /**
   * Adds a listener that gets notified when stored values change.
   */
  fun addListener(listener: ScopedStoreListener) {
    listeners.add(WeakReference(listener))
  }

  /**
   * Get a value from our state store attempt to cast to the given type.
   * Will first check this state for the matching value, and if not found, will query the parent scope.
   * If the object returned is not-null, but cannot be cast to the required type, an exception is thrown.
   * @param key the unique id for the value to retrieve.
   * @return The requested value. Will return null if no value exists in the state for the given key.
   */
  operator fun <T> get(key: Key<T>): T? = when {
    scope == key.scope && state.containsKey(key) -> try {
      key.cast(state[key])
    }
    catch (e: ClassCastException) {
      null
    }
    parent != null -> parent[key]
    else -> null
  }

  /**
   * Get a value from our state store. If value in the store is missing or is null, defaultValue is returned.
   *
   * @param key the unique id for the value to retrieve.
   * @param defaultValue value to be returned if the value for the key is missing.
   * @return a pair where the first object is the requested value and the second is the scoped key of that value.
   * will return Pair<null></null>, null> if no value exists in the state for the given key.
   */
  fun <T> getNotNull(key: Key<T>, defaultValue: T): T = get(key) ?: defaultValue

  /**
   * Store a value in the state for the given key. If the given scope matches this state's scope, it will be stored
   * in this state store. If the given scope is larger than this store's scope, it will be delegated to the parent scope if possible.
   * @param key the unique id for the value to store.
   * @param value the value to store.
   * @return true iff the state changed as a result of this operation
   */
  fun <T> put(key: Key<T>, value: T?): Boolean {
    val stateChanged: Boolean
    require(!scope.isGreaterThan(key.scope)) { "Attempted to store a value of scope ${key.scope.name} in greater scope of ${scope.name}" }
    when {
      scope == key.scope -> {
        stateChanged = !state.containsKey(key) || state[key] != value
        state[key] = value
        if (stateChanged) {
          notifyListeners(key)
        }
      }
      key.scope.isGreaterThan(scope) && parent != null -> stateChanged = parent.put(key, value)
      else -> throw IllegalArgumentException(
        "Attempted to store a value of scope ${key.scope} in lesser scope of $scope which does not have a parent of the proper scope"
      )
    }
    return stateChanged
  }

  private fun <T> notifyListeners(key: Key<T>?) {
    recentlyUpdated.add(key)
    val iterator = listeners.iterator()
    while (iterator.hasNext()) {
      val listener = iterator.next().get()
      if (listener == null) {
        iterator.remove()
      }
      else {
        listener.invokeUpdate(key)
      }
    }
  }

  /**
   * Push the given value onto a list. If no list is present for the given key it will be created.
   * @return true iff the state changed as a result of this operation.
   */
  fun <T> listPush(key: Key<MutableList<T>>, value: T): Boolean {
    var list: MutableList<T>? = null
    if (containsKey(key)) {
      list = get(key)
    }
    if (list == null) {
      list = Lists.newArrayList()
    }
    // TODO(qumeric): this is always true. Either this or [listPush] comment is wrong
    val stateChanged = list!!.add(value)
    put(key, list)

    if (stateChanged) {
      notifyListeners(key)
    }
    return stateChanged
  }

  fun <T : List<*>> listSize(key: Key<T>): Int {
    if (containsKey(key)) {
      return get(key)?.size ?: 0
    }
    return 0
  }

  /**
   * Remove the given value from a list.
   * @return true iff the state changed as a result of this operation.
   */
  fun <T : MutableList<V>, V> listRemove(key: Key<T>, value: V): Boolean {
    var stateChanged = false
    if (containsKey(key)) {
      val list = get(key)
      if (list != null) {
        stateChanged = list.remove(value)
      }
    }
    if (stateChanged) {
      notifyListeners(key)
    }
    return stateChanged
  }

  /**
   * Insert value into the context performing the type check at runtime.
   * This is needed for cases when we don't know the type of the key parameter at compile time.
   *
   * @throws ClassCastException if the value is not null and cannot be casted to the key type
   */
  fun <T> unsafePut(key: Key<T>, `object`: Any?) {
    put(key, key.expectedClass.cast(`object`))
  }

  /**
   * Store a set of values into the store with the given scope according to the rules laid out in [put].
   */
  fun <T> putAll(map: Map<Key<T>, T>) {
    for (key in map.keys) {
      put(key, map[key])
    }
  }

  /**
   * Adds all the keys from `store` to `this` at the wizard level.
   */
  fun putAllInWizardScope(store: ScopedStateStore) {
    for (key in store.allKeys) {
      copyValue(store, key)
    }
  }

  /**
   * Typesafe copy operation for copying key value between stores.
   */
  private fun <T> copyValue(store: ScopedStateStore, key: Key<T>) {
    val newKey = Key(key.name, Scope.WIZARD, key.expectedClass)
    put(newKey, store[key])
  }

  /**
   * Remove the value in the state for the given key. If the given scope matches this state's scope, it will be removed
   * in this state store. If the given scope is larger than this store's scope, it will be delegated to the parent scope if possible.
   * @param key the unique id for the value to store.
   * @return true iff the remove operation caused the state of this store to change (ie something was actually removed)
   */
  fun <T> remove(key: Key<T>): Boolean {
    val stateChanged: Boolean
    require(!scope.isGreaterThan(key.scope)) { "Attempted to remove a value of scope ${key.scope} from greater scope of ${scope.name}" }
    if (scope == key.scope) {
      stateChanged = state.containsKey(key)
      state.remove(key)
    }
    else if (key.scope.isGreaterThan(scope) && parent != null) {
      stateChanged = parent.remove(key)
    }
    else {
      throw IllegalArgumentException(
        "Attempted to remove a value of scope ${key.scope} from lesser scope of $scope which does not have a parent of the proper scope"
      )
    }
    if (stateChanged) {
      notifyListeners(key)
    }
    return stateChanged
  }

  /**
   * Check to see if the given key is contained in this state store.
   * @return true iff the given key corresponds to a value in the state store.
   */
  fun <T> containsKey(key: Key<T>): Boolean = when {
    scope == key.scope -> state.containsKey(key)
    parent != null && key.scope.isGreaterThan(scope) -> parent.containsKey(key)
    else -> false
  }

  /**
   * Return a single map of the values "visible" from this store, that is the values contained in this store as well as
   * all values from the ancestor chain that are not overridden by values set at this scope level.
   */
  fun flatten(): MutableMap<String, Any> {
    val toReturn: MutableMap<String, Any> = parent?.flatten() ?: Maps.newHashMapWithExpectedSize(state.size)
    for (key in state.keys) {
      toReturn[key.name] = state[key]!!
    }
    return toReturn
  }

  /**
   * Notify the store that the client is done with with current record of modifications and that they can be deleted.
   */
  fun clearRecentUpdates() {
    recentlyUpdated.clear()
  }

  /**
   * Get a key to allow storage in the state store. The created key will be scoped at the same level as this state store.
   */
  fun <T> createKey(name: String, clazz: Class<T>): Key<T> = createKey(name, scope, clazz)

  /**
   * This allows using this store as a [Function] when working with Guava utilities.
   *
   * E.g. this allows to use [Maps.asMap]
   * to create a views on this context that implement [Map] interface.
   */
  override fun apply(input: Key<*>): Any? = get(input)

  data class Key<T>(
    @JvmField
    val name: String,
    @JvmField
    val scope: Scope,
    @JvmField
    val expectedClass: Class<T>
  ) {
    @Suppress("UNCHECKED_CAST")
    fun cast(obj: Any?): T? =
      when {
        // can't cast java boxed types to kotlin primitives using cast(), and we'll get boxed types due to nullability
        expectedClass.isPrimitive -> obj as T?
        else -> expectedClass.cast(obj)
      }
  }

  enum class Scope {
    STEP,
    PATH,
    WIZARD;

    fun isGreaterThan(other: Scope?): Boolean = other != null && this.ordinal > other.ordinal
  }

  companion object {
    /**
     * Get a key to allow storage in the state store.
     */
    @JvmStatic
    fun <T> createKey(name: String, scope: Scope, clazz: Class<T>): Key<T> = Key(name, scope, clazz)
  }
}<|MERGE_RESOLUTION|>--- conflicted
+++ resolved
@@ -51,11 +51,7 @@
  */
 class ScopedStateStore(
   private val scope: Scope, private val parent: ScopedStateStore?, listener: ScopedStoreListener?
-<<<<<<< HEAD
-) : Function<ScopedStateStore.Key<*>?, Any?> { // Map of the current state
-=======
 ) : Function<ScopedStateStore.Key<*>, Any?> { // Map of the current state
->>>>>>> 574fcae1
   private val state = Maps.newHashMap<Key<*>, Any>()
   // Set of changed key/scope pairs which have been modified since the last call to clearRecentUpdates()
   private val recentlyUpdated = Sets.newHashSet<Key<*>>()
