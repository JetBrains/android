/*
 * Copyright (C) 2019 The Android Open Source Project
 *
 * Licensed under the Apache License, Version 2.0 (the "License");
 * you may not use this file except in compliance with the License.
 * You may obtain a copy of the License at
 *
 *      http://www.apache.org/licenses/LICENSE-2.0
 *
 * Unless required by applicable law or agreed to in writing, software
 * distributed under the License is distributed on an "AS IS" BASIS,
 * WITHOUT WARRANTIES OR CONDITIONS OF ANY KIND, either express or implied.
 * See the License for the specific language governing permissions and
 * limitations under the License.
 */
package com.android.tools.idea.mlkit;

import static com.android.tools.idea.mlkit.MlProjectTestUtil.setupTestMlProject;
<<<<<<< HEAD
=======
import static com.android.tools.idea.projectsystem.ModuleSystemUtil.getMainModule;
>>>>>>> b5f40ffd
import static com.google.common.truth.Truth.assertThat;
import static com.intellij.util.containers.ContainerUtil.map;

import com.android.testutils.TestUtils;
import com.android.testutils.VirtualTimeScheduler;
import com.android.tools.analytics.TestUsageTracker;
import com.android.tools.analytics.UsageTracker;
import com.android.tools.idea.flags.StudioFlags;
import com.android.tools.idea.mlkit.lightpsi.LightModelClass;
import com.android.tools.idea.mlkit.viewer.TfliteModelFileType;
import com.android.tools.idea.project.DefaultModuleSystem;
import com.android.tools.idea.projectsystem.ProjectSystemUtil;
import com.android.tools.idea.testing.AndroidTestUtils;
import com.google.wireless.android.sdk.stats.AndroidStudioEvent;
import com.google.wireless.android.sdk.stats.MlModelBindingEvent;
import com.intellij.codeInsight.completion.CompletionType;
import com.intellij.codeInsight.lookup.Lookup;
import com.intellij.codeInsight.lookup.LookupElement;
import com.intellij.openapi.extensions.DefaultPluginDescriptor;
import com.intellij.openapi.fileEditor.ex.FileEditorManagerEx;
import com.intellij.openapi.fileTypes.BinaryFileDecompiler;
import com.intellij.openapi.fileTypes.BinaryFileTypeDecompilers;
import com.intellij.openapi.fileTypes.FileTypeExtensionPoint;
import com.intellij.openapi.module.ModuleUtilCore;
import com.intellij.openapi.project.ProjectUtil;
import com.intellij.openapi.vfs.PersistentFSConstants;
import com.intellij.openapi.vfs.VirtualFile;
import com.intellij.psi.PsiFile;
import com.intellij.psi.PsiMethod;
import com.intellij.psi.search.GlobalSearchScope;
import com.intellij.testFramework.VfsTestUtil;
import com.intellij.util.containers.ContainerUtil;
import java.util.Arrays;
import java.util.List;
import java.util.Optional;
import java.util.stream.Collectors;
import org.jetbrains.android.AndroidTestCase;
import org.jetbrains.annotations.NotNull;

public class MlLightClassTest extends AndroidTestCase {

  private final static String AGP_VERSION_SUPPORTING_ML = "4.2.0-alpha8";
  private final static String AGP_VERSION_NOT_SUPPORTING_ML = "4.2.0-alpha7";

  @Override
  public void setUp() throws Exception {
    super.setUp();
    StudioFlags.ML_MODEL_BINDING.override(true);

    // ML model size is over default 2.5 MiB
    PersistentFSConstants.setMaxIntellisenseFileSize(100_000_000);

    ((DefaultModuleSystem)ProjectSystemUtil.getModuleSystem(myModule)).setMlModelBindingEnabled(true);

    // Pull in tflite model, which has image(i.e. name: image1) as input tensor and labels as output tensor
    myFixture.setTestDataPath(TestUtils.resolveWorkspacePath("prebuilts/tools/common/mlkit/testData/models").toString());

    // Mock TensorImage, TensorBuffer and Category
    myFixture.addFileToProject("src/org/tensorflow/lite/support/image/TensorImage.java",
                               "package org.tensorflow.lite.support.image; public class TensorImage {}");
    myFixture.addFileToProject("src/org/tensorflow/lite/support/tensorbuffer/TensorBuffer.java",
                               "package org.tensorflow.lite.support.tensorbuffer; public class TensorBuffer {}");
    myFixture.addFileToProject("src/org/tensorflow/lite/support/model/Model.java",
                               "package org.tensorflow.lite.support.model; public class Model { public static class Options {} }");
    myFixture.addFileToProject("src/org/tensorflow/lite/support/label/Category.java",
                               "package org.tensorflow.lite.support.label; public class Category {}");
<<<<<<< HEAD
    setupProject("4.2.0-alpha8");
=======
>>>>>>> b5f40ffd
  }

  private void setupProject(String version) {
    myFixture = setupTestMlProject(myFixture, version, 28);
  }

  @Override
  public void tearDown() throws Exception {
    try {
      StudioFlags.ML_MODEL_BINDING.clearOverride();
    }
    catch (Throwable e) {
      addSuppressedException(e);
    }
    finally {
      super.tearDown();
    }
  }

  public void testHighlighting_java() {
<<<<<<< HEAD
=======
    setupProject(AGP_VERSION_SUPPORTING_ML);
>>>>>>> b5f40ffd
    myFixture.copyFileToProject("mobilenet_quant_metadata.tflite", "ml/mobilenet_model.tflite");
    myFixture.copyFileToProject("mobilenet_quant_metadata.tflite", "ml/sub/mobilenet_model.tflite");
    myFixture.copyFileToProject("style_transfer_quant_metadata.tflite", "ml/style_transfer_model.tflite");
    myFixture.copyFileToProject("ssd_mobilenet_odt_metadata_v1.2.tflite", "ml/ssd_model_v2.tflite");
    VirtualFile ssdModelFile = myFixture.copyFileToProject("ssd_mobilenet_odt_metadata.tflite", "ml/ssd_model.tflite");


    PsiFile activityFile = myFixture.addFileToProject(
      "/src/p1/p2/MainActivity.java",
      // language=java
      "package p1.p2;\n" +
      "\n" +
      "import android.app.Activity;\n" +
      "import android.os.Bundle;\n" +
      "import android.graphics.RectF;\n" +
      "import java.lang.String;\n" +
      "import java.lang.Float;\n" +
      "import java.util.Map;\n" +
      "import java.util.List;\n" +
      "import org.tensorflow.lite.support.image.TensorImage;\n" +
      "import org.tensorflow.lite.support.label.Category;\n" +
      "import org.tensorflow.lite.support.tensorbuffer.TensorBuffer;\n" +
      "import org.tensorflow.lite.support.model.Model;\n" +
      "import java.io.IOException;\n" +
      "import p1.p2.ml.MobilenetModel;\n" +
      "import p1.p2.ml.MobilenetModel219;\n" +
      "import p1.p2.ml.SsdModel;\n" +
      "import p1.p2.ml.SsdModelV2;\n" +
      "import p1.p2.ml.StyleTransferModel;\n" +
      "\n" +
      "public class MainActivity extends Activity {\n" +
      "    @Override\n" +
      "    protected void onCreate(Bundle savedInstanceState) {\n" +
      "        super.onCreate(savedInstanceState);\n" +
      "        try {\n" +
      "            Model.Options options = new Model.Options();\n" +
      "            MobilenetModel mobilenetModel = MobilenetModel.newInstance(this);\n" +
      "            TensorImage image = new TensorImage();\n" +
      "            TensorBuffer buffer = new TensorBuffer();\n" +
      "            MobilenetModel.Outputs mobilenetOutputs = mobilenetModel.process(image);\n" +
      "            mobilenetOutputs = mobilenetModel.process(buffer);\n" +
      "            List<Category> categoryList = mobilenetOutputs.getProbabilityAsCategoryList();\n" +
      "            TensorBuffer categoryBuffer = mobilenetOutputs.getProbabilityAsTensorBuffer();\n" +
      "            mobilenetModel.close();\n" +
      "\n" +
      "            MobilenetModel219 mobilenetModel219 = MobilenetModel219.newInstance(this, options);\n" +
      "            MobilenetModel219.Outputs mobilenetOutputs2 = mobilenetModel219.process(image);\n" +
      "            mobilenetOutputs2 = mobilenetModel219.process(buffer);\n" +
      "            List<Category> categoryList2 = mobilenetOutputs2.getProbabilityAsCategoryList();\n" +
      "            TensorBuffer categoryBuffer2 = mobilenetOutputs2.getProbabilityAsTensorBuffer();\n" +
      "            mobilenetModel219.close();\n" +
      "\n" +
      "            SsdModel ssdModel = SsdModel.newInstance(this);\n" +
      "            SsdModel.Outputs ssdOutputs = ssdModel.process(image);\n" +
      "            ssdOutputs = ssdModel.process(buffer);\n" +
      "            TensorBuffer locations = ssdOutputs.getLocationsAsTensorBuffer();\n" +
      "            TensorBuffer classes = ssdOutputs.getClassesAsTensorBuffer();\n" +
      "            TensorBuffer scores = ssdOutputs.getScoresAsTensorBuffer();\n" +
      "            TensorBuffer numberofdetections = ssdOutputs.getNumberOfDetectionsAsTensorBuffer();\n" +
      "            ssdModel.close();\n" +
      "\n" +
      "            SsdModelV2 ssdModelV2 = SsdModelV2.newInstance(this);\n" +
      "            SsdModelV2.Outputs ssdOutputsV2 = ssdModelV2.process(image);\n" +
      "            ssdOutputsV2 = ssdModelV2.process(buffer);\n" +
      "            TensorBuffer locationsV2 = ssdOutputsV2.getLocationsAsTensorBuffer();\n" +
      "            TensorBuffer classesV2 = ssdOutputsV2.getClassesAsTensorBuffer();\n" +
      "            TensorBuffer scoresV2 = ssdOutputsV2.getScoresAsTensorBuffer();\n" +
      "            TensorBuffer numberofdetectionsV2 = ssdOutputsV2.getNumberOfDetectionsAsTensorBuffer();\n" +
      "            List<SsdModelV2.DetectionResult> results = ssdOutputsV2.getDetectionResultList();\n" +
      "            SsdModelV2.DetectionResult result = results.get(0);\n" +
      "            String label = result.getClassesAsString();\n" +
      "            RectF boundingBox = result.getLocationsAsRectF();\n" +
      "            float score = result.getScoresAsFloat();\n" +
      "            ssdModel.close();\n" +
      "\n" +
      "            TensorBuffer stylearray = null;\n" +
      "            StyleTransferModel styleTransferModel = StyleTransferModel.newInstance(this, options);\n" +
      "            StyleTransferModel.Outputs outputs = styleTransferModel.process(image, stylearray);\n" +
      "            outputs = styleTransferModel.process(buffer, stylearray);\n" +
      "            TensorImage styledimage = outputs.getStyledImageAsTensorImage();" +
      "            TensorBuffer styledimageBuffer = outputs.getStyledImageAsTensorBuffer();" +
      "            styleTransferModel.close();\n" +
      "        } catch (IOException e) {};\n" +
      "    }\n" +
      "}"
    );

    myFixture.configureFromExistingVirtualFile(activityFile.getVirtualFile());
    myFixture.checkHighlighting();
  }

  public void testHighlighting_newAPINotExistInLowAGP_java() {
<<<<<<< HEAD
    setupProject("4.2.0-alpha7");
=======
    setupProject(AGP_VERSION_NOT_SUPPORTING_ML);
>>>>>>> b5f40ffd
    VirtualFile ssdModelFile = myFixture.copyFileToProject("ssd_mobilenet_odt_metadata_v1.2.tflite", "ml/ssd_model_v2.tflite");

    PsiFile activityFile = myFixture.addFileToProject(
      "/src/p1/p2/MainActivity.java",
      // language=java
      "package p1.p2;\n" +
      "\n" +
      "import android.app.Activity;\n" +
      "import android.os.Bundle;\n" +
      "import android.graphics.RectF;\n" +
      "import java.lang.String;\n" +
      "import java.lang.Float;\n" +
      "import java.util.Map;\n" +
      "import java.util.List;\n" +
      "import org.tensorflow.lite.support.image.TensorImage;\n" +
      "import org.tensorflow.lite.support.label.Category;\n" +
      "import org.tensorflow.lite.support.tensorbuffer.TensorBuffer;\n" +
      "import org.tensorflow.lite.support.model.Model;\n" +
      "import java.io.IOException;\n" +
      "import p1.p2.ml.SsdModelV2;\n" +
      "\n" +
      "public class MainActivity extends Activity {\n" +
      "    @Override\n" +
      "    protected void onCreate(Bundle savedInstanceState) {\n" +
      "        super.onCreate(savedInstanceState);\n" +
      "        try {\n" +
      "            Model.Options options = new Model.Options();\n" +
      "            TensorImage image = new TensorImage();\n" +
      "            TensorBuffer buffer = new TensorBuffer();\n" +
      "\n" +
      "            SsdModelV2 ssdModelV2 = SsdModelV2.newInstance(this);\n" +
      "            SsdModelV2.Outputs ssdOutputsV2 = ssdModelV2.process<error descr=\"'process(org.tensorflow.lite.support.tensorbuffer.TensorBuffer)' in 'p1.p2.ml.SsdModelV2' cannot be applied to '(org.tensorflow.lite.support.image.TensorImage)'\">(image)</error>;\n" +
      "            ssdOutputsV2 = ssdModelV2.process(buffer);\n" +
      "            TensorBuffer locationsV2 = ssdOutputsV2.getLocationsAsTensorBuffer();\n" +
      "            TensorBuffer classesV2 = ssdOutputsV2.getClassesAsTensorBuffer();\n" +
      "            TensorBuffer scoresV2 = ssdOutputsV2.getScoresAsTensorBuffer();\n" +
      "            TensorBuffer numberofdetectionsV2 = ssdOutputsV2.getNumberOfDetectionsAsTensorBuffer();\n" +
      "            List<SsdModelV2.<error descr=\"Cannot resolve symbol 'DetectionResult'\">DetectionResult</error>> results = ssdOutputsV2.<error descr=\"Cannot resolve method 'getDetectionResultList' in 'Outputs'\">getDetectionResultList</error>();\n" +
      "            ssdModelV2.close();\n" +
      "        } catch (IOException e) {};\n" +
      "    }\n" +
      "}"
    );

    myFixture.configureFromExistingVirtualFile(activityFile.getVirtualFile());
    myFixture.checkHighlighting();
  }

  public void testHighlighting_modelWithoutMetadata_java() {
<<<<<<< HEAD
=======
    setupProject(AGP_VERSION_SUPPORTING_ML);
>>>>>>> b5f40ffd
    VirtualFile modelVirtualFile = myFixture.copyFileToProject("mobilenet_quant_no_metadata.tflite", "ml/my_plain_model.tflite");
    PsiFile activityFile = myFixture.addFileToProject(
      "/src/p1/p2/MainActivity.java",
      // language=java
      "package p1.p2;\n" +
      "\n" +
      "import android.app.Activity;\n" +
      "import android.os.Bundle;\n" +
      "import p1.p2.ml.MyPlainModel;\n" +
      "import java.lang.String;\n" +
      "import java.lang.Float;\n" +
      "import java.util.Map;\n" +
      "import android.graphics.Bitmap;\n" +
      "import java.nio.ByteBuffer;\n" +
      "import java.io.IOException;\n" +
      "import org.tensorflow.lite.support.tensorbuffer.TensorBuffer;\n" +
      "\n" +
      "public class MainActivity extends Activity {\n" +
      "    @Override\n" +
      "    protected void onCreate(Bundle savedInstanceState) {\n" +
      "        super.onCreate(savedInstanceState);\n" +
      "        try {\n" +
      "            MyPlainModel myModel = MyPlainModel.newInstance(this);\n" +
      "            TensorBuffer tensorBuffer = null;\n" +
      "            MyPlainModel.Outputs output = myModel.process(tensorBuffer);\n" +
      "            TensorBuffer data0 = output.getOutputFeature0AsTensorBuffer();\n" +
      "            myModel.close();\n" +
      "        } catch (IOException e) {};\n" +
      "    }\n" +
      "}"
    );

    myFixture.configureFromExistingVirtualFile(activityFile.getVirtualFile());
    myFixture.checkHighlighting();
  }

  public void testHighlighting_modelWithV2Metadata_java() {
<<<<<<< HEAD
=======
    setupProject(AGP_VERSION_SUPPORTING_ML);
>>>>>>> b5f40ffd
    VirtualFile modelVirtualFile = myFixture.copyFileToProject("mobilenet_quant_metadata_v2.tflite", "ml/my_model_v2.tflite");
    PsiFile activityFile = myFixture.addFileToProject(
      "/src/p1/p2/MainActivity.java",
      // language=java
      "package p1.p2;\n" +
      "\n" +
      "import android.app.Activity;\n" +
      "import android.os.Bundle;\n" +
      "import p1.p2.ml.MyModelV2;\n" +
      "import java.io.IOException;\n" +
      "import org.tensorflow.lite.support.tensorbuffer.TensorBuffer;\n" +
      "\n" +
      "public class MainActivity extends Activity {\n" +
      "    @Override\n" +
      "    protected void onCreate(Bundle savedInstanceState) {\n" +
      "        super.onCreate(savedInstanceState);\n" +
      "        try {\n" +
      "            MyModelV2 myModel = MyModelV2.newInstance(this);\n" +
      "            TensorBuffer tensorBuffer = null;\n" +
      "            MyModelV2.Outputs output = myModel.process(tensorBuffer);\n" +
      "            TensorBuffer data0 = output.getProbabilityAsTensorBuffer();\n" +
      "            myModel.close();\n" +
      "        } catch (IOException e) {};\n" +
      "    }\n" +
      "}"
    );

    myFixture.configureFromExistingVirtualFile(activityFile.getVirtualFile());
    myFixture.checkHighlighting();
  }

  public void testHighlighting_invokeConstructorThrowError_java() {
<<<<<<< HEAD
=======
    setupProject(AGP_VERSION_SUPPORTING_ML);
>>>>>>> b5f40ffd
    VirtualFile modelVirtualFile = myFixture.copyFileToProject("mobilenet_quant_no_metadata.tflite", "ml/my_plain_model.tflite");
    PsiFile activityFile = myFixture.addFileToProject(
      "/src/p1/p2/MainActivity.java",
      // language=java
      "package p1.p2;\n" +
      "\n" +
      "import android.app.Activity;\n" +
      "import android.os.Bundle;\n" +
      "import p1.p2.ml.MyPlainModel;\n" +
      "import java.lang.String;\n" +
      "import java.lang.Float;\n" +
      "import java.util.Map;\n" +
      "import android.graphics.Bitmap;\n" +
      "import java.nio.ByteBuffer;\n" +
      "import java.io.IOException;\n" +
      "import org.tensorflow.lite.support.tensorbuffer.TensorBuffer;\n" +
      "\n" +
      "public class MainActivity extends Activity {\n" +
      "    @Override\n" +
      "    protected void onCreate(Bundle savedInstanceState) {\n" +
      "        super.onCreate(savedInstanceState);\n" +
      "        try {\n" +
      "            MyPlainModel myModel = new <error descr=\"'MyPlainModel(android.content.Context)' has private access in 'p1.p2.ml.MyPlainModel'\">MyPlainModel</error>();\n" +
      "        } catch (IOException e) {};\n" +
      "    }\n" +
      "}"
    );

    myFixture.configureFromExistingVirtualFile(activityFile.getVirtualFile());
    myFixture.checkHighlighting();
  }

  public void testHighlighting_invokeConstructorWithContextThrowError_java() {
<<<<<<< HEAD
=======
    setupProject(AGP_VERSION_SUPPORTING_ML);
>>>>>>> b5f40ffd
    VirtualFile modelVirtualFile = myFixture.copyFileToProject("mobilenet_quant_no_metadata.tflite", "ml/my_plain_model.tflite");
    PsiFile activityFile = myFixture.addFileToProject(
      "/src/p1/p2/MainActivity.java",
      // language=java
      "package p1.p2;\n" +
      "\n" +
      "import android.app.Activity;\n" +
      "import android.os.Bundle;\n" +
      "import p1.p2.ml.MyPlainModel;\n" +
      "import java.lang.String;\n" +
      "import java.lang.Float;\n" +
      "import java.util.Map;\n" +
      "import android.graphics.Bitmap;\n" +
      "import java.nio.ByteBuffer;\n" +
      "import java.io.IOException;\n" +
      "import org.tensorflow.lite.support.tensorbuffer.TensorBuffer;\n" +
      "\n" +
      "public class MainActivity extends Activity {\n" +
      "    @Override\n" +
      "    protected void onCreate(Bundle savedInstanceState) {\n" +
      "        super.onCreate(savedInstanceState);\n" +
      "        try {\n" +
      "            MyPlainModel myModel = new <error descr=\"'MyPlainModel(android.content.Context)' has private access in 'p1.p2.ml.MyPlainModel'\">MyPlainModel</error>(this);\n" +
      "        } catch (IOException e) {};\n" +
      "    }\n" +
      "}"
    );

    myFixture.configureFromExistingVirtualFile(activityFile.getVirtualFile());
    myFixture.checkHighlighting();
  }

  public void testHighlighting_kotlin() {
<<<<<<< HEAD
=======
    setupProject(AGP_VERSION_SUPPORTING_ML);
>>>>>>> b5f40ffd
    myFixture.copyFileToProject("mobilenet_quant_metadata.tflite", "ml/mobilenet_model.tflite");
    myFixture.copyFileToProject("style_transfer_quant_metadata.tflite", "ml/style_transfer_model.tflite");
    myFixture.copyFileToProject("ssd_mobilenet_odt_metadata_v1.2.tflite", "ml/ssd_model_v2.tflite");
    VirtualFile ssdModelFile = myFixture.copyFileToProject("ssd_mobilenet_odt_metadata.tflite", "ml/ssd_model.tflite");

    PsiFile activityFile = myFixture.addFileToProject(
      "/src/p1/p2/MainActivity.kt",
      // language=kotlin
      "package p1.p2\n" +
      "\n" +
      "import android.app.Activity\n" +
      "import android.os.Bundle\n" +
      "import android.graphics.RectF\n" +
      "import android.util.Log\n" +
      "import kotlin.collections.List\n" +
      "import org.tensorflow.lite.support.image.TensorImage\n" +
      "import org.tensorflow.lite.support.label.Category\n" +
      "import org.tensorflow.lite.support.model.Model\n" +
      "import org.tensorflow.lite.support.tensorbuffer.TensorBuffer\n" +
      "import p1.p2.ml.MobilenetModel\n" +
      "import p1.p2.ml.SsdModel\n" +
      "import p1.p2.ml.SsdModelV2\n" +
      "import p1.p2.ml.StyleTransferModel\n" +
      "\n" +
      "class MainActivity : Activity() {\n" +
      "    @Suppress(\"DEPRECATION\", \"UNUSED_VARIABLE\")" +
      "    override fun onCreate(savedInstanceState: Bundle?) {\n" +
      "        super.onCreate(savedInstanceState)\n" +
      "        val options = Model.Options()\n" +
      "        val tensorImage = TensorImage()\n" +
      "        val tensorBuffer = TensorBuffer()\n" +
      "\n" +
      "        val mobilenetModel : MobilenetModel = MobilenetModel.newInstance(this)\n" +
      "        val mobilenetOutputs : MobilenetModel.Outputs = mobilenetModel.process(tensorImage)\n" +
      "        val mobilenetOutputs2 : MobilenetModel.Outputs = mobilenetModel.process(tensorBuffer)\n" +
      "        val probability : List<Category> = mobilenetOutputs.probabilityAsCategoryList\n" +
      "        val probabilityBuffer : TensorBuffer = mobilenetOutputs.probabilityAsTensorBuffer\n" +
      "        mobilenetModel.close()\n" +
      "\n" +
      "        val ssdModel : SsdModel = SsdModel.newInstance(this, options)\n" +
      "        val ssdOutputs : SsdModel.Outputs = ssdModel.process(tensorImage)\n" +
      "        val ssdOutputs2 : SsdModel.Outputs = ssdModel.process(tensorBuffer)\n" +
      "        val locations : TensorBuffer = ssdOutputs.locationsAsTensorBuffer\n" +
      "        val classes : TensorBuffer = ssdOutputs.classesAsTensorBuffer\n" +
      "        val scores : TensorBuffer = ssdOutputs.scoresAsTensorBuffer\n" +
      "        val numberofdetections : TensorBuffer = ssdOutputs.numberOfDetectionsAsTensorBuffer\n" +
      "        ssdModel.close()\n" +
      "\n" +
      "        val ssdModelV2: SsdModelV2 = SsdModelV2.newInstance(this);\n" +
      "        val ssdOutputsV2: SsdModelV2.Outputs = ssdModelV2.process(tensorImage);\n" +
      "        val ssdOutputsFromBuffer: SsdModelV2.Outputs = ssdModelV2.process(tensorBuffer);\n" +
      "        val locationsV2: TensorBuffer  = ssdOutputsV2.getLocationsAsTensorBuffer();\n" +
      "        val classesV2: TensorBuffer = ssdOutputsV2.getClassesAsTensorBuffer();\n" +
      "        val scoresV2: TensorBuffer = ssdOutputsV2.getScoresAsTensorBuffer();\n" +
      "        val numberofdetectionsV2: TensorBuffer  = ssdOutputsV2.getNumberOfDetectionsAsTensorBuffer();\n" +
      "        val results:List<SsdModelV2.DetectionResult> = ssdOutputsV2.getDetectionResultList();\n" +
      "        val result: SsdModelV2.DetectionResult = results.get(0);\n" +
      "        val label: String = result.getClassesAsString();\n" +
      "        val boundingBox: RectF = result.getLocationsAsRectF();\n" +
      "        val score = result.getScoresAsFloat();\n" +
      "        ssdModel.close();\n" +
      "\n" +
      "        val styleTransferModel : StyleTransferModel = StyleTransferModel.newInstance(this, options)\n" +
      "        val styleTransferOutputs : StyleTransferModel.Outputs = styleTransferModel.process(tensorImage, tensorBuffer)\n" +
      "        val styleTransferOutputs2 : StyleTransferModel.Outputs = styleTransferModel.process(tensorBuffer, tensorBuffer)\n" +
      "        val styledImage : TensorImage = styleTransferOutputs.styledImageAsTensorImage\n" +
      "        val styledImageBuffer : TensorBuffer = styleTransferOutputs.styledImageAsTensorBuffer\n" +
      "        styleTransferModel.close()\n" +
      "    }\n" +
      "}"
    );

    myFixture.configureFromExistingVirtualFile(activityFile.getVirtualFile());
    myFixture.checkHighlighting();
  }

  public void testHighlighting_modelWithoutMetadata_kotlin() {
<<<<<<< HEAD
=======
    setupProject(AGP_VERSION_SUPPORTING_ML);
>>>>>>> b5f40ffd
    VirtualFile modelVirtualFile = myFixture.copyFileToProject("mobilenet_quant_no_metadata.tflite", "ml/my_plain_model.tflite");

    PsiFile activityFile = myFixture.addFileToProject(
      "/src/p1/p2/MainActivity.kt",
      // language=kotlin
      "package p1.p2\n" +
      "\n" +
      "import android.app.Activity\n" +
      "import android.os.Bundle\n" +
      "import p1.p2.ml.MyPlainModel\n" +
      "import android.util.Log\n" +
      "import org.tensorflow.lite.support.tensorbuffer.TensorBuffer;\n" +
      "\n" +
      "class MainActivity : Activity() {\n" +
      "    override fun onCreate(savedInstanceState: Bundle?) {\n" +
      "        super.onCreate(savedInstanceState)\n" +
      "        val inputFeature = TensorBuffer()\n" +
      "        val mymodel = MyPlainModel.newInstance(this)\n" +
      "        val outputs = mymodel.process(inputFeature)\n" +
      "        val outputFeature = outputs.outputFeature0AsTensorBuffer\n" +
      "        Log.d(\"TAG\", outputFeature.toString())\n" +
      "    }\n" +
      "}"
    );

    myFixture.configureFromExistingVirtualFile(activityFile.getVirtualFile());
    myFixture.checkHighlighting();
  }

  public void testHighlighting_modelFileOverwriting() {
<<<<<<< HEAD
=======
    setupProject(AGP_VERSION_SUPPORTING_ML);
>>>>>>> b5f40ffd
    String targetModelFilePath = "ml/my_model.tflite";
    VirtualFile modelFile = myFixture.copyFileToProject("mobilenet_quant_metadata.tflite", targetModelFilePath);

    PsiFile activityFile = myFixture.addFileToProject(
      "/src/p1/p2/MainActivity.java",
      // language=java
      "package p1.p2;\n" +
      "\n" +
      "import android.app.Activity;\n" +
      "import android.os.Bundle;\n" +
      "import java.lang.String;\n" +
      "import java.util.Map;\n" +
      "import java.util.List;\n" +
      "import org.tensorflow.lite.support.image.TensorImage;\n" +
      "import org.tensorflow.lite.support.label.Category;\n" +
      "import java.io.IOException;\n" +
      "import p1.p2.ml.MyModel;\n" +
      "\n" +
      "public class MainActivity extends Activity {\n" +
      "    @Override\n" +
      "    protected void onCreate(Bundle savedInstanceState) {\n" +
      "        super.onCreate(savedInstanceState);\n" +
      "        try {\n" +
      "            MyModel myModel = MyModel.newInstance(this);\n" +
      "            TensorImage image = null;\n" +
      "            MyModel.Outputs outputs = myModel.process(image);\n" +
      "            List<Category> categoryList = outputs.getProbabilityAsCategoryList();\n" +
      "        } catch (IOException e) {};\n" +
      "    }\n" +
      "}"
    );

    myFixture.configureFromExistingVirtualFile(activityFile.getVirtualFile());
    myFixture.checkHighlighting();

    // Overwrites the target model file and then verify the light class gets updated.
    modelFile = myFixture.copyFileToProject("style_transfer_quant_metadata.tflite", targetModelFilePath);

    activityFile = myFixture.addFileToProject(
      "/src/p1/p2/MainActivity2.java",
      // language=java
      "package p1.p2;\n" +
      "\n" +
      "import android.app.Activity;\n" +
      "import android.os.Bundle;\n" +
      "import java.lang.String;\n" +
      "import java.util.Map;\n" +
      "import org.tensorflow.lite.support.image.TensorImage;\n" +
      "import org.tensorflow.lite.support.tensorbuffer.TensorBuffer;\n" +
      "import java.io.IOException;\n" +
      "import p1.p2.ml.MyModel;\n" +
      "\n" +
      "public class MainActivity2 extends Activity {\n" +
      "    @Override\n" +
      "    protected void onCreate(Bundle savedInstanceState) {\n" +
      "        super.onCreate(savedInstanceState);\n" +
      "        try {\n" +
      "            TensorImage image = null;\n" +
      "            TensorBuffer stylearray = null;\n" +
      "            MyModel myModel = MyModel.newInstance(this);\n" +
      "            MyModel.Outputs outputs = myModel.process(image, stylearray);\n" +
      "            TensorImage styledimage = outputs.getStyledImageAsTensorImage();\n" +
      "        } catch (IOException e) {};\n" +
      "    }\n" +
      "}"
    );

    myFixture.configureFromExistingVirtualFile(activityFile.getVirtualFile());
    myFixture.checkHighlighting();
  }

  public void testLightModelClassNavigation() {
<<<<<<< HEAD
=======
    setupProject(AGP_VERSION_SUPPORTING_ML);
>>>>>>> b5f40ffd
    VirtualFile modelVirtualFile = myFixture.copyFileToProject("mobilenet_quant_metadata.tflite", "ml/my_model.tflite");

    // Below is the workaround to make MockFileDocumentManagerImpl#getDocument return a non-null value for a model file, so the non-null
    // document assertion in TestEditorManagerImpl#doOpenTextEditor could pass.
    FileTypeExtensionPoint<BinaryFileDecompiler> extension =
      new FileTypeExtensionPoint<>(TfliteModelFileType.INSTANCE.getName(), new BinaryFileDecompiler() {
        @NotNull
        @Override
        public CharSequence decompile(@NotNull VirtualFile file) {
          return "Model summary info.";
        }
      });
    extension.setPluginDescriptor(new DefaultPluginDescriptor("test"));
    BinaryFileTypeDecompilers.getInstance().getPoint().registerExtension(extension, getProject());

    AndroidTestUtils.loadNewFile(myFixture,
                                 "/src/p1/p2/MainActivity.java",
                                 "package p1.p2;\n" +
                                 "\n" +
                                 "import android.app.Activity;\n" +
                                 "import android.os.Bundle;\n" +
                                 "import p1.p2.ml.MyModel;\n" +
                                 "\n" +
                                 "public class MainActivity extends Activity {\n" +
                                 "    @Override\n" +
                                 "    protected void onCreate(Bundle savedInstanceState) {\n" +
                                 "        super.onCreate(savedInstanceState);\n" +
                                 "        My<caret>Model myModel = new MyModel(this);\n" +
                                 "    }\n" +
                                 "}"
    );

    AndroidTestUtils.goToElementAtCaret(myFixture);
    assertThat(FileEditorManagerEx.getInstanceEx(myFixture.getProject()).getCurrentFile()).isEqualTo(modelVirtualFile);
  }

  public void testCompleteProcessMethod() {
<<<<<<< HEAD
=======
    setupProject(AGP_VERSION_SUPPORTING_ML);
>>>>>>> b5f40ffd
    VirtualFile modelVirtualFile = myFixture.copyFileToProject("mobilenet_quant_metadata.tflite", "ml/my_model.tflite");

    PsiFile activityFile = myFixture.addFileToProject(
      "/src/p1/p2/MainActivity.java",
      // language=java
      "package p1.p2;\n" +
      "\n" +
      "import android.app.Activity;\n" +
      "import android.os.Bundle;\n" +
      "import p1.p2.ml.MyModel;\n" +
      "\n" +
      "public class MainActivity extends Activity {\n" +
      "    @Override\n" +
      "    protected void onCreate(Bundle savedInstanceState) {\n" +
      "        super.onCreate(savedInstanceState);\n" +
      "        MyModel myModel = MyModel.newInstance(this);\n" +
      "        myModel.pro<caret>;\n" +
      "    }\n" +
      "}"
    );

    myFixture.configureFromExistingVirtualFile(activityFile.getVirtualFile());
    myFixture.complete(CompletionType.SMART);
    myFixture.checkResult(
      "package p1.p2;\n" +
      "\n" +
      "import android.app.Activity;\n" +
      "import android.os.Bundle;\n" +
      "import p1.p2.ml.MyModel;\n" +
      "\n" +
      "public class MainActivity extends Activity {\n" +
      "    @Override\n" +
      "    protected void onCreate(Bundle savedInstanceState) {\n" +
      "        super.onCreate(savedInstanceState);\n" +
      "        MyModel myModel = MyModel.newInstance(this);\n" +
      "        myModel.process();\n" +
      "    }\n" +
      "}");
  }

  public void testCompleteNewInstanceMethod() {
<<<<<<< HEAD
=======
    setupProject(AGP_VERSION_SUPPORTING_ML);
>>>>>>> b5f40ffd
    VirtualFile modelVirtualFile = myFixture.copyFileToProject("mobilenet_quant_metadata.tflite", "ml/my_model.tflite");

    PsiFile activityFile = myFixture.addFileToProject(
      "/src/p1/p2/MainActivity.java",
      // language=java
      "package p1.p2;\n" +
      "\n" +
      "import android.app.Activity;\n" +
      "import android.os.Bundle;\n" +
      "import p1.p2.ml.MyModel;\n" +
      "\n" +
      "public class MainActivity extends Activity {\n" +
      "    @Override\n" +
      "    protected void onCreate(Bundle savedInstanceState) {\n" +
      "        super.onCreate(savedInstanceState);\n" +
      "        MyModel.newI<caret>;\n" +
      "    }\n" +
      "}"
    );

    myFixture.configureFromExistingVirtualFile(activityFile.getVirtualFile());
    myFixture.complete(CompletionType.BASIC);
    myFixture.checkResult(
      "package p1.p2;\n" +
      "\n" +
      "import android.app.Activity;\n" +
      "import android.os.Bundle;\n" +
      "import p1.p2.ml.MyModel;\n" +
      "\n" +
      "public class MainActivity extends Activity {\n" +
      "    @Override\n" +
      "    protected void onCreate(Bundle savedInstanceState) {\n" +
      "        super.onCreate(savedInstanceState);\n" +
      "        MyModel.newInstance();\n" +
      "    }\n" +
      "}");
  }

  public void testCompleteInnerClass() {
<<<<<<< HEAD
=======
    setupProject(AGP_VERSION_SUPPORTING_ML);
>>>>>>> b5f40ffd
    VirtualFile modelVirtualFile = myFixture.copyFileToProject("mobilenet_quant_metadata.tflite", "ml/my_model.tflite");

    PsiFile activityFile = myFixture.addFileToProject(
      "/src/p1/p2/MainActivity.java",
      // language=java
      "package p1.p2;\n" +
      "\n" +
      "import android.app.Activity;\n" +
      "import android.os.Bundle;\n" +
      "\n" +
      "public class MainActivity extends Activity {\n" +
      "    @Override\n" +
      "    protected void onCreate(Bundle savedInstanceState) {\n" +
      "        super.onCreate(savedInstanceState);\n" +
      "        MyModel.<caret>;\n" +
      "    }\n" +
      "}"
    );

    myFixture.configureFromExistingVirtualFile(activityFile.getVirtualFile());
    LookupElement[] elements = myFixture.complete(CompletionType.BASIC);
    assertThat(elements).hasLength(3);
    Optional<LookupElement> element = Arrays.asList(elements).stream()
      .filter(element1 -> element1.toString().equals("MyModel.Outputs")).findFirst();
    assertThat(element.isPresent()).isTrue();;

    myFixture.getLookup().setCurrentItem(element.get());
    myFixture.finishLookup(Lookup.NORMAL_SELECT_CHAR);
    myFixture.checkResult("package p1.p2;\n" +
                          "\n" +
                          "import android.app.Activity;\n" +
                          "import android.os.Bundle;\n" +
                          "\n" +
                          "import p1.p2.ml.MyModel;\n" +
                          "\n" +
                          "public class MainActivity extends Activity {\n" +
                          "    @Override\n" +
                          "    protected void onCreate(Bundle savedInstanceState) {\n" +
                          "        super.onCreate(savedInstanceState);\n" +
                          "        MyModel.Outputs;\n" +
                          "    }\n" +
                          "}");
  }

  public void testCompleteInnerInputClassWithoutOuterClass() {
<<<<<<< HEAD
=======
    setupProject(AGP_VERSION_SUPPORTING_ML);
>>>>>>> b5f40ffd
    VirtualFile modelVirtualFile = myFixture.copyFileToProject("mobilenet_quant_metadata.tflite", "ml/my_model.tflite");

    PsiFile activityFile = myFixture.addFileToProject(
      "/src/p1/p2/MainActivity.java",
      // language=java
      "package p1.p2;\n" +
      "\n" +
      "import android.app.Activity;\n" +
      "import android.os.Bundle;\n" +
      "\n" +
      "public class MainActivity extends Activity {\n" +
      "    @Override\n" +
      "    protected void onCreate(Bundle savedInstanceState) {\n" +
      "        super.onCreate(savedInstanceState);\n" +
      "        Outpu<caret>;\n" +
      "    }\n" +
      "}"
    );

    myFixture.configureFromExistingVirtualFile(activityFile.getVirtualFile());
    LookupElement[] elements = myFixture.complete(CompletionType.BASIC);

    // Find position of "Outputs"
    int lookupPosition = -1;
    for (int i = 0; i < elements.length; i++) {
      if (elements[i].toString().equals("Outputs")) {
        lookupPosition = i;
        break;
      }
    }
    assertThat(lookupPosition).isGreaterThan(-1);

    myFixture.getLookup().setCurrentItem(elements[lookupPosition]);
    myFixture.finishLookup(Lookup.NORMAL_SELECT_CHAR);
    myFixture.checkResult("package p1.p2;\n" +
                          "\n" +
                          "import android.app.Activity;\n" +
                          "import android.os.Bundle;\n" +
                          "\n" +
                          "import p1.p2.ml.MyModel;\n" +
                          "\n" +
                          "public class MainActivity extends Activity {\n" +
                          "    @Override\n" +
                          "    protected void onCreate(Bundle savedInstanceState) {\n" +
                          "        super.onCreate(savedInstanceState);\n" +
                          "        MyModel.Outputs;\n" +
                          "    }\n" +
                          "}");
  }


  public void testCompleteModelClass() {
<<<<<<< HEAD
=======
    setupProject(AGP_VERSION_SUPPORTING_ML);
>>>>>>> b5f40ffd
    VirtualFile modelVirtualFile = myFixture.copyFileToProject("mobilenet_quant_metadata.tflite", "ml/my_model.tflite");

    PsiFile activityFile = myFixture.addFileToProject(
      "/src/p1/p2/MainActivity.java",
      // language=java
      "package p1.p2;\n" +
      "\n" +
      "import android.app.Activity;\n" +
      "import android.os.Bundle;\n" +
      "\n" +
      "public class MainActivity extends Activity {\n" +
      "    @Override\n" +
      "    protected void onCreate(Bundle savedInstanceState) {\n" +
      "        super.onCreate(savedInstanceState);\n" +
      "        MyMod<caret>;\n" +
      "    }\n" +
      "}"
    );

    myFixture.configureFromExistingVirtualFile(activityFile.getVirtualFile());
    LookupElement[] elements = myFixture.complete(CompletionType.BASIC);
    assertThat(elements).hasLength(1);
    assertThat(elements[0].getLookupString()).isEqualTo("MyModel");

    myFixture.getLookup().setCurrentItem(elements[0]);
    myFixture.finishLookup(Lookup.NORMAL_SELECT_CHAR);
    myFixture.checkResult("package p1.p2;\n" +
                          "\n" +
                          "import android.app.Activity;\n" +
                          "import android.os.Bundle;\n" +
                          "\n" +
                          "import p1.p2.ml.MyModel;\n" +
                          "\n" +
                          "public class MainActivity extends Activity {\n" +
                          "    @Override\n" +
                          "    protected void onCreate(Bundle savedInstanceState) {\n" +
                          "        super.onCreate(savedInstanceState);\n" +
                          "        MyModel;\n" +
                          "    }\n" +
                          "}");
  }

  public void testModuleService() {
<<<<<<< HEAD
=======
    setupProject(AGP_VERSION_SUPPORTING_ML);
>>>>>>> b5f40ffd
    VirtualFile modelVirtualFile = myFixture.copyFileToProject("mobilenet_quant_metadata.tflite", "ml/my_model.tflite");
    myFixture.copyFileToProject("mobilenet_quant_no_metadata.tflite", "ml/my_plain_model.tflite");

    MlModuleService mlkitService = MlModuleService.getInstance(getMainModule(myModule));
    List<LightModelClass> lightClasses = mlkitService.getLightModelClassList();
    List<String> classNameList = map(lightClasses, psiClass -> psiClass.getName());
    assertThat(classNameList).containsExactly("MyModel", "MyPlainModel");
    assertThat(ModuleUtilCore.findModuleForPsiElement(lightClasses.get(0))).isEqualTo(getMainModule(myModule));
  }

  public void testFallbackApisAreDeprecated() {
<<<<<<< HEAD
=======
    setupProject(AGP_VERSION_SUPPORTING_ML);
>>>>>>> b5f40ffd
    VirtualFile modelVirtualFile = myFixture.copyFileToProject("mobilenet_quant_metadata.tflite", "ml/my_model.tflite");

    MlModuleService mlkitService = MlModuleService.getInstance(getMainModule(myModule));
    List<LightModelClass> lightClasses = mlkitService.getLightModelClassList();
    assertThat(lightClasses).hasSize(1);

    LightModelClass lightModelClass = lightClasses.get(0);
    List<PsiMethod> deprecatedProcessMethods =
      ContainerUtil.filter(Arrays.asList(lightModelClass.getMethods()), method -> method.isDeprecated());
    assertThat(deprecatedProcessMethods).hasSize(1);
    assertThat(deprecatedProcessMethods.get(0).getName()).isEqualTo("process");
    List<PsiMethod> deprecatedGetMethods =
      ContainerUtil.filter(Arrays.asList(lightModelClass.getInnerClasses()[0].getMethods()), method -> method.isDeprecated());
    assertThat(deprecatedGetMethods).hasSize(1);
    assertThat(deprecatedGetMethods.get(0).getName()).isEqualTo("getProbabilityAsTensorBuffer");
  }

  public void testBrokenFiles() {
<<<<<<< HEAD
=======
    setupProject(AGP_VERSION_SUPPORTING_ML);
>>>>>>> b5f40ffd
    VirtualFile modelVirtualFile = myFixture.copyFileToProject("mobilenet_quant_metadata.tflite", "ml/my_model.tflite");
    VfsTestUtil.createFile(ProjectUtil.guessModuleDir(myModule), "ml/broken.tflite", new byte[]{1, 2, 3});

    GlobalSearchScope searchScope = myFixture.addClass("public class MainActivity {}").getResolveScope();
    assertThat(myFixture.getJavaFacade().findClass("p1.p2.ml.MyModel", searchScope))
      .named("Class for valid model")
      .isNotNull();
    assertThat(myFixture.getJavaFacade().findClass("p1.p2.ml.Broken", searchScope))
      .named("Class for invalid model")
      .isNull();
  }

  public void testModelApiGenEventIsLogged() throws Exception {
    setupProject(AGP_VERSION_SUPPORTING_ML);
    TestUsageTracker usageTracker = new TestUsageTracker(new VirtualTimeScheduler());
    UsageTracker.setWriterForTest(usageTracker);

    VirtualFile mobilenetModelFile = myFixture.copyFileToProject("mobilenet_quant_metadata.tflite", "ml/mobilenet_model.tflite");

    PsiFile activityFile = myFixture.addFileToProject(
      "/src/p1/p2/MainActivity.java",
      // language=java
      "package p1.p2;\n" +
      "\n" +
      "import android.app.Activity;\n" +
      "import android.os.Bundle;\n" +
      "import java.io.IOException;\n" +
      "import p1.p2.ml.MobilenetModel;\n" +
      "\n" +
      "public class MainActivity extends Activity {\n" +
      "    @Override\n" +
      "    protected void onCreate(Bundle savedInstanceState) {\n" +
      "        super.onCreate(savedInstanceState);\n" +
      "        try {\n" +
      "            MobilenetModel mobilenetModel = MobilenetModel.newInstance(this);\n" +
      "        } catch (IOException e) {};\n" +
      "    }\n" +
      "}"
    );
    myFixture.configureFromExistingVirtualFile(activityFile.getVirtualFile());
    myFixture.checkHighlighting();

    List<MlModelBindingEvent> loggedUsageList =
      usageTracker.getUsages().stream()
        .filter(it -> it.getStudioEvent().getKind() == AndroidStudioEvent.EventKind.ML_MODEL_BINDING)
        .map(usage -> usage.getStudioEvent().getMlModelBindingEvent())
        .filter(it -> it.getEventType() == MlModelBindingEvent.EventType.MODEL_API_GEN)
        .collect(Collectors.toList());
    assertThat(loggedUsageList.size()).isEqualTo(1);

    UsageTracker.cleanAfterTesting();
    usageTracker.close();
  }
}<|MERGE_RESOLUTION|>--- conflicted
+++ resolved
@@ -16,10 +16,7 @@
 package com.android.tools.idea.mlkit;
 
 import static com.android.tools.idea.mlkit.MlProjectTestUtil.setupTestMlProject;
-<<<<<<< HEAD
-=======
 import static com.android.tools.idea.projectsystem.ModuleSystemUtil.getMainModule;
->>>>>>> b5f40ffd
 import static com.google.common.truth.Truth.assertThat;
 import static com.intellij.util.containers.ContainerUtil.map;
 
@@ -86,10 +83,6 @@
                                "package org.tensorflow.lite.support.model; public class Model { public static class Options {} }");
     myFixture.addFileToProject("src/org/tensorflow/lite/support/label/Category.java",
                                "package org.tensorflow.lite.support.label; public class Category {}");
-<<<<<<< HEAD
-    setupProject("4.2.0-alpha8");
-=======
->>>>>>> b5f40ffd
   }
 
   private void setupProject(String version) {
@@ -110,10 +103,7 @@
   }
 
   public void testHighlighting_java() {
-<<<<<<< HEAD
-=======
-    setupProject(AGP_VERSION_SUPPORTING_ML);
->>>>>>> b5f40ffd
+    setupProject(AGP_VERSION_SUPPORTING_ML);
     myFixture.copyFileToProject("mobilenet_quant_metadata.tflite", "ml/mobilenet_model.tflite");
     myFixture.copyFileToProject("mobilenet_quant_metadata.tflite", "ml/sub/mobilenet_model.tflite");
     myFixture.copyFileToProject("style_transfer_quant_metadata.tflite", "ml/style_transfer_model.tflite");
@@ -206,11 +196,7 @@
   }
 
   public void testHighlighting_newAPINotExistInLowAGP_java() {
-<<<<<<< HEAD
-    setupProject("4.2.0-alpha7");
-=======
     setupProject(AGP_VERSION_NOT_SUPPORTING_ML);
->>>>>>> b5f40ffd
     VirtualFile ssdModelFile = myFixture.copyFileToProject("ssd_mobilenet_odt_metadata_v1.2.tflite", "ml/ssd_model_v2.tflite");
 
     PsiFile activityFile = myFixture.addFileToProject(
@@ -260,10 +246,7 @@
   }
 
   public void testHighlighting_modelWithoutMetadata_java() {
-<<<<<<< HEAD
-=======
-    setupProject(AGP_VERSION_SUPPORTING_ML);
->>>>>>> b5f40ffd
+    setupProject(AGP_VERSION_SUPPORTING_ML);
     VirtualFile modelVirtualFile = myFixture.copyFileToProject("mobilenet_quant_no_metadata.tflite", "ml/my_plain_model.tflite");
     PsiFile activityFile = myFixture.addFileToProject(
       "/src/p1/p2/MainActivity.java",
@@ -301,10 +284,7 @@
   }
 
   public void testHighlighting_modelWithV2Metadata_java() {
-<<<<<<< HEAD
-=======
-    setupProject(AGP_VERSION_SUPPORTING_ML);
->>>>>>> b5f40ffd
+    setupProject(AGP_VERSION_SUPPORTING_ML);
     VirtualFile modelVirtualFile = myFixture.copyFileToProject("mobilenet_quant_metadata_v2.tflite", "ml/my_model_v2.tflite");
     PsiFile activityFile = myFixture.addFileToProject(
       "/src/p1/p2/MainActivity.java",
@@ -337,10 +317,7 @@
   }
 
   public void testHighlighting_invokeConstructorThrowError_java() {
-<<<<<<< HEAD
-=======
-    setupProject(AGP_VERSION_SUPPORTING_ML);
->>>>>>> b5f40ffd
+    setupProject(AGP_VERSION_SUPPORTING_ML);
     VirtualFile modelVirtualFile = myFixture.copyFileToProject("mobilenet_quant_no_metadata.tflite", "ml/my_plain_model.tflite");
     PsiFile activityFile = myFixture.addFileToProject(
       "/src/p1/p2/MainActivity.java",
@@ -374,10 +351,7 @@
   }
 
   public void testHighlighting_invokeConstructorWithContextThrowError_java() {
-<<<<<<< HEAD
-=======
-    setupProject(AGP_VERSION_SUPPORTING_ML);
->>>>>>> b5f40ffd
+    setupProject(AGP_VERSION_SUPPORTING_ML);
     VirtualFile modelVirtualFile = myFixture.copyFileToProject("mobilenet_quant_no_metadata.tflite", "ml/my_plain_model.tflite");
     PsiFile activityFile = myFixture.addFileToProject(
       "/src/p1/p2/MainActivity.java",
@@ -411,10 +385,7 @@
   }
 
   public void testHighlighting_kotlin() {
-<<<<<<< HEAD
-=======
-    setupProject(AGP_VERSION_SUPPORTING_ML);
->>>>>>> b5f40ffd
+    setupProject(AGP_VERSION_SUPPORTING_ML);
     myFixture.copyFileToProject("mobilenet_quant_metadata.tflite", "ml/mobilenet_model.tflite");
     myFixture.copyFileToProject("style_transfer_quant_metadata.tflite", "ml/style_transfer_model.tflite");
     myFixture.copyFileToProject("ssd_mobilenet_odt_metadata_v1.2.tflite", "ml/ssd_model_v2.tflite");
@@ -492,10 +463,7 @@
   }
 
   public void testHighlighting_modelWithoutMetadata_kotlin() {
-<<<<<<< HEAD
-=======
-    setupProject(AGP_VERSION_SUPPORTING_ML);
->>>>>>> b5f40ffd
+    setupProject(AGP_VERSION_SUPPORTING_ML);
     VirtualFile modelVirtualFile = myFixture.copyFileToProject("mobilenet_quant_no_metadata.tflite", "ml/my_plain_model.tflite");
 
     PsiFile activityFile = myFixture.addFileToProject(
@@ -526,10 +494,7 @@
   }
 
   public void testHighlighting_modelFileOverwriting() {
-<<<<<<< HEAD
-=======
-    setupProject(AGP_VERSION_SUPPORTING_ML);
->>>>>>> b5f40ffd
+    setupProject(AGP_VERSION_SUPPORTING_ML);
     String targetModelFilePath = "ml/my_model.tflite";
     VirtualFile modelFile = myFixture.copyFileToProject("mobilenet_quant_metadata.tflite", targetModelFilePath);
 
@@ -602,10 +567,7 @@
   }
 
   public void testLightModelClassNavigation() {
-<<<<<<< HEAD
-=======
-    setupProject(AGP_VERSION_SUPPORTING_ML);
->>>>>>> b5f40ffd
+    setupProject(AGP_VERSION_SUPPORTING_ML);
     VirtualFile modelVirtualFile = myFixture.copyFileToProject("mobilenet_quant_metadata.tflite", "ml/my_model.tflite");
 
     // Below is the workaround to make MockFileDocumentManagerImpl#getDocument return a non-null value for a model file, so the non-null
@@ -643,10 +605,7 @@
   }
 
   public void testCompleteProcessMethod() {
-<<<<<<< HEAD
-=======
-    setupProject(AGP_VERSION_SUPPORTING_ML);
->>>>>>> b5f40ffd
+    setupProject(AGP_VERSION_SUPPORTING_ML);
     VirtualFile modelVirtualFile = myFixture.copyFileToProject("mobilenet_quant_metadata.tflite", "ml/my_model.tflite");
 
     PsiFile activityFile = myFixture.addFileToProject(
@@ -688,10 +647,7 @@
   }
 
   public void testCompleteNewInstanceMethod() {
-<<<<<<< HEAD
-=======
-    setupProject(AGP_VERSION_SUPPORTING_ML);
->>>>>>> b5f40ffd
+    setupProject(AGP_VERSION_SUPPORTING_ML);
     VirtualFile modelVirtualFile = myFixture.copyFileToProject("mobilenet_quant_metadata.tflite", "ml/my_model.tflite");
 
     PsiFile activityFile = myFixture.addFileToProject(
@@ -731,10 +687,7 @@
   }
 
   public void testCompleteInnerClass() {
-<<<<<<< HEAD
-=======
-    setupProject(AGP_VERSION_SUPPORTING_ML);
->>>>>>> b5f40ffd
+    setupProject(AGP_VERSION_SUPPORTING_ML);
     VirtualFile modelVirtualFile = myFixture.copyFileToProject("mobilenet_quant_metadata.tflite", "ml/my_model.tflite");
 
     PsiFile activityFile = myFixture.addFileToProject(
@@ -780,10 +733,7 @@
   }
 
   public void testCompleteInnerInputClassWithoutOuterClass() {
-<<<<<<< HEAD
-=======
-    setupProject(AGP_VERSION_SUPPORTING_ML);
->>>>>>> b5f40ffd
+    setupProject(AGP_VERSION_SUPPORTING_ML);
     VirtualFile modelVirtualFile = myFixture.copyFileToProject("mobilenet_quant_metadata.tflite", "ml/my_model.tflite");
 
     PsiFile activityFile = myFixture.addFileToProject(
@@ -836,10 +786,7 @@
 
 
   public void testCompleteModelClass() {
-<<<<<<< HEAD
-=======
-    setupProject(AGP_VERSION_SUPPORTING_ML);
->>>>>>> b5f40ffd
+    setupProject(AGP_VERSION_SUPPORTING_ML);
     VirtualFile modelVirtualFile = myFixture.copyFileToProject("mobilenet_quant_metadata.tflite", "ml/my_model.tflite");
 
     PsiFile activityFile = myFixture.addFileToProject(
@@ -883,10 +830,7 @@
   }
 
   public void testModuleService() {
-<<<<<<< HEAD
-=======
-    setupProject(AGP_VERSION_SUPPORTING_ML);
->>>>>>> b5f40ffd
+    setupProject(AGP_VERSION_SUPPORTING_ML);
     VirtualFile modelVirtualFile = myFixture.copyFileToProject("mobilenet_quant_metadata.tflite", "ml/my_model.tflite");
     myFixture.copyFileToProject("mobilenet_quant_no_metadata.tflite", "ml/my_plain_model.tflite");
 
@@ -898,10 +842,7 @@
   }
 
   public void testFallbackApisAreDeprecated() {
-<<<<<<< HEAD
-=======
-    setupProject(AGP_VERSION_SUPPORTING_ML);
->>>>>>> b5f40ffd
+    setupProject(AGP_VERSION_SUPPORTING_ML);
     VirtualFile modelVirtualFile = myFixture.copyFileToProject("mobilenet_quant_metadata.tflite", "ml/my_model.tflite");
 
     MlModuleService mlkitService = MlModuleService.getInstance(getMainModule(myModule));
@@ -920,10 +861,7 @@
   }
 
   public void testBrokenFiles() {
-<<<<<<< HEAD
-=======
-    setupProject(AGP_VERSION_SUPPORTING_ML);
->>>>>>> b5f40ffd
+    setupProject(AGP_VERSION_SUPPORTING_ML);
     VirtualFile modelVirtualFile = myFixture.copyFileToProject("mobilenet_quant_metadata.tflite", "ml/my_model.tflite");
     VfsTestUtil.createFile(ProjectUtil.guessModuleDir(myModule), "ml/broken.tflite", new byte[]{1, 2, 3});
 
