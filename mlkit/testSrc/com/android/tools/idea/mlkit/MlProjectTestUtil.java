--- conflicted
+++ resolved
@@ -24,10 +24,6 @@
 import com.android.tools.idea.testing.AndroidModuleModelBuilder;
 import com.android.tools.idea.testing.AndroidProjectBuilder;
 import com.android.tools.idea.testing.JavaLibraryDependency;
-<<<<<<< HEAD
-import com.android.tools.tests.AdtTestKotlinArtifacts;
-=======
->>>>>>> 0d09370c
 import com.google.common.collect.ImmutableList;
 import com.intellij.openapi.project.Project;
 import com.intellij.openapi.util.io.FileUtil;
@@ -66,22 +62,7 @@
           .withMinSdk(it -> minSdk)
           .withMlModelBindingEnabled(it -> true)
           .withNamespace("p1.p2")
-<<<<<<< HEAD
-          .withJavaLibraryDependencyList(
-            // TODO(b/300170256): Remove this once 2023.3 merges and we no longer need kotlin-stdlib for every Kotlin test.
-            (it, variant) -> {
-              // NB: yes, this is fragile, depending on test name pattern that ends with "kotlin" suffix.
-              //  But, it's still helpful to avoid unnecessary lib loading for all other tests.
-              if (it.getProjectName().endsWith("kotlin")) {
-                return ImmutableList.of(JavaLibraryDependency.Companion.forJar(AdtTestKotlinArtifacts.INSTANCE.getKotlinStdlib()));
-              } else {
-                return ImmutableList.of();
-              }
-            }
-          )
-=======
           .withJavaLibraryDependencyList((it, variant) -> javaLibraryDependencies)
->>>>>>> 0d09370c
           .withMainSourceProvider(it -> new IdeSourceProviderImpl(
             ARTIFACT_NAME_MAIN,
             it.getModuleBasePath(),
