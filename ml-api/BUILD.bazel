--- conflicted
+++ resolved
@@ -1,7 +1,6 @@
 ### auto-generated section `build intellij.android.ml-api` start
 load("@rules_jvm//:jvm.bzl", "jvm_library", "jvm_resources")
 
-<<<<<<< HEAD
 # managed by go/iml_to_build
 iml_module(
     name = "intellij.android.ml-api",
@@ -30,31 +29,6 @@
         "//tools/adt/idea/adt-testutils:intellij.android.adt.testutils[module, test]",
     ],
 )
-=======
-jvm_resources(
-  name = "ml-api_resources",
-  files = glob(["src/resources/**/*"]),
-  strip_prefix = "src/resources"
-)
-
-jvm_library(
-  name = "ml-api",
-  module_name = "intellij.android.ml-api",
-  visibility = ["//visibility:public"],
-  srcs = glob(["src/main/kotlin/**/*.kt", "src/main/kotlin/**/*.java"], allow_empty = True),
-  deps = [
-    "@lib//:studio-platform-provided",
-    "@lib//:kotlin-stdlib",
-    "@lib//:kotlinc-kotlin-compiler-common-provided",
-    "//platform/code-style-api:codeStyle",
-    "//platform/core-api:core",
-    "//platform/editor-ui-api:editor-ui",
-    "//platform/core-ui",
-    "//platform/core-impl",
-    "//platform/platform-impl:ide-impl",
-  ],
-  runtime_deps = [":ml-api_resources"]
-)
 ### auto-generated section `build intellij.android.ml-api` end
 
 ### auto-generated section `build intellij.android.ml-api-tests` start
@@ -80,5 +54,4 @@
     "//java/java-frontback-psi-impl:frontback-psi-impl",
   ]
 )
-### auto-generated section `build intellij.android.ml-api-tests` end
->>>>>>> 3a514de0
+### auto-generated section `build intellij.android.ml-api-tests` end