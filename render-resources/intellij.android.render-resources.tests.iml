--- conflicted
+++ resolved
@@ -15,14 +15,6 @@
     <orderEntry type="library" scope="TEST" name="truth" level="project" />
     <orderEntry type="inheritedJdk" />
     <orderEntry type="sourceFolder" forTests="false" />
-<<<<<<< HEAD
-    <orderEntry type="library" name="studio-plugin-com.intellij.java" level="project" />
-    <orderEntry type="library" scope="TEST" name="junit4" level="project" />
-    <orderEntry type="library" scope="TEST" name="studio-sdk" level="project" />
-    <orderEntry type="module" module-name="android.sdktools.testutils" scope="TEST" />
-    <orderEntry type="module" module-name="android.sdktools.resource-repository" scope="TEST" />
-=======
->>>>>>> 5f7be743
     <orderEntry type="module" module-name="intellij.android.render-resources" scope="TEST" />
     <orderEntry type="module" module-name="intellij.android.layoutlib-loader" scope="TEST" />
     <orderEntry type="module" module-name="intellij.android.layoutlib" scope="TEST" />
