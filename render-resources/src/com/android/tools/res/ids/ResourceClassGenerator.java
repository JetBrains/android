/*
 * Copyright (C) 2016 The Android Open Source Project
 *
 * Licensed under the Apache License, Version 2.0 (the "License");
 * you may not use this file except in compliance with the License.
 * You may obtain a copy of the License at
 *
 *      http://www.apache.org/licenses/LICENSE-2.0
 *
 * Unless required by applicable law or agreed to in writing, software
 * distributed under the License is distributed on an "AS IS" BASIS,
 * WITHOUT WARRANTIES OR CONDITIONS OF ANY KIND, either express or implied.
 * See the License for the specific language governing permissions and
 * limitations under the License.
 */
package com.android.tools.res.ids;

import static com.android.tools.log.LogAnonymizer.anonymizeClassName;
import static com.android.tools.log.LogAnonymizer.isPublicClass;
<<<<<<< HEAD
import static org.objectweb.asm.Opcodes.ACC_FINAL;
import static org.objectweb.asm.Opcodes.ACC_PUBLIC;
import static org.objectweb.asm.Opcodes.ACC_STATIC;
import static org.objectweb.asm.Opcodes.ACC_SUPER;
import static org.objectweb.asm.Opcodes.ALOAD;
import static org.objectweb.asm.Opcodes.BIPUSH;
import static org.objectweb.asm.Opcodes.DUP;
import static org.objectweb.asm.Opcodes.IASTORE;
import static org.objectweb.asm.Opcodes.ICONST_0;
import static org.objectweb.asm.Opcodes.INVOKESPECIAL;
import static org.objectweb.asm.Opcodes.NEWARRAY;
import static org.objectweb.asm.Opcodes.PUTSTATIC;
import static org.objectweb.asm.Opcodes.RETURN;
import static org.objectweb.asm.Opcodes.SIPUSH;
import static org.objectweb.asm.Opcodes.T_INT;
import static org.objectweb.asm.Opcodes.V1_6;

=======
import static org.jetbrains.org.objectweb.asm.Opcodes.ACC_FINAL;
import static org.jetbrains.org.objectweb.asm.Opcodes.ACC_STATIC;
import static org.jetbrains.org.objectweb.asm.Opcodes.ACC_SUPER;
import static org.jetbrains.org.objectweb.asm.Opcodes.BIPUSH;
import static org.jetbrains.org.objectweb.asm.Opcodes.DUP;
import static org.jetbrains.org.objectweb.asm.Opcodes.IASTORE;
import static org.jetbrains.org.objectweb.asm.Opcodes.ICONST_0;
import static org.jetbrains.org.objectweb.asm.Opcodes.NEWARRAY;
import static org.jetbrains.org.objectweb.asm.Opcodes.PUTSTATIC;
import static org.jetbrains.org.objectweb.asm.Opcodes.SIPUSH;
import static org.jetbrains.org.objectweb.asm.Opcodes.T_INT;
import static org.jetbrains.org.objectweb.asm.Opcodes.V1_6;

import com.android.annotations.NonNull;
>>>>>>> eaeecd45
import com.android.ide.common.rendering.api.ResourceNamespace;
import com.android.ide.common.rendering.api.ResourceReference;
import com.android.ide.common.rendering.api.ResourceValue;
import com.android.ide.common.rendering.api.StyleableResourceValue;
import com.android.ide.common.resources.ResourceItem;
import com.android.ide.common.resources.ResourceRepository;
import com.android.resources.RClassNaming;
import com.android.resources.ResourceType;
import com.android.tools.environment.Logger;
import com.google.common.collect.Lists;
import com.google.common.collect.Maps;
import it.unimi.dsi.fastutil.ints.IntArrayList;
import it.unimi.dsi.fastutil.objects.Object2IntOpenHashMap;
import java.util.ArrayList;
import java.util.Collection;
import java.util.LinkedHashSet;
import java.util.List;
import java.util.Map;
<<<<<<< HEAD
import org.jetbrains.annotations.NotNull;
import org.jetbrains.annotations.Nullable;
import org.objectweb.asm.ClassWriter;
import org.objectweb.asm.MethodVisitor;
import org.objectweb.asm.Type;
=======
import org.jetbrains.annotations.Nullable;
import org.jetbrains.org.objectweb.asm.ClassWriter;
import org.jetbrains.org.objectweb.asm.MethodVisitor;
import org.jetbrains.org.objectweb.asm.Type;

import static org.jetbrains.org.objectweb.asm.Opcodes.ACC_PUBLIC;
import static org.jetbrains.org.objectweb.asm.Opcodes.ALOAD;
import static org.jetbrains.org.objectweb.asm.Opcodes.INVOKESPECIAL;
import static org.jetbrains.org.objectweb.asm.Opcodes.RETURN;
>>>>>>> eaeecd45

/**
 * The {@linkplain ResourceClassGenerator} can generate R classes on the fly for a given resource repository.
 * <p>
 * This is used to supply R classes on demand for layoutlib in order to render custom views in AAR libraries,
 * since AAR libraries ship with the view classes but with the R classes stripped out (this is done deliberately
 * such that the actual resource id's can be computed at build time by the app using the AAR resources; otherwise
 * there could be id collisions.
 * <p>
 * However, note that the custom view code itself does not know what the actual application R class package will
 * be - and we don't rewrite bytecode at build time to tell it. Instead, the build system will generate multiple
 * R classes, one for each AAR (in addition to the real R class), and it will pick unique id's for all the
 * resources across the whole app, and then writes these unique id's into the R class for each AAR as well.
 * <p>
 * It is <b>that</b> R class we are generating on the fly here. We want to be able to render custom views even
 * if the full application has not been compiled yet, so if normal class loading fails to identify a R class,
 * this generator will be called. It uses the normal resource repository (already used during rendering to
 * look up resources such as string and style values), and based on the names there generates bytecode on the
 * fly which can then be loaded into the VM and handled by the class loader.
 * <p>
 * In non-namespaced projects, the R class for an aar should contain the resource references to resources from
 * the aar and all its dependencies. It is not straight-forward to get the list of dependencies after the creation
 * of the resource repositories for each aar. So, we use the app's resource repository and generate the R file
 * from it. This will break custom libraries that use reflection on the R class, but meh.
 * <p>
 * In namespaced projects the R class contains only resources from the aar itself and the repository used by the
 * {@link ResourceClassGenerator} should be the one created from the AAR.
 */
public class ResourceClassGenerator {
  private static final Logger LOG = Logger.getInstance(ResourceClassGenerator.class);

  public interface NumericIdProvider {
    /**
     * Counter that tracks when the provider has been reset. This counter will be increased in every reset.
     * If the ids returned by {@link #getOrGenerateId(ResourceReference)} are being cached, they must be invalidated when
     * the generation changes.
     */
    long getGeneration();
<<<<<<< HEAD
    int getOrGenerateId(@NotNull ResourceReference resourceReference);
=======

    int getOrGenerateId(@NonNull ResourceReference resourceReference);
>>>>>>> eaeecd45
  }

  private long myIdGeneratorGeneration = -1L;
  private Map<ResourceType, Object2IntOpenHashMap<String>> myCache;
  /**
   * For int[] in styleables. The ints in styleables are stored in {@link #myCache}.
   */
  private Map<String, IntArrayList> myStyleableCache;
  @NotNull private final ResourceRepository myResources;
  @NotNull private final NumericIdProvider myIdProvider;
  @NotNull private final ResourceNamespace myNamespace;

  private ResourceClassGenerator(@NotNull NumericIdProvider idProvider,
                                 @NotNull ResourceRepository resources,
                                 @NotNull ResourceNamespace namespace) {
    myIdProvider = idProvider;
    myResources = resources;
    myNamespace = namespace;
  }

  /**
   * Creates a new {@linkplain ResourceClassGenerator}.
   */
  @NotNull
  public static ResourceClassGenerator create(@NotNull NumericIdProvider manager,
                                              @NotNull ResourceRepository resources,
                                              @NotNull ResourceNamespace namespace) {
    return new ResourceClassGenerator(manager, resources, namespace);
  }

  /**
   * @param fqcn Fully qualified class name (as accepted by ClassLoader, or as returned by Class.getName())
   */
  @Nullable
  public byte[] generate(String fqcn) {
    String className = fqcn.replace('.', '/');

    if (LOG.isDebugEnabled()) {
      LOG.debug(String.format("generate(%s)", anonymizeClassName(className)));
    }
    ClassWriter cw = new ClassWriter(0);  // Don't compute MAXS and FRAMES.
    cw.visit(V1_6, ACC_PUBLIC + ACC_FINAL + ACC_SUPER, className, null, Type.getInternalName(Object.class), null);

    int index = className.lastIndexOf('$');
    if (index != -1) {
      String typeName = className.substring(index + 1);
      ResourceType type = ResourceType.fromClassName(typeName);
      if (type == null) {
        if (LOG.isDebugEnabled()) {
          LOG.debug(String.format("  type '%s' doesn't exist", typeName));
        }
        return null;
      }

      cw.visitInnerClass(className, className.substring(0, index), typeName, ACC_PUBLIC + ACC_FINAL + ACC_STATIC);
      long currentIdGeneration = myIdProvider.getGeneration();
      if (myIdGeneratorGeneration != currentIdGeneration || myCache == null) {
        myCache = Maps.newHashMap();
        myStyleableCache = null;
        myIdGeneratorGeneration = currentIdGeneration;
      }
      if (type == ResourceType.STYLEABLE) {
        if (myStyleableCache == null) {
          myCache.put(ResourceType.STYLEABLE, new Object2IntOpenHashMap<>());
          myStyleableCache = Maps.newHashMap();
          generateStyleable(cw, className);
        }
        else {
          Object2IntOpenHashMap<String> indexFieldsCache = myCache.get(ResourceType.STYLEABLE);
          assert indexFieldsCache != null;
          generateFields(cw, indexFieldsCache);
          generateIntArraysFromCache(cw, className);
        }
      }
      else {
        Object2IntOpenHashMap<String> typeCache = myCache.get(type);
        if (typeCache == null) {
          typeCache = new Object2IntOpenHashMap<>();
          myCache.put(type, typeCache);
          generateValuesForType(cw, type, typeCache);
        }
        else {
          generateFields(cw, typeCache);
        }
      }
    }
    else {
      // Default R class.
      for (ResourceType t : myResources.getResourceTypes(myNamespace)) {
        if (t.getHasInnerClass()) {
          cw.visitInnerClass(className + "$" + t.getName(), className, t.getName(), ACC_PUBLIC + ACC_FINAL + ACC_STATIC);
        }
      }
    }

    generateConstructor(cw);
    cw.visitEnd();
    return cw.toByteArray();
  }

  private void generateValuesForType(@NotNull ClassWriter cw, @NotNull ResourceType resType, @NotNull Object2IntOpenHashMap<String> cache) {
    Collection<String> resourceNames = myResources.getResourceNames(myNamespace, resType);
    for (String name : resourceNames) {
      int initialValue = myIdProvider.getOrGenerateId(new ResourceReference(myNamespace, resType, name));
      name = RClassNaming.getFieldNameByResourceName(name);
      generateField(cw, name, initialValue);
      cache.put(name, initialValue);
    }
  }

  /**
   * Returns the list of {@link ResourceReference} to attributes declared in the given styleable resource item.
   */
  @NotNull
  private static List<ResourceReference> getStyleableAttributes(@NotNull ResourceItem item) {
    ResourceValue resourceValue = item.getResourceValue();
    assert resourceValue instanceof StyleableResourceValue;
    StyleableResourceValue dv = (StyleableResourceValue)resourceValue;
    return Lists.transform(dv.getAllAttributes(), ResourceValue::asReference);
  }

  private void generateStyleable(@NotNull ClassWriter cw, String className) {
    if (LOG.isDebugEnabled()) {
      LOG.debug(String.format("generateStyleable(%s)", anonymizeClassName(className)));
    }
    boolean debug = LOG.isDebugEnabled() && isPublicClass(className);

    Object2IntOpenHashMap<String> indexFieldsCache = myCache.get(ResourceType.STYLEABLE);
    Collection<String> styleableNames = myResources.getResourceNames(myNamespace, ResourceType.STYLEABLE);
    List<MergedStyleable> mergedStyleables = new ArrayList<>(styleableNames.size());

    // Generate all declarations - both int[] and int for the indices into the array.
    for (String styleableName : styleableNames) {
      List<ResourceItem> items = myResources.getResources(myNamespace, ResourceType.STYLEABLE, styleableName);
      if (items.isEmpty()) {
        if (debug) {
          LOG.debug("  No items for " + styleableName);
        }
        continue;
      }
      String fieldName = RClassNaming.getFieldNameByResourceName(styleableName);
      cw.visitField(ACC_PUBLIC + ACC_FINAL + ACC_STATIC, fieldName, "[I", null, null);
      if (debug) {
        LOG.debug("  Defined styleable " + fieldName);
      }

      // Merge all the styleables with the same name, to compute the sum of all attrs defined in them.
      LinkedHashSet<ResourceReference> mergedAttributes = new LinkedHashSet<>();
      for (ResourceItem item : items) {
        mergedAttributes.addAll(getStyleableAttributes(item));
      }

      mergedStyleables.add(new MergedStyleable(styleableName, mergedAttributes));

      int idx = 0;
      for (ResourceReference attr : mergedAttributes) {
        String styleableEntryName = getResourceName(fieldName, attr);
        int fieldValue = idx++;
        cw.visitField(ACC_PUBLIC + ACC_FINAL + ACC_STATIC, styleableEntryName, "I", null, fieldValue);
        indexFieldsCache.put(styleableEntryName, fieldValue);
        if (debug) {
          LOG.debug("  Defined styleable " + styleableEntryName);
        }
      }
    }

    // Generate class initializer block to initialize the arrays declared above.
    MethodVisitor mv = cw.visitMethod(ACC_STATIC, "<clinit>", "()V", null, null);
    mv.visitCode();
    for (MergedStyleable mergedStyleable : mergedStyleables) {
      String fieldName = RClassNaming.getFieldNameByResourceName(mergedStyleable.name);
      IntArrayList values = new IntArrayList();
      for (ResourceReference attr : mergedStyleable.attrs) {
        values.add(myIdProvider.getOrGenerateId(attr));
      }
      myStyleableCache.put(fieldName, values);
      generateArrayInitialization(mv, className, fieldName, values);
    }
    mv.visitInsn(RETURN);
    mv.visitMaxs(4, 0);
    mv.visitEnd();
  }

  private static void generateFields(@NotNull final ClassWriter cw, @NotNull Object2IntOpenHashMap<String> values) {
    values.forEach((name, value) -> {
      generateField(cw, name, value);
    });
  }

  private static void generateField(@NotNull ClassWriter cw, String name, int value) {
    cw.visitField(ACC_PUBLIC + ACC_FINAL + ACC_STATIC, name, "I", null, value).visitEnd();
  }

  private void generateIntArraysFromCache(@NotNull ClassWriter cw, String className) {
    // Generate the field declarations.
    for (String name : myStyleableCache.keySet()) {
      cw.visitField(ACC_PUBLIC + ACC_FINAL + ACC_STATIC, name, "[I", null, null);
    }

    // Generate class initializer block to initialize the arrays declared above.
    MethodVisitor mv = cw.visitMethod(ACC_STATIC, "<clinit>", "()V", null, null);
    mv.visitCode();
    myStyleableCache.forEach((arrayName, values) -> {
      generateArrayInitialization(mv, className, arrayName, values);
    });
    mv.visitInsn(RETURN);
    mv.visitMaxs(4, 0);
    mv.visitEnd();
  }

  /**
   * Generates the instruction to push value into the stack. It will select the best opcode depending on the given value.
   */
  private static void pushIntValue(@NotNull MethodVisitor mv, int value) {
    if (value >= -1 && value <= 5) {
      mv.visitInsn(ICONST_0 + value);
    }
    else if (value >= Byte.MIN_VALUE && value <= Byte.MAX_VALUE) {
      mv.visitIntInsn(BIPUSH, value);
    }
    else if (value >= Short.MIN_VALUE && value <= Short.MAX_VALUE) {
      mv.visitIntInsn(SIPUSH, value);
    }
    else {
      mv.visitLdcInsn(value);
    }
  }

  /**
   * Generate code to put set the initial values of an array field (for styleables).
   *
   * @param mv the class initializer's MethodVisitor (&lt;clinit&gt;)
   */
  private static void generateArrayInitialization(@NotNull MethodVisitor mv, String className, String fieldName,
                                                  @NotNull IntArrayList values) {
    if (values.isEmpty()) {
      return;
    }
    pushIntValue(mv, values.size());
    mv.visitIntInsn(NEWARRAY, T_INT);
    for (int idx = 0; idx < values.size(); idx++) {
      mv.visitInsn(DUP);
      pushIntValue(mv, idx);
      mv.visitLdcInsn(values.get(idx));
      mv.visitInsn(IASTORE);
    }
    mv.visitFieldInsn(PUTSTATIC, className, fieldName, "[I");
  }

<<<<<<< HEAD
  /** Generate an empty constructor. */
  private static void generateConstructor(@NotNull ClassWriter cw) {
=======
  /**
   * Generate an empty constructor.
   */
  private static void generateConstructor(@NonNull ClassWriter cw) {
>>>>>>> eaeecd45
    MethodVisitor mv = cw.visitMethod(ACC_PUBLIC, "<init>", "()V", null, null);
    mv.visitCode();
    mv.visitVarInsn(ALOAD, 0);
    mv.visitMethodInsn(INVOKESPECIAL, "java/lang/Object", "<init>", "()V", false);
    mv.visitInsn(RETURN);
    mv.visitMaxs(1, 1);
    mv.visitEnd();
  }

  public String getResourceName(String styleableName, @NotNull ResourceReference value) {
    StringBuilder sb = new StringBuilder(30);
    sb.append(styleableName);
    sb.append('_');
    if (!value.getNamespace().equals(myNamespace)) {
      String packageName = value.getNamespace().getPackageName();
      if (packageName != null) {
        appendEscaped(sb, packageName);
        sb.append('_');
      }
    }
    appendEscaped(sb, value.getName());
    return sb.toString();
  }

  private static void appendEscaped(@NotNull StringBuilder sb, @NotNull String v) {
    // See RClassNaming.getFieldNameByResourceName
    for (int i = 0, n = v.length(); i < n; i++) {
      char c = v.charAt(i);
      if (c == '.' || c == ':' || c == '-') {
        sb.append('_');
      }
      else {
        sb.append(c);
      }
    }
  }

  private static class MergedStyleable {
    @NotNull final String name;
    @NotNull final LinkedHashSet<ResourceReference> attrs;

    private MergedStyleable(@NotNull String name, @NotNull LinkedHashSet<ResourceReference> attrs) {
      this.name = name;
      this.attrs = attrs;
    }
  }
}<|MERGE_RESOLUTION|>--- conflicted
+++ resolved
@@ -17,40 +17,23 @@
 
 import static com.android.tools.log.LogAnonymizer.anonymizeClassName;
 import static com.android.tools.log.LogAnonymizer.isPublicClass;
-<<<<<<< HEAD
-import static org.objectweb.asm.Opcodes.ACC_FINAL;
-import static org.objectweb.asm.Opcodes.ACC_PUBLIC;
-import static org.objectweb.asm.Opcodes.ACC_STATIC;
-import static org.objectweb.asm.Opcodes.ACC_SUPER;
-import static org.objectweb.asm.Opcodes.ALOAD;
-import static org.objectweb.asm.Opcodes.BIPUSH;
-import static org.objectweb.asm.Opcodes.DUP;
-import static org.objectweb.asm.Opcodes.IASTORE;
-import static org.objectweb.asm.Opcodes.ICONST_0;
-import static org.objectweb.asm.Opcodes.INVOKESPECIAL;
-import static org.objectweb.asm.Opcodes.NEWARRAY;
-import static org.objectweb.asm.Opcodes.PUTSTATIC;
-import static org.objectweb.asm.Opcodes.RETURN;
-import static org.objectweb.asm.Opcodes.SIPUSH;
-import static org.objectweb.asm.Opcodes.T_INT;
-import static org.objectweb.asm.Opcodes.V1_6;
-
-=======
 import static org.jetbrains.org.objectweb.asm.Opcodes.ACC_FINAL;
+import static org.jetbrains.org.objectweb.asm.Opcodes.ACC_PUBLIC;
 import static org.jetbrains.org.objectweb.asm.Opcodes.ACC_STATIC;
 import static org.jetbrains.org.objectweb.asm.Opcodes.ACC_SUPER;
+import static org.jetbrains.org.objectweb.asm.Opcodes.ALOAD;
 import static org.jetbrains.org.objectweb.asm.Opcodes.BIPUSH;
 import static org.jetbrains.org.objectweb.asm.Opcodes.DUP;
 import static org.jetbrains.org.objectweb.asm.Opcodes.IASTORE;
 import static org.jetbrains.org.objectweb.asm.Opcodes.ICONST_0;
+import static org.jetbrains.org.objectweb.asm.Opcodes.INVOKESPECIAL;
 import static org.jetbrains.org.objectweb.asm.Opcodes.NEWARRAY;
 import static org.jetbrains.org.objectweb.asm.Opcodes.PUTSTATIC;
+import static org.jetbrains.org.objectweb.asm.Opcodes.RETURN;
 import static org.jetbrains.org.objectweb.asm.Opcodes.SIPUSH;
 import static org.jetbrains.org.objectweb.asm.Opcodes.T_INT;
 import static org.jetbrains.org.objectweb.asm.Opcodes.V1_6;
 
-import com.android.annotations.NonNull;
->>>>>>> eaeecd45
 import com.android.ide.common.rendering.api.ResourceNamespace;
 import com.android.ide.common.rendering.api.ResourceReference;
 import com.android.ide.common.rendering.api.ResourceValue;
@@ -69,23 +52,11 @@
 import java.util.LinkedHashSet;
 import java.util.List;
 import java.util.Map;
-<<<<<<< HEAD
 import org.jetbrains.annotations.NotNull;
-import org.jetbrains.annotations.Nullable;
-import org.objectweb.asm.ClassWriter;
-import org.objectweb.asm.MethodVisitor;
-import org.objectweb.asm.Type;
-=======
 import org.jetbrains.annotations.Nullable;
 import org.jetbrains.org.objectweb.asm.ClassWriter;
 import org.jetbrains.org.objectweb.asm.MethodVisitor;
 import org.jetbrains.org.objectweb.asm.Type;
-
-import static org.jetbrains.org.objectweb.asm.Opcodes.ACC_PUBLIC;
-import static org.jetbrains.org.objectweb.asm.Opcodes.ALOAD;
-import static org.jetbrains.org.objectweb.asm.Opcodes.INVOKESPECIAL;
-import static org.jetbrains.org.objectweb.asm.Opcodes.RETURN;
->>>>>>> eaeecd45
 
 /**
  * The {@linkplain ResourceClassGenerator} can generate R classes on the fly for a given resource repository.
@@ -124,19 +95,12 @@
      * the generation changes.
      */
     long getGeneration();
-<<<<<<< HEAD
     int getOrGenerateId(@NotNull ResourceReference resourceReference);
-=======
-
-    int getOrGenerateId(@NonNull ResourceReference resourceReference);
->>>>>>> eaeecd45
   }
 
   private long myIdGeneratorGeneration = -1L;
   private Map<ResourceType, Object2IntOpenHashMap<String>> myCache;
-  /**
-   * For int[] in styleables. The ints in styleables are stored in {@link #myCache}.
-   */
+  /** For int[] in styleables. The ints in styleables are stored in {@link #myCache}. */
   private Map<String, IntArrayList> myStyleableCache;
   @NotNull private final ResourceRepository myResources;
   @NotNull private final NumericIdProvider myIdProvider;
@@ -203,8 +167,7 @@
           generateFields(cw, indexFieldsCache);
           generateIntArraysFromCache(cw, className);
         }
-      }
-      else {
+      } else {
         Object2IntOpenHashMap<String> typeCache = myCache.get(type);
         if (typeCache == null) {
           typeCache = new Object2IntOpenHashMap<>();
@@ -215,8 +178,7 @@
           generateFields(cw, typeCache);
         }
       }
-    }
-    else {
+    } else {
       // Default R class.
       for (ResourceType t : myResources.getResourceTypes(myNamespace)) {
         if (t.getHasInnerClass()) {
@@ -346,21 +308,17 @@
   private static void pushIntValue(@NotNull MethodVisitor mv, int value) {
     if (value >= -1 && value <= 5) {
       mv.visitInsn(ICONST_0 + value);
-    }
-    else if (value >= Byte.MIN_VALUE && value <= Byte.MAX_VALUE) {
+    } else if (value >= Byte.MIN_VALUE && value <= Byte.MAX_VALUE) {
       mv.visitIntInsn(BIPUSH, value);
-    }
-    else if (value >= Short.MIN_VALUE && value <= Short.MAX_VALUE) {
+    } else if (value >= Short.MIN_VALUE && value <= Short.MAX_VALUE) {
       mv.visitIntInsn(SIPUSH, value);
-    }
-    else {
+    } else {
       mv.visitLdcInsn(value);
     }
   }
 
   /**
    * Generate code to put set the initial values of an array field (for styleables).
-   *
    * @param mv the class initializer's MethodVisitor (&lt;clinit&gt;)
    */
   private static void generateArrayInitialization(@NotNull MethodVisitor mv, String className, String fieldName,
@@ -379,15 +337,8 @@
     mv.visitFieldInsn(PUTSTATIC, className, fieldName, "[I");
   }
 
-<<<<<<< HEAD
   /** Generate an empty constructor. */
   private static void generateConstructor(@NotNull ClassWriter cw) {
-=======
-  /**
-   * Generate an empty constructor.
-   */
-  private static void generateConstructor(@NonNull ClassWriter cw) {
->>>>>>> eaeecd45
     MethodVisitor mv = cw.visitMethod(ACC_PUBLIC, "<init>", "()V", null, null);
     mv.visitCode();
     mv.visitVarInsn(ALOAD, 0);
@@ -418,8 +369,7 @@
       char c = v.charAt(i);
       if (c == '.' || c == ':' || c == '-') {
         sb.append('_');
-      }
-      else {
+      } else {
         sb.append(c);
       }
     }
