--- conflicted
+++ resolved
@@ -1,39 +1,16 @@
 <?xml version="1.0" encoding="UTF-8"?>
 <module type="JAVA_MODULE" version="4">
-<<<<<<< HEAD
   <component name="NewModuleRootManager" inherit-compiler-output="true">
-=======
-  <component name="FacetManager">
-    <facet type="kotlin-language" name="Kotlin">
-      <configuration version="3" platform="JVM 1.8" allPlatforms="JVM [1.8]" useProjectSettings="false">
-        <compilerSettings>
-          <option name="additionalArguments" value="-version -Xjvm-default=all -Xsam-conversions=class -Xstrict-java-nullability-assertions" />
-        </compilerSettings>
-        <compilerArguments>
-          <option name="jvmTarget" value="1.8" />
-          <option name="languageVersion" value="1.5" />
-          <option name="apiVersion" value="1.5" />
-        </compilerArguments>
-      </configuration>
-    </facet>
-  </component>
-  <component name="NewModuleRootManager" LANGUAGE_LEVEL="JDK_1_8" inherit-compiler-output="true">
->>>>>>> 0d09370c
     <exclude-output />
     <content url="file://$MODULE_DIR$">
       <sourceFolder url="file://$MODULE_DIR$/src" isTestSource="false" />
     </content>
-    <orderEntry type="inheritedJdk" />
-<<<<<<< HEAD
-    <orderEntry type="sourceFolder" forTests="false" />
+    <orderEntry type="library" name="studio-platform" level="project" />
+    <orderEntry type="library" scope="TEST" name="studio-test-platform" level="project" />
     <orderEntry type="library" name="Gradle" level="project" />
     <orderEntry type="library" name="kotlin-stdlib" level="project" />
+    <orderEntry type="inheritedJdk" />
+    <orderEntry type="sourceFolder" forTests="false" />
     <orderEntry type="module" module-name="intellij.gradle.toolingExtension" />
-=======
-    <orderEntry type="sourceFolder" forTests="true" />
-    <orderEntry type="library" name="studio-sdk" level="project" />
-    <orderEntry type="library" name="studio-plugin-com.intellij.java" level="project" />
-    <orderEntry type="library" name="studio-plugin-com.intellij.gradle" level="project" />
->>>>>>> 0d09370c
   </component>
 </module>