<?xml version="1.0" encoding="UTF-8"?>
<module type="JAVA_MODULE" version="4">
  <component name="FacetManager">
    <facet type="kotlin-language" name="Kotlin">
      <configuration version="5" platform="JVM 1.8" allPlatforms="JVM [1.8]" useProjectSettings="false">
        <compilerSettings>
          <option name="additionalArguments" value="-Xjvm-default=all -Xsam-conversions=class -Xstrict-java-nullability-assertions" />
        </compilerSettings>
        <compilerArguments>
          <option name="jvmTarget" value="1.8" />
          <option name="languageVersion" value="2.0" />
          <option name="apiVersion" value="2.0" />
        </compilerArguments>
      </configuration>
    </facet>
  </component>
  <component name="NewModuleRootManager" LANGUAGE_LEVEL="JDK_1_8" inherit-compiler-output="true">
    <exclude-output />
    <content url="file://$MODULE_DIR$">
<<<<<<< HEAD
      <sourceFolder url="file://$MODULE_DIR$/src" />
=======
      <sourceFolder url="file://$MODULE_DIR$/src" isTestSource="false" />
>>>>>>> eaeecd45
      <sourceFolder url="file://$MODULE_DIR$/resources" type="java-resource" />
    </content>
    <orderEntry type="library" scope="PROVIDED" name="studio-platform" level="project" />
    <orderEntry type="library" scope="TEST" name="studio-test-platform" level="project" />
    <orderEntry type="library" name="Gradle" level="project" />
    <orderEntry type="library" name="kotlin-stdlib" level="project" />
    <orderEntry type="inheritedJdk" />
    <orderEntry type="sourceFolder" forTests="false" />
    <orderEntry type="module" module-name="intellij.gradle.toolingExtension" />
  </component>
</module><|MERGE_RESOLUTION|>--- conflicted
+++ resolved
@@ -17,11 +17,7 @@
   <component name="NewModuleRootManager" LANGUAGE_LEVEL="JDK_1_8" inherit-compiler-output="true">
     <exclude-output />
     <content url="file://$MODULE_DIR$">
-<<<<<<< HEAD
-      <sourceFolder url="file://$MODULE_DIR$/src" />
-=======
       <sourceFolder url="file://$MODULE_DIR$/src" isTestSource="false" />
->>>>>>> eaeecd45
       <sourceFolder url="file://$MODULE_DIR$/resources" type="java-resource" />
     </content>
     <orderEntry type="library" scope="PROVIDED" name="studio-platform" level="project" />
