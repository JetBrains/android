--- conflicted
+++ resolved
@@ -4,11 +4,7 @@
     <facet type="kotlin-language" name="Kotlin">
       <configuration version="5" platform="JVM 1.8" allPlatforms="JVM [1.8]" useProjectSettings="false">
         <compilerSettings>
-<<<<<<< HEAD
-          <option name="additionalArguments" value="-version -Xjvm-default=all -Xsam-conversions=class" />
-=======
           <option name="additionalArguments" value="-Xjvm-default=all -Xsam-conversions=class -Xstrict-java-nullability-assertions -XXLanguage:+AllowEagerSupertypeAccessibilityChecks" />
->>>>>>> fedb26e2
         </compilerSettings>
         <compilerArguments>
           <stringArguments>
@@ -32,12 +28,6 @@
     <orderEntry type="library" name="kotlin-stdlib" level="project" />
     <orderEntry type="inheritedJdk" />
     <orderEntry type="sourceFolder" forTests="false" />
-<<<<<<< HEAD
-    <orderEntry type="library" name="studio-sdk" level="project" />
-    <orderEntry type="library" name="studio-plugin-com.intellij.java" level="project" />
-    <orderEntry type="library" name="studio-plugin-com.intellij.gradle" level="project" />
-=======
     <orderEntry type="module" module-name="intellij.gradle.toolingExtension" />
->>>>>>> fedb26e2
   </component>
 </module>