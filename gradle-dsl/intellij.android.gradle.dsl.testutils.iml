<?xml version="1.0" encoding="UTF-8"?>
<module type="JAVA_MODULE" version="4">
  <component name="NewModuleRootManager" inherit-compiler-output="true">
    <exclude-output />
    <content url="file://$MODULE_DIR$/testutils">
      <sourceFolder url="file://$MODULE_DIR$/testutils" isTestSource="true" />
    </content>
    <orderEntry type="inheritedJdk" />
    <orderEntry type="sourceFolder" forTests="false" />
    <orderEntry type="module" module-name="intellij.android.gradle.dsl" scope="TEST" />
    <orderEntry type="library" scope="TEST" name="truth" level="project" />
    <orderEntry type="module" module-name="android.sdktools.common" scope="TEST" />
    <orderEntry type="module" module-name="intellij.android.common" scope="TEST" />
    <orderEntry type="module" module-name="intellij.android.testFramework" scope="TEST" />
    <orderEntry type="module" module-name="intellij.android.core" scope="TEST" />
    <orderEntry type="module" module-name="android.sdktools.testutils" scope="TEST" />
    <orderEntry type="module" module-name="intellij.android.adt.testutils" scope="TEST" />
    <orderEntry type="library" scope="TEST" name="JUnit4" level="project" />
    <orderEntry type="module" module-name="intellij.android.gradle.dsl.kotlin" scope="RUNTIME" />
    <orderEntry type="module" module-name="intellij.android.gradle.dsl.toml" scope="RUNTIME" />
<<<<<<< HEAD
    <orderEntry type="module" module-name="android.sdktools.flags" />
    <orderEntry type="library" name="kotlin-stdlib" level="project" />
    <orderEntry type="library" scope="TEST" name="Guava" level="project" />
    <orderEntry type="library" scope="TEST" name="jetbrains-annotations" level="project" />
    <orderEntry type="module" module-name="intellij.platform.projectModel" scope="TEST" />
    <orderEntry type="module" module-name="intellij.platform.util.rt" scope="TEST" />
    <orderEntry type="module" module-name="intellij.platform.testFramework" scope="TEST" />
    <orderEntry type="module" module-name="intellij.platform.projectModel.impl" scope="TEST" />
    <orderEntry type="module" module-name="intellij.java" scope="TEST" />
    <orderEntry type="module" module-name="intellij.platform.externalSystem" scope="TEST" />
    <orderEntry type="module" module-name="intellij.platform.analysis" scope="TEST" />
    <orderEntry type="module" module-name="intellij.platform.core" scope="TEST" />
    <orderEntry type="module" module-name="intellij.platform.extensions" scope="TEST" />
    <orderEntry type="module" module-name="intellij.platform.util" scope="TEST" />
    <orderEntry type="module" module-name="intellij.platform.util.ex" scope="TEST" />
    <orderEntry type="module" module-name="intellij.platform.core.ui" scope="TEST" />
    <orderEntry type="module" module-name="intellij.platform.ide.core" scope="TEST" />
    <orderEntry type="module" module-name="intellij.java.testFramework" scope="TEST" />
=======
    <orderEntry type="library" scope="RUNTIME" name="studio-plugin-Groovy" level="project" />
    <orderEntry type="library" scope="RUNTIME" name="studio-plugin-Kotlin" level="project" />
    <orderEntry type="library" scope="RUNTIME" name="studio-plugin-toml" level="project" />
    <orderEntry type="module" module-name="android.sdktools.flags" />
>>>>>>> 574fcae1
  </component>
</module><|MERGE_RESOLUTION|>--- conflicted
+++ resolved
@@ -7,41 +7,38 @@
     </content>
     <orderEntry type="inheritedJdk" />
     <orderEntry type="sourceFolder" forTests="false" />
-    <orderEntry type="module" module-name="intellij.android.gradle.dsl" scope="TEST" />
+    <orderEntry type="library" name="kotlin-stdlib" level="project" />
+    <orderEntry type="library" scope="TEST" name="Guava" level="project" />
+    <orderEntry type="library" scope="TEST" name="JUnit4" level="project" />
+    <orderEntry type="library" scope="TEST" name="jetbrains-annotations" level="project" />
     <orderEntry type="library" scope="TEST" name="truth" level="project" />
+    <orderEntry type="library" scope="PROVIDED" name="kotlinc.kotlin-compiler-tests" level="project" />
+    <orderEntry type="module" module-name="android.sdktools.flags" />
     <orderEntry type="module" module-name="android.sdktools.common" scope="TEST" />
-    <orderEntry type="module" module-name="intellij.android.common" scope="TEST" />
-    <orderEntry type="module" module-name="intellij.android.testFramework" scope="TEST" />
-    <orderEntry type="module" module-name="intellij.android.core" scope="TEST" />
     <orderEntry type="module" module-name="android.sdktools.testutils" scope="TEST" />
     <orderEntry type="module" module-name="intellij.android.adt.testutils" scope="TEST" />
-    <orderEntry type="library" scope="TEST" name="JUnit4" level="project" />
+    <orderEntry type="module" module-name="intellij.android.common" scope="TEST" />
+    <orderEntry type="module" module-name="intellij.android.core" scope="TEST" />
+    <orderEntry type="module" module-name="intellij.android.gradle.dsl" scope="TEST" />
+    <orderEntry type="module" module-name="intellij.android.testFramework" scope="TEST" />
+    <orderEntry type="module" module-name="intellij.android.testutils" scope="TEST" />
+    <orderEntry type="module" module-name="intellij.gradle.common" scope="TEST" />
+    <orderEntry type="module" module-name="intellij.java" scope="TEST" />
+    <orderEntry type="module" module-name="intellij.java.testFramework" scope="TEST" />
+    <orderEntry type="module" module-name="intellij.platform.analysis" scope="TEST" />
+    <orderEntry type="module" module-name="intellij.platform.core" scope="TEST" />
+    <orderEntry type="module" module-name="intellij.platform.core.ui" scope="TEST" />
+    <orderEntry type="module" module-name="intellij.platform.extensions" scope="TEST" />
+    <orderEntry type="module" module-name="intellij.platform.externalSystem" scope="TEST" />
+    <orderEntry type="module" module-name="intellij.platform.ide.core" scope="TEST" />
+    <orderEntry type="module" module-name="intellij.platform.projectModel" scope="TEST" />
+    <orderEntry type="module" module-name="intellij.platform.projectModel.impl" scope="TEST" />
+    <orderEntry type="module" module-name="intellij.platform.testFramework" scope="TEST" />
+    <orderEntry type="module" module-name="intellij.platform.util" scope="TEST" />
+    <orderEntry type="module" module-name="intellij.platform.util.ex" scope="TEST" />
+    <orderEntry type="module" module-name="intellij.platform.util.rt" scope="TEST" />
+    <orderEntry type="module" module-name="intellij.toml" scope="TEST" />
     <orderEntry type="module" module-name="intellij.android.gradle.dsl.kotlin" scope="RUNTIME" />
     <orderEntry type="module" module-name="intellij.android.gradle.dsl.toml" scope="RUNTIME" />
-<<<<<<< HEAD
-    <orderEntry type="module" module-name="android.sdktools.flags" />
-    <orderEntry type="library" name="kotlin-stdlib" level="project" />
-    <orderEntry type="library" scope="TEST" name="Guava" level="project" />
-    <orderEntry type="library" scope="TEST" name="jetbrains-annotations" level="project" />
-    <orderEntry type="module" module-name="intellij.platform.projectModel" scope="TEST" />
-    <orderEntry type="module" module-name="intellij.platform.util.rt" scope="TEST" />
-    <orderEntry type="module" module-name="intellij.platform.testFramework" scope="TEST" />
-    <orderEntry type="module" module-name="intellij.platform.projectModel.impl" scope="TEST" />
-    <orderEntry type="module" module-name="intellij.java" scope="TEST" />
-    <orderEntry type="module" module-name="intellij.platform.externalSystem" scope="TEST" />
-    <orderEntry type="module" module-name="intellij.platform.analysis" scope="TEST" />
-    <orderEntry type="module" module-name="intellij.platform.core" scope="TEST" />
-    <orderEntry type="module" module-name="intellij.platform.extensions" scope="TEST" />
-    <orderEntry type="module" module-name="intellij.platform.util" scope="TEST" />
-    <orderEntry type="module" module-name="intellij.platform.util.ex" scope="TEST" />
-    <orderEntry type="module" module-name="intellij.platform.core.ui" scope="TEST" />
-    <orderEntry type="module" module-name="intellij.platform.ide.core" scope="TEST" />
-    <orderEntry type="module" module-name="intellij.java.testFramework" scope="TEST" />
-=======
-    <orderEntry type="library" scope="RUNTIME" name="studio-plugin-Groovy" level="project" />
-    <orderEntry type="library" scope="RUNTIME" name="studio-plugin-Kotlin" level="project" />
-    <orderEntry type="library" scope="RUNTIME" name="studio-plugin-toml" level="project" />
-    <orderEntry type="module" module-name="android.sdktools.flags" />
->>>>>>> 574fcae1
   </component>
 </module>