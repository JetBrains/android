/*
 * Copyright (C) 2016 The Android Open Source Project
 *
 * Licensed under the Apache License, Version 2.0 (the "License");
 * you may not use this file except in compliance with the License.
 * You may obtain a copy of the License at
 *
 *      http://www.apache.org/licenses/LICENSE-2.0
 *
 * Unless required by applicable law or agreed to in writing, software
 * distributed under the License is distributed on an "AS IS" BASIS,
 * WITHOUT WARRANTIES OR CONDITIONS OF ANY KIND, either express or implied.
 * See the License for the specific language governing permissions and
 * limitations under the License.
 */
package com.android.tools.idea.gradle.dsl.model;

import static com.android.SdkConstants.FN_BUILD_GRADLE;
import static com.android.SdkConstants.FN_BUILD_GRADLE_DECLARATIVE;
import static com.android.SdkConstants.FN_BUILD_GRADLE_KTS;
import static com.android.SdkConstants.FN_GRADLE_PROPERTIES;
import static com.android.SdkConstants.FN_SETTINGS_GRADLE;
import static com.android.SdkConstants.FN_SETTINGS_GRADLE_DECLARATIVE;
import static com.android.SdkConstants.FN_SETTINGS_GRADLE_KTS;
import static com.android.tools.idea.Projects.getBaseDirPath;
import static com.android.tools.idea.gradle.dsl.api.ext.GradlePropertyModel.BOOLEAN_TYPE;
import static com.android.tools.idea.gradle.dsl.api.ext.GradlePropertyModel.INTEGER_TYPE;
import static com.android.tools.idea.gradle.dsl.api.ext.GradlePropertyModel.LIST_TYPE;
import static com.android.tools.idea.gradle.dsl.api.ext.GradlePropertyModel.MAP_TYPE;
import static com.android.tools.idea.gradle.dsl.api.ext.GradlePropertyModel.OBJECT_TYPE;
import static com.android.tools.idea.gradle.dsl.api.ext.GradlePropertyModel.STRING_TYPE;
import static com.android.tools.idea.gradle.dsl.api.ext.GradlePropertyModel.ValueType;
import static com.android.tools.idea.gradle.dsl.api.ext.GradlePropertyModel.ValueType.LIST;
import static com.android.tools.idea.gradle.dsl.api.ext.GradlePropertyModel.ValueType.MAP;
import static com.android.tools.idea.gradle.dsl.api.ext.GradlePropertyModel.ValueType.NONE;
import static com.android.tools.idea.gradle.dsl.api.ext.PasswordPropertyModel.PasswordType;
import static com.google.common.truth.Truth.assertThat;
import static com.intellij.openapi.command.WriteCommandAction.runWriteCommandAction;
import static com.intellij.openapi.util.io.FileUtil.loadFile;
import static com.intellij.openapi.util.io.FileUtilRt.toSystemIndependentName;
import static com.intellij.openapi.vfs.VfsUtil.findFileByIoFile;
import static com.intellij.openapi.vfs.VfsUtil.saveText;
import static com.intellij.openapi.vfs.VfsUtilCore.loadText;
import static org.junit.Assume.assumeFalse;
import static org.junit.Assume.assumeTrue;
import static org.junit.runners.Parameterized.Parameter;
import static org.junit.runners.Parameterized.Parameters;

import com.android.test.testutils.TestUtils;
import com.android.tools.idea.gradle.dsl.TestFileName;
import com.android.tools.idea.gradle.dsl.api.GradleBuildModel;
import com.android.tools.idea.gradle.dsl.api.GradleDeclarativeBuildModel;
import com.android.tools.idea.gradle.dsl.api.GradleDeclarativeSettingsModel;
import com.android.tools.idea.gradle.dsl.api.GradleSettingsModel;
import com.android.tools.idea.gradle.dsl.api.PluginModel;
import com.android.tools.idea.gradle.dsl.api.ProjectBuildModel;
import com.android.tools.idea.gradle.dsl.api.android.FlavorTypeModel.TypeNameValueElement;
import com.android.tools.idea.gradle.dsl.api.ext.GradlePropertyModel;
import com.android.tools.idea.gradle.dsl.api.ext.PasswordPropertyModel;
import com.android.tools.idea.gradle.dsl.api.ext.PropertyType;
import com.android.tools.idea.gradle.dsl.api.util.TypeReference;
import com.android.tools.idea.sdk.IdeSdks;
import com.google.common.base.Strings;
import com.google.common.collect.ImmutableMap;
import com.intellij.ide.highlighter.ModuleFileType;
import com.intellij.openapi.application.ApplicationManager;
import com.intellij.openapi.application.WriteAction;
import com.intellij.openapi.externalSystem.ExternalSystemModulePropertyManager;
import com.intellij.openapi.externalSystem.model.project.ModuleData;
import com.intellij.openapi.externalSystem.model.project.ProjectData;
import com.intellij.openapi.externalSystem.util.ExternalSystemApiUtil;
import com.intellij.openapi.module.Module;
import com.intellij.openapi.module.ModuleManager;
import com.intellij.openapi.module.StdModuleTypes;
import com.intellij.openapi.project.Project;
import com.intellij.openapi.project.ProjectUtil;
import com.intellij.openapi.util.ThrowableComputable;
import com.intellij.openapi.util.registry.Registry;
import com.intellij.openapi.vfs.LocalFileSystem;
import com.intellij.openapi.vfs.VfsUtil;
import com.intellij.openapi.vfs.VirtualFile;
import com.intellij.project.ProjectKt;
import com.intellij.testFramework.HeavyPlatformTestCase;
import com.intellij.testFramework.OpenProjectTaskBuilder;
import com.intellij.util.io.PathKt;
import java.io.File;
import java.io.IOException;
import java.nio.file.Files;
import java.nio.file.Path;
import java.util.Arrays;
import java.util.Collection;
import java.util.HashMap;
import java.util.List;
import java.util.Map;
import java.util.Objects;
import org.jetbrains.annotations.Contract;
import org.jetbrains.annotations.NotNull;
import org.jetbrains.annotations.Nullable;
import org.jetbrains.annotations.SystemIndependent;
import org.jetbrains.plugins.gradle.util.GradleConstants;
import org.junit.Before;
import org.junit.Ignore;
import org.junit.runner.RunWith;
import org.junit.runners.Parameterized;

@Ignore // Needs to be ignored so bazel doesn't try to run this class as a test and fail with "No tests found".
@RunWith(Parameterized.class)
public abstract class GradleFileModelTestCase extends HeavyPlatformTestCase {
  protected GradleFileModelTestCase() {
    super();
    myTestDataRelativePath = "tools/adt/idea/gradle-dsl/testData/parser";
  }

  protected GradleFileModelTestCase(@NotNull String testDataRelativePath) {
    super();
    myTestDataRelativePath = testDataRelativePath;
  }
  protected static final String SUB_MODULE_NAME = "gradleModelTest";
  @NotNull private static final String GROOVY_LANGUAGE = "Groovy";
  @NotNull private static final String KOTLIN_LANGUAGE = "Kotlin";
  @NotNull private static final String GRADLE_DECLARATIVE_LANGUAGE = "Declarative";
  protected String myTestDataRelativePath;
  protected String myTestDataResolvedPath;

  @Parameter
  public String myTestDataExtension;
  @Parameter(1)
  public String myLanguageName;

  protected Module mySubModule;

  protected VirtualFile mySettingsFile;
  protected VirtualFile myBuildFile;
  protected VirtualFile myProjectBuildFile;
  protected VirtualFile myPropertiesFile;
  protected VirtualFile mySubModuleBuildFile;
  protected VirtualFile mySubModulePropertiesFile;
  protected VirtualFile myBuildSrcBuildFile;
  protected VirtualFile myVersionCatalogFile;

  protected VirtualFile myProjectBasePath;

  @NotNull
  @Contract(pure = true)
  @Parameters(name = "{1}")
  public static Collection languageExtensions() {
    return Arrays.asList(new Object[][]{
      {".gradle", GROOVY_LANGUAGE},
      {".gradle.kts", KOTLIN_LANGUAGE},
      {".gradle.dcl", GRADLE_DECLARATIVE_LANGUAGE}
    });
  }

  protected boolean isGroovy() { return myLanguageName.equals(GROOVY_LANGUAGE); }

  protected boolean isKotlinScript() { return myLanguageName.equals(KOTLIN_LANGUAGE); }

  protected boolean isGradleDeclarative() { return myLanguageName.equals(GRADLE_DECLARATIVE_LANGUAGE); }

  protected void isIrrelevantForGroovy(String reason) {
    assumeFalse("test irrelevant for Groovy: " + reason, isGroovy());
  }

  protected void isIrrelevantForKotlinScript(String reason) {
    assumeFalse("test irrelevant for KotlinScript: " + reason, isKotlinScript());
  }

  protected void isIrrelevantForDeclarative(String reason) {
<<<<<<< HEAD
    assumeFalse("test irrelevant for declarative: " + reason, isKotlinScript());
=======
    assumeFalse("test irrelevant for declarative: " + reason, isGradleDeclarative());
>>>>>>> 8b7d83e8
  }

  protected void skipGradleDeclarativeTemporary() {
    assumeFalse("Test does not yet support Gradle Declarative build", isGradleDeclarative());
  }

  /**
   * @param name the name of an extra property
   *
   * @return the String that corresponds to looking up the extra property {@code name} in the language of this test case
   */
  protected String extraName(String name) {
    return extraName(name, null);
  }

  /**
   * @param name the name of an extra property
   * @param container the (dotted) name of a container holding the extra property
   *
   * @return the String that corresponds to looking up the extra property designated by the arguments in the language of this test case
   */
  protected String extraName(String name, String container) {
    if (myLanguageName.equals(GROOVY_LANGUAGE)) {
      return name;
    }
    else {
      assumeTrue("Language is neither Groovy nor Kotlin", myLanguageName.equals(KOTLIN_LANGUAGE));
      String containerPrefix;
      if (container == null) {
        containerPrefix = "";
      }
      else {
        containerPrefix = container + ".";
      }
      return containerPrefix + "extra[\"" + name + "\"]";
    }
  }

  protected static <R, E extends Exception> void runWriteAction(@NotNull ThrowableComputable<R, E> runnable) throws E {
    ApplicationManager.getApplication().runWriteAction(runnable);
  }

  protected static void saveFileUnderWrite(@NotNull VirtualFile file, @NotNull String text) throws IOException {
    runWriteAction(() -> {
      saveText(file, text);
      return null;
    });
  }

  @Before
  public void before() throws Exception {
    // Run Declarative test if at least one flag is up
    // meaning test knows about Declarative
    assumeTrue(!isGradleDeclarative() ||
               Registry.is("gradle.declarative.ide.support") ||
               Registry.is("gradle.declarative.studio.support"));
    IdeSdks.removeJdksOn(getTestRootDisposable());

    Path basePath = ProjectKt.getStateStore(myProject).getProjectBasePath();
    Files.createDirectories(basePath);
    LocalFileSystem fs = LocalFileSystem.getInstance();
    myProjectBasePath = fs.refreshAndFindFileByNioFile(basePath);

    runWriteAction((ThrowableComputable<Void, Exception>)() -> {
      mySettingsFile = myProjectBasePath.createChildData(this, getSettingsFileName());
      assertTrue(mySettingsFile.isWritable());

      Path moduleDirPath = myModule.getModuleNioFile().getParent();
      Files.createDirectories(moduleDirPath);
      VirtualFile moduleVirtualDir = fs.refreshAndFindFileByNioFile(moduleDirPath);
      myBuildFile = moduleVirtualDir.createChildData(this, getBuildFileName());
      assertTrue(myBuildFile.isWritable());
      myProjectBuildFile = myProjectBasePath.createChildData(this, getBuildFileName());
      assertTrue(myProjectBuildFile.isWritable());
      myPropertiesFile = moduleVirtualDir.createChildData(this, FN_GRADLE_PROPERTIES);
      assertTrue(myPropertiesFile.isWritable());

      Path subModuleNioDir = mySubModule.getModuleNioFile().getParent();
      Files.createDirectories(subModuleNioDir);
      VirtualFile subModuleDirPath = fs.refreshAndFindFileByNioFile(subModuleNioDir);
      assertTrue(subModuleDirPath.isDirectory());
      mySubModuleBuildFile = subModuleDirPath.createChildData(this, getBuildFileName());
      assertTrue(mySubModuleBuildFile.isWritable());
      mySubModulePropertiesFile = subModuleDirPath.createChildData(this, FN_GRADLE_PROPERTIES);
      assertTrue(mySubModulePropertiesFile.isWritable());

      VirtualFile buildSrcDirPath = myProjectBasePath.createChildDirectory(this, "buildSrc");
      assertTrue(buildSrcDirPath.isDirectory());
      myBuildSrcBuildFile = buildSrcDirPath.createChildData(this, getBuildFileName());
      assertTrue(myBuildSrcBuildFile.isWritable());

      VirtualFile gradlePath = myProjectBasePath.createChildDirectory(this, "gradle");
      assertTrue(gradlePath.isDirectory());
      myVersionCatalogFile = gradlePath.createChildData(this, "libs.versions.toml");
      assertTrue(myVersionCatalogFile.isWritable());

      // Setup the project and the module as a Gradle project system so that their build files could be found.
      ExternalSystemModulePropertyManager
        .getInstance(myModule)
        .setExternalOptions(
          GradleConstants.SYSTEM_ID,
          new ModuleData(":", GradleConstants.SYSTEM_ID, StdModuleTypes.JAVA.getId(), myProjectBasePath.getName(),
                         myProjectBasePath.getPath(), myProjectBasePath.getPath()),
          new ProjectData(GradleConstants.SYSTEM_ID, myProject.getName(), myProject.getBasePath(), myProject.getBasePath()));

      return null;
    });

    myTestDataResolvedPath = TestUtils.resolveWorkspacePath(myTestDataRelativePath).toString();
  }

  @NotNull
  private String getSettingsFileName() {
    if (isGroovy()) {
      return FN_SETTINGS_GRADLE;
    } else if (isKotlinScript()) {
      return FN_SETTINGS_GRADLE_KTS;
    } else if (isGradleDeclarative()) {
      return FN_SETTINGS_GRADLE_DECLARATIVE;
    } else {
      throw new IllegalStateException("Unrecognized language name:" + myLanguageName);
    }
  }

  @NotNull
  private String getBuildFileName() {
    if (isGroovy()) {
      return FN_BUILD_GRADLE;
    } else if (isKotlinScript()) {
      return FN_BUILD_GRADLE_KTS;
    } else if (isGradleDeclarative()) {
      return FN_BUILD_GRADLE_DECLARATIVE;
    } else {
      throw new IllegalStateException("Unrecognized language name:" + myLanguageName);
    }
  }

  @Override
  protected @NotNull OpenProjectTaskBuilder getOpenProjectOptions() {
    // Implementors of this test class tend to produce a lot of short-lived projects; disabling post-startup activities
    // means that we don't have to wait for those activities to finish before ending each test case.
    return super.getOpenProjectOptions().runPostStartUpActivities(false);
  }

  @Override
  @NotNull
  protected Module createMainModule() {
    Module mainModule = createModule(myProject.getName());
    mySubModule = createSubModule(SUB_MODULE_NAME);
    return mainModule;
  }

  @NotNull
  private Module createSubModule(String name) {
    Path moduleFile = ProjectKt.getStateStore(myProject).getProjectBasePath().resolve(name).resolve(name + ModuleFileType.DOT_DEFAULT_EXTENSION);
    return WriteAction.compute(() -> {
      return ModuleManager.getInstance(myProject).newModule(moduleFile, getModuleType().getId());
    });
  }

  protected void createCatalogFile(String name) throws IOException {
    VirtualFile gradlePath = myProjectBasePath.findChild("gradle");
    runWriteAction(() ->
      gradlePath.createChildData(this, name)
    );
  }

  protected void prepareAndInjectInformationForTest(@NotNull TestFileName testFileName, @NotNull VirtualFile destination)
    throws IOException {
    final File testFile = testFileName.toFile(myTestDataResolvedPath, myTestDataExtension);

    if(!testFile.exists()) skipGradleDeclarativeTemporary(); // skip test if no file and in declarative mode

    VirtualFile virtualTestFile = findFileByIoFile(testFile, true);

    saveFileUnderWrite(destination, loadText(virtualTestFile));
    injectTestInformation(destination);
  }

  protected void writeToSettingsFile(@NotNull String text) throws IOException {
    saveFileUnderWrite(mySettingsFile, text);
  }

  protected void writeToSettingsFile(@NotNull TestFileName fileName) throws IOException {
    prepareAndInjectInformationForTest(fileName, mySettingsFile);
  }

  protected void writeToBuildFile(@NotNull String text) throws IOException {
    saveFileUnderWrite(myBuildFile, text);
  }

  protected void writeToBuildFile(@NotNull TestFileName fileName) throws IOException {
    prepareAndInjectInformationForTest(fileName, myBuildFile);
  }

  protected void writeToProjectBuildFile(@NotNull TestFileName fileName) throws IOException {
    prepareAndInjectInformationForTest(fileName, myProjectBuildFile);
  }

  protected void writeToBuildSrcBuildFile(@NotNull TestFileName fileName) throws IOException {
    prepareAndInjectInformationForTest(fileName, myBuildSrcBuildFile);
  }

  protected void writeToVersionCatalogFile(@NotNull TestFileName filename) throws IOException {
    final File testFile = filename.toFile(myTestDataResolvedPath, "");
    VirtualFile virtualTestFile = findFileByIoFile(testFile, true);

    saveFileUnderWrite(myVersionCatalogFile, loadText(virtualTestFile));
  }

  protected void writeToVersionCatalogFile(@NotNull String text) throws IOException {
    saveFileUnderWrite(myVersionCatalogFile, text);
  }

  protected void removeVersionCatalogFile() throws IOException {
    runWriteAction(() -> {
      myVersionCatalogFile.delete(this);
      return null;
    });
  }

  protected void removeSettingsFile() throws IOException {
    runWriteAction(() -> {
      mySettingsFile.delete(this);
      return null;
    });
  }

  protected String getContents(@NotNull TestFileName fileName) throws IOException {
    final File testFile = fileName.toFile(myTestDataResolvedPath, myTestDataExtension);
    assumeTrue(testFile.exists());
    return loadFile(testFile);
  }

  protected String getSubModuleSettingsText(String name) {
    return isGroovy() ? ("include ':" + name + "'\n") : ("include(\":" + name + "\")\n");
  }

  protected String getSubModuleSettingsText() {
    return getSubModuleSettingsText(SUB_MODULE_NAME);
  }

  protected Module writeToNewSubModule(@NotNull String name, @NotNull TestFileName fileName, @NotNull String propertiesFileText)
    throws IOException {
    return writeToNewSubModule(name, getContents(fileName), propertiesFileText);
  }

  protected Module writeToNewSubModule(@NotNull String name, @NotNull String buildFileText, @NotNull String propertiesFileText)
    throws IOException {
    Module newModule = createSubModule(name);

    Path newModuleDirPath = newModule.getModuleNioFile().getParent();
    LocalFileSystem fs = LocalFileSystem.getInstance();
    fs.refreshAndFindFileByNioFile(PathKt.write(newModuleDirPath.resolve(getBuildFileName()), buildFileText));
    fs.refreshAndFindFileByNioFile(PathKt.write(newModuleDirPath.resolve(FN_GRADLE_PROPERTIES), propertiesFileText));
    return newModule;
  }


  protected String writeToNewProjectFile(@NotNull String newFileBasename, @NotNull TestFileName testFileName) throws IOException {
    String newFileName = newFileBasename + myTestDataExtension;
    runWriteAction(() -> {
      VirtualFile newFile = myProjectBasePath.createChildData(this, newFileName);
      prepareAndInjectInformationForTest(testFileName, newFile);
      return null;
    });
    return newFileName;
  }

  protected String writeToNewSubModuleFile(@NotNull String newFileBasename, @NotNull TestFileName testFileName) throws IOException {
    String newFileName = newFileBasename + myTestDataExtension;
    runWriteAction(() -> {
      VirtualFile newFile = mySubModuleBuildFile.getParent().createChildData(this, newFileName);
      prepareAndInjectInformationForTest(testFileName, newFile);
      return null;
    });
    return newFileName;
  }

  @NotNull
  protected String loadBuildFile() throws IOException {
    return loadText(myBuildFile);
  }

  protected void writeToPropertiesFile(@NotNull String text) throws IOException {
    saveFileUnderWrite(myPropertiesFile, text);
  }

  protected void writeToSubModuleBuildFile(@NotNull String text) throws IOException {
    saveFileUnderWrite(mySubModuleBuildFile, text);
  }

  protected void writeToSubModuleBuildFile(@NotNull TestFileName fileName) throws IOException {
    prepareAndInjectInformationForTest(fileName, mySubModuleBuildFile);
  }

  private static void injectTestInformation(@NotNull VirtualFile file) throws IOException {
    String content = loadText(file);
    content = content.replace("<SUB_MODULE_NAME>", SUB_MODULE_NAME);
    saveFileUnderWrite(file, content);
  }

  protected void writeToSubModulePropertiesFile(@NotNull String text) throws IOException {
    saveFileUnderWrite(mySubModulePropertiesFile, text);
  }

  @NotNull
  protected ProjectBuildModel getProjectBuildModel() {
    BuildModelContext context = createContext();
    VirtualFile file = context.getGradleBuildFile(getBaseDirPath(getProject()));
    return new ProjectBuildModelImpl(getProject(), file, context);
  }

  @Nullable
  protected ProjectBuildModel getIncludedProjectBuildModel(@NotNull String compositeRoot) {

    BuildModelContext context = createContext();
    VirtualFile file = context.getGradleBuildFile(new File(compositeRoot));
    if (file == null) {
      return null;
    }
    return new ProjectBuildModelImpl(getProject(), file, context);
  }

  @NotNull
  protected GradleSettingsModel getGradleSettingsModel() {
    ProjectBuildModel projectBuildModel = getProjectBuildModel();
    GradleSettingsModel settingsModel = projectBuildModel.getProjectSettingsModel();
    assertNotNull(settingsModel);
    return settingsModel;
  }

  @NotNull
  protected GradleDeclarativeSettingsModel getGradleDeclarativeSettingsModel() {
    ProjectBuildModel projectBuildModel = getProjectBuildModel();
    GradleDeclarativeSettingsModel settingsModel = projectBuildModel.getDeclarativeSettingsModel();
    assertNotNull(settingsModel);
    return settingsModel;
  }

  @NotNull
  protected GradleBuildModel getGradleBuildModel() {
    ProjectBuildModel projectBuildModel = getProjectBuildModel();
    GradleBuildModel buildModel = projectBuildModel.getModuleBuildModel(myModule);
    assertNotNull(buildModel);
    return buildModel;
  }

  @NotNull
  protected GradleDeclarativeBuildModel getGradleDeclarativeBuildModel() {
    ProjectBuildModel projectBuildModel = getProjectBuildModel();
    GradleDeclarativeBuildModel buildModel = projectBuildModel.getDeclarativeModuleBuildModel(myModule);
    assertNotNull(buildModel);
    return buildModel;
  }

  @NotNull
  protected GradleBuildModel getSubModuleGradleBuildModel() {
    ProjectBuildModel projectBuildModel = getProjectBuildModel();
    GradleBuildModel buildModel = projectBuildModel.getModuleBuildModel(mySubModule);
    assertNotNull(buildModel);
    return buildModel;
  }

  protected void applyChanges(@NotNull final GradleBuildModel buildModel) {
    runWriteCommandAction(myProject, buildModel::applyChanges);
    assertFalse(buildModel.isModified());
  }

  protected void applyChanges(@NotNull final GradleSettingsModel settingsModel) {
    runWriteCommandAction(myProject, () -> settingsModel.applyChanges());
    assertFalse(settingsModel.isModified());
  }

  protected void applyChanges(@NotNull final ProjectBuildModel buildModel) {
    runWriteCommandAction(myProject, buildModel::applyChanges);
  }

  protected void applyChangesAndReparse(@NotNull final GradleBuildModel buildModel) {
    applyChanges(buildModel);
    buildModel.reparse();
  }

  protected void verifyFileContents(@NotNull VirtualFile file, @NotNull String contents) throws IOException {
    assertEquals(contents.replaceAll("[ \\r\\t]+", "").trim(), loadText(file).replaceAll("[ \\r\\t]+", "").trim());
  }

  protected void verifyFileContents(@NotNull VirtualFile file, @NotNull TestFileName expected) throws IOException {
    verifyFileContents(file, loadFile(expected.toFile(myTestDataResolvedPath, myTestDataExtension)));
  }

  protected void verifyVersionCatalogFileContents(@NotNull VirtualFile file, @NotNull String expected) throws IOException {
    verifyFileContents(file, expected);
  }

  protected void verifyVersionCatalogFileContents(@NotNull VirtualFile file, @NotNull TestFileName expected) throws IOException {
    verifyFileContents(file, loadFile(expected.toFile(myTestDataResolvedPath, "")));
  }

  protected void applyChangesAndReparse(@NotNull final ProjectBuildModel buildModel) {
    applyChanges(buildModel);
    buildModel.reparse();
  }

  protected void removeListValue(@NotNull GradlePropertyModel model, @NotNull Object valueToRemove) {
    GradlePropertyModel itemModel = model.getListValue(valueToRemove);
    if (itemModel != null) {
      itemModel.delete();
    }
  }

  protected void replaceListValue(@NotNull GradlePropertyModel model, @NotNull Object valueToRemove, @NotNull Object valueToAdd) {
    GradlePropertyModel itemModel = model.getListValue(valueToRemove);
    if (itemModel != null) {
      itemModel.setValue(valueToAdd);
    }
  }

  protected void verifyPropertyModel(@NotNull GradlePropertyModel propertyModel,
                                     @NotNull String propertyName,
                                     @NotNull String propertyText) {
    verifyPropertyModel(propertyModel, propertyName, propertyText, toSystemIndependentName(myBuildFile.getPath()));
  }

  protected void verifyPropertyModel(@NotNull GradlePropertyModel propertyModel,
                                     @NotNull String propertyName,
                                     @NotNull String propertyText,
                                     @NotNull String propertyFilePath) {
    assertNotNull(propertyModel.getPsiElement());
    assertEquals(propertyText, propertyModel.getValue(STRING_TYPE));
    assertEquals(propertyFilePath, propertyModel.getGradleFile().getPath());
    assertEquals(propertyName, propertyModel.getFullyQualifiedName());
  }

  public static void assertEquals(@NotNull String expected, @NotNull GradlePropertyModel actual) {
    assertEquals(expected, expected, actual);
  }

  public static void assertEquals(@NotNull String message, @Nullable String expected, @NotNull GradlePropertyModel actual) {
    assertEquals(message, expected, actual.getValue(STRING_TYPE));
  }

  public static void assertEquals(@NotNull String message, @Nullable Boolean expected, @NotNull GradlePropertyModel actual) {
    assertEquals(message, expected, actual.getValue(BOOLEAN_TYPE));
  }

  public static void assertEquals(@NotNull String message, @Nullable Integer expected, @NotNull GradlePropertyModel actual) {
    assertEquals(message, expected, actual.getValue(INTEGER_TYPE));
  }

  public static void assertEquals(@NotNull String message, @NotNull List<Object> expected, @Nullable GradlePropertyModel propertyModel) {
    verifyListProperty(message, propertyModel, expected);
  }

  public static <T> void assertEquals(@NotNull String message,
                                      @NotNull Map<String, T> expected,
                                      @Nullable GradlePropertyModel propertyModel) {
    verifyMapProperty(message, propertyModel, new HashMap<>(expected));
  }

  public static void verifyFlavorType(@NotNull String message,
                                      @NotNull List<List<Object>> expected,
                                      @Nullable List<? extends TypeNameValueElement> elements) {
    assertEquals(message, expected.size(), elements.size());
    for (int i = 0; i < expected.size(); i++) {
      List<Object> list = expected.get(i);
      TypeNameValueElement element = elements.get(i);
      assertEquals(message, list, element.getModel());
    }
  }

  public static void assertMissingProperty(@NotNull GradlePropertyModel model) {
    assertEquals(NONE, model.getValueType());
  }

  public static void assertMissingProperty(@NotNull String message, @NotNull GradlePropertyModel model) {
    assertEquals(message, NONE, model.getValueType());
  }

  public static <T> void checkForValidPsiElement(@NotNull T object, @NotNull Class<? extends GradleDslBlockModel> clazz) {
    assertThat(object).isInstanceOf(clazz);
    GradleDslBlockModel model = clazz.cast(object);
    assertTrue(model.hasValidPsiElement());
  }

  public static <T> void checkForInvalidPsiElement(@NotNull T object, @NotNull Class<? extends GradleDslBlockModel> clazz) {
    assertThat(object).isInstanceOf(clazz);
    GradleDslBlockModel model = clazz.cast(object);
    assertFalse(model.hasValidPsiElement());
  }

  public static <T> boolean hasPsiElement(@NotNull T object) {
    assertThat(object).isInstanceOf(GradleDslBlockModel.class);
    GradleDslBlockModel model = (GradleDslBlockModel)object;
    return model.hasValidPsiElement();
  }

  public static void assertEquals(@NotNull GradlePropertyModel model, @NotNull GradlePropertyModel other) {
    assertTrue(model + " and " + other + " are not equal", areModelsEqual(model, other));
  }

  public static boolean areModelsEqual(@NotNull GradlePropertyModel model, @NotNull GradlePropertyModel other) {
    Object value = model.getValue(OBJECT_TYPE);
    Object otherValue = other.getValue(OBJECT_TYPE);

    if (!Objects.equals(value, otherValue)) {
      return false;
    }

    return model.getValueType().equals(other.getValueType()) &&
           model.getPropertyType().equals(other.getPropertyType()) &&
           model.getGradleFile().equals(other.getGradleFile()) &&
           model.getFullyQualifiedName().equals(other.getFullyQualifiedName());
  }

  public static <T> void verifyPasswordModel(@NotNull PasswordPropertyModel model, T value, PasswordType passwordType) {
    assertEquals(value, model.getValue(OBJECT_TYPE));
    assertEquals(passwordType, model.getType());
  }

  public static <T> void verifyPropertyModel(GradlePropertyModel model, TypeReference<T> type, T value,
                                             ValueType valueType, PropertyType propertyType, int dependencies) {
    assertEquals(valueType, model.getValueType());
    assertEquals(value, model.getValue(type));
    assertEquals(propertyType, model.getPropertyType());
    assertEquals(dependencies, model.getDependencies().size());
  }

  public static void verifyPropertyModel(@NotNull String message, @NotNull GradlePropertyModel model, @NotNull Object expected) {
    verifyPropertyModel(message, model, expected, true);
  }

  public static void verifyPropertyModel(@NotNull String message,
                                         @NotNull GradlePropertyModel model,
                                         @NotNull Object expected,
                                         boolean resolve) {
    switch (model.getValueType()) {
      case INTEGER:
        assertEquals(message, expected, model.getValue(INTEGER_TYPE));
        break;
      case STRING:
        assertEquals(message, expected, model.getValue(STRING_TYPE));
        break;
      case BOOLEAN:
        assertEquals(message, expected, model.getValue(BOOLEAN_TYPE));
        break;
      case REFERENCE: case INTERPOLATED:
        if (resolve) {
          GradlePropertyModel resultModel = model.resolve().getResultModel();
          if (resultModel != model) {
            verifyPropertyModel(message, model.resolve().getResultModel(), expected);
            break;
          }
        }
        assertEquals(message, expected, model.getValue(STRING_TYPE));
        break;
      case UNKNOWN:
        assertEquals(message, expected, model.getValue(STRING_TYPE));
        break;
      default:
        fail("Type for model: " + model + " was unexpected, " + model.getValueType());
    }
  }

  public static void verifyListProperty(@Nullable GradlePropertyModel model,
                                        @NotNull List<Object> expectedValues) {
    verifyListProperty(model, expectedValues, true);
  }

  public static void verifyListProperty(@Nullable GradlePropertyModel model,
                                        @NotNull String name,
                                        @NotNull List<Object> expectedValues) {
    verifyListProperty("verifyListProperty", model, expectedValues);
    assertEquals(name, model.getFullyQualifiedName());
  }

  public static void verifyListProperty(@Nullable GradlePropertyModel model,
                                        @NotNull List<Object> expectedValues,
                                        boolean resolveItem) {
    verifyListProperty("verifyListProperty", model, expectedValues, resolveItem);
  }

  public static void verifyListProperty(@NotNull String message,
                                        @Nullable GradlePropertyModel model,
                                        @NotNull List<Object> expectedValues) {
    verifyListProperty(message, model, expectedValues, true);
  }

  // This method is not suitable for lists or maps in lists, these must be verified manually.
  public static void verifyListProperty(GradlePropertyModel model,
                                        List<Object> expectedValues,
                                        PropertyType propertyType,
                                        int dependencies) {
    verifyListProperty("verifyListProperty", model, expectedValues);
    assertEquals(propertyType, model.getPropertyType());
    assertEquals(dependencies, model.getDependencies().size());
  }

  public static void verifyListProperty(GradlePropertyModel model,
                                        List<Object> expectedValues,
                                        PropertyType propertyType,
                                        int dependencies,
                                        String name) {
    verifyListProperty("verifyListProperty", model, expectedValues);
    assertEquals(propertyType, model.getPropertyType());
    assertEquals(dependencies, model.getDependencies().size());
    assertEquals(name, model.getName());
  }

  public static void verifyListProperty(GradlePropertyModel model,
                                        List<Object> expectedValues,
                                        PropertyType propertyType,
                                        int dependencies,
                                        String name,
                                        String fullName) {
    verifyListProperty(model, expectedValues, propertyType, dependencies, name);
    assertEquals(fullName, model.getFullyQualifiedName());
  }

  public static void verifyListProperty(@NotNull String message,
                                        @Nullable GradlePropertyModel model,
                                        @NotNull List<Object> expectedValues,
                                        boolean resolveItems) {
    assertNotNull(message, model);
    assertEquals(message, LIST, model.getValueType());
    List<GradlePropertyModel> actualValues = model.getValue(LIST_TYPE);
    assertNotNull(message, actualValues);
    assertEquals(message, expectedValues.size(), actualValues.size());
    for (int i = 0; i < actualValues.size(); i++) {
      GradlePropertyModel tempModel = actualValues.get(i);
      verifyPropertyModel(message, tempModel, expectedValues.get(i), resolveItems);
    }
  }

  public static void verifyEmptyMapProperty(@Nullable GradlePropertyModel model) {
    verifyEmptyMapProperty("verifyEmptyMapProperty", model);
  }

  public static void verifyEmptyMapProperty(@NotNull String message, @Nullable GradlePropertyModel model) {
    verifyMapProperty(message, model, ImmutableMap.of());
  }

  public static void verifyMapProperty(@Nullable GradlePropertyModel model,
                                       @NotNull Map<String, Object> expectedValues,
                                       @NotNull PropertyType type,
                                       int dependencies,
                                       @NotNull String name) {
    verifyMapProperty(model, expectedValues);
    assertEquals(type, model.getPropertyType());
    assertEquals(dependencies, model.getDependencies().size());
    assertEquals(name, model.getName());
  }

  public static void verifyMapProperty(@Nullable GradlePropertyModel model,
                                       @NotNull Map<String, Object> expectedValues,
                                       @NotNull String name) {
    verifyMapProperty(model, expectedValues);
    assertEquals(name, model.getName());
  }

  public static void verifyMapProperty(@Nullable GradlePropertyModel model,
                                       @NotNull Map<String, Object> expectedValues,
                                       @NotNull String name,
                                       @NotNull String fullName) {
    verifyMapProperty(model, expectedValues, name);
    assertEquals(fullName, model.getFullyQualifiedName());
  }

  public static void verifyMapProperty(@Nullable GradlePropertyModel model,
                                       @NotNull Map<String, Object> expectedValues) {
    verifyMapProperty("verifyMapProperty", model, expectedValues);
  }

  public static void verifyMapProperty(@NotNull String message,
                                       @Nullable GradlePropertyModel model,
                                       @NotNull Map<String, Object> expectedValues) {
    assertNotNull(message, model);
    assertEquals(message, MAP, model.getValueType());
    Map<String, GradlePropertyModel> actualValues = model.getValue(MAP_TYPE);
    assertNotNull(message, actualValues);
    assertEquals(message, expectedValues.entrySet().size(), actualValues.entrySet().size());
    for (String key : actualValues.keySet()) {
      GradlePropertyModel tempModel = actualValues.get(key);
      Object expectedValue = expectedValues.get(key);
      assertNotNull(message, expectedValue);
      verifyPropertyModel(message, tempModel, expectedValue);
    }
  }

  public static <T> void verifyPropertyModel(GradlePropertyModel model,
                                             TypeReference<T> type,
                                             T value,
                                             ValueType valueType,
                                             PropertyType propertyType,
                                             int dependencies,
                                             String name) {
    verifyPropertyModel(model, type, value, valueType, propertyType, dependencies);
    assertEquals(name, model.getName());
  }

  public static <T> void verifyPropertyModel(GradlePropertyModel model,
                                             TypeReference<T> type,
                                             T value,
                                             ValueType valueType,
                                             PropertyType propertyType,
                                             int dependencies,
                                             String name,
                                             String fullName) {
    verifyPropertyModel(model, type, value, valueType, propertyType, dependencies);
    assertEquals(name, model.getName());
    assertEquals(fullName, model.getFullyQualifiedName());
  }

  public static void verifyFilePathsAreEqual(@NotNull VirtualFile expected, @NotNull VirtualFile actual) {
    assertEquals(toSystemIndependentName(expected.getPath()), actual.getPath());
  }

  public static void verifyPlugins(@NotNull List<String> names, @NotNull List<PluginModel> models) {
    List<String> actualNames = PluginModel.extractNames(models);
    assertSameElements(actualNames, names);
  }

  public static void verifyPlugins(@NotNull Map<String, Map<String,Object>> infos, @NotNull List<PluginModel> models) {
    HashMap<String, Map<String,Object>> mutableInfos = new HashMap<>(infos);
    for (PluginModel model : models) {
      Map<String,Object> info = mutableInfos.get(model.name().forceString());
      assertNotNull(info);
      String expectedVersion = (String) info.get("version");
      if (expectedVersion != null) {
        assertEquals(expectedVersion, model.version().forceString());
      }
      Boolean expectedApply = (Boolean) info.get("apply");
      if (expectedApply != null) {
        assertEquals(expectedApply, model.apply().toBoolean());
      }
      mutableInfos.remove(model.name().forceString());
    }
    assertEmpty(mutableInfos.entrySet());
  }

  @NotNull
  protected BuildModelContext createContext() {
    return BuildModelContext.create(getProject(), new BuildModelContext.ResolvedConfigurationFileLocationProvider() {
      @Nullable
      @Override
      public VirtualFile getGradleBuildFile(@NotNull Module module) {
        // Resolved location is unknown (no sync).
        return null;
      }

      @Nullable
      @Override
      public @SystemIndependent String getGradleProjectRootPath(@NotNull Module module) {
        String linkedProjectPath = ExternalSystemApiUtil.getExternalProjectPath(module);
        if (!Strings.isNullOrEmpty(linkedProjectPath)) {
          return linkedProjectPath;
        }
        @SystemIndependent String moduleFilePath = module.getModuleFilePath();
        return VfsUtil.getParentDir(moduleFilePath);
      }

      @Nullable
      @Override
      public @SystemIndependent String getGradleProjectRootPath(@NotNull Project project) {
        VirtualFile projectDir = ProjectUtil.guessProjectDir(project);
        if (projectDir == null) return null;
        return projectDir.getPath();
      }
    });
  }
}<|MERGE_RESOLUTION|>--- conflicted
+++ resolved
@@ -166,11 +166,7 @@
   }
 
   protected void isIrrelevantForDeclarative(String reason) {
-<<<<<<< HEAD
-    assumeFalse("test irrelevant for declarative: " + reason, isKotlinScript());
-=======
     assumeFalse("test irrelevant for declarative: " + reason, isGradleDeclarative());
->>>>>>> 8b7d83e8
   }
 
   protected void skipGradleDeclarativeTemporary() {
