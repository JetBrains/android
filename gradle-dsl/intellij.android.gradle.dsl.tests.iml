--- conflicted
+++ resolved
@@ -5,16 +5,8 @@
     <content url="file://$MODULE_DIR$/testSrc">
       <sourceFolder url="file://$MODULE_DIR$/testSrc" isTestSource="true" />
     </content>
-    <orderEntry type="inheritedJdk" />
-<<<<<<< HEAD
-=======
-    <orderEntry type="library" name="studio-sdk" level="project" />
-    <orderEntry type="library" name="studio-plugin-com.intellij.java" level="project" />
-    <orderEntry type="library" name="studio-plugin-com.intellij.gradle" level="project" />
-    <orderEntry type="library" name="studio-plugin-org.intellij.groovy" level="project" />
-    <orderEntry type="library" name="studio-plugin-org.jetbrains.kotlin" level="project" />
->>>>>>> 0d09370c
-    <orderEntry type="sourceFolder" forTests="false" />
+    <orderEntry type="library" name="studio-platform" level="project" />
+    <orderEntry type="library" scope="TEST" name="studio-test-platform" level="project" />
     <orderEntry type="library" name="kotlin-stdlib" level="project" />
     <orderEntry type="library" scope="TEST" name="mockito" level="project" />
     <orderEntry type="library" scope="TEST" name="Guava" level="project" />
@@ -23,16 +15,14 @@
     <orderEntry type="library" scope="TEST" name="truth" level="project" />
     <orderEntry type="library" scope="PROVIDED" name="kotlinc.kotlin-compiler-common" level="project" />
     <orderEntry type="library" scope="PROVIDED" name="kotlinc.kotlin-compiler-tests" level="project" />
-    <orderEntry type="module" module-name="android.sdktools.flags" />
-    <orderEntry type="module" module-name="android.sdktools.common" scope="TEST" />
-    <orderEntry type="module" module-name="android.sdktools.testutils" scope="TEST" />
+    <orderEntry type="inheritedJdk" />
+    <orderEntry type="sourceFolder" forTests="false" />
     <orderEntry type="module" module-name="intellij.android.adt.testutils" scope="TEST" />
     <orderEntry type="module" module-name="intellij.android.common" scope="TEST" />
     <orderEntry type="module" module-name="intellij.android.core" scope="TEST" />
     <orderEntry type="module" module-name="intellij.android.gradle.dsl" scope="TEST" />
     <orderEntry type="module" module-name="intellij.android.gradle.dsl.kotlin" scope="TEST" />
     <orderEntry type="module" module-name="intellij.android.gradle.dsl.testutils" scope="TEST" />
-<<<<<<< HEAD
     <orderEntry type="module" module-name="intellij.android.projectSystem.gradle.models" scope="TEST" />
     <orderEntry type="module" module-name="intellij.android.testFramework" scope="TEST" />
     <orderEntry type="module" module-name="intellij.android.testutils" scope="TEST" />
@@ -52,13 +42,7 @@
     <orderEntry type="module" module-name="intellij.platform.testFramework.common" scope="TEST" />
     <orderEntry type="module" module-name="intellij.platform.util" scope="TEST" />
     <orderEntry type="module" module-name="kotlin.project-wizard.core" scope="TEST" />
-=======
-    <orderEntry type="module" module-name="android.sdktools.flags" />
-    <orderEntry type="library" name="mockito" level="project" />
-    <orderEntry type="library" name="studio-plugin-org.toml.lang" level="project" />
     <orderEntry type="module" module-name="intellij.android.gradle.dsl.declarative" scope="TEST" />
-    <orderEntry type="module" module-name="intellij.lint" scope="TEST" />
-    <orderEntry type="module" module-name="android.sdktools.lint-api" scope="TEST" />
->>>>>>> 0d09370c
+    <orderEntry type="module" module-name="intellij.android.lint.common" scope="TEST" />
   </component>
 </module>