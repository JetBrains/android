--- conflicted
+++ resolved
@@ -7,16 +7,6 @@
     </content>
     <orderEntry type="inheritedJdk" />
     <orderEntry type="sourceFolder" forTests="false" />
-<<<<<<< HEAD
-    <orderEntry type="module" module-name="android.sdktools.flags" />
-    <orderEntry type="module" module-name="intellij.android.gradle.declarative.lang.ide" />
-    <orderEntry type="library" name="mockito" level="project" />
-    <orderEntry type="library" name="studio-plugin-org.toml.lang" level="project" />
-    <orderEntry type="library" scope="TEST" name="junit4" level="project" />
-    <orderEntry type="module" module-name="intellij.android.gradle.dsl" scope="TEST" />
-    <orderEntry type="module" module-name="intellij.android.gradle.dsl.groovy" scope="TEST" />
-    <orderEntry type="module" module-name="intellij.android.gradle.dsl.kotlin" scope="TEST" />
-=======
     <orderEntry type="library" scope="PROVIDED" name="studio-platform" level="project" />
     <orderEntry type="library" scope="TEST" name="studio-test-platform" level="project" />
     <orderEntry type="library" scope="TEST" name="kotlin-stdlib" level="project" />
@@ -25,7 +15,6 @@
     <orderEntry type="library" scope="TEST" name="Guava" level="project" />
     <orderEntry type="library" scope="TEST" name="JUnit4" level="project" />
     <orderEntry type="library" scope="TEST" name="jetbrains-annotations" level="project" />
->>>>>>> 5f7be743
     <orderEntry type="library" scope="TEST" name="truth" level="project" />
     <orderEntry type="library" scope="PROVIDED" name="kotlinc.kotlin-compiler-common" level="project" />
     <orderEntry type="library" scope="PROVIDED" name="kotlinc.kotlin-compiler-tests" level="project" />
@@ -36,9 +25,6 @@
     <orderEntry type="module" module-name="intellij.android.gradle.dsl.kotlin" scope="TEST" />
     <orderEntry type="module" module-name="intellij.android.gradle.dsl.groovy" scope="TEST" />
     <orderEntry type="module" module-name="intellij.android.gradle.dsl.testutils" scope="TEST" />
-<<<<<<< HEAD
-    <orderEntry type="module" module-name="intellij.android.gradle.dsl.flags" scope="TEST" />
-=======
     <orderEntry type="module" module-name="intellij.android.projectSystem.gradle.models" scope="TEST" />
     <orderEntry type="module" module-name="intellij.android.testFramework" scope="TEST" />
     <orderEntry type="module" module-name="intellij.android.testutils" scope="TEST" />
@@ -61,7 +47,6 @@
     <orderEntry type="module" module-name="intellij.android.gradle.dsl.declarative" scope="TEST" />
     <orderEntry type="module" module-name="intellij.android.lint.common" scope="TEST" />
     <orderEntry type="module" module-name="intellij.android.gradle.declarative.lang.ide" scope="TEST" />
->>>>>>> 5f7be743
     <orderEntry type="module" module-name="intellij.android.gradle.declarative.lang" scope="TEST" />
     <orderEntry type="module" module-name="intellij.android.gradle.dsl.flags" scope="TEST" />
     <orderEntry type="module" module-name="intellij.gradle.toolingExtension.tests" scope="TEST" />
