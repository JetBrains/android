--- conflicted
+++ resolved
@@ -7,38 +7,41 @@
     </content>
     <orderEntry type="inheritedJdk" />
     <orderEntry type="sourceFolder" forTests="false" />
+    <orderEntry type="library" name="kotlin-stdlib" level="project" />
+    <orderEntry type="library" scope="TEST" name="mockito" level="project" />
+    <orderEntry type="library" scope="TEST" name="Guava" level="project" />
+    <orderEntry type="library" scope="TEST" name="JUnit4" level="project" />
+    <orderEntry type="library" scope="TEST" name="jetbrains-annotations" level="project" />
+    <orderEntry type="library" scope="TEST" name="truth" level="project" />
+    <orderEntry type="library" scope="PROVIDED" name="kotlinc.kotlin-compiler-common" level="project" />
+    <orderEntry type="library" scope="PROVIDED" name="kotlinc.kotlin-compiler-tests" level="project" />
+    <orderEntry type="module" module-name="android.sdktools.flags" />
+    <orderEntry type="module" module-name="android.sdktools.common" scope="TEST" />
+    <orderEntry type="module" module-name="android.sdktools.testutils" scope="TEST" />
+    <orderEntry type="module" module-name="intellij.android.adt.testutils" scope="TEST" />
+    <orderEntry type="module" module-name="intellij.android.common" scope="TEST" />
+    <orderEntry type="module" module-name="intellij.android.core" scope="TEST" />
     <orderEntry type="module" module-name="intellij.android.gradle.dsl" scope="TEST" />
     <orderEntry type="module" module-name="intellij.android.gradle.dsl.kotlin" scope="TEST" />
-    <orderEntry type="library" scope="TEST" name="truth" level="project" />
-    <orderEntry type="module" module-name="android.sdktools.common" scope="TEST" />
-    <orderEntry type="module" module-name="intellij.android.common" scope="TEST" />
+    <orderEntry type="module" module-name="intellij.android.gradle.dsl.testutils" scope="TEST" />
+    <orderEntry type="module" module-name="intellij.android.projectSystem.gradle.models" scope="TEST" />
     <orderEntry type="module" module-name="intellij.android.testFramework" scope="TEST" />
-    <orderEntry type="module" module-name="intellij.android.core" scope="TEST" />
-    <orderEntry type="module" module-name="intellij.android.projectSystem.gradle.models" scope="TEST" />
-    <orderEntry type="module" module-name="android.sdktools.testutils" scope="TEST" />
-    <orderEntry type="module" module-name="intellij.android.adt.testutils" scope="TEST" />
-    <orderEntry type="module" module-name="intellij.android.gradle.dsl.testutils" scope="TEST" />
-    <orderEntry type="module" module-name="android.sdktools.flags" />
-<<<<<<< HEAD
-    <orderEntry type="library" scope="TEST" name="mockito" level="project" />
-    <orderEntry type="library" name="kotlin-stdlib" level="project" />
-    <orderEntry type="library" scope="TEST" name="Guava" level="project" />
-    <orderEntry type="library" scope="TEST" name="jetbrains-annotations" level="project" />
-    <orderEntry type="library" scope="TEST" name="kotlinc.kotlin-compiler-common" level="project" />
-    <orderEntry type="library" scope="TEST" name="JUnit4" level="project" />
+    <orderEntry type="module" module-name="intellij.android.testutils" scope="TEST" />
+    <orderEntry type="module" module-name="intellij.groovy.psi" scope="TEST" />
+    <orderEntry type="module" module-name="intellij.java.frontback.psi" scope="TEST" />
+    <orderEntry type="module" module-name="intellij.java.impl" scope="TEST" />
+    <orderEntry type="module" module-name="intellij.java.psi" scope="TEST" />
+    <orderEntry type="module" module-name="intellij.java.testFramework" scope="TEST" />
     <orderEntry type="module" module-name="intellij.platform.analysis" scope="TEST" />
-    <orderEntry type="module" module-name="intellij.java.psi" scope="TEST" />
     <orderEntry type="module" module-name="intellij.platform.core" scope="TEST" />
+    <orderEntry type="module" module-name="intellij.platform.core.impl" scope="TEST" />
+    <orderEntry type="module" module-name="intellij.platform.core.ui" scope="TEST" />
     <orderEntry type="module" module-name="intellij.platform.extensions" scope="TEST" />
+    <orderEntry type="module" module-name="intellij.platform.ide.core" scope="TEST" />
+    <orderEntry type="module" module-name="intellij.toml.core" />
+    <orderEntry type="module" module-name="intellij.platform.testFramework" scope="TEST" />
+    <orderEntry type="module" module-name="intellij.platform.testFramework.common" scope="TEST" />
     <orderEntry type="module" module-name="intellij.platform.util" scope="TEST" />
-    <orderEntry type="module" module-name="intellij.platform.core.impl" scope="TEST" />
-    <orderEntry type="module" module-name="intellij.groovy.psi" scope="TEST" />
-    <orderEntry type="module" module-name="intellij.platform.testFramework" scope="TEST" />
-    <orderEntry type="module" module-name="intellij.platform.core.ui" scope="TEST" />
-    <orderEntry type="module" module-name="intellij.java.frontback.psi" scope="TEST" />
-=======
-    <orderEntry type="library" name="mockito" level="project" />
-    <orderEntry type="library" name="studio-plugin-toml" level="project" />
->>>>>>> 574fcae1
+    <orderEntry type="module" module-name="kotlin.project-wizard.core" scope="TEST" />
   </component>
 </module>