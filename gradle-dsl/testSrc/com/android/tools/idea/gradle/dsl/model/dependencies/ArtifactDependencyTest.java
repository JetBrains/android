/*
 * Copyright (C) 2015 The Android Open Source Project
 *
 * Licensed under the Apache License, Version 2.0 (the "License");
 * you may not use this file except in compliance with the License.
 * You may obtain a copy of the License at
 *
 *      http://www.apache.org/licenses/LICENSE-2.0
 *
 * Unless required by applicable law or agreed to in writing, software
 * distributed under the License is distributed on an "AS IS" BASIS,
 * WITHOUT WARRANTIES OR CONDITIONS OF ANY KIND, either express or implied.
 * See the License for the specific language governing permissions and
 * limitations under the License.
 */
package com.android.tools.idea.gradle.dsl.model.dependencies;

import static com.android.tools.idea.gradle.dsl.api.dependencies.CommonConfigurationNames.ANDROID_TEST_COMPILE;
import static com.android.tools.idea.gradle.dsl.api.dependencies.CommonConfigurationNames.CLASSPATH;
import static com.android.tools.idea.gradle.dsl.api.dependencies.CommonConfigurationNames.COMPILE;
import static com.android.tools.idea.gradle.dsl.api.dependencies.CommonConfigurationNames.IMPLEMENTATION;
import static com.android.tools.idea.gradle.dsl.api.dependencies.CommonConfigurationNames.RUNTIME;
import static com.android.tools.idea.gradle.dsl.api.dependencies.CommonConfigurationNames.TEST_COMPILE;
import static com.android.tools.idea.gradle.dsl.api.ext.GradlePropertyModel.INTEGER_TYPE;
import static com.android.tools.idea.gradle.dsl.api.ext.GradlePropertyModel.STRING_TYPE;
import static com.android.tools.idea.gradle.dsl.api.ext.GradlePropertyModel.ValueType.INTEGER;
import static com.android.tools.idea.gradle.dsl.api.ext.GradlePropertyModel.ValueType.INTERPOLATED;
import static com.android.tools.idea.gradle.dsl.api.ext.GradlePropertyModel.ValueType.REFERENCE;
import static com.android.tools.idea.gradle.dsl.api.ext.GradlePropertyModel.ValueType.STRING;
import static com.android.tools.idea.gradle.dsl.api.ext.GradlePropertyModel.iStr;
import static com.android.tools.idea.gradle.dsl.api.ext.PropertyType.DERIVED;
import static com.android.tools.idea.gradle.dsl.api.ext.PropertyType.FAKE;
import static com.android.tools.idea.gradle.dsl.api.ext.PropertyType.REGULAR;
import static com.android.tools.idea.gradle.dsl.model.dependencies.ArtifactDependencyTest.TestFile.EDIT_CATALOG_DEPENDENCY;
import static com.android.tools.idea.gradle.dsl.model.dependencies.ArtifactDependencyTest.TestFile.EDIT_CATALOG_DEPENDENCY_EXPECTED;
import static com.android.tools.idea.gradle.dsl.model.dependencies.ArtifactDependencyTest.TestFile.EDIT_CATALOG_FILE;
import static com.android.tools.idea.gradle.dsl.model.dependencies.ArtifactDependencyTest.TestFile.EDIT_CATALOG_FILE_EXPECTED;
import static com.android.tools.idea.gradle.dsl.model.dependencies.ArtifactDependencyTest.TestFile.TRANSFORM_COMPACT_TO_MAP_CATALOG_FILE;
import static com.android.tools.idea.gradle.dsl.model.dependencies.ArtifactDependencyTest.TestFile.TRANSFORM_COMPACT_TO_MAP_CATALOG_FILE_EXPECTED;
import static com.google.common.truth.Truth.assertThat;

import static org.junit.Assume.assumeTrue;

<<<<<<< HEAD
import com.android.tools.idea.gradle.dcl.lang.ide.DeclarativeIdeSupport;
=======
import com.android.tools.idea.flags.DeclarativeStudioSupport;
import com.android.tools.idea.gradle.dcl.lang.psi.DeclarativeLiteral;
>>>>>>> 8b7d83e8
import com.android.tools.idea.gradle.dsl.TestFileName;
import com.android.tools.idea.gradle.dsl.api.GradleBuildModel;
import com.android.tools.idea.gradle.dsl.api.GradleVersionCatalogModel;
import com.android.tools.idea.gradle.dsl.api.GradleVersionCatalogsModel;
import com.android.tools.idea.gradle.dsl.api.ProjectBuildModel;
import com.android.tools.idea.gradle.dsl.api.dependencies.ArtifactDependencyModel;
import com.android.tools.idea.gradle.dsl.api.dependencies.ArtifactDependencySpec;
import com.android.tools.idea.gradle.dsl.api.dependencies.DependenciesModel;
import com.android.tools.idea.gradle.dsl.api.dependencies.DependencyConfigurationModel;
import com.android.tools.idea.gradle.dsl.api.dependencies.ExcludedDependencyModel;
import com.android.tools.idea.gradle.dsl.api.dependencies.PlatformDependencyModel;
import com.android.tools.idea.gradle.dsl.api.ext.ExtModel;
import com.android.tools.idea.gradle.dsl.api.ext.GradlePropertyModel;
import com.android.tools.idea.gradle.dsl.api.ext.InterpolatedText;
import com.android.tools.idea.gradle.dsl.api.ext.InterpolatedText.*;
import com.android.tools.idea.gradle.dsl.api.ext.PropertyType;
import com.android.tools.idea.gradle.dsl.api.ext.RawText;
import com.android.tools.idea.gradle.dsl.api.ext.ReferenceTo;
import com.android.tools.idea.gradle.dsl.api.ext.ResolvedPropertyModel;
import com.android.tools.idea.gradle.dsl.model.GradleFileModelTestCase;
import com.google.common.base.Objects;
import com.google.common.collect.ImmutableList;
import com.google.common.collect.ImmutableMap;
import com.intellij.psi.PsiElement;
import java.io.File;
import java.io.IOException;
import java.util.Arrays;
import java.util.Collections;
import java.util.List;
import java.util.stream.IntStream;
import org.jetbrains.annotations.NotNull;
import org.jetbrains.annotations.Nullable;
import org.jetbrains.annotations.SystemDependent;
import org.jetbrains.kotlin.psi.KtCallExpression;
import org.jetbrains.kotlin.psi.KtStringTemplateExpression;
import org.jetbrains.plugins.groovy.lang.psi.api.statements.arguments.GrArgumentList;
import org.jetbrains.plugins.groovy.lang.psi.api.statements.expressions.literals.GrLiteral;
import org.junit.After;
import org.junit.Before;
import org.junit.Test;
import org.toml.lang.psi.TomlLiteral;
import org.toml.lang.psi.impl.TomlInlineTableImpl;
import com.android.tools.idea.gradle.dcl.lang.ide.DeclarativeIdeSupport;

/**
 * Tests for subclasses of {@link AbstractDependenciesModel} and {@link ArtifactDependencyModelImpl}.
 */
public class ArtifactDependencyTest extends GradleFileModelTestCase {

<<<<<<< HEAD
  @Before
  public void before() throws Exception {
    DeclarativeIdeSupport.INSTANCE.override(true);
    super.before();
  }

  @After
  public void onAfter() {
    DeclarativeIdeSupport.INSTANCE.clearOverride();
=======
  @Override
  public void setUp() throws Exception {
    DeclarativeIdeSupport.override(true);
    DeclarativeStudioSupport.override(true);
    super.setUp();
  }

  @Override
  public void tearDown() throws Exception {
    DeclarativeIdeSupport.clearOverride();
    DeclarativeStudioSupport.clearOverride();
    super.tearDown();
>>>>>>> 8b7d83e8
  }

  @Test
  public void testParsingWithCompactNotationAndConfigurationClosure_parens() throws IOException {
    isIrrelevantForDeclarative("No dependencies excludes for declarative");
    doTestParsingConfigurationVersion(TestFile.CONFIGURE_CLOSURE_PARENS);
  }

  @Test
  public void testParsingWithCompactNotationAndConfigurationClosure_noParens() throws IOException {
    isIrrelevantForKotlinScript("No paren-less dependency configuration form in KotlinScript");
    isIrrelevantForDeclarative("No dependencies excludes for declarative");
    doTestParsingConfigurationVersion(TestFile.CONFIGURE_CLOSURE_NO_PARENS);
  }

  @Test
  public void testParsingWithCompactNotationAndConfigurationClosure_withinParens() throws IOException {
    assumeTrue("KotlinScript handling of closure as internal argument" , !isKotlinScript()); // TODO(b/155168291)
    isIrrelevantForDeclarative("No dependencies excludes for declarative");
    doTestParsingConfigurationVersion(TestFile.CONFIGURE_CLOSURE_WITH_PARENS);
  }

  private void doTestParsingConfigurationVersion(@NotNull TestFileName fileName) throws IOException {
    writeToBuildFile(fileName);

    GradleBuildModel buildModel = getGradleBuildModel();
    DependenciesModel dependenciesModel = buildModel.dependencies();

    List<ArtifactDependencyModel> dependencies = dependenciesModel.artifacts();
    assertThat(dependencies).hasSize(1);

    ArtifactDependencyModel dependency = dependencies.get(0);
    ExpectedArtifactDependency expected = new ExpectedArtifactDependency(COMPILE, "hibernate", "org.hibernate", "3.1");
    expected.assertMatches(dependency);

    verifyDependencyConfiguration(dependency.configuration());
  }

  private static void verifyDependencyConfiguration(@Nullable DependencyConfigurationModel configuration) {
    assertNotNull(configuration);

    assertEquals(Boolean.TRUE, configuration.force().toBoolean());
    assertEquals(Boolean.FALSE, configuration.transitive().toBoolean());

    List<ExcludedDependencyModel> excludedDependencies = configuration.excludes();
    assertThat(excludedDependencies).hasSize(3);

    ExcludedDependencyModel first = excludedDependencies.get(0);
    assertNull(first.group().toString());
    assertEquals("cglib", first.module().toString());

    ExcludedDependencyModel second = excludedDependencies.get(1);
    assertEquals("org.jmock", second.group().toString());
    assertNull(second.module().toString());

    ExcludedDependencyModel third = excludedDependencies.get(2);
    assertEquals("org.unwanted", third.group().toString());
    assertEquals("iAmBuggy", third.module().toString());
  }

  @Test
  public void testSetVersionOnDependencyWithCompactNotationAndConfigurationClosure_parens() throws IOException {
    isIrrelevantForDeclarative("No dependencies excludes for declarative");
    doTestSetVersionWithConfigurationClosure(TestFile.CONFIGURE_CLOSURE_PARENS);
  }

  @Test
  public void testSetVersionOnDependencyWithCompactNotationAndConfigurationClosure_noParens() throws IOException {
    isIrrelevantForKotlinScript("No paren-less dependency configuration form in KotlinScript");
    isIrrelevantForDeclarative("No dependencies excludes for declarative");
    doTestSetVersionWithConfigurationClosure(TestFile.CONFIGURE_CLOSURE_NO_PARENS);
  }

  @Test
  public void testSetVersionOnDependencyWithCompactNotationAndConfigurationClosure_withinParens() throws IOException {
    assumeTrue("KotlinScript handling of closure as internal argument" , !isKotlinScript()); // TODO(b/155168291)
    isIrrelevantForDeclarative("No dependencies excludes for declarative");
    doTestSetVersionWithConfigurationClosure(TestFile.CONFIGURE_CLOSURE_WITH_PARENS);
  }

  private void doTestSetVersionWithConfigurationClosure(@NotNull TestFileName fileName) throws IOException {
    writeToBuildFile(fileName);

    GradleBuildModel buildModel = getGradleBuildModel();
    DependenciesModel dependenciesModel = buildModel.dependencies();

    List<ArtifactDependencyModel> dependencies = dependenciesModel.artifacts();
    assertThat(dependencies).hasSize(1);

    ArtifactDependencyModel hibernate = dependencies.get(0);

    ExpectedArtifactDependency expected = new ExpectedArtifactDependency(COMPILE, "hibernate", "org.hibernate", "3.1");
    expected.assertMatches(hibernate);
    verifyDependencyConfiguration(hibernate.configuration());

    hibernate.version().setValue("3.0");

    assertTrue(buildModel.isModified());
    applyChangesAndReparse(buildModel);

    dependencies = dependenciesModel.artifacts();
    assertThat(dependencies).hasSize(1);

    hibernate = dependencies.get(0);

    expected = new ExpectedArtifactDependency(COMPILE, "hibernate", "org.hibernate", "3.0");
    expected.assertMatches(hibernate);
    verifyDependencyConfiguration(hibernate.configuration());
  }

  @Test
  public void testGetOnlyArtifacts() throws IOException {
    writeToBuildFile(TestFile.GET_ONLY_ARTIFACTS);

    GradleBuildModel buildModel = getGradleBuildModel();
    DependenciesModel dependenciesModel = buildModel.dependencies();

    List<ArtifactDependencyModel> dependencies = dependenciesModel.artifacts();
    assertThat(dependencies).hasSize(isGradleDeclarative() ? 1 : 2);

    ExpectedArtifactDependency expected = new ExpectedArtifactDependency(COMPILE, "appcompat-v7", "com.android.support", "22.1.1");
    expected.assertMatches(dependencies.get(0));

    if(!isGradleDeclarative()) {
      expected = new ExpectedArtifactDependency(COMPILE, "guava", "com.google.guava", "18.0");
      expected.assertMatches(dependencies.get(1));
    }
  }

  @Test
  public void testParsingWithCompactNotation() throws IOException {
    writeToBuildFile(TestFile.PARSING_WITH_COMPACT_NOTATION);

    GradleBuildModel buildModel = getGradleBuildModel();
    DependenciesModel dependenciesModel = buildModel.dependencies();

    List<ArtifactDependencyModel> dependencies = dependenciesModel.artifacts();
    assertThat(dependencies).hasSize(3);

    ExpectedArtifactDependency expected = new ExpectedArtifactDependency(COMPILE, "appcompat-v7", "com.android.support", "22.1.1");
    expected.assertMatches(dependencies.get(0));

    expected = new ExpectedArtifactDependency(RUNTIME, "guava", "com.google.guava", "18.0");
    expected.assertMatches(dependencies.get(1));

    expected = new ExpectedArtifactDependency("test", "service", "org.gradle.test.classifiers", "1.0");
    expected.setClassifier("jdk15");
    expected.setExtension("jar");
    expected.assertMatches(dependencies.get(2));

    // We do not support: test wrapped('something:else:1.0')
  }

  @Test
  public void testEditCatalogDependency() throws IOException {
    isIrrelevantForDeclarative("No version catalog for declarative");
    writeToBuildFile(EDIT_CATALOG_DEPENDENCY);
    writeToVersionCatalogFile(EDIT_CATALOG_FILE);
    ProjectBuildModel projectBuildModel = getProjectBuildModel();
    GradleBuildModel buildModel = projectBuildModel.getProjectBuildModel();
    DependenciesModel dependenciesModel = buildModel.dependencies();

    final List<ArtifactDependencyModel> dependencies = dependenciesModel.artifacts();
    assertThat(dependencies).hasSize(3);

    final List<ExpectedArtifactDependency> expected =
      Arrays.asList(new ExpectedArtifactDependency("implementation", "core-ktx", "androidx.core", "1.9.0"),
                    new ExpectedArtifactDependency("implementation", "junit", "junit", "4.13"),
                    new ExpectedArtifactDependency("implementation", "ui", "androidx.compose.ui", "1.0.0"));

    final List<String> newVersions = Arrays.asList("1.9.1", "4.14", "1.0.1");

    IntStream.range(0, 3)
      .forEach(i ->
               {
                 ArtifactDependencyModel actual = dependencies.get(i);
                 expected.get(i).assertMatches(actual);
                 actual.setConfigurationName("testImplementation");
                 actual.version().setValue(newVersions.get(i));
               });

    assertTrue(buildModel.isModified());
    applyChanges(projectBuildModel);

    verifyFileContents(myBuildFile, EDIT_CATALOG_DEPENDENCY_EXPECTED);
    verifyVersionCatalogFileContents(myVersionCatalogFile, EDIT_CATALOG_FILE_EXPECTED);
    assertFalse(buildModel.isModified());
  }

  @Test
  public void testCompactToMapTransformCatalogDependency() throws IOException {
    isIrrelevantForDeclarative("No version catalog for declarative");
    writeToBuildFile(EDIT_CATALOG_DEPENDENCY);
    writeToVersionCatalogFile(TRANSFORM_COMPACT_TO_MAP_CATALOG_FILE);
    ProjectBuildModel projectBuildModel = getProjectBuildModel();
    GradleBuildModel buildModel = projectBuildModel.getProjectBuildModel();
    DependenciesModel dependenciesModel = buildModel.dependencies();

    GradleVersionCatalogsModel catalogModels =  projectBuildModel.getVersionCatalogsModel();
    GradleVersionCatalogModel  catalog = catalogModels.getVersionCatalogModel("libs");
    GradlePropertyModel junitVersion = catalog.versions().findProperty("junitVersion");

    final List<ArtifactDependencyModel> dependencies = dependenciesModel.artifacts();
    assertThat(dependencies).hasSize(1);
    dependencies.get(0).version().setValue(new ReferenceTo(junitVersion));
    applyChanges(projectBuildModel);

    verifyFileContents(myBuildFile, EDIT_CATALOG_DEPENDENCY);
    verifyVersionCatalogFileContents(myVersionCatalogFile, TRANSFORM_COMPACT_TO_MAP_CATALOG_FILE_EXPECTED);
  }

  @Test
  public void testParsingWithMapNotation() throws IOException {
    isIrrelevantForDeclarative("Declarative does not have map notation");
    writeToBuildFile(TestFile.PARSING_WITH_MAP_NOTATION);

    GradleBuildModel buildModel = getGradleBuildModel();
    DependenciesModel dependenciesModel = buildModel.dependencies();

    List<ArtifactDependencyModel> dependencies = dependenciesModel.artifacts();
    assertThat(dependencies).hasSize(1);

    ExpectedArtifactDependency expected = new ExpectedArtifactDependency(RUNTIME, "service", "org.gradle.test.classifiers", "1.0");
    expected.setClassifier("jdk14");
    expected.setExtension("jar");
    expected.assertMatches(dependencies.get(0));
  }

  @Test
  public void testAddDependency() throws IOException {
    writeToBuildFile(TestFile.ADD_DEPENDENCY);

    GradleBuildModel buildModel = getGradleBuildModel();
    DependenciesModel dependenciesModel = buildModel.dependencies();

    ArtifactDependencySpecImpl newDependency = new ArtifactDependencySpecImpl("appcompat-v7", "com.android.support", "22.1.1");
    dependenciesModel.addArtifact(COMPILE, newDependency);

    assertTrue(buildModel.isModified());
    applyChangesAndReparse(buildModel);
    verifyFileContents(myBuildFile, TestFile.ADD_DEPENDENCY_EXPECTED);
    dependenciesModel = buildModel.dependencies(); // reread dependencies
    List<ArtifactDependencyModel> dependencies = dependenciesModel.artifacts();
    assertThat(dependencies).hasSize(2);

    ExpectedArtifactDependency expected = new ExpectedArtifactDependency(RUNTIME, "service", "org.gradle.test.classifiers", "1.0");
    expected.setClassifier("jdk14");
    expected.setExtension("jar");
    expected.assertMatches(dependencies.get(1));

    expected = new ExpectedArtifactDependency(COMPILE, "appcompat-v7", "com.android.support", "22.1.1");
    expected.assertMatches(dependencies.get(0));
  }

  @Test
  public void testAddDependencyWithConfigurationClosure() throws IOException {
    isIrrelevantForDeclarative("Declarative does not have dependencies closure");
    writeToBuildFile(TestFile.ADD_DEPENDENCY_WITH_CONFIGURATION_CLOSURE);

    GradleBuildModel buildModel = getGradleBuildModel();
    DependenciesModel dependenciesModel = buildModel.dependencies();

    ArtifactDependencySpecImpl newDependency =
      new ArtifactDependencySpecImpl("espresso-contrib", "com.android.support.test.espresso", "2.2.2");
    dependenciesModel.addArtifact(ANDROID_TEST_COMPILE,
                                  newDependency,
                                  ImmutableList.of(new ArtifactDependencySpecImpl("support-v4", "com.android.support", null),
                                                   new ArtifactDependencySpecImpl("support-annotations", "com.android.support", null),
                                                   new ArtifactDependencySpecImpl("recyclerview-v7", "com.android.support", null),
                                                   new ArtifactDependencySpecImpl("design", "com.android.support", null)));

    assertTrue(buildModel.isModified());
    applyChangesAndReparse(buildModel);
    verifyFileContents(myBuildFile, TestFile.ADD_DEPENDENCY_WITH_CONFIGURATION_CLOSURE_EXPECTED);

    dependenciesModel = buildModel.dependencies();

    List<ArtifactDependencyModel> dependencies = dependenciesModel.artifacts();
    assertThat(dependencies).hasSize(2);

    ArtifactDependencyModel jdkDependency = dependencies.get(1);
    ExpectedArtifactDependency expected = new ExpectedArtifactDependency(RUNTIME, "service", "org.gradle.test.classifiers", "1.0");
    expected.setClassifier("jdk14");
    expected.setExtension("jar");
    expected.assertMatches(jdkDependency);
    assertNull(jdkDependency.configuration());

    ArtifactDependencyModel espressoDependency = dependencies.get(0);
    expected = new ExpectedArtifactDependency(ANDROID_TEST_COMPILE, "espresso-contrib", "com.android.support.test.espresso", "2.2.2");
    expected.assertMatches(espressoDependency);

    DependencyConfigurationModel configuration = espressoDependency.configuration();
    assertNotNull(configuration);

    configuration.excludes();

    List<ExcludedDependencyModel> excludedDependencies = configuration.excludes();
    assertThat(excludedDependencies).hasSize(4);

    ExcludedDependencyModel first = excludedDependencies.get(0);
    assertEquals("com.android.support", first.group().toString());
    assertEquals("support-v4", first.module().toString());

    ExcludedDependencyModel second = excludedDependencies.get(1);
    assertEquals("com.android.support", second.group().toString());
    assertEquals("support-annotations", second.module().toString());

    ExcludedDependencyModel third = excludedDependencies.get(2);
    assertEquals("com.android.support", third.group().toString());
    assertEquals("recyclerview-v7", third.module().toString());

    ExcludedDependencyModel fourth = excludedDependencies.get(3);
    assertEquals("com.android.support", fourth.group().toString());
    assertEquals("design", fourth.module().toString());
  }

  @Test
  public void testSetVersionOnDependencyWithCompactNotation() throws IOException {
    writeToBuildFile(TestFile.SET_VERSION_ON_DEPENDENCY_WITH_COMPACT_NOTATION);

    GradleBuildModel buildModel = getGradleBuildModel();
    DependenciesModel dependenciesModel = buildModel.dependencies();

    List<ArtifactDependencyModel> dependencies = dependenciesModel.artifacts();

    ArtifactDependencyModel appCompat = dependencies.get(0);
    appCompat.version().setValue("1.2.3");

    assertTrue(buildModel.isModified());
    applyChangesAndReparse(buildModel);
    verifyFileContents(myBuildFile, TestFile.SET_VERSION_ON_DEPENDENCY_WITH_COMPACT_NOTATION_EXPECTED);
    dependenciesModel = buildModel.dependencies(); // reread dependencies
    dependencies = dependenciesModel.artifacts();
    assertThat(dependencies).hasSize(1);

    ExpectedArtifactDependency expected = new ExpectedArtifactDependency(COMPILE, "appcompat-v7", "com.android.support", "1.2.3");
    expected.assertMatches(dependencies.get(0));
  }

  @Test
  public void testSetVersionOnDependencyWithMapNotation() throws IOException {
    isIrrelevantForDeclarative("Declarative does not have dependencies map notation");
    writeToBuildFile(TestFile.SET_VERSION_ON_DEPENDENCY_WITH_MAP_NOTATION);

    GradleBuildModel buildModel = getGradleBuildModel();
    DependenciesModel dependenciesModel = buildModel.dependencies();

    List<ArtifactDependencyModel> dependencies = dependenciesModel.artifacts();

    ArtifactDependencyModel guice = dependencies.get(0);
    guice.version().setValue("1.2.3");

    assertTrue(buildModel.isModified());
    applyChangesAndReparse(buildModel);
    verifyFileContents(myBuildFile, TestFile.SET_VERSION_ON_DEPENDENCY_WITH_MAP_NOTATION_EXPECTED);
    dependenciesModel = buildModel.dependencies(); // reread dependencies
    dependencies = dependenciesModel.artifacts();
    assertThat(dependencies).hasSize(1);

    ExpectedArtifactDependency expected = new ExpectedArtifactDependency(COMPILE, "guice", "com.google.code.guice", "1.2.3");
    expected.assertMatches(dependencies.get(0));
  }

  @Test
  public void testSetDependencyWithCompactNotation() throws IOException {
    isIrrelevantForDeclarative("Declarative does not variables");
    writeToBuildFile(TestFile.SET_DEPENDENCY_WITH_COMPACT_NOTATION);

    GradleBuildModel buildModel = getGradleBuildModel();
    DependenciesModel dependenciesModel = buildModel.dependencies();
    ExtModel ext = buildModel.ext();

    // Create an extra property.
    ext.findProperty("ext.appCom").setValue("28.0.0");

    dependenciesModel.addArtifact("implementation", "androidx.appcompat:appcompat:${appCom}");

    applyChangesAndReparse(buildModel);
    verifyFileContents(myBuildFile, TestFile.SET_DEPENDENCY_WITH_COMPACT_NOTATION_EXPECTED);

  }

  @Test
  public void testParseDependenciesWithCompactNotationInSingleLine() throws IOException {
    isIrrelevantForKotlinScript("No multiple dependency configuration form in KotlinScript");
    isIrrelevantForDeclarative("No multiple dependency configuration for Declarative");

    writeToBuildFile(TestFile.PARSE_DEPENDENCIES_WITH_COMPACT_NOTATION_IN_SINGLE_LINE);

    GradleBuildModel buildModel = getGradleBuildModel();
    DependenciesModel dependenciesModel = buildModel.dependencies();

    List<ArtifactDependencyModel> dependencies = dependenciesModel.artifacts();
    assertThat(dependencies).hasSize(2);

    ExpectedArtifactDependency expected = new ExpectedArtifactDependency(RUNTIME, "spring-core", "org.springframework", "2.5");
    expected.assertMatches(dependencies.get(0));

    expected = new ExpectedArtifactDependency(RUNTIME, "spring-aop", "org.springframework", "2.5");
    expected.assertMatches(dependencies.get(1));
  }

  @Test
  public void testParseKotlinExtension() throws IOException {
    isIrrelevantForDeclarative("Declarative does not have map notation");

    writeToBuildFile(TestFile.PARSE_KOTLIN_EXTENSION);

    GradleBuildModel buildModel = getGradleBuildModel();
    DependenciesModel dependenciesModel = buildModel.dependencies();

    List<ArtifactDependencyModel> dependencies = dependenciesModel.artifacts();
    assertThat(dependencies).hasSize(2);

    ExpectedArtifactDependency expected = new ExpectedArtifactDependency(COMPILE, "appcompat-v7", "com.android.support", "22.1.1");
    expected.assertMatches(dependencies.get(0));

    expected = new ExpectedArtifactDependency(RUNTIME, "guava", "com.google.guava", "18.0");
    expected.assertMatches(dependencies.get(1));
  }

  @Test
  public void testParseDependenciesWithCompactNotationInSingleLineWithComments() throws IOException {
    isIrrelevantForKotlinScript("No multiple dependency configuration form in KotlinScript");
    isIrrelevantForDeclarative("No multiple dependency configuration for Declarative");
    writeToBuildFile(TestFile.PARSE_DEPENDENCIES_WITH_COMPACT_NOTATION_IN_SINGLE_LINE_WITH_COMMENTS);

    GradleBuildModel buildModel = getGradleBuildModel();
    DependenciesModel dependenciesModel = buildModel.dependencies();

    List<ArtifactDependencyModel> dependencies = dependenciesModel.artifacts();
    assertThat(dependencies).hasSize(2);

    ExpectedArtifactDependency expected = new ExpectedArtifactDependency(RUNTIME, "spring-core", "org.springframework", "2.5");
    expected.assertMatches(dependencies.get(0));

    expected = new ExpectedArtifactDependency(RUNTIME, "spring-aop", "org.springframework", "2.5");
    expected.assertMatches(dependencies.get(1));
  }

  @Test
  public void testParseDependenciesWithMapNotationUsingSingleConfigurationName() throws IOException {
    isIrrelevantForKotlinScript("No multiple dependency configuration form in KotlinScript");
    isIrrelevantForDeclarative("No multiple dependency configuration for Declarative");

    writeToBuildFile(TestFile.PARSE_DEPENDENCIES_WITH_MAP_NOTATION_USING_SINGLE_CONFIGURATION_NAME);

    GradleBuildModel buildModel = getGradleBuildModel();
    DependenciesModel dependenciesModel = buildModel.dependencies();

    List<ArtifactDependencyModel> dependencies = dependenciesModel.artifacts();
    assertThat(dependencies).hasSize(2);

    ExpectedArtifactDependency expected = new ExpectedArtifactDependency(RUNTIME, "spring-core", "org.springframework", "2.5");
    expected.assertMatches(dependencies.get(0));

    expected = new ExpectedArtifactDependency(RUNTIME, "spring-aop", "org.springframework", "2.5");
    expected.assertMatches(dependencies.get(1));
  }

  @Test
  public void testParseDependenciesWithMapNotationUsingSingleConfigNoParentheses() throws IOException {
    isIrrelevantForKotlinScript("No multiple dependency configuration form in KotlinScript");
    isIrrelevantForDeclarative("No multiple dependency configuration for Declarative");

    writeToBuildFile(TestFile.PARSE_DEPENDENCIES_WITH_MAP_NOTATION_USING_SINGLE_CONFIGURATION_NAME_NO_PARENTHESES);

    GradleBuildModel buildModel = getGradleBuildModel();
    DependenciesModel dependenciesModel = buildModel.dependencies();

    List<ArtifactDependencyModel> dependencies = dependenciesModel.artifacts();
    assertThat(dependencies).hasSize(2);

    ExpectedArtifactDependency expected = new ExpectedArtifactDependency(RUNTIME, "spring-core", "org.springframework", "2.5");
    expected.assertMatches(dependencies.get(0));

    expected = new ExpectedArtifactDependency(RUNTIME, "spring-aop", "org.springframework", "2.5");
    expected.assertMatches(dependencies.get(1));
  }

  @Test
  public void testReset() throws IOException {
    writeToBuildFile(TestFile.RESET);

    GradleBuildModel buildModel = getGradleBuildModel();
    DependenciesModel dependenciesModel = buildModel.dependencies();

    List<ArtifactDependencyModel> dependencies = dependenciesModel.artifacts();

    ArtifactDependencyModel guice = dependencies.get(0);
    guice.version().setValue("1.2.3");

    assertTrue(buildModel.isModified());

    buildModel.resetState();

    assertFalse(buildModel.isModified());
    applyChangesAndReparse(buildModel);
    verifyFileContents(myBuildFile, TestFile.RESET);
    dependenciesModel = buildModel.dependencies(); // reread dependencies
    dependencies = dependenciesModel.artifacts();
    assertThat(dependencies).hasSize(1);

    ExpectedArtifactDependency expected = new ExpectedArtifactDependency(COMPILE, "guice", "com.google.code.guice", "1.0");
    expected.assertMatches(dependencies.get(0));
  }

  @Test
  public void testRemoveDependencyWithCompactNotation() throws IOException {
    writeToBuildFile(TestFile.REMOVE_DEPENDENCY_WITH_COMPACT_NOTATION);

    GradleBuildModel buildModel = getGradleBuildModel();
    DependenciesModel dependenciesModel = buildModel.dependencies();

    List<ArtifactDependencyModel> dependencies = dependenciesModel.artifacts();
    assertThat(dependencies).hasSize(3);

    ArtifactDependencyModel guava = dependencies.get(1);
    dependenciesModel.remove(guava);

    assertTrue(buildModel.isModified());
    applyChangesAndReparse(buildModel);
    verifyFileContents(myBuildFile, TestFile.REMOVE_DEPENDENCY_WITH_COMPACT_NOTATION_EXPECTED);
    dependenciesModel = buildModel.dependencies(); // reread dependencies
    dependencies = dependenciesModel.artifacts();
    assertThat(dependencies).hasSize(2);

    ExpectedArtifactDependency expected = new ExpectedArtifactDependency(COMPILE, "appcompat-v7", "com.android.support", "22.1.1");
    expected.assertMatches(dependencies.get(0));

    expected = new ExpectedArtifactDependency("test", "service", "org.gradle.test.classifiers", "1.0");
    expected.setClassifier("jdk15");
    expected.setExtension("jar");
    expected.assertMatches(dependencies.get(1));
  }

  @Test
  public void testRemoveDependencyWithCompactNotationAndSingleConfigurationName() throws IOException {
    isIrrelevantForKotlinScript("No multiple dependency configuration form in KotlinScript");
    isIrrelevantForDeclarative("No multiple dependency configuration for Declarative");

    writeToBuildFile(TestFile.REMOVE_DEPENDENCY_WITH_COMPACT_NOTATION_AND_SINGLE_CONFIGURATION_NAME);

    GradleBuildModel buildModel = getGradleBuildModel();
    DependenciesModel dependenciesModel = buildModel.dependencies();

    List<ArtifactDependencyModel> dependencies = dependenciesModel.artifacts();
    assertThat(dependencies).hasSize(3);

    ArtifactDependencyModel springAop = dependencies.get(1);
    dependenciesModel.remove(springAop);

    assertTrue(buildModel.isModified());
    applyChangesAndReparse(buildModel);
    dependenciesModel = buildModel.dependencies(); // reread dependencies
    dependencies = dependenciesModel.artifacts();
    assertThat(dependencies).hasSize(2);

    ExpectedArtifactDependency expected = new ExpectedArtifactDependency(RUNTIME, "spring-core", "org.springframework", "2.5");
    expected.assertMatches(dependencies.get(0));

    expected = new ExpectedArtifactDependency("test", "service", "org.gradle.test.classifiers", "1.0");
    expected.setClassifier("jdk15");
    expected.setExtension("jar");
    expected.assertMatches(dependencies.get(1));
  }

  @Test
  public void testRemoveDependencyWithMapNotation() throws IOException {
    isIrrelevantForDeclarative("Declarative does not have map notation");

    writeToBuildFile(TestFile.REMOVE_DEPENDENCY_WITH_MAP_NOTATION);

    GradleBuildModel buildModel = getGradleBuildModel();
    DependenciesModel dependenciesModel = buildModel.dependencies();

    List<ArtifactDependencyModel> dependencies = dependenciesModel.artifacts();
    assertThat(dependencies).hasSize(3);

    ArtifactDependencyModel guava = dependencies.get(1);
    dependenciesModel.remove(guava);

    assertTrue(buildModel.isModified());
    applyChangesAndReparse(buildModel);
    verifyFileContents(myBuildFile, TestFile.REMOVE_DEPENDENCY_WITH_MAP_NOTATION_EXPECTED);
    dependenciesModel = buildModel.dependencies(); // reread dependencies
    dependencies = dependenciesModel.artifacts();
    assertThat(dependencies).hasSize(2);

    ExpectedArtifactDependency expected = new ExpectedArtifactDependency("compile", "guice", "com.google.code.guice", "1.0");
    expected.assertMatches(dependencies.get(0));

    expected = new ExpectedArtifactDependency(COMPILE, "appcompat-v7", "com.android.support", "22.1.1");
    expected.assertMatches(dependencies.get(1));
  }

  @Test
  public void testRemoveDependencyWithMapNotationAndSingleConfigurationName() throws IOException {
    isIrrelevantForKotlinScript("No multiple dependency configuration form in KotlinScript");
    isIrrelevantForDeclarative("Declarative does not have map notation");

    writeToBuildFile(TestFile.REMOVE_DEPENDENCY_WITH_MAP_NOTATION_AND_SINGLE_CONFIGURATION_NAME);

    GradleBuildModel buildModel = getGradleBuildModel();
    DependenciesModel dependenciesModel = buildModel.dependencies();

    List<ArtifactDependencyModel> dependencies = dependenciesModel.artifacts();
    assertThat(dependencies).hasSize(3);

    ArtifactDependencyModel guava = dependencies.get(1);
    dependenciesModel.remove(guava);

    assertTrue(buildModel.isModified());
    applyChangesAndReparse(buildModel);
    dependenciesModel = buildModel.dependencies(); // reread dependencies
    dependencies = dependenciesModel.artifacts();
    assertThat(dependencies).hasSize(2);

    ExpectedArtifactDependency expected = new ExpectedArtifactDependency(RUNTIME, "guice", "com.google.code.guice", "1.0");
    expected.assertMatches(dependencies.get(0));

    expected = new ExpectedArtifactDependency(RUNTIME, "appcompat-v7", "com.android.support", "22.1.1");
    expected.assertMatches(dependencies.get(1));
  }

  @Test
  public void testRemoveDependencyWhenMultiple() throws IOException {
    isIrrelevantForKotlinScript("No multiple dependency configuration form in KotlinScript");
    isIrrelevantForDeclarative("No multiple dependency configuration for Declarative");

    writeToBuildFile(TestFile.REMOVE_WHEN_MULTIPLE);

    GradleBuildModel buildModel = getGradleBuildModel();
    DependenciesModel dependenciesModel = buildModel.dependencies();

    List<ArtifactDependencyModel> dependencies = dependenciesModel.artifacts();
    assertThat(dependencies).hasSize(4);

    ArtifactDependencyModel guiceGuava = dependencies.get(1);
    assertThat(guiceGuava.compactNotation().toString()).isEqualTo("com.google.code.guice:guava:1.0");
    dependenciesModel.remove(guiceGuava);

    ArtifactDependencyModel guava = dependencies.get(2);
    assertThat(guava.compactNotation().toString()).isEqualTo("com.google.guava:guava:18.0");
    dependenciesModel.remove(guava);

    assertTrue(buildModel.isModified());
    applyChangesAndReparse(buildModel);
    dependenciesModel = buildModel.dependencies(); // reread dependencies
    dependencies = dependenciesModel.artifacts();
    assertThat(dependencies).hasSize(2);

    ExpectedArtifactDependency expected = new ExpectedArtifactDependency(COMPILE, "guice", "com.google.code.guice", "1.0");
    expected.assertMatches(dependencies.get(0));

    expected = new ExpectedArtifactDependency(COMPILE, "something", "org.example", "1.0");
    expected.assertMatches(dependencies.get(1));
  }

  @Test
  public void testContains() throws IOException {
    writeToBuildFile(TestFile.CONTAINS);

    GradleBuildModel buildModel = getGradleBuildModel();
    DependenciesModel dependenciesModel = buildModel.dependencies();

    ArtifactDependencySpecImpl guavaSpec = new ArtifactDependencySpecImpl("guava", "com.google.guava", "18.0");
    ArtifactDependencySpecImpl guice1Spec = new ArtifactDependencySpecImpl("guice", "com.google.code.guice", "1.0");
    ArtifactDependencySpecImpl guice2Spec = new ArtifactDependencySpecImpl("guice", "com.google.code.guice", "2.0");

    assertTrue(dependenciesModel.containsArtifact(COMPILE, guavaSpec));
    assertFalse(dependenciesModel.containsArtifact(CLASSPATH, guavaSpec));
    assertTrue(dependenciesModel.containsArtifact(COMPILE, guice1Spec));
    assertFalse(dependenciesModel.containsArtifact(COMPILE, guice2Spec));

    if (!isGradleDeclarative()) {
      ArtifactDependencySpecImpl appcompat = new ArtifactDependencySpecImpl("appcompat-v7", "com.android.support", "22.1.1");
      ArtifactDependencySpecImpl notAppcompat = new ArtifactDependencySpecImpl("appcompat-v7", "com.example", "22.1.1");
      assertTrue(dependenciesModel.containsArtifact(COMPILE, appcompat));
      assertFalse(dependenciesModel.containsArtifact(COMPILE, notAppcompat));
    }

  }

  @Test
  public void testParseCompactNotationWithVariables() throws IOException {
    isIrrelevantForDeclarative("No variables for Declarative");

    writeToBuildFile(TestFile.PARSE_COMPACT_NOTATION_WITH_VARIABLES);

    GradleBuildModel buildModel = getGradleBuildModel();
    DependenciesModel dependenciesModel = buildModel.dependencies();

    List<ArtifactDependencyModel> dependencies = dependenciesModel.artifacts();
    assertThat(dependencies).hasSize(2);

    ExpectedArtifactDependency expected = new ExpectedArtifactDependency(COMPILE, "appcompat-v7", "com.android.support", "22.1.1");
    ArtifactDependencyModel appcompatDependencyModel = dependencies.get(0);
    expected.assertMatches(appcompatDependencyModel);
    assertEquals(expected.compactNotation(), appcompatDependencyModel.compactNotation());
    List<GradlePropertyModel> appcompatResolvedVariables = appcompatDependencyModel.completeModel().getDependencies();
    assertEquals(1, appcompatResolvedVariables.size());

    GradlePropertyModel appcompatVariable = appcompatResolvedVariables.get(0);
    verifyPropertyModel(appcompatVariable.resolve(), STRING_TYPE, "com.android.support:appcompat-v7:22.1.1", STRING, REGULAR, 0,
                        "appcompat", "ext.appcompat");

    expected = new ExpectedArtifactDependency(RUNTIME, "guava", "com.google.guava", "18.0");
    ArtifactDependencyModel guavaDependencyModel = dependencies.get(1);
    expected.assertMatches(guavaDependencyModel);
    assertEquals(expected.compactNotation(), guavaDependencyModel.compactNotation());
    List<GradlePropertyModel> guavaResolvedVariables = guavaDependencyModel.completeModel().getDependencies();
    assertEquals(1, guavaResolvedVariables.size());

    GradlePropertyModel guavaVersionVariable = guavaResolvedVariables.get(0);
    verifyPropertyModel(guavaVersionVariable, STRING_TYPE, "18.0", STRING, REGULAR, 0, "guavaVersion", "ext.guavaVersion");
  }

  @Test
  public void testParseCompactNotationWithQuotedIdentifierVariables() throws IOException {
    isIrrelevantForDeclarative("No variables for Declarative");

    writeToBuildFile(TestFile.PARSE_COMPACT_NOTATION_WITH_QUOTED_IDENTIFIER_VARIABLES);

    GradleBuildModel buildModel = getGradleBuildModel();
    DependenciesModel dependenciesModel = buildModel.dependencies();

    List<ArtifactDependencyModel> dependencies = dependenciesModel.artifacts();
    assertThat(dependencies).hasSize(6);

    assertEquals(new ExpectedArtifactDependency(IMPLEMENTATION, "a", "com.google.a", "1.0.0").compactNotation(),
                 dependencies.get(0).compactNotation());
    assertEquals(new ExpectedArtifactDependency(IMPLEMENTATION, "b", "com.google.b", "2.0.0").compactNotation(),
                 dependencies.get(1).compactNotation());
    assertEquals(new ExpectedArtifactDependency(IMPLEMENTATION, "c", "com.google.c", "3.0.0").compactNotation(),
                 dependencies.get(2).compactNotation());
    assertEquals(new ExpectedArtifactDependency(IMPLEMENTATION, "d", "com.google.d", "4.0.0").compactNotation(),
                 dependencies.get(3).compactNotation());
    assertEquals(new ExpectedArtifactDependency(IMPLEMENTATION, "e", "com.google.e", "5.0.0").compactNotation(),
                 dependencies.get(4).compactNotation());
    assertEquals(new ExpectedArtifactDependency(IMPLEMENTATION, "f", "com.google.f", "6.0.0").compactNotation(),
                 dependencies.get(5).compactNotation());
  }

  @Test
  public void testParseMapNotationWithVariables() throws IOException {
    isIrrelevantForDeclarative("No variables for Declarative");

    writeToBuildFile(TestFile.PARSE_MAP_NOTATION_WITH_VARIABLES);

    GradleBuildModel buildModel = getGradleBuildModel();
    DependenciesModel dependenciesModel = buildModel.dependencies();

    List<ArtifactDependencyModel> dependencies = dependenciesModel.artifacts();
    assertThat(dependencies).hasSize(1);

    ExpectedArtifactDependency expected = new ExpectedArtifactDependency(COMPILE, "guava", "com.google.guava", "18.0");
    ArtifactDependencyModel guavaDependencyModel = dependencies.get(0);
    assertEquals(expected.compactNotation(), guavaDependencyModel.compactNotation());
    List<GradlePropertyModel> guavaResolvedVariables = guavaDependencyModel.completeModel().getDependencies();
    assertEquals(1, guavaResolvedVariables.size());

    GradlePropertyModel guavaVersionVariable = guavaResolvedVariables.get(0);
    verifyPropertyModel(guavaVersionVariable, STRING_TYPE, "18.0", STRING, REGULAR, 0, "guavaVersion", "ext.guavaVersion");

    // Now test that resolved variables are not reported for group and name properties.
    GradlePropertyModel group = guavaDependencyModel.group();
    verifyPropertyModel(group, STRING_TYPE, "com.google.guava", STRING, DERIVED, 0, "group");

    GradlePropertyModel name = guavaDependencyModel.name();
    verifyPropertyModel(name, STRING_TYPE, "guava", STRING, DERIVED, 0, "name");

    // and thee guavaVersion variable is reported for version property.
    GradlePropertyModel version = guavaDependencyModel.version();
    verifyPropertyModel(version, STRING_TYPE, "18.0", INTERPOLATED, DERIVED, 1, "version");
    assertThat(version.getRawValue(STRING_TYPE)).isEqualTo("$guavaVersion");
  }

  @Test
  public void testParseCompactNotationClosureWithVariables() throws IOException {
    isIrrelevantForDeclarative("No variables for Declarative");

    writeToBuildFile(TestFile.PARSE_COMPACT_NOTATION_CLOSURE_WITH_VARIABLES);

    GradleBuildModel buildModel = getGradleBuildModel();
    DependenciesModel dependenciesModel = buildModel.dependencies();

    List<ArtifactDependencyModel> dependencies = dependenciesModel.artifacts();
    assertThat(dependencies).hasSize(2);

    ExpectedArtifactDependency expected = new ExpectedArtifactDependency(COMPILE, "appcompat-v7", "com.android.support", "22.1.1");
    ArtifactDependencyModel appcompatDependencyModel = dependencies.get(0);
    expected.assertMatches(appcompatDependencyModel);
    assertEquals(expected.compactNotation(), appcompatDependencyModel.compactNotation());
    List<GradlePropertyModel> appcompatResolvedVariables = appcompatDependencyModel.completeModel().getDependencies();
    assertEquals(1, appcompatResolvedVariables.size());

    GradlePropertyModel appcompatVariable = appcompatResolvedVariables.get(0);
    verifyPropertyModel(appcompatVariable, STRING_TYPE, "com.android.support:appcompat-v7:22.1.1", STRING, REGULAR, 0, "appcompat",
                        "ext.appcompat");


    expected = new ExpectedArtifactDependency(COMPILE, "guava", "com.google.guava", "18.0");
    ArtifactDependencyModel guavaDependencyModel = dependencies.get(1);
    expected.assertMatches(guavaDependencyModel);
    assertEquals(expected.compactNotation(), guavaDependencyModel.compactNotation());
    List<GradlePropertyModel> guavaResolvedVariables = guavaDependencyModel.completeModel().getDependencies();
    assertEquals(1, guavaResolvedVariables.size());

    GradlePropertyModel guavaVersionVariable = guavaResolvedVariables.get(0);
    verifyPropertyModel(guavaVersionVariable, STRING_TYPE, "18.0", STRING, REGULAR, 0, "guavaVersion", "ext.guavaVersion");
  }

  @Test
  public void testParseMapNotationClosureWithVariables() throws IOException {
    isIrrelevantForDeclarative("No variables for Declarative");

    writeToBuildFile(TestFile.PARSE_MAP_NOTATION_CLOSURE_WITH_VARIABLES);

    GradleBuildModel buildModel = getGradleBuildModel();
    DependenciesModel dependenciesModel = buildModel.dependencies();

    List<ArtifactDependencyModel> dependencies = dependenciesModel.artifacts();
    assertThat(dependencies).hasSize(1);

    ExpectedArtifactDependency expected = new ExpectedArtifactDependency(COMPILE, "guava", "com.google.guava", "18.0");
    ArtifactDependencyModel guavaDependencyModel = dependencies.get(0);
    expected.assertMatches(guavaDependencyModel);
    assertEquals(expected.compactNotation(), guavaDependencyModel.compactNotation());
    List<GradlePropertyModel> guavaResolvedVariables = guavaDependencyModel.completeModel().getDependencies();
    assertEquals(1, guavaResolvedVariables.size());

    GradlePropertyModel guavaVersionVariable = guavaResolvedVariables.get(0);
    verifyPropertyModel(guavaVersionVariable, STRING_TYPE, "18.0", STRING, REGULAR, 0, "guavaVersion", "ext.guavaVersion");

    // Now test that resolved variables are not reported for group and name properties.
    GradlePropertyModel group = guavaDependencyModel.group();
    verifyPropertyModel(group, STRING_TYPE, "com.google.guava", STRING, DERIVED, 0, "group");

    GradlePropertyModel name = guavaDependencyModel.name();
    verifyPropertyModel(name, STRING_TYPE, "guava", STRING, DERIVED, 0, "name");

    // and thee guavaVersion variable is reported for version property.
    GradlePropertyModel version = guavaDependencyModel.version();
    verifyPropertyModel(version, STRING_TYPE, "18.0", INTERPOLATED, DERIVED, 1, "version");
    assertThat(version.getRawValue(STRING_TYPE)).isEqualTo("$guavaVersion");

    guavaVersionVariable = guavaResolvedVariables.get(0);
    verifyPropertyModel(guavaVersionVariable, STRING_TYPE, "18.0", STRING, REGULAR, 0, "guavaVersion", "ext.guavaVersion");
  }

  @Test
  public void testNonDependencyCodeInDependenciesSection() throws IOException {
    writeToBuildFile(TestFile.NON_DEPENDENCY_CODE_IN_DEPENDENCIES_SECTION);

    GradleBuildModel buildModel = getGradleBuildModel();
    DependenciesModel dependenciesModel = buildModel.dependencies();

    List<ArtifactDependencyModel> dependencies = dependenciesModel.artifacts();
    assertThat(dependencies).hasSize(3);

    ExpectedArtifactDependency expected = new ExpectedArtifactDependency(COMPILE, "appcompat-v7", "com.android.support", "22.1.1");
    expected.assertMatches(dependencies.get(0));

    expected = new ExpectedArtifactDependency(RUNTIME, "guava", "com.google.guava", "18.0");
    expected.assertMatches(dependencies.get(1));

    expected = new ExpectedArtifactDependency(TEST_COMPILE, "hibernate", "org.hibernate", "3.1");
    expected.assertMatches(dependencies.get(2));
  }

  @Test
  public void testReplaceDependencyByPsiElement() throws IOException {
    writeToBuildFile(TestFile.REPLACE_DEPENDENCY_BY_PSI_ELEMENT);

    GradleBuildModel buildModel = getGradleBuildModel();
    DependenciesModel dependenciesModel = buildModel.dependencies();

    List<ArtifactDependencyModel> dependencies = dependenciesModel.artifacts();
    assertThat(dependencies).hasSize(1);

    ExpectedArtifactDependency expected = new ExpectedArtifactDependency(COMPILE, "appcompat-v7", "com.android.support", "22.1.1");
    expected.assertMatches(dependencies.get(0));

    ArtifactDependencySpec newDep = ArtifactDependencySpec.create("com.google.guava:guava:18.0");
    boolean result = dependenciesModel.replaceArtifactByPsiElement(dependencies.get(0).getPsiElement(), newDep);
    assertTrue(result);

    applyChangesAndReparse(buildModel);
    verifyFileContents(myBuildFile, TestFile.REPLACE_DEPENDENCY_BY_PSI_ELEMENT_EXPECTED);

    dependencies = buildModel.dependencies().artifacts();
    assertThat(dependencies).hasSize(1);

    expected = new ExpectedArtifactDependency(COMPILE, "guava", "com.google.guava", "18.0");
    expected.assertMatches(dependencies.get(0));
  }

  @Test
  public void testReplaceDependencyByChildElement() throws IOException {
    writeToBuildFile(TestFile.REPLACE_DEPENDENCY_BY_CHILD_ELEMENT);

    GradleBuildModel buildModel = getGradleBuildModel();
    DependenciesModel dependenciesModel = buildModel.dependencies();

    List<ArtifactDependencyModel> dependencies = dependenciesModel.artifacts();
    assertThat(dependencies).hasSize(3);

    ExpectedArtifactDependency expected = new ExpectedArtifactDependency(COMPILE, "appcompat-v7", "com.android.support", "22.1.1");
    expected.assertMatches(dependencies.get(1));

    ArtifactDependencySpec newDep = ArtifactDependencySpec.create("com.google.guava:guava:18.0");
    boolean result = dependenciesModel.replaceArtifactByPsiElement(dependencies.get(1).getPsiElement(), newDep);
    assertTrue(result);

    applyChangesAndReparse(buildModel);
    verifyFileContents(myBuildFile, TestFile.REPLACE_DEPENDENCY_BY_CHILD_ELEMENT_EXPECTED);

    dependencies = buildModel.dependencies().artifacts();
    assertThat(dependencies).hasSize(3);

    expected = new ExpectedArtifactDependency(COMPILE, "guava", "com.google.guava", "18.0");
    expected.assertMatches(dependencies.get(1));
  }

  @Test
  public void testReplaceDependencyFailsIfPsiElementIsNotFound() throws IOException {
    writeToBuildFile(TestFile.REPLACE_DEPENDENCY_FAILS_IF_PSI_ELEMENT_IS_NOT_FOUND);

    GradleBuildModel buildModel = getGradleBuildModel();
    DependenciesModel dependenciesModel = buildModel.dependencies();

    List<ArtifactDependencyModel> dependencies = dependenciesModel.artifacts();
    assertThat(dependencies).hasSize(2);

    ArtifactDependencySpec newDep = ArtifactDependencySpec.create("com.google.guava:guava:18.0");
    PsiElement element = dependenciesModel.getPsiElement(); // taking wrong element deliberately

    boolean result = dependenciesModel.replaceArtifactByPsiElement(element, newDep);
    assertFalse(result);

    result = dependenciesModel.replaceArtifactByPsiElement(dependencies.get(1).getPsiElement().getContainingFile(), newDep);
    assertFalse(result);

    applyChangesAndReparse(buildModel);
    verifyFileContents(myBuildFile, TestFile.REPLACE_DEPENDENCY_FAILS_IF_PSI_ELEMENT_IS_NOT_FOUND);

    dependencies = buildModel.dependencies().artifacts();

    // Make sure none of the dependencies have changed.
    ExpectedArtifactDependency expected = new ExpectedArtifactDependency(TEST_COMPILE, "hibernate", "org.hibernate", "3.1");
    expected.assertMatches(dependencies.get(0));

    expected = new ExpectedArtifactDependency(TEST_COMPILE, "service", "org.gradle.test.classifiers", "1.0");
    expected.setClassifier("jdk15");
    expected.setExtension("jar");
    expected.assertMatches(dependencies.get(1));
  }

  @Test
  public void testReplaceDependencyUsingMapNotationWithCompactNotation() throws IOException {
    writeToBuildFile(TestFile.REPLACE_DEPENDENCY_USING_MAP_NOTATION_WITH_COMPACT_NOTATION);

    GradleBuildModel buildModel = getGradleBuildModel();
    DependenciesModel dependenciesModel = buildModel.dependencies();

    List<ArtifactDependencyModel> dependencies = dependenciesModel.artifacts();
    assertThat(dependencies).hasSize(1);

    ExpectedArtifactDependency expected = new ExpectedArtifactDependency(COMPILE, "guice", "com.google.code.guice", "1.0");
    expected.assertMatches(dependencies.get(0));

    ArtifactDependencySpec newDep = ArtifactDependencySpec.create("com.google.guava:guava:18.0");
    boolean result = dependenciesModel.replaceArtifactByPsiElement(dependencies.get(0).getPsiElement(), newDep);
    assertTrue(result);

    applyChangesAndReparse(buildModel);
    verifyFileContents(myBuildFile, TestFile.REPLACE_DEPENDENCY_USING_MAP_NOTATION_WITH_COMPACT_NOTATION_EXPECTED);

    dependencies = buildModel.dependencies().artifacts();

    // Make sure the new dependency is correct.
    expected = new ExpectedArtifactDependency(COMPILE, "guava", "com.google.guava", "18.0");
    expected.assertMatches(dependencies.get(0));
  }

  @Test
  public void testReplaceDependencyUsingMapNotationAddingFields() throws IOException {
    isIrrelevantForDeclarative("Declarative does not map notation");
    writeToBuildFile(TestFile.REPLACE_DEPENDENCY_USING_MAP_NOTATION_ADDING_FIELDS);

    GradleBuildModel buildModel = getGradleBuildModel();
    DependenciesModel dependenciesModel = buildModel.dependencies();

    List<ArtifactDependencyModel> dependencies = dependenciesModel.artifacts();
    assertThat(dependencies).hasSize(1);

    ExpectedArtifactDependency expected = new ExpectedArtifactDependency(COMPILE, "name", null, null);
    expected.assertMatches(dependencies.get(0));

    ArtifactDependencyModel artifactModel = dependencies.get(0);
    assertMissingProperty(artifactModel.group());
    assertMissingProperty(artifactModel.version());
    assertMissingProperty(artifactModel.classifier());
    assertMissingProperty(artifactModel.extension());

    ArtifactDependencySpec newDep = ArtifactDependencySpec.create("com.google.guava:guava:18.0:class@aar");
    boolean result = dependenciesModel.replaceArtifactByPsiElement(dependencies.get(0).getPsiElement(), newDep);
    assertTrue(result);

    applyChangesAndReparse(buildModel);
    verifyFileContents(myBuildFile, TestFile.REPLACE_DEPENDENCY_USING_MAP_NOTATION_ADDING_FIELDS_EXPECTED);

    expected = new ExpectedArtifactDependency(COMPILE, "guava", "com.google.guava", "18.0");
    expected.setClassifier("class");
    expected.setExtension("aar");
    expected.assertMatches(buildModel.dependencies().artifacts().get(0));
  }

  @Test
  public void testReplaceDependencyUsingMapNotationDeleteFields() throws IOException {
    isIrrelevantForDeclarative("Declarative does not have map notation");

    writeToBuildFile(TestFile.REPLACE_DEPENDENCY_USING_MAP_NOTATION_DELETE_FIELDS);

    GradleBuildModel buildModel = getGradleBuildModel();
    DependenciesModel dependenciesModel = buildModel.dependencies();

    List<ArtifactDependencyModel> dependencies = dependenciesModel.artifacts();
    assertThat(dependencies).hasSize(1);

    ExpectedArtifactDependency expected = new ExpectedArtifactDependency(COMPILE, "guice", "com.google.code.guice", "1.0");
    expected.setClassifier("high");
    expected.setExtension("bleh");
    expected.assertMatches(dependencies.get(0));

    ArtifactDependencySpec newDep = ArtifactDependencySpec.create("com.google.guava:guava:+");
    boolean result = dependenciesModel.replaceArtifactByPsiElement(dependencies.get(0).getPsiElement(), newDep);
    assertTrue(result);

    applyChangesAndReparse(buildModel);
    verifyFileContents(myBuildFile, TestFile.REPLACE_DEPENDENCY_USING_MAP_NOTATION_DELETE_FIELDS_EXPECTED);

    expected = new ExpectedArtifactDependency(COMPILE, "guava", "com.google.guava", "+");
    expected.assertMatches(buildModel.dependencies().artifacts().get(0));
  }

  @Test
  public void testReplaceDependencyInArgumentList() throws IOException {
    writeToBuildFile(TestFile.REPLACE_DEPENDENCY_IN_ARGUMENT_LIST);

    GradleBuildModel buildModel = getGradleBuildModel();
    DependenciesModel dependenciesModel = buildModel.dependencies();

    List<ArtifactDependencyModel> dependencies = dependenciesModel.artifacts();
    assertThat(dependencies).hasSize(2);

    ExpectedArtifactDependency expected = new ExpectedArtifactDependency(COMPILE, "guice", "com.google.code.guice", "1.0");
    expected.assertMatches(dependencies.get(0));
    expected = new ExpectedArtifactDependency(COMPILE, "guava", "com.google.guava", "18.0");
    expected.assertMatches(dependencies.get(1));

    ArtifactDependencySpec newDep = ArtifactDependencySpec.create("com.google.guava:guava:+");
    boolean result = dependenciesModel.replaceArtifactByPsiElement(dependencies.get(1).getPsiElement(), newDep);
    assertTrue(result);

    applyChangesAndReparse(buildModel);

    expected = new ExpectedArtifactDependency(COMPILE, "guava", "com.google.guava", "+");
    expected.assertMatches(buildModel.dependencies().artifacts().get(1));
  }

  @Test
  public void testReplaceMethodDependencyWithClosure() throws IOException {
    isIrrelevantForDeclarative("Declarative does not have dependencies closure");

    writeToBuildFile(TestFile.REPLACE_METHOD_DEPENDENCY_WITH_CLOSURE);

    GradleBuildModel buildModel = getGradleBuildModel();
    DependenciesModel dependenciesModel = buildModel.dependencies();

    List<ArtifactDependencyModel> dependencies = dependenciesModel.artifacts();
    assertThat(dependencies).hasSize(1);

    ExpectedArtifactDependency expected = new ExpectedArtifactDependency(TEST_COMPILE, "hibernate", "org.hibernate", "3.1");
    expected.assertMatches(dependencies.get(0));

    ArtifactDependencySpec newDep = ArtifactDependencySpec.create("com.google.guava:guava:+");
    boolean result = dependenciesModel.replaceArtifactByPsiElement(dependencies.get(0).getPsiElement(), newDep);
    assertTrue(result);

    applyChangesAndReparse(buildModel);
    verifyFileContents(myBuildFile, TestFile.REPLACE_METHOD_DEPENDENCY_WITH_CLOSURE_EXPECTED);

    expected = new ExpectedArtifactDependency(TEST_COMPILE, "guava", "com.google.guava", "+");
    expected.assertMatches(buildModel.dependencies().artifacts().get(0));
  }

  @Test
  public void testReplaceApplicationDependencies() throws IOException {
    writeToBuildFile(TestFile.REPLACE_APPLICATION_DEPENDENCIES);

    GradleBuildModel buildModel = getGradleBuildModel();
    DependenciesModel dependenciesModel = buildModel.dependencies();

    List<ArtifactDependencyModel> dependencies = dependenciesModel.artifacts();
    assertThat(dependencies).hasSize(2);

    ExpectedArtifactDependency expected = new ExpectedArtifactDependency(TEST_COMPILE, "service", "org.gradle.test.classifiers", "1.0");
    expected.assertMatches(dependencies.get(0));

    expected = new ExpectedArtifactDependency(TEST_COMPILE, "guava", "com.google.guava", "+");
    expected.assertMatches(dependencies.get(1));

    ArtifactDependencySpec newDep = ArtifactDependencySpec.create("org.hibernate:hibernate:3.1");
    boolean result = dependenciesModel.replaceArtifactByPsiElement(dependencies.get(0).getPsiElement(), newDep);
    assertTrue(result);

    applyChangesAndReparse(buildModel);
    verifyFileContents(myBuildFile, TestFile.REPLACE_APPLICATION_DEPENDENCIES_EXPECTED);

    expected = new ExpectedArtifactDependency(TEST_COMPILE, "hibernate", "org.hibernate", "3.1");
    expected.assertMatches(buildModel.dependencies().artifacts().get(0));
  }

  @Test
  public void testDeleteGroupAndVersion() throws IOException {
    writeToBuildFile(TestFile.DELETE_GROUP_AND_VERSION);

    GradleBuildModel buildModel = getGradleBuildModel();
    DependenciesModel dependencies = buildModel.dependencies();

    List<ArtifactDependencyModel> artifacts = dependencies.artifacts();
    assertSize(2, artifacts);

    ExpectedArtifactDependency expected = new ExpectedArtifactDependency(TEST_COMPILE, "service", "org.gradle.test.classifiers", "1.0");
    expected.assertMatches(artifacts.get(0));
    expected = new ExpectedArtifactDependency(TEST_COMPILE, "guava", "com.google.guava", "+");
    expected.assertMatches(artifacts.get(1));

    // Remove version from the first artifact and group from the second. Even though these now become invalid dependencies we should still
    // allow them from the model.
    ArtifactDependencyModel first = artifacts.get(0);
    first.version().delete();
    ArtifactDependencyModel second = artifacts.get(1);
    second.group().delete();

    applyChangesAndReparse(buildModel);
    verifyFileContents(myBuildFile, TestFile.DELETE_GROUP_AND_VERSION_EXPECTED);

    dependencies = buildModel.dependencies();
    artifacts = dependencies.artifacts();

    first = artifacts.get(0);
    assertThat(first.completeModel().toString()).isEqualTo("org.gradle.test.classifiers:service");
    second = artifacts.get(1);
    assertThat(second.completeModel().toString()).isEqualTo("guava:+");
  }

  @Test
  public void testDeleteNameAndRenameUnsupported() throws IOException {
    writeToBuildFile(TestFile.DELETE_NAME_AND_RENAME_UNSUPPORTED);

    GradleBuildModel buildModel = getGradleBuildModel();
    DependenciesModel dependencies = buildModel.dependencies();

    List<ArtifactDependencyModel> artifacts = dependencies.artifacts();
    assertSize(1, artifacts);

    ExpectedArtifactDependency expected = new ExpectedArtifactDependency(TEST_COMPILE, "service", "org.gradle.test.classifiers", "1.0");
    expected.assertMatches(artifacts.get(0));

    ArtifactDependencyModel first = artifacts.get(0);
    first.name().delete();
    assertFalse(buildModel.isModified());
    first.name().rename("Hello");
    assertFalse(buildModel.isModified());
  }

  @Test
  public void testDeleteInMethodCallWithProperties() throws IOException {
    writeToBuildFile(TestFile.DELETE_IN_METHOD_CALL_WITH_PROPERTIES);

    GradleBuildModel buildModel = getGradleBuildModel();
    DependenciesModel dependencies = buildModel.dependencies();

    List<ArtifactDependencyModel> artifacts = dependencies.artifacts();
    assertSize(2, artifacts);

    // Attempt to delete the first one.
    ArtifactDependencyModel first = artifacts.get(0);
    first.completeModel().delete();

    applyChangesAndReparse(buildModel);
    verifyFileContents(myBuildFile, TestFile.DELETE_IN_METHOD_CALL_WITH_PROPERTIES_EXPECTED);

    buildModel = getGradleBuildModel();
    dependencies = buildModel.dependencies();

    artifacts = dependencies.artifacts();
    assertSize(1, artifacts);

    ExpectedArtifactDependency expected = new ExpectedArtifactDependency(COMPILE, "guava", "com.google.guava", "18.0");
    expected.assertMatches(artifacts.get(0));
  }

  @Test
  public void testMissingPropertiesCompact() throws IOException {
    writeToBuildFile(TestFile.MISSING_PROPERTIES_COMPACT);

    GradleBuildModel buildModel = getGradleBuildModel();
    DependenciesModel dependencies = buildModel.dependencies();
    List<ArtifactDependencyModel> artifacts = dependencies.artifacts();
    assertSize(1, artifacts);

    ArtifactDependencyModel artifact = artifacts.get(0);
    assertMissingProperty(artifact.extension());
    assertMissingProperty(artifact.classifier());
    assertThat(artifact.configurationName()).isEqualTo("compile");
    verifyPropertyModel(artifact.name(), STRING_TYPE, "appcompat-v7", STRING, FAKE, 0, "name");
    verifyPropertyModel(artifact.group(), STRING_TYPE, "com.android.support", STRING, FAKE, 0, "group");
    verifyPropertyModel(artifact.version(), STRING_TYPE, "22.1.1", STRING, FAKE, 0, "version");
    verifyPropertyModel(artifact.completeModel(), STRING_TYPE, "com.android.support:appcompat-v7:22.1.1", STRING, REGULAR, 0);
  }

  @Test
  public void testMissingPropertiesMap() throws IOException {
    isIrrelevantForDeclarative("Declarative does not have map properties");
    writeToBuildFile(TestFile.MISSING_PROPERTIES_MAP);

    GradleBuildModel buildModel = getGradleBuildModel();
    DependenciesModel dependencies = buildModel.dependencies();
    List<ArtifactDependencyModel> artifacts = dependencies.artifacts();
    assertSize(1, artifacts);

    ArtifactDependencyModel artifact = artifacts.get(0);
    assertMissingProperty(artifact.extension());
    assertMissingProperty(artifact.classifier());
    assertMissingProperty(artifact.version());
    assertMissingProperty(artifact.extension());
    verifyPropertyModel(artifact.name(), STRING_TYPE, "name", STRING, DERIVED, 0, "name");
    verifyMapProperty(artifact.completeModel(), ImmutableMap.of("name", "name"), "compile", "dependencies.compile");
  }

  @Test
  public void testCompactNotationPsiElement() throws IOException {
    writeToBuildFile(TestFile.COMPACT_NOTATION_PSI_ELEMENT);

    GradleBuildModel buildModel = getGradleBuildModel();
    DependenciesModel dependencies = buildModel.dependencies();

    List<ArtifactDependencyModel> artifacts = dependencies.artifacts();
    assertSize(1, artifacts);

    ArtifactDependencyModel artifact = artifacts.get(0);
    PsiElement psiElement = artifact.getPsiElement();
    if (isGroovy()) {
      assertThat(psiElement).isInstanceOf(GrLiteral.class);
      assertThat(psiElement.getText()).isEqualTo("'org.gradle.test.classifiers:service:1.0'");
    }
    else if (isKotlinScript()) {
      assertThat(psiElement).isInstanceOf(KtStringTemplateExpression.class);
      assertThat(psiElement.getText()).isEqualTo("\"org.gradle.test.classifiers:service:1.0\"");
    }
    else {
      assertThat(psiElement).isInstanceOf(DeclarativeLiteral.class);
      assertThat(psiElement.getText()).isEqualTo("\"org.gradle.test.classifiers:service:1.0\"");
    }
  }

  @Test
  public void testMultipleCompactNotationPsiElements() throws IOException {
    isIrrelevantForKotlinScript("No multiple dependency configuration form in KotlinScript");
    isIrrelevantForDeclarative("Declarative does not have map properties");
    writeToBuildFile(TestFile.MULTIPLE_COMPACT_NOTATION_PSI_ELEMENTS);

    GradleBuildModel buildModel = getGradleBuildModel();
    DependenciesModel dependencies = buildModel.dependencies();

    List<ArtifactDependencyModel> artifacts = dependencies.artifacts();
    assertSize(2, artifacts);

    ArtifactDependencyModel artifact = artifacts.get(0);
    PsiElement psiElement = artifact.getPsiElement();
    if (isGroovy()) {
      assertThat(psiElement).isInstanceOf(GrLiteral.class);
    }
    assertThat(psiElement.getText()).isEqualTo("'com.google.code.guice:guice:1.0'");

    artifact = artifacts.get(1);
    psiElement = artifact.getPsiElement();
    if (isGroovy()) {
      assertThat(psiElement).isInstanceOf(GrLiteral.class);
    }
    assertThat(psiElement.getText()).isEqualTo("'com.google.guava:guava:18.0'");
  }

  @Test
  public void testMethodCallCompactPsiElement() throws IOException {
    isIrrelevantForDeclarative("Declarative does not have additiona flags for dependnecies");
    writeToBuildFile(TestFile.METHOD_CALL_COMPACT_PSI_ELEMENT);

    GradleBuildModel buildModel = getGradleBuildModel();
    DependenciesModel dependencies = buildModel.dependencies();

    List<ArtifactDependencyModel> artifacts = dependencies.artifacts();
    assertSize(1, artifacts);

    ArtifactDependencyModel artifact = artifacts.get(0);
    PsiElement psiElement = artifact.getPsiElement();
    if (isGroovy()) {
      assertThat(psiElement).isInstanceOf(GrLiteral.class);
      assertThat(psiElement.getText()).isEqualTo("'org.hibernate:hibernate:3.1'");
    }
    else {
      assertThat(psiElement).isInstanceOf(KtStringTemplateExpression.class);
      assertThat(psiElement.getText()).isEqualTo("\"org.hibernate:hibernate:3.1\"");
    }
  }

  @Test
  public void testMethodCallMultipleCompactPsiElement() throws IOException {
    isIrrelevantForDeclarative("Declarative does not have multiple dependencies");
    isIrrelevantForKotlinScript("No multiple dependency configuration form in KotlinScript");

    writeToBuildFile(TestFile.METHOD_CALL_MULTIPLE_COMPACT_PSI_ELEMENT);

    GradleBuildModel buildModel = getGradleBuildModel();
    DependenciesModel dependencies = buildModel.dependencies();

    List<ArtifactDependencyModel> artifacts = dependencies.artifacts();
    assertSize(2, artifacts);

    ArtifactDependencyModel artifact = artifacts.get(0);
    PsiElement psiElement = artifact.getPsiElement();
    if (isGroovy()) {
      assertThat(psiElement).isInstanceOf(GrLiteral.class);
    }
    assertThat(psiElement.getText()).isEqualTo("'com.google.code.guice:guice:1.0'");

    artifact = artifacts.get(1);
    psiElement = artifact.getPsiElement();
    if (isGroovy()) {
      assertThat(psiElement).isInstanceOf(GrLiteral.class);
    }
    assertThat(psiElement.getText()).isEqualTo("'com.google.guava:guava:18.0'");
  }

  @Test
  public void testMapNotationPsiElement() throws IOException {
    isIrrelevantForDeclarative("Declarative does not have map notation");
    writeToBuildFile(TestFile.MAP_NOTATION_PSI_ELEMENT);
    GradleBuildModel buildModel = getGradleBuildModel();
    DependenciesModel dependencies = buildModel.dependencies();

    List<ArtifactDependencyModel> artifacts = dependencies.artifacts();
    assertSize(1, artifacts);

    ArtifactDependencyModel artifact = artifacts.get(0);
    PsiElement psiElement = artifact.getPsiElement();
    if (isGroovy()) {
      assertThat(psiElement).isInstanceOf(GrArgumentList.class);
      assertThat(psiElement.getText())
        .isEqualTo("group: 'com.google.code.guice', name: 'guice', version: '1.0', classifier: 'high', ext: 'bleh'");
    }
    else if (isKotlinScript()) {
      assertThat(psiElement).isInstanceOf(KtCallExpression.class);
      assertThat(psiElement.getText())
        .isEqualTo("compile(group=\"com.google.code.guice\", name=\"guice\", version=\"1.0\", classifier=\"high\", ext=\"bleh\")");
    } else {
      assertThat(psiElement).isInstanceOf(TomlInlineTableImpl.class);
      assertThat(psiElement.getText())
        .isEqualTo("{ group=\"com.google.code.guice\", name=\"guice\", version=\"1.0\", classifier=\"high\", ext=\"bleh\" }");

    }
  }

  @Test
  public void testCompactNotationSetToReference() throws IOException {
    isIrrelevantForDeclarative("Declarative does not have references");
    writeToBuildFile(TestFile.COMPACT_NOTATION_SET_TO_REFERENCE);

    GradleBuildModel buildModel = getGradleBuildModel();
    DependenciesModel dependencies = buildModel.dependencies();

    List<ArtifactDependencyModel> artifacts = dependencies.artifacts();
    assertSize(2, artifacts);

    // Get the version variable model
    ExtModel extModel = buildModel.ext();
    GradlePropertyModel name = extModel.findProperty("name");

    ArtifactDependencyModel firstModel = artifacts.get(0);
    firstModel.version().setValue(ReferenceTo.createReferenceFromText("version", firstModel.version()));
    ArtifactDependencyModel secondModel = artifacts.get(1);
    secondModel.name().setValue(new ReferenceTo(name));

    applyChangesAndReparse(buildModel);
    verifyFileContents(myBuildFile, TestFile.COMPACT_NOTATION_SET_TO_REFERENCE_EXPECTED);

    dependencies = buildModel.dependencies();
    artifacts = dependencies.artifacts();
    assertSize(2, artifacts);

    firstModel = artifacts.get(0);
    verifyPropertyModel(firstModel.version(), STRING_TYPE, "3.6", STRING, FAKE, 1, "version");
    assertThat(firstModel.completeModel().getRawValue(STRING_TYPE)).isEqualTo("org.gradle.test.classifiers:service:$version");

    secondModel = artifacts.get(1);
    verifyPropertyModel(secondModel.name(), STRING_TYPE, "guava", STRING, FAKE, 1, "name");
    assertThat(secondModel.completeModel().getRawValue(STRING_TYPE)).isEqualTo("com.google.guava:$name:+");
  }

  // The difference between previous and this test is in following one uses InterpolatedText API
  // as the result it changes literal quotation mark to double quote.
  @Test
  public void CompactNotationSetToInterpolation() throws IOException {
    isIrrelevantForDeclarative("Declarative does not have interpolation");
    writeToBuildFile(TestFile.COMPACT_NOTATION_SET_TO_INTERPOLATION);

    GradleBuildModel buildModel = getGradleBuildModel();
    DependenciesModel dependencies = buildModel.dependencies();

    List<ArtifactDependencyModel> artifacts = dependencies.artifacts();
    assertSize(1, artifacts);

    // Get the version variable model
    ExtModel extModel = buildModel.ext();
    GradlePropertyModel version = extModel.findProperty("version");
    InterpolatedText interpolation = new InterpolatedText(
      Collections.singletonList(new InterpolatedTextItem(new ReferenceTo(version))));

    ArtifactDependencyModel artifactModel = artifacts.get(0);
    artifactModel.version().setValue(interpolation);

    applyChangesAndReparse(buildModel);
    verifyFileContents(myBuildFile, TestFile.COMPACT_NOTATION_SET_TO_INTERPOLATION_EXPECTED);

    dependencies = buildModel.dependencies();
    artifacts = dependencies.artifacts();
    assertSize(1, artifacts);

    artifactModel = artifacts.get(0);
    verifyPropertyModel(artifactModel.version(), STRING_TYPE, "3.6", STRING, FAKE, 1, "version");
    assertThat(artifactModel.completeModel().getRawValue(STRING_TYPE)).isEqualTo("org.gradle.test.classifiers:service:$version");
  }

  @Test
  public void testCompactNotationSetToReferenceFromRootProjectFile() throws IOException {
    isIrrelevantForDeclarative("Declarative does not have references");

    writeToSubModuleBuildFile(TestFile.COMPACT_NOTATION_SET_TO_ROOT_PROJECT_REFERENCE);
    writeToBuildFile(TestFile.ROOT_BUILD_WITH_SIMPLE_VARIABLE);
    writeToSettingsFile(getSubModuleSettingsText());

    ProjectBuildModel projectModel = getProjectBuildModel();
    GradleBuildModel buildModel = projectModel.getModuleBuildModel(mySubModule);
    GradleBuildModel rootModel = projectModel.getProjectBuildModel();

    DependenciesModel dependencies = buildModel.dependencies();
    List<ArtifactDependencyModel> artifacts = dependencies.artifacts();
    assertSize(2, artifacts);

    // Get the version variable model
    ExtModel extModel = rootModel.ext();
    GradlePropertyModel name = extModel.findProperty("name");
    GradlePropertyModel version = extModel.findProperty("version");

    ArtifactDependencyModel firstModel = artifacts.get(0);
    firstModel.version().setValue(new ReferenceTo(version));
    ArtifactDependencyModel secondModel = artifacts.get(1);
    secondModel.name().setValue(new ReferenceTo(name));

    applyChangesAndReparse(projectModel);

    verifyFileContents(mySubModuleBuildFile, TestFile.COMPACT_NOTATION_SET_TO_ROOT_PROJECT_REFERENCE_EXPECTED);
    verifyFileContents(myBuildFile, TestFile.ROOT_BUILD_WITH_SIMPLE_VARIABLE);

    dependencies = buildModel.dependencies();
    artifacts = dependencies.artifacts();
    assertSize(2, artifacts);

    firstModel = artifacts.get(0);

    verifyPropertyModel(firstModel.version(), STRING_TYPE, "3.6", STRING, FAKE, 1, "version");
    assertThat(firstModel.completeModel().getRawValue(STRING_TYPE)).isEqualTo(
      isKotlinScript() ?
      "org.gradle.test.classifiers:service:${rootProject.extra[\"version\"]}" :
      "org.gradle.test.classifiers:service:$version"
    );

    secondModel = artifacts.get(1);
    verifyPropertyModel(secondModel.name(), STRING_TYPE, "guava", STRING, FAKE, 1, "name");
    assertThat(secondModel.completeModel().getRawValue(STRING_TYPE)).isEqualTo(
      isKotlinScript() ?
      "com.google.guava:${rootProject.extra[\"name\"]}:+" :
      "com.google.guava:$name:+"
    );
  }

  @Test
  public void testCompactNotationEditValueViaReferenceToRootProjectFile() throws IOException {
    isIrrelevantForDeclarative("Declarative does not have references");
    writeToSubModuleBuildFile(TestFile.COMPACT_NOTATION_EDIT_REFERENCED_DEPENDENCY);
    writeToBuildFile(TestFile.ROOT_BUILD_WITH_SIMPLE_VARIABLE);
    writeToSettingsFile(getSubModuleSettingsText());

    ProjectBuildModel projectModel = getProjectBuildModel();
    GradleBuildModel buildModel = projectModel.getModuleBuildModel(mySubModule);

    DependenciesModel dependencies = buildModel.dependencies();

    List<ArtifactDependencyModel> artifacts = dependencies.artifacts();
    assertSize(2, artifacts);

    ArtifactDependencyModel firstModel = artifacts.get(0);
    firstModel.enableSetThrough();
    firstModel.version().setValue("1.0");
    firstModel.setConfigurationName("testCompile");

    ArtifactDependencyModel secondModel = artifacts.get(1);
    secondModel.enableSetThrough();
    secondModel.name().getResultModel().setValue("guava2"); // that's the api for set value for referenced variable
    secondModel.setConfigurationName("testCompile");

    applyChangesAndReparse(projectModel);

    verifyFileContents(mySubModuleBuildFile, TestFile.COMPACT_NOTATION_EDIT_REFERENCED_DEPENDENCY_EXPECTED);
    verifyFileContents(myBuildFile, TestFile.ROOT_BUILD_WITH_SIMPLE_VARIABLE_EXPECTED);
    buildModel = projectModel.getModuleBuildModel(mySubModule);
    dependencies = buildModel.dependencies();
    artifacts = dependencies.artifacts();
    assertSize(2, artifacts);

    firstModel = artifacts.get(0);
    verifyPropertyModel(firstModel.version(), STRING_TYPE, "1.0", STRING, FAKE, 0, "version");
    assertThat(firstModel.completeModel().getRawValue(STRING_TYPE)).isEqualTo(
      "org.gradle.test.classifiers:service:1.0"
    );
    GradleBuildModel rootProject = projectModel.getProjectBuildModel();
    ExtModel ext = rootProject.ext();
    assertThat(ext.findProperty("name").getValue(STRING_TYPE)).isEqualTo("guava2");
  }

  // testing case for "compile group: 'com.google.guava', name: 'guava', version: guavaVersion"
  @Test
  public void testMapNotationEditValueViaReferenceToRootProjectFile() throws IOException {
    isIrrelevantForDeclarative("Declarative does not have references");
    writeToSubModuleBuildFile(TestFile.MAP_NOTATION_EDIT_REFERENCE_VALUE);
    writeToBuildFile(TestFile.MAP_NOTATION_EDIT_REFERENCE_VALUE_ROOT);
    writeToSettingsFile(getSubModuleSettingsText());

    ProjectBuildModel projectModel = getProjectBuildModel();
    GradleBuildModel buildModel = projectModel.getModuleBuildModel(mySubModule);

    DependenciesModel dependencies = buildModel.dependencies();

    List<ArtifactDependencyModel> artifacts = dependencies.artifacts();
    assertSize(1, artifacts);

    ArtifactDependencyModel firstModel = artifacts.get(0);
    firstModel.enableSetThrough();
    firstModel.version().setValue("19.0");
    firstModel.setConfigurationName("testCompile");

    applyChangesAndReparse(projectModel);
    verifyFileContents(mySubModuleBuildFile, TestFile.MAP_NOTATION_EDIT_REFERENCE_VALUE_EXPECTED);
    verifyFileContents(myBuildFile, TestFile.MAP_NOTATION_EDIT_REFERENCE_VALUE_ROOT);

    dependencies = buildModel.dependencies();
    artifacts = dependencies.artifacts();
    assertSize(1, artifacts);

    firstModel = artifacts.get(0);
    verifyPropertyModel(firstModel.version(), STRING_TYPE, "19.0", STRING, DERIVED, 0, "version");
    assertThat(firstModel.completeModel().getRawValue(STRING_TYPE)).isEqualTo(
      "{group=com.google.guava, name=guava, version=19.0}"
    );
  }

  @Test
  public void testEditViaReferenceToRootMapVariable() throws IOException {
    isIrrelevantForDeclarative("Declarative does not have references");
    writeToSubModuleBuildFile(TestFile.EDIT_REFERENCE_DEPENDENCY);
    writeToBuildFile(TestFile.ROOT_BUILD_WITH_MAP_VARIABLE);
    writeToSettingsFile(getSubModuleSettingsText());

    ProjectBuildModel projectModel = getProjectBuildModel();
    GradleBuildModel buildModel = projectModel.getModuleBuildModel(mySubModule);

    DependenciesModel dependencies = buildModel.dependencies();

    List<ArtifactDependencyModel> artifacts = dependencies.artifacts();
    assertSize(1, artifacts);

    ArtifactDependencyModel firstModel = artifacts.get(0);
    firstModel.enableSetThrough();
    firstModel.version().setValue("1.1.5");
    firstModel.setConfigurationName("compile");

    applyChangesAndReparse(projectModel);

    verifyFileContents(mySubModuleBuildFile, TestFile.EDIT_REFERENCE_DEPENDENCY_EXPECTED);
    verifyFileContents(myBuildFile, TestFile.ROOT_BUILD_WITH_MAP_VARIABLE_EXPECTED);

    dependencies = buildModel.dependencies();
    artifacts = dependencies.artifacts();
    assertSize(1, artifacts);

    firstModel = artifacts.get(0);
    verifyPropertyModel(firstModel.version(), STRING_TYPE, "1.1.5", STRING, isGroovy() ? REGULAR : DERIVED, 0, "version");
  }
  @Test
  public void testSetPropertyWithDottedName() throws IOException {
    isIrrelevantForDeclarative("Declarative does not have references");

    writeToBuildFile(TestFile.SET_REFERENCE_PROPERTY_WITH_DOTTED_NAME);

    GradleBuildModel buildModel = getGradleBuildModel();
    DependenciesModel dependencies = buildModel.dependencies();

    List<ArtifactDependencyModel> artifacts = dependencies.artifacts();
    assertSize(1, artifacts);

    ArtifactDependencyModel firstModel = artifacts.get(0);
    firstModel.version().setValue(ReferenceTo.createReferenceFromText("versions.first", firstModel.version()));

    applyChangesAndReparse(buildModel);
    verifyFileContents(myBuildFile, TestFile.SET_REFERENCE_PROPERTY_WITH_DOTTED_NAME_EXPECTED);
  }

  @Test
  public void testCompactNotationSetToRawText() throws IOException {
    isIrrelevantForDeclarative("Declarative does not have interpolation");
    writeToBuildFile(TestFile.COMPACT_NOTATION_SET_TO_RAW_TEXT);

    GradleBuildModel buildModel = getGradleBuildModel();
    DependenciesModel dependencies = buildModel.dependencies();

    List<ArtifactDependencyModel> artifacts = dependencies.artifacts();
    assertSize(1, artifacts);

    ArtifactDependencyModel firstModel = artifacts.get(0);
    firstModel.version().setValue(new RawText("\"${3+1}.0.0\"", "\"${listOf(4, 0, 0).joinToString(\".\")}\""));

    applyChangesAndReparse(buildModel);
    verifyFileContents(myBuildFile, TestFile.COMPACT_NOTATION_SET_TO_RAW_TEXT_EXPECTED);
  }

  @Test
  public void testCompactNotationElementUnsupportedOperations() throws IOException {
    isIrrelevantForDeclarative("Declarative does have map notation");
    writeToBuildFile(TestFile.COMPACT_NOTATION_ELEMENT_UNSUPPORTED_OPERATIONS);

    GradleBuildModel buildModel = getGradleBuildModel();
    DependenciesModel dependencies = buildModel.dependencies();

    List<ArtifactDependencyModel> artifacts = dependencies.artifacts();
    ArtifactDependencyModel artifact = artifacts.get(0);
    artifact.version().rename("hello");
    assertFalse(buildModel.isModified());
    artifact.name().delete();
    assertFalse(buildModel.isModified());

    // Now we can transform compact notation to map to handle toml interpolation case
    // TODO need to fix b/268355590 to make converting fake elements
    // (effectively underneath elements) more selective
    artifact.classifier().convertToEmptyMap();
    assertTrue(buildModel.isModified());
  }

  @Test
  public void testSetIStrInCompactNotation() throws IOException {
    isIrrelevantForDeclarative("Declarative does not have interpolation");
    writeToBuildFile(TestFile.SET_I_STR_IN_COMPACT_NOTATION);

    GradleBuildModel buildModel = getGradleBuildModel();
    DependenciesModel dependencies = buildModel.dependencies();

    List<ArtifactDependencyModel> artifacts = dependencies.artifacts();
    ArtifactDependencyModel artifact = artifacts.get(0);

    artifact.version().setValue(iStr("3.2.1"));

    applyChangesAndReparse(buildModel);

    dependencies = buildModel.dependencies();

    artifacts = dependencies.artifacts();
    artifact = artifacts.get(0);
    assertThat(artifact.completeModel().toString()).isEqualTo("org.gradle.test.classifiers:service:3.2.1");
    verifyFileContents(myBuildFile, TestFile.SET_I_STR_IN_COMPACT_NOTATION_EXPECTED);
  }

  @Test
  public void testParseFullReferencesCompactApplication() throws IOException {
    isIrrelevantForDeclarative("Declarative does not have references");

    writeToBuildFile(TestFile.PARSE_FULL_REFERENCES_COMPACT_APPLICATION);

    GradleBuildModel buildModel = getGradleBuildModel();
    DependenciesModel dependencies = buildModel.dependencies();

    List<ArtifactDependencyModel> artifacts = dependencies.artifacts();
    assertSize(2, artifacts);

    assertThat(artifacts.get(0).configurationName()).isEqualTo("testCompile");
    assertThat(artifacts.get(0).configurationName()).isEqualTo("testCompile");
    ResolvedPropertyModel model0 = artifacts.get(0).completeModel();
    ResolvedPropertyModel model1 = artifacts.get(1).completeModel();
    if (isGroovy()) {
      verifyPropertyModel(model0, STRING_TYPE, "org.gradle.test.classifiers:service:1.0", STRING, DERIVED, 1, "0");
      verifyPropertyModel(model1, STRING_TYPE, "com.google.guava:guava:+", INTERPOLATED, DERIVED, 1, "1");
    }
    else {
      verifyPropertyModel(model0, STRING_TYPE, "org.gradle.test.classifiers:service:1.0", STRING, REGULAR, 1, "testCompile");
      verifyPropertyModel(model1, STRING_TYPE, "com.google.guava:guava:+", INTERPOLATED, REGULAR, 1, "testCompile");
    }
  }

  private void runSetFullReferencesTest(@NotNull TestFileName testFileName, @NotNull TestFileName expected) throws IOException {
    writeToBuildFile(testFileName);

    GradleBuildModel buildModel = getGradleBuildModel();
    DependenciesModel dependencies = buildModel.dependencies();
    List<ArtifactDependencyModel> artifacts = dependencies.artifacts();
    assertSize(2, artifacts);

    ResolvedPropertyModel model = artifacts.get(0).completeModel();
    model.setValue(ReferenceTo.createReferenceFromText("service", model));
    model = artifacts.get(1).completeModel();
    model.setValue(iStr("com.${guavaPart}"));

    applyChangesAndReparse(buildModel);
    verifyFileContents(myBuildFile, expected);

    dependencies = buildModel.dependencies();
    artifacts = dependencies.artifacts();
    assertSize(2, artifacts);

    assertThat(artifacts.get(0).configurationName()).isEqualTo("testCompile");
    assertThat(artifacts.get(0).configurationName()).isEqualTo("testCompile");
    ResolvedPropertyModel model0 = artifacts.get(0).completeModel();
    ResolvedPropertyModel model1 = artifacts.get(1).completeModel();
    if (isGroovy()) {
      verifyPropertyModel(model0, STRING_TYPE, "org.gradle.test.classifiers:service:1.0", STRING, DERIVED, 1, "0");
      verifyPropertyModel(model1, STRING_TYPE, "com.google.guava:guava:+", INTERPOLATED, DERIVED, 1, "1");
    }
    else {
      verifyPropertyModel(model0, STRING_TYPE, "org.gradle.test.classifiers:service:1.0", STRING, REGULAR, 1, "testCompile");
      verifyPropertyModel(model1, STRING_TYPE, "com.google.guava:guava:+", INTERPOLATED, REGULAR, 1, "testCompile");
    }
  }

  private void runSetFullSingleReferenceTest(@NotNull TestFileName testFileName, @NotNull PropertyType type, @NotNull String name)
    throws IOException {
    writeToBuildFile(testFileName);

    GradleBuildModel buildModel = getGradleBuildModel();
    DependenciesModel dependencies = buildModel.dependencies();
    List<ArtifactDependencyModel> artifacts = dependencies.artifacts();
    assertSize(1, artifacts);

    ResolvedPropertyModel model = artifacts.get(0).completeModel();
    model.setValue(ReferenceTo.createReferenceFromText("service", model));

    applyChangesAndReparse(buildModel);

    buildModel = getGradleBuildModel();
    dependencies = buildModel.dependencies();
    artifacts = dependencies.artifacts();
    assertSize(1, artifacts);

    model = artifacts.get(0).completeModel();
    verifyPropertyModel(model, STRING_TYPE, "org.gradle.test.classifiers:service:1.0", STRING, type, 1, name);
    assertThat(artifacts.get(0).configurationName()).isEqualTo("testCompile");
  }

  @Test
  public void testSetSingleReferenceCompactApplication() throws IOException {
    isIrrelevantForDeclarative("Declarative does not have references");
    runSetFullSingleReferenceTest(TestFile.SET_SINGLE_REFERENCE_COMPACT_APPLICATION, REGULAR, "testCompile");
  }

  @Test
  public void testSetSingleReferenceCompactMethod() throws IOException {
    isIrrelevantForDeclarative("Declarative does not have references");
    isIrrelevantForKotlinScript("no distinct method form of dependency configuation in KotlinScript");
    // Properties from within method calls are derived.
    runSetFullSingleReferenceTest(TestFile.SET_SINGLE_REFERENCE_COMPACT_METHOD, DERIVED, "0");
  }

  @Test
  public void testSetFullReferencesCompactApplication() throws IOException {
    isIrrelevantForDeclarative("Declarative does not have references");
    runSetFullReferencesTest(TestFile.SET_FULL_REFERENCES_COMPACT_APPLICATION, TestFile.SET_FULL_REFERENCES_COMPACT_APPLICATION_EXPECTED);
  }

  @Test
  public void testSetFullReferenceCompactMethod() throws IOException {
    isIrrelevantForDeclarative("Declarative does not have references");
    isIrrelevantForKotlinScript("no distinction between method and application form");
    runSetFullReferencesTest(TestFile.SET_FULL_REFERENCE_COMPACT_METHOD, TestFile.SET_FULL_REFERENCE_COMPACT_METHOD_EXPECTED);
  }

  @Test
  public void testParseFullReferenceMap() throws IOException {
    isIrrelevantForDeclarative("Declarative does not have references");
    writeToBuildFile(TestFile.PARSE_FULL_REFERENCE_MAP);

    GradleBuildModel buildModel = getGradleBuildModel();
    DependenciesModel dependencies = buildModel.dependencies();
    List<ArtifactDependencyModel> artifacts = dependencies.artifacts();
    assertSize(4, artifacts);

    ResolvedPropertyModel model = artifacts.get(0).completeModel();
    verifyMapProperty(model, ImmutableMap.of("group", "group", "name", "name", "version", "1.0"));
    assertThat(artifacts.get(0).configurationName()).isEqualTo("testCompile");
    model = artifacts.get(1).completeModel();
    verifyMapProperty(model, ImmutableMap.of("group", "com.google.guava", "name", "guava", "version", "4.0"));
    assertThat(artifacts.get(1).configurationName()).isEqualTo("compile");
    model = artifacts.get(2).completeModel();
    verifyMapProperty(model, ImmutableMap.of("group", "g", "name", "n", "version", "2.0"));
    assertThat(artifacts.get(2).configurationName()).isEqualTo("testCompile");
    model = artifacts.get(3).completeModel();
    verifyMapProperty(model, ImmutableMap.of("group", "guava", "name", "com.google.guava", "version", "3.0"));
    assertThat(artifacts.get(3).configurationName()).isEqualTo("compile");
  }

  @Test
  public void testSetFullReferenceMap() throws IOException {
    isIrrelevantForDeclarative("Declarative does not have references");
    assumeTrue("KotlinScript writer emits stray punctuation for map references", !isKotlinScript()); // TODO(b/155168920)
    writeToBuildFile(TestFile.SET_FULL_REFERENCE_MAP);

    GradleBuildModel buildModel = getGradleBuildModel();
    DependenciesModel dependencies = buildModel.dependencies();
    List<ArtifactDependencyModel> artifacts = dependencies.artifacts();
    assertSize(4, artifacts);

    ArtifactDependencyModel model = artifacts.get(0);
    model.completeModel().setValue(ReferenceTo.createReferenceFromText("dependency", model.completeModel()));
    model = artifacts.get(1);
    model.group().setValue(ReferenceTo.createReferenceFromText("guavaGroup", model.group()));
    model.name().setValue(ReferenceTo.createReferenceFromText("guavaName", model.name()));
    model = artifacts.get(2);
    model.completeModel().setValue(ReferenceTo.createReferenceFromText("otherDependency", model.completeModel()));
    model = artifacts.get(3);
    model.group().setValue(ReferenceTo.createReferenceFromText("guavaName", model.group()));
    model.name().setValue(ReferenceTo.createReferenceFromText("guavaGroup", model.name()));

    applyChangesAndReparse(buildModel);
    verifyFileContents(myBuildFile, TestFile.SET_FULL_REFERENCE_MAP_EXPECTED);

    dependencies = buildModel.dependencies();
    artifacts = dependencies.artifacts();
    assertSize(4, artifacts);

    model = artifacts.get(0);
    verifyMapProperty(model.completeModel(), ImmutableMap.of("group", "group", "name", "name", "version", "1.0"));
    assertThat(artifacts.get(0).configurationName()).isEqualTo("testCompile");
    model = artifacts.get(1);
    verifyMapProperty(model.completeModel(), ImmutableMap.of("group", "com.google.guava", "name", "guava", "version", "4.0"));
    assertThat(artifacts.get(1).configurationName()).isEqualTo("compile");
    model = artifacts.get(2);
    verifyMapProperty(model.completeModel(), ImmutableMap.of("group", "g", "name", "n", "version", "2.0"));
    model = artifacts.get(3);
    verifyMapProperty(model.completeModel(), ImmutableMap.of("group", "guava", "name", "com.google.guava", "version", "3.0"));
  }

  @Test
  public void testCorrectObtainResultModel() throws IOException {
    isIrrelevantForDeclarative("Declarative does not have references");
    writeToBuildFile(TestFile.CORRECT_OBTAIN_RESULT_MODEL);

    GradleBuildModel buildModel = getGradleBuildModel();
    DependenciesModel depModel = buildModel.dependencies();

    ArtifactDependencyModel adm = depModel.artifacts().get(0);

    verifyPropertyModel(adm.version().getResultModel(), STRING_TYPE, "2.3", STRING, REGULAR, 0, "jUnitVersion");
  }

  @Test
  public void testSetVersionReference() throws IOException {
    isIrrelevantForDeclarative("Declarative does not have references");
    writeToBuildFile(TestFile.SET_VERSION_REFERENCE);

    GradleBuildModel model = getGradleBuildModel();
    DependenciesModel depModel = model.dependencies();

    String compactNotation = "junit:junit:${jUnitVersion}";
    depModel.addArtifact("implementation", compactNotation);
    ArtifactDependencyModel artModel = depModel.artifacts().get(0);
    verifyPropertyModel(artModel.completeModel().resolve(), STRING_TYPE, "junit:junit:2", STRING, REGULAR, 1);
    verifyPropertyModel(artModel.version().getResultModel(), INTEGER_TYPE, 2, INTEGER, REGULAR, 0);

    applyChangesAndReparse(model);
    depModel = model.dependencies();
    artModel = depModel.artifacts().get(0);
    verifyPropertyModel(artModel.completeModel().resolve(), STRING_TYPE, "junit:junit:2", INTERPOLATED, REGULAR, 1);
    verifyPropertyModel(artModel.version().getResultModel(), INTEGER_TYPE, 2, INTEGER, REGULAR, 0);

    verifyFileContents(myBuildFile, TestFile.SET_VERSION_REFERENCE_EXPECTED);
  }

  @Test
  public void testSetExcludesBlockToReferences() throws IOException {
    isIrrelevantForDeclarative("Declarative does not have references");
    writeToBuildFile(TestFile.SET_EXCLUDES_BLOCK_TO_REFERENCES);

    GradleBuildModel buildModel = getGradleBuildModel();
    ArtifactDependencySpec spec = ArtifactDependencySpec.create("junit:junit:$junit_version");
    ArtifactDependencySpec excludesSpec = ArtifactDependencySpec.create("$excludes_group:$excludes_name");
    buildModel.dependencies().addArtifact("implementation", spec, ImmutableList.of(excludesSpec));

    // Dependency configuration blocks are not supported before applying and re-parsing.

    applyChangesAndReparse(buildModel);
    verifyFileContents(myBuildFile, TestFile.SET_EXCLUDES_BLOCK_TO_REFERENCES_EXPECTED);

    ArtifactDependencyModel artifactModel = buildModel.dependencies().artifacts().get(0);
    ExcludedDependencyModel excludedModel = artifactModel.configuration().excludes().get(0);

    verifyPropertyModel(excludedModel.group(), STRING_TYPE, "dependency", INTERPOLATED, DERIVED, 1);
    verifyPropertyModel(excludedModel.module(), STRING_TYPE, "bad", INTERPOLATED, DERIVED, 1);
    verifyPropertyModel(artifactModel.completeModel(), STRING_TYPE, "junit:junit:2.3.1", INTERPOLATED, REGULAR, 1);
  }

  @Test
  public void testSetThroughMapReference() throws IOException {
    isIrrelevantForDeclarative("Declarative does not have references");
    writeToBuildFile(TestFile.SET_THROUGH_MAP_REFERENCE);

    GradleBuildModel buildModel = getGradleBuildModel();

    ArtifactDependencyModel artModel = buildModel.dependencies().artifacts().get(0);
    verifyMapProperty(artModel.completeModel().getResultModel(), ImmutableMap.of("name", "awesome", "group", "some", "version", "1.0"));

    artModel.name().setValue("boo");
    artModel.group().setValue("spooky");
    artModel.version().setValue("2.0");

    applyChangesAndReparse(buildModel);
    verifyFileContents(myBuildFile, TestFile.SET_THROUGH_MAP_REFERENCE_EXPECTED);

    artModel = buildModel.dependencies().artifacts().get(0);
    verifyMapProperty(artModel.completeModel().getResultModel(), ImmutableMap.of("name", "boo", "group", "spooky", "version", "2.0"));
  }

  @Test
  public void testMalformedFakeArtifactElement() throws IOException {
    writeToBuildFile(TestFile.MALFORMED_FAKE_ARTIFACT_ELEMENT);

    GradleBuildModel buildModel = getGradleBuildModel();

    assertEmpty(buildModel.dependencies().artifacts());
  }

  @Test
  public void testCompactSetThroughReferences() throws IOException {
    isIrrelevantForDeclarative("Declarative does not have references");
    writeToBuildFile(TestFile.COMPACT_SET_THROUGH_REFERENCES);

    GradleBuildModel buildModel = getGradleBuildModel();

    ArtifactDependencyModel artModel = buildModel.dependencies().artifacts().get(0);
    verifyPropertyModel(artModel.completeModel().resolve(), STRING_TYPE, "a:b:1.0", STRING, REGULAR, 1);

    artModel.enableSetThrough();
    artModel.version().setValue("2.0");
    artModel.name().setValue("c");
    artModel.group().setValue("d");
    artModel.disableSetThrough();
    artModel.group().setValue("e");
    artModel.setConfigurationName("testCompile");

    applyChangesAndReparse(buildModel);
    verifyFileContents(myBuildFile, TestFile.COMPACT_SET_THROUGH_REFERENCES_EXPECTED);

    artModel = buildModel.dependencies().artifacts().get(0);
    verifyPropertyModel(artModel.completeModel().resolve(), STRING_TYPE, "e:c:2.0", STRING, REGULAR, 0);
    verifyPropertyModel(buildModel.ext().findProperty("dep").resolve(), STRING_TYPE, "d:c:2.0", STRING, REGULAR, 0);
  }

  @Test
  public void testEmptyFakeArtifactElement() throws IOException {
    writeToBuildFile(TestFile.EMPTY_FAKE_ARTIFACT_ELEMENT);

    GradleBuildModel buildModel = getGradleBuildModel();

    assertSize(0, buildModel.dependencies().all());
  }

  @Test
  public void testFollowMultipleReferences() throws IOException {
    isIrrelevantForDeclarative("Declarative does not have references");
    writeToBuildFile(TestFile.FOLLOW_MULTIPLE_REFERENCES);

    GradleBuildModel buildModel = getGradleBuildModel();
    ArtifactDependencyModel artModel = buildModel.dependencies().artifacts().get(0);
    verifyPropertyModel(artModel.completeModel().resolve(), STRING_TYPE, "a:b:1.0", STRING, REGULAR, 1);

    artModel.enableSetThrough();
    artModel.name().setValue("z");

    applyChangesAndReparse(buildModel);

    ExtModel extModel = buildModel.ext();
    GradlePropertyModel dep = extModel.findProperty("dep");
    verifyPropertyModel(dep,STRING_TYPE,"a:z:1.0",STRING, REGULAR, 0);
    verifyPropertyModel(artModel.completeModel().resolve(), STRING_TYPE, "a:z:1.0", STRING, REGULAR, 1);
  }

  @Test
  public void testArtifactNotationEdgeCases() throws IOException {
    writeToBuildFile(TestFile.ARTIFACT_NOTATION_EDGE_CASES);

    GradleBuildModel buildModel = getGradleBuildModel();

    List<ArtifactDependencyModel> artifacts = buildModel.dependencies().artifacts();
    assertSize(2, artifacts);

    ArtifactDependencyModel firstArtifact = artifacts.get(0);
    assertEquals("artifact", firstArtifact.name().toString());
    assertEquals("com.cool.company", firstArtifact.group().toString());
    assertMissingProperty(firstArtifact.version());

    ArtifactDependencyModel secondArtifact = artifacts.get(1);
    assertNotNull(secondArtifact.name());
  }

  @Test
  public void testSetConfigurationWhenSingle() throws Exception {
    writeToBuildFile(TestFile.SET_CONFIGURATION_WHEN_SINGLE);
    GradleBuildModel buildModel = getGradleBuildModel();

    List<ArtifactDependencyModel> artifacts = buildModel.dependencies().artifacts();
    assertSize(isGradleDeclarative() ? 1 : 7, artifacts);

    assertThat(artifacts.get(0).configurationName()).isEqualTo("test");
    artifacts.get(0).setConfigurationName("androidTest");

    if(!isGradleDeclarative()) {
      assertThat(artifacts.get(0).configurationName()).isEqualTo("androidTest");

      assertThat(artifacts.get(1).configurationName()).isEqualTo("compile");
      artifacts.get(1).setConfigurationName("zapi");
      assertThat(artifacts.get(1).configurationName()).isEqualTo("zapi");
      artifacts.get(1).setConfigurationName("api"); // Try twice.
      assertThat(artifacts.get(1).configurationName()).isEqualTo("api");

      assertThat(artifacts.get(2).configurationName()).isEqualTo("api");
      artifacts.get(2).setConfigurationName("zompile");
      assertThat(artifacts.get(2).configurationName()).isEqualTo("zompile");
      artifacts.get(2).setConfigurationName("compile"); // Try twice
      assertThat(artifacts.get(2).configurationName()).isEqualTo("compile");

      assertThat(artifacts.get(3).configurationName()).isEqualTo("testCompile");
      artifacts.get(3).setConfigurationName("testImplementation");
      assertThat(artifacts.get(3).configurationName()).isEqualTo("testImplementation");

      assertThat(artifacts.get(4).configurationName()).isEqualTo("implementation");
      artifacts.get(4).setConfigurationName("debugImplementation");
      assertThat(artifacts.get(4).configurationName()).isEqualTo("debugImplementation");

      assertThat(artifacts.get(5).configurationName()).isEqualTo("api");
      artifacts.get(5).setConfigurationName("implementation");
      assertThat(artifacts.get(5).configurationName()).isEqualTo("implementation");

      assertThat(artifacts.get(6).configurationName()).isEqualTo("debug");
      artifacts.get(6).setConfigurationName("prerelease");
      assertThat(artifacts.get(6).configurationName()).isEqualTo("prerelease");
      artifacts.get(6).setConfigurationName("release");
      assertThat(artifacts.get(6).configurationName()).isEqualTo("release");
    }
    applyChangesAndReparse(buildModel);
    verifyFileContents(myBuildFile, TestFile.SET_CONFIGURATION_WHEN_SINGLE_EXPECTED);

    artifacts = buildModel.dependencies().artifacts();
    assertSize(isGradleDeclarative() ? 1 : 7, artifacts);

    assertThat(artifacts.get(0).configurationName()).isEqualTo("androidTest");
    assertThat(artifacts.get(0).compactNotation()).isEqualTo("org.gradle.test.classifiers:service:1.0:jdk15@jar");
    if(!isGradleDeclarative()) {
      assertThat(artifacts.get(1).configurationName()).isEqualTo("api");
      assertThat(artifacts.get(1).compactNotation()).isEqualTo("a:b:1.0");

      assertThat(artifacts.get(2).configurationName()).isEqualTo("compile");
      assertThat(artifacts.get(2).compactNotation()).isEqualTo("a:b:1.0");

      assertThat(artifacts.get(3).configurationName()).isEqualTo("testImplementation");
      assertThat(artifacts.get(3).compactNotation()).isEqualTo("org.hibernate:hibernate:3.1");
      assertThat(artifacts.get(3).configuration().force().toBoolean()).isEqualTo(true);

      assertThat(artifacts.get(4).configurationName()).isEqualTo("debugImplementation");
      assertThat(artifacts.get(4).compactNotation()).isEqualTo("com.example:artifact:1.0");

      assertThat(artifacts.get(5).configurationName()).isEqualTo("implementation");
      assertThat(artifacts.get(5).compactNotation()).isEqualTo("org.example:artifact:2.0");

      assertThat(artifacts.get(6).configurationName()).isEqualTo("release");
      assertThat(artifacts.get(6).compactNotation()).isEqualTo("org.example:artifact:2.0");
      assertThat(artifacts.get(6).configuration().force().toBoolean()).isEqualTo(true);
    }
  }

  @Test
  public void testSetConfigurationWhenMultiple() throws Exception {
    isIrrelevantForKotlinScript("No multiple dependency configuration form in KotlinScript");
    isIrrelevantForDeclarative("No multiple dependency configuration form in Declarative");

    writeToBuildFile(TestFile.SET_CONFIGURATION_WHEN_MULTIPLE);
    GradleBuildModel buildModel = getGradleBuildModel();

    List<ArtifactDependencyModel> artifacts = buildModel.dependencies().artifacts();
    assertSize(11, artifacts);
    assertThat(artifacts.get(0).configurationName()).isEqualTo("test");
    assertThat(artifacts.get(0).compactNotation()).isEqualTo("org.gradle.test.classifiers:service:1.0:jdk15@jar");

    assertThat(artifacts.get(1).configurationName()).isEqualTo("test");
    assertThat(artifacts.get(1).compactNotation()).isEqualTo("org.example:artifact:2.0");

    assertThat(artifacts.get(2).configurationName()).isEqualTo("compile");
    assertThat(artifacts.get(2).compactNotation()).isEqualTo("com.example:artifact:1.0");

    assertThat(artifacts.get(3).configurationName()).isEqualTo("compile");
    assertThat(artifacts.get(3).compactNotation()).isEqualTo("com.android.support:appcompat-v7:22.1.1");

    assertThat(artifacts.get(4).configurationName()).isEqualTo("implementation");
    assertThat(artifacts.get(4).compactNotation()).isEqualTo("com.example:artifact:1.0");

    assertThat(artifacts.get(5).configurationName()).isEqualTo("implementation");
    assertThat(artifacts.get(5).compactNotation()).isEqualTo("org.hibernate:hibernate:3.1");

    assertThat(artifacts.get(6).configurationName()).isEqualTo("implementation");
    assertThat(artifacts.get(6).compactNotation()).isEqualTo("org.example:artifact:2.0");

    assertThat(artifacts.get(7).configurationName()).isEqualTo("releaseImplementation");
    assertThat(artifacts.get(7).compactNotation()).isEqualTo("com.example.libs:lib1:2.0");

    assertThat(artifacts.get(8).configurationName()).isEqualTo("releaseImplementation");
    assertThat(artifacts.get(8).compactNotation()).isEqualTo("com.example.libs:lib2:1.0");

    assertThat(artifacts.get(9).configurationName()).isEqualTo("api");
    assertThat(artifacts.get(9).compactNotation()).isEqualTo("com.example.libs:lib3:2.0");

    assertThat(artifacts.get(10).configurationName()).isEqualTo("api");
    assertThat(artifacts.get(10).compactNotation()).isEqualTo("com.example.libs:lib4:1.0");

    {
      artifacts.get(1).setConfigurationName("androidTest");
      List<ArtifactDependencyModel> updatedArtifacts = buildModel.dependencies().artifacts();
      assertSize(11, updatedArtifacts);
      // Note: The renamed element becomes the first in the group.
      assertThat(updatedArtifacts.get(0).configurationName()).isEqualTo("androidTest");
      assertThat(updatedArtifacts.get(0).compactNotation()).isEqualTo("org.example:artifact:2.0");

      assertThat(updatedArtifacts.get(1).configurationName()).isEqualTo("test");
      assertThat(updatedArtifacts.get(1).compactNotation()).isEqualTo("org.gradle.test.classifiers:service:1.0:jdk15@jar");
    }

    {
      // Rename both elements of the same group and rename some of them twice.
      artifacts.get(2).setConfigurationName("zapi");
      artifacts.get(2).setConfigurationName("api");
      artifacts.get(3).setConfigurationName("zimplementation");
      artifacts.get(3).setConfigurationName("implementation");
      List<ArtifactDependencyModel> updatedArtifacts = buildModel.dependencies().artifacts();
      assertSize(11, updatedArtifacts);
      // Note: The renamed element becomes the first in the group.
      assertThat(updatedArtifacts.get(2).configurationName()).isEqualTo("api");
      assertThat(updatedArtifacts.get(2).compactNotation()).isEqualTo("com.example:artifact:1.0");

      assertThat(updatedArtifacts.get(3).configurationName()).isEqualTo("implementation");
      assertThat(updatedArtifacts.get(3).compactNotation()).isEqualTo("com.android.support:appcompat-v7:22.1.1");
    }

    {
      artifacts.get(6).setConfigurationName("zapi");
      artifacts.get(6).setConfigurationName("api");
      List<ArtifactDependencyModel> updatedArtifacts = buildModel.dependencies().artifacts();
      assertSize(11, updatedArtifacts);
      // Note: The renamed element becomes the first in the group.
      assertThat(updatedArtifacts.get(4).configurationName()).isEqualTo("api");
      assertThat(updatedArtifacts.get(4).compactNotation()).isEqualTo("org.example:artifact:2.0");
      assertThat(updatedArtifacts.get(4).version().getUnresolvedModel().getValueType()).isEqualTo(REFERENCE);

      assertThat(updatedArtifacts.get(5).configurationName()).isEqualTo("implementation");
      assertThat(updatedArtifacts.get(5).compactNotation()).isEqualTo("com.example:artifact:1.0");

      assertThat(updatedArtifacts.get(6).configurationName()).isEqualTo("implementation");
      assertThat(updatedArtifacts.get(6).compactNotation()).isEqualTo("org.hibernate:hibernate:3.1");
    }

    {
      // An unsupported case should not fail but should also leave its state (and the underlying Dsl) unchanged
      artifacts.get(7).setConfigurationName("debugImplementation1");
      assertThat(artifacts.get(7).configurationName()).isEqualTo("releaseImplementation");
    }
    {
      artifacts.get(10).setConfigurationName("debugApi1");
      artifacts.get(10).setConfigurationName("debugApi");
      List<ArtifactDependencyModel> updatedArtifacts = buildModel.dependencies().artifacts();
      assertSize(11, updatedArtifacts);
      // Note: The renamed element becomes the first in the group.
      assertThat(updatedArtifacts.get(9).configurationName()).isEqualTo("debugApi");
      assertThat(updatedArtifacts.get(9).compactNotation()).isEqualTo("com.example.libs:lib4:1.0");

      assertThat(updatedArtifacts.get(10).configurationName()).isEqualTo("api");
      assertThat(updatedArtifacts.get(10).compactNotation()).isEqualTo("com.example.libs:lib3:2.0");
    }

    applyChangesAndReparse(buildModel);

    artifacts = buildModel.dependencies().artifacts();
    assertSize(11, artifacts);

    assertThat(artifacts.get(0).configurationName()).isEqualTo("androidTest");
    assertThat(artifacts.get(0).compactNotation()).isEqualTo("org.example:artifact:2.0");

    assertThat(artifacts.get(1).configurationName()).isEqualTo("test");
    assertThat(artifacts.get(1).compactNotation()).isEqualTo("org.gradle.test.classifiers:service:1.0:jdk15@jar");

    assertThat(artifacts.get(2).configurationName()).isEqualTo("api");
    assertThat(artifacts.get(2).compactNotation()).isEqualTo("com.example:artifact:1.0");

    assertThat(artifacts.get(3).configurationName()).isEqualTo("implementation");
    assertThat(artifacts.get(3).compactNotation()).isEqualTo("com.android.support:appcompat-v7:22.1.1");

    assertThat(artifacts.get(4).configurationName()).isEqualTo("api");
    assertThat(artifacts.get(4).compactNotation()).isEqualTo("org.example:artifact:2.0");
    assertThat(artifacts.get(4).version().getUnresolvedModel().getValueType()).isEqualTo(REFERENCE);

    assertThat(artifacts.get(5).configurationName()).isEqualTo("implementation");
    assertThat(artifacts.get(5).compactNotation()).isEqualTo("com.example:artifact:1.0");

    assertThat(artifacts.get(6).configurationName()).isEqualTo("implementation");
    assertThat(artifacts.get(6).compactNotation()).isEqualTo("org.hibernate:hibernate:3.1");

    assertThat(artifacts.get(7).configurationName()).isEqualTo("releaseImplementation");
    assertThat(artifacts.get(7).compactNotation()).isEqualTo("com.example.libs:lib1:2.0");

    assertThat(artifacts.get(8).configurationName()).isEqualTo("releaseImplementation");
    assertThat(artifacts.get(8).compactNotation()).isEqualTo("com.example.libs:lib2:1.0");

    assertThat(artifacts.get(9).configurationName()).isEqualTo("debugApi");
    assertThat(artifacts.get(9).compactNotation()).isEqualTo("com.example.libs:lib4:1.0");

    assertThat(artifacts.get(10).configurationName()).isEqualTo("api");
    assertThat(artifacts.get(10).compactNotation()).isEqualTo("com.example.libs:lib3:2.0");
  }

  @Test
  public void testInsertionOrder() throws IOException {
    writeToBuildFile(TestFile.INSERTION_ORDER);

    GradleBuildModel buildModel = getGradleBuildModel();

    buildModel.dependencies().addArtifact("api", "com.example.libs1:lib1:1.0");
    buildModel.dependencies().addArtifact("feature", "com.example.libs3:lib3:3.0");
    buildModel.dependencies().addArtifact("testCompile", "com.example.libs2:lib2:2.0");
    assertTrue(buildModel.isModified());
    applyChangesAndReparse(buildModel);
    verifyFileContents(myBuildFile, TestFile.INSERTION_ORDER_EXPECTED);

    List<ArtifactDependencyModel> artifacts = buildModel.dependencies().artifacts();
    assertThat(artifacts.get(0).configurationName()).isEqualTo("feature");
    assertThat(artifacts.get(1).configurationName()).isEqualTo("api");
    assertThat(artifacts.get(2).configurationName()).isEqualTo("implementation");
    assertThat(artifacts.get(3).configurationName()).isEqualTo("testCompile");
  }

  @Test
  public void testInsertionOrderWithExcludes() throws IOException {
    isIrrelevantForDeclarative("Declarative does not have refexludes");
    writeToBuildFile(TestFile.INSERTION_ORDER_WITH_EXCLUDES);

    GradleBuildModel buildModel = getGradleBuildModel();

    ArtifactDependencySpec excludesSpecApi = ArtifactDependencySpec.create("a:b");
    buildModel.dependencies().addArtifact("api",
                                          "com.example.libs1:lib1:1.0",
                                          ImmutableList.of(excludesSpecApi));

    ArtifactDependencySpec excludesSpecFeature = ArtifactDependencySpec.create("com.example.libs2:lib2");
    buildModel.dependencies().addArtifact("feature",
                                          "com.example.libs3:lib3:3.0",
                                          ImmutableList.of(excludesSpecFeature));
    assertTrue(buildModel.isModified());
    applyChangesAndReparse(buildModel);
    verifyFileContents(myBuildFile, TestFile.INSERTION_ORDER_WITH_EXCLUDES_EXPECTED);

    List<ArtifactDependencyModel> artifacts = buildModel.dependencies().artifacts();
    assertThat(artifacts.get(0).configurationName()).isEqualTo("feature");
    assertThat(artifacts.get(1).configurationName()).isEqualTo("api");
    assertThat(artifacts.get(2).configurationName()).isEqualTo("implementation");
  }

  @Test
  public void testAddDependencyReference() throws IOException {
    isIrrelevantForDeclarative("Declarative does not have references");
    writeToBuildFile(TestFile.ADD_DEPENDENCY_REFERENCE);

    GradleBuildModel buildModel = getGradleBuildModel();
    GradlePropertyModel foo = buildModel.ext().findProperty("dep");
    DependenciesModel dependencies = buildModel.dependencies();
    dependencies.addArtifact("api", new ReferenceTo(foo, dependencies));
    assertTrue(buildModel.isModified());
    ArtifactDependencyModel artifact = buildModel.dependencies().artifacts().get(0);
    assertThat(artifact.configurationName()).isEqualTo("api");
    verifyPropertyModel(artifact.group(), STRING_TYPE, "com.example", STRING, FAKE, 0);
    verifyPropertyModel(artifact.name(), STRING_TYPE, "foo", STRING, FAKE, 0);
    verifyPropertyModel(artifact.version(), STRING_TYPE, "1.2.3", STRING, FAKE, 0);
    applyChangesAndReparse(buildModel);
    verifyFileContents(myBuildFile, TestFile.ADD_DEPENDENCY_REFERENCE_EXPECTED);
  }

  @Test
  public void testAddDependencyReferenceWithExclusions() throws IOException {
    isIrrelevantForDeclarative("Declarative does not have exludes");
    writeToBuildFile(TestFile.ADD_DEPENDENCY_REFERENCE_WITH_EXCLUDES);

    GradleBuildModel buildModel = getGradleBuildModel();
    GradlePropertyModel foo = buildModel.ext().findProperty("dep");
    DependenciesModel dependencies = buildModel.dependencies();

    dependencies.addArtifact("api",
                             new ReferenceTo(foo, dependencies),
                             ImmutableList.of(ArtifactDependencySpec.create("a:b")));

    assertTrue(buildModel.isModified());
    ArtifactDependencyModel artifact = buildModel.dependencies().artifacts().get(0);
    assertThat(artifact.configurationName()).isEqualTo("api");
    verifyPropertyModel(artifact.group(), STRING_TYPE, "com.example", STRING, FAKE, 0);
    verifyPropertyModel(artifact.name(), STRING_TYPE, "foo", STRING, FAKE, 0);
    verifyPropertyModel(artifact.version(), STRING_TYPE, "1.2.3", STRING, FAKE, 0);

    assertThat(artifact.configuration().excludes()).hasSize(1);
    ExcludedDependencyModel excluded = artifact.configuration().excludes().get(0);
    verifyPropertyModel(excluded.group(),STRING_TYPE, "a", STRING, DERIVED, 0);
    verifyPropertyModel(excluded.module(),STRING_TYPE, "b", STRING, DERIVED, 0);
    applyChangesAndReparse(buildModel);
    verifyFileContents(myBuildFile, TestFile.ADD_DEPENDENCY_REFERENCE_WITH_EXCLUDES_EXPECTED);
  }

  @Test
  public void testAddPlatformDependencyReference() throws IOException {
    isIrrelevantForDeclarative("Declarative does not have references");
    writeToBuildFile(TestFile.ADD_DEPENDENCY_REFERENCE);

    GradleBuildModel buildModel = getGradleBuildModel();
    GradlePropertyModel foo = buildModel.ext().findProperty("dep");
    DependenciesModel dependencies = buildModel.dependencies();
    dependencies.addPlatformArtifact("api", new ReferenceTo(foo, dependencies), false);
    assertTrue(buildModel.isModified());
    ArtifactDependencyModel artifact = buildModel.dependencies().artifacts().get(0);
    assertThat(artifact.configurationName()).isEqualTo("api");
    verifyPropertyModel(artifact.group(), STRING_TYPE, "com.example", STRING, FAKE, 0);
    verifyPropertyModel(artifact.name(), STRING_TYPE, "foo", STRING, FAKE, 0);
    verifyPropertyModel(artifact.version(), STRING_TYPE, "1.2.3", STRING, FAKE, 0);
    applyChangesAndReparse(buildModel);
    verifyFileContents(myBuildFile, TestFile.ADD_PLATFORM_DEPENDENCY_REFERENCE_EXPECTED);
  }

  @Test
  public void testSetConfigurationToEmpty() throws IOException {
    writeToBuildFile(TestFile.SET_CONFIGURATION_TO_EMPTY);

    GradleBuildModel buildModel = getGradleBuildModel();
    assertThat(buildModel.dependencies().artifacts()).hasSize(1);
    buildModel.dependencies().artifacts().get(0).setConfigurationName("");

    applyChangesAndReparse(buildModel);
    // the change to an empty configuration name should cause the writer to refuse to change the
    // identifier, without throwing an exception.
    verifyFileContents(myBuildFile, TestFile.SET_CONFIGURATION_TO_EMPTY);
  }

  @Test
  public void testSetConfigurationToNonStandard() throws IOException {
    writeToBuildFile(TestFile.SET_CONFIGURATION_TO_NON_STANDARD);

    GradleBuildModel buildModel = getGradleBuildModel();
    List<ArtifactDependencyModel> artifacts = buildModel.dependencies().artifacts();

    assertThat(artifacts).hasSize(1);
    assertThat(artifacts.get(0).configurationName()).isEqualTo("implementation");
    artifacts.get(0).setConfigurationName("customImplementation");

    applyChangesAndReparse(buildModel);
    verifyFileContents(myBuildFile, TestFile.SET_CONFIGURATION_TO_NON_STANDARD_EXPECTED);

    artifacts = buildModel.dependencies().artifacts();
    assertThat(artifacts).hasSize(1);
    assertThat(artifacts.get(0).configurationName()).isEqualTo("customImplementation");
  }

  @Test
  public void testSetConfigurationToStandard() throws IOException {
    writeToBuildFile(TestFile.SET_CONFIGURATION_TO_STANDARD);
    GradleBuildModel buildModel = getGradleBuildModel();
    List<ArtifactDependencyModel> artifacts = buildModel.dependencies().artifacts();

    assertThat(artifacts).hasSize(1);
    assertThat(artifacts.get(0).configurationName()).isEqualTo("customImplementation");
    artifacts.get(0).setConfigurationName("implementation");

    applyChangesAndReparse(buildModel);
    verifyFileContents(myBuildFile, TestFile.SET_CONFIGURATION_TO_STANDARD_EXPECTED);

    artifacts = buildModel.dependencies().artifacts();
    assertThat(artifacts).hasSize(1);
    assertThat(artifacts.get(0).configurationName()).isEqualTo("implementation");
  }

  @Test
  public void testParsePlatformDependencies() throws IOException {
    writeToBuildFile(TestFile.PARSE_PLATFORM_DEPENDENCIES);
    GradleBuildModel buildModel = getGradleBuildModel();
    List<ArtifactDependencyModel> artifacts = buildModel.dependencies().artifacts();

    assertThat(artifacts).hasSize(isGradleDeclarative() ? 1 : 5);
    assertThat(artifacts.get(0).compactNotation()).isEqualTo("group:name:3.1415");
    assertThat(artifacts.get(0)).isInstanceOf(PlatformDependencyModel.class);
    assertThat(((PlatformDependencyModel)(artifacts.get(0))).enforced()).isTrue();
    if (!isGradleDeclarative()) {
      assertThat(artifacts.get(1).compactNotation()).isEqualTo("mapGroup:mapName:3.0");
      assertThat(artifacts.get(1)).isInstanceOf(PlatformDependencyModel.class);
      assertThat(((PlatformDependencyModel)(artifacts.get(1))).enforced()).isTrue();
      assertThat(artifacts.get(2).compactNotation()).isEqualTo("stringGroup:stringName:3.1");
      assertThat(artifacts.get(2)).isInstanceOf(PlatformDependencyModel.class);
      assertThat(((PlatformDependencyModel)(artifacts.get(2))).enforced()).isFalse();
      assertThat(artifacts.get(3).compactNotation()).isEqualTo("group:name:3.14");
      assertThat(artifacts.get(3)).isInstanceOf(PlatformDependencyModel.class);
      assertThat(((PlatformDependencyModel)(artifacts.get(3))).enforced()).isFalse();
      assertThat(artifacts.get(4).compactNotation()).isEqualTo("argGroup:argName:3.141");
      assertThat(artifacts.get(4)).isInstanceOf(PlatformDependencyModel.class);
      assertThat(((PlatformDependencyModel)(artifacts.get(4))).enforced()).isFalse();
    }
  }

  @Test
  public void testSetPlatformDependencyVersions() throws IOException {
    writeToBuildFile(TestFile.PARSE_PLATFORM_DEPENDENCIES);
    GradleBuildModel buildModel = getGradleBuildModel();
    List<ArtifactDependencyModel> artifacts = buildModel.dependencies().artifacts();
    for (ArtifactDependencyModel artifact : artifacts) {
      artifact.enableSetThrough();
    }

    artifacts.get(0).version().setValue("2.0-RC1");
    if (!isGradleDeclarative()) {
      artifacts.get(1).version().setValue("2.0");
      artifacts.get(2).version().setValue("2.7");
      artifacts.get(3).version().setValue("2.71");
      artifacts.get(4).version().setValue("2.718");
    }
    applyChangesAndReparse(buildModel);
    verifyFileContents(myBuildFile, TestFile.SET_PLATFORM_DEPENDENCY_VERSIONS_EXPECTED);
  }

  @Test
  public void testDeletePlatformDependencies() throws IOException {
    writeToBuildFile(TestFile.PARSE_PLATFORM_DEPENDENCIES);
    GradleBuildModel buildModel = getGradleBuildModel();
    List<ArtifactDependencyModel> artifacts = buildModel.dependencies().artifacts();
    artifacts.get(0).completeModel().getUnresolvedModel().delete(); //delete first with compact notation
    // skip second with map notation
    // TODO(b/199871443): there is currently no way to delete an artifact dependency with a map reference argument.
    if(!isGradleDeclarative()) {
      for (ArtifactDependencyModel artifact : artifacts.subList(2, 5)) {
        artifact.completeModel().getUnresolvedModel().delete();
      }
    }

    applyChangesAndReparse(buildModel);
    verifyFileContents(myBuildFile, TestFile.DELETE_PLATFORM_DEPENDENCIES_EXPECTED);
  }

  @Test
  public void testAddPlatformDependencies() throws IOException {
    writeToBuildFile(TestFile.PARSE_PLATFORM_DEPENDENCIES);
    isIrrelevantForDeclarative("Separate test case for declarative");
    GradleBuildModel buildModel = getGradleBuildModel();
    buildModel.dependencies().addPlatformArtifact("implementation", "androidx.compose:compose-bom:2022.10.0", false);
    buildModel.dependencies().addPlatformArtifact("implementation", "org.springframework:spring-framework-bom:5.1.9.RELEASE", true);
    buildModel.dependencies().addPlatformArtifact("implementation", "com.example:foo:${version}", false);
    applyChangesAndReparse(buildModel);
    verifyFileContents(myBuildFile, TestFile.ADD_PLATFORM_DEPENDENCIES_EXPECTED);
    List<ArtifactDependencyModel> artifacts = buildModel.dependencies().artifacts();
    assertThat(artifacts).hasSize(8);
    assertThat(artifacts.get(5)).isInstanceOf(PlatformDependencyModel.class);
    assertThat(artifacts.get(5).compactNotation()).isEqualTo("androidx.compose:compose-bom:2022.10.0");
    assertThat(((PlatformDependencyModel)artifacts.get(5)).enforced()).isFalse();
    assertThat(artifacts.get(6)).isInstanceOf(PlatformDependencyModel.class);
    assertThat(artifacts.get(6).compactNotation()).isEqualTo("org.springframework:spring-framework-bom:5.1.9.RELEASE");
    assertThat(((PlatformDependencyModel)artifacts.get(6)).enforced()).isTrue();
    assertThat(artifacts.get(7)).isInstanceOf(PlatformDependencyModel.class);
    assertThat(artifacts.get(7).compactNotation()).isEqualTo("com.example:foo:3.14");
    assertThat(((PlatformDependencyModel)artifacts.get(7)).enforced()).isFalse();
  }

  @Test
  public void testAddPlatformDependenciesDeclarative() throws IOException {
    isIrrelevantForGroovy("For Declarative only");
    isIrrelevantForKotlinScript("For Declarative only");

    writeToBuildFile(TestFile.PARSE_PLATFORM_DEPENDENCIES);
    GradleBuildModel buildModel = getGradleBuildModel();
    buildModel.dependencies().addPlatformArtifact("implementation", "androidx.compose:compose-bom:2022.10.0", false);
    buildModel.dependencies().addPlatformArtifact("implementation", "org.springframework:spring-framework-bom:5.1.9.RELEASE", true);
    applyChangesAndReparse(buildModel);
    verifyFileContents(myBuildFile, TestFile.ADD_PLATFORM_DEPENDENCIES_EXPECTED);
    List<ArtifactDependencyModel> artifacts = buildModel.dependencies().artifacts();
    assertThat(artifacts).hasSize(3);
    assertThat(artifacts.get(1)).isInstanceOf(PlatformDependencyModel.class);
    assertThat(artifacts.get(1).compactNotation()).isEqualTo("androidx.compose:compose-bom:2022.10.0");
    assertThat(((PlatformDependencyModel)artifacts.get(1)).enforced()).isFalse();
    assertThat(artifacts.get(2)).isInstanceOf(PlatformDependencyModel.class);
    assertThat(artifacts.get(2).compactNotation()).isEqualTo("org.springframework:spring-framework-bom:5.1.9.RELEASE");
    assertThat(((PlatformDependencyModel)artifacts.get(2)).enforced()).isTrue();
  }

  public static class ExpectedArtifactDependency extends ArtifactDependencySpecImpl {
    @NotNull public String configurationName;

    public ExpectedArtifactDependency(@NotNull String configurationName,
                                      @NotNull String name,
                                      @Nullable String group,
                                      @Nullable String version) {
      super(name, group, version);
      this.configurationName = configurationName;
    }

    public void assertMatches(@NotNull ArtifactDependencyModel actual) {
      assertEquals("configurationName", configurationName, actual.configurationName());
      assertEquals("group", getGroup(), actual.group().toString());
      assertEquals("name", getName(), actual.name().forceString());
      assertEquals("version", getVersion(), actual.version().toString());
      assertEquals("classifier", getClassifier(), actual.classifier().toString());
      assertEquals("extension", getExtension(), actual.extension().toString());
    }

    public boolean matches(@NotNull ArtifactDependencyModel dependency) {
      return configurationName.equals(dependency.configurationName()) &&
             getName().equals(dependency.name().forceString()) &&
             Objects.equal(getGroup(), dependency.group().toString()) &&
             Objects.equal(getVersion(), dependency.version().toString()) &&
             Objects.equal(getClassifier(), dependency.classifier().toString()) &&
             Objects.equal(getExtension(), dependency.extension().toString());
    }
  }

  enum TestFile implements TestFileName {
    GET_ONLY_ARTIFACTS("getOnlyArtifacts"),
    PARSING_WITH_COMPACT_NOTATION("parsingWithCompactNotation"),
    PARSING_WITH_MAP_NOTATION("parsingWithMapNotation"),
    ADD_DEPENDENCY("addDependency"),
    ADD_DEPENDENCY_EXPECTED("addDependencyExpected"),
    ADD_DEPENDENCY_WITH_CONFIGURATION_CLOSURE("addDependencyWithConfigurationClosure"),
    ADD_DEPENDENCY_WITH_CONFIGURATION_CLOSURE_EXPECTED("addDependencyWithConfigurationClosureExpected"),
    ADD_DEPENDENCY_REFERENCE("addDependencyReference"),
    ADD_DEPENDENCY_REFERENCE_EXPECTED("addDependencyReferenceExpected"),
    ADD_DEPENDENCY_REFERENCE_WITH_EXCLUDES("addDependencyReferenceWithExcludes"),
    ADD_DEPENDENCY_REFERENCE_WITH_EXCLUDES_EXPECTED("addDependencyReferenceWithExcludesExpected"),

    ADD_PLATFORM_DEPENDENCY_REFERENCE_EXPECTED("addPlatformDependencyReferenceExpected"),
    SET_VERSION_ON_DEPENDENCY_WITH_COMPACT_NOTATION("setVersionOnDependencyWithCompactNotation"),
    SET_VERSION_ON_DEPENDENCY_WITH_COMPACT_NOTATION_EXPECTED("setVersionOnDependencyWithCompactNotationExpected"),
    SET_VERSION_ON_DEPENDENCY_WITH_MAP_NOTATION("setVersionOnDependencyWithMapNotation"),
    SET_DEPENDENCY_WITH_COMPACT_NOTATION("setDependencyWithCompactNotation"),
    SET_DEPENDENCY_WITH_COMPACT_NOTATION_EXPECTED("setDependencyWithCompactNotationExpected"),
    SET_VERSION_ON_DEPENDENCY_WITH_MAP_NOTATION_EXPECTED("setVersionOnDependencyWithMapNotationExpected"),
    PARSE_DEPENDENCIES_WITH_COMPACT_NOTATION_IN_SINGLE_LINE("parseDependenciesWithCompactNotationInSingleLine"),
    PARSE_DEPENDENCIES_WITH_COMPACT_NOTATION_IN_SINGLE_LINE_WITH_COMMENTS("parseDependenciesWithCompactNotationInSingleLineWithComments"),
    PARSE_DEPENDENCIES_WITH_MAP_NOTATION_USING_SINGLE_CONFIGURATION_NAME("parseDependenciesWithMapNotationUsingSingleConfigurationName"),
    PARSE_DEPENDENCIES_WITH_MAP_NOTATION_USING_SINGLE_CONFIGURATION_NAME_NO_PARENTHESES("parseDependenciesWithMapNotationUsingSingleConfigurationNameNoParentheses"),
    RESET("reset"),
    REMOVE_DEPENDENCY_WITH_COMPACT_NOTATION("removeDependencyWithCompactNotation"),
    REMOVE_DEPENDENCY_WITH_COMPACT_NOTATION_EXPECTED("removeDependencyWithCompactNotationExpected"),
    REMOVE_DEPENDENCY_WITH_COMPACT_NOTATION_AND_SINGLE_CONFIGURATION_NAME("removeDependencyWithCompactNotationAndSingleConfigurationName"),
    REMOVE_DEPENDENCY_WITH_MAP_NOTATION("removeDependencyWithMapNotation"),
    REMOVE_DEPENDENCY_WITH_MAP_NOTATION_EXPECTED("removeDependencyWithMapNotationExpected"),
    REMOVE_DEPENDENCY_WITH_MAP_NOTATION_AND_SINGLE_CONFIGURATION_NAME("removeDependencyWithMapNotationAndSingleConfigurationName"),
    REMOVE_WHEN_MULTIPLE("removeWhenMultiple"),
    CONTAINS("contains"),
    PARSE_COMPACT_NOTATION_WITH_VARIABLES("parseCompactNotationWithVariables"),
    PARSE_COMPACT_NOTATION_WITH_QUOTED_IDENTIFIER_VARIABLES("parseCompactNotationWithQuotedIdentifierVariables"),
    PARSE_MAP_NOTATION_WITH_VARIABLES("parseMapNotationWithVariables"),
    PARSE_COMPACT_NOTATION_CLOSURE_WITH_VARIABLES("parseCompactNotationClosureWithVariables"),
    PARSE_MAP_NOTATION_CLOSURE_WITH_VARIABLES("parseMapNotationClosureWithVariables"),
    NON_DEPENDENCY_CODE_IN_DEPENDENCIES_SECTION("nonDependencyCodeInDependenciesSection"),
    REPLACE_DEPENDENCY_BY_PSI_ELEMENT("replaceDependencyByPsiElement"),
    REPLACE_DEPENDENCY_BY_PSI_ELEMENT_EXPECTED("replaceDependencyByPsiElementExpected"),
    REPLACE_DEPENDENCY_BY_CHILD_ELEMENT("replaceDependencyByChildElement"),
    REPLACE_DEPENDENCY_BY_CHILD_ELEMENT_EXPECTED("replaceDependencyByChildElementExpected"),
    REPLACE_DEPENDENCY_FAILS_IF_PSI_ELEMENT_IS_NOT_FOUND("replaceDependencyFailsIfPsiElementIsNotFound"),
    REPLACE_DEPENDENCY_USING_MAP_NOTATION_WITH_COMPACT_NOTATION("replaceDependencyUsingMapNotationWithCompactNotation"),
    REPLACE_DEPENDENCY_USING_MAP_NOTATION_WITH_COMPACT_NOTATION_EXPECTED("replaceDependencyUsingMapNotationWithCompactNotationExpected"),
    REPLACE_DEPENDENCY_USING_MAP_NOTATION_ADDING_FIELDS("replaceDependencyUsingMapNotationAddingFields"),
    REPLACE_DEPENDENCY_USING_MAP_NOTATION_ADDING_FIELDS_EXPECTED("replaceDependencyUsingMapNotationAddingFieldsExpected"),
    REPLACE_DEPENDENCY_USING_MAP_NOTATION_DELETE_FIELDS("replaceDependencyUsingMapNotationDeleteFields"),
    REPLACE_DEPENDENCY_USING_MAP_NOTATION_DELETE_FIELDS_EXPECTED("replaceDependencyUsingMapNotationDeleteFieldsExpected"),
    REPLACE_DEPENDENCY_IN_ARGUMENT_LIST("replaceDependencyInArgumentList"),
    REPLACE_METHOD_DEPENDENCY_WITH_CLOSURE("replaceMethodDependencyWithClosure"),
    REPLACE_METHOD_DEPENDENCY_WITH_CLOSURE_EXPECTED("replaceMethodDependencyWithClosureExpected"),
    REPLACE_APPLICATION_DEPENDENCIES("replaceApplicationDependencies"),
    REPLACE_APPLICATION_DEPENDENCIES_EXPECTED("replaceApplicationDependenciesExpected"),
    DELETE_GROUP_AND_VERSION("deleteGroupAndVersion"),
    DELETE_GROUP_AND_VERSION_EXPECTED("deleteGroupAndVersionExpected"),
    DELETE_NAME_AND_RENAME_UNSUPPORTED("deleteNameAndRenameUnsupported"),
    DELETE_IN_METHOD_CALL_WITH_PROPERTIES("deleteInMethodCallWithProperties"),
    DELETE_IN_METHOD_CALL_WITH_PROPERTIES_EXPECTED("deleteInMethodCallWithPropertiesExpected"),
    MISSING_PROPERTIES_COMPACT("missingPropertiesCompact"),
    MISSING_PROPERTIES_MAP("missingPropertiesMap"),
    COMPACT_NOTATION_PSI_ELEMENT("compactNotationPsiElement"),
    MULTIPLE_COMPACT_NOTATION_PSI_ELEMENTS("multipleCompactNotationPsiElements"),
    METHOD_CALL_COMPACT_PSI_ELEMENT("methodCallCompactPsiElement"),
    METHOD_CALL_MULTIPLE_COMPACT_PSI_ELEMENT("methodCallMultipleCompactPsiElement"),
    MAP_NOTATION_PSI_ELEMENT("mapNotationPsiElement"),
    COMPACT_NOTATION_SET_TO_REFERENCE("compactNotationSetToReference"),
    COMPACT_NOTATION_SET_TO_REFERENCE_EXPECTED("compactNotationSetToReferenceExpected"),
    ROOT_BUILD_WITH_MAP_VARIABLE("rootProjectMapExtVariable"),
    ROOT_BUILD_WITH_MAP_VARIABLE_EXPECTED("rootProjectMapExtVariableExpected"),
    EDIT_REFERENCE_DEPENDENCY("editReferencedDependency"),
    EDIT_REFERENCE_DEPENDENCY_EXPECTED("editReferencedDependencyExpected"),
    ROOT_BUILD_WITH_SIMPLE_VARIABLE("rootProjectSimpleExtVariable"),
    ROOT_BUILD_WITH_SIMPLE_VARIABLE_EXPECTED("rootProjectSimpleExtVariableExpected"),
    COMPACT_NOTATION_EDIT_REFERENCED_DEPENDENCY("compactNotationEditReferencedDependency"),
    MAP_NOTATION_EDIT_REFERENCE_VALUE("editReferencedValueFromMapNotation"),
    MAP_NOTATION_EDIT_REFERENCE_VALUE_EXPECTED("editReferencedValueFromMapNotationExpected"),
    MAP_NOTATION_EDIT_REFERENCE_VALUE_ROOT("editReferencedValueFromMapNotation_root"),
    COMPACT_NOTATION_EDIT_REFERENCED_DEPENDENCY_EXPECTED("compactNotationEditReferencedDependencyExpected"),
    COMPACT_NOTATION_SET_TO_ROOT_PROJECT_REFERENCE("compactNotationSetToRootProjectReference"),
    COMPACT_NOTATION_SET_TO_ROOT_PROJECT_REFERENCE_EXPECTED("compactNotationSetToRootProjectReferenceExpected"),
    COMPACT_NOTATION_SET_TO_INTERPOLATION("compactNotationSetToInterpolation"),
    COMPACT_NOTATION_SET_TO_INTERPOLATION_EXPECTED("compactNotationSetToInterpolationExpected"),
    COMPACT_NOTATION_SET_TO_RAW_TEXT("compactNotationSetToRawText"),
    COMPACT_NOTATION_SET_TO_RAW_TEXT_EXPECTED("compactNotationSetToRawTextExpected"),
    COMPACT_NOTATION_ELEMENT_UNSUPPORTED_OPERATIONS("compactNotationElementUnsupportedOperations"),
    SET_I_STR_IN_COMPACT_NOTATION("setIStrInCompactNotation"),
    SET_I_STR_IN_COMPACT_NOTATION_EXPECTED("setIStrInCompactNotationExpected"),
    PARSE_FULL_REFERENCES_COMPACT_APPLICATION("parseFullReferencesCompactApplication"),
    SET_SINGLE_REFERENCE_COMPACT_APPLICATION("setSingleReferenceCompactApplication"),
    SET_SINGLE_REFERENCE_COMPACT_METHOD("setSingleReferenceCompactMethod"),
    SET_FULL_REFERENCES_COMPACT_APPLICATION("setFullReferencesCompactApplication"),
    SET_FULL_REFERENCES_COMPACT_APPLICATION_EXPECTED("setFullReferencesCompactApplicationExpected"),
    SET_FULL_REFERENCE_COMPACT_METHOD("setFullReferenceCompactMethod"),
    SET_FULL_REFERENCE_COMPACT_METHOD_EXPECTED("setFullReferenceCompactMethodExpected"),
    PARSE_FULL_REFERENCE_MAP("parseFullReferenceMap"),
    SET_FULL_REFERENCE_MAP("setFullReferenceMap"),
    CORRECT_OBTAIN_RESULT_MODEL("correctObtainResultModel"),
    SET_THROUGH_MAP_REFERENCE("setThroughMapReference"),
    SET_THROUGH_MAP_REFERENCE_EXPECTED("setThroughMapReferenceExpected"),
    MALFORMED_FAKE_ARTIFACT_ELEMENT("malformedFakeArtifactElement"),
    COMPACT_SET_THROUGH_REFERENCES("compactSetThroughReferences"),
    COMPACT_SET_THROUGH_REFERENCES_EXPECTED("compactSetThroughReferencesExpected"),
    EMPTY_FAKE_ARTIFACT_ELEMENT("emptyFakeArtifactElement"),
    FOLLOW_MULTIPLE_REFERENCES("followMultipleReferences"),
    CONFIGURE_CLOSURE_NO_PARENS("configureClosureNoParens"),
    CONFIGURE_CLOSURE_WITH_PARENS("configureClosureWithParens"),
    CONFIGURE_CLOSURE_PARENS("configureClosureParens"),
    SET_CONFIGURATION_WHEN_SINGLE("setConfigurationWhenSingle"),
    SET_CONFIGURATION_WHEN_SINGLE_EXPECTED("setConfigurationWhenSingleExpected"),
    SET_CONFIGURATION_WHEN_MULTIPLE("setConfigurationWhenMultiple"),
    SET_CONFIGURATION_TO_EMPTY("setConfigurationToEmpty"),
    SET_CONFIGURATION_TO_NON_STANDARD("setConfigurationToNonStandard"),
    SET_CONFIGURATION_TO_NON_STANDARD_EXPECTED("setConfigurationToNonStandardExpected"),
    SET_CONFIGURATION_TO_STANDARD("setConfigurationToStandard"),
    SET_CONFIGURATION_TO_STANDARD_EXPECTED("setConfigurationToStandardExpected"),
    SET_VERSION_REFERENCE("setVersionReference"),
    SET_VERSION_REFERENCE_EXPECTED("setVersionReferenceExpected"),
    SET_EXCLUDES_BLOCK_TO_REFERENCES("setExcludesBlockToReferences"),
    SET_EXCLUDES_BLOCK_TO_REFERENCES_EXPECTED("setExcludesBlockToReferencesExpected"),
    SET_REFERENCE_PROPERTY_WITH_DOTTED_NAME("SetReferencePropertyWithDottedName"),
    SET_REFERENCE_PROPERTY_WITH_DOTTED_NAME_EXPECTED("SetReferencePropertyWithDottedNameExpected"),
    ARTIFACT_NOTATION_EDGE_CASES("artifactNotationEdgeCases"),
    INSERTION_ORDER("insertionOrder"),
    INSERTION_ORDER_EXPECTED("insertionOrderExpected"),
    INSERTION_ORDER_WITH_EXCLUDES("insertionOrder"),
    INSERTION_ORDER_WITH_EXCLUDES_EXPECTED("insertionOrderWithExcludesExpected"),
    SET_FULL_REFERENCE_MAP_EXPECTED("setFullReferenceMapExpected"),
    PARSE_PLATFORM_DEPENDENCIES("parsePlatformDependencies"),
    SET_PLATFORM_DEPENDENCY_VERSIONS_EXPECTED("setPlatformDependencyVersionsExpected"),
    DELETE_PLATFORM_DEPENDENCIES_EXPECTED("deletePlatformDependenciesExpected"),
    ADD_PLATFORM_DEPENDENCIES_EXPECTED("addPlatformDependenciesExpected"),
    EDIT_CATALOG_DEPENDENCY("editCatalogDependency"),
    EDIT_CATALOG_FILE("editCatalogDependency.versions.toml"),
    EDIT_CATALOG_FILE_EXPECTED("editCatalogDependencyExpected.versions.toml"),
    TRANSFORM_COMPACT_TO_MAP_CATALOG_FILE("compactToMapCatalogDependency.versions.toml"),
    TRANSFORM_COMPACT_TO_MAP_CATALOG_FILE_EXPECTED("compactToMapCatalogDependencyExpected.versions.toml"),
    EDIT_CATALOG_DEPENDENCY_EXPECTED("editCatalogDependencyExpected"),
    PARSE_KOTLIN_EXTENSION("parseKotlinExtension"),
    ;

    @NotNull private @SystemDependent String path;
    TestFile(@NotNull @SystemDependent String path) {
      this.path = path;
    }

    @NotNull
    @Override
    public File toFile(@NotNull @SystemDependent String basePath, @NotNull String extension) {
      return TestFileName.super.toFile(basePath + "/artifactDependency/" + path, extension);
    }
  }
}<|MERGE_RESOLUTION|>--- conflicted
+++ resolved
@@ -41,12 +41,8 @@
 
 import static org.junit.Assume.assumeTrue;
 
-<<<<<<< HEAD
-import com.android.tools.idea.gradle.dcl.lang.ide.DeclarativeIdeSupport;
-=======
 import com.android.tools.idea.flags.DeclarativeStudioSupport;
 import com.android.tools.idea.gradle.dcl.lang.psi.DeclarativeLiteral;
->>>>>>> 8b7d83e8
 import com.android.tools.idea.gradle.dsl.TestFileName;
 import com.android.tools.idea.gradle.dsl.api.GradleBuildModel;
 import com.android.tools.idea.gradle.dsl.api.GradleVersionCatalogModel;
@@ -96,17 +92,6 @@
  */
 public class ArtifactDependencyTest extends GradleFileModelTestCase {
 
-<<<<<<< HEAD
-  @Before
-  public void before() throws Exception {
-    DeclarativeIdeSupport.INSTANCE.override(true);
-    super.before();
-  }
-
-  @After
-  public void onAfter() {
-    DeclarativeIdeSupport.INSTANCE.clearOverride();
-=======
   @Override
   public void setUp() throws Exception {
     DeclarativeIdeSupport.override(true);
@@ -119,7 +104,6 @@
     DeclarativeIdeSupport.clearOverride();
     DeclarativeStudioSupport.clearOverride();
     super.tearDown();
->>>>>>> 8b7d83e8
   }
 
   @Test
