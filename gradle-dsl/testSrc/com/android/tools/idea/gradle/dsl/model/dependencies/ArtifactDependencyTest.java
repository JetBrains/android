/*
 * Copyright (C) 2015 The Android Open Source Project
 *
 * Licensed under the Apache License, Version 2.0 (the "License");
 * you may not use this file except in compliance with the License.
 * You may obtain a copy of the License at
 *
 *      http://www.apache.org/licenses/LICENSE-2.0
 *
 * Unless required by applicable law or agreed to in writing, software
 * distributed under the License is distributed on an "AS IS" BASIS,
 * WITHOUT WARRANTIES OR CONDITIONS OF ANY KIND, either express or implied.
 * See the License for the specific language governing permissions and
 * limitations under the License.
 */
package com.android.tools.idea.gradle.dsl.model.dependencies;

import static com.android.tools.idea.gradle.dsl.api.dependencies.CommonConfigurationNames.ANDROID_TEST_COMPILE;
import static com.android.tools.idea.gradle.dsl.api.dependencies.CommonConfigurationNames.CLASSPATH;
import static com.android.tools.idea.gradle.dsl.api.dependencies.CommonConfigurationNames.COMPILE;
import static com.android.tools.idea.gradle.dsl.api.dependencies.CommonConfigurationNames.IMPLEMENTATION;
import static com.android.tools.idea.gradle.dsl.api.dependencies.CommonConfigurationNames.RUNTIME;
import static com.android.tools.idea.gradle.dsl.api.dependencies.CommonConfigurationNames.TEST_COMPILE;
import static com.android.tools.idea.gradle.dsl.api.ext.GradlePropertyModel.INTEGER_TYPE;
import static com.android.tools.idea.gradle.dsl.api.ext.GradlePropertyModel.STRING_TYPE;
import static com.android.tools.idea.gradle.dsl.api.ext.GradlePropertyModel.ValueType.INTEGER;
import static com.android.tools.idea.gradle.dsl.api.ext.GradlePropertyModel.ValueType.INTERPOLATED;
import static com.android.tools.idea.gradle.dsl.api.ext.GradlePropertyModel.ValueType.REFERENCE;
import static com.android.tools.idea.gradle.dsl.api.ext.GradlePropertyModel.ValueType.STRING;
import static com.android.tools.idea.gradle.dsl.api.ext.GradlePropertyModel.iStr;
import static com.android.tools.idea.gradle.dsl.api.ext.PropertyType.DERIVED;
import static com.android.tools.idea.gradle.dsl.api.ext.PropertyType.FAKE;
import static com.android.tools.idea.gradle.dsl.api.ext.PropertyType.REGULAR;
import static com.android.tools.idea.gradle.dsl.model.dependencies.ArtifactDependencyTest.TestFile.EDIT_CATALOG_DEPENDENCY;
import static com.android.tools.idea.gradle.dsl.model.dependencies.ArtifactDependencyTest.TestFile.EDIT_CATALOG_DEPENDENCY_EXPECTED;
import static com.android.tools.idea.gradle.dsl.model.dependencies.ArtifactDependencyTest.TestFile.EDIT_CATALOG_FILE;
import static com.android.tools.idea.gradle.dsl.model.dependencies.ArtifactDependencyTest.TestFile.EDIT_CATALOG_FILE_EXPECTED;
import static com.android.tools.idea.gradle.dsl.model.dependencies.ArtifactDependencyTest.TestFile.TRANSFORM_COMPACT_TO_MAP_CATALOG_FILE;
import static com.android.tools.idea.gradle.dsl.model.dependencies.ArtifactDependencyTest.TestFile.TRANSFORM_COMPACT_TO_MAP_CATALOG_FILE_EXPECTED;
import static com.google.common.truth.Truth.assertThat;

import static org.junit.Assume.assumeTrue;

<<<<<<< HEAD
import com.android.tools.idea.flags.DeclarativeStudioSupport;
import com.android.tools.idea.gradle.dcl.lang.psi.DeclarativeLiteral;
=======
import com.android.tools.idea.gradle.dcl.lang.ide.DeclarativeIdeSupport;
>>>>>>> 3a514de0
import com.android.tools.idea.gradle.dsl.TestFileName;
import com.android.tools.idea.gradle.dsl.api.GradleBuildModel;
import com.android.tools.idea.gradle.dsl.api.GradleVersionCatalogModel;
import com.android.tools.idea.gradle.dsl.api.GradleVersionCatalogsModel;
import com.android.tools.idea.gradle.dsl.api.ProjectBuildModel;
import com.android.tools.idea.gradle.dsl.api.dependencies.ArtifactDependencyModel;
import com.android.tools.idea.gradle.dsl.api.dependencies.ArtifactDependencySpec;
import com.android.tools.idea.gradle.dsl.api.dependencies.DependenciesModel;
import com.android.tools.idea.gradle.dsl.api.dependencies.DependencyConfigurationModel;
import com.android.tools.idea.gradle.dsl.api.dependencies.ExcludedDependencyModel;
import com.android.tools.idea.gradle.dsl.api.dependencies.PlatformDependencyModel;
import com.android.tools.idea.gradle.dsl.api.ext.ExtModel;
import com.android.tools.idea.gradle.dsl.api.ext.GradlePropertyModel;
import com.android.tools.idea.gradle.dsl.api.ext.InterpolatedText;
import com.android.tools.idea.gradle.dsl.api.ext.InterpolatedText.*;
import com.android.tools.idea.gradle.dsl.api.ext.PropertyType;
import com.android.tools.idea.gradle.dsl.api.ext.RawText;
import com.android.tools.idea.gradle.dsl.api.ext.ReferenceTo;
import com.android.tools.idea.gradle.dsl.api.ext.ResolvedPropertyModel;
import com.android.tools.idea.gradle.dsl.model.GradleFileModelTestCase;
import com.google.common.base.Objects;
import com.google.common.collect.ImmutableList;
import com.google.common.collect.ImmutableMap;
import com.intellij.psi.PsiElement;
import java.io.File;
import java.io.IOException;
import java.util.Arrays;
import java.util.Collections;
import java.util.List;
import java.util.stream.IntStream;
import org.jetbrains.annotations.NotNull;
import org.jetbrains.annotations.Nullable;
import org.jetbrains.annotations.SystemDependent;
import org.jetbrains.kotlin.psi.KtCallExpression;
import org.jetbrains.kotlin.psi.KtStringTemplateExpression;
import org.jetbrains.plugins.groovy.lang.psi.api.statements.arguments.GrArgumentList;
import org.jetbrains.plugins.groovy.lang.psi.api.statements.expressions.literals.GrLiteral;
import org.junit.After;
import org.junit.Before;
import org.junit.Test;
import org.toml.lang.psi.TomlLiteral;
import org.toml.lang.psi.impl.TomlInlineTableImpl;
import com.android.tools.idea.gradle.dcl.lang.ide.DeclarativeIdeSupport;

/**
 * Tests for subclasses of {@link AbstractDependenciesModel} and {@link ArtifactDependencyModelImpl}.
 */
public class ArtifactDependencyTest extends GradleFileModelTestCase {

<<<<<<< HEAD
  @Override
  public void setUp() throws Exception {
    DeclarativeIdeSupport.override(true);
    DeclarativeStudioSupport.override(true);
    super.setUp();
  }

  @Override
  public void tearDown() throws Exception {
    DeclarativeIdeSupport.clearOverride();
    DeclarativeStudioSupport.clearOverride();
    super.tearDown();
=======
  @Before
  public void before() throws Exception {
    DeclarativeIdeSupport.INSTANCE.override(true);
    super.before();
  }

  @After
  public void onAfter() {
    DeclarativeIdeSupport.INSTANCE.clearOverride();
>>>>>>> 3a514de0
  }

  @Test
  public void testParsingWithCompactNotationAndConfigurationClosure_parens() throws IOException {
    isIrrelevantForDeclarative("No dependencies excludes for declarative");
    doTestParsingConfigurationVersion(TestFile.CONFIGURE_CLOSURE_PARENS);
  }

  @Test
  public void testParsingWithCompactNotationAndConfigurationClosure_noParens() throws IOException {
    isIrrelevantForKotlinScript("No paren-less dependency configuration form in KotlinScript");
    isIrrelevantForDeclarative("No dependencies excludes for declarative");
    doTestParsingConfigurationVersion(TestFile.CONFIGURE_CLOSURE_NO_PARENS);
  }

  @Test
  public void testParsingWithCompactNotationAndConfigurationClosure_withinParens() throws IOException {
    assumeTrue("KotlinScript handling of closure as internal argument" , !isKotlinScript()); // TODO(b/155168291)
    isIrrelevantForDeclarative("No dependencies excludes for declarative");
    doTestParsingConfigurationVersion(TestFile.CONFIGURE_CLOSURE_WITH_PARENS);
  }

  private void doTestParsingConfigurationVersion(@NotNull TestFileName fileName) throws IOException {
    writeToBuildFile(fileName);

    GradleBuildModel buildModel = getGradleBuildModel();
    DependenciesModel dependenciesModel = buildModel.dependencies();

    List<ArtifactDependencyModel> dependencies = dependenciesModel.artifacts();
    assertThat(dependencies).hasSize(1);

    ArtifactDependencyModel dependency = dependencies.get(0);
    ExpectedArtifactDependency expected = new ExpectedArtifactDependency(COMPILE, "hibernate", "org.hibernate", "3.1");
    expected.assertMatches(dependency);

    verifyDependencyConfiguration(dependency.configuration());
  }

  private static void verifyDependencyConfiguration(@Nullable DependencyConfigurationModel configuration) {
    assertNotNull(configuration);

    assertEquals(Boolean.TRUE, configuration.force().toBoolean());
    assertEquals(Boolean.FALSE, configuration.transitive().toBoolean());

    List<ExcludedDependencyModel> excludedDependencies = configuration.excludes();
    assertThat(excludedDependencies).hasSize(3);

    ExcludedDependencyModel first = excludedDependencies.get(0);
    assertNull(first.group().toString());
    assertEquals("cglib", first.module().toString());

    ExcludedDependencyModel second = excludedDependencies.get(1);
    assertEquals("org.jmock", second.group().toString());
    assertNull(second.module().toString());

    ExcludedDependencyModel third = excludedDependencies.get(2);
    assertEquals("org.unwanted", third.group().toString());
    assertEquals("iAmBuggy", third.module().toString());
  }

  @Test
  public void testSetVersionOnDependencyWithCompactNotationAndConfigurationClosure_parens() throws IOException {
    isIrrelevantForDeclarative("No dependencies excludes for declarative");
    doTestSetVersionWithConfigurationClosure(TestFile.CONFIGURE_CLOSURE_PARENS);
  }

  @Test
  public void testSetVersionOnDependencyWithCompactNotationAndConfigurationClosure_noParens() throws IOException {
    isIrrelevantForKotlinScript("No paren-less dependency configuration form in KotlinScript");
    isIrrelevantForDeclarative("No dependencies excludes for declarative");
    doTestSetVersionWithConfigurationClosure(TestFile.CONFIGURE_CLOSURE_NO_PARENS);
  }

  @Test
  public void testSetVersionOnDependencyWithCompactNotationAndConfigurationClosure_withinParens() throws IOException {
    assumeTrue("KotlinScript handling of closure as internal argument" , !isKotlinScript()); // TODO(b/155168291)
    isIrrelevantForDeclarative("No dependencies excludes for declarative");
    doTestSetVersionWithConfigurationClosure(TestFile.CONFIGURE_CLOSURE_WITH_PARENS);
  }

  private void doTestSetVersionWithConfigurationClosure(@NotNull TestFileName fileName) throws IOException {
    writeToBuildFile(fileName);

    GradleBuildModel buildModel = getGradleBuildModel();
    DependenciesModel dependenciesModel = buildModel.dependencies();

    List<ArtifactDependencyModel> dependencies = dependenciesModel.artifacts();
    assertThat(dependencies).hasSize(1);

    ArtifactDependencyModel hibernate = dependencies.get(0);

    ExpectedArtifactDependency expected = new ExpectedArtifactDependency(COMPILE, "hibernate", "org.hibernate", "3.1");
    expected.assertMatches(hibernate);
    verifyDependencyConfiguration(hibernate.configuration());

    hibernate.version().setValue("3.0");

    assertTrue(buildModel.isModified());
    applyChangesAndReparse(buildModel);

    dependencies = dependenciesModel.artifacts();
    assertThat(dependencies).hasSize(1);

    hibernate = dependencies.get(0);

    expected = new ExpectedArtifactDependency(COMPILE, "hibernate", "org.hibernate", "3.0");
    expected.assertMatches(hibernate);
    verifyDependencyConfiguration(hibernate.configuration());
  }

  @Test
  public void testGetOnlyArtifacts() throws IOException {
    writeToBuildFile(TestFile.GET_ONLY_ARTIFACTS);

    GradleBuildModel buildModel = getGradleBuildModel();
    DependenciesModel dependenciesModel = buildModel.dependencies();

    List<ArtifactDependencyModel> dependencies = dependenciesModel.artifacts();
    assertThat(dependencies).hasSize(isGradleDeclarative() ? 1 : 2);

    ExpectedArtifactDependency expected = new ExpectedArtifactDependency(COMPILE, "appcompat-v7", "com.android.support", "22.1.1");
    expected.assertMatches(dependencies.get(0));

    if(!isGradleDeclarative()) {
      expected = new ExpectedArtifactDependency(COMPILE, "guava", "com.google.guava", "18.0");
      expected.assertMatches(dependencies.get(1));
    }
  }

  @Test
  public void testParsingWithCompactNotation() throws IOException {
    writeToBuildFile(TestFile.PARSING_WITH_COMPACT_NOTATION);

    GradleBuildModel buildModel = getGradleBuildModel();
    DependenciesModel dependenciesModel = buildModel.dependencies();

    List<ArtifactDependencyModel> dependencies = dependenciesModel.artifacts();
    assertThat(dependencies).hasSize(3);

    ExpectedArtifactDependency expected = new ExpectedArtifactDependency(COMPILE, "appcompat-v7", "com.android.support", "22.1.1");
    expected.assertMatches(dependencies.get(0));

    expected = new ExpectedArtifactDependency(RUNTIME, "guava", "com.google.guava", "18.0");
    expected.assertMatches(dependencies.get(1));

    expected = new ExpectedArtifactDependency("test", "service", "org.gradle.test.classifiers", "1.0");
    expected.setClassifier("jdk15");
    expected.setExtension("jar");
    expected.assertMatches(dependencies.get(2));

    // We do not support: test wrapped('something:else:1.0')
  }

  @Test
  public void testEditCatalogDependency() throws IOException {
    isIrrelevantForDeclarative("No version catalog for declarative");
    writeToBuildFile(EDIT_CATALOG_DEPENDENCY);
    writeToVersionCatalogFile(EDIT_CATALOG_FILE);
    ProjectBuildModel projectBuildModel = getProjectBuildModel();
    GradleBuildModel buildModel = projectBuildModel.getProjectBuildModel();
    DependenciesModel dependenciesModel = buildModel.dependencies();

    final List<ArtifactDependencyModel> dependencies = dependenciesModel.artifacts();
    assertThat(dependencies).hasSize(3);

    final List<ExpectedArtifactDependency> expected =
      Arrays.asList(new ExpectedArtifactDependency("implementation", "core-ktx", "androidx.core", "1.9.0"),
                    new ExpectedArtifactDependency("implementation", "junit", "junit", "4.13"),
                    new ExpectedArtifactDependency("implementation", "ui", "androidx.compose.ui", "1.0.0"));

    final List<String> newVersions = Arrays.asList("1.9.1", "4.14", "1.0.1");

    IntStream.range(0, 3)
      .forEach(i ->
               {
                 ArtifactDependencyModel actual = dependencies.get(i);
                 expected.get(i).assertMatches(actual);
                 actual.setConfigurationName("testImplementation");
                 actual.version().setValue(newVersions.get(i));
               });

    assertTrue(buildModel.isModified());
    applyChanges(projectBuildModel);

    verifyFileContents(myBuildFile, EDIT_CATALOG_DEPENDENCY_EXPECTED);
    verifyVersionCatalogFileContents(myVersionCatalogFile, EDIT_CATALOG_FILE_EXPECTED);
    assertFalse(buildModel.isModified());
  }

  @Test
  public void testCompactToMapTransformCatalogDependency() throws IOException {
    isIrrelevantForDeclarative("No version catalog for declarative");
    writeToBuildFile(EDIT_CATALOG_DEPENDENCY);
    writeToVersionCatalogFile(TRANSFORM_COMPACT_TO_MAP_CATALOG_FILE);
    ProjectBuildModel projectBuildModel = getProjectBuildModel();
    GradleBuildModel buildModel = projectBuildModel.getProjectBuildModel();
    DependenciesModel dependenciesModel = buildModel.dependencies();

    GradleVersionCatalogsModel catalogModels =  projectBuildModel.getVersionCatalogsModel();
    GradleVersionCatalogModel  catalog = catalogModels.getVersionCatalogModel("libs");
    GradlePropertyModel junitVersion = catalog.versions().findProperty("junitVersion");

    final List<ArtifactDependencyModel> dependencies = dependenciesModel.artifacts();
    assertThat(dependencies).hasSize(1);
    dependencies.get(0).version().setValue(new ReferenceTo(junitVersion));
    applyChanges(projectBuildModel);

    verifyFileContents(myBuildFile, EDIT_CATALOG_DEPENDENCY);
    verifyVersionCatalogFileContents(myVersionCatalogFile, TRANSFORM_COMPACT_TO_MAP_CATALOG_FILE_EXPECTED);
  }

  @Test
  public void testParsingWithMapNotation() throws IOException {
    isIrrelevantForDeclarative("Declarative does not have map notation");
    writeToBuildFile(TestFile.PARSING_WITH_MAP_NOTATION);

    GradleBuildModel buildModel = getGradleBuildModel();
    DependenciesModel dependenciesModel = buildModel.dependencies();

    List<ArtifactDependencyModel> dependencies = dependenciesModel.artifacts();
    assertThat(dependencies).hasSize(1);

    ExpectedArtifactDependency expected = new ExpectedArtifactDependency(RUNTIME, "service", "org.gradle.test.classifiers", "1.0");
    expected.setClassifier("jdk14");
    expected.setExtension("jar");
    expected.assertMatches(dependencies.get(0));
  }

  @Test
  public void testAddDependency() throws IOException {
    writeToBuildFile(TestFile.ADD_DEPENDENCY);

    GradleBuildModel buildModel = getGradleBuildModel();
    DependenciesModel dependenciesModel = buildModel.dependencies();

    ArtifactDependencySpecImpl newDependency = new ArtifactDependencySpecImpl("appcompat-v7", "com.android.support", "22.1.1");
    dependenciesModel.addArtifact(COMPILE, newDependency);

    assertTrue(buildModel.isModified());
    applyChangesAndReparse(buildModel);
    verifyFileContents(myBuildFile, TestFile.ADD_DEPENDENCY_EXPECTED);
    dependenciesModel = buildModel.dependencies(); // reread dependencies
    List<ArtifactDependencyModel> dependencies = dependenciesModel.artifacts();
    assertThat(dependencies).hasSize(2);

    ExpectedArtifactDependency expected = new ExpectedArtifactDependency(RUNTIME, "service", "org.gradle.test.classifiers", "1.0");
    expected.setClassifier("jdk14");
    expected.setExtension("jar");
    expected.assertMatches(dependencies.get(1));

    expected = new ExpectedArtifactDependency(COMPILE, "appcompat-v7", "com.android.support", "22.1.1");
    expected.assertMatches(dependencies.get(0));
  }

  @Test
  public void testAddDependencyWithConfigurationClosure() throws IOException {
    isIrrelevantForDeclarative("Declarative does not have dependencies closure");
    writeToBuildFile(TestFile.ADD_DEPENDENCY_WITH_CONFIGURATION_CLOSURE);

    GradleBuildModel buildModel = getGradleBuildModel();
    DependenciesModel dependenciesModel = buildModel.dependencies();

    ArtifactDependencySpecImpl newDependency =
      new ArtifactDependencySpecImpl("espresso-contrib", "com.android.support.test.espresso", "2.2.2");
    dependenciesModel.addArtifact(ANDROID_TEST_COMPILE,
                                  newDependency,
                                  ImmutableList.of(new ArtifactDependencySpecImpl("support-v4", "com.android.support", null),
                                                   new ArtifactDependencySpecImpl("support-annotations", "com.android.support", null),
                                                   new ArtifactDependencySpecImpl("recyclerview-v7", "com.android.support", null),
                                                   new ArtifactDependencySpecImpl("design", "com.android.support", null)));

    assertTrue(buildModel.isModified());
    applyChangesAndReparse(buildModel);
    verifyFileContents(myBuildFile, TestFile.ADD_DEPENDENCY_WITH_CONFIGURATION_CLOSURE_EXPECTED);

    dependenciesModel = buildModel.dependencies();

    List<ArtifactDependencyModel> dependencies = dependenciesModel.artifacts();
    assertThat(dependencies).hasSize(2);

    ArtifactDependencyModel jdkDependency = dependencies.get(1);
    ExpectedArtifactDependency expected = new ExpectedArtifactDependency(RUNTIME, "service", "org.gradle.test.classifiers", "1.0");
    expected.setClassifier("jdk14");
    expected.setExtension("jar");
    expected.assertMatches(jdkDependency);
    assertNull(jdkDependency.configuration());

    ArtifactDependencyModel espressoDependency = dependencies.get(0);
    expected = new ExpectedArtifactDependency(ANDROID_TEST_COMPILE, "espresso-contrib", "com.android.support.test.espresso", "2.2.2");
    expected.assertMatches(espressoDependency);

    DependencyConfigurationModel configuration = espressoDependency.configuration();
    assertNotNull(configuration);

    configuration.excludes();

    List<ExcludedDependencyModel> excludedDependencies = configuration.excludes();
    assertThat(excludedDependencies).hasSize(4);

    ExcludedDependencyModel first = excludedDependencies.get(0);
    assertEquals("com.android.support", first.group().toString());
    assertEquals("support-v4", first.module().toString());

    ExcludedDependencyModel second = excludedDependencies.get(1);
    assertEquals("com.android.support", second.group().toString());
    assertEquals("support-annotations", second.module().toString());

    ExcludedDependencyModel third = excludedDependencies.get(2);
    assertEquals("com.android.support", third.group().toString());
    assertEquals("recyclerview-v7", third.module().toString());

    ExcludedDependencyModel fourth = excludedDependencies.get(3);
    assertEquals("com.android.support", fourth.group().toString());
    assertEquals("design", fourth.module().toString());
  }

  @Test
  public void testSetVersionOnDependencyWithCompactNotation() throws IOException {
    writeToBuildFile(TestFile.SET_VERSION_ON_DEPENDENCY_WITH_COMPACT_NOTATION);

    GradleBuildModel buildModel = getGradleBuildModel();
    DependenciesModel dependenciesModel = buildModel.dependencies();

    List<ArtifactDependencyModel> dependencies = dependenciesModel.artifacts();

    ArtifactDependencyModel appCompat = dependencies.get(0);
    appCompat.version().setValue("1.2.3");

    assertTrue(buildModel.isModified());
    applyChangesAndReparse(buildModel);
    verifyFileContents(myBuildFile, TestFile.SET_VERSION_ON_DEPENDENCY_WITH_COMPACT_NOTATION_EXPECTED);
    dependenciesModel = buildModel.dependencies(); // reread dependencies
    dependencies = dependenciesModel.artifacts();
    assertThat(dependencies).hasSize(1);

    ExpectedArtifactDependency expected = new ExpectedArtifactDependency(COMPILE, "appcompat-v7", "com.android.support", "1.2.3");
    expected.assertMatches(dependencies.get(0));
  }

  @Test
  public void testSetVersionOnDependencyWithMapNotation() throws IOException {
    isIrrelevantForDeclarative("Declarative does not have dependencies map notation");
    writeToBuildFile(TestFile.SET_VERSION_ON_DEPENDENCY_WITH_MAP_NOTATION);

    GradleBuildModel buildModel = getGradleBuildModel();
    DependenciesModel dependenciesModel = buildModel.dependencies();

    List<ArtifactDependencyModel> dependencies = dependenciesModel.artifacts();

    ArtifactDependencyModel guice = dependencies.get(0);
    guice.version().setValue("1.2.3");

    assertTrue(buildModel.isModified());
    applyChangesAndReparse(buildModel);
    verifyFileContents(myBuildFile, TestFile.SET_VERSION_ON_DEPENDENCY_WITH_MAP_NOTATION_EXPECTED);
    dependenciesModel = buildModel.dependencies(); // reread dependencies
    dependencies = dependenciesModel.artifacts();
    assertThat(dependencies).hasSize(1);

    ExpectedArtifactDependency expected = new ExpectedArtifactDependency(COMPILE, "guice", "com.google.code.guice", "1.2.3");
    expected.assertMatches(dependencies.get(0));
  }

  @Test
  public void testSetDependencyWithCompactNotation() throws IOException {
    isIrrelevantForDeclarative("Declarative does not variables");
    writeToBuildFile(TestFile.SET_DEPENDENCY_WITH_COMPACT_NOTATION);

    GradleBuildModel buildModel = getGradleBuildModel();
    DependenciesModel dependenciesModel = buildModel.dependencies();
    ExtModel ext = buildModel.ext();

    // Create an extra property.
    ext.findProperty("ext.appCom").setValue("28.0.0");

    dependenciesModel.addArtifact("implementation", "androidx.appcompat:appcompat:${appCom}");

    applyChangesAndReparse(buildModel);
    verifyFileContents(myBuildFile, TestFile.SET_DEPENDENCY_WITH_COMPACT_NOTATION_EXPECTED);

  }

  @Test
  public void testParseDependenciesWithCompactNotationInSingleLine() throws IOException {
    isIrrelevantForKotlinScript("No multiple dependency configuration form in KotlinScript");
    isIrrelevantForDeclarative("No multiple dependency configuration for Declarative");

    writeToBuildFile(TestFile.PARSE_DEPENDENCIES_WITH_COMPACT_NOTATION_IN_SINGLE_LINE);

    GradleBuildModel buildModel = getGradleBuildModel();
    DependenciesModel dependenciesModel = buildModel.dependencies();

    List<ArtifactDependencyModel> dependencies = dependenciesModel.artifacts();
    assertThat(dependencies).hasSize(2);

    ExpectedArtifactDependency expected = new ExpectedArtifactDependency(RUNTIME, "spring-core", "org.springframework", "2.5");
    expected.assertMatches(dependencies.get(0));

    expected = new ExpectedArtifactDependency(RUNTIME, "spring-aop", "org.springframework", "2.5");
    expected.assertMatches(dependencies.get(1));
  }

  @Test
  public void testParseKotlinExtension() throws IOException {
    isIrrelevantForDeclarative("Declarative does not have map notation");

    writeToBuildFile(TestFile.PARSE_KOTLIN_EXTENSION);

    GradleBuildModel buildModel = getGradleBuildModel();
    DependenciesModel dependenciesModel = buildModel.dependencies();

    List<ArtifactDependencyModel> dependencies = dependenciesModel.artifacts();
    assertThat(dependencies).hasSize(2);

    ExpectedArtifactDependency expected = new ExpectedArtifactDependency(COMPILE, "appcompat-v7", "com.android.support", "22.1.1");
    expected.assertMatches(dependencies.get(0));

    expected = new ExpectedArtifactDependency(RUNTIME, "guava", "com.google.guava", "18.0");
    expected.assertMatches(dependencies.get(1));
  }

  @Test
  public void testParseDependenciesWithCompactNotationInSingleLineWithComments() throws IOException {
    isIrrelevantForKotlinScript("No multiple dependency configuration form in KotlinScript");
    isIrrelevantForDeclarative("No multiple dependency configuration for Declarative");
    writeToBuildFile(TestFile.PARSE_DEPENDENCIES_WITH_COMPACT_NOTATION_IN_SINGLE_LINE_WITH_COMMENTS);

    GradleBuildModel buildModel = getGradleBuildModel();
    DependenciesModel dependenciesModel = buildModel.dependencies();

    List<ArtifactDependencyModel> dependencies = dependenciesModel.artifacts();
    assertThat(dependencies).hasSize(2);

    ExpectedArtifactDependency expected = new ExpectedArtifactDependency(RUNTIME, "spring-core", "org.springframework", "2.5");
    expected.assertMatches(dependencies.get(0));

    expected = new ExpectedArtifactDependency(RUNTIME, "spring-aop", "org.springframework", "2.5");
    expected.assertMatches(dependencies.get(1));
  }

  @Test
  public void testParseDependenciesWithMapNotationUsingSingleConfigurationName() throws IOException {
    isIrrelevantForKotlinScript("No multiple dependency configuration form in KotlinScript");
    isIrrelevantForDeclarative("No multiple dependency configuration for Declarative");

    writeToBuildFile(TestFile.PARSE_DEPENDENCIES_WITH_MAP_NOTATION_USING_SINGLE_CONFIGURATION_NAME);

    GradleBuildModel buildModel = getGradleBuildModel();
    DependenciesModel dependenciesModel = buildModel.dependencies();

    List<ArtifactDependencyModel> dependencies = dependenciesModel.artifacts();
    assertThat(dependencies).hasSize(2);

    ExpectedArtifactDependency expected = new ExpectedArtifactDependency(RUNTIME, "spring-core", "org.springframework", "2.5");
    expected.assertMatches(dependencies.get(0));

    expected = new ExpectedArtifactDependency(RUNTIME, "spring-aop", "org.springframework", "2.5");
    expected.assertMatches(dependencies.get(1));
  }

  @Test
  public void testParseDependenciesWithMapNotationUsingSingleConfigNoParentheses() throws IOException {
    isIrrelevantForKotlinScript("No multiple dependency configuration form in KotlinScript");
    isIrrelevantForDeclarative("No multiple dependency configuration for Declarative");

    writeToBuildFile(TestFile.PARSE_DEPENDENCIES_WITH_MAP_NOTATION_USING_SINGLE_CONFIGURATION_NAME_NO_PARENTHESES);

    GradleBuildModel buildModel = getGradleBuildModel();
    DependenciesModel dependenciesModel = buildModel.dependencies();

    List<ArtifactDependencyModel> dependencies = dependenciesModel.artifacts();
    assertThat(dependencies).hasSize(2);

    ExpectedArtifactDependency expected = new ExpectedArtifactDependency(RUNTIME, "spring-core", "org.springframework", "2.5");
    expected.assertMatches(dependencies.get(0));

    expected = new ExpectedArtifactDependency(RUNTIME, "spring-aop", "org.springframework", "2.5");
    expected.assertMatches(dependencies.get(1));
  }

  @Test
  public void testReset() throws IOException {
    writeToBuildFile(TestFile.RESET);

    GradleBuildModel buildModel = getGradleBuildModel();
    DependenciesModel dependenciesModel = buildModel.dependencies();

    List<ArtifactDependencyModel> dependencies = dependenciesModel.artifacts();

    ArtifactDependencyModel guice = dependencies.get(0);
    guice.version().setValue("1.2.3");

    assertTrue(buildModel.isModified());

    buildModel.resetState();

    assertFalse(buildModel.isModified());
    applyChangesAndReparse(buildModel);
    verifyFileContents(myBuildFile, TestFile.RESET);
    dependenciesModel = buildModel.dependencies(); // reread dependencies
    dependencies = dependenciesModel.artifacts();
    assertThat(dependencies).hasSize(1);

    ExpectedArtifactDependency expected = new ExpectedArtifactDependency(COMPILE, "guice", "com.google.code.guice", "1.0");
    expected.assertMatches(dependencies.get(0));
  }

  @Test
  public void testRemoveDependencyWithCompactNotation() throws IOException {
    writeToBuildFile(TestFile.REMOVE_DEPENDENCY_WITH_COMPACT_NOTATION);

    GradleBuildModel buildModel = getGradleBuildModel();
    DependenciesModel dependenciesModel = buildModel.dependencies();

    List<ArtifactDependencyModel> dependencies = dependenciesModel.artifacts();
    assertThat(dependencies).hasSize(3);

    ArtifactDependencyModel guava = dependencies.get(1);
    dependenciesModel.remove(guava);

    assertTrue(buildModel.isModified());
    applyChangesAndReparse(buildModel);
    verifyFileContents(myBuildFile, TestFile.REMOVE_DEPENDENCY_WITH_COMPACT_NOTATION_EXPECTED);
    dependenciesModel = buildModel.dependencies(); // reread dependencies
    dependencies = dependenciesModel.artifacts();
    assertThat(dependencies).hasSize(2);

    ExpectedArtifactDependency expected = new ExpectedArtifactDependency(COMPILE, "appcompat-v7", "com.android.support", "22.1.1");
    expected.assertMatches(dependencies.get(0));

    expected = new ExpectedArtifactDependency("test", "service", "org.gradle.test.classifiers", "1.0");
    expected.setClassifier("jdk15");
    expected.setExtension("jar");
    expected.assertMatches(dependencies.get(1));
  }

  @Test
  public void testRemoveDependencyWithCompactNotationAndSingleConfigurationName() throws IOException {
    isIrrelevantForKotlinScript("No multiple dependency configuration form in KotlinScript");
    isIrrelevantForDeclarative("No multiple dependency configuration for Declarative");

    writeToBuildFile(TestFile.REMOVE_DEPENDENCY_WITH_COMPACT_NOTATION_AND_SINGLE_CONFIGURATION_NAME);

    GradleBuildModel buildModel = getGradleBuildModel();
    DependenciesModel dependenciesModel = buildModel.dependencies();

    List<ArtifactDependencyModel> dependencies = dependenciesModel.artifacts();
    assertThat(dependencies).hasSize(3);

    ArtifactDependencyModel springAop = dependencies.get(1);
    dependenciesModel.remove(springAop);

    assertTrue(buildModel.isModified());
    applyChangesAndReparse(buildModel);
    dependenciesModel = buildModel.dependencies(); // reread dependencies
    dependencies = dependenciesModel.artifacts();
    assertThat(dependencies).hasSize(2);

    ExpectedArtifactDependency expected = new ExpectedArtifactDependency(RUNTIME, "spring-core", "org.springframework", "2.5");
    expected.assertMatches(dependencies.get(0));

    expected = new ExpectedArtifactDependency("test", "service", "org.gradle.test.classifiers", "1.0");
    expected.setClassifier("jdk15");
    expected.setExtension("jar");
    expected.assertMatches(dependencies.get(1));
  }

  @Test
  public void testRemoveDependencyWithMapNotation() throws IOException {
    isIrrelevantForDeclarative("Declarative does not have map notation");

    writeToBuildFile(TestFile.REMOVE_DEPENDENCY_WITH_MAP_NOTATION);

    GradleBuildModel buildModel = getGradleBuildModel();
    DependenciesModel dependenciesModel = buildModel.dependencies();

    List<ArtifactDependencyModel> dependencies = dependenciesModel.artifacts();
    assertThat(dependencies).hasSize(3);

    ArtifactDependencyModel guava = dependencies.get(1);
    dependenciesModel.remove(guava);

    assertTrue(buildModel.isModified());
    applyChangesAndReparse(buildModel);
    verifyFileContents(myBuildFile, TestFile.REMOVE_DEPENDENCY_WITH_MAP_NOTATION_EXPECTED);
    dependenciesModel = buildModel.dependencies(); // reread dependencies
    dependencies = dependenciesModel.artifacts();
    assertThat(dependencies).hasSize(2);

    ExpectedArtifactDependency expected = new ExpectedArtifactDependency("compile", "guice", "com.google.code.guice", "1.0");
    expected.assertMatches(dependencies.get(0));

    expected = new ExpectedArtifactDependency(COMPILE, "appcompat-v7", "com.android.support", "22.1.1");
    expected.assertMatches(dependencies.get(1));
  }

  @Test
  public void testRemoveDependencyWithMapNotationAndSingleConfigurationName() throws IOException {
    isIrrelevantForKotlinScript("No multiple dependency configuration form in KotlinScript");
    isIrrelevantForDeclarative("Declarative does not have map notation");

    writeToBuildFile(TestFile.REMOVE_DEPENDENCY_WITH_MAP_NOTATION_AND_SINGLE_CONFIGURATION_NAME);

    GradleBuildModel buildModel = getGradleBuildModel();
    DependenciesModel dependenciesModel = buildModel.dependencies();

    List<ArtifactDependencyModel> dependencies = dependenciesModel.artifacts();
    assertThat(dependencies).hasSize(3);

    ArtifactDependencyModel guava = dependencies.get(1);
    dependenciesModel.remove(guava);

    assertTrue(buildModel.isModified());
    applyChangesAndReparse(buildModel);
    dependenciesModel = buildModel.dependencies(); // reread dependencies
    dependencies = dependenciesModel.artifacts();
    assertThat(dependencies).hasSize(2);

    ExpectedArtifactDependency expected = new ExpectedArtifactDependency(RUNTIME, "guice", "com.google.code.guice", "1.0");
    expected.assertMatches(dependencies.get(0));

    expected = new ExpectedArtifactDependency(RUNTIME, "appcompat-v7", "com.android.support", "22.1.1");
    expected.assertMatches(dependencies.get(1));
  }

  @Test
  public void testRemoveDependencyWhenMultiple() throws IOException {
    isIrrelevantForKotlinScript("No multiple dependency configuration form in KotlinScript");
    isIrrelevantForDeclarative("No multiple dependency configuration for Declarative");

    writeToBuildFile(TestFile.REMOVE_WHEN_MULTIPLE);

    GradleBuildModel buildModel = getGradleBuildModel();
    DependenciesModel dependenciesModel = buildModel.dependencies();

    List<ArtifactDependencyModel> dependencies = dependenciesModel.artifacts();
    assertThat(dependencies).hasSize(4);

    ArtifactDependencyModel guiceGuava = dependencies.get(1);
    assertThat(guiceGuava.compactNotation().toString()).isEqualTo("com.google.code.guice:guava:1.0");
    dependenciesModel.remove(guiceGuava);

    ArtifactDependencyModel guava = dependencies.get(2);
    assertThat(guava.compactNotation().toString()).isEqualTo("com.google.guava:guava:18.0");
    dependenciesModel.remove(guava);

    assertTrue(buildModel.isModified());
    applyChangesAndReparse(buildModel);
    dependenciesModel = buildModel.dependencies(); // reread dependencies
    dependencies = dependenciesModel.artifacts();
    assertThat(dependencies).hasSize(2);

    ExpectedArtifactDependency expected = new ExpectedArtifactDependency(COMPILE, "guice", "com.google.code.guice", "1.0");
    expected.assertMatches(dependencies.get(0));

    expected = new ExpectedArtifactDependency(COMPILE, "something", "org.example", "1.0");
    expected.assertMatches(dependencies.get(1));
  }

  @Test
  public void testContains() throws IOException {
    writeToBuildFile(TestFile.CONTAINS);

    GradleBuildModel buildModel = getGradleBuildModel();
    DependenciesModel dependenciesModel = buildModel.dependencies();

    ArtifactDependencySpecImpl guavaSpec = new ArtifactDependencySpecImpl("guava", "com.google.guava", "18.0");
    ArtifactDependencySpecImpl guice1Spec = new ArtifactDependencySpecImpl("guice", "com.google.code.guice", "1.0");
    ArtifactDependencySpecImpl guice2Spec = new ArtifactDependencySpecImpl("guice", "com.google.code.guice", "2.0");

    assertTrue(dependenciesModel.containsArtifact(COMPILE, guavaSpec));
    assertFalse(dependenciesModel.containsArtifact(CLASSPATH, guavaSpec));
    assertTrue(dependenciesModel.containsArtifact(COMPILE, guice1Spec));
    assertFalse(dependenciesModel.containsArtifact(COMPILE, guice2Spec));

    if (!isGradleDeclarative()) {
      ArtifactDependencySpecImpl appcompat = new ArtifactDependencySpecImpl("appcompat-v7", "com.android.support", "22.1.1");
      ArtifactDependencySpecImpl notAppcompat = new ArtifactDependencySpecImpl("appcompat-v7", "com.example", "22.1.1");
      assertTrue(dependenciesModel.containsArtifact(COMPILE, appcompat));
      assertFalse(dependenciesModel.containsArtifact(COMPILE, notAppcompat));
    }

  }

  @Test
  public void testParseCompactNotationWithVariables() throws IOException {
    isIrrelevantForDeclarative("No variables for Declarative");

    writeToBuildFile(TestFile.PARSE_COMPACT_NOTATION_WITH_VARIABLES);

    GradleBuildModel buildModel = getGradleBuildModel();
    DependenciesModel dependenciesModel = buildModel.dependencies();

    List<ArtifactDependencyModel> dependencies = dependenciesModel.artifacts();
    assertThat(dependencies).hasSize(2);

    ExpectedArtifactDependency expected = new ExpectedArtifactDependency(COMPILE, "appcompat-v7", "com.android.support", "22.1.1");
    ArtifactDependencyModel appcompatDependencyModel = dependencies.get(0);
    expected.assertMatches(appcompatDependencyModel);
    assertEquals(expected.compactNotation(), appcompatDependencyModel.compactNotation());
    List<GradlePropertyModel> appcompatResolvedVariables = appcompatDependencyModel.completeModel().getDependencies();
    assertEquals(1, appcompatResolvedVariables.size());

    GradlePropertyModel appcompatVariable = appcompatResolvedVariables.get(0);
    verifyPropertyModel(appcompatVariable.resolve(), STRING_TYPE, "com.android.support:appcompat-v7:22.1.1", STRING, REGULAR, 0,
                        "appcompat", "ext.appcompat");

    expected = new ExpectedArtifactDependency(RUNTIME, "guava", "com.google.guava", "18.0");
    ArtifactDependencyModel guavaDependencyModel = dependencies.get(1);
    expected.assertMatches(guavaDependencyModel);
    assertEquals(expected.compactNotation(), guavaDependencyModel.compactNotation());
    List<GradlePropertyModel> guavaResolvedVariables = guavaDependencyModel.completeModel().getDependencies();
    assertEquals(1, guavaResolvedVariables.size());

    GradlePropertyModel guavaVersionVariable = guavaResolvedVariables.get(0);
    verifyPropertyModel(guavaVersionVariable, STRING_TYPE, "18.0", STRING, REGULAR, 0, "guavaVersion", "ext.guavaVersion");
  }

  @Test
  public void testParseCompactNotationWithQuotedIdentifierVariables() throws IOException {
    isIrrelevantForDeclarative("No variables for Declarative");

    writeToBuildFile(TestFile.PARSE_COMPACT_NOTATION_WITH_QUOTED_IDENTIFIER_VARIABLES);

    GradleBuildModel buildModel = getGradleBuildModel();
    DependenciesModel dependenciesModel = buildModel.dependencies();

    List<ArtifactDependencyModel> dependencies = dependenciesModel.artifacts();
    assertThat(dependencies).hasSize(6);

    assertEquals(new ExpectedArtifactDependency(IMPLEMENTATION, "a", "com.google.a", "1.0.0").compactNotation(),
                 dependencies.get(0).compactNotation());
    assertEquals(new ExpectedArtifactDependency(IMPLEMENTATION, "b", "com.google.b", "2.0.0").compactNotation(),
                 dependencies.get(1).compactNotation());
    assertEquals(new ExpectedArtifactDependency(IMPLEMENTATION, "c", "com.google.c", "3.0.0").compactNotation(),
                 dependencies.get(2).compactNotation());
    assertEquals(new ExpectedArtifactDependency(IMPLEMENTATION, "d", "com.google.d", "4.0.0").compactNotation(),
                 dependencies.get(3).compactNotation());
    assertEquals(new ExpectedArtifactDependency(IMPLEMENTATION, "e", "com.google.e", "5.0.0").compactNotation(),
                 dependencies.get(4).compactNotation());
    assertEquals(new ExpectedArtifactDependency(IMPLEMENTATION, "f", "com.google.f", "6.0.0").compactNotation(),
                 dependencies.get(5).compactNotation());
  }

  @Test
  public void testParseMapNotationWithVariables() throws IOException {
    isIrrelevantForDeclarative("No variables for Declarative");

    writeToBuildFile(TestFile.PARSE_MAP_NOTATION_WITH_VARIABLES);

    GradleBuildModel buildModel = getGradleBuildModel();
    DependenciesModel dependenciesModel = buildModel.dependencies();

    List<ArtifactDependencyModel> dependencies = dependenciesModel.artifacts();
    assertThat(dependencies).hasSize(1);

    ExpectedArtifactDependency expected = new ExpectedArtifactDependency(COMPILE, "guava", "com.google.guava", "18.0");
    ArtifactDependencyModel guavaDependencyModel = dependencies.get(0);
    assertEquals(expected.compactNotation(), guavaDependencyModel.compactNotation());
    List<GradlePropertyModel> guavaResolvedVariables = guavaDependencyModel.completeModel().getDependencies();
    assertEquals(1, guavaResolvedVariables.size());

    GradlePropertyModel guavaVersionVariable = guavaResolvedVariables.get(0);
    verifyPropertyModel(guavaVersionVariable, STRING_TYPE, "18.0", STRING, REGULAR, 0, "guavaVersion", "ext.guavaVersion");

    // Now test that resolved variables are not reported for group and name properties.
    GradlePropertyModel group = guavaDependencyModel.group();
    verifyPropertyModel(group, STRING_TYPE, "com.google.guava", STRING, DERIVED, 0, "group");

    GradlePropertyModel name = guavaDependencyModel.name();
    verifyPropertyModel(name, STRING_TYPE, "guava", STRING, DERIVED, 0, "name");

    // and thee guavaVersion variable is reported for version property.
    GradlePropertyModel version = guavaDependencyModel.version();
    verifyPropertyModel(version, STRING_TYPE, "18.0", INTERPOLATED, DERIVED, 1, "version");
    assertThat(version.getRawValue(STRING_TYPE)).isEqualTo("$guavaVersion");
  }

  @Test
  public void testParseCompactNotationClosureWithVariables() throws IOException {
    isIrrelevantForDeclarative("No variables for Declarative");

    writeToBuildFile(TestFile.PARSE_COMPACT_NOTATION_CLOSURE_WITH_VARIABLES);

    GradleBuildModel buildModel = getGradleBuildModel();
    DependenciesModel dependenciesModel = buildModel.dependencies();

    List<ArtifactDependencyModel> dependencies = dependenciesModel.artifacts();
    assertThat(dependencies).hasSize(2);

    ExpectedArtifactDependency expected = new ExpectedArtifactDependency(COMPILE, "appcompat-v7", "com.android.support", "22.1.1");
    ArtifactDependencyModel appcompatDependencyModel = dependencies.get(0);
    expected.assertMatches(appcompatDependencyModel);
    assertEquals(expected.compactNotation(), appcompatDependencyModel.compactNotation());
    List<GradlePropertyModel> appcompatResolvedVariables = appcompatDependencyModel.completeModel().getDependencies();
    assertEquals(1, appcompatResolvedVariables.size());

    GradlePropertyModel appcompatVariable = appcompatResolvedVariables.get(0);
    verifyPropertyModel(appcompatVariable, STRING_TYPE, "com.android.support:appcompat-v7:22.1.1", STRING, REGULAR, 0, "appcompat",
                        "ext.appcompat");


    expected = new ExpectedArtifactDependency(COMPILE, "guava", "com.google.guava", "18.0");
    ArtifactDependencyModel guavaDependencyModel = dependencies.get(1);
    expected.assertMatches(guavaDependencyModel);
    assertEquals(expected.compactNotation(), guavaDependencyModel.compactNotation());
    List<GradlePropertyModel> guavaResolvedVariables = guavaDependencyModel.completeModel().getDependencies();
    assertEquals(1, guavaResolvedVariables.size());

    GradlePropertyModel guavaVersionVariable = guavaResolvedVariables.get(0);
    verifyPropertyModel(guavaVersionVariable, STRING_TYPE, "18.0", STRING, REGULAR, 0, "guavaVersion", "ext.guavaVersion");
  }

  @Test
  public void testParseMapNotationClosureWithVariables() throws IOException {
    isIrrelevantForDeclarative("No variables for Declarative");

    writeToBuildFile(TestFile.PARSE_MAP_NOTATION_CLOSURE_WITH_VARIABLES);

    GradleBuildModel buildModel = getGradleBuildModel();
    DependenciesModel dependenciesModel = buildModel.dependencies();

    List<ArtifactDependencyModel> dependencies = dependenciesModel.artifacts();
    assertThat(dependencies).hasSize(1);

    ExpectedArtifactDependency expected = new ExpectedArtifactDependency(COMPILE, "guava", "com.google.guava", "18.0");
    ArtifactDependencyModel guavaDependencyModel = dependencies.get(0);
    expected.assertMatches(guavaDependencyModel);
    assertEquals(expected.compactNotation(), guavaDependencyModel.compactNotation());
    List<GradlePropertyModel> guavaResolvedVariables = guavaDependencyModel.completeModel().getDependencies();
    assertEquals(1, guavaResolvedVariables.size());

    GradlePropertyModel guavaVersionVariable = guavaResolvedVariables.get(0);
    verifyPropertyModel(guavaVersionVariable, STRING_TYPE, "18.0", STRING, REGULAR, 0, "guavaVersion", "ext.guavaVersion");

    // Now test that resolved variables are not reported for group and name properties.
    GradlePropertyModel group = guavaDependencyModel.group();
    verifyPropertyModel(group, STRING_TYPE, "com.google.guava", STRING, DERIVED, 0, "group");

    GradlePropertyModel name = guavaDependencyModel.name();
    verifyPropertyModel(name, STRING_TYPE, "guava", STRING, DERIVED, 0, "name");

    // and thee guavaVersion variable is reported for version property.
    GradlePropertyModel version = guavaDependencyModel.version();
    verifyPropertyModel(version, STRING_TYPE, "18.0", INTERPOLATED, DERIVED, 1, "version");
    assertThat(version.getRawValue(STRING_TYPE)).isEqualTo("$guavaVersion");

    guavaVersionVariable = guavaResolvedVariables.get(0);
    verifyPropertyModel(guavaVersionVariable, STRING_TYPE, "18.0", STRING, REGULAR, 0, "guavaVersion", "ext.guavaVersion");
  }

  @Test
  public void testNonDependencyCodeInDependenciesSection() throws IOException {
    writeToBuildFile(TestFile.NON_DEPENDENCY_CODE_IN_DEPENDENCIES_SECTION);

    GradleBuildModel buildModel = getGradleBuildModel();
    DependenciesModel dependenciesModel = buildModel.dependencies();

    List<ArtifactDependencyModel> dependencies = dependenciesModel.artifacts();
    assertThat(dependencies).hasSize(3);

    ExpectedArtifactDependency expected = new ExpectedArtifactDependency(COMPILE, "appcompat-v7", "com.android.support", "22.1.1");
    expected.assertMatches(dependencies.get(0));

    expected = new ExpectedArtifactDependency(RUNTIME, "guava", "com.google.guava", "18.0");
    expected.assertMatches(dependencies.get(1));

    expected = new ExpectedArtifactDependency(TEST_COMPILE, "hibernate", "org.hibernate", "3.1");
    expected.assertMatches(dependencies.get(2));
  }

  @Test
  public void testReplaceDependencyByPsiElement() throws IOException {
    writeToBuildFile(TestFile.REPLACE_DEPENDENCY_BY_PSI_ELEMENT);

    GradleBuildModel buildModel = getGradleBuildModel();
    DependenciesModel dependenciesModel = buildModel.dependencies();

    List<ArtifactDependencyModel> dependencies = dependenciesModel.artifacts();
    assertThat(dependencies).hasSize(1);

    ExpectedArtifactDependency expected = new ExpectedArtifactDependency(COMPILE, "appcompat-v7", "com.android.support", "22.1.1");
    expected.assertMatches(dependencies.get(0));

    ArtifactDependencySpec newDep = ArtifactDependencySpec.create("com.google.guava:guava:18.0");
    boolean result = dependenciesModel.replaceArtifactByPsiElement(dependencies.get(0).getPsiElement(), newDep);
    assertTrue(result);

    applyChangesAndReparse(buildModel);
    verifyFileContents(myBuildFile, TestFile.REPLACE_DEPENDENCY_BY_PSI_ELEMENT_EXPECTED);

    dependencies = buildModel.dependencies().artifacts();
    assertThat(dependencies).hasSize(1);

    expected = new ExpectedArtifactDependency(COMPILE, "guava", "com.google.guava", "18.0");
    expected.assertMatches(dependencies.get(0));
  }

  @Test
  public void testReplaceDependencyByChildElement() throws IOException {
    writeToBuildFile(TestFile.REPLACE_DEPENDENCY_BY_CHILD_ELEMENT);

    GradleBuildModel buildModel = getGradleBuildModel();
    DependenciesModel dependenciesModel = buildModel.dependencies();

    List<ArtifactDependencyModel> dependencies = dependenciesModel.artifacts();
    assertThat(dependencies).hasSize(3);

    ExpectedArtifactDependency expected = new ExpectedArtifactDependency(COMPILE, "appcompat-v7", "com.android.support", "22.1.1");
    expected.assertMatches(dependencies.get(1));

    ArtifactDependencySpec newDep = ArtifactDependencySpec.create("com.google.guava:guava:18.0");
    boolean result = dependenciesModel.replaceArtifactByPsiElement(dependencies.get(1).getPsiElement(), newDep);
    assertTrue(result);

    applyChangesAndReparse(buildModel);
    verifyFileContents(myBuildFile, TestFile.REPLACE_DEPENDENCY_BY_CHILD_ELEMENT_EXPECTED);

    dependencies = buildModel.dependencies().artifacts();
    assertThat(dependencies).hasSize(3);

    expected = new ExpectedArtifactDependency(COMPILE, "guava", "com.google.guava", "18.0");
    expected.assertMatches(dependencies.get(1));
  }

  @Test
  public void testReplaceDependencyFailsIfPsiElementIsNotFound() throws IOException {
    writeToBuildFile(TestFile.REPLACE_DEPENDENCY_FAILS_IF_PSI_ELEMENT_IS_NOT_FOUND);

    GradleBuildModel buildModel = getGradleBuildModel();
    DependenciesModel dependenciesModel = buildModel.dependencies();

    List<ArtifactDependencyModel> dependencies = dependenciesModel.artifacts();
    assertThat(dependencies).hasSize(2);

    ArtifactDependencySpec newDep = ArtifactDependencySpec.create("com.google.guava:guava:18.0");
    PsiElement element = dependenciesModel.getPsiElement(); // taking wrong element deliberately

    boolean result = dependenciesModel.replaceArtifactByPsiElement(element, newDep);
    assertFalse(result);

    result = dependenciesModel.replaceArtifactByPsiElement(dependencies.get(1).getPsiElement().getContainingFile(), newDep);
    assertFalse(result);

    applyChangesAndReparse(buildModel);
    verifyFileContents(myBuildFile, TestFile.REPLACE_DEPENDENCY_FAILS_IF_PSI_ELEMENT_IS_NOT_FOUND);

    dependencies = buildModel.dependencies().artifacts();

    // Make sure none of the dependencies have changed.
    ExpectedArtifactDependency expected = new ExpectedArtifactDependency(TEST_COMPILE, "hibernate", "org.hibernate", "3.1");
    expected.assertMatches(dependencies.get(0));

    expected = new ExpectedArtifactDependency(TEST_COMPILE, "service", "org.gradle.test.classifiers", "1.0");
    expected.setClassifier("jdk15");
    expected.setExtension("jar");
    expected.assertMatches(dependencies.get(1));
  }

  @Test
  public void testReplaceDependencyUsingMapNotationWithCompactNotation() throws IOException {
    writeToBuildFile(TestFile.REPLACE_DEPENDENCY_USING_MAP_NOTATION_WITH_COMPACT_NOTATION);

    GradleBuildModel buildModel = getGradleBuildModel();
    DependenciesModel dependenciesModel = buildModel.dependencies();

    List<ArtifactDependencyModel> dependencies = dependenciesModel.artifacts();
    assertThat(dependencies).hasSize(1);

    ExpectedArtifactDependency expected = new ExpectedArtifactDependency(COMPILE, "guice", "com.google.code.guice", "1.0");
    expected.assertMatches(dependencies.get(0));

    ArtifactDependencySpec newDep = ArtifactDependencySpec.create("com.google.guava:guava:18.0");
    boolean result = dependenciesModel.replaceArtifactByPsiElement(dependencies.get(0).getPsiElement(), newDep);
    assertTrue(result);

    applyChangesAndReparse(buildModel);
    verifyFileContents(myBuildFile, TestFile.REPLACE_DEPENDENCY_USING_MAP_NOTATION_WITH_COMPACT_NOTATION_EXPECTED);

    dependencies = buildModel.dependencies().artifacts();

    // Make sure the new dependency is correct.
    expected = new ExpectedArtifactDependency(COMPILE, "guava", "com.google.guava", "18.0");
    expected.assertMatches(dependencies.get(0));
  }

  @Test
  public void testReplaceDependencyUsingMapNotationAddingFields() throws IOException {
    isIrrelevantForDeclarative("Declarative does not map notation");
    writeToBuildFile(TestFile.REPLACE_DEPENDENCY_USING_MAP_NOTATION_ADDING_FIELDS);

    GradleBuildModel buildModel = getGradleBuildModel();
    DependenciesModel dependenciesModel = buildModel.dependencies();

    List<ArtifactDependencyModel> dependencies = dependenciesModel.artifacts();
    assertThat(dependencies).hasSize(1);

    ExpectedArtifactDependency expected = new ExpectedArtifactDependency(COMPILE, "name", null, null);
    expected.assertMatches(dependencies.get(0));

    ArtifactDependencyModel artifactModel = dependencies.get(0);
    assertMissingProperty(artifactModel.group());
    assertMissingProperty(artifactModel.version());
    assertMissingProperty(artifactModel.classifier());
    assertMissingProperty(artifactModel.extension());

    ArtifactDependencySpec newDep = ArtifactDependencySpec.create("com.google.guava:guava:18.0:class@aar");
    boolean result = dependenciesModel.replaceArtifactByPsiElement(dependencies.get(0).getPsiElement(), newDep);
    assertTrue(result);

    applyChangesAndReparse(buildModel);
    verifyFileContents(myBuildFile, TestFile.REPLACE_DEPENDENCY_USING_MAP_NOTATION_ADDING_FIELDS_EXPECTED);

    expected = new ExpectedArtifactDependency(COMPILE, "guava", "com.google.guava", "18.0");
    expected.setClassifier("class");
    expected.setExtension("aar");
    expected.assertMatches(buildModel.dependencies().artifacts().get(0));
  }

  @Test
  public void testReplaceDependencyUsingMapNotationDeleteFields() throws IOException {
    isIrrelevantForDeclarative("Declarative does not have map notation");

    writeToBuildFile(TestFile.REPLACE_DEPENDENCY_USING_MAP_NOTATION_DELETE_FIELDS);

    GradleBuildModel buildModel = getGradleBuildModel();
    DependenciesModel dependenciesModel = buildModel.dependencies();

    List<ArtifactDependencyModel> dependencies = dependenciesModel.artifacts();
    assertThat(dependencies).hasSize(1);

    ExpectedArtifactDependency expected = new ExpectedArtifactDependency(COMPILE, "guice", "com.google.code.guice", "1.0");
    expected.setClassifier("high");
    expected.setExtension("bleh");
    expected.assertMatches(dependencies.get(0));

    ArtifactDependencySpec newDep = ArtifactDependencySpec.create("com.google.guava:guava:+");
    boolean result = dependenciesModel.replaceArtifactByPsiElement(dependencies.get(0).getPsiElement(), newDep);
    assertTrue(result);

    applyChangesAndReparse(buildModel);
    verifyFileContents(myBuildFile, TestFile.REPLACE_DEPENDENCY_USING_MAP_NOTATION_DELETE_FIELDS_EXPECTED);

    expected = new ExpectedArtifactDependency(COMPILE, "guava", "com.google.guava", "+");
    expected.assertMatches(buildModel.dependencies().artifacts().get(0));
  }

  @Test
  public void testReplaceDependencyInArgumentList() throws IOException {
    writeToBuildFile(TestFile.REPLACE_DEPENDENCY_IN_ARGUMENT_LIST);

    GradleBuildModel buildModel = getGradleBuildModel();
    DependenciesModel dependenciesModel = buildModel.dependencies();

    List<ArtifactDependencyModel> dependencies = dependenciesModel.artifacts();
    assertThat(dependencies).hasSize(2);

    ExpectedArtifactDependency expected = new ExpectedArtifactDependency(COMPILE, "guice", "com.google.code.guice", "1.0");
    expected.assertMatches(dependencies.get(0));
    expected = new ExpectedArtifactDependency(COMPILE, "guava", "com.google.guava", "18.0");
    expected.assertMatches(dependencies.get(1));

    ArtifactDependencySpec newDep = ArtifactDependencySpec.create("com.google.guava:guava:+");
    boolean result = dependenciesModel.replaceArtifactByPsiElement(dependencies.get(1).getPsiElement(), newDep);
    assertTrue(result);

    applyChangesAndReparse(buildModel);

    expected = new ExpectedArtifactDependency(COMPILE, "guava", "com.google.guava", "+");
    expected.assertMatches(buildModel.dependencies().artifacts().get(1));
  }

  @Test
  public void testReplaceMethodDependencyWithClosure() throws IOException {
    isIrrelevantForDeclarative("Declarative does not have dependencies closure");

    writeToBuildFile(TestFile.REPLACE_METHOD_DEPENDENCY_WITH_CLOSURE);

    GradleBuildModel buildModel = getGradleBuildModel();
    DependenciesModel dependenciesModel = buildModel.dependencies();

    List<ArtifactDependencyModel> dependencies = dependenciesModel.artifacts();
    assertThat(dependencies).hasSize(1);

    ExpectedArtifactDependency expected = new ExpectedArtifactDependency(TEST_COMPILE, "hibernate", "org.hibernate", "3.1");
    expected.assertMatches(dependencies.get(0));

    ArtifactDependencySpec newDep = ArtifactDependencySpec.create("com.google.guava:guava:+");
    boolean result = dependenciesModel.replaceArtifactByPsiElement(dependencies.get(0).getPsiElement(), newDep);
    assertTrue(result);

    applyChangesAndReparse(buildModel);
    verifyFileContents(myBuildFile, TestFile.REPLACE_METHOD_DEPENDENCY_WITH_CLOSURE_EXPECTED);

    expected = new ExpectedArtifactDependency(TEST_COMPILE, "guava", "com.google.guava", "+");
    expected.assertMatches(buildModel.dependencies().artifacts().get(0));
  }

  @Test
  public void testReplaceApplicationDependencies() throws IOException {
    writeToBuildFile(TestFile.REPLACE_APPLICATION_DEPENDENCIES);

    GradleBuildModel buildModel = getGradleBuildModel();
    DependenciesModel dependenciesModel = buildModel.dependencies();

    List<ArtifactDependencyModel> dependencies = dependenciesModel.artifacts();
    assertThat(dependencies).hasSize(2);

    ExpectedArtifactDependency expected = new ExpectedArtifactDependency(TEST_COMPILE, "service", "org.gradle.test.classifiers", "1.0");
    expected.assertMatches(dependencies.get(0));

    expected = new ExpectedArtifactDependency(TEST_COMPILE, "guava", "com.google.guava", "+");
    expected.assertMatches(dependencies.get(1));

    ArtifactDependencySpec newDep = ArtifactDependencySpec.create("org.hibernate:hibernate:3.1");
    boolean result = dependenciesModel.replaceArtifactByPsiElement(dependencies.get(0).getPsiElement(), newDep);
    assertTrue(result);

    applyChangesAndReparse(buildModel);
    verifyFileContents(myBuildFile, TestFile.REPLACE_APPLICATION_DEPENDENCIES_EXPECTED);

    expected = new ExpectedArtifactDependency(TEST_COMPILE, "hibernate", "org.hibernate", "3.1");
    expected.assertMatches(buildModel.dependencies().artifacts().get(0));
  }

  @Test
  public void testDeleteGroupAndVersion() throws IOException {
    writeToBuildFile(TestFile.DELETE_GROUP_AND_VERSION);

    GradleBuildModel buildModel = getGradleBuildModel();
    DependenciesModel dependencies = buildModel.dependencies();

    List<ArtifactDependencyModel> artifacts = dependencies.artifacts();
    assertSize(2, artifacts);

    ExpectedArtifactDependency expected = new ExpectedArtifactDependency(TEST_COMPILE, "service", "org.gradle.test.classifiers", "1.0");
    expected.assertMatches(artifacts.get(0));
    expected = new ExpectedArtifactDependency(TEST_COMPILE, "guava", "com.google.guava", "+");
    expected.assertMatches(artifacts.get(1));

    // Remove version from the first artifact and group from the second. Even though these now become invalid dependencies we should still
    // allow them from the model.
    ArtifactDependencyModel first = artifacts.get(0);
    first.version().delete();
    ArtifactDependencyModel second = artifacts.get(1);
    second.group().delete();

    applyChangesAndReparse(buildModel);
    verifyFileContents(myBuildFile, TestFile.DELETE_GROUP_AND_VERSION_EXPECTED);

    dependencies = buildModel.dependencies();
    artifacts = dependencies.artifacts();

    first = artifacts.get(0);
    assertThat(first.completeModel().toString()).isEqualTo("org.gradle.test.classifiers:service");
    second = artifacts.get(1);
    assertThat(second.completeModel().toString()).isEqualTo("guava:+");
  }

  @Test
  public void testDeleteNameAndRenameUnsupported() throws IOException {
    writeToBuildFile(TestFile.DELETE_NAME_AND_RENAME_UNSUPPORTED);

    GradleBuildModel buildModel = getGradleBuildModel();
    DependenciesModel dependencies = buildModel.dependencies();

    List<ArtifactDependencyModel> artifacts = dependencies.artifacts();
    assertSize(1, artifacts);

    ExpectedArtifactDependency expected = new ExpectedArtifactDependency(TEST_COMPILE, "service", "org.gradle.test.classifiers", "1.0");
    expected.assertMatches(artifacts.get(0));

    ArtifactDependencyModel first = artifacts.get(0);
    first.name().delete();
    assertFalse(buildModel.isModified());
    first.name().rename("Hello");
    assertFalse(buildModel.isModified());
  }

  @Test
  public void testDeleteInMethodCallWithProperties() throws IOException {
    writeToBuildFile(TestFile.DELETE_IN_METHOD_CALL_WITH_PROPERTIES);

    GradleBuildModel buildModel = getGradleBuildModel();
    DependenciesModel dependencies = buildModel.dependencies();

    List<ArtifactDependencyModel> artifacts = dependencies.artifacts();
    assertSize(2, artifacts);

    // Attempt to delete the first one.
    ArtifactDependencyModel first = artifacts.get(0);
    first.completeModel().delete();

    applyChangesAndReparse(buildModel);
    verifyFileContents(myBuildFile, TestFile.DELETE_IN_METHOD_CALL_WITH_PROPERTIES_EXPECTED);

    buildModel = getGradleBuildModel();
    dependencies = buildModel.dependencies();

    artifacts = dependencies.artifacts();
    assertSize(1, artifacts);

    ExpectedArtifactDependency expected = new ExpectedArtifactDependency(COMPILE, "guava", "com.google.guava", "18.0");
    expected.assertMatches(artifacts.get(0));
  }

  @Test
  public void testMissingPropertiesCompact() throws IOException {
    writeToBuildFile(TestFile.MISSING_PROPERTIES_COMPACT);

    GradleBuildModel buildModel = getGradleBuildModel();
    DependenciesModel dependencies = buildModel.dependencies();
    List<ArtifactDependencyModel> artifacts = dependencies.artifacts();
    assertSize(1, artifacts);

    ArtifactDependencyModel artifact = artifacts.get(0);
    assertMissingProperty(artifact.extension());
    assertMissingProperty(artifact.classifier());
    assertThat(artifact.configurationName()).isEqualTo("compile");
    verifyPropertyModel(artifact.name(), STRING_TYPE, "appcompat-v7", STRING, FAKE, 0, "name");
    verifyPropertyModel(artifact.group(), STRING_TYPE, "com.android.support", STRING, FAKE, 0, "group");
    verifyPropertyModel(artifact.version(), STRING_TYPE, "22.1.1", STRING, FAKE, 0, "version");
    verifyPropertyModel(artifact.completeModel(), STRING_TYPE, "com.android.support:appcompat-v7:22.1.1", STRING, REGULAR, 0);
  }

  @Test
  public void testMissingPropertiesMap() throws IOException {
    isIrrelevantForDeclarative("Declarative does not have map properties");
    writeToBuildFile(TestFile.MISSING_PROPERTIES_MAP);

    GradleBuildModel buildModel = getGradleBuildModel();
    DependenciesModel dependencies = buildModel.dependencies();
    List<ArtifactDependencyModel> artifacts = dependencies.artifacts();
    assertSize(1, artifacts);

    ArtifactDependencyModel artifact = artifacts.get(0);
    assertMissingProperty(artifact.extension());
    assertMissingProperty(artifact.classifier());
    assertMissingProperty(artifact.version());
    assertMissingProperty(artifact.extension());
    verifyPropertyModel(artifact.name(), STRING_TYPE, "name", STRING, DERIVED, 0, "name");
    verifyMapProperty(artifact.completeModel(), ImmutableMap.of("name", "name"), "compile", "dependencies.compile");
  }

  @Test
  public void testCompactNotationPsiElement() throws IOException {
    writeToBuildFile(TestFile.COMPACT_NOTATION_PSI_ELEMENT);

    GradleBuildModel buildModel = getGradleBuildModel();
    DependenciesModel dependencies = buildModel.dependencies();

    List<ArtifactDependencyModel> artifacts = dependencies.artifacts();
    assertSize(1, artifacts);

    ArtifactDependencyModel artifact = artifacts.get(0);
    PsiElement psiElement = artifact.getPsiElement();
    if (isGroovy()) {
      assertThat(psiElement).isInstanceOf(GrLiteral.class);
      assertThat(psiElement.getText()).isEqualTo("'org.gradle.test.classifiers:service:1.0'");
    }
    else if (isKotlinScript()) {
      assertThat(psiElement).isInstanceOf(KtStringTemplateExpression.class);
      assertThat(psiElement.getText()).isEqualTo("\"org.gradle.test.classifiers:service:1.0\"");
    }
    else {
      assertThat(psiElement).isInstanceOf(DeclarativeLiteral.class);
      assertThat(psiElement.getText()).isEqualTo("\"org.gradle.test.classifiers:service:1.0\"");
    }
  }

  @Test
  public void testMultipleCompactNotationPsiElements() throws IOException {
    isIrrelevantForKotlinScript("No multiple dependency configuration form in KotlinScript");
    isIrrelevantForDeclarative("Declarative does not have map properties");
    writeToBuildFile(TestFile.MULTIPLE_COMPACT_NOTATION_PSI_ELEMENTS);

    GradleBuildModel buildModel = getGradleBuildModel();
    DependenciesModel dependencies = buildModel.dependencies();

    List<ArtifactDependencyModel> artifacts = dependencies.artifacts();
    assertSize(2, artifacts);

    ArtifactDependencyModel artifact = artifacts.get(0);
    PsiElement psiElement = artifact.getPsiElement();
    if (isGroovy()) {
      assertThat(psiElement).isInstanceOf(GrLiteral.class);
    }
    assertThat(psiElement.getText()).isEqualTo("'com.google.code.guice:guice:1.0'");

    artifact = artifacts.get(1);
    psiElement = artifact.getPsiElement();
    if (isGroovy()) {
      assertThat(psiElement).isInstanceOf(GrLiteral.class);
    }
    assertThat(psiElement.getText()).isEqualTo("'com.google.guava:guava:18.0'");
  }

  @Test
  public void testMethodCallCompactPsiElement() throws IOException {
    isIrrelevantForDeclarative("Declarative does not have additiona flags for dependnecies");
    writeToBuildFile(TestFile.METHOD_CALL_COMPACT_PSI_ELEMENT);

    GradleBuildModel buildModel = getGradleBuildModel();
    DependenciesModel dependencies = buildModel.dependencies();

    List<ArtifactDependencyModel> artifacts = dependencies.artifacts();
    assertSize(1, artifacts);

    ArtifactDependencyModel artifact = artifacts.get(0);
    PsiElement psiElement = artifact.getPsiElement();
    if (isGroovy()) {
      assertThat(psiElement).isInstanceOf(GrLiteral.class);
      assertThat(psiElement.getText()).isEqualTo("'org.hibernate:hibernate:3.1'");
    }
    else {
      assertThat(psiElement).isInstanceOf(KtStringTemplateExpression.class);
      assertThat(psiElement.getText()).isEqualTo("\"org.hibernate:hibernate:3.1\"");
    }
  }

  @Test
  public void testMethodCallMultipleCompactPsiElement() throws IOException {
    isIrrelevantForDeclarative("Declarative does not have multiple dependencies");
    isIrrelevantForKotlinScript("No multiple dependency configuration form in KotlinScript");

    writeToBuildFile(TestFile.METHOD_CALL_MULTIPLE_COMPACT_PSI_ELEMENT);

    GradleBuildModel buildModel = getGradleBuildModel();
    DependenciesModel dependencies = buildModel.dependencies();

    List<ArtifactDependencyModel> artifacts = dependencies.artifacts();
    assertSize(2, artifacts);

    ArtifactDependencyModel artifact = artifacts.get(0);
    PsiElement psiElement = artifact.getPsiElement();
    if (isGroovy()) {
      assertThat(psiElement).isInstanceOf(GrLiteral.class);
    }
    assertThat(psiElement.getText()).isEqualTo("'com.google.code.guice:guice:1.0'");

    artifact = artifacts.get(1);
    psiElement = artifact.getPsiElement();
    if (isGroovy()) {
      assertThat(psiElement).isInstanceOf(GrLiteral.class);
    }
    assertThat(psiElement.getText()).isEqualTo("'com.google.guava:guava:18.0'");
  }

  @Test
  public void testMapNotationPsiElement() throws IOException {
    isIrrelevantForDeclarative("Declarative does not have map notation");
    writeToBuildFile(TestFile.MAP_NOTATION_PSI_ELEMENT);
    GradleBuildModel buildModel = getGradleBuildModel();
    DependenciesModel dependencies = buildModel.dependencies();

    List<ArtifactDependencyModel> artifacts = dependencies.artifacts();
    assertSize(1, artifacts);

    ArtifactDependencyModel artifact = artifacts.get(0);
    PsiElement psiElement = artifact.getPsiElement();
    if (isGroovy()) {
      assertThat(psiElement).isInstanceOf(GrArgumentList.class);
      assertThat(psiElement.getText())
        .isEqualTo("group: 'com.google.code.guice', name: 'guice', version: '1.0', classifier: 'high', ext: 'bleh'");
    }
    else if (isKotlinScript()) {
      assertThat(psiElement).isInstanceOf(KtCallExpression.class);
      assertThat(psiElement.getText())
        .isEqualTo("compile(group=\"com.google.code.guice\", name=\"guice\", version=\"1.0\", classifier=\"high\", ext=\"bleh\")");
    } else {
      assertThat(psiElement).isInstanceOf(TomlInlineTableImpl.class);
      assertThat(psiElement.getText())
        .isEqualTo("{ group=\"com.google.code.guice\", name=\"guice\", version=\"1.0\", classifier=\"high\", ext=\"bleh\" }");

    }
  }

  @Test
  public void testCompactNotationSetToReference() throws IOException {
    isIrrelevantForDeclarative("Declarative does not have references");
    writeToBuildFile(TestFile.COMPACT_NOTATION_SET_TO_REFERENCE);

    GradleBuildModel buildModel = getGradleBuildModel();
    DependenciesModel dependencies = buildModel.dependencies();

    List<ArtifactDependencyModel> artifacts = dependencies.artifacts();
    assertSize(2, artifacts);

    // Get the version variable model
    ExtModel extModel = buildModel.ext();
    GradlePropertyModel name = extModel.findProperty("name");

    ArtifactDependencyModel firstModel = artifacts.get(0);
    firstModel.version().setValue(ReferenceTo.createReferenceFromText("version", firstModel.version()));
    ArtifactDependencyModel secondModel = artifacts.get(1);
    secondModel.name().setValue(new ReferenceTo(name));

    applyChangesAndReparse(buildModel);
    verifyFileContents(myBuildFile, TestFile.COMPACT_NOTATION_SET_TO_REFERENCE_EXPECTED);

    dependencies = buildModel.dependencies();
    artifacts = dependencies.artifacts();
    assertSize(2, artifacts);

    firstModel = artifacts.get(0);
    verifyPropertyModel(firstModel.version(), STRING_TYPE, "3.6", STRING, FAKE, 1, "version");
    assertThat(firstModel.completeModel().getRawValue(STRING_TYPE)).isEqualTo("org.gradle.test.classifiers:service:$version");

    secondModel = artifacts.get(1);
    verifyPropertyModel(secondModel.name(), STRING_TYPE, "guava", STRING, FAKE, 1, "name");
    assertThat(secondModel.completeModel().getRawValue(STRING_TYPE)).isEqualTo("com.google.guava:$name:+");
  }

  // The difference between previous and this test is in following one uses InterpolatedText API
  // as the result it changes literal quotation mark to double quote.
  @Test
  public void CompactNotationSetToInterpolation() throws IOException {
    isIrrelevantForDeclarative("Declarative does not have interpolation");
    writeToBuildFile(TestFile.COMPACT_NOTATION_SET_TO_INTERPOLATION);

    GradleBuildModel buildModel = getGradleBuildModel();
    DependenciesModel dependencies = buildModel.dependencies();

    List<ArtifactDependencyModel> artifacts = dependencies.artifacts();
    assertSize(1, artifacts);

    // Get the version variable model
    ExtModel extModel = buildModel.ext();
    GradlePropertyModel version = extModel.findProperty("version");
    InterpolatedText interpolation = new InterpolatedText(
      Collections.singletonList(new InterpolatedTextItem(new ReferenceTo(version))));

    ArtifactDependencyModel artifactModel = artifacts.get(0);
    artifactModel.version().setValue(interpolation);

    applyChangesAndReparse(buildModel);
    verifyFileContents(myBuildFile, TestFile.COMPACT_NOTATION_SET_TO_INTERPOLATION_EXPECTED);

    dependencies = buildModel.dependencies();
    artifacts = dependencies.artifacts();
    assertSize(1, artifacts);

    artifactModel = artifacts.get(0);
    verifyPropertyModel(artifactModel.version(), STRING_TYPE, "3.6", STRING, FAKE, 1, "version");
    assertThat(artifactModel.completeModel().getRawValue(STRING_TYPE)).isEqualTo("org.gradle.test.classifiers:service:$version");
  }

  @Test
  public void testCompactNotationSetToReferenceFromRootProjectFile() throws IOException {
    isIrrelevantForDeclarative("Declarative does not have references");

    writeToSubModuleBuildFile(TestFile.COMPACT_NOTATION_SET_TO_ROOT_PROJECT_REFERENCE);
    writeToBuildFile(TestFile.ROOT_BUILD_WITH_SIMPLE_VARIABLE);
    writeToSettingsFile(getSubModuleSettingsText());

    ProjectBuildModel projectModel = getProjectBuildModel();
    GradleBuildModel buildModel = projectModel.getModuleBuildModel(mySubModule);
    GradleBuildModel rootModel = projectModel.getProjectBuildModel();

    DependenciesModel dependencies = buildModel.dependencies();
    List<ArtifactDependencyModel> artifacts = dependencies.artifacts();
    assertSize(2, artifacts);

    // Get the version variable model
    ExtModel extModel = rootModel.ext();
    GradlePropertyModel name = extModel.findProperty("name");
    GradlePropertyModel version = extModel.findProperty("version");

    ArtifactDependencyModel firstModel = artifacts.get(0);
    firstModel.version().setValue(new ReferenceTo(version));
    ArtifactDependencyModel secondModel = artifacts.get(1);
    secondModel.name().setValue(new ReferenceTo(name));

    applyChangesAndReparse(projectModel);

    verifyFileContents(mySubModuleBuildFile, TestFile.COMPACT_NOTATION_SET_TO_ROOT_PROJECT_REFERENCE_EXPECTED);
    verifyFileContents(myBuildFile, TestFile.ROOT_BUILD_WITH_SIMPLE_VARIABLE);

    dependencies = buildModel.dependencies();
    artifacts = dependencies.artifacts();
    assertSize(2, artifacts);

    firstModel = artifacts.get(0);

    verifyPropertyModel(firstModel.version(), STRING_TYPE, "3.6", STRING, FAKE, 1, "version");
    assertThat(firstModel.completeModel().getRawValue(STRING_TYPE)).isEqualTo(
      isKotlinScript() ?
      "org.gradle.test.classifiers:service:${rootProject.extra[\"version\"]}" :
      "org.gradle.test.classifiers:service:$version"
    );

    secondModel = artifacts.get(1);
    verifyPropertyModel(secondModel.name(), STRING_TYPE, "guava", STRING, FAKE, 1, "name");
    assertThat(secondModel.completeModel().getRawValue(STRING_TYPE)).isEqualTo(
      isKotlinScript() ?
      "com.google.guava:${rootProject.extra[\"name\"]}:+" :
      "com.google.guava:$name:+"
    );
  }

  @Test
  public void testCompactNotationEditValueViaReferenceToRootProjectFile() throws IOException {
    isIrrelevantForDeclarative("Declarative does not have references");
    writeToSubModuleBuildFile(TestFile.COMPACT_NOTATION_EDIT_REFERENCED_DEPENDENCY);
    writeToBuildFile(TestFile.ROOT_BUILD_WITH_SIMPLE_VARIABLE);
    writeToSettingsFile(getSubModuleSettingsText());

    ProjectBuildModel projectModel = getProjectBuildModel();
    GradleBuildModel buildModel = projectModel.getModuleBuildModel(mySubModule);

    DependenciesModel dependencies = buildModel.dependencies();

    List<ArtifactDependencyModel> artifacts = dependencies.artifacts();
    assertSize(2, artifacts);

    ArtifactDependencyModel firstModel = artifacts.get(0);
    firstModel.enableSetThrough();
    firstModel.version().setValue("1.0");
    firstModel.setConfigurationName("testCompile");

    ArtifactDependencyModel secondModel = artifacts.get(1);
    secondModel.enableSetThrough();
    secondModel.name().getResultModel().setValue("guava2"); // that's the api for set value for referenced variable
    secondModel.setConfigurationName("testCompile");

    applyChangesAndReparse(projectModel);

    verifyFileContents(mySubModuleBuildFile, TestFile.COMPACT_NOTATION_EDIT_REFERENCED_DEPENDENCY_EXPECTED);
    verifyFileContents(myBuildFile, TestFile.ROOT_BUILD_WITH_SIMPLE_VARIABLE_EXPECTED);
    buildModel = projectModel.getModuleBuildModel(mySubModule);
    dependencies = buildModel.dependencies();
    artifacts = dependencies.artifacts();
    assertSize(2, artifacts);

    firstModel = artifacts.get(0);
    verifyPropertyModel(firstModel.version(), STRING_TYPE, "1.0", STRING, FAKE, 0, "version");
    assertThat(firstModel.completeModel().getRawValue(STRING_TYPE)).isEqualTo(
      "org.gradle.test.classifiers:service:1.0"
    );
    GradleBuildModel rootProject = projectModel.getProjectBuildModel();
    ExtModel ext = rootProject.ext();
    assertThat(ext.findProperty("name").getValue(STRING_TYPE)).isEqualTo("guava2");
  }

  // testing case for "compile group: 'com.google.guava', name: 'guava', version: guavaVersion"
  @Test
  public void testMapNotationEditValueViaReferenceToRootProjectFile() throws IOException {
    isIrrelevantForDeclarative("Declarative does not have references");
    writeToSubModuleBuildFile(TestFile.MAP_NOTATION_EDIT_REFERENCE_VALUE);
    writeToBuildFile(TestFile.MAP_NOTATION_EDIT_REFERENCE_VALUE_ROOT);
    writeToSettingsFile(getSubModuleSettingsText());

    ProjectBuildModel projectModel = getProjectBuildModel();
    GradleBuildModel buildModel = projectModel.getModuleBuildModel(mySubModule);

    DependenciesModel dependencies = buildModel.dependencies();

    List<ArtifactDependencyModel> artifacts = dependencies.artifacts();
    assertSize(1, artifacts);

    ArtifactDependencyModel firstModel = artifacts.get(0);
    firstModel.enableSetThrough();
    firstModel.version().setValue("19.0");
    firstModel.setConfigurationName("testCompile");

    applyChangesAndReparse(projectModel);
    verifyFileContents(mySubModuleBuildFile, TestFile.MAP_NOTATION_EDIT_REFERENCE_VALUE_EXPECTED);
    verifyFileContents(myBuildFile, TestFile.MAP_NOTATION_EDIT_REFERENCE_VALUE_ROOT);

    dependencies = buildModel.dependencies();
    artifacts = dependencies.artifacts();
    assertSize(1, artifacts);

    firstModel = artifacts.get(0);
    verifyPropertyModel(firstModel.version(), STRING_TYPE, "19.0", STRING, DERIVED, 0, "version");
    assertThat(firstModel.completeModel().getRawValue(STRING_TYPE)).isEqualTo(
      "{group=com.google.guava, name=guava, version=19.0}"
    );
  }

  @Test
  public void testEditViaReferenceToRootMapVariable() throws IOException {
    isIrrelevantForDeclarative("Declarative does not have references");
    writeToSubModuleBuildFile(TestFile.EDIT_REFERENCE_DEPENDENCY);
    writeToBuildFile(TestFile.ROOT_BUILD_WITH_MAP_VARIABLE);
    writeToSettingsFile(getSubModuleSettingsText());

    ProjectBuildModel projectModel = getProjectBuildModel();
    GradleBuildModel buildModel = projectModel.getModuleBuildModel(mySubModule);

    DependenciesModel dependencies = buildModel.dependencies();

    List<ArtifactDependencyModel> artifacts = dependencies.artifacts();
    assertSize(1, artifacts);

    ArtifactDependencyModel firstModel = artifacts.get(0);
    firstModel.enableSetThrough();
    firstModel.version().setValue("1.1.5");
    firstModel.setConfigurationName("compile");

    applyChangesAndReparse(projectModel);

    verifyFileContents(mySubModuleBuildFile, TestFile.EDIT_REFERENCE_DEPENDENCY_EXPECTED);
    verifyFileContents(myBuildFile, TestFile.ROOT_BUILD_WITH_MAP_VARIABLE_EXPECTED);

    dependencies = buildModel.dependencies();
    artifacts = dependencies.artifacts();
    assertSize(1, artifacts);

    firstModel = artifacts.get(0);
    verifyPropertyModel(firstModel.version(), STRING_TYPE, "1.1.5", STRING, isGroovy() ? REGULAR : DERIVED, 0, "version");
  }
  @Test
  public void testSetPropertyWithDottedName() throws IOException {
    isIrrelevantForDeclarative("Declarative does not have references");

    writeToBuildFile(TestFile.SET_REFERENCE_PROPERTY_WITH_DOTTED_NAME);

    GradleBuildModel buildModel = getGradleBuildModel();
    DependenciesModel dependencies = buildModel.dependencies();

    List<ArtifactDependencyModel> artifacts = dependencies.artifacts();
    assertSize(1, artifacts);

    ArtifactDependencyModel firstModel = artifacts.get(0);
    firstModel.version().setValue(ReferenceTo.createReferenceFromText("versions.first", firstModel.version()));

    applyChangesAndReparse(buildModel);
    verifyFileContents(myBuildFile, TestFile.SET_REFERENCE_PROPERTY_WITH_DOTTED_NAME_EXPECTED);
  }

  @Test
  public void testCompactNotationSetToRawText() throws IOException {
    isIrrelevantForDeclarative("Declarative does not have interpolation");
    writeToBuildFile(TestFile.COMPACT_NOTATION_SET_TO_RAW_TEXT);

    GradleBuildModel buildModel = getGradleBuildModel();
    DependenciesModel dependencies = buildModel.dependencies();

    List<ArtifactDependencyModel> artifacts = dependencies.artifacts();
    assertSize(1, artifacts);

    ArtifactDependencyModel firstModel = artifacts.get(0);
    firstModel.version().setValue(new RawText("\"${3+1}.0.0\"", "\"${listOf(4, 0, 0).joinToString(\".\")}\""));

    applyChangesAndReparse(buildModel);
    verifyFileContents(myBuildFile, TestFile.COMPACT_NOTATION_SET_TO_RAW_TEXT_EXPECTED);
  }

  @Test
  public void testCompactNotationElementUnsupportedOperations() throws IOException {
    isIrrelevantForDeclarative("Declarative does have map notation");
    writeToBuildFile(TestFile.COMPACT_NOTATION_ELEMENT_UNSUPPORTED_OPERATIONS);

    GradleBuildModel buildModel = getGradleBuildModel();
    DependenciesModel dependencies = buildModel.dependencies();

    List<ArtifactDependencyModel> artifacts = dependencies.artifacts();
    ArtifactDependencyModel artifact = artifacts.get(0);
    artifact.version().rename("hello");
    assertFalse(buildModel.isModified());
    artifact.name().delete();
    assertFalse(buildModel.isModified());

    // Now we can transform compact notation to map to handle toml interpolation case
    // TODO need to fix b/268355590 to make converting fake elements
    // (effectively underneath elements) more selective
    artifact.classifier().convertToEmptyMap();
    assertTrue(buildModel.isModified());
  }

  @Test
  public void testSetIStrInCompactNotation() throws IOException {
    isIrrelevantForDeclarative("Declarative does not have interpolation");
    writeToBuildFile(TestFile.SET_I_STR_IN_COMPACT_NOTATION);

    GradleBuildModel buildModel = getGradleBuildModel();
    DependenciesModel dependencies = buildModel.dependencies();

    List<ArtifactDependencyModel> artifacts = dependencies.artifacts();
    ArtifactDependencyModel artifact = artifacts.get(0);

    artifact.version().setValue(iStr("3.2.1"));

    applyChangesAndReparse(buildModel);

    dependencies = buildModel.dependencies();

    artifacts = dependencies.artifacts();
    artifact = artifacts.get(0);
    assertThat(artifact.completeModel().toString()).isEqualTo("org.gradle.test.classifiers:service:3.2.1");
    verifyFileContents(myBuildFile, TestFile.SET_I_STR_IN_COMPACT_NOTATION_EXPECTED);
  }

  @Test
  public void testParseFullReferencesCompactApplication() throws IOException {
    isIrrelevantForDeclarative("Declarative does not have references");

    writeToBuildFile(TestFile.PARSE_FULL_REFERENCES_COMPACT_APPLICATION);

    GradleBuildModel buildModel = getGradleBuildModel();
    DependenciesModel dependencies = buildModel.dependencies();

    List<ArtifactDependencyModel> artifacts = dependencies.artifacts();
    assertSize(2, artifacts);

    assertThat(artifacts.get(0).configurationName()).isEqualTo("testCompile");
    assertThat(artifacts.get(0).configurationName()).isEqualTo("testCompile");
    ResolvedPropertyModel model0 = artifacts.get(0).completeModel();
    ResolvedPropertyModel model1 = artifacts.get(1).completeModel();
    if (isGroovy()) {
      verifyPropertyModel(model0, STRING_TYPE, "org.gradle.test.classifiers:service:1.0", STRING, DERIVED, 1, "0");
      verifyPropertyModel(model1, STRING_TYPE, "com.google.guava:guava:+", INTERPOLATED, DERIVED, 1, "1");
    }
    else {
      verifyPropertyModel(model0, STRING_TYPE, "org.gradle.test.classifiers:service:1.0", STRING, REGULAR, 1, "testCompile");
      verifyPropertyModel(model1, STRING_TYPE, "com.google.guava:guava:+", INTERPOLATED, REGULAR, 1, "testCompile");
    }
  }

  private void runSetFullReferencesTest(@NotNull TestFileName testFileName, @NotNull TestFileName expected) throws IOException {
    writeToBuildFile(testFileName);

    GradleBuildModel buildModel = getGradleBuildModel();
    DependenciesModel dependencies = buildModel.dependencies();
    List<ArtifactDependencyModel> artifacts = dependencies.artifacts();
    assertSize(2, artifacts);

    ResolvedPropertyModel model = artifacts.get(0).completeModel();
    model.setValue(ReferenceTo.createReferenceFromText("service", model));
    model = artifacts.get(1).completeModel();
    model.setValue(iStr("com.${guavaPart}"));

    applyChangesAndReparse(buildModel);
    verifyFileContents(myBuildFile, expected);

    dependencies = buildModel.dependencies();
    artifacts = dependencies.artifacts();
    assertSize(2, artifacts);

    assertThat(artifacts.get(0).configurationName()).isEqualTo("testCompile");
    assertThat(artifacts.get(0).configurationName()).isEqualTo("testCompile");
    ResolvedPropertyModel model0 = artifacts.get(0).completeModel();
    ResolvedPropertyModel model1 = artifacts.get(1).completeModel();
    if (isGroovy()) {
      verifyPropertyModel(model0, STRING_TYPE, "org.gradle.test.classifiers:service:1.0", STRING, DERIVED, 1, "0");
      verifyPropertyModel(model1, STRING_TYPE, "com.google.guava:guava:+", INTERPOLATED, DERIVED, 1, "1");
    }
    else {
      verifyPropertyModel(model0, STRING_TYPE, "org.gradle.test.classifiers:service:1.0", STRING, REGULAR, 1, "testCompile");
      verifyPropertyModel(model1, STRING_TYPE, "com.google.guava:guava:+", INTERPOLATED, REGULAR, 1, "testCompile");
    }
  }

  private void runSetFullSingleReferenceTest(@NotNull TestFileName testFileName, @NotNull PropertyType type, @NotNull String name)
    throws IOException {
    writeToBuildFile(testFileName);

    GradleBuildModel buildModel = getGradleBuildModel();
    DependenciesModel dependencies = buildModel.dependencies();
    List<ArtifactDependencyModel> artifacts = dependencies.artifacts();
    assertSize(1, artifacts);

    ResolvedPropertyModel model = artifacts.get(0).completeModel();
    model.setValue(ReferenceTo.createReferenceFromText("service", model));

    applyChangesAndReparse(buildModel);

    buildModel = getGradleBuildModel();
    dependencies = buildModel.dependencies();
    artifacts = dependencies.artifacts();
    assertSize(1, artifacts);

    model = artifacts.get(0).completeModel();
    verifyPropertyModel(model, STRING_TYPE, "org.gradle.test.classifiers:service:1.0", STRING, type, 1, name);
    assertThat(artifacts.get(0).configurationName()).isEqualTo("testCompile");
  }

  @Test
  public void testSetSingleReferenceCompactApplication() throws IOException {
    isIrrelevantForDeclarative("Declarative does not have references");
    runSetFullSingleReferenceTest(TestFile.SET_SINGLE_REFERENCE_COMPACT_APPLICATION, REGULAR, "testCompile");
  }

  @Test
  public void testSetSingleReferenceCompactMethod() throws IOException {
    isIrrelevantForDeclarative("Declarative does not have references");
    isIrrelevantForKotlinScript("no distinct method form of dependency configuation in KotlinScript");
    // Properties from within method calls are derived.
    runSetFullSingleReferenceTest(TestFile.SET_SINGLE_REFERENCE_COMPACT_METHOD, DERIVED, "0");
  }

  @Test
  public void testSetFullReferencesCompactApplication() throws IOException {
    isIrrelevantForDeclarative("Declarative does not have references");
    runSetFullReferencesTest(TestFile.SET_FULL_REFERENCES_COMPACT_APPLICATION, TestFile.SET_FULL_REFERENCES_COMPACT_APPLICATION_EXPECTED);
  }

  @Test
  public void testSetFullReferenceCompactMethod() throws IOException {
    isIrrelevantForDeclarative("Declarative does not have references");
    isIrrelevantForKotlinScript("no distinction between method and application form");
    runSetFullReferencesTest(TestFile.SET_FULL_REFERENCE_COMPACT_METHOD, TestFile.SET_FULL_REFERENCE_COMPACT_METHOD_EXPECTED);
  }

  @Test
  public void testParseFullReferenceMap() throws IOException {
    isIrrelevantForDeclarative("Declarative does not have references");
    writeToBuildFile(TestFile.PARSE_FULL_REFERENCE_MAP);

    GradleBuildModel buildModel = getGradleBuildModel();
    DependenciesModel dependencies = buildModel.dependencies();
    List<ArtifactDependencyModel> artifacts = dependencies.artifacts();
    assertSize(4, artifacts);

    ResolvedPropertyModel model = artifacts.get(0).completeModel();
    verifyMapProperty(model, ImmutableMap.of("group", "group", "name", "name", "version", "1.0"));
    assertThat(artifacts.get(0).configurationName()).isEqualTo("testCompile");
    model = artifacts.get(1).completeModel();
    verifyMapProperty(model, ImmutableMap.of("group", "com.google.guava", "name", "guava", "version", "4.0"));
    assertThat(artifacts.get(1).configurationName()).isEqualTo("compile");
    model = artifacts.get(2).completeModel();
    verifyMapProperty(model, ImmutableMap.of("group", "g", "name", "n", "version", "2.0"));
    assertThat(artifacts.get(2).configurationName()).isEqualTo("testCompile");
    model = artifacts.get(3).completeModel();
    verifyMapProperty(model, ImmutableMap.of("group", "guava", "name", "com.google.guava", "version", "3.0"));
    assertThat(artifacts.get(3).configurationName()).isEqualTo("compile");
  }

  @Test
  public void testSetFullReferenceMap() throws IOException {
    isIrrelevantForDeclarative("Declarative does not have references");
    assumeTrue("KotlinScript writer emits stray punctuation for map references", !isKotlinScript()); // TODO(b/155168920)
    writeToBuildFile(TestFile.SET_FULL_REFERENCE_MAP);

    GradleBuildModel buildModel = getGradleBuildModel();
    DependenciesModel dependencies = buildModel.dependencies();
    List<ArtifactDependencyModel> artifacts = dependencies.artifacts();
    assertSize(4, artifacts);

    ArtifactDependencyModel model = artifacts.get(0);
    model.completeModel().setValue(ReferenceTo.createReferenceFromText("dependency", model.completeModel()));
    model = artifacts.get(1);
    model.group().setValue(ReferenceTo.createReferenceFromText("guavaGroup", model.group()));
    model.name().setValue(ReferenceTo.createReferenceFromText("guavaName", model.name()));
    model = artifacts.get(2);
    model.completeModel().setValue(ReferenceTo.createReferenceFromText("otherDependency", model.completeModel()));
    model = artifacts.get(3);
    model.group().setValue(ReferenceTo.createReferenceFromText("guavaName", model.group()));
    model.name().setValue(ReferenceTo.createReferenceFromText("guavaGroup", model.name()));

    applyChangesAndReparse(buildModel);
    verifyFileContents(myBuildFile, TestFile.SET_FULL_REFERENCE_MAP_EXPECTED);

    dependencies = buildModel.dependencies();
    artifacts = dependencies.artifacts();
    assertSize(4, artifacts);

    model = artifacts.get(0);
    verifyMapProperty(model.completeModel(), ImmutableMap.of("group", "group", "name", "name", "version", "1.0"));
    assertThat(artifacts.get(0).configurationName()).isEqualTo("testCompile");
    model = artifacts.get(1);
    verifyMapProperty(model.completeModel(), ImmutableMap.of("group", "com.google.guava", "name", "guava", "version", "4.0"));
    assertThat(artifacts.get(1).configurationName()).isEqualTo("compile");
    model = artifacts.get(2);
    verifyMapProperty(model.completeModel(), ImmutableMap.of("group", "g", "name", "n", "version", "2.0"));
    model = artifacts.get(3);
    verifyMapProperty(model.completeModel(), ImmutableMap.of("group", "guava", "name", "com.google.guava", "version", "3.0"));
  }

  @Test
  public void testCorrectObtainResultModel() throws IOException {
    isIrrelevantForDeclarative("Declarative does not have references");
    writeToBuildFile(TestFile.CORRECT_OBTAIN_RESULT_MODEL);

    GradleBuildModel buildModel = getGradleBuildModel();
    DependenciesModel depModel = buildModel.dependencies();

    ArtifactDependencyModel adm = depModel.artifacts().get(0);

    verifyPropertyModel(adm.version().getResultModel(), STRING_TYPE, "2.3", STRING, REGULAR, 0, "jUnitVersion");
  }

  @Test
  public void testSetVersionReference() throws IOException {
    isIrrelevantForDeclarative("Declarative does not have references");
    writeToBuildFile(TestFile.SET_VERSION_REFERENCE);

    GradleBuildModel model = getGradleBuildModel();
    DependenciesModel depModel = model.dependencies();

    String compactNotation = "junit:junit:${jUnitVersion}";
    depModel.addArtifact("implementation", compactNotation);
    ArtifactDependencyModel artModel = depModel.artifacts().get(0);
    verifyPropertyModel(artModel.completeModel().resolve(), STRING_TYPE, "junit:junit:2", STRING, REGULAR, 1);
    verifyPropertyModel(artModel.version().getResultModel(), INTEGER_TYPE, 2, INTEGER, REGULAR, 0);

    applyChangesAndReparse(model);
    depModel = model.dependencies();
    artModel = depModel.artifacts().get(0);
    verifyPropertyModel(artModel.completeModel().resolve(), STRING_TYPE, "junit:junit:2", INTERPOLATED, REGULAR, 1);
    verifyPropertyModel(artModel.version().getResultModel(), INTEGER_TYPE, 2, INTEGER, REGULAR, 0);

    verifyFileContents(myBuildFile, TestFile.SET_VERSION_REFERENCE_EXPECTED);
  }

  @Test
  public void testSetExcludesBlockToReferences() throws IOException {
    isIrrelevantForDeclarative("Declarative does not have references");
    writeToBuildFile(TestFile.SET_EXCLUDES_BLOCK_TO_REFERENCES);

    GradleBuildModel buildModel = getGradleBuildModel();
    ArtifactDependencySpec spec = ArtifactDependencySpec.create("junit:junit:$junit_version");
    ArtifactDependencySpec excludesSpec = ArtifactDependencySpec.create("$excludes_group:$excludes_name");
    buildModel.dependencies().addArtifact("implementation", spec, ImmutableList.of(excludesSpec));

    // Dependency configuration blocks are not supported before applying and re-parsing.

    applyChangesAndReparse(buildModel);
    verifyFileContents(myBuildFile, TestFile.SET_EXCLUDES_BLOCK_TO_REFERENCES_EXPECTED);

    ArtifactDependencyModel artifactModel = buildModel.dependencies().artifacts().get(0);
    ExcludedDependencyModel excludedModel = artifactModel.configuration().excludes().get(0);

    verifyPropertyModel(excludedModel.group(), STRING_TYPE, "dependency", INTERPOLATED, DERIVED, 1);
    verifyPropertyModel(excludedModel.module(), STRING_TYPE, "bad", INTERPOLATED, DERIVED, 1);
    verifyPropertyModel(artifactModel.completeModel(), STRING_TYPE, "junit:junit:2.3.1", INTERPOLATED, REGULAR, 1);
  }

  @Test
  public void testSetThroughMapReference() throws IOException {
    isIrrelevantForDeclarative("Declarative does not have references");
    writeToBuildFile(TestFile.SET_THROUGH_MAP_REFERENCE);

    GradleBuildModel buildModel = getGradleBuildModel();

    ArtifactDependencyModel artModel = buildModel.dependencies().artifacts().get(0);
    verifyMapProperty(artModel.completeModel().getResultModel(), ImmutableMap.of("name", "awesome", "group", "some", "version", "1.0"));

    artModel.name().setValue("boo");
    artModel.group().setValue("spooky");
    artModel.version().setValue("2.0");

    applyChangesAndReparse(buildModel);
    verifyFileContents(myBuildFile, TestFile.SET_THROUGH_MAP_REFERENCE_EXPECTED);

    artModel = buildModel.dependencies().artifacts().get(0);
    verifyMapProperty(artModel.completeModel().getResultModel(), ImmutableMap.of("name", "boo", "group", "spooky", "version", "2.0"));
  }

  @Test
  public void testMalformedFakeArtifactElement() throws IOException {
    writeToBuildFile(TestFile.MALFORMED_FAKE_ARTIFACT_ELEMENT);

    GradleBuildModel buildModel = getGradleBuildModel();

    assertEmpty(buildModel.dependencies().artifacts());
  }

  @Test
  public void testCompactSetThroughReferences() throws IOException {
    isIrrelevantForDeclarative("Declarative does not have references");
    writeToBuildFile(TestFile.COMPACT_SET_THROUGH_REFERENCES);

    GradleBuildModel buildModel = getGradleBuildModel();

    ArtifactDependencyModel artModel = buildModel.dependencies().artifacts().get(0);
    verifyPropertyModel(artModel.completeModel().resolve(), STRING_TYPE, "a:b:1.0", STRING, REGULAR, 1);

    artModel.enableSetThrough();
    artModel.version().setValue("2.0");
    artModel.name().setValue("c");
    artModel.group().setValue("d");
    artModel.disableSetThrough();
    artModel.group().setValue("e");
    artModel.setConfigurationName("testCompile");

    applyChangesAndReparse(buildModel);
    verifyFileContents(myBuildFile, TestFile.COMPACT_SET_THROUGH_REFERENCES_EXPECTED);

    artModel = buildModel.dependencies().artifacts().get(0);
    verifyPropertyModel(artModel.completeModel().resolve(), STRING_TYPE, "e:c:2.0", STRING, REGULAR, 0);
    verifyPropertyModel(buildModel.ext().findProperty("dep").resolve(), STRING_TYPE, "d:c:2.0", STRING, REGULAR, 0);
  }

  @Test
  public void testEmptyFakeArtifactElement() throws IOException {
    writeToBuildFile(TestFile.EMPTY_FAKE_ARTIFACT_ELEMENT);

    GradleBuildModel buildModel = getGradleBuildModel();

    assertSize(0, buildModel.dependencies().all());
  }

  @Test
  public void testFollowMultipleReferences() throws IOException {
    isIrrelevantForDeclarative("Declarative does not have references");
    writeToBuildFile(TestFile.FOLLOW_MULTIPLE_REFERENCES);

    GradleBuildModel buildModel = getGradleBuildModel();
    ArtifactDependencyModel artModel = buildModel.dependencies().artifacts().get(0);
    verifyPropertyModel(artModel.completeModel().resolve(), STRING_TYPE, "a:b:1.0", STRING, REGULAR, 1);

    artModel.enableSetThrough();
    artModel.name().setValue("z");

    applyChangesAndReparse(buildModel);

    ExtModel extModel = buildModel.ext();
    GradlePropertyModel dep = extModel.findProperty("dep");
    verifyPropertyModel(dep,STRING_TYPE,"a:z:1.0",STRING, REGULAR, 0);
    verifyPropertyModel(artModel.completeModel().resolve(), STRING_TYPE, "a:z:1.0", STRING, REGULAR, 1);
  }

  @Test
  public void testArtifactNotationEdgeCases() throws IOException {
    writeToBuildFile(TestFile.ARTIFACT_NOTATION_EDGE_CASES);

    GradleBuildModel buildModel = getGradleBuildModel();

    List<ArtifactDependencyModel> artifacts = buildModel.dependencies().artifacts();
    assertSize(2, artifacts);

    ArtifactDependencyModel firstArtifact = artifacts.get(0);
    assertEquals("artifact", firstArtifact.name().toString());
    assertEquals("com.cool.company", firstArtifact.group().toString());
    assertMissingProperty(firstArtifact.version());

    ArtifactDependencyModel secondArtifact = artifacts.get(1);
    assertNotNull(secondArtifact.name());
  }

  @Test
  public void testSetConfigurationWhenSingle() throws Exception {
    writeToBuildFile(TestFile.SET_CONFIGURATION_WHEN_SINGLE);
    GradleBuildModel buildModel = getGradleBuildModel();

    List<ArtifactDependencyModel> artifacts = buildModel.dependencies().artifacts();
    assertSize(isGradleDeclarative() ? 1 : 7, artifacts);

    assertThat(artifacts.get(0).configurationName()).isEqualTo("test");
    artifacts.get(0).setConfigurationName("androidTest");

    if(!isGradleDeclarative()) {
      assertThat(artifacts.get(0).configurationName()).isEqualTo("androidTest");

      assertThat(artifacts.get(1).configurationName()).isEqualTo("compile");
      artifacts.get(1).setConfigurationName("zapi");
      assertThat(artifacts.get(1).configurationName()).isEqualTo("zapi");
      artifacts.get(1).setConfigurationName("api"); // Try twice.
      assertThat(artifacts.get(1).configurationName()).isEqualTo("api");

      assertThat(artifacts.get(2).configurationName()).isEqualTo("api");
      artifacts.get(2).setConfigurationName("zompile");
      assertThat(artifacts.get(2).configurationName()).isEqualTo("zompile");
      artifacts.get(2).setConfigurationName("compile"); // Try twice
      assertThat(artifacts.get(2).configurationName()).isEqualTo("compile");

      assertThat(artifacts.get(3).configurationName()).isEqualTo("testCompile");
      artifacts.get(3).setConfigurationName("testImplementation");
      assertThat(artifacts.get(3).configurationName()).isEqualTo("testImplementation");

      assertThat(artifacts.get(4).configurationName()).isEqualTo("implementation");
      artifacts.get(4).setConfigurationName("debugImplementation");
      assertThat(artifacts.get(4).configurationName()).isEqualTo("debugImplementation");

      assertThat(artifacts.get(5).configurationName()).isEqualTo("api");
      artifacts.get(5).setConfigurationName("implementation");
      assertThat(artifacts.get(5).configurationName()).isEqualTo("implementation");

      assertThat(artifacts.get(6).configurationName()).isEqualTo("debug");
      artifacts.get(6).setConfigurationName("prerelease");
      assertThat(artifacts.get(6).configurationName()).isEqualTo("prerelease");
      artifacts.get(6).setConfigurationName("release");
      assertThat(artifacts.get(6).configurationName()).isEqualTo("release");
    }
    applyChangesAndReparse(buildModel);
    verifyFileContents(myBuildFile, TestFile.SET_CONFIGURATION_WHEN_SINGLE_EXPECTED);

    artifacts = buildModel.dependencies().artifacts();
    assertSize(isGradleDeclarative() ? 1 : 7, artifacts);

    assertThat(artifacts.get(0).configurationName()).isEqualTo("androidTest");
    assertThat(artifacts.get(0).compactNotation()).isEqualTo("org.gradle.test.classifiers:service:1.0:jdk15@jar");
    if(!isGradleDeclarative()) {
      assertThat(artifacts.get(1).configurationName()).isEqualTo("api");
      assertThat(artifacts.get(1).compactNotation()).isEqualTo("a:b:1.0");

      assertThat(artifacts.get(2).configurationName()).isEqualTo("compile");
      assertThat(artifacts.get(2).compactNotation()).isEqualTo("a:b:1.0");

      assertThat(artifacts.get(3).configurationName()).isEqualTo("testImplementation");
      assertThat(artifacts.get(3).compactNotation()).isEqualTo("org.hibernate:hibernate:3.1");
      assertThat(artifacts.get(3).configuration().force().toBoolean()).isEqualTo(true);

      assertThat(artifacts.get(4).configurationName()).isEqualTo("debugImplementation");
      assertThat(artifacts.get(4).compactNotation()).isEqualTo("com.example:artifact:1.0");

      assertThat(artifacts.get(5).configurationName()).isEqualTo("implementation");
      assertThat(artifacts.get(5).compactNotation()).isEqualTo("org.example:artifact:2.0");

      assertThat(artifacts.get(6).configurationName()).isEqualTo("release");
      assertThat(artifacts.get(6).compactNotation()).isEqualTo("org.example:artifact:2.0");
      assertThat(artifacts.get(6).configuration().force().toBoolean()).isEqualTo(true);
    }
  }

  @Test
  public void testSetConfigurationWhenMultiple() throws Exception {
    isIrrelevantForKotlinScript("No multiple dependency configuration form in KotlinScript");
    isIrrelevantForDeclarative("No multiple dependency configuration form in Declarative");

    writeToBuildFile(TestFile.SET_CONFIGURATION_WHEN_MULTIPLE);
    GradleBuildModel buildModel = getGradleBuildModel();

    List<ArtifactDependencyModel> artifacts = buildModel.dependencies().artifacts();
    assertSize(11, artifacts);
    assertThat(artifacts.get(0).configurationName()).isEqualTo("test");
    assertThat(artifacts.get(0).compactNotation()).isEqualTo("org.gradle.test.classifiers:service:1.0:jdk15@jar");

    assertThat(artifacts.get(1).configurationName()).isEqualTo("test");
    assertThat(artifacts.get(1).compactNotation()).isEqualTo("org.example:artifact:2.0");

    assertThat(artifacts.get(2).configurationName()).isEqualTo("compile");
    assertThat(artifacts.get(2).compactNotation()).isEqualTo("com.example:artifact:1.0");

    assertThat(artifacts.get(3).configurationName()).isEqualTo("compile");
    assertThat(artifacts.get(3).compactNotation()).isEqualTo("com.android.support:appcompat-v7:22.1.1");

    assertThat(artifacts.get(4).configurationName()).isEqualTo("implementation");
    assertThat(artifacts.get(4).compactNotation()).isEqualTo("com.example:artifact:1.0");

    assertThat(artifacts.get(5).configurationName()).isEqualTo("implementation");
    assertThat(artifacts.get(5).compactNotation()).isEqualTo("org.hibernate:hibernate:3.1");

    assertThat(artifacts.get(6).configurationName()).isEqualTo("implementation");
    assertThat(artifacts.get(6).compactNotation()).isEqualTo("org.example:artifact:2.0");

    assertThat(artifacts.get(7).configurationName()).isEqualTo("releaseImplementation");
    assertThat(artifacts.get(7).compactNotation()).isEqualTo("com.example.libs:lib1:2.0");

    assertThat(artifacts.get(8).configurationName()).isEqualTo("releaseImplementation");
    assertThat(artifacts.get(8).compactNotation()).isEqualTo("com.example.libs:lib2:1.0");

    assertThat(artifacts.get(9).configurationName()).isEqualTo("api");
    assertThat(artifacts.get(9).compactNotation()).isEqualTo("com.example.libs:lib3:2.0");

    assertThat(artifacts.get(10).configurationName()).isEqualTo("api");
    assertThat(artifacts.get(10).compactNotation()).isEqualTo("com.example.libs:lib4:1.0");

    {
      artifacts.get(1).setConfigurationName("androidTest");
      List<ArtifactDependencyModel> updatedArtifacts = buildModel.dependencies().artifacts();
      assertSize(11, updatedArtifacts);
      // Note: The renamed element becomes the first in the group.
      assertThat(updatedArtifacts.get(0).configurationName()).isEqualTo("androidTest");
      assertThat(updatedArtifacts.get(0).compactNotation()).isEqualTo("org.example:artifact:2.0");

      assertThat(updatedArtifacts.get(1).configurationName()).isEqualTo("test");
      assertThat(updatedArtifacts.get(1).compactNotation()).isEqualTo("org.gradle.test.classifiers:service:1.0:jdk15@jar");
    }

    {
      // Rename both elements of the same group and rename some of them twice.
      artifacts.get(2).setConfigurationName("zapi");
      artifacts.get(2).setConfigurationName("api");
      artifacts.get(3).setConfigurationName("zimplementation");
      artifacts.get(3).setConfigurationName("implementation");
      List<ArtifactDependencyModel> updatedArtifacts = buildModel.dependencies().artifacts();
      assertSize(11, updatedArtifacts);
      // Note: The renamed element becomes the first in the group.
      assertThat(updatedArtifacts.get(2).configurationName()).isEqualTo("api");
      assertThat(updatedArtifacts.get(2).compactNotation()).isEqualTo("com.example:artifact:1.0");

      assertThat(updatedArtifacts.get(3).configurationName()).isEqualTo("implementation");
      assertThat(updatedArtifacts.get(3).compactNotation()).isEqualTo("com.android.support:appcompat-v7:22.1.1");
    }

    {
      artifacts.get(6).setConfigurationName("zapi");
      artifacts.get(6).setConfigurationName("api");
      List<ArtifactDependencyModel> updatedArtifacts = buildModel.dependencies().artifacts();
      assertSize(11, updatedArtifacts);
      // Note: The renamed element becomes the first in the group.
      assertThat(updatedArtifacts.get(4).configurationName()).isEqualTo("api");
      assertThat(updatedArtifacts.get(4).compactNotation()).isEqualTo("org.example:artifact:2.0");
      assertThat(updatedArtifacts.get(4).version().getUnresolvedModel().getValueType()).isEqualTo(REFERENCE);

      assertThat(updatedArtifacts.get(5).configurationName()).isEqualTo("implementation");
      assertThat(updatedArtifacts.get(5).compactNotation()).isEqualTo("com.example:artifact:1.0");

      assertThat(updatedArtifacts.get(6).configurationName()).isEqualTo("implementation");
      assertThat(updatedArtifacts.get(6).compactNotation()).isEqualTo("org.hibernate:hibernate:3.1");
    }

    {
      // An unsupported case should not fail but should also leave its state (and the underlying Dsl) unchanged
      artifacts.get(7).setConfigurationName("debugImplementation1");
      assertThat(artifacts.get(7).configurationName()).isEqualTo("releaseImplementation");
    }
    {
      artifacts.get(10).setConfigurationName("debugApi1");
      artifacts.get(10).setConfigurationName("debugApi");
      List<ArtifactDependencyModel> updatedArtifacts = buildModel.dependencies().artifacts();
      assertSize(11, updatedArtifacts);
      // Note: The renamed element becomes the first in the group.
      assertThat(updatedArtifacts.get(9).configurationName()).isEqualTo("debugApi");
      assertThat(updatedArtifacts.get(9).compactNotation()).isEqualTo("com.example.libs:lib4:1.0");

      assertThat(updatedArtifacts.get(10).configurationName()).isEqualTo("api");
      assertThat(updatedArtifacts.get(10).compactNotation()).isEqualTo("com.example.libs:lib3:2.0");
    }

    applyChangesAndReparse(buildModel);

    artifacts = buildModel.dependencies().artifacts();
    assertSize(11, artifacts);

    assertThat(artifacts.get(0).configurationName()).isEqualTo("androidTest");
    assertThat(artifacts.get(0).compactNotation()).isEqualTo("org.example:artifact:2.0");

    assertThat(artifacts.get(1).configurationName()).isEqualTo("test");
    assertThat(artifacts.get(1).compactNotation()).isEqualTo("org.gradle.test.classifiers:service:1.0:jdk15@jar");

    assertThat(artifacts.get(2).configurationName()).isEqualTo("api");
    assertThat(artifacts.get(2).compactNotation()).isEqualTo("com.example:artifact:1.0");

    assertThat(artifacts.get(3).configurationName()).isEqualTo("implementation");
    assertThat(artifacts.get(3).compactNotation()).isEqualTo("com.android.support:appcompat-v7:22.1.1");

    assertThat(artifacts.get(4).configurationName()).isEqualTo("api");
    assertThat(artifacts.get(4).compactNotation()).isEqualTo("org.example:artifact:2.0");
    assertThat(artifacts.get(4).version().getUnresolvedModel().getValueType()).isEqualTo(REFERENCE);

    assertThat(artifacts.get(5).configurationName()).isEqualTo("implementation");
    assertThat(artifacts.get(5).compactNotation()).isEqualTo("com.example:artifact:1.0");

    assertThat(artifacts.get(6).configurationName()).isEqualTo("implementation");
    assertThat(artifacts.get(6).compactNotation()).isEqualTo("org.hibernate:hibernate:3.1");

    assertThat(artifacts.get(7).configurationName()).isEqualTo("releaseImplementation");
    assertThat(artifacts.get(7).compactNotation()).isEqualTo("com.example.libs:lib1:2.0");

    assertThat(artifacts.get(8).configurationName()).isEqualTo("releaseImplementation");
    assertThat(artifacts.get(8).compactNotation()).isEqualTo("com.example.libs:lib2:1.0");

    assertThat(artifacts.get(9).configurationName()).isEqualTo("debugApi");
    assertThat(artifacts.get(9).compactNotation()).isEqualTo("com.example.libs:lib4:1.0");

    assertThat(artifacts.get(10).configurationName()).isEqualTo("api");
    assertThat(artifacts.get(10).compactNotation()).isEqualTo("com.example.libs:lib3:2.0");
  }

  @Test
  public void testInsertionOrder() throws IOException {
    writeToBuildFile(TestFile.INSERTION_ORDER);

    GradleBuildModel buildModel = getGradleBuildModel();

    buildModel.dependencies().addArtifact("api", "com.example.libs1:lib1:1.0");
    buildModel.dependencies().addArtifact("feature", "com.example.libs3:lib3:3.0");
    buildModel.dependencies().addArtifact("testCompile", "com.example.libs2:lib2:2.0");
    assertTrue(buildModel.isModified());
    applyChangesAndReparse(buildModel);
    verifyFileContents(myBuildFile, TestFile.INSERTION_ORDER_EXPECTED);

    List<ArtifactDependencyModel> artifacts = buildModel.dependencies().artifacts();
    assertThat(artifacts.get(0).configurationName()).isEqualTo("feature");
    assertThat(artifacts.get(1).configurationName()).isEqualTo("api");
    assertThat(artifacts.get(2).configurationName()).isEqualTo("implementation");
    assertThat(artifacts.get(3).configurationName()).isEqualTo("testCompile");
  }

  @Test
  public void testInsertionOrderWithExcludes() throws IOException {
    isIrrelevantForDeclarative("Declarative does not have refexludes");
    writeToBuildFile(TestFile.INSERTION_ORDER_WITH_EXCLUDES);

    GradleBuildModel buildModel = getGradleBuildModel();

    ArtifactDependencySpec excludesSpecApi = ArtifactDependencySpec.create("a:b");
    buildModel.dependencies().addArtifact("api",
                                          "com.example.libs1:lib1:1.0",
                                          ImmutableList.of(excludesSpecApi));

    ArtifactDependencySpec excludesSpecFeature = ArtifactDependencySpec.create("com.example.libs2:lib2");
    buildModel.dependencies().addArtifact("feature",
                                          "com.example.libs3:lib3:3.0",
                                          ImmutableList.of(excludesSpecFeature));
    assertTrue(buildModel.isModified());
    applyChangesAndReparse(buildModel);
    verifyFileContents(myBuildFile, TestFile.INSERTION_ORDER_WITH_EXCLUDES_EXPECTED);

    List<ArtifactDependencyModel> artifacts = buildModel.dependencies().artifacts();
    assertThat(artifacts.get(0).configurationName()).isEqualTo("feature");
    assertThat(artifacts.get(1).configurationName()).isEqualTo("api");
    assertThat(artifacts.get(2).configurationName()).isEqualTo("implementation");
  }

  @Test
  public void testAddDependencyReference() throws IOException {
    isIrrelevantForDeclarative("Declarative does not have references");
    writeToBuildFile(TestFile.ADD_DEPENDENCY_REFERENCE);

    GradleBuildModel buildModel = getGradleBuildModel();
    GradlePropertyModel foo = buildModel.ext().findProperty("dep");
    DependenciesModel dependencies = buildModel.dependencies();
    dependencies.addArtifact("api", new ReferenceTo(foo, dependencies));
    assertTrue(buildModel.isModified());
    ArtifactDependencyModel artifact = buildModel.dependencies().artifacts().get(0);
    assertThat(artifact.configurationName()).isEqualTo("api");
    verifyPropertyModel(artifact.group(), STRING_TYPE, "com.example", STRING, FAKE, 0);
    verifyPropertyModel(artifact.name(), STRING_TYPE, "foo", STRING, FAKE, 0);
    verifyPropertyModel(artifact.version(), STRING_TYPE, "1.2.3", STRING, FAKE, 0);
    applyChangesAndReparse(buildModel);
    verifyFileContents(myBuildFile, TestFile.ADD_DEPENDENCY_REFERENCE_EXPECTED);
  }

  @Test
  public void testAddDependencyReferenceWithExclusions() throws IOException {
    isIrrelevantForDeclarative("Declarative does not have exludes");
    writeToBuildFile(TestFile.ADD_DEPENDENCY_REFERENCE_WITH_EXCLUDES);

    GradleBuildModel buildModel = getGradleBuildModel();
    GradlePropertyModel foo = buildModel.ext().findProperty("dep");
    DependenciesModel dependencies = buildModel.dependencies();

    dependencies.addArtifact("api",
                             new ReferenceTo(foo, dependencies),
                             ImmutableList.of(ArtifactDependencySpec.create("a:b")));

    assertTrue(buildModel.isModified());
    ArtifactDependencyModel artifact = buildModel.dependencies().artifacts().get(0);
    assertThat(artifact.configurationName()).isEqualTo("api");
    verifyPropertyModel(artifact.group(), STRING_TYPE, "com.example", STRING, FAKE, 0);
    verifyPropertyModel(artifact.name(), STRING_TYPE, "foo", STRING, FAKE, 0);
    verifyPropertyModel(artifact.version(), STRING_TYPE, "1.2.3", STRING, FAKE, 0);

    assertThat(artifact.configuration().excludes()).hasSize(1);
    ExcludedDependencyModel excluded = artifact.configuration().excludes().get(0);
    verifyPropertyModel(excluded.group(),STRING_TYPE, "a", STRING, DERIVED, 0);
    verifyPropertyModel(excluded.module(),STRING_TYPE, "b", STRING, DERIVED, 0);
    applyChangesAndReparse(buildModel);
    verifyFileContents(myBuildFile, TestFile.ADD_DEPENDENCY_REFERENCE_WITH_EXCLUDES_EXPECTED);
  }

  @Test
  public void testAddPlatformDependencyReference() throws IOException {
    isIrrelevantForDeclarative("Declarative does not have references");
    writeToBuildFile(TestFile.ADD_DEPENDENCY_REFERENCE);

    GradleBuildModel buildModel = getGradleBuildModel();
    GradlePropertyModel foo = buildModel.ext().findProperty("dep");
    DependenciesModel dependencies = buildModel.dependencies();
    dependencies.addPlatformArtifact("api", new ReferenceTo(foo, dependencies), false);
    assertTrue(buildModel.isModified());
    ArtifactDependencyModel artifact = buildModel.dependencies().artifacts().get(0);
    assertThat(artifact.configurationName()).isEqualTo("api");
    verifyPropertyModel(artifact.group(), STRING_TYPE, "com.example", STRING, FAKE, 0);
    verifyPropertyModel(artifact.name(), STRING_TYPE, "foo", STRING, FAKE, 0);
    verifyPropertyModel(artifact.version(), STRING_TYPE, "1.2.3", STRING, FAKE, 0);
    applyChangesAndReparse(buildModel);
    verifyFileContents(myBuildFile, TestFile.ADD_PLATFORM_DEPENDENCY_REFERENCE_EXPECTED);
  }

  @Test
  public void testSetConfigurationToEmpty() throws IOException {
    writeToBuildFile(TestFile.SET_CONFIGURATION_TO_EMPTY);

    GradleBuildModel buildModel = getGradleBuildModel();
    assertThat(buildModel.dependencies().artifacts()).hasSize(1);
    buildModel.dependencies().artifacts().get(0).setConfigurationName("");

    applyChangesAndReparse(buildModel);
    // the change to an empty configuration name should cause the writer to refuse to change the
    // identifier, without throwing an exception.
    verifyFileContents(myBuildFile, TestFile.SET_CONFIGURATION_TO_EMPTY);
  }

  @Test
  public void testSetConfigurationToNonStandard() throws IOException {
    writeToBuildFile(TestFile.SET_CONFIGURATION_TO_NON_STANDARD);

    GradleBuildModel buildModel = getGradleBuildModel();
    List<ArtifactDependencyModel> artifacts = buildModel.dependencies().artifacts();

    assertThat(artifacts).hasSize(1);
    assertThat(artifacts.get(0).configurationName()).isEqualTo("implementation");
    artifacts.get(0).setConfigurationName("customImplementation");

    applyChangesAndReparse(buildModel);
    verifyFileContents(myBuildFile, TestFile.SET_CONFIGURATION_TO_NON_STANDARD_EXPECTED);

    artifacts = buildModel.dependencies().artifacts();
    assertThat(artifacts).hasSize(1);
    assertThat(artifacts.get(0).configurationName()).isEqualTo("customImplementation");
  }

  @Test
  public void testSetConfigurationToStandard() throws IOException {
    writeToBuildFile(TestFile.SET_CONFIGURATION_TO_STANDARD);
    GradleBuildModel buildModel = getGradleBuildModel();
    List<ArtifactDependencyModel> artifacts = buildModel.dependencies().artifacts();

    assertThat(artifacts).hasSize(1);
    assertThat(artifacts.get(0).configurationName()).isEqualTo("customImplementation");
    artifacts.get(0).setConfigurationName("implementation");

    applyChangesAndReparse(buildModel);
    verifyFileContents(myBuildFile, TestFile.SET_CONFIGURATION_TO_STANDARD_EXPECTED);

    artifacts = buildModel.dependencies().artifacts();
    assertThat(artifacts).hasSize(1);
    assertThat(artifacts.get(0).configurationName()).isEqualTo("implementation");
  }

  @Test
  public void testParsePlatformDependencies() throws IOException {
    writeToBuildFile(TestFile.PARSE_PLATFORM_DEPENDENCIES);
    GradleBuildModel buildModel = getGradleBuildModel();
    List<ArtifactDependencyModel> artifacts = buildModel.dependencies().artifacts();

    assertThat(artifacts).hasSize(isGradleDeclarative() ? 1 : 5);
    assertThat(artifacts.get(0).compactNotation()).isEqualTo("group:name:3.1415");
    assertThat(artifacts.get(0)).isInstanceOf(PlatformDependencyModel.class);
    assertThat(((PlatformDependencyModel)(artifacts.get(0))).enforced()).isTrue();
    if (!isGradleDeclarative()) {
      assertThat(artifacts.get(1).compactNotation()).isEqualTo("mapGroup:mapName:3.0");
      assertThat(artifacts.get(1)).isInstanceOf(PlatformDependencyModel.class);
      assertThat(((PlatformDependencyModel)(artifacts.get(1))).enforced()).isTrue();
      assertThat(artifacts.get(2).compactNotation()).isEqualTo("stringGroup:stringName:3.1");
      assertThat(artifacts.get(2)).isInstanceOf(PlatformDependencyModel.class);
      assertThat(((PlatformDependencyModel)(artifacts.get(2))).enforced()).isFalse();
      assertThat(artifacts.get(3).compactNotation()).isEqualTo("group:name:3.14");
      assertThat(artifacts.get(3)).isInstanceOf(PlatformDependencyModel.class);
      assertThat(((PlatformDependencyModel)(artifacts.get(3))).enforced()).isFalse();
      assertThat(artifacts.get(4).compactNotation()).isEqualTo("argGroup:argName:3.141");
      assertThat(artifacts.get(4)).isInstanceOf(PlatformDependencyModel.class);
      assertThat(((PlatformDependencyModel)(artifacts.get(4))).enforced()).isFalse();
    }
  }

  @Test
  public void testSetPlatformDependencyVersions() throws IOException {
    writeToBuildFile(TestFile.PARSE_PLATFORM_DEPENDENCIES);
    GradleBuildModel buildModel = getGradleBuildModel();
    List<ArtifactDependencyModel> artifacts = buildModel.dependencies().artifacts();
    for (ArtifactDependencyModel artifact : artifacts) {
      artifact.enableSetThrough();
    }

    artifacts.get(0).version().setValue("2.0-RC1");
    if (!isGradleDeclarative()) {
      artifacts.get(1).version().setValue("2.0");
      artifacts.get(2).version().setValue("2.7");
      artifacts.get(3).version().setValue("2.71");
      artifacts.get(4).version().setValue("2.718");
    }
    applyChangesAndReparse(buildModel);
    verifyFileContents(myBuildFile, TestFile.SET_PLATFORM_DEPENDENCY_VERSIONS_EXPECTED);
  }

  @Test
  public void testDeletePlatformDependencies() throws IOException {
    writeToBuildFile(TestFile.PARSE_PLATFORM_DEPENDENCIES);
    GradleBuildModel buildModel = getGradleBuildModel();
    List<ArtifactDependencyModel> artifacts = buildModel.dependencies().artifacts();
    artifacts.get(0).completeModel().getUnresolvedModel().delete(); //delete first with compact notation
    // skip second with map notation
    // TODO(b/199871443): there is currently no way to delete an artifact dependency with a map reference argument.
    if(!isGradleDeclarative()) {
      for (ArtifactDependencyModel artifact : artifacts.subList(2, 5)) {
        artifact.completeModel().getUnresolvedModel().delete();
      }
    }

    applyChangesAndReparse(buildModel);
    verifyFileContents(myBuildFile, TestFile.DELETE_PLATFORM_DEPENDENCIES_EXPECTED);
  }

  @Test
  public void testAddPlatformDependencies() throws IOException {
    writeToBuildFile(TestFile.PARSE_PLATFORM_DEPENDENCIES);
    isIrrelevantForDeclarative("Separate test case for declarative");
    GradleBuildModel buildModel = getGradleBuildModel();
    buildModel.dependencies().addPlatformArtifact("implementation", "androidx.compose:compose-bom:2022.10.0", false);
    buildModel.dependencies().addPlatformArtifact("implementation", "org.springframework:spring-framework-bom:5.1.9.RELEASE", true);
    buildModel.dependencies().addPlatformArtifact("implementation", "com.example:foo:${version}", false);
    applyChangesAndReparse(buildModel);
    verifyFileContents(myBuildFile, TestFile.ADD_PLATFORM_DEPENDENCIES_EXPECTED);
    List<ArtifactDependencyModel> artifacts = buildModel.dependencies().artifacts();
    assertThat(artifacts).hasSize(8);
    assertThat(artifacts.get(5)).isInstanceOf(PlatformDependencyModel.class);
    assertThat(artifacts.get(5).compactNotation()).isEqualTo("androidx.compose:compose-bom:2022.10.0");
    assertThat(((PlatformDependencyModel)artifacts.get(5)).enforced()).isFalse();
    assertThat(artifacts.get(6)).isInstanceOf(PlatformDependencyModel.class);
    assertThat(artifacts.get(6).compactNotation()).isEqualTo("org.springframework:spring-framework-bom:5.1.9.RELEASE");
    assertThat(((PlatformDependencyModel)artifacts.get(6)).enforced()).isTrue();
    assertThat(artifacts.get(7)).isInstanceOf(PlatformDependencyModel.class);
    assertThat(artifacts.get(7).compactNotation()).isEqualTo("com.example:foo:3.14");
    assertThat(((PlatformDependencyModel)artifacts.get(7)).enforced()).isFalse();
  }

  @Test
  public void testAddPlatformDependenciesDeclarative() throws IOException {
    isIrrelevantForGroovy("For Declarative only");
    isIrrelevantForKotlinScript("For Declarative only");

    writeToBuildFile(TestFile.PARSE_PLATFORM_DEPENDENCIES);
    GradleBuildModel buildModel = getGradleBuildModel();
    buildModel.dependencies().addPlatformArtifact("implementation", "androidx.compose:compose-bom:2022.10.0", false);
    buildModel.dependencies().addPlatformArtifact("implementation", "org.springframework:spring-framework-bom:5.1.9.RELEASE", true);
    applyChangesAndReparse(buildModel);
    verifyFileContents(myBuildFile, TestFile.ADD_PLATFORM_DEPENDENCIES_EXPECTED);
    List<ArtifactDependencyModel> artifacts = buildModel.dependencies().artifacts();
    assertThat(artifacts).hasSize(3);
    assertThat(artifacts.get(1)).isInstanceOf(PlatformDependencyModel.class);
    assertThat(artifacts.get(1).compactNotation()).isEqualTo("androidx.compose:compose-bom:2022.10.0");
    assertThat(((PlatformDependencyModel)artifacts.get(1)).enforced()).isFalse();
    assertThat(artifacts.get(2)).isInstanceOf(PlatformDependencyModel.class);
    assertThat(artifacts.get(2).compactNotation()).isEqualTo("org.springframework:spring-framework-bom:5.1.9.RELEASE");
    assertThat(((PlatformDependencyModel)artifacts.get(2)).enforced()).isTrue();
  }

  public static class ExpectedArtifactDependency extends ArtifactDependencySpecImpl {
    @NotNull public String configurationName;

    public ExpectedArtifactDependency(@NotNull String configurationName,
                                      @NotNull String name,
                                      @Nullable String group,
                                      @Nullable String version) {
      super(name, group, version);
      this.configurationName = configurationName;
    }

    public void assertMatches(@NotNull ArtifactDependencyModel actual) {
      assertEquals("configurationName", configurationName, actual.configurationName());
      assertEquals("group", getGroup(), actual.group().toString());
      assertEquals("name", getName(), actual.name().forceString());
      assertEquals("version", getVersion(), actual.version().toString());
      assertEquals("classifier", getClassifier(), actual.classifier().toString());
      assertEquals("extension", getExtension(), actual.extension().toString());
    }

    public boolean matches(@NotNull ArtifactDependencyModel dependency) {
      return configurationName.equals(dependency.configurationName()) &&
             getName().equals(dependency.name().forceString()) &&
             Objects.equal(getGroup(), dependency.group().toString()) &&
             Objects.equal(getVersion(), dependency.version().toString()) &&
             Objects.equal(getClassifier(), dependency.classifier().toString()) &&
             Objects.equal(getExtension(), dependency.extension().toString());
    }
  }

  enum TestFile implements TestFileName {
    GET_ONLY_ARTIFACTS("getOnlyArtifacts"),
    PARSING_WITH_COMPACT_NOTATION("parsingWithCompactNotation"),
    PARSING_WITH_MAP_NOTATION("parsingWithMapNotation"),
    ADD_DEPENDENCY("addDependency"),
    ADD_DEPENDENCY_EXPECTED("addDependencyExpected"),
    ADD_DEPENDENCY_WITH_CONFIGURATION_CLOSURE("addDependencyWithConfigurationClosure"),
    ADD_DEPENDENCY_WITH_CONFIGURATION_CLOSURE_EXPECTED("addDependencyWithConfigurationClosureExpected"),
    ADD_DEPENDENCY_REFERENCE("addDependencyReference"),
    ADD_DEPENDENCY_REFERENCE_EXPECTED("addDependencyReferenceExpected"),
    ADD_DEPENDENCY_REFERENCE_WITH_EXCLUDES("addDependencyReferenceWithExcludes"),
    ADD_DEPENDENCY_REFERENCE_WITH_EXCLUDES_EXPECTED("addDependencyReferenceWithExcludesExpected"),

    ADD_PLATFORM_DEPENDENCY_REFERENCE_EXPECTED("addPlatformDependencyReferenceExpected"),
    SET_VERSION_ON_DEPENDENCY_WITH_COMPACT_NOTATION("setVersionOnDependencyWithCompactNotation"),
    SET_VERSION_ON_DEPENDENCY_WITH_COMPACT_NOTATION_EXPECTED("setVersionOnDependencyWithCompactNotationExpected"),
    SET_VERSION_ON_DEPENDENCY_WITH_MAP_NOTATION("setVersionOnDependencyWithMapNotation"),
    SET_DEPENDENCY_WITH_COMPACT_NOTATION("setDependencyWithCompactNotation"),
    SET_DEPENDENCY_WITH_COMPACT_NOTATION_EXPECTED("setDependencyWithCompactNotationExpected"),
    SET_VERSION_ON_DEPENDENCY_WITH_MAP_NOTATION_EXPECTED("setVersionOnDependencyWithMapNotationExpected"),
    PARSE_DEPENDENCIES_WITH_COMPACT_NOTATION_IN_SINGLE_LINE("parseDependenciesWithCompactNotationInSingleLine"),
    PARSE_DEPENDENCIES_WITH_COMPACT_NOTATION_IN_SINGLE_LINE_WITH_COMMENTS("parseDependenciesWithCompactNotationInSingleLineWithComments"),
    PARSE_DEPENDENCIES_WITH_MAP_NOTATION_USING_SINGLE_CONFIGURATION_NAME("parseDependenciesWithMapNotationUsingSingleConfigurationName"),
    PARSE_DEPENDENCIES_WITH_MAP_NOTATION_USING_SINGLE_CONFIGURATION_NAME_NO_PARENTHESES("parseDependenciesWithMapNotationUsingSingleConfigurationNameNoParentheses"),
    RESET("reset"),
    REMOVE_DEPENDENCY_WITH_COMPACT_NOTATION("removeDependencyWithCompactNotation"),
    REMOVE_DEPENDENCY_WITH_COMPACT_NOTATION_EXPECTED("removeDependencyWithCompactNotationExpected"),
    REMOVE_DEPENDENCY_WITH_COMPACT_NOTATION_AND_SINGLE_CONFIGURATION_NAME("removeDependencyWithCompactNotationAndSingleConfigurationName"),
    REMOVE_DEPENDENCY_WITH_MAP_NOTATION("removeDependencyWithMapNotation"),
    REMOVE_DEPENDENCY_WITH_MAP_NOTATION_EXPECTED("removeDependencyWithMapNotationExpected"),
    REMOVE_DEPENDENCY_WITH_MAP_NOTATION_AND_SINGLE_CONFIGURATION_NAME("removeDependencyWithMapNotationAndSingleConfigurationName"),
    REMOVE_WHEN_MULTIPLE("removeWhenMultiple"),
    CONTAINS("contains"),
    PARSE_COMPACT_NOTATION_WITH_VARIABLES("parseCompactNotationWithVariables"),
    PARSE_COMPACT_NOTATION_WITH_QUOTED_IDENTIFIER_VARIABLES("parseCompactNotationWithQuotedIdentifierVariables"),
    PARSE_MAP_NOTATION_WITH_VARIABLES("parseMapNotationWithVariables"),
    PARSE_COMPACT_NOTATION_CLOSURE_WITH_VARIABLES("parseCompactNotationClosureWithVariables"),
    PARSE_MAP_NOTATION_CLOSURE_WITH_VARIABLES("parseMapNotationClosureWithVariables"),
    NON_DEPENDENCY_CODE_IN_DEPENDENCIES_SECTION("nonDependencyCodeInDependenciesSection"),
    REPLACE_DEPENDENCY_BY_PSI_ELEMENT("replaceDependencyByPsiElement"),
    REPLACE_DEPENDENCY_BY_PSI_ELEMENT_EXPECTED("replaceDependencyByPsiElementExpected"),
    REPLACE_DEPENDENCY_BY_CHILD_ELEMENT("replaceDependencyByChildElement"),
    REPLACE_DEPENDENCY_BY_CHILD_ELEMENT_EXPECTED("replaceDependencyByChildElementExpected"),
    REPLACE_DEPENDENCY_FAILS_IF_PSI_ELEMENT_IS_NOT_FOUND("replaceDependencyFailsIfPsiElementIsNotFound"),
    REPLACE_DEPENDENCY_USING_MAP_NOTATION_WITH_COMPACT_NOTATION("replaceDependencyUsingMapNotationWithCompactNotation"),
    REPLACE_DEPENDENCY_USING_MAP_NOTATION_WITH_COMPACT_NOTATION_EXPECTED("replaceDependencyUsingMapNotationWithCompactNotationExpected"),
    REPLACE_DEPENDENCY_USING_MAP_NOTATION_ADDING_FIELDS("replaceDependencyUsingMapNotationAddingFields"),
    REPLACE_DEPENDENCY_USING_MAP_NOTATION_ADDING_FIELDS_EXPECTED("replaceDependencyUsingMapNotationAddingFieldsExpected"),
    REPLACE_DEPENDENCY_USING_MAP_NOTATION_DELETE_FIELDS("replaceDependencyUsingMapNotationDeleteFields"),
    REPLACE_DEPENDENCY_USING_MAP_NOTATION_DELETE_FIELDS_EXPECTED("replaceDependencyUsingMapNotationDeleteFieldsExpected"),
    REPLACE_DEPENDENCY_IN_ARGUMENT_LIST("replaceDependencyInArgumentList"),
    REPLACE_METHOD_DEPENDENCY_WITH_CLOSURE("replaceMethodDependencyWithClosure"),
    REPLACE_METHOD_DEPENDENCY_WITH_CLOSURE_EXPECTED("replaceMethodDependencyWithClosureExpected"),
    REPLACE_APPLICATION_DEPENDENCIES("replaceApplicationDependencies"),
    REPLACE_APPLICATION_DEPENDENCIES_EXPECTED("replaceApplicationDependenciesExpected"),
    DELETE_GROUP_AND_VERSION("deleteGroupAndVersion"),
    DELETE_GROUP_AND_VERSION_EXPECTED("deleteGroupAndVersionExpected"),
    DELETE_NAME_AND_RENAME_UNSUPPORTED("deleteNameAndRenameUnsupported"),
    DELETE_IN_METHOD_CALL_WITH_PROPERTIES("deleteInMethodCallWithProperties"),
    DELETE_IN_METHOD_CALL_WITH_PROPERTIES_EXPECTED("deleteInMethodCallWithPropertiesExpected"),
    MISSING_PROPERTIES_COMPACT("missingPropertiesCompact"),
    MISSING_PROPERTIES_MAP("missingPropertiesMap"),
    COMPACT_NOTATION_PSI_ELEMENT("compactNotationPsiElement"),
    MULTIPLE_COMPACT_NOTATION_PSI_ELEMENTS("multipleCompactNotationPsiElements"),
    METHOD_CALL_COMPACT_PSI_ELEMENT("methodCallCompactPsiElement"),
    METHOD_CALL_MULTIPLE_COMPACT_PSI_ELEMENT("methodCallMultipleCompactPsiElement"),
    MAP_NOTATION_PSI_ELEMENT("mapNotationPsiElement"),
    COMPACT_NOTATION_SET_TO_REFERENCE("compactNotationSetToReference"),
    COMPACT_NOTATION_SET_TO_REFERENCE_EXPECTED("compactNotationSetToReferenceExpected"),
    ROOT_BUILD_WITH_MAP_VARIABLE("rootProjectMapExtVariable"),
    ROOT_BUILD_WITH_MAP_VARIABLE_EXPECTED("rootProjectMapExtVariableExpected"),
    EDIT_REFERENCE_DEPENDENCY("editReferencedDependency"),
    EDIT_REFERENCE_DEPENDENCY_EXPECTED("editReferencedDependencyExpected"),
    ROOT_BUILD_WITH_SIMPLE_VARIABLE("rootProjectSimpleExtVariable"),
    ROOT_BUILD_WITH_SIMPLE_VARIABLE_EXPECTED("rootProjectSimpleExtVariableExpected"),
    COMPACT_NOTATION_EDIT_REFERENCED_DEPENDENCY("compactNotationEditReferencedDependency"),
    MAP_NOTATION_EDIT_REFERENCE_VALUE("editReferencedValueFromMapNotation"),
    MAP_NOTATION_EDIT_REFERENCE_VALUE_EXPECTED("editReferencedValueFromMapNotationExpected"),
    MAP_NOTATION_EDIT_REFERENCE_VALUE_ROOT("editReferencedValueFromMapNotation_root"),
    COMPACT_NOTATION_EDIT_REFERENCED_DEPENDENCY_EXPECTED("compactNotationEditReferencedDependencyExpected"),
    COMPACT_NOTATION_SET_TO_ROOT_PROJECT_REFERENCE("compactNotationSetToRootProjectReference"),
    COMPACT_NOTATION_SET_TO_ROOT_PROJECT_REFERENCE_EXPECTED("compactNotationSetToRootProjectReferenceExpected"),
    COMPACT_NOTATION_SET_TO_INTERPOLATION("compactNotationSetToInterpolation"),
    COMPACT_NOTATION_SET_TO_INTERPOLATION_EXPECTED("compactNotationSetToInterpolationExpected"),
    COMPACT_NOTATION_SET_TO_RAW_TEXT("compactNotationSetToRawText"),
    COMPACT_NOTATION_SET_TO_RAW_TEXT_EXPECTED("compactNotationSetToRawTextExpected"),
    COMPACT_NOTATION_ELEMENT_UNSUPPORTED_OPERATIONS("compactNotationElementUnsupportedOperations"),
    SET_I_STR_IN_COMPACT_NOTATION("setIStrInCompactNotation"),
    SET_I_STR_IN_COMPACT_NOTATION_EXPECTED("setIStrInCompactNotationExpected"),
    PARSE_FULL_REFERENCES_COMPACT_APPLICATION("parseFullReferencesCompactApplication"),
    SET_SINGLE_REFERENCE_COMPACT_APPLICATION("setSingleReferenceCompactApplication"),
    SET_SINGLE_REFERENCE_COMPACT_METHOD("setSingleReferenceCompactMethod"),
    SET_FULL_REFERENCES_COMPACT_APPLICATION("setFullReferencesCompactApplication"),
    SET_FULL_REFERENCES_COMPACT_APPLICATION_EXPECTED("setFullReferencesCompactApplicationExpected"),
    SET_FULL_REFERENCE_COMPACT_METHOD("setFullReferenceCompactMethod"),
    SET_FULL_REFERENCE_COMPACT_METHOD_EXPECTED("setFullReferenceCompactMethodExpected"),
    PARSE_FULL_REFERENCE_MAP("parseFullReferenceMap"),
    SET_FULL_REFERENCE_MAP("setFullReferenceMap"),
    CORRECT_OBTAIN_RESULT_MODEL("correctObtainResultModel"),
    SET_THROUGH_MAP_REFERENCE("setThroughMapReference"),
    SET_THROUGH_MAP_REFERENCE_EXPECTED("setThroughMapReferenceExpected"),
    MALFORMED_FAKE_ARTIFACT_ELEMENT("malformedFakeArtifactElement"),
    COMPACT_SET_THROUGH_REFERENCES("compactSetThroughReferences"),
    COMPACT_SET_THROUGH_REFERENCES_EXPECTED("compactSetThroughReferencesExpected"),
    EMPTY_FAKE_ARTIFACT_ELEMENT("emptyFakeArtifactElement"),
    FOLLOW_MULTIPLE_REFERENCES("followMultipleReferences"),
    CONFIGURE_CLOSURE_NO_PARENS("configureClosureNoParens"),
    CONFIGURE_CLOSURE_WITH_PARENS("configureClosureWithParens"),
    CONFIGURE_CLOSURE_PARENS("configureClosureParens"),
    SET_CONFIGURATION_WHEN_SINGLE("setConfigurationWhenSingle"),
    SET_CONFIGURATION_WHEN_SINGLE_EXPECTED("setConfigurationWhenSingleExpected"),
    SET_CONFIGURATION_WHEN_MULTIPLE("setConfigurationWhenMultiple"),
    SET_CONFIGURATION_TO_EMPTY("setConfigurationToEmpty"),
    SET_CONFIGURATION_TO_NON_STANDARD("setConfigurationToNonStandard"),
    SET_CONFIGURATION_TO_NON_STANDARD_EXPECTED("setConfigurationToNonStandardExpected"),
    SET_CONFIGURATION_TO_STANDARD("setConfigurationToStandard"),
    SET_CONFIGURATION_TO_STANDARD_EXPECTED("setConfigurationToStandardExpected"),
    SET_VERSION_REFERENCE("setVersionReference"),
    SET_VERSION_REFERENCE_EXPECTED("setVersionReferenceExpected"),
    SET_EXCLUDES_BLOCK_TO_REFERENCES("setExcludesBlockToReferences"),
    SET_EXCLUDES_BLOCK_TO_REFERENCES_EXPECTED("setExcludesBlockToReferencesExpected"),
    SET_REFERENCE_PROPERTY_WITH_DOTTED_NAME("SetReferencePropertyWithDottedName"),
    SET_REFERENCE_PROPERTY_WITH_DOTTED_NAME_EXPECTED("SetReferencePropertyWithDottedNameExpected"),
    ARTIFACT_NOTATION_EDGE_CASES("artifactNotationEdgeCases"),
    INSERTION_ORDER("insertionOrder"),
    INSERTION_ORDER_EXPECTED("insertionOrderExpected"),
    INSERTION_ORDER_WITH_EXCLUDES("insertionOrder"),
    INSERTION_ORDER_WITH_EXCLUDES_EXPECTED("insertionOrderWithExcludesExpected"),
    SET_FULL_REFERENCE_MAP_EXPECTED("setFullReferenceMapExpected"),
    PARSE_PLATFORM_DEPENDENCIES("parsePlatformDependencies"),
    SET_PLATFORM_DEPENDENCY_VERSIONS_EXPECTED("setPlatformDependencyVersionsExpected"),
    DELETE_PLATFORM_DEPENDENCIES_EXPECTED("deletePlatformDependenciesExpected"),
    ADD_PLATFORM_DEPENDENCIES_EXPECTED("addPlatformDependenciesExpected"),
    EDIT_CATALOG_DEPENDENCY("editCatalogDependency"),
    EDIT_CATALOG_FILE("editCatalogDependency.versions.toml"),
    EDIT_CATALOG_FILE_EXPECTED("editCatalogDependencyExpected.versions.toml"),
    TRANSFORM_COMPACT_TO_MAP_CATALOG_FILE("compactToMapCatalogDependency.versions.toml"),
    TRANSFORM_COMPACT_TO_MAP_CATALOG_FILE_EXPECTED("compactToMapCatalogDependencyExpected.versions.toml"),
    EDIT_CATALOG_DEPENDENCY_EXPECTED("editCatalogDependencyExpected"),
    PARSE_KOTLIN_EXTENSION("parseKotlinExtension"),
    ;

    @NotNull private @SystemDependent String path;
    TestFile(@NotNull @SystemDependent String path) {
      this.path = path;
    }

    @NotNull
    @Override
    public File toFile(@NotNull @SystemDependent String basePath, @NotNull String extension) {
      return TestFileName.super.toFile(basePath + "/artifactDependency/" + path, extension);
    }
  }
}<|MERGE_RESOLUTION|>--- conflicted
+++ resolved
@@ -41,12 +41,8 @@
 
 import static org.junit.Assume.assumeTrue;
 
-<<<<<<< HEAD
 import com.android.tools.idea.flags.DeclarativeStudioSupport;
 import com.android.tools.idea.gradle.dcl.lang.psi.DeclarativeLiteral;
-=======
-import com.android.tools.idea.gradle.dcl.lang.ide.DeclarativeIdeSupport;
->>>>>>> 3a514de0
 import com.android.tools.idea.gradle.dsl.TestFileName;
 import com.android.tools.idea.gradle.dsl.api.GradleBuildModel;
 import com.android.tools.idea.gradle.dsl.api.GradleVersionCatalogModel;
@@ -96,7 +92,6 @@
  */
 public class ArtifactDependencyTest extends GradleFileModelTestCase {
 
-<<<<<<< HEAD
   @Override
   public void setUp() throws Exception {
     DeclarativeIdeSupport.override(true);
@@ -109,17 +104,6 @@
     DeclarativeIdeSupport.clearOverride();
     DeclarativeStudioSupport.clearOverride();
     super.tearDown();
-=======
-  @Before
-  public void before() throws Exception {
-    DeclarativeIdeSupport.INSTANCE.override(true);
-    super.before();
-  }
-
-  @After
-  public void onAfter() {
-    DeclarativeIdeSupport.INSTANCE.clearOverride();
->>>>>>> 3a514de0
   }
 
   @Test
