--- conflicted
+++ resolved
@@ -43,6 +43,11 @@
     super.setUp()
   }
 
+  override fun tearDown() {
+    DeclarativeIdeSupport.clearOverride()
+    super.tearDown()
+  }
+
   @Test
   fun testSingleLibraryLiteralString() {
     val toml = """
@@ -92,9 +97,7 @@
   }
 
   fun _testSingleLibraryMultiLineLiteralStringInitialNewline() {
-    assumeTrue(
-      "Toml unescaper does not handle removal of initial newline: https://github.com/JetBrains/intellij-community/pull/1754/commits/11fcd6614b20c8f518acbebc6c34493963f2d6e4",
-      false)
+    assumeTrue("Toml unescaper does not handle removal of initial newline: https://github.com/JetBrains/intellij-community/pull/1754/commits/11fcd6614b20c8f518acbebc6c34493963f2d6e4", false)
     val toml = """
       [libraries]
       junit = '''
@@ -105,9 +108,7 @@
   }
 
   fun _testSingleLibraryMultiLineBasicStringInitialNewline() {
-    assumeTrue(
-      "Toml unescaper does not handle removal of initial newline: https://github.com/JetBrains/intellij-community/pull/1754/commits/11fcd6614b20c8f518acbebc6c34493963f2d6e4",
-      false)
+    assumeTrue("Toml unescaper does not handle removal of initial newline: https://github.com/JetBrains/intellij-community/pull/1754/commits/11fcd6614b20c8f518acbebc6c34493963f2d6e4", false)
     val tripleQuote = "\"\"\""
     val junitWithEscapes = "junit:junit:4.13"
       .mapIndexed { i, c -> if ((i % 2) == 1) c.toString() else String.format("\\u%04x", c.code) }
@@ -145,9 +146,7 @@
   }
 
   fun _testBasicStringEscapesKey() {
-    assumeTrue(
-      "Toml does not unescape names from quoted keys: https://github.com/JetBrains/intellij-community/pull/1754/commits/d97f0e1cc4fd6fede790f39ac3e9d3c4cef57ed4",
-      false)
+    assumeTrue("Toml does not unescape names from quoted keys: https://github.com/JetBrains/intellij-community/pull/1754/commits/d97f0e1cc4fd6fede790f39ac3e9d3c4cef57ed4", false)
     val toml = """
       [libraries]
       "\u006au\u006ei\u0074" = "junit:junit:4.13"
@@ -228,8 +227,7 @@
       [libraries.guava]
       module = "com.google.guava:guava"
     """.trimIndent()
-    val expected = mapOf(
-      "libraries" to mapOf("junit" to mapOf("module" to "junit:junit"), "guava" to mapOf("module" to "com.google.guava:guava")))
+    val expected = mapOf("libraries" to mapOf("junit" to mapOf("module" to "junit:junit"), "guava" to mapOf( "module" to "com.google.guava:guava")))
     doTest(toml, expected)
   }
 
@@ -329,8 +327,7 @@
       [bundles]
       groovy = ["groovy-core", "groovy-json", { name = "groovy-nio", version = "3.14" } ]
     """.trimIndent()
-    val expected = mapOf(
-      "bundles" to mapOf("groovy" to listOf("groovy-core", "groovy-json", mapOf("name" to "groovy-nio", "version" to "3.14"))))
+    val expected = mapOf("bundles" to mapOf("groovy" to listOf("groovy-core", "groovy-json", mapOf("name" to "groovy-nio", "version" to "3.14"))))
     doTest(toml, expected)
   }
 
@@ -354,9 +351,6 @@
     doTest(toml, expected)
   }
 
-<<<<<<< HEAD
-  private fun doTest(text: String, expected: Map<String, Any>) {
-=======
   @Test
   fun testVersionReference() {
     val toml = """
@@ -473,7 +467,6 @@
   }
 
   private fun doTest(text: String, expected: Map<String,Any>) {
->>>>>>> e2e9b046
     val libsTomlFile = VfsTestUtil.createFile(
       project.guessProjectDir()!!,
       "gradle/libs.versions.toml",
@@ -502,8 +495,7 @@
       }
       setter(key, value)
     }
-
-    val map = LinkedHashMap<String, Any>()
+    val map = LinkedHashMap<String,Any>()
     dslFile.properties.forEach { populate(it, dslFile.getElement(it)) { key, value -> map[key] = value } }
     return map
   }
