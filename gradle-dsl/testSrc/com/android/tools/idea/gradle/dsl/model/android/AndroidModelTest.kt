--- conflicted
+++ resolved
@@ -15,10 +15,6 @@
  */
 package com.android.tools.idea.gradle.dsl.model.android
 
-<<<<<<< HEAD
-=======
-import com.android.tools.idea.flags.DeclarativeStudioSupport
->>>>>>> 8b7d83e8
 import com.android.tools.idea.gradle.dcl.lang.ide.DeclarativeIdeSupport
 import com.android.tools.idea.gradle.dsl.TestFileName
 import com.android.tools.idea.gradle.dsl.api.AndroidDeclarativeType
@@ -43,30 +39,18 @@
 class AndroidModelTest : GradleFileModelTestCase() {
 
   @Before
-<<<<<<< HEAD
-  override fun before(){
+  override fun before() {
     DeclarativeIdeSupport.override(true)
     // Registry is used for a reason because 'StudioDeclarativeFlags' can't be used from 'gradle-dsl' main classloader
     // since it's declared in the content module 'intellij.android.gradle.dsl.flags'
     Registry.get("gradle.declarative.studio.support").setValue(true)
-=======
-  override fun before() {
-    DeclarativeIdeSupport.override(true)
-    DeclarativeStudioSupport.override(true)
->>>>>>> 8b7d83e8
     super.before()
   }
 
   @After
-<<<<<<< HEAD
-  fun onAfter(){
+  fun onAfter() {
     DeclarativeIdeSupport.clearOverride()
     Registry.get("gradle.declarative.studio.support").resetToDefault()
-=======
-  fun onAfter() {
-    DeclarativeIdeSupport.clearOverride()
-    DeclarativeStudioSupport.clearOverride()
->>>>>>> 8b7d83e8
   }
 
   private fun runBasicAndroidBlockTest(buildFile: TestFileName) {
@@ -135,8 +119,6 @@
   }
 
   @Test
-<<<<<<< HEAD
-=======
   fun testAndroidBlockWithAssignmentStatementsWithSoftwareType() {
     isIrrelevantForKotlinScript("No software types")
     isIrrelevantForGroovy("No software types")
@@ -300,7 +282,6 @@
   }
 
   @Test
->>>>>>> 8b7d83e8
   fun testAndroidLibraryBlockWithAssignmentStatements() {
     isIrrelevantForKotlinScript("android library element is only in Declarative")
     isIrrelevantForGroovy("android library element is only in Declarative")
@@ -1134,7 +1115,6 @@
 
   @Test
   fun testAddAndApplyDottedBuildTypeBlock() {
-    isIrrelevantForDeclarative("No dotted notation for blocks in Declarative")
     doTestAddAndApplyOneBuildTypeBlock("dotted.buildtype", TestFile.ADD_AND_APPLY_DOTTED_BUILD_TYPE_BLOCK_EXPECTED)
   }
 
@@ -2352,8 +2332,6 @@
     ANDROID_BLOCK_WITH_APPLICATION_STATEMENTS("androidBlockWithApplicationStatements"),
     ANDROID_BLOCK_WITH_APPLICATION_STATEMENTS_WITH_PARENTHESES("androidBlockWithApplicationStatementsWithParentheses"),
     ANDROID_BLOCK_WITH_ASSIGNMENT_STATEMENTS("androidBlockWithAssignmentStatements"),
-<<<<<<< HEAD
-=======
     SOFTWARE_TYPE_ANDROID_BLOCK("softwareTypeAndroidBlock"),
     REMOVE_ANDROID_ASSIGNMENT_WITH_APPLIED_PARENT("removeAndroidAssignmentWithAppliedParent"),
     REMOVE_ANDROID_ASSIGNMENT_IN_SOFTWARE_TYPE("removeAndroidAssignmentInSoftwareType"),
@@ -2369,7 +2347,6 @@
     EDIT_ANDROID_ELEMENT_IN_SOFTWARE_TYPE_WITH_APPLIED_PARENT("editAndroidElementInSoftwareTypeWithAppliedParent"),
     EDIT_ANDROID_ELEMENT_IN_SOFTWARE_TYPE_WITH_APPLIED_PARENT_SETTINGS("editAndroidElementInSoftwareTypeWithAppliedParentSettings"),
     EDIT_ANDROID_ELEMENT_IN_SOFTWARE_TYPE_WITH_APPLIED_PARENT_EXPECTED("editAndroidElementInSoftwareTypeWithAppliedParentExpected"),
->>>>>>> 8b7d83e8
     ANDROID_LIBRARY_BLOCK_WITH_ASSIGNMENT_STATEMENTS("androidLibraryBlockWithAssignmentStatements"),
     ANDROID_APPLICATION_STATEMENTS("androidApplicationStatements"),
     ANDROID_ASSIGNMENT_STATEMENTS("androidAssignmentStatements"),
