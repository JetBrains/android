val val1 = "hello"
val otherVal = "goodbye"
<<<<<<< HEAD
val prop1 by extra(
  mapOf(
    "key1" to otherVal,
    "key2" to "newValue",
    "key3" to false,
    "key4" to 32, "newKey" to "meerkats"
  )
)
=======
val prop1 by extra(mapOf("key1" to otherVal, "key2" to "newValue", "key3" to false, "key4" to 32,
                         "newKey" to "meerkats"
))
>>>>>>> 0d09370c
<|MERGE_RESOLUTION|>--- conflicted
+++ resolved
@@ -1,16 +1,5 @@
 val val1 = "hello"
 val otherVal = "goodbye"
-<<<<<<< HEAD
-val prop1 by extra(
-  mapOf(
-    "key1" to otherVal,
-    "key2" to "newValue",
-    "key3" to false,
-    "key4" to 32, "newKey" to "meerkats"
-  )
-)
-=======
 val prop1 by extra(mapOf("key1" to otherVal, "key2" to "newValue", "key3" to false, "key4" to 32,
                          "newKey" to "meerkats"
-))
->>>>>>> 0d09370c
+))