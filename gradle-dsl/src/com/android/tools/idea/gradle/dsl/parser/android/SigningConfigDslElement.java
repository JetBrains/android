/*
 * Copyright (C) 2016 The Android Open Source Project
 *
 * Licensed under the Apache License, Version 2.0 (the "License");
 * you may not use this file except in compliance with the License.
 * You may obtain a copy of the License at
 *
 *      http://www.apache.org/licenses/LICENSE-2.0
 *
 * Unless required by applicable law or agreed to in writing, software
 * distributed under the License is distributed on an "AS IS" BASIS,
 * WITHOUT WARRANTIES OR CONDITIONS OF ANY KIND, either express or implied.
 * See the License for the specific language governing permissions and
 * limitations under the License.
 */
package com.android.tools.idea.gradle.dsl.parser.android;

import static com.android.tools.idea.gradle.dsl.model.android.SigningConfigModelImpl.KEY_ALIAS;
import static com.android.tools.idea.gradle.dsl.model.android.SigningConfigModelImpl.KEY_PASSWORD;
import static com.android.tools.idea.gradle.dsl.model.android.SigningConfigModelImpl.STORE_FILE;
import static com.android.tools.idea.gradle.dsl.model.android.SigningConfigModelImpl.STORE_PASSWORD;
import static com.android.tools.idea.gradle.dsl.model.android.SigningConfigModelImpl.STORE_TYPE;
import static com.android.tools.idea.gradle.dsl.parser.semantics.ArityHelper.exactly;
import static com.android.tools.idea.gradle.dsl.parser.semantics.ArityHelper.property;
import static com.android.tools.idea.gradle.dsl.parser.semantics.MethodSemanticsDescription.SET;
import static com.android.tools.idea.gradle.dsl.parser.semantics.ModelMapCollector.toModelMap;
import static com.android.tools.idea.gradle.dsl.parser.semantics.PropertySemanticsDescription.VAR;

import com.android.tools.idea.gradle.dsl.parser.GradleDslNameConverter;
import com.android.tools.idea.gradle.dsl.parser.elements.GradleDslBlockElement;
import com.android.tools.idea.gradle.dsl.parser.elements.GradleDslElement;
import com.android.tools.idea.gradle.dsl.parser.elements.GradleDslNamedDomainElement;
import com.android.tools.idea.gradle.dsl.parser.elements.GradleNameElement;
import com.android.tools.idea.gradle.dsl.parser.semantics.ExternalToModelMap;
import com.android.tools.idea.gradle.dsl.parser.semantics.PropertiesElementDescription;
import java.util.stream.Stream;
import org.jetbrains.annotations.NotNull;
import org.jetbrains.annotations.Nullable;

public final class SigningConfigDslElement extends GradleDslBlockElement implements GradleDslNamedDomainElement {
  public static final PropertiesElementDescription<SigningConfigDslElement> SIGNING_CONFIG =
    new PropertiesElementDescription<>(null,
                                       SigningConfigDslElement.class,
<<<<<<< HEAD
                                       SigningConfigDslElement::new);
=======
                                       SigningConfigDslElement::new,
                                       "signingConfig");
>>>>>>> 8b7d83e8

  public static final ExternalToModelMap ktsToModelNameMap = Stream.of(new Object[][]{
    {"keyAlias", property, KEY_ALIAS, VAR},
    {"setKeyAlias", exactly(1), KEY_ALIAS, SET},
    {"keyPassword", property, KEY_PASSWORD, VAR},
    {"setKeyPassword", exactly(1), KEY_PASSWORD, SET},
    {"storeFile", property, STORE_FILE, VAR},
    {"setStoreFile", exactly(1), STORE_FILE, SET},
    {"storePassword", property, STORE_PASSWORD, VAR},
    {"setStorePassword", exactly(1), STORE_PASSWORD, SET},
    {"storeType", property, STORE_TYPE, VAR},
    {"setStoreType", exactly(1), STORE_TYPE, SET},
  }).collect(toModelMap());

  public static final ExternalToModelMap groovyToModelNameMap = Stream.of(new Object[][]{
    {"keyAlias", property, KEY_ALIAS, VAR},
    {"keyAlias", exactly(1), KEY_ALIAS, SET},
    {"keyPassword", property, KEY_PASSWORD, VAR},
    {"keyPassword", exactly(1), KEY_PASSWORD, SET},
    {"storeFile", property, STORE_FILE, VAR},
    {"storeFile", exactly(1), STORE_FILE, SET},
    {"storePassword", property, STORE_PASSWORD, VAR},
    {"storePassword", exactly(1), STORE_PASSWORD, SET},
    {"storeType", property, STORE_TYPE, VAR},
    {"storeType", exactly(1), STORE_TYPE, SET},
  }).collect(toModelMap());

  public static final ExternalToModelMap declarativeToModelNameMap = Stream.of(new Object[][]{
    {"keyAlias", property, KEY_ALIAS, VAR},
    {"keyPassword", property, KEY_PASSWORD, VAR},
    {"storeFile", property, STORE_FILE, VAR},
    {"storePassword", property, STORE_PASSWORD, VAR},
    {"storeType", property, STORE_TYPE, VAR},
  }).collect(toModelMap());

  @Override
  public @NotNull ExternalToModelMap getExternalToModelMap(@NotNull GradleDslNameConverter converter) {
    return getExternalToModelMap(converter, groovyToModelNameMap, ktsToModelNameMap, declarativeToModelNameMap);
  }

  @Nullable
  private String methodName;

  @Override
  public void setMethodName(String methodName) {
    this.methodName = methodName;
  }

  @Nullable
  @Override
  public String getMethodName() {
    return  methodName;
  }

  public SigningConfigDslElement(@NotNull GradleDslElement parent, @NotNull GradleNameElement name) {
    super(parent, name);
  }

  @Override
  public boolean isInsignificantIfEmpty() {
    // the debug signingConfig is automatically created
    return getName().equals("debug");
  }
<<<<<<< HEAD
=======

  @Override
  @Nullable
  public String getAccessMethodName() { return SIGNING_CONFIG.namedObjectAssociatedName; }

>>>>>>> 8b7d83e8
}<|MERGE_RESOLUTION|>--- conflicted
+++ resolved
@@ -41,12 +41,8 @@
   public static final PropertiesElementDescription<SigningConfigDslElement> SIGNING_CONFIG =
     new PropertiesElementDescription<>(null,
                                        SigningConfigDslElement.class,
-<<<<<<< HEAD
-                                       SigningConfigDslElement::new);
-=======
                                        SigningConfigDslElement::new,
                                        "signingConfig");
->>>>>>> 8b7d83e8
 
   public static final ExternalToModelMap ktsToModelNameMap = Stream.of(new Object[][]{
     {"keyAlias", property, KEY_ALIAS, VAR},
@@ -110,12 +106,9 @@
     // the debug signingConfig is automatically created
     return getName().equals("debug");
   }
-<<<<<<< HEAD
-=======
 
   @Override
   @Nullable
   public String getAccessMethodName() { return SIGNING_CONFIG.namedObjectAssociatedName; }
 
->>>>>>> 8b7d83e8
 }