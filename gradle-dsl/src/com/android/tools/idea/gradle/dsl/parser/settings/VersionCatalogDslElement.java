--- conflicted
+++ resolved
@@ -70,7 +70,6 @@
     this.methodName = value;
   }
 
-<<<<<<< HEAD
   // TODO [IDEA-364322] revert the changes in `isFile` once Google team unifies parsing of settings files in Groovy and Kotlin
   public boolean isFile() {
     GradleDslElement element = getPropertyElement(FROM);
@@ -81,26 +80,17 @@
       // - GroovyDslParser considers `from`, so `getPropertyElement(FROM)` returns an element for `from(...)` call
       return "files".equals(call.getMethodName()) // works for settings.gradle.kts
              || callHasFilesArgument(call);       // works for settings.gradle
-=======
-  public boolean isFile() {
-    GradleDslElement element = getPropertyElement(FROM);
-    if(element == null) return true; // default catalog
-    if (element instanceof GradleDslMethodCall call) {
-      return "files".equals(call.getMethodName());
->>>>>>> 8b7d83e8
     }
     return false;
   }
 
-<<<<<<< HEAD
   private static boolean callHasFilesArgument(GradleDslMethodCall call) {
     return ContainerUtil.exists(call.getArguments(), arg ->
       arg instanceof GradleDslMethodCall
       && "files".equals(arg.getName()));
   }
-=======
+
   @Override
   @Nullable
   public String getAccessMethodName() { return VERSION_CATALOG.namedObjectAssociatedName; }
->>>>>>> 8b7d83e8
 }