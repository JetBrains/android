--- conflicted
+++ resolved
@@ -22,13 +22,8 @@
 import com.android.tools.idea.gradle.dsl.parser.elements.GradleDslNamedDomainContainer;
 import com.android.tools.idea.gradle.dsl.parser.elements.GradleNameElement;
 import com.android.tools.idea.gradle.dsl.parser.elements.GradlePropertiesDslElementSchema;
-import com.android.tools.idea.gradle.dsl.parser.semantics.ExternalToModelMap;
 import com.android.tools.idea.gradle.dsl.parser.semantics.PropertiesElementDescription;
-import com.google.common.collect.ImmutableMap;
-<<<<<<< HEAD
-=======
 import com.intellij.util.containers.ContainerUtil;
->>>>>>> 574fcae1
 import java.util.ArrayList;
 import java.util.List;
 import org.jetbrains.annotations.NotNull;
@@ -44,7 +39,7 @@
   }
 
   // the order is significant to the extent that it matches the order these build types are added by the Android Gradle Plugin
-  @NotNull private static final List<String> implicitBuildTypes = List.of("release", "debug");
+  @NotNull private static final List<String> implicitBuildTypes = ContainerUtil.immutableList("release", "debug");
 
   @Override
   public boolean implicitlyExists(@NotNull String name) {
@@ -70,28 +65,9 @@
 
   public static final class BuildTypesDslElementSchema extends GradlePropertiesDslElementSchema {
     @Override
-<<<<<<< HEAD
-    @NotNull
-    public ImmutableMap<String, PropertiesElementDescription> getBlockElementDescriptions() {
-      return ImmutableMap.of();
-    }
-
-    @Override
-    @Nullable
-    public PropertiesElementDescription getBlockElementDescription(String name) {
-      return BuildTypeDslElement.BUILD_TYPE;
-    }
-
-    @Override
-    @NotNull
-    public ExternalToModelMap getPropertiesInfo(GradleDslNameConverter.Kind kind) {
-      return ExternalToModelMap.empty;
-    }
-=======
     @Nullable
     public PropertiesElementDescription getBlockElementDescription(GradleDslNameConverter.Kind kind, String name) {
       return BuildTypeDslElement.BUILD_TYPE;
     }
->>>>>>> 574fcae1
   }
 }