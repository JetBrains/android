/*
 * Copyright (C) 2015 The Android Open Source Project
 *
 * Licensed under the Apache License, Version 2.0 (the "License");
 * you may not use this file except in compliance with the License.
 * You may obtain a copy of the License at
 *
 *      http://www.apache.org/licenses/LICENSE-2.0
 *
 * Unless required by applicable law or agreed to in writing, software
 * distributed under the License is distributed on an "AS IS" BASIS,
 * WITHOUT WARRANTIES OR CONDITIONS OF ANY KIND, either express or implied.
 * See the License for the specific language governing permissions and
 * limitations under the License.
 */
package com.android.tools.idea.gradle.dsl.parser.android;

import static com.android.tools.idea.gradle.dsl.model.android.CompileOptionsModelImpl.ENCODING;
import static com.android.tools.idea.gradle.dsl.model.android.CompileOptionsModelImpl.INCREMENTAL;
import static com.android.tools.idea.gradle.dsl.parser.semantics.ArityHelper.exactly;
import static com.android.tools.idea.gradle.dsl.parser.semantics.ArityHelper.property;
import static com.android.tools.idea.gradle.dsl.parser.semantics.MethodSemanticsDescription.SET;
import static com.android.tools.idea.gradle.dsl.parser.semantics.ModelMapCollector.toModelMap;
import static com.android.tools.idea.gradle.dsl.parser.semantics.PropertySemanticsDescription.VAR;

import com.android.tools.idea.gradle.dsl.parser.GradleDslNameConverter;
import com.android.tools.idea.gradle.dsl.parser.elements.BaseCompileOptionsDslElement;
import com.android.tools.idea.gradle.dsl.parser.elements.GradleDslElement;
import com.android.tools.idea.gradle.dsl.parser.elements.GradleNameElement;
import com.android.tools.idea.gradle.dsl.parser.elements.GradlePropertiesDslElementSchema;
import com.android.tools.idea.gradle.dsl.parser.semantics.ExternalToModelMap;
import com.android.tools.idea.gradle.dsl.parser.semantics.PropertiesElementDescription;
import com.google.common.collect.ImmutableMap;
import java.util.stream.Stream;
import org.jetbrains.annotations.NotNull;
import org.jetbrains.annotations.Nullable;

public class CompileOptionsDslElement extends BaseCompileOptionsDslElement {
  public static final PropertiesElementDescription<CompileOptionsDslElement> COMPILE_OPTIONS =
    new PropertiesElementDescription<>("compileOptions",
                                       CompileOptionsDslElement.class,
                                       CompileOptionsDslElement::new,
                                       CompileOptionsDslElementSchema::new);

  public static final ExternalToModelMap ktsToModelNameMap = Stream.of(new Object[][]{
    {"encoding", property, ENCODING, VAR},
    {"incremental", property, INCREMENTAL, VAR}
  }).collect(toModelMap(BaseCompileOptionsDslElement.ktsToModelNameMap));

  public static final ExternalToModelMap groovyToModelNameMap = Stream.of(new Object[][]{
    {"encoding", property, ENCODING, VAR},
    {"encoding", exactly(1), ENCODING, SET},
    {"incremental", property, INCREMENTAL, VAR},
    {"incremental", exactly(1), INCREMENTAL, SET},
  }).collect(toModelMap(BaseCompileOptionsDslElement.groovyToModelNameMap));

  public static final ExternalToModelMap declarativeToModelNameMap = Stream.of(new Object[][]{
    {"encoding", property, ENCODING, VAR},
    {"incremental", property, INCREMENTAL, VAR}
  }).collect(toModelMap(BaseCompileOptionsDslElement.declarativeToModelNameMap));

  @Override
  public @NotNull ExternalToModelMap getExternalToModelMap(@NotNull GradleDslNameConverter converter) {
    return getExternalToModelMap(converter, groovyToModelNameMap, ktsToModelNameMap, declarativeToModelNameMap);
  }

  public CompileOptionsDslElement(@NotNull GradleDslElement parent, @NotNull GradleNameElement name) {
    super(parent, name);
  }

  public static final class CompileOptionsDslElementSchema extends GradlePropertiesDslElementSchema {
    @NotNull
    @Override
<<<<<<< HEAD
    public ImmutableMap<String, PropertiesElementDescription> getBlockElementDescriptions() {
      return ImmutableMap.of();
    }

    @NotNull
    @Override
    public ExternalToModelMap getPropertiesInfo(GradleDslNameConverter.Kind kind) {
      return getExternalProperties(kind, groovyToModelNameMap, ktsToModelNameMap);
=======
    public ExternalToModelMap getPropertiesInfo(GradleDslNameConverter.Kind kind) {
      return getExternalProperties(kind, groovyToModelNameMap, ktsToModelNameMap, declarativeToModelNameMap);
    }

    @Nullable
    @Override
    public String getAgpDocClass() {
      return "com.android.build.api.dsl.CompileOptions";
>>>>>>> 574fcae1
    }
  }
}<|MERGE_RESOLUTION|>--- conflicted
+++ resolved
@@ -30,7 +30,6 @@
 import com.android.tools.idea.gradle.dsl.parser.elements.GradlePropertiesDslElementSchema;
 import com.android.tools.idea.gradle.dsl.parser.semantics.ExternalToModelMap;
 import com.android.tools.idea.gradle.dsl.parser.semantics.PropertiesElementDescription;
-import com.google.common.collect.ImmutableMap;
 import java.util.stream.Stream;
 import org.jetbrains.annotations.NotNull;
 import org.jetbrains.annotations.Nullable;
@@ -71,16 +70,6 @@
   public static final class CompileOptionsDslElementSchema extends GradlePropertiesDslElementSchema {
     @NotNull
     @Override
-<<<<<<< HEAD
-    public ImmutableMap<String, PropertiesElementDescription> getBlockElementDescriptions() {
-      return ImmutableMap.of();
-    }
-
-    @NotNull
-    @Override
-    public ExternalToModelMap getPropertiesInfo(GradleDslNameConverter.Kind kind) {
-      return getExternalProperties(kind, groovyToModelNameMap, ktsToModelNameMap);
-=======
     public ExternalToModelMap getPropertiesInfo(GradleDslNameConverter.Kind kind) {
       return getExternalProperties(kind, groovyToModelNameMap, ktsToModelNameMap, declarativeToModelNameMap);
     }
@@ -89,7 +78,6 @@
     @Override
     public String getAgpDocClass() {
       return "com.android.build.api.dsl.CompileOptions";
->>>>>>> 574fcae1
     }
   }
 }