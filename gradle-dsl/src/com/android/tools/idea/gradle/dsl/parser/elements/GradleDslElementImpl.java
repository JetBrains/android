/*
 * Copyright (C) 2015 The Android Open Source Project
 *
 * Licensed under the Apache License, Version 2.0 (the "License");
 * you may not use this file except in compliance with the License.
 * You may obtain a copy of the License at
 *
 *      http://www.apache.org/licenses/LICENSE-2.0
 *
 * Unless required by applicable law or agreed to in writing, software
 * distributed under the License is distributed on an "AS IS" BASIS,
 * WITHOUT WARRANTIES OR CONDITIONS OF ANY KIND, either express or implied.
 * See the License for the specific language governing permissions and
 * limitations under the License.
 */
package com.android.tools.idea.gradle.dsl.parser.elements;

import com.android.tools.idea.gradle.dsl.api.BuildModelNotification;
import com.android.tools.idea.gradle.dsl.api.GradleSettingsModel;
import com.android.tools.idea.gradle.dsl.api.ext.PropertyType;
import com.android.tools.idea.gradle.dsl.model.BuildModelContext;
import com.android.tools.idea.gradle.dsl.model.GradleSettingsModelImpl;
import com.android.tools.idea.gradle.dsl.model.notifications.NotificationTypeReference;
import com.android.tools.idea.gradle.dsl.parser.ExternalNameInfo.ExternalNameSyntax;
import com.android.tools.idea.gradle.dsl.parser.GradleDslNameConverter;
import com.android.tools.idea.gradle.dsl.parser.GradleDslNameConverter.Kind;
import com.android.tools.idea.gradle.dsl.parser.GradleDslParser;
import com.android.tools.idea.gradle.dsl.parser.GradleReferenceInjection;
import com.android.tools.idea.gradle.dsl.parser.ModificationAware;
import com.android.tools.idea.gradle.dsl.parser.build.BuildScriptDslElement;
import com.android.tools.idea.gradle.dsl.parser.ext.ExtDslElement;
import com.android.tools.idea.gradle.dsl.parser.files.GradleBuildFile;
import com.android.tools.idea.gradle.dsl.parser.files.GradleDslFile;
import com.android.tools.idea.gradle.dsl.parser.files.GradleSettingsFile;
import com.android.tools.idea.gradle.dsl.parser.files.GradleVersionCatalogFile;
import com.android.tools.idea.gradle.dsl.parser.semantics.DescribedGradlePropertiesDslElement;
import com.android.tools.idea.gradle.dsl.parser.semantics.ExternalToModelMap;
import com.android.tools.idea.gradle.dsl.parser.semantics.ModelEffectDescription;
import com.android.tools.idea.gradle.dsl.parser.semantics.ModelPropertyDescription;
import com.google.common.collect.ImmutableList;
import com.intellij.openapi.application.ApplicationManager;
import com.intellij.openapi.util.Computable;
import com.intellij.openapi.vfs.VirtualFile;
import com.intellij.psi.PsiElement;
import java.io.File;
import java.util.regex.Matcher;
import java.util.regex.Pattern;
import java.util.stream.Collectors;
import org.jetbrains.annotations.NotNull;
import org.jetbrains.annotations.Nullable;

import java.util.*;

import static com.android.tools.idea.gradle.dsl.api.ext.PropertyType.DERIVED;
import static com.android.tools.idea.gradle.dsl.model.ext.PropertyUtil.followElement;
import static com.android.tools.idea.gradle.dsl.model.ext.PropertyUtil.isNonExpressionPropertiesElement;
import static com.android.tools.idea.gradle.dsl.model.ext.PropertyUtil.isPropertiesElementOrMap;
import static com.android.tools.idea.gradle.dsl.parser.ExternalNameInfo.ExternalNameSyntax.METHOD;
import static com.android.tools.idea.gradle.dsl.parser.build.BuildScriptDslElement.*;
import static com.android.tools.idea.gradle.dsl.parser.ext.ExtDslElement.EXT;
import static com.android.tools.idea.gradle.dsl.parser.settings.ProjectPropertiesDslElement.getStandardProjectKey;
import static com.intellij.openapi.util.io.FileUtil.filesEqual;
import static com.intellij.openapi.vfs.VfsUtilCore.virtualToIoFile;

public abstract class GradleDslElementImpl implements GradleDslElement, ModificationAware {
  @NotNull private static final String SINGLE_QUOTES = "\'";
  @NotNull private static final String DOUBLE_QUOTES = "\"";
  @NotNull protected GradleNameElement myName;

  @Nullable protected GradleDslElement myParent;

  @NotNull protected List<GradlePropertiesDslElement> myHolders = new ArrayList<>();

  @NotNull private final GradleDslFile myDslFile;

  @Nullable private PsiElement myPsiElement;

  @Nullable private GradleDslClosure myClosureElement;
  @Nullable private GradleDslClosure myUnsavedClosure;

  private long myLastCommittedModificationCount;
  private long myModificationCount;

  /**
   * Represents the expressed syntax of this element (if from the parser), defaulting to METHOD.
   */
  @NotNull protected ExternalNameSyntax mySyntax;

  @NotNull private PropertyType myElementType;

  @NotNull protected final List<GradleReferenceInjection> myDependencies = new ArrayList<>();
  @NotNull protected final List<GradleReferenceInjection> myDependents = new ArrayList<>();

  @Nullable private ModelEffectDescription myModelEffectDescription;

  /**
   * Creates an instance of a {@link GradleDslElement}
   *
   * @param parent     the parent {@link GradleDslElement} of this element. The parent element should always be a not-null value except if
   *                   this element is the root element, i.e a {@link GradleDslFile}.
   * @param psiElement the {@link PsiElement} of this dsl element.
   * @param name       the name of this element.
   */
  protected GradleDslElementImpl(@Nullable GradleDslElement parent, @Nullable PsiElement psiElement, @NotNull GradleNameElement name) {
    assert parent != null || this instanceof GradleDslFile;

    myParent = parent;
    myPsiElement = psiElement;
    myName = name;


    if (parent == null) {
      myDslFile = (GradleDslFile)this;
    }
    else {
      myDslFile = parent.getDslFile();
    }

    mySyntax = METHOD;
    // Default to DERIVED, this is overwritten in the parser if required for the given element type.
    myElementType = DERIVED;
  }

  @Override
  public void setParsedClosureElement(@NotNull GradleDslClosure closureElement) {
    myClosureElement = closureElement;
  }

  @Override
  public void setNewClosureElement(@Nullable GradleDslClosure closureElement) {
    myUnsavedClosure = closureElement;
    setModified();
  }

  @Override
  @Nullable
  public GradleDslClosure getUnsavedClosure() {
    return myUnsavedClosure;
  }

  @Override
  @Nullable
  public GradleDslClosure getClosureElement() {
    return myUnsavedClosure == null ? myClosureElement : myUnsavedClosure;
  }

  @Override
  @NotNull
  public String getName() {
    return myModelEffectDescription == null ? myName.name() : myModelEffectDescription.property.name;
  }

  @Override
  @NotNull
  public String getQualifiedName() {
    // Don't include the name of the parent if this element is a direct child of the file.
    if (myParent == null || myParent instanceof GradleDslFile) {
      return GradleNameElement.escape(getName());
    }

    String ourName = getName();
    return myParent.getQualifiedName() + (ourName.isEmpty() ? "" : "." + GradleNameElement.escape(ourName));
  }

  @Override
  @NotNull
  public String getFullName() {
    if (myModelEffectDescription == null) {
      return myName.fullName();
    }
    else {
      List<String> parts = myName.qualifyingParts();
      parts.add(getName());
      return GradleNameElement.createNameFromParts(parts);
    }
  }

  @Override
  @NotNull
  public GradleNameElement getNameElement() {
    return myName;
  }

  @Override
  public void setNameElement(@NotNull GradleNameElement name) {
    myName = name;
  }

  @Override
  public void rename(@NotNull String newName) {
    rename(Arrays.asList(newName));
  }

  @Override
  public void rename(@NotNull List<String> hierarchicalName) {
    myName.rename(hierarchicalName);
    setModified();

    // If we are a GradleDslSimpleExpression we need to ensure our dependencies are correct.
    if (!(this instanceof GradleDslSimpleExpression)) {
      return;
    }

    List<GradleReferenceInjection> dependents = getDependents();
    unregisterAllDependants();

    reorder();

    // The property we renamed could have been shadowing another one. Attempt to re-resolve all dependents.
    dependents.forEach(e -> e.getOriginElement().resolve());

    // The new name could also create new dependencies, we need to make sure to resolve them.
    getDslFile().getContext().getDependencyManager().resolveWith(this);
  }

  @Override
  @Nullable
  public GradleDslElement getParent() {
    return myParent;
  }

  @Override
  public void setParent(@NotNull GradleDslElement parent) {
    myParent = parent;
  }

  @Override
  @NotNull
  public List<GradlePropertiesDslElement> getHolders() {
    return myHolders;
  }

  @Override
  public void addHolder(@NotNull GradlePropertiesDslElement holder) {
    myHolders.add(holder);
  }

  @Override
  @Nullable
  public PsiElement getPsiElement() {
    return myPsiElement;
  }

  @Override
  public void setPsiElement(@Nullable PsiElement psiElement) {
    myPsiElement = psiElement;
  }

  @Override
  @NotNull
  public ExternalNameSyntax getExternalSyntax() {
    return mySyntax;
  }

  @Override
  public void setExternalSyntax(@NotNull ExternalNameSyntax syntax) {
    mySyntax = syntax;
  }

  @Override
  @NotNull
  public PropertyType getElementType() {
    return myElementType;
  }

  @Override
  public void setElementType(@NotNull PropertyType propertyType) {
    myElementType = propertyType;
  }

  @Override
  @NotNull
  public GradleDslFile getDslFile() {
    return myDslFile;
  }

  @Override
  @NotNull
  public List<GradleReferenceInjection> getResolvedVariables() {
    ImmutableList.Builder<GradleReferenceInjection> resultBuilder = ImmutableList.builder();
    for (GradleDslElement child : getChildren()) {
      resultBuilder.addAll(child.getResolvedVariables());
    }
    return resultBuilder.build();
  }

  @Override
  @Nullable
  public GradleDslElement requestAnchor(@NotNull GradleDslElement element) {
    return null;
  }

  @Override
  @Nullable
  public GradleDslElement getAnchor() {
    return myParent == null ? null : myParent.requestAnchor(this);
  }

  @Override
  @Nullable
  public PsiElement create() {
    return myDslFile.getWriter().createDslElement(this);
  }

  @Override
  @Nullable
  public PsiElement move() {
    return myDslFile.getWriter().moveDslElement(this);
  }

  @Override
  public void delete() {
    this.getDslFile().getWriter().deleteDslElement(this);
  }

  @Override
  public void setModified() {
    modify();
    if (myParent != null) {
      myParent.setModified();
      if (this instanceof DescribedGradlePropertiesDslElement && myParent instanceof GradlePropertiesDslElement) {
        // If we modify a previously-applied internal node of the Dsl tree, in particular when adding an element to it or any of its
        // children, we must change its state from APPLIED to reflect the fact that the new element will have a physical existence
        // in the file, and can no longer be represented as merely the effect of transclusion.
        ((GradlePropertiesDslElement)myParent).updateAppliedState(this);
      }
    }
  }

  @Override
  public boolean isModified() {
    return getLastCommittedModificationCount() != getModificationCount();
  }

  @Override
  public boolean isBlockElement() {
    return false;
  }

  @Override
  public boolean isInsignificantIfEmpty() {
    return true;
  }

  @Override
  @NotNull
  public abstract Collection<GradleDslElement> getChildren();

  @Override
  public final void applyChanges() {
    ApplicationManager.getApplication().assertWriteAccessAllowed();
    apply();
    commit();
  }

  protected abstract void apply();

  @Override
  public final void resetState() {
    reset();
    commit();
  }

  protected abstract void reset();

  @Override
  @NotNull
  public List<GradleDslElement> getContainedElements(boolean includeProperties) {
    return Collections.emptyList();
  }

  @Override
  @NotNull
  public Map<String, GradleDslElement> getInScopeElements() {
    Map<String, GradleDslElement> results = new LinkedHashMap<>();

    if (isNonExpressionPropertiesElement(this)) {
      GradlePropertiesDslElement thisElement = (GradlePropertiesDslElement)this;
      results.putAll(thisElement.getVariableElements());
    }

    // Trace parents finding any variable elements present.
    GradleDslElement currentElement = this;
    while (currentElement != null && currentElement.getParent() != null) {
      currentElement = currentElement.getParent();
      if (isNonExpressionPropertiesElement(currentElement)) {
        GradlePropertiesDslElement element = (GradlePropertiesDslElement)currentElement;
        results.putAll(element.getVariableElements());
      }
    }
    // Get Ext properties from the GradleDslFile, and the EXT properties from the buildscript.
    if (currentElement instanceof GradleBuildFile) {
      GradleBuildFile file = (GradleBuildFile)currentElement;
      while (file != null) {
        ExtDslElement ext = file.getPropertyElement(ExtDslElement.EXT);
        if (ext != null) {
          results.putAll(ext.getPropertyElements());
        }
        // Add properties files properties
        GradleDslFile propertiesFile = file.getPropertiesFile();
        if (propertiesFile != null) {
          // Only properties with no qualifier are picked up by build scripts.
          Map<String, GradleDslElement> filteredProperties =
            propertiesFile.getPropertyElements().entrySet().stream().filter(entry -> !entry.getKey().contains("."))
              .collect(Collectors.toMap(Map.Entry::getKey, Map.Entry::getValue));
          results.putAll(filteredProperties);
        }
        // Add BuildScriptExt properties.
        BuildScriptDslElement buildScriptElement = file.getPropertyElement(BUILDSCRIPT);
        if (buildScriptElement != null) {
          ExtDslElement buildScriptExt = buildScriptElement.getPropertyElement(ExtDslElement.EXT);
          if (buildScriptExt != null) {
            results.putAll(buildScriptExt.getPropertyElements());
          }
        }

        file = file.getParentModuleBuildFile();
      }
    } else if (currentElement instanceof GradleVersionCatalogFile) {
      GradleDslExpressionMap map = ((GradleVersionCatalogFile)currentElement).getPropertyElement(GradleDslExpressionMap.VERSIONS);
      if (map != null) {
        Map<String, GradleDslElement> versions = map.getPropertyElements();
        results.putAll(versions.entrySet().stream().collect(Collectors.toMap(e -> "versions."+e.getKey(),
                                                                             Map.Entry::getValue)));
      }
    }

    return results;
  }

  @Override
  @NotNull
  public <T extends BuildModelNotification> T notification(@NotNull NotificationTypeReference<T> type) {
    return getDslFile().getContext().getNotificationForType(myDslFile, type);
  }

  @Override
  public void registerDependent(@NotNull GradleReferenceInjection injection) {
    assert injection.isResolved() && injection.getToBeInjected() == this;
    myDependents.add(injection);
  }

  @Override
  public void unregisterDependent(@NotNull GradleReferenceInjection injection) {
    assert injection.isResolved() && injection.getToBeInjected() == this;
    assert myDependents.contains(injection);
    myDependents.remove(injection);
  }

  @Override
  public void unregisterAllDependants() {
    // We need to create a new array to avoid concurrent modification exceptions.
    myDependents.forEach(e -> {
      // Break the dependency.
      e.resolveWith(null);
      // Register with DependencyManager
      getDslFile().getContext().getDependencyManager().registerUnresolvedReference(e);
    });
    myDependents.clear();
  }

  @Override
  @NotNull
  public List<GradleReferenceInjection> getDependents() {
    return new ArrayList<>(myDependents);
  }

  @Override
  @NotNull
  public List<GradleReferenceInjection> getDependencies() {
    return new ArrayList<>(myDependencies);
  }

  @Override
  public void updateDependenciesOnAddElement(@NotNull GradleDslElement newElement) {
    newElement.resolve();
    newElement.getDslFile().getContext().getDependencyManager().resolveWith(newElement);
  }

  @Override
  public void updateDependenciesOnReplaceElement(@NotNull GradleDslElement oldElement, @NotNull GradleDslElement newElement) {
    // Switch dependents to point to the new element.
    List<GradleReferenceInjection> injections = oldElement.getDependents();
    oldElement.unregisterAllDependants();
    injections.forEach(e -> e.resolveWith(newElement));
    // Register all the dependents with this new element.
    injections.forEach(newElement::registerDependent);

    // Go though our dependencies and unregister us as a dependent.
    oldElement.getResolvedVariables().forEach(e -> {
      GradleDslElement toBeInjected = e.getToBeInjected();
      if (toBeInjected != null) {
        toBeInjected.unregisterDependent(e);
      }
    });
  }

  @Override
  public void updateDependenciesOnRemoveElement(@NotNull GradleDslElement oldElement) {
    List<GradleReferenceInjection> dependents = oldElement.getDependents();
    oldElement.unregisterAllDependants();

    // The property we remove could have been shadowing another one. Attempt to re-resolve all dependents.
    dependents.forEach(e -> e.getOriginElement().resolve());

    // Go though our dependencies and unregister us as a dependent.
    oldElement.getResolvedVariables().forEach(e -> {
      GradleDslElement toBeInjected = e.getToBeInjected();
      if (toBeInjected != null) {
        toBeInjected.unregisterDependent(e);
      }
    });
  }

  @Override
  public void addDependency(@NotNull GradleReferenceInjection injection) {
    myDependencies.add(injection);
  }

  @Override
  public void resolve() {
  }

  protected void reorder() {
    if (myParent instanceof ExtDslElement) {
      ((ExtDslElement)myParent).reorderAndMaybeGetNewIndex(this);
    }
  }

  @Override
  public long getModificationCount() {
    return myModificationCount;
  }

  public long getLastCommittedModificationCount() {
    return myLastCommittedModificationCount;
  }

  @Override
  public void modify() {
    HashSet<GradleDslElement> visited = new HashSet<>();
    modify(visited);
  }

  protected void modify(Set<GradleDslElement> visited) {
    myModificationCount++;
    visited.add(this);
    myDependents.forEach(e -> { if (!visited.contains(e.getOriginElement())) e.getOriginElement().modify(visited); });
  }

  public void commit() {
    myLastCommittedModificationCount = myModificationCount;
  }

  @Nullable
  public static String getPsiText(@NotNull PsiElement psiElement) {
    return ApplicationManager.getApplication().runReadAction((Computable<String>)() -> psiElement.getText());
  }

  @Override
  public boolean isNewEmptyBlockElement() {
    if (myPsiElement != null) {
      return false;
    }

    if (!isBlockElement() || !isInsignificantIfEmpty()) {
      return false;
    }

    Collection<GradleDslElement> children = getContainedElements(true);
    if (children.isEmpty()) {
      return true;
    }

    for (GradleDslElement child : children) {
      if (!child.isNewEmptyBlockElement()) {
        return false;
      }
    }

    return true;
  }

  @Override
  public @NotNull ExternalToModelMap getExternalToModelMap(@NotNull GradleDslNameConverter converter) {
    return getExternalToModelMap(converter, ExternalToModelMap.empty, ExternalToModelMap.empty, ExternalToModelMap.empty);
  }

  protected static @NotNull ExternalToModelMap getExternalToModelMap(
    @NotNull GradleDslNameConverter converter,
    ExternalToModelMap groovy,
    ExternalToModelMap kts
  ) {
    return getExternalToModelMap(converter, groovy, kts, kts);
  }

  protected static @NotNull ExternalToModelMap getExternalToModelMap(
    @NotNull GradleDslNameConverter converter,
    ExternalToModelMap groovy,
    ExternalToModelMap kts,
    ExternalToModelMap declarative
  ) {
    return getExternalProperties(converter.getKind(), groovy, kts, declarative);
  }

  protected static @NotNull ExternalToModelMap getExternalProperties(
    @NotNull Kind kind,
    ExternalToModelMap groovy,
    ExternalToModelMap kts) {
    return getExternalProperties(kind, groovy, kts, kts);
  }

  protected static @NotNull ExternalToModelMap getExternalProperties(
    @NotNull Kind kind,
    ExternalToModelMap groovy,
    ExternalToModelMap kts,
    ExternalToModelMap declarative) {
    switch (kind) {
      case NONE -> {
        return ExternalToModelMap.empty;
      }
      case GROOVY -> {
        return groovy;
      }
      case KOTLIN -> {
        return kts;
      }
<<<<<<< HEAD
      case DECLARATIVE_TOML -> {
=======
      case DECLARATIVE -> {
>>>>>>> 0d09370c
        return declarative;
      }
    }
    return ExternalToModelMap.empty;
  }

  @Nullable
  @Override
  public ModelEffectDescription getModelEffect() {
    return myModelEffectDescription;
  }

  @Override
  public void setModelEffect(@Nullable ModelEffectDescription effect) {
    myModelEffectDescription = effect;
  }

  @Nullable
  @Override
  public ModelPropertyDescription getModelProperty() {
    return myModelEffectDescription == null ? null : myModelEffectDescription.property;
  }

  @Nullable
  public static GradleDslElement dereference(@NotNull GradleDslElement element, @NotNull String index) {
    if (element instanceof GradleDslExpressionList) {
      int offset;
      try {
        offset = Integer.parseInt(index);
      }
      catch (NumberFormatException e) {
        return null;
      }

      GradleDslExpressionList list = (GradleDslExpressionList)element;
      if (list.getExpressions().size() <= offset) {
        return null;
      }
      return list.getExpressions().get(offset);
    }
    else if (element instanceof GradleDslExpressionMap) {
      GradleDslExpressionMap map = (GradleDslExpressionMap)element;
      index = stripQuotes(index);

      return map.getPropertyElement(index);
    }
    GradleDslElement value = followElement(element);
    if (value == null) {
      return null;
    }
    else if (value != element) {
      return dereference(value, index);
    }
    else {
      return null;
    }
  }

  @Nullable
  private static GradleDslElement extractElementFromProperties(@NotNull GradlePropertiesDslElement properties,
                                                               @NotNull String name,
                                                               GradleDslNameConverter converter,
                                                               boolean sameScope,
                                                               @Nullable GradleDslElement childElement,
                                                               boolean includeSelf) {
    // First check if any indexing has been done.
    Matcher indexMatcher = GradleNameElement.INDEX_PATTERN.matcher(name);

    // If the index matcher doesn't give us anything, just attempt to find the property on the element;
    if (!indexMatcher.find()) {
      ModelPropertyDescription property = converter.modelDescriptionForParent(name, properties);
      String modelName = property == null ? name : property.name;

      return sameScope
             ? properties.getElementBefore(childElement, modelName, includeSelf)
             : properties.getPropertyElementBefore(childElement, modelName, includeSelf);
    }

    // We have some index present, find the element we need to index. The first match, the property, is always the whole match.
    String elementName = indexMatcher.group(0);
    if (elementName == null || elementName.isEmpty()) {
      return null;
    }
    ModelPropertyDescription property = converter.modelDescriptionForParent(elementName, properties);
    String modelName = property == null ? elementName : property.name;

    GradleDslElement element =
      sameScope
      ? properties.getElementBefore(childElement, modelName, includeSelf)
      : properties.getPropertyElementBefore(childElement, modelName, includeSelf);

    // Construct a list of all of the index parts
    Deque<String> indexParts = new ArrayDeque<>();
    while (indexMatcher.find()) {
      // second and subsequent matches of INDEX_PATTERN should have .group(0) being "[...]", and .group(1) the text inside the brackets.
      // If not then we might be dealing with invalid syntax and should not resolve to an element.
      String match = indexMatcher.group(1);
      if (match == null) return null;
      indexParts.add(match);
    }

    // Go through each index and search for the element.
    while (!indexParts.isEmpty()) {
      String index = indexParts.pop();
      // Ensure the element is not null
      if (element == null) {
        return null;
      }

      // Get the type of the element and ensure the index is compatible, e.g numerical index for a list.
      element = dereference(element, index);
    }

    return element;
  }

  @Nullable
  private static GradleBuildFile findBuildFile(GradleBuildFile rootModuleBuildFile, File moduleDirectory) {
    if (filesEqual(rootModuleBuildFile.getDirectoryPath(), moduleDirectory)) {
      return rootModuleBuildFile;
    }

    for (GradleBuildFile buildFile : rootModuleBuildFile.getChildModuleBuildFiles()) {
      if (filesEqual(buildFile.getDirectoryPath(), moduleDirectory)) {
        return buildFile;
      }
      GradleBuildFile childBuildFile = findBuildFile(buildFile, moduleDirectory);
      if (childBuildFile != null) {
        return buildFile;
      }
    }
    return null;
  }

  @Nullable
  private static GradleDslElement resolveReferenceOnPropertiesElement(@NotNull GradlePropertiesDslElement properties,
                                                                      @NotNull List<String> nameParts,
                                                                      GradleDslNameConverter converter,
                                                                      @NotNull List<GradleDslElement> trace) {
    int traceIndex = trace.size() - 1;
    // Go through each of the parts and extract the elements from each of them.
    GradleDslElement element;
    for (int i = 0; i < nameParts.size() - 1; i++) {
      // Only look for variables on the first iteration, otherwise only properties should be accessible.
      element = extractElementFromProperties(properties, nameParts.get(i), converter, i == 0, traceIndex < 0 ? null : trace.get(traceIndex--),
                                             traceIndex >= 0);
      if (element == null) return null;
      element = followElement(element);

      // All elements we find must be GradlePropertiesDslElement on all but the last iteration.
      if (!isPropertiesElementOrMap(element)) {
        return null;
      }
      // isPropertiesElementOrMap should always return false when is not an instance of GradlePropertiesDslElement.
      //noinspection ConstantConditions
      properties = (GradlePropertiesDslElement)element;
    }

    return extractElementFromProperties(properties, nameParts.get(nameParts.size() - 1), converter, nameParts.size() == 1,
                                        traceIndex < 0 ? null : trace.get(traceIndex--), traceIndex >= 0);
  }

  @Nullable
  private static GradleDslElement resolveReferenceOnElement(@NotNull GradleDslElement element,
                                                            @NotNull List<String> nameParts,
                                                            GradleDslNameConverter converter,
                                                            boolean resolveWithOrder,
                                                            boolean checkExt,
                                                            int ignoreParentNumber) {
    // We need to keep track of the last element we saw to ensure we only check items BEFORE the one we are resolving.
    Stack<GradleDslElement> elementTrace = new Stack<>();
    if (resolveWithOrder) {
      elementTrace.push(element);
    }
    // Make sure we don't check any nested scope for the element.
    while (ignoreParentNumber-- > 0 && element != null && !(element instanceof GradleDslFile) && !(element instanceof BuildScriptDslElement)) {
      element = element.getParent();
    }
    while (element != null) {
      GradleDslElement lastElement = elementTrace.isEmpty() ? null : elementTrace.peek();
      if (isPropertiesElementOrMap(element)) {
        GradleDslElement propertyElement = resolveReferenceOnPropertiesElement((GradlePropertiesDslElement)element, nameParts,
                                                                               converter, elementTrace);
        if (propertyElement != null) {
          return propertyElement;
        }

        // If it is then we have already checked the ExtElement of this object.
        if (!(lastElement instanceof ExtDslElement) && checkExt) {
          GradleDslElement extElement =
            ((GradlePropertiesDslElement)element).getPropertyElementBefore(lastElement, EXT.name, false);
          if (extElement instanceof ExtDslElement) {
            GradleDslElement extPropertyElement =
              resolveReferenceOnPropertiesElement((ExtDslElement)extElement, nameParts, converter, elementTrace);
            if (extPropertyElement != null) {
              return extPropertyElement;
            }
          }
        }

        if (!(lastElement instanceof BuildScriptDslElement)) {
          GradleDslElement bsDslElement =
            ((GradlePropertiesDslElement)element).getPropertyElementBefore(element, BUILDSCRIPT.name, false);
          if (bsDslElement instanceof BuildScriptDslElement) {
            GradleDslElement bsElement =
              resolveReferenceOnElement(bsDslElement, nameParts, converter, true /* Must be true or we just jump between buildscript -> parent */,
                                        false, -1);
            if (bsElement != null) {
              return bsElement;
            }
          }
        }
      }

      if (resolveWithOrder) {
        elementTrace.push(element);
      }

      // Don't resolve up the parents for BuildScript elements.
      if (element instanceof BuildScriptDslElement) {
        return null;
      }
      element = element.getParent();
    }

    return null;
  }

  @Nullable
  private static GradleDslElement resolveReferenceInPropertiesFile(@NotNull GradleBuildFile buildDslFile, @NotNull String referenceText) {
    GradleDslFile propertiesDslFile = buildDslFile.getPropertiesFile();
    return propertiesDslFile != null ? propertiesDslFile.getPropertyElement(referenceText) : null;
  }

  private static @Nullable GradleDslElement resolveReferenceInVersionCatalogs(@NotNull BuildModelContext context, @NotNull List<String> referenceParts) {
    if (referenceParts.size() < 2) return null;
    String catalog = referenceParts.get(0);
    for (GradleVersionCatalogFile versionCatalogFile : context.getVersionCatalogFiles()) {
      if (!catalog.equals(versionCatalogFile.getCatalogName())) continue;
      String tableName = referenceParts.get(1);
      Pattern pattern;
      GradleDslElement table;
      if ("plugins".equals(tableName) || "bundles".equals(tableName) || "versions".equals(tableName)) {
        pattern = Pattern.compile(String.join("[-_.]", referenceParts.stream().skip(2).map(Pattern::quote).toList()));
        table = versionCatalogFile.getElement(tableName);
      }
      else {
        pattern = Pattern.compile(String.join("[-_.]", referenceParts.stream().skip(1).map(Pattern::quote).toList()));
        table = versionCatalogFile.getElement("libraries");
      }
      if (table == null) return null;
      for (GradleDslElement element : table.getChildren()) {
        if (pattern.matcher(element.getName()).matches()) {
          return element;
        }
      }
    }
    return null;
  }

  @Nullable
  private static GradleDslElement resolveReferenceInParentModules(
    @NotNull GradleBuildFile buildFile,
    @NotNull List<String> referenceText,
    GradleDslNameConverter converter
  ) {
    GradleBuildFile parentBuildFile = buildFile.getParentModuleBuildFile();
    while (parentBuildFile != null) {
      ExtDslElement extDslElement = parentBuildFile.getPropertyElement(EXT);
      if (extDslElement != null) {
        GradleDslElement extPropertyElement = resolveReferenceOnPropertiesElement(extDslElement, referenceText, converter, new Stack<>());
        if (extPropertyElement != null) {
          return extPropertyElement;
        }
      }

      BuildScriptDslElement bsDslElement = parentBuildFile.getPropertyElement(BUILDSCRIPT);
      if (bsDslElement != null) {
        GradleDslElement bsElement = resolveReferenceOnElement(bsDslElement, referenceText, converter, false, true, -1);
        if (bsElement != null) {
          return bsElement;
        }
      }

      if (parentBuildFile.getParentModuleBuildFile() == null) {
        // This is the root project build.gradle file and the root project's gradle.properties file is already considered in
        // resolveReferenceInSameModule method.
        return null;
      }

      GradleDslElement propertyElement = resolveReferenceInPropertiesFile(parentBuildFile, String.join(".", referenceText));
      if (propertyElement != null) {
        return propertyElement;
      }

      parentBuildFile = parentBuildFile.getParentModuleBuildFile();
    }
    return null;
  }

  @Nullable
  private static GradleDslElement resolveReferenceInSameModule(@NotNull GradleDslElement startElement,
                                                               @NotNull List<String> referenceText,
                                                               GradleDslNameConverter converter,
                                                               boolean resolveWithOrder) {
    GradleDslElement element;

    // References within Version Catalog files can be version.ref or bundle reference to libraries
    if (startElement.getDslFile() instanceof GradleVersionCatalogFile && referenceText.size() == 1) {
      GradleDslExpressionMap versions = startElement.getDslFile().getPropertyElement("versions", GradleDslExpressionMap.class);
      if (versions != null) {
        element = resolveReferenceOnElement(versions, referenceText, converter, false, false, -1);
        if (element != null) {
          return element;
        }
      }
      else {
        GradleDslExpressionMap libraries = startElement.getDslFile().getPropertyElement("libraries", GradleDslExpressionMap.class);
        if (libraries != null) {
          element = resolveReferenceOnElement(libraries, referenceText, converter, false, false, -1);
          if (element != null) {
            return element;
          }
        }
      }
    }

    // Try to resolve in the build.gradle file the startElement belongs to.
    element =
      resolveReferenceOnElement(startElement, referenceText, converter, resolveWithOrder, true, startElement.getNameElement().fullNameParts().size());
    if (element != null) {
      return element;
    }

    // Join the text before looking in the properties files.
    String text = String.join(".", referenceText);

    // TODO: Add support to look at <GRADLE_USER_HOME>/gradle.properties before looking at this module's gradle.properties file.

    // Try to resolve in the gradle.properties file of the startElement's module.
    GradleDslFile dslFile = startElement.getDslFile();
    if (dslFile instanceof GradleBuildFile) {
      GradleBuildFile buildFile = (GradleBuildFile)dslFile;
      GradleDslElement propertyElement = resolveReferenceInPropertiesFile(buildFile, text);
      if (propertyElement != null) {
        return propertyElement;
      }

      // Ensure we check the buildscript as well.
      BuildScriptDslElement bsDslElement = buildFile.getPropertyElement(BUILDSCRIPT);
      if (bsDslElement != null) {
        GradleDslElement bsElement = resolveReferenceOnElement(bsDslElement, referenceText, converter, false, true, -1);
        if (bsElement != null) {
          return bsElement;
        }
      }

      GradleDslElement versionCatalogElement = resolveReferenceInVersionCatalogs(buildFile.getContext(), referenceText);
      if (versionCatalogElement != null) return versionCatalogElement;

      GradleBuildFile rootProjectBuildFile = buildFile.getContext().getRootProjectFile();
      if (rootProjectBuildFile == null || buildFile == rootProjectBuildFile) {
        // This is the root project build.gradle file (or there is no root build file at all)
        // and there is no further path to look up.
        return null;
      }

      // Try to resolve in the root project gradle.properties file.
      return resolveReferenceInPropertiesFile(rootProjectBuildFile, text);
    }
    return null;
  }

  @Nullable
  @Override
  public GradleDslElement resolveExternalSyntaxReference(@NotNull String referenceText, boolean resolveWithOrder) {
    GradleDslElement searchStartElement = this;
    if (searchStartElement.getDslFile() instanceof GradleVersionCatalogFile)
        if(referenceText.startsWith("versions.")) {
          referenceText = "\"" + referenceText.substring("versions.".length()) + "\"";
        } else if(referenceText.startsWith("libraries.")) {
          referenceText = "\"" + referenceText.substring("libraries.".length()) + "\"";
        }
    GradleDslParser parser = getDslFile().getParser();
    referenceText = parser.convertReferenceText(searchStartElement, referenceText);

    return resolveInternalSyntaxReference(referenceText, resolveWithOrder);
  }

  @Override
  public @Nullable GradleDslElement resolveExternalSyntaxReference(@NotNull PsiElement psiElement, boolean resolveWithOrder) {
    GradleDslElement searchStartElement = this;
    GradleDslParser parser = getDslFile().getParser();
    String referenceText = parser.convertReferencePsi(searchStartElement, psiElement);

    return resolveInternalSyntaxReference(referenceText, resolveWithOrder);
  }

  @Nullable
  @Override
  public GradleDslElement resolveInternalSyntaxReference(@NotNull String referenceText, boolean resolveWithOrder) {
    GradleDslElement searchStartElement = this;
    GradleDslParser parser = getDslFile().getParser();

    boolean withinBuildscript = false;
    GradleDslElement element = this;
    while (element != null) {
      element = element.getParent();
      if (element instanceof BuildScriptDslElement) {
        withinBuildscript = true;
        break;
      }
    }

    List<String> referenceTextSegments = GradleNameElement.split(referenceText);
    int index = 0;
    int segmentCount = referenceTextSegments.size();
    for (; index < segmentCount; index++) {
      // Resolve the project reference elements like parent, rootProject etc.
      GradleBuildFile buildFile = resolveProjectReference(searchStartElement, referenceTextSegments.get(index));
      if (buildFile == null) {
        break;
      }
      // start the search for our element at the top-level of the Dsl file (but see below for buildscript handling)
      searchStartElement = buildFile;
    }

    /* For a project with the below hierarchy ...

    | <GRADLE_USER_HOME>/gradle.properties
    | RootProject
    | - - build.gradle
    | - - gradle.properties
    | - - FirstLevelChildProject
    | - - - - build.gradle
    | - - - - gradle.properties
    | - - - - SecondLevelChildProject
    | - - - - - - build.gradle
    | - - - - - - gradle.properties
    | - - - - - - ThirdLevelChildProject
    | - - - - - - - - build.gradle
    | - - - - - - - - gradle.properties

    the resolution path for a property defined in ThirdLevelChildProject's build.gradle file will be ...

      1. ThirdLevelChildProject/build.gradle
      2. <GRADLE_USER_HOME>/gradle.properties
      3. ThirdLevelChildProject/gradle.properties
      4. RootProject/gradle.properties
      5. SecondLevelChildProject/build.gradle
      6. SecondLevelChildProject/gradle.properties
      7. FirstLevelChildProject/build.gradle
      8. FirstLevelChildProject/gradle.properties
      9. RootProject/build.gradle
    */

    GradleDslElement resolvedElement = null;
    GradleDslFile dslFile = searchStartElement.getDslFile();
    if (index >= segmentCount) {
      // the reference text is fully resolved by now. ex: if the while text itself is "rootProject" etc.
      resolvedElement = searchStartElement;
    }
    else {
      // Search in the file that searchStartElement belongs to.
      referenceTextSegments = referenceTextSegments.subList(index, segmentCount);
      // if we are resolving in the general context of buildscript { } within the same module, then build code external to the
      // buildscript block will not yet have run: restrict search to the buildscript element (which should exist)
      if (dslFile == searchStartElement  && withinBuildscript) {
        searchStartElement = dslFile.getPropertyElement(BUILDSCRIPT);
      }
      if (searchStartElement != null) {
        resolvedElement = resolveReferenceInSameModule(searchStartElement, referenceTextSegments, parser, resolveWithOrder);
      }
    }

    if (resolvedElement == null && dslFile instanceof GradleBuildFile) {
      GradleBuildFile buildFile = (GradleBuildFile)dslFile;
      // Now look in the parent projects ext blocks.
      resolvedElement = resolveReferenceInParentModules(buildFile, referenceTextSegments, parser);
    }

    return resolvedElement;
  }

  @Nullable
  private static GradleBuildFile resolveProjectReference(GradleDslElement startElement, @NotNull String projectReference) {
    GradleDslFile dslFile = startElement.getDslFile();
    if (dslFile instanceof GradleBuildFile) {
      GradleBuildFile buildFile = (GradleBuildFile)dslFile;
      if ("project".equals(projectReference)) {
        return buildFile;
      }

      if ("parent".equals(projectReference)) {
        return buildFile.getParentModuleBuildFile();
      }

      if ("rootProject".equals(projectReference)) {
        while (buildFile != null && !filesEqual(buildFile.getDirectoryPath(), virtualToIoFile(buildFile.getProject().getBaseDir()))) {
          buildFile = buildFile.getParentModuleBuildFile();
        }
        return buildFile;
      }

      String standardProjectKey = getStandardProjectKey(projectReference);
      if (standardProjectKey != null) { // project(':project:path')
        String modulePath = standardProjectKey.substring(standardProjectKey.indexOf('\'') + 1, standardProjectKey.lastIndexOf('\''));
        VirtualFile settingFile = buildFile.tryToFindSettingsFile();
        if (settingFile == null) {
          return null;
        }
        GradleSettingsFile file = buildFile.getContext().getOrCreateSettingsFile(settingFile);
        GradleSettingsModel model = new GradleSettingsModelImpl(file);
        File moduleDirectory = model.moduleDirectory(modulePath);
        if (moduleDirectory == null) {
          return null;
        }
        while (buildFile != null && !filesEqual(buildFile.getDirectoryPath(), virtualToIoFile(buildFile.getProject().getBaseDir()))) {
          buildFile = buildFile.getParentModuleBuildFile();
        }
        if (buildFile == null) {
          return null;
        }
        return findBuildFile(buildFile, moduleDirectory); // root module dsl File.
      }
    }
    return null;
  }

  @NotNull
  private static String stripQuotes(@NotNull String index) {
    if (index.startsWith(SINGLE_QUOTES) && index.endsWith(SINGLE_QUOTES) ||
        index.startsWith(DOUBLE_QUOTES) && index.endsWith(DOUBLE_QUOTES)) {
      return index.substring(1, index.length() - 1);
    }
    return index;
  }
}<|MERGE_RESOLUTION|>--- conflicted
+++ resolved
@@ -625,11 +625,7 @@
       case KOTLIN -> {
         return kts;
       }
-<<<<<<< HEAD
-      case DECLARATIVE_TOML -> {
-=======
       case DECLARATIVE -> {
->>>>>>> 0d09370c
         return declarative;
       }
     }
