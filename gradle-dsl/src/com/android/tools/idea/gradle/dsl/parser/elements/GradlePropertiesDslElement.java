/*
 * Copyright (C) 2015 The Android Open Source Project
 *
 * Licensed under the Apache License, Version 2.0 (the "License");
 * you may not use this file except in compliance with the License.
 * You may obtain a copy of the License at
 *
 *      http://www.apache.org/licenses/LICENSE-2.0
 *
 * Unless required by applicable law or agreed to in writing, software
 * distributed under the License is distributed on an "AS IS" BASIS,
 * WITHOUT WARRANTIES OR CONDITIONS OF ANY KIND, either express or implied.
 * See the License for the specific language governing permissions and
 * limitations under the License.
 */
package com.android.tools.idea.gradle.dsl.parser.elements;

import com.android.tools.idea.gradle.dsl.model.GradleBlockModelMap;
import com.android.tools.idea.gradle.dsl.model.ext.transforms.PropertyTransform;
import com.android.tools.idea.gradle.dsl.parser.GradleDslNameConverter;
import com.android.tools.idea.gradle.dsl.parser.GradleDslNameConverter.Kind;
import com.android.tools.idea.gradle.dsl.parser.semantics.ExternalToModelMap;
import com.android.tools.idea.gradle.dsl.parser.semantics.ModelEffectDescription;
import com.android.tools.idea.gradle.dsl.parser.semantics.ModelPropertyDescription;
import com.android.tools.idea.gradle.dsl.parser.semantics.ModelPropertyType;
import com.android.tools.idea.gradle.dsl.parser.semantics.SemanticsDescription;
import com.android.tools.idea.gradle.dsl.parser.settings.ProjectPropertiesDslElement;
import com.android.tools.idea.gradle.dsl.parser.semantics.PropertiesElementDescription;
import com.google.common.annotations.VisibleForTesting;
import com.android.tools.idea.gradle.dsl.api.ext.PropertyType;
import com.android.tools.idea.gradle.dsl.parser.GradleReferenceInjection;
import com.android.tools.idea.gradle.dsl.parser.apply.ApplyDslElement;
import com.android.tools.idea.gradle.dsl.parser.ext.ElementSort;
import com.android.tools.idea.gradle.dsl.parser.ext.ExtDslElement;
import com.android.tools.idea.gradle.dsl.parser.files.GradleDslFile;
import com.google.common.collect.ImmutableMap;
import com.intellij.openapi.diagnostic.Logger;
import com.intellij.openapi.util.Predicates;
import com.intellij.psi.PsiElement;
import com.intellij.util.containers.ContainerUtil;
import org.jetbrains.annotations.NotNull;
import org.jetbrains.annotations.Nullable;

import java.util.*;
import java.util.function.Consumer;
import java.util.function.Predicate;
import java.util.stream.Collectors;

import static com.android.tools.idea.gradle.dsl.api.ext.PropertyType.REGULAR;
import static com.android.tools.idea.gradle.dsl.model.ext.PropertyUtil.followElement;
import static com.android.tools.idea.gradle.dsl.model.ext.PropertyUtil.isPropertiesElementOrMap;
import static com.android.tools.idea.gradle.dsl.model.notifications.NotificationTypeReference.PROPERTY_PLACEMENT;
import static com.android.tools.idea.gradle.dsl.parser.elements.ElementState.*;
import static com.android.tools.idea.gradle.dsl.parser.semantics.MethodSemanticsDescription.RESET;
import static com.android.tools.idea.gradle.dsl.parser.semantics.ModelSemanticsDescription.CREATE_WITH_VALUE;

/**
 * Base class for {@link GradleDslElement}s that represent a closure block or a map element. It provides the functionality to store the
 * data as key value pairs and convenient methods to access the data.
 * <p>
 * TODO: Rename this class to something different as this is confusable with GradlePropertiesModelImpl
 */
public abstract class GradlePropertiesDslElement extends GradleDslElementImpl {
  private static final Logger LOG = Logger.getInstance(GradlePropertiesDslElement.class);

  @NotNull private final static Predicate<ElementList.ElementItem> VARIABLE_FILTER =
    e -> e.myElement.getElementType() == PropertyType.VARIABLE;
  // This filter currently gives us everything that is not a variable.
  @NotNull private final static Predicate<ElementList.ElementItem> PROPERTY_FILTER = VARIABLE_FILTER.negate();
  @NotNull private final static Predicate<ElementList.ElementItem> ANY_FILTER = Predicates.alwaysTrue();

  @NotNull public final ElementList myProperties = new ElementList();

  protected GradlePropertiesDslElement(@Nullable GradleDslElement parent,
                                       @Nullable PsiElement psiElement,
                                       @NotNull GradleNameElement name) {
    super(parent, psiElement, name);
  }

  /**
   * Adds the given {@code property}. All additions to {@code myProperties} should be made via this function to
   * ensure that {@code myVariables} is also updated.
   *
   * @param element the {@code GradleDslElement} for the property.
   */
  private void addPropertyInternal(@NotNull GradleDslElement element, @NotNull ElementState state) {
    if (this instanceof ExtDslElement && state == TO_BE_ADDED) {
      int index = reorderAndMaybeGetNewIndex(element);
      myProperties.addElementAtIndex(element, state, index, false);
    }
    else {
      myProperties.addElement(element, state, state == EXISTING);
    }

    if (state == TO_BE_ADDED) {
      updateDependenciesOnAddElement(element);
      element.setModified();
    }
  }

  public void addParsedPropertyAsFirstElement(@NotNull GradleDslElement extElement) {
    myProperties.addElementAtIndex(extElement, EXISTING, 0, true);
  }

  private void addPropertyInternal(int index, @NotNull GradleDslElement element, @NotNull ElementState state) {
    myProperties.addElementAtIndex(element, state, index, state == EXISTING);
    if (state == TO_BE_ADDED) {
      updateDependenciesOnAddElement(element);
      element.setModified();
    }
  }

  public void addAppliedProperty(@NotNull GradleDslElement element) {
    element.addHolder(this);
    addPropertyInternal(element, APPLIED);
  }

  public void addDefaultProperty(@NotNull GradleDslElement element) {
    element.setElementType(REGULAR);
    addPropertyInternal(element, DEFAULT);
  }

  private void removePropertyInternal(@NotNull String property) {
    List<GradleDslElement> elements = myProperties.removeAll(e -> e.myElement.getName().equals(property));
    elements.forEach(e -> {
      e.setModified();
      updateDependenciesOnRemoveElement(e);
    });
    // Since we only setModified after the child is removed we need to set us to be modified after.
    setModified();
  }

  /**
   * Removes the property by the given element. Returns the OLD ElementState.
   */
  private ElementState removePropertyInternal(@NotNull GradleDslElement element) {
    element.setModified();
    ElementState state = myProperties.remove(element);
    updateDependenciesOnRemoveElement(element);
    return state;
  }

  private ElementState replacePropertyInternal(@NotNull GradleDslElement element, @NotNull GradleDslElement newElement) {
    element.setModified();
    updateDependenciesOnReplaceElement(element, newElement);
    newElement.setModified();

    ElementState oldState = myProperties.replaceElement(element, newElement);
    reorderAndMaybeGetNewIndex(newElement);
    return oldState;
  }

  private ElementState hidePropertyInternal(@NotNull GradleDslElement element) {
    return myProperties.hide(element);
  }

  public void addAppliedModelProperties(@NotNull GradleDslFile file) {
    // Here we need to merge the properties into from the applied file into this element.
    mergePropertiesFrom(file);
  }

  public void mergePropertiesFrom(@NotNull GradlePropertiesDslElement other) {
    Map<String, GradleDslElement> ourProperties = getPropertyElements();
    for (Map.Entry<String, GradleDslElement> entry : other.getPropertyElements().entrySet()) {
      GradleDslElement newProperty = entry.getValue();

      // Don't merge ApplyDslElements, this can cause stack overflow exceptions while applying changes in
      // complex projects.
      if (newProperty instanceof ApplyDslElement) {
        continue;
      }

      if (ourProperties.containsKey(entry.getKey())) {
        GradleDslElement existingProperty = getElementWhere(entry.getKey(), PROPERTY_FILTER);
        // If they are both block elements, merge them.
        if (newProperty instanceof GradleDslBlockElement && existingProperty instanceof GradleDslBlockElement) {
          ((GradlePropertiesDslElement)existingProperty).mergePropertiesFrom((GradlePropertiesDslElement)newProperty);
          continue;
        }
      }
      else if (isPropertiesElementOrMap(newProperty)) {
        // If the element we are trying to add a GradlePropertiesDslElement that doesn't exist, create it.
        GradlePropertiesDslElement createdElement =
          getDslFile().getParser().getPropertiesElement(Arrays.asList(entry.getKey().split("\\.")), this, null);
        if (createdElement != null) {
          // Merge it with the created element.
          createdElement.mergePropertiesFrom((GradlePropertiesDslElement)newProperty);
          continue;
        }
      }

      // Otherwise just add the new property.
      addAppliedProperty(entry.getValue());
    }
  }

  /**
   * Sets or replaces the given {@code property} value with the give {@code element}.
   *
   * <p>This method should be used when the given {@code property} is defined using an assigned statement.
   */
  public void setParsedElement(@NotNull GradleDslElement element) {
    element.setParent(this);
    addPropertyInternal(element, EXISTING);
  }

  /**
   * Sets or replaces the given {@code property} value with the given {@code element}.
   *
   * <p>This method should be used when the given {@code property} is defined using an application statement. As the application statements
   * can have different meanings like append vs replace for list elements, the sub classes can override this method to do the right thing
   * for any given property.
   */
  public void addParsedElement(@NotNull GradleDslElement element) {
    element.setParent(this);
    addPropertyInternal(element, EXISTING);
  }

  /**
   * Augments a property with the given {@code element}.
   *
   * Subclasses
   * @param element
   */
  public void augmentParsedElement(@NotNull GradleDslElement element) {
    ModelEffectDescription modelEffect = element.getModelEffect();
    if (modelEffect == null) {
      // this is probably not right but let's see what happens.
      addParsedElement(element);
      return;
    }
    ModelPropertyType type = modelEffect.property.type;
    if (type == ModelPropertyType.MUTABLE_LIST || type == ModelPropertyType.MUTABLE_SET) {
      addToParsedExpressionList(modelEffect, element);
      return;
    }
    if (type == ModelPropertyType.MUTABLE_MAP) {
      addToParsedExpressionMap(modelEffect, element);
      return;
    }
    addParsedElement(element);
  }

  protected void addAsParsedDslExpressionList(@NotNull ModelEffectDescription effect, @NotNull GradleDslSimpleExpression expression) {
    String property = effect.property.name;
    PsiElement psiElement = expression.getPsiElement();
    if (psiElement == null) {
      return;
    }
    // Only elements which are added as expression list are the ones which supports both single argument and multiple arguments
    // (ex: flavorDimensions in android block). To support that, we create an expression list where appending to the arguments list is
    // supported even when there is only one element in it. This does not work in many other places like proguardFile elements where
    // only one argument is supported and for this cases we use addToParsedExpressionList method.
    GradleDslExpressionList literalList =
      new GradleDslExpressionList(this, psiElement, GradleNameElement.create(property), true);
    literalList.setModelEffect(effect);
    literalList.setElementType(REGULAR);
    if (expression instanceof GradleDslMethodCall) {
      // Make sure the psi is set to the argument list instead of the whole method call.
      literalList.setPsiElement(((GradleDslMethodCall)expression).getArgumentListPsiElement());
      for (GradleDslElement element : ((GradleDslMethodCall)expression).getArguments()) {
        if (element instanceof GradleDslSimpleExpression) {
          literalList.addParsedExpression((GradleDslSimpleExpression)element);
        }
      }
    }
    else {
      literalList.addParsedExpression(expression);
    }
    addPropertyInternal(literalList, EXISTING);
  }

  @Nullable
  private static PsiElement mungeElementsForAddToParsedExpressionList(@NotNull GradleDslElement dslElement,
                                                                      @NotNull List<GradleDslElement> newDslElements) {
    PsiElement psiElement = dslElement.getPsiElement();
    if (psiElement == null) {
      return null;
    }

    if (dslElement instanceof GradleDslMethodCall) {
      List<GradleDslExpression> args = ((GradleDslMethodCall)dslElement).getArguments();
      if (!args.isEmpty()) {
        if (args.size() == 1 && args.get(0) instanceof GradleDslExpressionList) {
          newDslElements.addAll(((GradleDslExpressionList)args.get(0)).getExpressions());
          PsiElement newElement = args.get(0).getPsiElement();
          return newElement != null ? newElement : psiElement;
        }
        else {
          newDslElements.addAll(args);
          return psiElement;
        }
      }
      else {
        return psiElement;
      }
    }
    else if (dslElement instanceof GradleDslSimpleExpression) {
      newDslElements.add(dslElement);
      return psiElement;
    }
    else if (dslElement instanceof GradleDslExpressionList) {
      newDslElements.addAll(((GradleDslExpressionList)dslElement).getExpressions());
      return psiElement;
    }
    else {
      return null;
    }
  }

  public void addToParsedExpressionList(@NotNull String property, @NotNull GradleDslElement element) {
    List<GradleDslElement> newElements = new ArrayList<>();
    PsiElement psiElement = mungeElementsForAddToParsedExpressionList(element, newElements);
    if (psiElement == null) {
      return;
    }

    GradleDslExpressionList gradleDslExpressionList = getPropertyElement(property, GradleDslExpressionList.class);
    if (gradleDslExpressionList == null) {
      gradleDslExpressionList = new GradleDslExpressionList(this, psiElement, GradleNameElement.create(property), false);
      addPropertyInternal(gradleDslExpressionList, EXISTING);
    }
    else {
      gradleDslExpressionList.setPsiElement(psiElement);
    }
    newElements.forEach(gradleDslExpressionList::addParsedElement);
  }

  public void addToParsedExpressionList(@NotNull ModelEffectDescription effect, @NotNull GradleDslElement element) {
    List<GradleDslElement> newElements = new ArrayList<>();
    PsiElement psiElement = mungeElementsForAddToParsedExpressionList(element, newElements);
    if (psiElement == null) {
      return;
    }

    GradleDslExpressionList gradleDslExpressionList = getPropertyElement(effect.property, GradleDslExpressionList.class);
    if (gradleDslExpressionList == null) {
      gradleDslExpressionList = new GradleDslExpressionList(this, psiElement, GradleNameElement.create(effect.property.name), false);
      // TODO(xof): rewriting the effect to CREATE_WITH_VALUE seems wrong.  It is necessary because we can end up adding to a parsed list
      //  with several kinds of model semantics (e.g. augmented assignment on a VAL or VAR, AUGMENT_LIST from a method call) and we
      //  must be prepared to rewrite on structural change for all these cases.  We preserve the existing effect's versionConstraint, if
      //  any, so that that too can be used to decide whether to rewrite.
      ModelEffectDescription createEffect = new ModelEffectDescription(effect.property, CREATE_WITH_VALUE, effect.versionConstraint);
      gradleDslExpressionList.setModelEffect(createEffect);
      gradleDslExpressionList.setElementType(REGULAR);
      addPropertyInternal(gradleDslExpressionList, EXISTING);
    }
    else {
      gradleDslExpressionList.setPsiElement(psiElement);
    }
    newElements.forEach(gradleDslExpressionList::addParsedElement);
  }

  public void addToParsedExpressionMap(@NotNull ModelEffectDescription effect, @NotNull GradleDslElement element) {
    element = followElement(element);
    if (!(element instanceof GradleDslExpressionMap)) return;

    GradleDslExpressionMap map = getPropertyElement(effect.property, GradleDslExpressionMap.class);
    if (map == null) {
      map = new GradleDslExpressionMap(this, element.getPsiElement(), GradleNameElement.create(effect.property.name), true);
      ModelEffectDescription createEffect = new ModelEffectDescription(effect.property, CREATE_WITH_VALUE, effect.versionConstraint);
      map.setModelEffect(createEffect);
      map.setElementType(REGULAR);
      addPropertyInternal(map, EXISTING);
    }
    else {
      map.setPsiElement(element.getPsiElement());
      SemanticsDescription semantics = CREATE_WITH_VALUE;
      ModelEffectDescription currentEffect = map.getModelEffect();
      if (currentEffect != null) {
        semantics = currentEffect.semantics;
      }
      ModelEffectDescription newEffect = new ModelEffectDescription(effect.property, semantics, effect.versionConstraint);
      map.setModelEffect(newEffect);
    }

    GradleDslExpressionMap newElements = (GradleDslExpressionMap)element;
    for (Map.Entry<String,GradleDslElement> entry : newElements.getPropertyElements().entrySet()) {
      map.setParsedElement(entry.getValue());
    }
  }

  @NotNull
  private static final ImmutableMap<String,PropertiesElementDescription<?>> NO_CHILD_PROPERTIES_ELEMENTS = ImmutableMap.of();

  public static final class EmptyGradlePropertiesDslElementSchema extends GradlePropertiesDslElementSchema {
    @Override
    protected ImmutableMap<String, PropertiesElementDescription<?>> getAllBlockElementDescriptions(GradleDslNameConverter.Kind kind) {
      return NO_CHILD_PROPERTIES_ELEMENTS;
    }

    @NotNull
    @Override
    public ExternalToModelMap getPropertiesInfo(Kind kind) {
      return ExternalToModelMap.empty;
    }
  }

  public static final class EmptyGradlePropertiesDslElementSchema extends GradlePropertiesDslElementSchema {
    @NotNull
    @Override
    protected ImmutableMap<String, PropertiesElementDescription> getAllBlockElementDescriptions() {
      return NO_CHILD_PROPERTIES_ELEMENTS;
    }

    @NotNull
    @Override
    public ExternalToModelMap getPropertiesInfo(Kind kind) {
      return ExternalToModelMap.empty;
    }
  }

  /**
   * a helper for the default implementation for getChildPropertiesElementDescription: a common implementation will involve a Dsl element
   * maintaining a String-to-Description map, and looking up the given name.  This works for most blocks, but is not suitable for
   * NamedDomainObject containers, where the child properties can have arbitrary user-supplied names.
   *
   * Groovy, KotlinScript have the same set of description but Gradle's Declarative Configuration Language/"dcl" format has elements
   * named differently. This is true for root DSL elements (android, dependencies etx) to avoid interference between declarative and
   * traditional DSLs in declarative - experimental phase.
   *
   * @return a map of external names to descriptions of the corresponding properties element.
   */
<<<<<<< HEAD
  @NotNull
  protected Map<String,PropertiesElementDescription> getChildPropertiesElementsDescriptionMap() {
    return NO_CHILD_PROPERTIES_ELEMENTS;
=======
  @SuppressWarnings("rawtypes")
  public @NotNull ImmutableMap<String, PropertiesElementDescription<?>> getChildPropertiesElementsDescriptionMap(
    GradleDslNameConverter.Kind kind
  ) {
    return GradleBlockModelMap.getElementMap(this.getClass(), kind);
>>>>>>> 0d09370c
  }

  /**
   * @param name the external name of a potential block.
   * @return the properties element description corresponding to the given name in the context of this block, or null if no such properties
   * element exists in the Dsl.
   */
  @Nullable
  public PropertiesElementDescription getChildPropertiesElementDescription(GradleDslNameConverter converter, String name) {
    return getChildPropertiesElementsDescriptionMap(converter.getKind()).get(name);
  }

  @NotNull
  public Set<String> getProperties() {
    return getPropertyElements().keySet();
  }

  /**
   * Note: This function does NOT guarantee that only elements belonging to properties are returned, since this class is also used
   * for maps it is also possible for the resulting elements to be of {@link PropertyType#DERIVED}.
   */
  @NotNull
  public Map<String, GradleDslElement> getPropertyElements() {
    return getElementsWhere(PROPERTY_FILTER);
  }

  @NotNull
  public <T extends GradleDslElement> List<T> getPropertyElements(@NotNull String name, @NotNull Class<T> clazz) {
    return myProperties.getElementsWhere(PROPERTY_FILTER).stream()
                       .filter(e -> clazz.isAssignableFrom(e.getClass()) && e.getName().equals(name))
                       .map(e -> clazz.cast(e)).collect(Collectors.toList());
  }

  /**
   * @return all elements that visible now (effective elements)
   */
  @NotNull
  public List<GradleDslElement> getAllPropertyElements() {
    return myProperties.getElementsWhere(PROPERTY_FILTER);
  }

  @NotNull
  public Map<String, GradleDslElement> getVariableElements() {
    return getElementsWhere(VARIABLE_FILTER);
  }

  @NotNull
  public Map<String, GradleDslElement> getElements() {
    return getElementsWhere(ANY_FILTER);
  }

  @NotNull
  public List<GradleDslElement> getAllElements() {
    return myProperties.getElementsWhere(ANY_FILTER);
  }

  @NotNull
  private Map<String, GradleDslElement> getElementsWhere(@NotNull Predicate<ElementList.ElementItem> predicate) {
    Map<String, GradleDslElement> results = new LinkedHashMap<>();
    List<GradleDslElement> elements = myProperties.getElementsWhere(predicate);
    for (GradleDslElement element : elements) {
      if (element != null) {
        results.put(element.getName(), element);
      }
    }
    return results;
  }

  private GradleDslElement getElementWhere(@NotNull String name, @NotNull Predicate<ElementList.ElementItem> predicate) {
    return getElementWhere(e -> predicate.test(e) && e.myElement.getName().equals(name));
  }

  private GradleDslElement getElementWhere(@NotNull ModelPropertyDescription property, @NotNull Predicate<ElementList.ElementItem> predicate) {
    return getElementWhere(e -> predicate.test(e) && property.equals(e.myElement.getModelProperty()));
  }

  protected GradleDslElement getElementWhere(@NotNull Predicate<ElementList.ElementItem> predicate) {
    return myProperties.getElementWhere(predicate);
  }

  private GradleDslElement getElementBeforeChildWhere(@NotNull String name,
                                                      Predicate<ElementList.ElementItem> predicate,
                                                      @NotNull GradleDslElement element,
                                                      boolean includeSelf) {
    return getElementBeforeChildWhere(e -> predicate.test(e) && e.myElement.getName().equals(name), element, includeSelf);
  }

  protected GradleDslElement getElementBeforeChildWhere(Predicate<ElementList.ElementItem> predicate,
                                                        @NotNull GradleDslElement element,
                                                        boolean includeSelf) {
    return myProperties.getElementBeforeChildWhere(predicate, element, includeSelf);
  }

  @Nullable
  public GradleDslElement getVariableElement(@NotNull String property) {
    return getElementWhere(property, VARIABLE_FILTER);
  }

  /**
   * Returns the {@link GradleDslElement} corresponding to the given {@code property}, or {@code null} if the given {@code property}
   * does not exist in this element.
   */
  @Nullable
  public GradleDslElement getPropertyElement(@NotNull String property) {
    return getElementWhere(property, PROPERTY_FILTER);
  }

  @Nullable
  public GradleDslElement getPropertyElement(@NotNull ModelPropertyDescription property) {
    return getElementWhere(property, PROPERTY_FILTER);
  }

  @Nullable
  public GradleDslElement getElement(@NotNull String property) {
    return getElementWhere(property, ANY_FILTER);
  }

  @Nullable
  public GradleDslElement getPropertyElementBefore(@Nullable GradleDslElement element, @NotNull String property, boolean includeSelf) {
    if (element == null) {
      return getElementWhere(property, PROPERTY_FILTER);
    }
    else {
      return getElementBeforeChildWhere(property, PROPERTY_FILTER, element, includeSelf);
    }
  }

  @Nullable
  GradleDslElement getElementBefore(@Nullable GradleDslElement element, @NotNull String property, boolean includeSelf) {
    if (element == null) {
      return getElementWhere(property, ANY_FILTER);
    }
    else {
      return getElementBeforeChildWhere(property, ANY_FILTER, element, includeSelf);
    }
  }

  /**
   * Returns the dsl element of the given {@code property} of the type {@code clazz}, or {@code null} if the given {@code property}
   * does not exist in this element.
   */
  @Nullable
  public <T extends GradleDslElement> T getPropertyElement(@NotNull String property, @NotNull Class<T> clazz) {
    GradleDslElement propertyElement = getPropertyElement(property);
    return clazz.isInstance(propertyElement) ? clazz.cast(propertyElement) : null;
  }

  @Nullable
  public <T extends GradleDslElement> T getPropertyElement(@NotNull ModelPropertyDescription property, @NotNull Class<T> clazz) {
    GradleDslElement propertyElement = getPropertyElement(property);
    return clazz.isInstance(propertyElement) ? clazz.cast(propertyElement) : null;
  }


  @Nullable
  public <T extends GradlePropertiesDslElement> T getPropertyElement(@NotNull PropertiesElementDescription<T> description) {
    assert description.name != null;
    return getPropertyElement(description.name, description.clazz);
  }

  @NotNull
  public <T extends GradlePropertiesDslElement> T ensurePropertyElement(@NotNull PropertiesElementDescription<T> description) {
    return ensurePropertyElementAt(description, null);
  }

  @NotNull
  public <T extends GradlePropertiesDslElement, U> T ensurePropertyElementBefore(
    @NotNull PropertiesElementDescription<T> description,
    Class<U> before
  ) {
    Integer at = null;
    List<GradleDslElement> elements = getCurrentElements();
    for (int i = 0; i < elements.size(); i++) {
      if (before.isInstance(elements.get(i))) {
        at = i;
        break;
      }
    }
    return ensurePropertyElementAt(description, at);
  }

  @NotNull
  public <T extends GradlePropertiesDslElement> T ensureNamedPropertyElement(
    PropertiesElementDescription<T> description,
    GradleNameElement name
  ) {
    T propertyElement = getPropertyElement(name.name(), description.clazz);
    if (propertyElement != null) return propertyElement;
    T newElement;
    assert description.name == null;
    newElement = description.constructor.construct(this, name);
    setNewElement(newElement);
    return newElement;
  }

  @NotNull
  public <T extends GradlePropertiesDslElement> T ensurePropertyElementAt(PropertiesElementDescription<T> description, Integer at) {
    T propertyElement = getPropertyElement(description);
    if (propertyElement != null) return propertyElement;
    T newElement;
    assert description.name != null;
    newElement = description.constructor.construct(this, GradleNameElement.create(description.name));
    if (at != null) {
      addNewElementAt(at, newElement);
    }
    else {
      setNewElement(newElement);
    }
    return newElement;
  }

  @Nullable
  public <T extends GradleDslElement> T getPropertyElement(@NotNull List<String> properties, @NotNull Class<T> clazz) {
    GradleDslElement propertyElement = myProperties.getElementWhere(e -> properties.contains(e.myElement.getName()));
    return clazz.isInstance(propertyElement) ? clazz.cast(propertyElement) : null;
  }

  @NotNull
  public <T extends GradleDslElement> List<T> getPropertyElements(@NotNull Class<T> clazz) {
    return myProperties.getElementsWhere(PROPERTY_FILTER).stream().filter(e -> clazz.isAssignableFrom(e.getClass())).map(e -> clazz.cast(e))
                       .collect(Collectors.toList());
  }

  @NotNull
  public List<GradleDslElement> getPropertyElementsByName(@NotNull String propertyName) {
    return myProperties.getElementsWhere(e -> e.myElement.getName().equals(propertyName) && PROPERTY_FILTER.test(e));
  }

  /**
   * @return All elements that loaded from file
   */
  @NotNull
  public List<GradleDslElement> getOriginalElements() {
    return myProperties.myElements.stream().filter(e -> e.myExistsOnFile).map(e -> e.myElement).collect(Collectors.toList());
  }

  @Nullable
  public GradleDslElement getOriginalElementForNameAndType(@NotNull String name, @NotNull PropertyType type) {
    return myProperties.myElements.stream().filter(
      e -> e.myElement.getName().equals(name) && e.myExistsOnFile && e.myElement.getElementType() == type).map(e -> e.myElement)
                                  .reduce((a, b) -> b).orElse(null);
  }

  /**
   * @return all the elements which represent the current state of the Dsl object, including modifications.
   */
  @NotNull
  public List<GradleDslElement> getCurrentElements() {
    Predicate<ElementList.ElementItem> currentElementFilter = e ->
      e.myElementState == TO_BE_ADDED ||
      e.myElementState == EXISTING ||
      e.myElementState == MOVED ||
      (e.myElementState == DEFAULT && e.myElement instanceof GradlePropertiesDslElement &&
       !(((GradlePropertiesDslElement)e.myElement).getCurrentElements().isEmpty()));
    return myProperties.myElements.stream().filter(currentElementFilter).map(e -> e.myElement).collect(Collectors.toList());
  }

  /**
   * Adds the given element to the to-be-added elements list, which are applied when {@link #apply()} method is invoked
   * or discarded when the {@link #resetState()} method is invoked.
   */
  public void setNewElement(@NotNull GradleDslElement newElement) {
    newElement.setParent(this);
    addPropertyInternal(newElement, TO_BE_ADDED);
    setModified();
  }

  public void addNewElementAt(int index, @NotNull GradleDslElement newElement) {
    newElement.setParent(this);
    addPropertyInternal(index, newElement, TO_BE_ADDED);
    setModified();
  }

  @VisibleForTesting
  public void moveElementTo(int index, @NotNull GradleDslElement newElement) {
    assert newElement.getParent() == this;
    myProperties.moveElementToIndex(newElement, index);
  }

  public void replaceElement(@NotNull GradleDslElement oldElement, @NotNull GradleDslElement newElement) {
    newElement.setParent(this);
    List<GradlePropertiesDslElement> holders = new ArrayList<>();
    holders.add(this);
    holders.addAll(oldElement.getHolders());
    for (GradlePropertiesDslElement holder : holders) {
      holder.replacePropertyInternal(oldElement, newElement);
    }
  }

  /**
   * This method is for postprocessing purposes, in order to be able to alter the raw results of the parser, for example because
   * of an interpretation imposed on top of the tree-like structure of the Dsl which forces a change of representation.  Implementing
   * language semantics should generally use {@link PropertyTransform} and
   * {@link GradlePropertiesDslElement#replaceElement(GradleDslElement, GradleDslElement)}; this is only used for implementing
   * extra-language semantics.
   *
   * @param oldElement the original Dsl element as parsed by the parser
   * @param newElement the element to replace it with, with its psiElement set up appropriately
   */
  public void substituteElement(@NotNull GradleDslElement oldElement, @NotNull GradleDslElement newElement) {
    assert newElement.getParent() == this;
    myProperties.substituteElement(oldElement, newElement);
  }

  @Nullable
  public <T> T getLiteral(@NotNull String property, @NotNull Class<T> clazz) {
    GradleDslSimpleExpression expression = getPropertyElement(property, GradleDslSimpleExpression.class);
    if (expression == null) {
      return null;
    }

    return expression.getValue(clazz);
  }

  @NotNull
  public GradleDslLiteral setNewLiteral(@NotNull String property, @NotNull Object value) {
    return setNewLiteralImpl(property, value);
  }

  @NotNull
  private GradleDslLiteral setNewLiteralImpl(@NotNull String property, @NotNull Object value) {
    GradleDslLiteral literalElement = getPropertyElement(property, GradleDslLiteral.class);
    if (literalElement == null) {
      literalElement = new GradleDslLiteral(this, GradleNameElement.create(property));
      addPropertyInternal(literalElement, TO_BE_ADDED);
    }
    literalElement.setValue(value);
    return literalElement;
  }

  /**
   * Marks the given {@code property} for removal.
   *
   * <p>The actual property will be removed from Gradle file when {@link #apply()} method is invoked.
   *
   * <p>The property will be un-marked for removal when {@link #reset()} method is invoked.
   */
  public void removeProperty(@NotNull String property) {
    removePropertyInternal(property);
  }

  /**
   * Marks the given {@code element} for removal.
   *
   * Note that it removes the element from all its holders, not just the one this is called on (usually, but not always, its parent).
   *
   * @param element the element to remove.
   */
  public void removeProperty(@NotNull GradleDslElement element) {
    removePropertyInternal(element);
    for (GradlePropertiesDslElement holder : element.getHolders()) {
      if (this != holder) {
        holder.removePropertyInternal(element);
      }
    }
    GradleDslElement parent = element.getParent();
    if (this != parent && parent instanceof GradlePropertiesDslElement) {
      ((GradlePropertiesDslElement)parent).removePropertyInternal(element);
    }
  }

  public void hideProperty(@NotNull GradleDslElement element) {
    hidePropertyInternal(element);
    for (GradlePropertiesDslElement holder : element.getHolders()) {
      if (this != holder) {
        holder.removePropertyInternal(element);
      }
    }
    GradleDslElement parent = element.getParent();
    if (this != parent && parent instanceof GradlePropertiesDslElement) {
      ((GradlePropertiesDslElement)parent).hidePropertyInternal(element);
    }
  }

  @Override
  @Nullable
  public GradleDslElement requestAnchor(@NotNull GradleDslElement element) {
    // We need to find the element before `element` in my properties. The last one that has a psiElement, has the same name scheme as
    // the given element (to ensure that they should be placed in the same block) and must have a state of EXISTING, TO_BE_ADDED or MOVED.
    GradleDslElement lastElement = null;
    for (ElementList.ElementItem item : myProperties.myElements) {
      if (item.myElement == element) {
        return lastElement;
      }

      if (item.myElementState.isPhysicalInFile()) {
        GradleDslElement currentElement = item.myElement;
        // Don't count empty ProjectPropertiesModel, this can cause the properties to be added at the top of the file where
        // we require that they be below other properties (e.g project(':lib')... should be after include: 'lib').
        if (currentElement instanceof ProjectPropertiesDslElement &&
            ((ProjectPropertiesDslElement)currentElement).getAllPropertyElements().isEmpty()) {
          continue;
        }
        // this reflects the fact that an ApplyDslElement may contain more than one block or statement, and that (for safety) all
        // properties added should go after the last apply (in case it applies a semantically-important plugin, or includes a file
        // with relevant properties.
        // TODO(xof): there should be something similar for ExtDslElement in KotlinScript
        if (item.myElement instanceof ApplyDslElement) {
          lastElement = item.myElement.requestAnchor(element);
        }
        else {
          lastElement = item.myElement;
        }
      }
    }

    // The element is not in this list, we can't provide an anchor. Default to adding it at the end.
    return lastElement;
  }

  @Override
  @NotNull
  public Collection<GradleDslElement> getChildren() {
    return getAllElements();
  }

  @Override
  @NotNull
  public List<GradleDslElement> getContainedElements(boolean includeProperties) {
    List<GradleDslElement> result = new ArrayList<>();
    if (includeProperties) {
      result.addAll(getElementsWhere(e -> (e.myElementState != APPLIED && !e.isDefaultElement())).values());
    }
    else {
      result.addAll(getVariableElements().values());
    }

    // We don't want to include lists and maps in this.
    List<GradlePropertiesDslElement> holders =
      getPropertyElements(GradlePropertiesDslElement.class).stream().filter(e -> !(e instanceof GradleDslExpression))
                                                           .collect(Collectors.toList());

    holders.forEach(e -> result.addAll(e.getContainedElements(includeProperties)));
    return result;
  }

  @Override
  public void delete() {
    myProperties.forEach(e -> e.myElement.delete());
    super.delete();
  }

  protected void deleteAndRecreate() {
    myProperties.removeElements(GradleDslElement::delete);
    if (!myProperties.isEmpty()) {
      myProperties.forEach(item -> {
        GradleDslElement element = item.myElement;
        GradleDslElement copy = element;
        if (element instanceof GradleDslExpression) {
          copy = ((GradleDslExpression)element).copy();
        }
        element.getDslFile().getWriter().deleteDslElement(element);
        item.myElement = copy;
      });
      getDslFile().getWriter().deleteDslElement(this);
      this.create();
      myProperties.forEach(item -> {
        GradleDslElement element = item.myElement;
        element.create();
        item.myElementState = EXISTING;
      });
    }
  }

  protected boolean isStructurallyModified() {
    Predicate<ElementList.ElementItem> predicate = e -> e.myElementState.isStructuralChange();
    return myProperties.myElements.stream().anyMatch(predicate);
  }

  @Override
  protected void apply() {
    getDslFile().getWriter().applyDslPropertiesElement(this);
    myProperties.removeElements(GradleDslElement::delete);
    myProperties.createElements((e) -> e.create() != null);
    myProperties.applyElements(e -> {
      if (e.isModified()) {
        e.applyChanges();
      }
    });
    myProperties.forEach(item -> {
      if (item.myElementState == MOVED) {
        item.myElement.move();
      }
    });
  }

  @Override
  protected void reset() {
    myProperties.reset();
  }

  protected void clear() {
    myProperties.clear();
  }

  public int reorderAndMaybeGetNewIndex(@NotNull GradleDslElement element) {
    int result = sortElementsAndMaybeGetNewIndex(element);
    element.resolve();
    return result;
  }

  private int sortElementsAndMaybeGetNewIndex(@NotNull GradleDslElement element) {
    List<GradleDslElement> currentElements =
      myProperties.getElementsWhere(e -> e.myElementState == EXISTING || e.myElementState == TO_BE_ADDED);
    List<GradleDslElement> sortedElements = new ArrayList<>();
    boolean result = ElementSort.create(this, element).sort(currentElements, sortedElements);
    int resultIndex = myProperties.myElements.size();

    if (!result) {
      notification(PROPERTY_PLACEMENT);
      return resultIndex;
    }

    int i = 0, j = 0;
    while (i < currentElements.size() && j < sortedElements.size()) {
      if (currentElements.get(i) == sortedElements.get(i)) {
        i++;
        j++;
        continue;
      }

      if (sortedElements.get(i) == element && !currentElements.contains(element)) {
        resultIndex = i;
        j++;
        continue;
      }

      // Move the element into the correct position.
      moveElementTo(i, sortedElements.get(j));
      i++;
      j++;
    }

    return resultIndex;
  }

  @Override
  @NotNull
  public List<GradleReferenceInjection> getDependencies() {
    return myProperties.getElementsWhere(e -> e.myElementState != APPLIED).stream().map(GradleDslElement::getDependencies)
                       .flatMap(Collection::stream).collect(
        Collectors.toList());
  }

  @VisibleForTesting
  public boolean isApplied(@NotNull GradleDslElement element) {
    for (ElementList.ElementItem item : myProperties.myElements) {
      if (item.myElement == element) {
        return item.myElementState == APPLIED;
      }
    }
    // The element must be found.
    throw new IllegalStateException("Element not found in parent"); // OK to throw: test-only
  }

  void updateAppliedState(@NotNull GradleDslElement element) {
    for (ElementList.ElementItem item : myProperties.myElements) {
      if (item.myElement == element) {
        if (item.myElementState == APPLIED) item.myElementState = TO_BE_ADDED;
        return;
      }
    }
    LOG.warn(new IllegalStateException("Element " + element + " not found in parent " + this));
  }
  /**
   * Class to deal with retrieving the correct property for a given context. It manages whether
   * or not variable types should be returned along with coordinating a number of properties
   * with the same name.
   */
  protected static class ElementList {
    /**
     * Wrapper to add state to each element.
     */
    public static class ElementItem {
      @NotNull private GradleDslElement myElement;
      @NotNull private ElementState myElementState;
      // Whether or not this element item exists in THIS DSL file. While element state == EXISTING implies this is true,
      // the reverse doesn't apply.
      private boolean myExistsOnFile;

      private ElementItem(@NotNull GradleDslElement element, @NotNull ElementState state, boolean existsOnFile) {
        myElement = element;
        myElementState = state;
        myExistsOnFile = existsOnFile;
      }
      private boolean isDefaultElement() {
        return myElementState == DEFAULT &&
               myElement.isInsignificantIfEmpty() &&
               myElement instanceof GradlePropertiesDslElement &&
               (((GradlePropertiesDslElement)myElement).getCurrentElements().isEmpty());

      }
    }

    @NotNull private final List<ElementItem> myElements;

    public ElementList() {
      myElements = new ArrayList<>();
    }

    private void forEach(@NotNull Consumer<ElementItem> func) {
      myElements.forEach(func);
    }

    @NotNull
    private List<GradleDslElement> getElementsWhere(@NotNull Predicate<ElementItem> predicate) {
      return myElements.stream().filter(e -> e.myElementState.isSemanticallyRelevant())
                       .filter(predicate).map(e -> e.myElement).collect(Collectors.toList());
    }

    @Nullable
    public GradleDslElement getElementWhere(@NotNull Predicate<ElementItem> predicate) {
      // We reduce to get the last element stored, this will be the one we want as it was added last and therefore must appear
      // later on in the file.
      GradleDslElement last = myElements.stream()
        .filter(e -> e.myElementState.isSemanticallyRelevant())
        .filter(predicate).map(e -> e.myElement).reduce((first, second) -> second).orElse(null);
      if (last != null) {
        ModelEffectDescription effect = last.getModelEffect();
        if (effect != null && effect.semantics == RESET) return null;
      }
      return last;
    }

    /**
     * Return the last element satisfying {@code predicate} that is BEFORE {@code child}. If {@code child} is not a child of
     * this {@link GradlePropertiesDslElement} then every element is checked and the last one (if any) returned.
     */
    @Nullable
    public GradleDslElement getElementBeforeChildWhere(@NotNull Predicate<ElementItem> predicate,
                                                       @NotNull GradleDslElement child,
                                                       boolean includeSelf) {
      // TODO(b/181308123): this is used primarily (maybe exclusively?) for resolution: when the rvalue of a property refers to
      //  another property in the same scope, we must only account for changes to that property before this.  Direct assignment
      //  is handled by having that insert a new element at that point; however, mutations to collections (from AUGMENT_LIST/OTHER
      //  methods or, if we implement .clear(), RESET) are not correctly modelled.
      GradleDslElement lastElement = null;
      for (ElementItem i : myElements) {
        // Skip removed or hidden elements.
        if (!i.myElementState.isSemanticallyRelevant()) {
          continue;
        }

        if (predicate.test(i)) {
          if (includeSelf || child != i.myElement) {
            lastElement = i.myElement;
          }
        }

        if (i.myElement == child) {
          return lastElement;
        }
      }
      return lastElement;
    }

    public void addElement(@NotNull GradleDslElement newElement, @NotNull ElementState state, boolean onFile) {
      myElements.add(new ElementItem(newElement, state, onFile));
    }

    private void addElementAtIndex(@NotNull GradleDslElement newElement, @NotNull ElementState state, int index, boolean onFile) {
      myElements.add(getRealIndex(index, newElement), new ElementItem(newElement, state, onFile));
    }

    // Note: The index position is calculated AFTER the element has been removed from the list.
    private void moveElementToIndex(@NotNull GradleDslElement element, int index) {
      // Find the element.
      ElementItem item = myElements.stream().filter(e -> e.myElement == element).findFirst().orElse(null);
      if (item == null) {
        return;
      }

      // Remove the element.
      myElements.remove(item);
      // Set every EXISTING element in this tree to MOVED.
      moveElementTree(item);
      // Add the element back at the given index.
      myElements.add(getRealIndex(index, element), item);
    }

    /**
     * Converts a given index to a real index that can correctly place elements in myElements. This ignores all elements that should be
     * removed or have been applied.
     */
    private int getRealIndex(int index, @NotNull GradleDslElement element) {
      // If the index is less than zero then clamp it to zero
      if (index <= 0) {
        return 0;
      }

      // Work out the real index
      for (int i = 0; i < myElements.size(); i++) {
        if (index == 0) {
          return i;
        }
        ElementItem item = myElements.get(i);
        if (item.myElementState.isPhysicalInFile()) {
          index--;
        }
      }
      return myElements.size();
    }

    @Nullable
    private ElementState remove(@NotNull GradleDslElement element) {
      ElementItem item = myElements.stream().filter(e -> element == e.myElement).findFirst().orElse(null);
      if (item == null) {
        return null;
      }
      ElementState oldState = item.myElementState;
      item.myElementState = TO_BE_REMOVED;
      return oldState;
    }

    private @Nullable ElementState hide(@NotNull GradleDslElement element) {
      ElementItem item = myElements.stream().filter(e -> element == e.myElement).findFirst().orElse(null);
      if (item == null) {
        return null;
      }
      ElementState oldState = item.myElementState;
      item.myElementState = HIDDEN;
      return oldState;
    }

    @Nullable
    private ElementState replaceElement(@Nullable GradleDslElement oldElement, @NotNull GradleDslElement newElement) {
      for (int i = 0; i < myElements.size(); i++) {
        ElementItem item = myElements.get(i);
        if (oldElement == item.myElement) {
          ElementState oldState = item.myElementState;
          item.myElementState = TO_BE_REMOVED;
          ElementState newState = TO_BE_ADDED;
          if (Arrays.asList(APPLIED, HIDDEN).contains(oldState)) {
            newState = oldState;
          }
          myElements.add(i, new ElementItem(newElement, newState, false));
          return oldState;
        }
      }
      return null;
    }

    @Nullable
    private ElementState substituteElement(@Nullable GradleDslElement oldElement, @NotNull GradleDslElement newElement) {
      for (int i = 0; i < myElements.size(); i++) {
        ElementItem item = myElements.get(i);
        if (oldElement == item.myElement) {
          item.myElement = newElement;
          if (newElement.getPsiElement() == null) {
            item.myElementState = TO_BE_ADDED;
            item.myExistsOnFile = false;
          } else {
            item.myElementState = EXISTING;
            item.myExistsOnFile = true;
          }
          return item.myElementState;
        }
      }
      return null;
    }

    @NotNull
    private List<GradleDslElement> removeAll(@NotNull Predicate<ElementItem> filter) {
      List<ElementItem> toBeRemoved = myElements.stream().filter(filter).collect(Collectors.toList());
      toBeRemoved.forEach(e -> e.myElementState = TO_BE_REMOVED);
      return ContainerUtil.map(toBeRemoved, e -> e.myElement);
    }

    private boolean isEmpty() {
      return myElements.isEmpty();
    }

    private void reset() {
      Set<String> seen = new LinkedHashSet<>();
      for (Iterator<ElementItem> i = myElements.iterator(); i.hasNext(); ) {
        ElementItem item = i.next();
        item.myElement.resetState();
        if (item.myElementState == TO_BE_REMOVED) {
          item.myElementState = EXISTING;
        }
        if (item.myElementState == EXISTING) {
          seen.add(item.myElement.getName());
        }
        if (item.myElementState == TO_BE_ADDED) {
          i.remove();
        }
        if (item.myElementState == DEFAULT && seen.contains(item.myElement.getName())) {
          i.remove();
        }
      }
    }

    /**
     * Runs {@code removeFunc} across all of the elements with {@link ElementState#TO_BE_REMOVED} stored in this list.
     * Once {@code removeFunc} has been run, the element is removed from the list.
     */
    private void removeElements(@NotNull Consumer<GradleDslElement> removeFunc) {
      for (Iterator<ElementItem> i = myElements.iterator(); i.hasNext(); ) {
        ElementItem item = i.next();
        if (item.myElementState == TO_BE_REMOVED) {
          removeFunc.accept(item.myElement);
          i.remove();
        }
      }
    }

    /**
     * Runs {@code addFunc} across all of the elements with {@link ElementState#TO_BE_ADDED} stored in this list.
     * If {@code addFunc} returns true then the state is changed to {@link ElementState#EXISTING} else the element
     * is removed.
     */
    private void createElements(@NotNull Predicate<GradleDslElement> addFunc) {
      for (Iterator<ElementItem> i = myElements.iterator(); i.hasNext(); ) {
        ElementItem item = i.next();
        if (item.myElementState == DEFAULT && !item.isDefaultElement()) {
          item.myElementState = TO_BE_ADDED;
        }
        if (item.myElementState == TO_BE_ADDED) {
          if (addFunc.test(item.myElement)) {
            item.myElementState = EXISTING;
          }
          else {
            i.remove();
          }
        }
      }
    }

    /**
     * Runs {@code func} across all of the elements stored in this list.
     */
    private void applyElements(@NotNull Consumer<GradleDslElement> func) {
      myElements.stream().filter(e -> e.myElementState != APPLIED).map(e -> e.myElement).forEach(func);
    }

    /**
     * Clears ALL element in this element list. This clears the whole list without affecting state. If you actually want to remove
     * elements from the file use {@link #removeAll(Predicate)}.
     */
    private void clear() {
      myElements.clear();
    }

    /**
     * Moves the element tree represented by item.
     *
     * @param item root of the tree to be moved
     */
    private static void moveElementTree(@NotNull ElementItem item) {
      // Move the current element item, unless it is not on file yet.
      if (item.myElementState != TO_BE_ADDED) {
        item.myElementState = MOVED;
      }
      // Mark it as modified.
      item.myElement.setModified();
    }
  }
}<|MERGE_RESOLUTION|>--- conflicted
+++ resolved
@@ -396,20 +396,6 @@
     }
   }
 
-  public static final class EmptyGradlePropertiesDslElementSchema extends GradlePropertiesDslElementSchema {
-    @NotNull
-    @Override
-    protected ImmutableMap<String, PropertiesElementDescription> getAllBlockElementDescriptions() {
-      return NO_CHILD_PROPERTIES_ELEMENTS;
-    }
-
-    @NotNull
-    @Override
-    public ExternalToModelMap getPropertiesInfo(Kind kind) {
-      return ExternalToModelMap.empty;
-    }
-  }
-
   /**
    * a helper for the default implementation for getChildPropertiesElementDescription: a common implementation will involve a Dsl element
    * maintaining a String-to-Description map, and looking up the given name.  This works for most blocks, but is not suitable for
@@ -421,17 +407,11 @@
    *
    * @return a map of external names to descriptions of the corresponding properties element.
    */
-<<<<<<< HEAD
-  @NotNull
-  protected Map<String,PropertiesElementDescription> getChildPropertiesElementsDescriptionMap() {
-    return NO_CHILD_PROPERTIES_ELEMENTS;
-=======
   @SuppressWarnings("rawtypes")
-  public @NotNull ImmutableMap<String, PropertiesElementDescription<?>> getChildPropertiesElementsDescriptionMap(
+  public @NotNull Map<String, PropertiesElementDescription<?>> getChildPropertiesElementsDescriptionMap(
     GradleDslNameConverter.Kind kind
   ) {
     return GradleBlockModelMap.getElementMap(this.getClass(), kind);
->>>>>>> 0d09370c
   }
 
   /**
