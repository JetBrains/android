--- conflicted
+++ resolved
@@ -64,11 +64,7 @@
 
   public FailureRetentionDslElement(@NotNull GradleDslElement parent, @NotNull GradleNameElement name) {
     super(parent, name);
-<<<<<<< HEAD
-  };
-=======
   }
->>>>>>> 0d09370c
 
   public static final class FailureRetentionDslElementSchema extends GradlePropertiesDslElementSchema {
     @NotNull
