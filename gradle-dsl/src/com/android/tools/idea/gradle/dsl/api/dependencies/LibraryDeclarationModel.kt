/*
 * Copyright (C) 2023 The Android Open Source Project
 *
 * Licensed under the Apache License, Version 2.0 (the "License");
 * you may not use this file except in compliance with the License.
 * You may obtain a copy of the License at
 *
 *      http://www.apache.org/licenses/LICENSE-2.0
 *
 * Unless required by applicable law or agreed to in writing, software
 * distributed under the License is distributed on an "AS IS" BASIS,
 * WITHOUT WARRANTIES OR CONDITIONS OF ANY KIND, either express or implied.
 * See the License for the specific language governing permissions and
 * limitations under the License.
 */
package com.android.tools.idea.gradle.dsl.api.dependencies

import com.android.tools.idea.gradle.dsl.api.ext.ResolvedPropertyModel
import com.android.tools.idea.gradle.dsl.api.util.PsiElementHolder

/**
 * Model for library declaration in version catalog.
 */
interface LibraryDeclarationModel : PsiElementHolder {
  fun compactNotation(): String

  fun getSpec(): LibraryDeclarationSpec

  fun name(): ResolvedPropertyModel

  fun group(): ResolvedPropertyModel

  fun version(): VersionDeclarationModel
<<<<<<< HEAD
=======

  fun updateVersion(compactNotation: String)

  fun updateVersion(version: VersionDeclarationModel)
>>>>>>> 574fcae1

  fun completeModel(): ResolvedPropertyModel?
}<|MERGE_RESOLUTION|>--- conflicted
+++ resolved
@@ -31,13 +31,10 @@
   fun group(): ResolvedPropertyModel
 
   fun version(): VersionDeclarationModel
-<<<<<<< HEAD
-=======
 
   fun updateVersion(compactNotation: String)
 
   fun updateVersion(version: VersionDeclarationModel)
->>>>>>> 574fcae1
 
   fun completeModel(): ResolvedPropertyModel?
 }