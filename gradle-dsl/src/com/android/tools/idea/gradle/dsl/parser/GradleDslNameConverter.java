--- conflicted
+++ resolved
@@ -26,7 +26,6 @@
 import org.jetbrains.annotations.Nullable;
 
 public interface GradleDslNameConverter {
-<<<<<<< HEAD
   enum Kind {
     NONE,
     GROOVY,
@@ -40,12 +39,6 @@
    * @return an enum indicating the kind of name converter this is.
    */
   @NotNull Kind getKind();
-=======
-
-  boolean isGroovy();
-
-  boolean isKotlin();
->>>>>>> 44b500f2
 
   /**
    * Converts Psi of an external language into a string suitable as input to GradleNameElement (with dotted notation indicating
@@ -59,7 +52,7 @@
 
   /**
    * Converts text of an external language into a string suitable as input to GradleNameElement (with dotted notation indicating
-   * hierarchy).  Implementors should perform conversion of the {@code element} as appropriate to the external language.
+   * hierarchy).  Implementors should perform conversion of the {@code referenceText} as appropriate to the external language.
    *
    * @param context the Dsl element in the context of which we are examining this reference
    * @param referenceText the external text denoting a reference
@@ -67,6 +60,20 @@
    */
   @NotNull
   default String convertReferenceText(@NotNull GradleDslElement context, @NotNull String referenceText) {
+    return "";
+  }
+
+  /**
+   * Converts Psi of an external language into a string suitable as input to GradleNameElement (with dotted notation indicating
+   * hierarchy, suitably escaped).  Implementors should perform conversion of the {@code element} as appropriate to the external language.
+   *
+   * @param context the Dsl element in the context of which we are examining this reference
+   * @param element the PsiElement denoting a reference
+   * @return a string containing a dotted-name representation of the external-named element
+   *
+   */
+  @NotNull
+  default String convertReferencePsi(@NotNull GradleDslElement context, @NotNull PsiElement element) {
     return "";
   }
 
