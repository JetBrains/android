--- conflicted
+++ resolved
@@ -21,11 +21,7 @@
  */
 package com.android.tools.idea.gradle.dsl.utils
 
-<<<<<<< HEAD
-import com.android.tools.idea.flags.DeclarativeStudioSupport
-=======
 import com.intellij.openapi.util.registry.Registry
->>>>>>> 3a514de0
 import java.io.File
 
 internal fun findGradleBuildFile(dirPath: File): File {
@@ -33,14 +29,10 @@
   if (groovyBuildFile.isFile) return groovyBuildFile
   val kotlinBuildFile = File(dirPath, FN_BUILD_GRADLE_KTS)
   if (kotlinBuildFile.isFile) return kotlinBuildFile
-<<<<<<< HEAD
-  if (DeclarativeStudioSupport.isEnabled()) {
-=======
   // Registry is used for a reason because 'StudioDeclarativeFlags' can't be used from 'gradle-dsl' main classloader
   // since it's declared in the content module 'intellij.android.gradle.dsl.flags'
   val isEnabled = Registry.`is`("gradle.declarative.studio.support", false)
   if (isEnabled) {
->>>>>>> 3a514de0
     val gradleDeclarativeBuildFile = File(dirPath, FN_BUILD_GRADLE_DECLARATIVE)
     if (gradleDeclarativeBuildFile.isFile) return gradleDeclarativeBuildFile
   }
@@ -54,14 +46,10 @@
   if (groovySettingsFile.isFile) return groovySettingsFile
   val kotlinSettingsFile = File(dirPath, FN_SETTINGS_GRADLE_KTS)
   if (kotlinSettingsFile.isFile) return kotlinSettingsFile
-<<<<<<< HEAD
-  if (DeclarativeStudioSupport.isEnabled()) {
-=======
   // Registry is used for a reason because 'StudioDeclarativeFlags' can't be used from 'gradle-dsl' main classloader
   // since it's declared in the content module 'intellij.android.gradle.dsl.flags'
   val isEnabled = Registry.`is`("gradle.declarative.studio.support", false)
   if (isEnabled) {
->>>>>>> 3a514de0
     val gradleDeclarativeSettingsFile = File(dirPath, FN_SETTINGS_GRADLE_DECLARATIVE)
     if (gradleDeclarativeSettingsFile.isFile) return gradleDeclarativeSettingsFile
   }
