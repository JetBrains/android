/*
 * Copyright (C) 2021 The Android Open Source Project
 *
 * Licensed under the Apache License, Version 2.0 (the "License");
 * you may not use this file except in compliance with the License.
 * You may obtain a copy of the License at
 *
 *      http://www.apache.org/licenses/LICENSE-2.0
 *
 * Unless required by applicable law or agreed to in writing, software
 * distributed under the License is distributed on an "AS IS" BASIS,
 * WITHOUT WARRANTIES OR CONDITIONS OF ANY KIND, either express or implied.
 * See the License for the specific language governing permissions and
 * limitations under the License.
 */
@file:JvmName("BuildScriptUtil")

/**
 * This file replicates some methods from android.sdk.common; if anything is changed here then it should probably
 * also be changed in that module.
 */
package com.android.tools.idea.gradle.dsl.utils

<<<<<<< HEAD
import com.android.tools.idea.gradle.feature.flags.DeclarativeStudioSupport
=======
import com.intellij.openapi.util.registry.Registry
>>>>>>> 5f7be743
import java.io.File

internal fun findGradleBuildFile(dirPath: File): File {
  val groovyBuildFile = File(dirPath, FN_BUILD_GRADLE)
  if (groovyBuildFile.isFile) return groovyBuildFile
  val kotlinBuildFile = File(dirPath, FN_BUILD_GRADLE_KTS)
  if (kotlinBuildFile.isFile) return kotlinBuildFile
  // Registry is used for a reason because 'StudioDeclarativeFlags' can't be used from 'gradle-dsl' main classloader
  // since it's declared in the content module 'intellij.android.gradle.dsl.flags'
  val isEnabled = Registry.`is`("gradle.declarative.studio.support", false)
  if (isEnabled) {
    val gradleDeclarativeBuildFile = File(dirPath, FN_BUILD_GRADLE_DECLARATIVE)
    if (gradleDeclarativeBuildFile.isFile) return gradleDeclarativeBuildFile
  }

  // Default to Groovy if none exist.
  return groovyBuildFile
}

internal fun findGradleSettingsFile(dirPath: File): File {
  val groovySettingsFile = File(dirPath, FN_SETTINGS_GRADLE)
  if (groovySettingsFile.isFile) return groovySettingsFile
  val kotlinSettingsFile = File(dirPath, FN_SETTINGS_GRADLE_KTS)
  if (kotlinSettingsFile.isFile) return kotlinSettingsFile
  // Registry is used for a reason because 'StudioDeclarativeFlags' can't be used from 'gradle-dsl' main classloader
  // since it's declared in the content module 'intellij.android.gradle.dsl.flags'
  val isEnabled = Registry.`is`("gradle.declarative.studio.support", false)
  if (isEnabled) {
    val gradleDeclarativeSettingsFile = File(dirPath, FN_SETTINGS_GRADLE_DECLARATIVE)
    if (gradleDeclarativeSettingsFile.isFile) return gradleDeclarativeSettingsFile
  }

  // Default to Groovy if none exist.
  return groovySettingsFile
}<|MERGE_RESOLUTION|>--- conflicted
+++ resolved
@@ -21,14 +21,10 @@
  */
 package com.android.tools.idea.gradle.dsl.utils
 
-<<<<<<< HEAD
-import com.android.tools.idea.gradle.feature.flags.DeclarativeStudioSupport
-=======
 import com.intellij.openapi.util.registry.Registry
->>>>>>> 5f7be743
 import java.io.File
 
-internal fun findGradleBuildFile(dirPath: File): File {
+internal fun findGradleBuildFile(dirPath: File) : File {
   val groovyBuildFile = File(dirPath, FN_BUILD_GRADLE)
   if (groovyBuildFile.isFile) return groovyBuildFile
   val kotlinBuildFile = File(dirPath, FN_BUILD_GRADLE_KTS)
@@ -45,7 +41,7 @@
   return groovyBuildFile
 }
 
-internal fun findGradleSettingsFile(dirPath: File): File {
+internal fun findGradleSettingsFile(dirPath: File) : File {
   val groovySettingsFile = File(dirPath, FN_SETTINGS_GRADLE)
   if (groovySettingsFile.isFile) return groovySettingsFile
   val kotlinSettingsFile = File(dirPath, FN_SETTINGS_GRADLE_KTS)
