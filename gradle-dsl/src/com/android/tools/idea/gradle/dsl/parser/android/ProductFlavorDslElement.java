--- conflicted
+++ resolved
@@ -89,11 +89,8 @@
   public String getMethodName() {
     return methodName;
   }
-<<<<<<< HEAD
-=======
 
   @Override
   @Nullable
   public String getAccessMethodName() { return PRODUCT_FLAVOR.namedObjectAssociatedName; }
->>>>>>> 8b7d83e8
 }