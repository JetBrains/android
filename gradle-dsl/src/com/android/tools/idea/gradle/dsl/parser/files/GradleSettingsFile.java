/*
 * Copyright (C) 2017 The Android Open Source Project
 *
 * Licensed under the Apache License, Version 2.0 (the "License");
 * you may not use this file except in compliance with the License.
 * You may obtain a copy of the License at
 *
 *      http://www.apache.org/licenses/LICENSE-2.0
 *
 * Unless required by applicable law or agreed to in writing, software
 * distributed under the License is distributed on an "AS IS" BASIS,
 * WITHOUT WARRANTIES OR CONDITIONS OF ANY KIND, either express or implied.
 * See the License for the specific language governing permissions and
 * limitations under the License.
 */
package com.android.tools.idea.gradle.dsl.parser.files;

import static com.android.tools.idea.gradle.dsl.parser.include.IncludeDslElement.INCLUDE;
import static com.google.common.collect.ImmutableMap.toImmutableMap;

import com.android.tools.idea.gradle.dsl.model.BuildModelContext;
import com.android.tools.idea.gradle.dsl.model.GradleBlockModelMap;
import com.android.tools.idea.gradle.dsl.parser.GradleDslNameConverter;
import com.android.tools.idea.gradle.dsl.parser.elements.ElementState;
import com.android.tools.idea.gradle.dsl.parser.elements.GradleDslElement;
import com.android.tools.idea.gradle.dsl.parser.elements.GradleDslElementEnum;
import com.android.tools.idea.gradle.dsl.parser.elements.GradleNameElement;
import com.android.tools.idea.gradle.dsl.parser.include.IncludeDslElement;
import com.android.tools.idea.gradle.dsl.parser.plugins.PluginsDslElement;
import com.android.tools.idea.gradle.dsl.parser.semantics.PropertiesElementDescription;
import com.android.tools.idea.gradle.dsl.parser.settings.DependencyResolutionManagementDslElement;
import com.android.tools.idea.gradle.dsl.parser.settings.PluginManagementDslElement;
import com.google.common.collect.ImmutableMap;
import com.intellij.openapi.project.Project;
import com.intellij.openapi.vfs.VirtualFile;
<<<<<<< HEAD
import java.util.Arrays;
=======

>>>>>>> 3a514de0
import java.util.Map;
import java.util.stream.Stream;
import org.jetbrains.annotations.NotNull;

<<<<<<< HEAD
import static com.android.tools.idea.gradle.dsl.parser.include.IncludeDslElement.INCLUDE;
import static com.android.tools.idea.gradle.dsl.parser.settings.DefaultsDslElement.DEFAULTS_DSL_ELEMENT;
import static com.google.common.collect.ImmutableMap.toImmutableMap;

=======
>>>>>>> 3a514de0
public class GradleSettingsFile extends GradleScriptFile {
  public GradleSettingsFile(@NotNull VirtualFile file,
                            @NotNull Project project,
                            @NotNull String moduleName,
                            @NotNull BuildModelContext context) {
    super(file, project, moduleName, context);
    populateGlobalProperties();
  }

  // org.gradle.api.initialization.resolve.RepositoriesMode
  public static Map<String,String> REPOSITORIES_MODE_ENUM_MAP = Stream.of("FAIL_ON_PROJECT_REPOS", "PREFER_PROJECT", "PREFER_SETTINGS")
    .map(s -> new String[] { s, "RepositoriesMode." + s })
    .collect(toImmutableMap(o -> o[0], o -> o[1]));

  private void populateGlobalProperties() {
    GradleDslElement repositoriesMode = new GradleDslElementEnum(this, GradleNameElement.fake("RepositoriesMode"), REPOSITORIES_MODE_ENUM_MAP);
    myGlobalProperties.addElement(repositoriesMode, ElementState.DEFAULT, false);
  }

  public static final ImmutableMap<String, PropertiesElementDescription<?>> CHILD_PROPERTIES_ELEMENTS_MAP = Stream.of(new Object[][]{
    {"dependencyResolutionManagement", DependencyResolutionManagementDslElement.DEPENDENCY_RESOLUTION_MANAGEMENT},
    {"pluginManagement", PluginManagementDslElement.PLUGIN_MANAGEMENT_DSL_ELEMENT},
    {"plugins", PluginsDslElement.PLUGINS},
  }).collect(toImmutableMap(data -> (String) data[0], data -> (PropertiesElementDescription) data[1]));

  public static final ImmutableMap<String, PropertiesElementDescription<?>> CHILD_PROPERTIES_DECLARATIVE_MAP = Stream.of(new Object[][]{
    {"dependencyResolutionManagement", DependencyResolutionManagementDslElement.DEPENDENCY_RESOLUTION_MANAGEMENT},
    {"pluginManagement", PluginManagementDslElement.PLUGIN_MANAGEMENT_DSL_ELEMENT},
    {"defaults", DEFAULTS_DSL_ELEMENT},
    {"plugins", PluginsDslElement.PLUGINS},
  }).collect(toImmutableMap(data -> (String) data[0], data -> (PropertiesElementDescription) data[1]));

  @Override
  public ImmutableMap<String, PropertiesElementDescription<?>> getChildPropertiesElementsDescriptionMap(
    GradleDslNameConverter.Kind kind
  ) {
    if(kind == GradleDslNameConverter.Kind.DECLARATIVE)
      return CHILD_PROPERTIES_DECLARATIVE_MAP;

    return CHILD_PROPERTIES_ELEMENTS_MAP;
  }

  @Override
  public void addParsedElement(@NotNull GradleDslElement element) {
    if (INCLUDE.name.equals(element.getName())) {
      IncludeDslElement includeDslElement = getPropertyElement(INCLUDE);
      if (includeDslElement == null) {
        includeDslElement = new IncludeDslElement(this, GradleNameElement.create(INCLUDE.name));
        super.addParsedElement(includeDslElement);
      }
      includeDslElement.addParsedElement(element);
      return;
    }
    super.addParsedElement(element);
  }
}<|MERGE_RESOLUTION|>--- conflicted
+++ resolved
@@ -33,22 +33,15 @@
 import com.google.common.collect.ImmutableMap;
 import com.intellij.openapi.project.Project;
 import com.intellij.openapi.vfs.VirtualFile;
-<<<<<<< HEAD
 import java.util.Arrays;
-=======
-
->>>>>>> 3a514de0
 import java.util.Map;
 import java.util.stream.Stream;
 import org.jetbrains.annotations.NotNull;
 
-<<<<<<< HEAD
 import static com.android.tools.idea.gradle.dsl.parser.include.IncludeDslElement.INCLUDE;
 import static com.android.tools.idea.gradle.dsl.parser.settings.DefaultsDslElement.DEFAULTS_DSL_ELEMENT;
 import static com.google.common.collect.ImmutableMap.toImmutableMap;
 
-=======
->>>>>>> 3a514de0
 public class GradleSettingsFile extends GradleScriptFile {
   public GradleSettingsFile(@NotNull VirtualFile file,
                             @NotNull Project project,
