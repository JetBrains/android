/*
 * Copyright (C) 2016 The Android Open Source Project
 *
 * Licensed under the Apache License, Version 2.0 (the "License");
 * you may not use this file except in compliance with the License.
 * You may obtain a copy of the License at
 *
 *      http://www.apache.org/licenses/LICENSE-2.0
 *
 * Unless required by applicable law or agreed to in writing, software
 * distributed under the License is distributed on an "AS IS" BASIS,
 * WITHOUT WARRANTIES OR CONDITIONS OF ANY KIND, either express or implied.
 * See the License for the specific language governing permissions and
 * limitations under the License.
 */
package com.android.tools.idea.gradle.dsl.parser.android;

import static com.google.common.collect.ImmutableMap.toImmutableMap;

import com.android.tools.idea.gradle.dsl.parser.GradleDslNameConverter;
import com.android.tools.idea.gradle.dsl.parser.android.externalNativeBuild.CMakeDslElement;
import com.android.tools.idea.gradle.dsl.parser.android.externalNativeBuild.NdkBuildDslElement;
import com.android.tools.idea.gradle.dsl.parser.elements.GradleDslBlockElement;
import com.android.tools.idea.gradle.dsl.parser.elements.GradleDslElement;
import com.android.tools.idea.gradle.dsl.parser.elements.GradleNameElement;
import com.android.tools.idea.gradle.dsl.parser.elements.GradlePropertiesDslElementSchema;
import com.android.tools.idea.gradle.dsl.parser.semantics.ExternalToModelMap;
import com.android.tools.idea.gradle.dsl.parser.semantics.PropertiesElementDescription;
import com.google.common.collect.ImmutableMap;
import java.util.stream.Stream;
import org.jetbrains.annotations.NotNull;
import org.jetbrains.annotations.Nullable;

public final class ExternalNativeBuildDslElement extends GradleDslBlockElement {
  public static final PropertiesElementDescription<ExternalNativeBuildDslElement> EXTERNAL_NATIVE_BUILD =
    new PropertiesElementDescription<>("externalNativeBuild",
                                       ExternalNativeBuildDslElement.class,
                                       ExternalNativeBuildDslElement::new,
                                       ExternalNativeBuildDslElementSchema::new);

  public static final ImmutableMap<String,PropertiesElementDescription<?>> CHILD_PROPERTIES_ELEMENTS_MAP = Stream.of(new Object[][]{
    {"cmake", CMakeDslElement.CMAKE},
    {"ndkBuild", NdkBuildDslElement.NDK_BUILD},
  }).collect(toImmutableMap(data -> (String) data[0], data -> (PropertiesElementDescription) data[1]));

  @Override
  @NotNull
  public ImmutableMap<String,PropertiesElementDescription<?>> getChildPropertiesElementsDescriptionMap(
    GradleDslNameConverter.Kind kind
  ) {
    return CHILD_PROPERTIES_ELEMENTS_MAP;
  }

  public ExternalNativeBuildDslElement(@NotNull GradleDslElement parent, @NotNull GradleNameElement name) {
    super(parent, name);
  }

  static final class ExternalNativeBuildDslElementSchema extends GradlePropertiesDslElementSchema {
<<<<<<< HEAD
    @NotNull
    @Override
    protected ImmutableMap<String, PropertiesElementDescription> getAllBlockElementDescriptions() {
=======
    @Override
    protected ImmutableMap<String, PropertiesElementDescription<?>> getAllBlockElementDescriptions(GradleDslNameConverter.Kind kind) {
>>>>>>> 0d09370c
      return CHILD_PROPERTIES_ELEMENTS_MAP;
    }

    @Override
    @NotNull
    public ExternalToModelMap getPropertiesInfo(GradleDslNameConverter.Kind kind) {
      return getExternalProperties(kind, ExternalToModelMap.empty, ExternalToModelMap.empty, ExternalToModelMap.empty);
    }

    @Nullable
    @Override
    public String getAgpDocClass() {
      return "com.android.build.api.dsl.ExternalNativeBuild";
    }
  }
}<|MERGE_RESOLUTION|>--- conflicted
+++ resolved
@@ -56,14 +56,8 @@
   }
 
   static final class ExternalNativeBuildDslElementSchema extends GradlePropertiesDslElementSchema {
-<<<<<<< HEAD
-    @NotNull
-    @Override
-    protected ImmutableMap<String, PropertiesElementDescription> getAllBlockElementDescriptions() {
-=======
     @Override
     protected ImmutableMap<String, PropertiesElementDescription<?>> getAllBlockElementDescriptions(GradleDslNameConverter.Kind kind) {
->>>>>>> 0d09370c
       return CHILD_PROPERTIES_ELEMENTS_MAP;
     }
 
