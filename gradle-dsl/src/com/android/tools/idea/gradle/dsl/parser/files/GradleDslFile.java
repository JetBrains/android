/*
 * Copyright (C) 2017 The Android Open Source Project
 *
 * Licensed under the Apache License, Version 2.0 (the "License");
 * you may not use this file except in compliance with the License.
 * You may obtain a copy of the License at
 *
 *      http://www.apache.org/licenses/LICENSE-2.0
 *
 * Unless required by applicable law or agreed to in writing, software
 * distributed under the License is distributed on an "AS IS" BASIS,
 * WITHOUT WARRANTIES OR CONDITIONS OF ANY KIND, either express or implied.
 * See the License for the specific language governing permissions and
 * limitations under the License.
 */
package com.android.tools.idea.gradle.dsl.parser.files;

import com.android.tools.idea.gradle.dsl.GradleUtil;
import com.android.tools.idea.gradle.dsl.api.BuildModelNotification;
import com.android.tools.idea.gradle.dsl.model.BuildModelContext;
import com.android.tools.idea.gradle.dsl.parser.GradleDslConverterFactory;
import com.android.tools.idea.gradle.dsl.parser.GradleDslParser;
import com.android.tools.idea.gradle.dsl.parser.GradleDslWriter;
import com.android.tools.idea.gradle.dsl.parser.android.AndroidDslElement;
import com.android.tools.idea.gradle.dsl.parser.apply.ApplyDslElement;
import com.android.tools.idea.gradle.dsl.parser.build.BuildScriptDslElement;
import com.android.tools.idea.gradle.dsl.parser.build.SubProjectsDslElement;
import com.android.tools.idea.gradle.dsl.parser.configurations.ConfigurationsDslElement;
import com.android.tools.idea.gradle.dsl.parser.crashlytics.CrashlyticsDslElement;
import com.android.tools.idea.gradle.dsl.parser.dependencies.DependenciesDslElement;
import com.android.tools.idea.gradle.dsl.parser.elements.*;
import com.android.tools.idea.gradle.dsl.parser.ext.ExtDslElement;
import com.android.tools.idea.gradle.dsl.parser.java.JavaDslElement;
import com.android.tools.idea.gradle.dsl.parser.plugins.PluginsDslElement;
import com.android.tools.idea.gradle.dsl.parser.repositories.RepositoriesDslElement;
import com.android.tools.idea.gradle.dsl.parser.semantics.PropertiesElementDescription;
import com.google.common.collect.ImmutableList;
import com.google.common.collect.ImmutableMap;
import com.intellij.openapi.application.Application;
import com.intellij.openapi.application.ApplicationManager;
import com.intellij.openapi.diagnostic.Logger;
import com.intellij.openapi.editor.Document;
import com.intellij.openapi.fileEditor.FileDocumentManager;
import com.intellij.openapi.project.Project;
import com.intellij.openapi.util.Computable;
import com.intellij.openapi.vfs.VirtualFile;
import com.intellij.psi.PsiDocumentManager;
import com.intellij.psi.PsiElement;
import com.intellij.psi.PsiFile;
import com.intellij.psi.PsiManager;
import org.jetbrains.annotations.NotNull;
import org.jetbrains.annotations.Nullable;
import org.jetbrains.plugins.groovy.lang.psi.GroovyFile;

import java.io.File;
import java.util.*;
import java.util.function.Predicate;
import java.util.stream.Stream;

import static com.android.tools.idea.gradle.dsl.parser.GradleDslConverterFactory.EXTENSION_POINT_NAME;
import static com.google.common.collect.ImmutableMap.toImmutableMap;
import static com.intellij.openapi.vfs.VfsUtilCore.virtualToIoFile;

/**
 * Provides Gradle specific abstraction over a {@link GroovyFile}.
 */
public abstract class GradleDslFile extends GradlePropertiesDslElement {
  private static final Logger LOG = Logger.getInstance(GradleDslFile.class);
  @NotNull private final ElementList myGlobalProperties = new ElementList();
  @NotNull private final VirtualFile myFile;
  @NotNull private final Project myProject;
  @NotNull private final Set<GradleDslFile> myChildModuleDslFiles = new HashSet<>();
  @NotNull private final GradleDslWriter myGradleDslWriter;
  @NotNull private final GradleDslParser myGradleDslParser;

  @Nullable private GradleDslFile myParentModuleDslFile;
  @Nullable private GradleDslFile mySiblingDslFile;

  @Nullable private ApplyDslElement myApplyDslElement;
  @NotNull private final BuildModelContext myBuildModelContext;

  public static final ImmutableMap<String, PropertiesElementDescription> CHILD_PROPERTIES_ELEMENTS_MAP = Stream.of(new Object[][]{
    {"android", AndroidDslElement.ANDROID},
    {"buildscript", BuildScriptDslElement.BUILDSCRIPT},
    {"configurations", ConfigurationsDslElement.CONFIGURATIONS},
    {"crashlytics", CrashlyticsDslElement.CRASHLYTICS},
    {"dependencies", DependenciesDslElement.DEPENDENCIES},
    {"ext", ExtDslElement.EXT},
    {"java", JavaDslElement.JAVA},
    {"repositories", RepositoriesDslElement.REPOSITORIES},
    {"subprojects", SubProjectsDslElement.SUBPROJECTS},
    {"plugins", PluginsDslElement.PLUGINS}
  }).collect(toImmutableMap(data -> (String) data[0], data -> (PropertiesElementDescription) data[1]));

  @NotNull
  @Override
  protected ImmutableMap<String, PropertiesElementDescription> getChildPropertiesElementsDescriptionMap() {
    return CHILD_PROPERTIES_ELEMENTS_MAP;
  }

  protected GradleDslFile(@NotNull VirtualFile file,
                          @NotNull Project project,
                          @NotNull String moduleName,
                          @NotNull BuildModelContext context) {
    super(null, null, GradleNameElement.fake(moduleName));
    myFile = file;
    myProject = project;
    myBuildModelContext = context;

    Application application = ApplicationManager.getApplication();
    PsiFile psiFile = application.runReadAction((Computable<PsiFile>)() -> PsiManager.getInstance(myProject).findFile(myFile));
<<<<<<< HEAD
    List<GradleDslConverterFactory> extensionList = EXTENSION_POINT_NAME.getExtensionList();

    GradleDslParser parser = null;
    GradleDslWriter writer = null;
    for(GradleDslConverterFactory factory: extensionList) {
      if (factory.canConvert(psiFile)) {
        parser = factory.createParser(psiFile, this);
        writer = factory.createWriter();
        setPsiElement(psiFile);
        break;
      }
=======

    // Pick the language that should be used by this GradleDslFile, we do this by selecting the parser implementation.
    if (psiFile instanceof GroovyFile) {
      GroovyFile groovyPsiFile = (GroovyFile)psiFile;
      myGradleDslParser = new GroovyDslParser(groovyPsiFile, this);
      myGradleDslWriter = new GroovyDslWriter();
      setPsiElement(groovyPsiFile);
    }
    else if (psiFile instanceof KtFile) {
      KtFile ktFile = (KtFile)psiFile;
      myGradleDslParser = new KotlinDslParser(ktFile, this);
      myGradleDslWriter = new KotlinDslWriter();
      setPsiElement(ktFile);
>>>>>>> 799703f0
    }

    if(parser !=null) {
      myGradleDslParser = parser;
      myGradleDslWriter = writer;
    } else {
      // If we don't support the language we ignore the PsiElement and set stubs for the writer and parser.
      // This means this file will produce an empty model.
      if(LOG.isDebugEnabled()) {
        LOG.debug("cannot find converter factory for " + psiFile.getName() + "(" + psiFile.getClass().getCanonicalName() + ")");
      }
      myGradleDslParser = new GradleDslParser.Adapter();
      myGradleDslWriter = new GradleDslWriter.Adapter();
    }
    populateGlobalProperties();
  }

  private void populateGlobalProperties() {
    GradleDslElement rootDir = new GradleDslGlobalValue(this, GradleUtil.getBaseDirPath(myProject).getPath(), "rootDir");
    myGlobalProperties.addElement(rootDir, ElementState.DEFAULT, false);
    GradleDslElement projectDir = new GradleDslGlobalValue(this, getDirectoryPath().getPath(), "projectDir");
    myGlobalProperties.addElement(projectDir, ElementState.DEFAULT, false);

    // org.gradle.api.JavaVersion
    ImmutableMap.Builder<String,String> builder = ImmutableMap.builder();
    Arrays.asList("1_1", "1_2", "1_3", "1_4", "1_5", "1_6", "1_7", "1_8", "1_9", "1_10", "11", "12", "13", "HIGHER")
      .forEach(s -> builder.put("VERSION_" + s, "JavaVersion.VERSION_" + s));
    Map<String,String> javaVersionValues = builder.build();
    GradleDslElement javaVersion = new GradleDslElementEnum(this, GradleNameElement.fake("JavaVersion"), javaVersionValues);
    myGlobalProperties.addElement(javaVersion, ElementState.DEFAULT, false);
  }

  @Override
  protected GradleDslElement getElementWhere(@NotNull Predicate<ElementList.ElementItem> predicate) {
    GradleDslElement result = super.getElementWhere(predicate);
    if (result == null) {
      result = myGlobalProperties.getElementWhere(predicate);
    }
    return result;
  }

  @Override
  protected GradleDslElement getElementBeforeChildWhere(Predicate<ElementList.ElementItem> predicate,
                                                        @NotNull GradleDslElement element,
                                                        boolean includeSelf) {
    GradleDslElement result = super.getElementBeforeChildWhere(predicate, element, includeSelf);
    if (result == null) {
      result = myGlobalProperties.getElementBeforeChildWhere(predicate, element, includeSelf);
    }
    return result;
  }

  /**
   * Parses the gradle file again. This is a convenience method when an already parsed gradle file needs to be parsed again
   * (for example, after making changes to the PSI elements.)
   */
  public void reparse() {
    clear();
    parse();
  }

  public void parse() {
    myGradleDslParser.parse();
    // we might have textually-forward references that are nevertheless valid because of the prioritization of the buildscript block:
    // attempt resolution once more after the whole of the file is parsed.
    getContext().getDependencyManager().resolveAllIn(this, true);
  }

  @NotNull
  public Project getProject() {
    return myProject;
  }

  @NotNull
  public VirtualFile getFile() {
    return myFile;
  }

  @NotNull
  public File getDirectoryPath() {
    return virtualToIoFile(getFile().getParent());
  }

  @NotNull
  public List<GradleDslFile> getApplyDslElement() {
    return myApplyDslElement == null ? ImmutableList.of() : myApplyDslElement.getAppliedDslFiles();
  }

  public void setParentModuleDslFile(@NotNull GradleDslFile parentModuleDslFile) {
    myParentModuleDslFile = parentModuleDslFile;
    myParentModuleDslFile.myChildModuleDslFiles.add(this);
  }

  @Nullable
  public GradleDslFile getParentModuleDslFile() {
    return myParentModuleDslFile;
  }

  @NotNull
  public Collection<GradleDslFile> getChildModuleDslFiles() {
    return myChildModuleDslFiles;
  }

  /**
   * Sets the sibling dsl file of this file.
   *
   * <p>build.gradle and gradle.properties files belongs to the same module are considered as sibling files.
   */
  public void setSiblingDslFile(@NotNull GradleDslFile siblingDslFile) {
    mySiblingDslFile = siblingDslFile;
  }

  /**
   * Returns the sibling dsl file of this file.
   *
   * <p>build.gradle and gradle.properties files belongs to the same module are considered as sibling files.
   */
  @Nullable
  public GradleDslFile getSiblingDslFile() {
    return mySiblingDslFile;
  }

  @NotNull
  public GradleDslWriter getWriter() {
    return myGradleDslWriter;
  }

  @NotNull
  public GradleDslParser getParser() {
    return myGradleDslParser;
  }

  @NotNull
  public BuildModelContext getContext() {
    return myBuildModelContext;
  }

  @Override
  protected void apply() {
    // First make sure we update all our applied files.
    if (myApplyDslElement != null) {
      for (GradleDslFile file : myApplyDslElement.getAppliedDslFiles()) {
        file.apply();
      }
    }

    // And update us.
    super.apply();
  }

  public void registerApplyElement(@NotNull ApplyDslElement applyElement) {
    myApplyDslElement = applyElement;
  }

  @NotNull
  public List<BuildModelNotification> getPublicNotifications() {
    return myBuildModelContext.getPublicNotifications(this);
  }

  public void saveAllChanges() {
    PsiElement element = getPsiElement();
    // Properties files do not have PsiElements.
    if (element == null) {
      return;
    }

    // Check for any postponed psi operations and complete them to unblock the underlying document for further modifications.
    assert element instanceof PsiFile;

    PsiDocumentManager psiDocumentManager = PsiDocumentManager.getInstance(getProject());
    Document document = psiDocumentManager.getDocument((PsiFile)element);
    if (document == null) {
      return;
    }

    if (psiDocumentManager.isDocumentBlockedByPsi(document)) {
      psiDocumentManager.doPostponedOperationsAndUnblockDocument(document);
    }

    // Save the file to disk to ensure the changes exist when it is read.
    FileDocumentManager.getInstance().saveDocument(document);
    // Saving can alter the document, for example if any trailing spaces were present and were removed on save.
    if (!psiDocumentManager.isCommitted(document)) {
      psiDocumentManager.commitDocument(document);
    }
  }

  @Nullable
  public VirtualFile tryToFindSettingsFile() {
    if (this instanceof GradleSettingsFile) {
      return getFile();
    }

    VirtualFile buildFileParent = getFile().getParent();
    while (buildFileParent != null) {
      VirtualFile maybeSettingsFile = myBuildModelContext.getGradleSettingsFile(virtualToIoFile(buildFileParent));
      if (maybeSettingsFile != null) {
        return maybeSettingsFile;
      }
      buildFileParent = buildFileParent.getParent();
    }
    return null;
  }

  public boolean isKotlin() {
    return myGradleDslParser.isKotlin();
  }

}<|MERGE_RESOLUTION|>--- conflicted
+++ resolved
@@ -109,7 +109,6 @@
 
     Application application = ApplicationManager.getApplication();
     PsiFile psiFile = application.runReadAction((Computable<PsiFile>)() -> PsiManager.getInstance(myProject).findFile(myFile));
-<<<<<<< HEAD
     List<GradleDslConverterFactory> extensionList = EXTENSION_POINT_NAME.getExtensionList();
 
     GradleDslParser parser = null;
@@ -121,21 +120,6 @@
         setPsiElement(psiFile);
         break;
       }
-=======
-
-    // Pick the language that should be used by this GradleDslFile, we do this by selecting the parser implementation.
-    if (psiFile instanceof GroovyFile) {
-      GroovyFile groovyPsiFile = (GroovyFile)psiFile;
-      myGradleDslParser = new GroovyDslParser(groovyPsiFile, this);
-      myGradleDslWriter = new GroovyDslWriter();
-      setPsiElement(groovyPsiFile);
-    }
-    else if (psiFile instanceof KtFile) {
-      KtFile ktFile = (KtFile)psiFile;
-      myGradleDslParser = new KotlinDslParser(ktFile, this);
-      myGradleDslWriter = new KotlinDslWriter();
-      setPsiElement(ktFile);
->>>>>>> 799703f0
     }
 
     if(parser !=null) {
