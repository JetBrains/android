--- conflicted
+++ resolved
@@ -15,8 +15,6 @@
  */
 package com.android.tools.idea.gradle.dsl.model.repositories;
 
-<<<<<<< HEAD
-=======
 import static com.android.tools.idea.gradle.dsl.model.repositories.FlatDirRepositoryModel.FLAT_DIR_ATTRIBUTE_NAME;
 import static com.android.tools.idea.gradle.dsl.model.repositories.GoogleDefaultRepositoryModelImpl.GOOGLE_DEFAULT_REPO_URL;
 import static com.android.tools.idea.gradle.dsl.model.repositories.GoogleDefaultRepositoryModelImpl.GOOGLE_METHOD_NAME;
@@ -28,7 +26,6 @@
 import static com.android.tools.idea.gradle.dsl.parser.repositories.MavenRepositoryDslElement.MAVEN;
 import static com.android.tools.idea.gradle.dsl.parser.repositories.MavenRepositoryDslElement.MAVEN_CENTRAL;
 
->>>>>>> 44b500f2
 import com.android.tools.idea.gradle.dsl.api.repositories.RepositoriesModel;
 import com.android.tools.idea.gradle.dsl.api.repositories.RepositoryModel;
 import com.android.tools.idea.gradle.dsl.model.GradleDslBlockModel;
@@ -181,7 +178,7 @@
     List<MavenRepositoryDslElement> elements = myDslElement.getPropertyElements(MavenRepositoryDslElement.class);
     for (MavenRepositoryDslElement element : elements) {
       String urlElement = element.getLiteral(URL, String.class);
-      if (repositoryUrl.equalsIgnoreCase(urlElement)) {
+      if (repositoryUrl.equals(urlElement)) {
         return true;
       }
     }
@@ -206,7 +203,6 @@
     return false;
   }
 
-
   /**
    * Look for Google Maven repository. If Gradle version is 4 or newer, look for it by method call and url.
    * If it is lower than 4, look only by url.  (But as of Arctic Fox we only support Gradle 4 or newer.)
@@ -226,12 +222,9 @@
     }
     return containsMavenRepositoryByUrl(GOOGLE_DEFAULT_REPO_URL);
   }
-<<<<<<< HEAD
 
   @Override
   public void addGoogleMavenRepository() {
     addRepositoryByMethodName(GOOGLE_METHOD_NAME);
   }
-=======
->>>>>>> 44b500f2
 }