--- conflicted
+++ resolved
@@ -28,32 +28,25 @@
 class DefaultsDslElement(parent: GradleDslElement, name: GradleNameElement): GradleDslBlockElement(parent, name) {
   companion object {
     @JvmField
-    internal val DEFAULTS_DSL_ELEMENT = PropertiesElementDescription("defaults",
+    val DEFAULTS_DSL_ELEMENT = PropertiesElementDescription("defaults",
                                                             DefaultsDslElement::class.java) {
       parent, name -> DefaultsDslElement(parent, name)
     }
 
 
-    private val CHILD_PROPERTIES_ELEMENT_MAP = Stream.of(*arrayOf(
+    val CHILD_PROPERTIES_ELEMENT_MAP = Stream.of(*arrayOf(
       arrayOf("androidApp", AndroidDslElement.ANDROID_APP),
       arrayOf("androidLibrary", AndroidDslElement.ANDROID_LIBRARY),
     )).collect(ImmutableMap.toImmutableMap({ data: Array<*> -> data[0] as String },
                                            { data: Array<*> -> data[1] as PropertiesElementDescription<*> }))
 
   }
-
   override fun getChildPropertiesElementsDescriptionMap(
-<<<<<<< HEAD
     kind: GradleDslNameConverter.Kind
   ): ImmutableMap<String, PropertiesElementDescription<*>> {
       return ImmutableMap.builder<String, PropertiesElementDescription<*>>()
         .putAll(CHILD_PROPERTIES_ELEMENT_MAP)
         .putAll(GradleBlockModelMap.getElementMap(DefaultsDslElement::class.java, kind))
         .build()
-=======
-    kind: GradleDslNameConverter.Kind?
-  ): Map<String, PropertiesElementDescription<*>?> {
-    return CHILD_PROPERTIES_ELEMENT_MAP
->>>>>>> 06ed88e4
   }
 }
