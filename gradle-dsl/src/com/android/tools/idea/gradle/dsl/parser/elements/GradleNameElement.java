/*
 * Copyright (C) 2018 The Android Open Source Project
 *
 * Licensed under the Apache License, Version 2.0 (the "License");
 * you may not use this file except in compliance with the License.
 * You may obtain a copy of the License at
 *
 *      http://www.apache.org/licenses/LICENSE-2.0
 *
 * Unless required by applicable law or agreed to in writing, software
 * distributed under the License is distributed on an "AS IS" BASIS,
 * WITHOUT WARRANTIES OR CONDITIONS OF ANY KIND, either express or implied.
 * See the License for the specific language governing permissions and
 * limitations under the License.
 */
package com.android.tools.idea.gradle.dsl.parser.elements;

import static com.android.tools.idea.gradle.dsl.parser.ext.ExtDslElement.EXT;

import com.android.tools.idea.gradle.dsl.api.util.GradleNameElementUtil;
import com.android.tools.idea.gradle.dsl.parser.GradleDslNameConverter;
import com.android.tools.idea.gradle.dsl.parser.semantics.ModelPropertyDescription;
import com.google.common.collect.Lists;
import com.intellij.openapi.util.text.StringUtil;
import com.intellij.psi.PsiElement;
import com.intellij.psi.PsiNamedElement;
import com.intellij.util.containers.ContainerUtil;
import org.jetbrains.annotations.NotNull;
import org.jetbrains.annotations.Nullable;

import java.util.List;
import java.util.regex.Matcher;
import java.util.regex.Pattern;

public final class GradleNameElement {
  /**
   * This regex is used to extract indexes out from a dereferenced map or list property.
   * Example properties would be:
   *   someListProperty[0]
   *   otherMap['key'][1]
   *   list[0][2]['key'][2]
   *
   * The first match will be the property name, with the index texts in group 1 of succeeding matches.
   * For example, for the last example property:
   *    1st match, group 0 -> "list"
   *    2nd match, group 1 -> "0"
   *    3rd match, group 1 -> "2"
   *    4th match, group 1 -> "'key'"
   *    5th match, group 1 -> "2"
   */
  @NotNull
  public static final Pattern INDEX_PATTERN = Pattern.compile("\\[(.+?)\\]|(.+?)(?=\\[)");

  @Nullable
  private PsiElement myNameElement;
  @Nullable
  private String myLocalName;
  @Nullable
  private String myFakeName; // Used for names that do not require a file element.
  @Nullable
  private String myName = null; // Cached version of the final name (to be reset on any change of the above fields).
  @Nullable
  private String myOriginalName; // used to detect name changes in checkForModifiedName

  /**
   * Requires read access.
   */
  @NotNull
  public static GradleNameElement from(@NotNull PsiElement element, GradleDslNameConverter converter) {
    return new GradleNameElement(element, converter);
  }

  @NotNull
  public static GradleNameElement empty() {
    return new GradleNameElement(null, null);
  }

  @NotNull
  public static GradleNameElement create(@NotNull String name) {
    return new GradleNameElement(GradleNameElementUtil.escape(name), false);
  }

  @NotNull
  public static GradleNameElement fake(@NotNull String name) {
    return new GradleNameElement(name, true);
  }

  @NotNull
  public static GradleNameElement copy(@NotNull GradleNameElement element) { return new GradleNameElement(element); }

  /**
   * Requires read access.
   */
  private GradleNameElement(@Nullable PsiElement element, GradleDslNameConverter converter) {
    setUpFrom(element, converter);
  }

  private GradleNameElement(@NotNull String name, boolean isFake) {
    if (isFake) {
      myFakeName = name;
    }
    else {
      myLocalName = name;
    }
    myOriginalName = name;
  }

  private GradleNameElement(@NotNull GradleNameElement element) {
    myLocalName = element.myLocalName;
    myFakeName = element.myFakeName;
    myOriginalName = element.myOriginalName;
  }

  /**
   * Changes this element to be backed by the given PsiElement. This method should not be called outside of
   * GradleWriter subclasses.
   */
  public void commitNameChange(@Nullable PsiElement nameElement,
                               GradleDslNameConverter converter,
                               GradleDslElement context) {
    setUpFrom(nameElement, converter);
    // TODO(xof): I'm suspicious of this fullName() call here.  Either work out why it's not a problem (and comment here) or come
    //  up with a case where it does the wrong thing (and fix).
    ModelPropertyDescription property = converter.modelDescriptionForParent(fullName(), context);
    if (property == null) {
      rename(fullNameParts());
    }
    else {
      rename(property.name);
    }
    myOriginalName = findName();
  }

  @NotNull
  public String fullName() {
    List<String> parts = fullNameParts();
    return createNameFromParts(parts);
  }

  @NotNull
  public List<String> fullNameParts() {
    String name = findName();
    if (name == null) {
      return Lists.newArrayList();
    }
    List<String> nameSegments = GradleNameElementUtil.split(name);
    return ContainerUtil.map(nameSegments, GradleNameElement::convertNameToKey);
  }

  public static String createNameFromParts(@NotNull List<String> parts) {
    return GradleNameElementUtil.join(parts);
  }

  @NotNull
  public List<String> qualifyingParts() {
    List<String> parts = fullNameParts();
    if (parts.isEmpty()) {
      return parts;
    }
    else {
      return parts.subList(0, parts.size() - 1);
    }
  }

  public boolean isQualified() {
    List<String> parts = fullNameParts();
    return parts.size() > 1;
  }

  @NotNull
  public String name() {
    List<String> parts = fullNameParts();
    if (parts.isEmpty()) {
      return "";
    }
    else {
      return parts.get(parts.size() - 1);
    }
  }

  @Nullable
  public PsiElement getNamedPsiElement() {
    return myNameElement;
  }

  @Nullable
  public String getLocalName() {
    return myLocalName;
  }

  @Nullable
  public String getOriginalName() {
    return myOriginalName;
  }

  private void internalRename(@NotNull String newName) {
    if (!isFake()) {
      myLocalName = newName;
    }
    else {
      myFakeName = newName;
    }
    myName = null;
  }

  public void rename(@NotNull String newName) {
    internalRename(GradleNameElementUtil.escape(newName));
  }

  public void rename(@NotNull List<String> hierarchicalName) {
    internalRename(GradleNameElementUtil.join(hierarchicalName));
  }

  public boolean isEmpty() {
    String name = findName();
    return name == null || name.isEmpty();
  }

  public boolean isFake() {
    return myNameElement == null && myFakeName != null;
  }

  @Override
  @NotNull
  public String toString() {
    return fullName();
  }

  public boolean isReferencedIn(@NotNull String propertyReference) {
    String name = name();
    if (propertyReference.equals(name)) {
      return true;
    }

    Matcher matcher = INDEX_PATTERN.matcher(propertyReference);
    if (matcher.find() && matcher.groupCount() > 0) {
      String indexName = matcher.group(0);
      if (indexName.equals(name)) {
        return true;
      }
    }

    List<String> parts = GradleNameElementUtil.split(propertyReference);
    if (!parts.isEmpty() && parts.get(0).equals(name)) {
      return true;
    }
    if (parts.size() > 1 && parts.get(0).equals(EXT.name) && parts.get(1).equals(name)) {
      return true;
    }

    return false;
  }

  @Nullable
  private String findName() {
    if (myName != null) return myName;
    String name = null;
    if (myLocalName != null) {
      name = myLocalName;
    }
    if (name == null && myFakeName != null) {
      name = myFakeName;
    }

    myName = name;
    return name;
  }

  @NotNull
  public static String convertNameToKey(@NotNull String str) {
    return StringUtil.unquoteString(str);
  }

<<<<<<< HEAD
  @NotNull
  public static String escape(@NotNull String part) {
    StringBuilder buf = new StringBuilder();
    for (int i = 0; i < part.length(); i++) {
      char c = part.charAt(i);
      if (c == '.' || c == '\\') {
        buf.append('\\');
      }
      buf.append(c);
    }
    String result = buf.toString();
    return result;
  }

  @NotNull
  public static String unescape(@NotNull String part) {
    StringBuilder buf = new StringBuilder();
    for (int i = 0; i < part.length(); i++) {
      char c = part.charAt(i);
      if (c == '\\') {
        assert i < part.length() - 1;
        buf.append(part.charAt(++i));
      }
      else {
        buf.append(c);
      }
    }
    String result = buf.toString();
    return result;
  }

  @NotNull
  public static String join (@NotNull List<String> parts) {
    String result = parts.stream().map(GradleNameElement::escape).collect(Collectors.joining("."));
    return result;
  }

  @NotNull
  public static List<String> split(@NotNull String name) {
    StringBuilder buf = new StringBuilder();
    List<String> result = new ArrayList<>();
    for (int i = 0; i < name.length(); i++) {
      char c = name.charAt(i);
      if (c == '\\') {
        assert i < name.length() - 1;
        buf.append(name.charAt(++i));
      }
      else if (c == '.') {
        result.add(buf.toString());
        buf.setLength(0);
      }
      else {
        buf.append(name.charAt(i));
      }
    }
    result.add(buf.toString());
    return result;
  }

=======
>>>>>>> 44b500f2
  /**
   * READ ACCESS REQUIRED.
   */
  private void setUpFrom(@Nullable PsiElement element, GradleDslNameConverter converter) {
    myNameElement = element;
    myFakeName = null;
    if (myNameElement instanceof PsiNamedElement) {
      myLocalName = GradleNameElementUtil.escape(((PsiNamedElement)myNameElement).getName());
    }
    else if (myNameElement != null) {
      myLocalName = converter.psiToName(myNameElement);
    }
    myOriginalName = myLocalName;
    myName = null;
  }
}<|MERGE_RESOLUTION|>--- conflicted
+++ resolved
@@ -17,22 +17,21 @@
 
 import static com.android.tools.idea.gradle.dsl.parser.ext.ExtDslElement.EXT;
 
-import com.android.tools.idea.gradle.dsl.api.util.GradleNameElementUtil;
 import com.android.tools.idea.gradle.dsl.parser.GradleDslNameConverter;
 import com.android.tools.idea.gradle.dsl.parser.semantics.ModelPropertyDescription;
-import com.google.common.collect.Lists;
 import com.intellij.openapi.util.text.StringUtil;
 import com.intellij.psi.PsiElement;
 import com.intellij.psi.PsiNamedElement;
 import com.intellij.util.containers.ContainerUtil;
-import org.jetbrains.annotations.NotNull;
-import org.jetbrains.annotations.Nullable;
-
+import java.util.ArrayList;
 import java.util.List;
 import java.util.regex.Matcher;
 import java.util.regex.Pattern;
-
-public final class GradleNameElement {
+import java.util.stream.Collectors;
+import org.jetbrains.annotations.NotNull;
+import org.jetbrains.annotations.Nullable;
+
+public class GradleNameElement {
   /**
    * This regex is used to extract indexes out from a dereferenced map or list property.
    * Example properties would be:
@@ -77,7 +76,7 @@
 
   @NotNull
   public static GradleNameElement create(@NotNull String name) {
-    return new GradleNameElement(GradleNameElementUtil.escape(name), false);
+    return new GradleNameElement(escape(name), false);
   }
 
   @NotNull
@@ -141,14 +140,14 @@
   public List<String> fullNameParts() {
     String name = findName();
     if (name == null) {
-      return Lists.newArrayList();
-    }
-    List<String> nameSegments = GradleNameElementUtil.split(name);
+      return new ArrayList<>();
+    }
+    List<String> nameSegments = split(name);
     return ContainerUtil.map(nameSegments, GradleNameElement::convertNameToKey);
   }
 
   public static String createNameFromParts(@NotNull List<String> parts) {
-    return GradleNameElementUtil.join(parts);
+    return join(parts);
   }
 
   @NotNull
@@ -204,11 +203,11 @@
   }
 
   public void rename(@NotNull String newName) {
-    internalRename(GradleNameElementUtil.escape(newName));
+    internalRename(escape(newName));
   }
 
   public void rename(@NotNull List<String> hierarchicalName) {
-    internalRename(GradleNameElementUtil.join(hierarchicalName));
+    internalRename(join(hierarchicalName));
   }
 
   public boolean isEmpty() {
@@ -240,7 +239,7 @@
       }
     }
 
-    List<String> parts = GradleNameElementUtil.split(propertyReference);
+    List<String> parts = split(propertyReference);
     if (!parts.isEmpty() && parts.get(0).equals(name)) {
       return true;
     }
@@ -271,7 +270,6 @@
     return StringUtil.unquoteString(str);
   }
 
-<<<<<<< HEAD
   @NotNull
   public static String escape(@NotNull String part) {
     StringBuilder buf = new StringBuilder();
@@ -331,8 +329,6 @@
     return result;
   }
 
-=======
->>>>>>> 44b500f2
   /**
    * READ ACCESS REQUIRED.
    */
@@ -340,7 +336,7 @@
     myNameElement = element;
     myFakeName = null;
     if (myNameElement instanceof PsiNamedElement) {
-      myLocalName = GradleNameElementUtil.escape(((PsiNamedElement)myNameElement).getName());
+      myLocalName = escape(((PsiNamedElement)myNameElement).getName());
     }
     else if (myNameElement != null) {
       myLocalName = converter.psiToName(myNameElement);
