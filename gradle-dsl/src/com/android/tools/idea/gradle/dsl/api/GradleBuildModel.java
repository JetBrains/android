/*
 * Copyright (C) 2017 The Android Open Source Project
 *
 * Licensed under the Apache License, Version 2.0 (the "License");
 * you may not use this file except in compliance with the License.
 * You may obtain a copy of the License at
 *
 *      http://www.apache.org/licenses/LICENSE-2.0
 *
 * Unless required by applicable law or agreed to in writing, software
 * distributed under the License is distributed on an "AS IS" BASIS,
 * WITHOUT WARRANTIES OR CONDITIONS OF ANY KIND, either express or implied.
 * See the License for the specific language governing permissions and
 * limitations under the License.
 */
package com.android.tools.idea.gradle.dsl.api;

import com.android.tools.idea.gradle.dsl.api.android.AndroidModel;
import com.android.tools.idea.gradle.dsl.api.configurations.ConfigurationsModel;
import com.android.tools.idea.gradle.dsl.api.crashlytics.CrashlyticsModel;
import com.android.tools.idea.gradle.dsl.api.dependencies.DependenciesModel;
import com.android.tools.idea.gradle.dsl.api.ext.ExtModel;
import com.android.tools.idea.gradle.dsl.api.java.JavaModel;
import com.android.tools.idea.gradle.dsl.api.repositories.RepositoriesModel;
import com.android.tools.idea.gradle.dsl.api.settings.PluginsModel;
import com.android.tools.idea.gradle.dsl.api.util.GradleDslModel;
import com.android.tools.idea.gradle.dsl.api.GradlePropertiesModel;
import com.android.tools.idea.gradle.dsl.api.util.GradleDslContextModel;
import com.intellij.openapi.diagnostic.ControlFlowException;
import com.intellij.openapi.diagnostic.Logger;
import com.intellij.openapi.module.Module;
import com.intellij.openapi.project.Project;
import com.intellij.openapi.vfs.VirtualFile;
import com.intellij.psi.PsiElement;
import java.io.File;
import java.util.List;
import java.util.Map;
import java.util.Set;
import java.util.function.Supplier;
import org.jetbrains.annotations.NotNull;
import org.jetbrains.annotations.Nullable;
import org.jetbrains.annotations.TestOnly;

<<<<<<< HEAD
public interface GradleBuildModel extends GradleFileModel, PluginsModel {
=======
import java.util.List;
import java.util.Set;

public interface GradleBuildModel extends GradleDslContextModel, GradleFileModel, PluginsModel {
>>>>>>> de127946
  /**
   * Runs the given supplier and returns the result if no exception was thrown. If an exception was thrown then
   * log it to back intellijs logs and the AndroidStudioCrashReporter and return null.
   *
   * @param supplier supplier to run
   * @return supplied value or null if an exception was thrown
   */
  @Nullable
  static <T> T tryOrLog(@NotNull Supplier<T> supplier) {
    try {
      return supplier.get();
    }
    catch (Exception e) {
      if (e instanceof ControlFlowException) {
        // Control-Flow exceptions should not be logged and reported.
        return null;
      }
      Logger logger = Logger.getInstance(ProjectBuildModel.class);
      logger.error(e);
      return null;
    }
  }

  /**
   * Obtains an instance of {@link GradleBuildModel} for the given projects root build.gradle file.
   * Care should be taken when calling this method repeatedly since it runs over the whole PSI tree in order to build the model.
   * In most cases if you want to use this method you should use {@link ProjectBuildModel} instead since it prevents files from being
   * parsed more than once and ensures changes in applied files are mirrored by any model obtained from it.
   *
   * @deprecated Use {@link ProjectBuildModel#get(Project)} instead.
   */
  @Deprecated
  @Nullable
  static GradleBuildModel get(@NotNull Project project) {
    return tryOrLog(() -> GradleModelProvider.getInstance().getBuildModel(project));
  }

  /**
   * Obtains an instance of {@link GradleBuildModel} for the given modules build.gradle file.
   * Care should be taken when calling this method repeatedly since it runs over the whole PSI tree in order to build the model.
   *
   * @deprecated Use {@link ProjectBuildModel#get(Project)} instead.
   */
  @Deprecated
  @Nullable
  static GradleBuildModel get(@NotNull Module module) {
    return tryOrLog(() -> GradleModelProvider.getInstance().getBuildModel(module));
  }

  /**
   * Obtains an instance of {@link GradleBuildModel} by parsing the given file.
   * Care should be taken when calling this method repeatedly since it runs over the whole PSI tree in order to build the model.
   *
   * @deprecated Use {@link ProjectBuildModel#getModuleBuildModel(Module)} instead.
   */
  @Deprecated
  @NotNull
  static GradleBuildModel parseBuildFile(@NotNull VirtualFile file, @NotNull Project project) {
    return GradleModelProvider.getInstance().parseBuildFile(file, project);
  }

  /**
   * In most cases in the Dsl api, we can obtain a PsiElement for an element from the corresponding model.  In the specific case of plugins,
   * where there are multiple forms of expression (including `apply plugin: ...` which has no corresponding block element) there is no
   * representation of the collection as a Dsl entity, only as a Java List.  This is therefore needed at this level for clients wishing
   * to interact with the Psi corresponding to a plugins { ... } block, if any.
   */
  @Nullable
  PsiElement getPluginsPsiElement();

  @NotNull
  AndroidModel android();

  @NotNull
  BuildScriptModel buildscript();

  @NotNull
  ConfigurationsModel configurations();

  @NotNull
  CrashlyticsModel crashlytics();

  @NotNull
  DependenciesModel dependencies();

  @NotNull
  ExtModel ext();

  @NotNull
  JavaModel java();

  @NotNull
  RepositoriesModel repositories();


  @NotNull
  <T extends GradleDslModel> T getModel(Class<T> klass);

  /**
   * @return the models for files that are used by this GradleBuildModel.
   */
  @NotNull
  Set<GradleFileModel> getInvolvedFiles();

  @NotNull
  Map<String, List<BuildModelNotification>> getNotifications();

  /**
   * @return the root directory of the module corresponding to this model.  Implementations are permitted to provide a best-effort
   * estimate for an answer.
   */
  @NotNull
  File getModuleRootDirectory();

  /**
   * @return a model for the properties file associated with this build model (typically only the root module's model), or null if
   * no such properties file exists.
   */
  @Nullable GradlePropertiesModel getPropertiesModel();

  /**
   * Removes repository property.
   */
  @TestOnly
  void removeRepositoriesBlocks();
}<|MERGE_RESOLUTION|>--- conflicted
+++ resolved
@@ -33,22 +33,16 @@
 import com.intellij.openapi.vfs.VirtualFile;
 import com.intellij.psi.PsiElement;
 import java.io.File;
-import java.util.List;
 import java.util.Map;
-import java.util.Set;
 import java.util.function.Supplier;
 import org.jetbrains.annotations.NotNull;
 import org.jetbrains.annotations.Nullable;
 import org.jetbrains.annotations.TestOnly;
 
-<<<<<<< HEAD
-public interface GradleBuildModel extends GradleFileModel, PluginsModel {
-=======
 import java.util.List;
 import java.util.Set;
 
 public interface GradleBuildModel extends GradleDslContextModel, GradleFileModel, PluginsModel {
->>>>>>> de127946
   /**
    * Runs the given supplier and returns the result if no exception was thrown. If an exception was thrown then
    * log it to back intellijs logs and the AndroidStudioCrashReporter and return null.
