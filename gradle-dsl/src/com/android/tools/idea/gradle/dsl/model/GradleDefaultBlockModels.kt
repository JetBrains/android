--- conflicted
+++ resolved
@@ -37,11 +37,8 @@
 import com.android.tools.idea.gradle.dsl.model.dependencies.ScriptDependenciesModelImpl
 import com.android.tools.idea.gradle.dsl.model.ext.EmptyExtModelImpl
 import com.android.tools.idea.gradle.dsl.model.ext.ExtModelImpl
-<<<<<<< HEAD
 import com.android.tools.idea.gradle.dsl.model.java.EmptyJavaModelImpl
-=======
 import com.android.tools.idea.gradle.dsl.model.java.JavaDeclarativeModelImpl
->>>>>>> 3a514de0
 import com.android.tools.idea.gradle.dsl.model.java.JavaModelImpl
 import com.android.tools.idea.gradle.dsl.model.kotlin.EmptyKotlinModelImpl
 import com.android.tools.idea.gradle.dsl.model.kotlin.KotlinModelImpl
@@ -59,8 +56,8 @@
 import com.android.tools.idea.gradle.dsl.parser.elements.GradlePropertiesDslElement
 import com.android.tools.idea.gradle.dsl.parser.ext.ExtDslElement
 import com.android.tools.idea.gradle.dsl.parser.files.GradleBuildFile
+import com.android.tools.idea.gradle.dsl.parser.java.JavaDclElement
 import com.android.tools.idea.gradle.dsl.parser.java.JavaDslElement
-import com.android.tools.idea.gradle.dsl.parser.java.JavaDclElement
 import com.android.tools.idea.gradle.dsl.parser.kotlin.KotlinDslElement
 import com.android.tools.idea.gradle.dsl.parser.plugins.PluginsDslElement
 import com.android.tools.idea.gradle.dsl.parser.repositories.RepositoriesDslElement
@@ -70,13 +67,8 @@
 class GradleDefaultBlockModels : BlockModelProvider<GradleBuildModel, GradleBuildFile> {
 
   override fun availableModels(kind: GradleDslNameConverter.Kind): List<BlockModelBuilder<*, GradleBuildFile>> {
-<<<<<<< HEAD
     return when (kind) {
       DECLARATIVE -> DECLARATIVE_ROOT_AVAILABLE_MODELS
-=======
-    return when(kind) {
-      GradleDslNameConverter.Kind.DECLARATIVE -> DECLARATIVE_ROOT_AVAILABLE_MODELS
->>>>>>> 3a514de0
       else -> DEFAULT_ROOT_AVAILABLE_MODELS
     }
   }
@@ -106,8 +98,9 @@
 
     private val DECLARATIVE_ROOT_ELEMENTS_MAP = mapOf(
       "androidApp" to AndroidDslElement.ANDROID_APP,
-<<<<<<< HEAD
-      "androidLibrary" to AndroidDslElement.ANDROID_LIBRARY
+      "androidLibrary" to AndroidDslElement.ANDROID_LIBRARY,
+      "javaApplication" to JavaDclElement.JAVA_APPLICATION,
+      "javaLibrary" to JavaDclElement.JAVA_LIBRARY
     )
 
     private fun declarativeBuilder(file: GradleBuildFile): AndroidDeclarativeModel {
@@ -116,25 +109,10 @@
       }
       file.getPropertyElement(AndroidDslElement.ANDROID_LIBRARY)?.let { element ->
         return AndroidDeclarativeModelImpl(element)
-=======
-      "androidLibrary" to AndroidDslElement.ANDROID_LIBRARY,
-      "javaApplication" to JavaDclElement.JAVA_APPLICATION,
-      "javaLibrary" to JavaDclElement.JAVA_LIBRARY
-    )
-
-    private fun declarativeBuilder(file: GradleBuildFile): AndroidModel {
-      file.getPropertyElement(AndroidDslElement.ANDROID_APP)?.let { element ->
-        return AndroidModelImpl(element)
-      }
-      file.getPropertyElement(AndroidDslElement.ANDROID_LIBRARY)?.let { element ->
-        return AndroidModelImpl(element)
->>>>>>> 3a514de0
       }
       // TODO throw exception for now but need to create add element mechanism
       throw IllegalStateException("Cannot create android[App|Library] dsl element")
     }
-<<<<<<< HEAD
-=======
 
     private fun declarativeJavaBuilder(file: GradleBuildFile): JavaDeclarativeModel {
       file.getPropertyElement(JavaDclElement.JAVA_APPLICATION)?.let { element ->
@@ -146,16 +124,6 @@
       // TODO throw exception for now but need to create add element mechanism
       throw IllegalStateException("Cannot create java[Application|Library] dsl element")
     }
-
-    private val DECLARATIVE_ROOT_AVAILABLE_MODELS = listOf<BlockModelBuilder<*, GradleBuildFile>>(
-      AndroidModel::class.java from {
-        declarativeBuilder(it)
-      },
-      JavaDeclarativeModel::class.java from {
-        declarativeJavaBuilder(it)
-      }
-    )
->>>>>>> 3a514de0
 
     private val DEFAULT_ROOT_AVAILABLE_MODELS = listOf<BlockModelBuilder<*, GradleBuildFile>>(
       AndroidModel::class.java from {
@@ -198,6 +166,10 @@
 
       RepositoriesModel::class.java from {
         RepositoriesModelImpl(it.ensurePropertyElement(RepositoriesDslElement.REPOSITORIES))
+      },
+
+      JavaDeclarativeModel::class.java from {
+        declarativeJavaBuilder(it)
       }
     )
 
