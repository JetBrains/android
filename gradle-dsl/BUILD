load("//tools/base/bazel:bazel.bzl", "iml_module")

# managed by go/iml_to_build
iml_module(
    name = "intellij.android.gradle.dsl",
    srcs = ["src"],
    iml_files = ["intellij.android.gradle.dsl.iml"],
    lint_baseline = "lint_baseline.xml",
    visibility = ["//visibility:public"],
    # do not sort: must match IML order
    deps = [
        "//prebuilts/studio/intellij-sdk:studio-sdk",
        "//prebuilts/studio/intellij-sdk:studio-sdk-plugin-Groovy",
    ],
)

# managed by go/iml_to_build
iml_module(
    name = "intellij.android.gradle.dsl.tests",
    iml_files = ["intellij.android.gradle.dsl.tests.iml"],
    test_class = "com.android.tools.idea.gradle.dsl.GradleDslTestSuite",
    test_data = glob(["testData/**"]),
    test_srcs = ["testSrc"],
    test_timeout = "long",
    visibility = ["//visibility:public"],
    # do not sort: must match IML order
    deps = [
        "//prebuilts/studio/intellij-sdk:studio-sdk",
        "//prebuilts/studio/intellij-sdk:studio-sdk-plugin-gradle",
        "//prebuilts/studio/intellij-sdk:studio-sdk-plugin-Groovy",
        "//prebuilts/studio/intellij-sdk:studio-sdk-plugin-Kotlin",
        "//tools/adt/idea/gradle-dsl:intellij.android.gradle.dsl[module, test]",
        "//tools/adt/idea/gradle-dsl-kotlin:intellij.android.gradle.dsl.kotlin[module, test]",
        "//tools/adt/idea/.idea/libraries:truth[test]",
        "//tools/base/common:studio.android.sdktools.common[module, test]",
        "//tools/adt/idea/android-common:intellij.android.common[module, test]",
        "//tools/adt/idea/android-test-framework:intellij.android.testFramework[module, test]",
        "//tools/adt/idea/android:intellij.android.core[module, test]",
        "//tools/adt/idea/project-system-gradle-models:intellij.android.projectSystem.gradle.models[module, test]",
        "//tools/base/testutils:studio.android.sdktools.testutils[module, test]",
        "//tools/adt/idea/adt-testutils:intellij.android.adt.testutils[module, test]",
        "//tools/adt/idea/gradle-dsl:intellij.android.gradle.dsl.testutils[module, test]",
<<<<<<< HEAD
=======
        "//tools/base/flags:studio.android.sdktools.flags[module]",
        "//tools/adt/idea/.idea/libraries:mockito",
>>>>>>> b5f40ffd
    ],
)

# managed by go/iml_to_build
iml_module(
    name = "intellij.android.gradle.dsl.testutils",
    iml_files = ["intellij.android.gradle.dsl.testutils.iml"],
    test_srcs = ["testutils"],
    test_tags = ["manual"],
    visibility = ["//visibility:public"],
    # do not sort: must match IML order
<<<<<<< HEAD
=======
    runtime_deps = [
        "//tools/adt/idea/gradle-dsl-kotlin:intellij.android.gradle.dsl.kotlin",
        "//tools/adt/idea/gradle-dsl-toml:intellij.android.gradle.dsl.toml",
        "//prebuilts/studio/intellij-sdk:studio-sdk-plugin-Groovy",
        "//prebuilts/studio/intellij-sdk:studio-sdk-plugin-Kotlin",
        "//prebuilts/studio/intellij-sdk:studio-sdk-plugin-toml",
    ],
    # do not sort: must match IML order
>>>>>>> b5f40ffd
    deps = [
        "//prebuilts/studio/intellij-sdk:studio-sdk",
        "//prebuilts/studio/intellij-sdk:studio-sdk-plugin-gradle",
        "//tools/adt/idea/gradle-dsl:intellij.android.gradle.dsl[module, test]",
        "//tools/adt/idea/.idea/libraries:truth[test]",
        "//tools/base/common:studio.android.sdktools.common[module, test]",
        "//tools/adt/idea/android-common:intellij.android.common[module, test]",
        "//tools/adt/idea/android-test-framework:intellij.android.testFramework[module, test]",
        "//tools/adt/idea/android:intellij.android.core[module, test]",
        "//tools/base/testutils:studio.android.sdktools.testutils[module, test]",
        "//tools/adt/idea/adt-testutils:intellij.android.adt.testutils[module, test]",
        "//prebuilts/tools/common/m2:junit-4.12[test]",
    ],
)<|MERGE_RESOLUTION|>--- conflicted
+++ resolved
@@ -40,11 +40,8 @@
         "//tools/base/testutils:studio.android.sdktools.testutils[module, test]",
         "//tools/adt/idea/adt-testutils:intellij.android.adt.testutils[module, test]",
         "//tools/adt/idea/gradle-dsl:intellij.android.gradle.dsl.testutils[module, test]",
-<<<<<<< HEAD
-=======
         "//tools/base/flags:studio.android.sdktools.flags[module]",
         "//tools/adt/idea/.idea/libraries:mockito",
->>>>>>> b5f40ffd
     ],
 )
 
@@ -56,8 +53,6 @@
     test_tags = ["manual"],
     visibility = ["//visibility:public"],
     # do not sort: must match IML order
-<<<<<<< HEAD
-=======
     runtime_deps = [
         "//tools/adt/idea/gradle-dsl-kotlin:intellij.android.gradle.dsl.kotlin",
         "//tools/adt/idea/gradle-dsl-toml:intellij.android.gradle.dsl.toml",
@@ -66,7 +61,6 @@
         "//prebuilts/studio/intellij-sdk:studio-sdk-plugin-toml",
     ],
     # do not sort: must match IML order
->>>>>>> b5f40ffd
     deps = [
         "//prebuilts/studio/intellij-sdk:studio-sdk",
         "//prebuilts/studio/intellij-sdk:studio-sdk-plugin-gradle",
