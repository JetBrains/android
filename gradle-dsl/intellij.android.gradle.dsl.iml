--- conflicted
+++ resolved
@@ -7,13 +7,9 @@
       <sourceFolder url="file://$MODULE_DIR$/src" isTestSource="false" />
     </content>
     <orderEntry type="inheritedJdk" />
-<<<<<<< HEAD
-    <orderEntry type="module" module-name="intellij.platform.core" />
-=======
     <orderEntry type="library" name="studio-sdk" level="project" />
     <orderEntry type="library" name="studio-plugin-Kotlin" level="project" />
     <orderEntry type="library" name="studio-plugin-Groovy" level="project" />
->>>>>>> 799703f0
     <orderEntry type="sourceFolder" forTests="false" />
     <orderEntry type="module" module-name="intellij.platform.util" />
     <orderEntry type="module" module-name="intellij.properties.psi" />
