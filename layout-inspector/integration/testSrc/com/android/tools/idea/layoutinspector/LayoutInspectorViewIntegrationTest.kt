--- conflicted
+++ resolved
@@ -18,10 +18,10 @@
 import com.android.tools.asdriver.tests.AndroidProject
 import com.android.tools.asdriver.tests.AndroidSystem
 import com.android.tools.asdriver.tests.MavenRepo
-import java.util.concurrent.TimeUnit
 import org.jetbrains.kotlin.utils.join
 import org.junit.Rule
 import org.junit.Test
+import java.util.concurrent.TimeUnit
 
 class LayoutInspectorViewIntegrationTest {
 
@@ -68,11 +68,7 @@
           ideaLog.waitForMatchingLine(
             ".*AndroidProcessHandler - Adding device emulator-${emulator.portString} to monitor for " +
               "launched app: com\\.example\\.emptyapplication",
-<<<<<<< HEAD
-            600,
-=======
             300,
->>>>>>> 574fcae1
             TimeUnit.SECONDS
           )
           adb.runCommand(
@@ -81,10 +77,6 @@
             "put global debug_view_attributes 1",
             emulator = emulator
           )
-<<<<<<< HEAD
-          emulator.waitForBoot()
-=======
->>>>>>> 574fcae1
           studio.executeAction("Android.RunLayoutInspector")
           ideaLog.waitForMatchingLine(
             ".*g:1 Model Updated for process: com.example.emptyapplication",
