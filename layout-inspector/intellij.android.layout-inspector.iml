<?xml version="1.0" encoding="UTF-8"?>
<module type="JAVA_MODULE" version="4">
  <component name="NewModuleRootManager" inherit-compiler-output="true">
    <exclude-output />
    <content url="file://$MODULE_DIR$">
      <sourceFolder url="file://$MODULE_DIR$/src" isTestSource="false" />
      <sourceFolder url="file://$MODULE_DIR$/testingSrc" isTestSource="true" />
      <sourceFolder url="file://$MODULE_DIR$/resources" type="java-resource" />
    </content>
    <orderEntry type="inheritedJdk" />
<<<<<<< HEAD
=======
    <orderEntry type="library" name="studio-sdk" level="project" />
    <orderEntry type="library" name="studio-plugin-com.intellij.java" level="project" />
    <orderEntry type="library" scope="TEST" name="kotlin-test" level="project" />
    <orderEntry type="library" name="studio-plugin-org.jetbrains.kotlin" level="project" />
>>>>>>> 0d09370c
    <orderEntry type="sourceFolder" forTests="false" />
    <orderEntry type="library" name="Guava" level="project" />
    <orderEntry type="library" name="gson" level="project" />
    <orderEntry type="library" name="jetbrains-annotations" level="project" />
    <orderEntry type="library" name="kotlin-stdlib" level="project" />
    <orderEntry type="library" name="kotlinx-coroutines-core" level="project" />
    <orderEntry type="library" name="kotlinx-coroutines-guava" level="project" />
    <orderEntry type="library" name="layoutinspector-skia-proto" level="project" />
    <orderEntry type="library" name="layoutinspector-view-proto" level="project" />
    <orderEntry type="library" name="protobuf" level="project" />
    <orderEntry type="library" name="studio-analytics-proto" level="project" />
    <orderEntry type="library" name="studio-grpc" level="project" />
    <orderEntry type="library" name="studio-proto" level="project" />
    <orderEntry type="library" name="transport-proto" level="project" />
    <orderEntry type="library" scope="TEST" name="JUnit4" level="project" />
    <orderEntry type="library" scope="TEST" name="kotlin-test" level="project" />
    <orderEntry type="library" scope="TEST" name="mockito" level="project" />
    <orderEntry type="library" scope="TEST" name="truth" level="project" />
    <orderEntry type="library" scope="PROVIDED" name="kotlinc.analysis-api" level="project" />
    <orderEntry type="library" scope="PROVIDED" name="kotlinc.kotlin-compiler-common" level="project" />
    <orderEntry type="library" scope="PROVIDED" name="kotlinc.kotlin-compiler-fe10" level="project" />
    <orderEntry type="module" module-name="android.sdktools.analytics-tracker" />
    <orderEntry type="module" module-name="android.sdktools.android-annotations" />
    <orderEntry type="module" module-name="android.sdktools.common" />
    <orderEntry type="module" module-name="android.sdktools.ddmlib" />
    <orderEntry type="module" module-name="android.sdktools.dynamic-layout-inspector.common" />
    <orderEntry type="module" module-name="android.sdktools.flags" />
    <orderEntry type="module" module-name="android.sdktools.layoutlib-api" />
    <orderEntry type="module" module-name="android.sdktools.repository" />
    <orderEntry type="module" module-name="android.sdktools.sdk-common" />
    <orderEntry type="module" module-name="android.sdktools.sdk-common.gradle.rt" />
    <orderEntry type="module" module-name="android.sdktools.sdklib" />
    <orderEntry type="module" module-name="intellij.android.adb" />
    <orderEntry type="module" module-name="intellij.android.adt.ui" />
    <orderEntry type="module" module-name="intellij.android.adt.ui.model" />
    <orderEntry type="module" module-name="intellij.android.analytics" />
    <orderEntry type="module" module-name="intellij.android.app-inspection.api" />
    <orderEntry type="module" module-name="intellij.android.app-inspection.ide" />
    <orderEntry type="module" module-name="intellij.android.app-inspection.inspector.api" />
    <orderEntry type="module" module-name="intellij.android.artwork" />
    <orderEntry type="module" module-name="intellij.android.common" />
    <orderEntry type="module" module-name="intellij.android.core" />
    <orderEntry type="module" module-name="intellij.android.deploy" />
    <orderEntry type="module" module-name="intellij.android.execution.common" />
    <orderEntry type="module" module-name="intellij.android.jps.model" />
    <orderEntry type="module" module-name="intellij.android.layout-ui" />
    <orderEntry type="module" module-name="intellij.android.projectSystem" />
    <orderEntry type="module" module-name="intellij.android.render-resources" />
    <orderEntry type="module" module-name="intellij.android.streaming" />
    <orderEntry type="module" module-name="intellij.android.transport" />
    <orderEntry type="module" module-name="intellij.android.wizard" />
    <orderEntry type="module" module-name="intellij.android.wizard.model" />
    <orderEntry type="module" module-name="intellij.color.scheme.warmNeon" />
    <orderEntry type="module" module-name="intellij.java.debugger" />
    <orderEntry type="module" module-name="intellij.java.debugger.impl" />
    <orderEntry type="module" module-name="intellij.java.execution" />
    <orderEntry type="module" module-name="intellij.java.psi" />
    <orderEntry type="module" module-name="intellij.maven.server.indexer" />
    <orderEntry type="module" module-name="intellij.platform.analysis" />
    <orderEntry type="module" module-name="intellij.platform.concurrency" />
    <orderEntry type="module" module-name="intellij.platform.core" />
    <orderEntry type="module" module-name="intellij.platform.core.impl" />
    <orderEntry type="module" module-name="intellij.platform.core.ui" />
    <orderEntry type="module" module-name="intellij.platform.debugger" />
    <orderEntry type="module" module-name="intellij.platform.editor" />
    <orderEntry type="module" module-name="intellij.platform.execution" />
    <orderEntry type="module" module-name="intellij.platform.execution.impl" />
    <orderEntry type="module" module-name="intellij.platform.extensions" />
    <orderEntry type="module" module-name="intellij.platform.externalSystem" />
    <orderEntry type="module" module-name="intellij.platform.ide" />
    <orderEntry type="module" module-name="intellij.platform.ide.core" />
    <orderEntry type="module" module-name="intellij.platform.ide.impl" />
    <orderEntry type="module" module-name="intellij.platform.ide.util.io" />
    <orderEntry type="module" module-name="intellij.platform.indexing" />
    <orderEntry type="module" module-name="intellij.platform.lang" />
    <orderEntry type="module" module-name="intellij.platform.lang.core" />
    <orderEntry type="module" module-name="intellij.platform.projectModel" />
    <orderEntry type="module" module-name="intellij.platform.util" />
    <orderEntry type="module" module-name="intellij.platform.util.ex" />
    <orderEntry type="module" module-name="intellij.platform.util.jdom" />
    <orderEntry type="module" module-name="intellij.platform.util.rt" />
    <orderEntry type="module" module-name="intellij.platform.util.ui" />
    <orderEntry type="module" module-name="intellij.xml.dom" />
    <orderEntry type="module" module-name="intellij.xml.psi" />
    <orderEntry type="module" module-name="intellij.xml.psi.impl" />
    <orderEntry type="module" module-name="kotlin.base.fe10.analysis" />
    <orderEntry type="module" module-name="kotlin.base.plugin" />
    <orderEntry type="module" module-name="kotlin.base.scripting" />
    <orderEntry type="module" module-name="kotlin.base.util" />
    <orderEntry type="module" module-name="android.sdktools.fakeadbserver" scope="TEST" />
    <orderEntry type="module" module-name="android.sdktools.testutils" scope="TEST" />
    <orderEntry type="module" module-name="intellij.android.testFramework" scope="TEST" />
<<<<<<< HEAD
    <orderEntry type="module" module-name="intellij.android.testutils" scope="TEST" />
    <orderEntry type="module" module-name="intellij.platform.ide.core.impl" scope="TEST" />
    <orderEntry type="module" module-name="intellij.platform.testFramework" scope="TEST" />
    <orderEntry type="module" module-name="intellij.platform.testFramework.common" scope="TEST" />
    <orderEntry type="module" module-name="intellij.java.testFramework" scope="TEST" />
=======
    <orderEntry type="library" scope="TEST" name="mockito" level="project" />
    <orderEntry type="library" scope="TEST" name="truth" level="project" />
    <orderEntry type="module" module-name="intellij.android.transport" />
    <orderEntry type="library" name="transport-proto" level="project" />
    <orderEntry type="module" module-name="intellij.android.execution.common" />
    <orderEntry type="module" module-name="intellij.android.streaming" />
    <orderEntry type="module" module-name="intellij.android.render-resources" />
    <orderEntry type="module" module-name="analytics" />
    <orderEntry type="module" module-name="android.sdktools.adblib" />
>>>>>>> 0d09370c
  </component>
</module><|MERGE_RESOLUTION|>--- conflicted
+++ resolved
@@ -7,17 +7,9 @@
       <sourceFolder url="file://$MODULE_DIR$/testingSrc" isTestSource="true" />
       <sourceFolder url="file://$MODULE_DIR$/resources" type="java-resource" />
     </content>
-    <orderEntry type="inheritedJdk" />
-<<<<<<< HEAD
-=======
-    <orderEntry type="library" name="studio-sdk" level="project" />
-    <orderEntry type="library" name="studio-plugin-com.intellij.java" level="project" />
-    <orderEntry type="library" scope="TEST" name="kotlin-test" level="project" />
-    <orderEntry type="library" name="studio-plugin-org.jetbrains.kotlin" level="project" />
->>>>>>> 0d09370c
-    <orderEntry type="sourceFolder" forTests="false" />
-    <orderEntry type="library" name="Guava" level="project" />
-    <orderEntry type="library" name="gson" level="project" />
+    <orderEntry type="library" name="studio-grpc" level="project" />
+    <orderEntry type="library" name="studio-platform" level="project" />
+    <orderEntry type="library" scope="TEST" name="studio-test-platform" level="project" />
     <orderEntry type="library" name="jetbrains-annotations" level="project" />
     <orderEntry type="library" name="kotlin-stdlib" level="project" />
     <orderEntry type="library" name="kotlinx-coroutines-core" level="project" />
@@ -25,10 +17,6 @@
     <orderEntry type="library" name="layoutinspector-skia-proto" level="project" />
     <orderEntry type="library" name="layoutinspector-view-proto" level="project" />
     <orderEntry type="library" name="protobuf" level="project" />
-    <orderEntry type="library" name="studio-analytics-proto" level="project" />
-    <orderEntry type="library" name="studio-grpc" level="project" />
-    <orderEntry type="library" name="studio-proto" level="project" />
-    <orderEntry type="library" name="transport-proto" level="project" />
     <orderEntry type="library" scope="TEST" name="JUnit4" level="project" />
     <orderEntry type="library" scope="TEST" name="kotlin-test" level="project" />
     <orderEntry type="library" scope="TEST" name="mockito" level="project" />
@@ -36,17 +24,11 @@
     <orderEntry type="library" scope="PROVIDED" name="kotlinc.analysis-api" level="project" />
     <orderEntry type="library" scope="PROVIDED" name="kotlinc.kotlin-compiler-common" level="project" />
     <orderEntry type="library" scope="PROVIDED" name="kotlinc.kotlin-compiler-fe10" level="project" />
-    <orderEntry type="module" module-name="android.sdktools.analytics-tracker" />
-    <orderEntry type="module" module-name="android.sdktools.android-annotations" />
-    <orderEntry type="module" module-name="android.sdktools.common" />
-    <orderEntry type="module" module-name="android.sdktools.ddmlib" />
-    <orderEntry type="module" module-name="android.sdktools.dynamic-layout-inspector.common" />
-    <orderEntry type="module" module-name="android.sdktools.flags" />
-    <orderEntry type="module" module-name="android.sdktools.layoutlib-api" />
-    <orderEntry type="module" module-name="android.sdktools.repository" />
-    <orderEntry type="module" module-name="android.sdktools.sdk-common" />
-    <orderEntry type="module" module-name="android.sdktools.sdk-common.gradle.rt" />
-    <orderEntry type="module" module-name="android.sdktools.sdklib" />
+    <orderEntry type="library" name="Guava" level="project" />
+    <orderEntry type="library" name="ktor-client" level="project" />
+    <orderEntry type="library" name="gson" level="project" />
+    <orderEntry type="inheritedJdk" />
+    <orderEntry type="sourceFolder" forTests="false" />
     <orderEntry type="module" module-name="intellij.android.adb" />
     <orderEntry type="module" module-name="intellij.android.adt.ui" />
     <orderEntry type="module" module-name="intellij.android.adt.ui.model" />
@@ -104,25 +86,11 @@
     <orderEntry type="module" module-name="kotlin.base.plugin" />
     <orderEntry type="module" module-name="kotlin.base.scripting" />
     <orderEntry type="module" module-name="kotlin.base.util" />
-    <orderEntry type="module" module-name="android.sdktools.fakeadbserver" scope="TEST" />
-    <orderEntry type="module" module-name="android.sdktools.testutils" scope="TEST" />
     <orderEntry type="module" module-name="intellij.android.testFramework" scope="TEST" />
-<<<<<<< HEAD
     <orderEntry type="module" module-name="intellij.android.testutils" scope="TEST" />
     <orderEntry type="module" module-name="intellij.platform.ide.core.impl" scope="TEST" />
     <orderEntry type="module" module-name="intellij.platform.testFramework" scope="TEST" />
     <orderEntry type="module" module-name="intellij.platform.testFramework.common" scope="TEST" />
     <orderEntry type="module" module-name="intellij.java.testFramework" scope="TEST" />
-=======
-    <orderEntry type="library" scope="TEST" name="mockito" level="project" />
-    <orderEntry type="library" scope="TEST" name="truth" level="project" />
-    <orderEntry type="module" module-name="intellij.android.transport" />
-    <orderEntry type="library" name="transport-proto" level="project" />
-    <orderEntry type="module" module-name="intellij.android.execution.common" />
-    <orderEntry type="module" module-name="intellij.android.streaming" />
-    <orderEntry type="module" module-name="intellij.android.render-resources" />
-    <orderEntry type="module" module-name="analytics" />
-    <orderEntry type="module" module-name="android.sdktools.adblib" />
->>>>>>> 0d09370c
   </component>
 </module>