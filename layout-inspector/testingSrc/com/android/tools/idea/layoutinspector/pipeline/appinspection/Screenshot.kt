--- conflicted
+++ resolved
@@ -50,11 +50,7 @@
           0,
           image.width,
           image.height,
-<<<<<<< HEAD
-          ShortArray(image.width * image.height)
-=======
           ShortArray(image.width * image.height),
->>>>>>> 0d09370c
         ) as ShortArray
       dataElements.flatMapTo(imageBytes) {
         listOf((it.toInt() and 0xFF).toByte(), (it.toInt() ushr 8).toByte())
@@ -66,11 +62,7 @@
           0,
           image.width,
           image.height,
-<<<<<<< HEAD
-          IntArray(image.width * image.height)
-=======
           IntArray(image.width * image.height),
->>>>>>> 0d09370c
         ) as IntArray
       dataElements.flatMapTo(imageBytes) { it.toBytes().asIterable() }
     }
