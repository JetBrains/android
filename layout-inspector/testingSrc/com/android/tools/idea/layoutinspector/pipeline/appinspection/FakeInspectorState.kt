/*
 * Copyright (C) 2021 The Android Open Source Project
 *
 * Licensed under the Apache License, Version 2.0 (the "License");
 * you may not use this file except in compliance with the License.
 * You may obtain a copy of the License at
 *
 *      http://www.apache.org/licenses/LICENSE-2.0
 *
 * Unless required by applicable law or agreed to in writing, software
 * distributed under the License is distributed on an "AS IS" BASIS,
 * WITHOUT WARRANTIES OR CONDITIONS OF ANY KIND, either express or implied.
 * See the License for the specific language governing permissions and
 * limitations under the License.
 */
package com.android.tools.idea.layoutinspector.pipeline.appinspection

import com.android.resources.Density
import com.android.tools.idea.layoutinspector.model.FLAG_HAS_MERGED_SEMANTICS
import com.android.tools.idea.layoutinspector.model.FLAG_HAS_UNMERGED_SEMANTICS
import com.android.tools.idea.layoutinspector.pipeline.appinspection.dsl.ComposableNode
import com.android.tools.idea.layoutinspector.pipeline.appinspection.dsl.ComposableRoot
import com.android.tools.idea.layoutinspector.pipeline.appinspection.dsl.ComposableString
import com.android.tools.idea.layoutinspector.pipeline.appinspection.dsl.Element
import com.android.tools.idea.layoutinspector.pipeline.appinspection.dsl.ExpandedParameter
import com.android.tools.idea.layoutinspector.pipeline.appinspection.dsl.Parameter
import com.android.tools.idea.layoutinspector.pipeline.appinspection.dsl.ParameterGroup
import com.android.tools.idea.layoutinspector.pipeline.appinspection.dsl.Property
import com.android.tools.idea.layoutinspector.pipeline.appinspection.dsl.PropertyGroup
import com.android.tools.idea.layoutinspector.pipeline.appinspection.dsl.Reference
import com.android.tools.idea.layoutinspector.pipeline.appinspection.dsl.ViewNode
import com.android.tools.idea.layoutinspector.pipeline.appinspection.dsl.ViewResource
import com.android.tools.idea.layoutinspector.pipeline.appinspection.dsl.ViewString
import com.android.tools.idea.layoutinspector.pipeline.appinspection.inspectors.FakeComposeLayoutInspector
import com.android.tools.idea.layoutinspector.pipeline.appinspection.inspectors.FakeViewLayoutInspector
import com.android.tools.idea.layoutinspector.pipeline.appinspection.inspectors.sendEvent
import com.android.tools.idea.layoutinspector.view.inspection.LayoutInspectorViewProtocol
import com.android.tools.idea.layoutinspector.view.inspection.LayoutInspectorViewProtocol.CaptureSnapshotResponse.WindowSnapshot
import com.google.common.truth.Truth.assertThat
import layoutinspector.compose.inspection.LayoutInspectorComposeProtocol
import layoutinspector.compose.inspection.LayoutInspectorComposeProtocol.ComposableNode
import layoutinspector.compose.inspection.LayoutInspectorComposeProtocol.GetParameterDetailsCommand

// Hand-crafted state loosely based on new basic activity app. Real data would look a lot more
// scattered.
class FakeInspectorState(
  private val viewInspector: FakeViewLayoutInspector,
  private val composeInspector: FakeComposeLayoutInspector,
) {

  private val viewStrings =
    listOf(
      // layout strings
      ViewString(1, "androidx.constraintlayout.widget"),
      ViewString(2, "ConstraintLayout"),
      ViewString(3, "androidx.fragment.app"),
      ViewString(4, "FragmentContainerView"),
      ViewString(5, "com.google.android.material.textview"),
      ViewString(6, "MaterialTextView"),
      ViewString(7, "com.google.android.material.button"),
      ViewString(8, "MaterialButton"),
      ViewString(9, "com.google.android.material.floatingactionbutton"),
      ViewString(10, "FloatingActionButton"),
      ViewString(11, "android.view"),
      ViewString(12, "View"),
      ViewString(13, "ComposeView"),
      ViewString(14, "androidx.compose.material.ripple"),
      ViewString(15, "RippleContainer"),
      ViewString(16, "RippleHostView"),
      ViewString(17, "androidx.compose.ui.platform"),
      ViewString(18, "AndroidViewsHandler"),

      // property names
      // TODO(b/177231212): Test remaining property types
      ViewString(100, "android"), // STRING
      ViewString(101, "text"), // STRING
      ViewString(102, "clickable"), // BOOLEAN
      // placeholder for BYTE property
      // placeholder for CHAR property
      // placeholder for DOUBLE property
      ViewString(106, "alpha"), // FLOAT
      // placeholder for INT16 property
      ViewString(108, "minWidth"), // INT32
      // placeholder for INT64 property
      // placeholder for OBJECT property
      ViewString(111, "background"), // COLOR
      ViewString(112, "gravity"), // GRAVITY
      ViewString(113, "orientation"), // INT_ENUM
      ViewString(114, "imeOptions"), // INT_FLAG
      ViewString(115, "id"), // RESOURCE
      ViewString(116, "src"), // DRAWABLE
      // placeholder for ANIM property
      ViewString(118, "stateListAnimator"), // ANIMATOR
      // placeholder for INTERPOLATOR property
<<<<<<< HEAD
      // placeholder for DIMENSION property
      ViewString(119, "backgroundTint"), // COLOR
=======
      ViewString(119, "backgroundTint"), // COLOR
      ViewString(120, "width"), // DIMENSION
>>>>>>> 0d09370c

      // property values
      ViewString(201, "Next"),
      ViewString(202, "top"),
      ViewString(203, "start"),
      ViewString(204, "normal"),
      ViewString(205, "actionUnspecified"),
      ViewString(206, "id"),
      ViewString(207, "layout"),
      ViewString(208, "style"),
      ViewString(209, "android"),
      ViewString(210, "com.example"),
      ViewString(211, "fab"),
      ViewString(212, "activity_main"),
      ViewString(213, "fragment_first"),
      ViewString(214, "Widget.MaterialComponents.FloatingActionButton"),
      ViewString(215, "Widget.Design.FloatingActionButton"),
      ViewString(216, "Widget.MaterialComponents.Button"),
      ViewString(217, "Widget.AppCompat.Button"),
      ViewString(218, "Base.Widget.AppCompat.Button"),
      ViewString(219, "Widget.Material.Button"),
      ViewString(220, "vertical"),
      ViewString(221, "color"),
      ViewString(222, "textBlue"),
      ViewString(223, "Theme.Example.NoActionBar"),
      ViewString(224, "topText"),
      ViewString(225, "blueText"),
      ViewString(226, "Widget.MaterialComponents.TextView"),
      ViewString(227, "Base.Widget.MaterialComponents.TextView"),
      ViewString(228, "Widget.AppCompat.TextView"),
      ViewString(229, "Base.Widget.AppCompat.TextView"),
      ViewString(230, "Widget.Material.TextView"),
<<<<<<< HEAD
=======
      ViewString(231, "secondaryValue"),
      ViewString(232, "tertiaryValue"),
      ViewString(233, "bottomText"),
      ViewString(234, "Previous"),
>>>>>>> 0d09370c

      // class names
      ViewString(301, "android.graphics.drawable.VectorDrawable"),
      ViewString(302, "android.animation.StateListAnimator"),
    )

  private val layoutTrees =
    listOf(
      ViewNode {
        id = 1
        packageName = 1
        className = 2
        ViewNode {
          id = 2
          packageName = 3
          className = 4
          ViewNode {
            id = 3
            packageName = 5
            className = 6
            resource = ViewResource(206, 209, 224)
          }
          ViewNode {
            id = 4
            packageName = 7
            className = 8
          }
          ViewNode {
            id = 5
            packageName = 9
            className = 10
            resource = ViewResource(206, 209, 211)
<<<<<<< HEAD
=======
          }
          ViewNode {
            id = 11
            packageName = 5
            className = 6
            resource = ViewResource(206, 209, 233)
>>>>>>> 0d09370c
          }
        }
        ViewNode {
          id = 6
          packageName = 17
          className = 13
<<<<<<< HEAD
          ViewNode {
            id = 7
            packageName = 17
            className = 18
            ViewNode {
              id = 8
              packageName = 5
              className = 6
              resource = ViewResource(206, 209, 225)
            }
          }
          ViewNode {
=======
          ViewNode {
            id = 7
            packageName = 17
            className = 18
            ViewNode {
              id = 8
              packageName = 5
              className = 6
              resource = ViewResource(206, 209, 225)
            }
          }
          ViewNode {
>>>>>>> 0d09370c
            id = 9
            packageName = 14
            className = 15
            ViewNode {
              id = 10
              packageName = 14
              className = 16
            }
          }
        }
      },
      ViewNode {
        id = 101
        packageName = 11
        className = 12
<<<<<<< HEAD
      }
    )

  private val propertyGroups =
    mutableMapOf<Long, List<LayoutInspectorViewProtocol.PropertyGroup>>().apply {
      this[layoutTrees[0].id] =
        listOf(
=======
      },
    )

  private val propertyGroups =
    mutableMapOf<Long, MutableList<LayoutInspectorViewProtocol.PropertyGroup>>().apply {
      this[layoutTrees[0].id] =
        mutableListOf(
>>>>>>> 0d09370c
          PropertyGroup {
            viewId = 3
            Property {
              name = 115
              namespace = 100
              type = LayoutInspectorViewProtocol.Property.Type.RESOURCE
              resourceValue = ViewResource(206, 210, 224)
            }
            Property {
              name = 101
              namespace = 100
              type = LayoutInspectorViewProtocol.Property.Type.STRING
              int32Value = 201
            }
            Property {
              name = 102
              namespace = 100
              type = LayoutInspectorViewProtocol.Property.Type.BOOLEAN
              int32Value = 1
            }
            Property {
              name = 106
              namespace = 100
              type = LayoutInspectorViewProtocol.Property.Type.FLOAT
              floatValue = 1.0f
            }
<<<<<<< HEAD
=======
            Property {
              name = 120
              namespace = 100
              type = LayoutInspectorViewProtocol.Property.Type.INT32
              int32Value = 200
            }
>>>>>>> 0d09370c
          },
          PropertyGroup {
            viewId = 4
            Property {
              name = 108
              namespace = 100
              type = LayoutInspectorViewProtocol.Property.Type.INT32
              int32Value = 200
            }
            Property {
              name = 111
              namespace = 100
              type = LayoutInspectorViewProtocol.Property.Type.COLOR
              int32Value = -13172557
            }
            Property {
              name = 112
              namespace = 100
              type = LayoutInspectorViewProtocol.Property.Type.GRAVITY
              flagValueBuilder.addAllFlag(listOf(202, 203))
            }
            Property {
              name = 113
              namespace = 100
              type = LayoutInspectorViewProtocol.Property.Type.INT_ENUM
              int32Value = 220
            }
          },
          PropertyGroup {
            viewId = 5
            Property {
              name = 114
              namespace = 100
              type = LayoutInspectorViewProtocol.Property.Type.INT_FLAG
              flagValueBuilder.addAllFlag(listOf(204, 205))
            }
            Property {
              name = 115
              namespace = 100
              type = LayoutInspectorViewProtocol.Property.Type.RESOURCE
              source = ViewResource(207, 210, 212)
              addAllResolutionStack(
                listOf(
                  ViewResource(207, 210, 212),
                  ViewResource(208, 210, 214),
                  ViewResource(208, 210, 215),
                )
              )
              resourceValue = ViewResource(206, 210, 211)
            }
            Property {
              name = 116
              namespace = 100
              type = LayoutInspectorViewProtocol.Property.Type.DRAWABLE
              source = ViewResource(207, 210, 212)
              addAllResolutionStack(
                listOf(
                  ViewResource(207, 210, 212),
                  ViewResource(208, 210, 216),
                  ViewResource(208, 210, 217),
                  ViewResource(208, 210, 218),
                  ViewResource(208, 209, 219),
                )
              )
              int32Value = 301
            }
            Property {
              name = 118
              namespace = 100
              type = LayoutInspectorViewProtocol.Property.Type.ANIMATOR
              source = ViewResource(207, 210, 212)
              addAllResolutionStack(
                listOf(
                  ViewResource(207, 210, 212),
                  ViewResource(208, 210, 216),
                  ViewResource(208, 210, 217),
                  ViewResource(208, 210, 218),
                  ViewResource(208, 209, 219),
                )
              )
              int32Value = 302
            }
          },
          PropertyGroup {
            viewId = 8
            Property {
              name = 119
              namespace = 100
              type = LayoutInspectorViewProtocol.Property.Type.COLOR
              int32Value = 0x8800FF
            }
            Property {
              name = 119
              namespace = 210
              type = LayoutInspectorViewProtocol.Property.Type.COLOR
              int32Value = 0x4422FF00
              addAllResolutionStack(
                listOf(
                  ViewResource(221, 210, 222),
                  ViewResource(208, 210, 226),
                  ViewResource(208, 210, 227),
                  ViewResource(208, 210, 228),
                  ViewResource(208, 210, 229),
                  ViewResource(208, 100, 230),
                )
              )
            }
<<<<<<< HEAD
          }
        )
      // As tests don't need them, just skip defining properties for anything in the second layout
      // tree
      this[layoutTrees[1].id] = emptyList()
=======
          },
          PropertyGroup {
            viewId = 11
            Property {
              name = 115
              namespace = 100
              type = LayoutInspectorViewProtocol.Property.Type.RESOURCE
              resourceValue = ViewResource(206, 210, 233)
            }
            Property {
              name = 101
              namespace = 100
              type = LayoutInspectorViewProtocol.Property.Type.STRING
              int32Value = 234
            }
            Property {
              name = 102
              namespace = 100
              type = LayoutInspectorViewProtocol.Property.Type.BOOLEAN
              int32Value = 0
            }
            Property {
              name = 106
              namespace = 100
              type = LayoutInspectorViewProtocol.Property.Type.FLOAT
              floatValue = 2.0f
            }
            Property {
              name = 120
              namespace = 100
              type = LayoutInspectorViewProtocol.Property.Type.INT32
              int32Value = 400
            }
          },
        )
      // As tests don't need them, just skip defining properties for anything in the second layout
      // tree
      this[layoutTrees[1].id] = mutableListOf()
>>>>>>> 0d09370c
    }

  private val composeStrings =
    listOf(
      // layout strings
      ComposableString(1, "com.example"),
      ComposableString(2, "File1.kt"),
      ComposableString(3, "File2.kt"),
      ComposableString(4, "Surface"),
      ComposableString(5, "Button"),
      ComposableString(6, "Text"),
      ComposableString(7, "DataObjectComposable"),
      ComposableString(8, "AndroidView"),
      ComposableString(9, "ComposeNode"),

      // parameter names
      // TODO(b/177231212): Test remaining parameter types
      ComposableString(101, "text"), // STRING
      ComposableString(102, "clickable"), // BOOLEAN
      // placeholder for DOUBLE parameter
      // placeholder for FLOAT parameter
      ComposableString(105, "maxLines"), // INT32
      // placeholder for INT64 parameter
      ComposableString(107, "color"), // COLOR
      // placeholder for RESOURCE parameter
      ComposableString(109, "elevation"), // DIMENSION_DP
      ComposableString(110, "fontSize"), // DIMENSION_SP
      ComposableString(111, "textSize"), // DIMENSION_EM
      ComposableString(112, "onTextLayout"), // LAMBDA
      // placeholder for FUNCTION_REFERENCE parameter
      ComposableString(114, "dataObject"),
      ComposableString(115, "intProperty"),
      ComposableString(116, "stringProperty"),
      ComposableString(117, "lines"),

      // parameter values
      ComposableString(201, "placeholder"),
      ComposableString(202, "lambda"),
      ComposableString(203, "PojoClass"),
      ComposableString(204, "stringValue"),
      ComposableString(205, "MyLineClass"),
    )

  // Composable tree that lives under ComposeView
  private val composableRoot = ComposableRoot {
    viewId = 6
    ComposableNode {
      id = -2 // -1 reserved by inspectorModel
      anchorHash = 102
      packageHash = 1
      filename = 2
      name = 4
      recomposeCount = 7
      recomposeSkips = 14

      ComposableNode {
        id = -3
        anchorHash = 103
        packageHash = 1
        filename = 2
        name = 5

        ComposableNode {
          id = -4
          anchorHash = 104
          packageHash = 1
          filename = 2
          name = 6
          flags = FLAG_HAS_MERGED_SEMANTICS or FLAG_HAS_UNMERGED_SEMANTICS
        }
      }

      ComposableNode {
        id = -5
        anchorHash = 105
        packageHash = 1
        filename = 3
        name = 7
      }

      ComposableNode {
        id = -6
        anchorHash = 106
        packageHash = 1
        filename = 3
        name = 8

        ComposableNode {
          id = -7
          anchorHash = 107
          packageHash = 1
          filename = 3
          name = 9
          viewId = 8
        }
      }
    }
    addViewsToSkip(9)
  }

  // Composable tree that lives under ComposeView
  private val composableRootWithoutSemantics = ComposableRoot {
    viewId = 6
    ComposableNode {
      id = -2 // -1 reserved by inspectorModel
      anchorHash = 102
      packageHash = 1
      filename = 2
      name = 4
    }
  }

  private val parameterGroups =
    listOf(
      ParameterGroup {
        composableId = -2
        Parameter {
          type = LayoutInspectorComposeProtocol.Parameter.Type.STRING
          name = 101
          int32Value = 201
<<<<<<< HEAD
        }
        Parameter {
          type = LayoutInspectorComposeProtocol.Parameter.Type.BOOLEAN
          name = 102
          int32Value = 1
        }
=======
        }
        Parameter {
          type = LayoutInspectorComposeProtocol.Parameter.Type.BOOLEAN
          name = 102
          int32Value = 1
        }
>>>>>>> 0d09370c
      },
      ParameterGroup {
        composableId = -3
        Parameter {
          type = LayoutInspectorComposeProtocol.Parameter.Type.INT32
          name = 105
          int32Value = 16
        }
        Parameter {
          type = LayoutInspectorComposeProtocol.Parameter.Type.COLOR
          name = 107
          int32Value = -13172557
        }
      },
      ParameterGroup {
        composableId = -4
        Parameter {
          type = LayoutInspectorComposeProtocol.Parameter.Type.DIMENSION_DP
          name = 109
          floatValue = 1f
        }
        Parameter {
          type = LayoutInspectorComposeProtocol.Parameter.Type.DIMENSION_SP
          name = 110
          floatValue = 16f
        }
        Parameter {
          type = LayoutInspectorComposeProtocol.Parameter.Type.DIMENSION_EM
          name = 111
          floatValue = 2f
<<<<<<< HEAD
        }
      },
      ParameterGroup {
        composableId = -5
        Parameter {
          type = LayoutInspectorComposeProtocol.Parameter.Type.LAMBDA
          name = 112
          lambdaValueBuilder.apply {
            packageName = 1
            fileName = 3
            lambdaName = 202
            startLineNumber = 20
            endLineNumber = 21
          }
        }
=======
        }
      },
      ParameterGroup {
        composableId = -5
        Parameter {
          type = LayoutInspectorComposeProtocol.Parameter.Type.LAMBDA
          name = 112
          lambdaValueBuilder.apply {
            packageName = 1
            fileName = 3
            lambdaName = 202
            startLineNumber = 20
            endLineNumber = 21
          }
        }
>>>>>>> 0d09370c
        Parameter {
          type = LayoutInspectorComposeProtocol.Parameter.Type.STRING
          name = 114
          int32Value = 203
          Element {
            type = LayoutInspectorComposeProtocol.Parameter.Type.STRING
            name = 116
            int32Value = 204
            index = 0
            Reference {
              composableId = -5
              anchorHash = 105
              kind = LayoutInspectorComposeProtocol.ParameterReference.Kind.NORMAL
              parameterIndex = 1
            }
          }
          Element {
            type = LayoutInspectorComposeProtocol.Parameter.Type.INT32
            name = 115
            int32Value = 812
            index = 1
          }
          Element {
            type = LayoutInspectorComposeProtocol.Parameter.Type.STRING
            name = 117
            int32Value = 205
            index = 11
            Reference {
              composableId = -5
              anchorHash = 105
              kind = LayoutInspectorComposeProtocol.ParameterReference.Kind.NORMAL
              parameterIndex = 1
              addCompositeIndex(11)
            }
          }
        }
<<<<<<< HEAD
      }
=======
      },
>>>>>>> 0d09370c
    )

  private val expandedStrings =
    listOf(
      // parameter names
      ComposableString(1, "lines"),
      ComposableString(2, "firstLine"),
      ComposableString(3, "lastLine"),
      ComposableString(4, "list"),
      ComposableString(5, "[0]"),
      ComposableString(6, "[3]"),

      // String values
      ComposableString(21, "MyLineClass"),
      ComposableString(22, "Hello World"),
      ComposableString(23, "End of Text"),
      ComposableString(24, "List[12]"),
      ComposableString(25, "a"),
      ComposableString(26, "b"),
    )

  private val expandedParameter = ExpandedParameter {
    type = LayoutInspectorComposeProtocol.Parameter.Type.INT32
    name = 1
    int32Value = 21
    index = 11
    Element {
      type = LayoutInspectorComposeProtocol.Parameter.Type.STRING
      name = 2
      int32Value = 22
      index = 0
    }
    Element {
      type = LayoutInspectorComposeProtocol.Parameter.Type.STRING
      name = 3
      int32Value = 23
      index = 1
    }
    Element {
      type = LayoutInspectorComposeProtocol.Parameter.Type.ITERABLE
      name = 4
      int32Value = 24
      index = 3
      Reference {
        composableId = -5
        anchorHash = 105
        kind = LayoutInspectorComposeProtocol.ParameterReference.Kind.NORMAL
        parameterIndex = 1
        addAllCompositeIndex(listOf(11, 3))
      }
      Element {
        type = LayoutInspectorComposeProtocol.Parameter.Type.STRING
        name = 5
        int32Value = 25
        index = 0
      }
      Element {
        type = LayoutInspectorComposeProtocol.Parameter.Type.STRING
        name = 6
        int32Value = 26
        index = 3
      }
    }
  }

  private val firstExpandedListStrings =
    listOf(
      // parameter names
      ComposableString(1, "list"),
      ComposableString(2, "[4]"),
      ComposableString(3, "[6]"),

      // String values
      ComposableString(21, "List[12]"),
      ComposableString(22, "c"),
      ComposableString(23, "d"),
    )

  private val firstExpandedListParameter = ExpandedParameter {
    type = LayoutInspectorComposeProtocol.Parameter.Type.ITERABLE
    name = 1
    int32Value = 21
    index = 3
    Reference {
      composableId = -5
      anchorHash = 105
      kind = LayoutInspectorComposeProtocol.ParameterReference.Kind.NORMAL
      parameterIndex = 1
      addAllCompositeIndex(listOf(11, 3))
    }
    Element {
      type = LayoutInspectorComposeProtocol.Parameter.Type.STRING
      name = 2
      int32Value = 22
      index = 4
    }
    Element {
      type = LayoutInspectorComposeProtocol.Parameter.Type.STRING
      name = 3
      int32Value = 23
      index = 6
<<<<<<< HEAD
    }
  }

  private val secondExpandedListStrings =
    listOf(
      // parameter names
      ComposableString(1, "list"),
      ComposableString(2, "[7]"),
      ComposableString(3, "[10]"),
      ComposableString(4, "[11]"),

      // String values
      ComposableString(21, "List[12]"),
      ComposableString(22, "e"),
      ComposableString(23, "f"),
      ComposableString(24, "g"),
    )

  private val secondExpandedListParameter = ExpandedParameter {
    type = LayoutInspectorComposeProtocol.Parameter.Type.ITERABLE
    name = 1
    int32Value = 21
    index = 3
    Element {
      type = LayoutInspectorComposeProtocol.Parameter.Type.STRING
      name = 2
      int32Value = 22
      index = 7
    }
    Element {
      type = LayoutInspectorComposeProtocol.Parameter.Type.STRING
      name = 3
      int32Value = 23
      index = 10
    }
    Element {
      type = LayoutInspectorComposeProtocol.Parameter.Type.STRING
      name = 4
      int32Value = 24
      index = 11
    }
  }
=======
    }
  }

  private val secondExpandedListStrings =
    listOf(
      // parameter names
      ComposableString(1, "list"),
      ComposableString(2, "[7]"),
      ComposableString(3, "[10]"),
      ComposableString(4, "[11]"),

      // String values
      ComposableString(21, "List[12]"),
      ComposableString(22, "e"),
      ComposableString(23, "f"),
      ComposableString(24, "g"),
    )

  private val secondExpandedListParameter = ExpandedParameter {
    type = LayoutInspectorComposeProtocol.Parameter.Type.ITERABLE
    name = 1
    int32Value = 21
    index = 3
    Element {
      type = LayoutInspectorComposeProtocol.Parameter.Type.STRING
      name = 2
      int32Value = 22
      index = 7
    }
    Element {
      type = LayoutInspectorComposeProtocol.Parameter.Type.STRING
      name = 3
      int32Value = 23
      index = 10
    }
    Element {
      type = LayoutInspectorComposeProtocol.Parameter.Type.STRING
      name = 4
      int32Value = 24
      index = 11
    }
  }
>>>>>>> 0d09370c

  /**
   * Map of "view ID" to number of times properties were requested for it.
   *
   * This is useful for verifying that data is being cached to avoid subsequent fetches.
   */
  private val getPropertiesRequestCount = mutableMapOf<Long, Int>()

  /** Map of "composable ID" to number of times parameters were requested for it. */
  private val getParametersRequestCount = mutableMapOf<Long, Int>()

  /** Map of responses to expected [GetParameterDetailsCommand]s. */
  private val parameterDetailsCommands =
    mutableMapOf<
<<<<<<< HEAD
      GetParameterDetailsCommand, LayoutInspectorComposeProtocol.GetParameterDetailsResponse
=======
      GetParameterDetailsCommand,
      LayoutInspectorComposeProtocol.GetParameterDetailsResponse,
>>>>>>> 0d09370c
    >()

  init {
    parameterDetailsCommands[
      GetParameterDetailsCommand.newBuilder()
        .apply {
          rootViewId = 1L
          referenceBuilder.apply {
            generation = 2
            composableId = -5L
            anchorHash = 105
            kind = LayoutInspectorComposeProtocol.ParameterReference.Kind.NORMAL
            parameterIndex = 1
            addCompositeIndex(11)
          }
          maxElements = 5
<<<<<<< HEAD
        }
        .build()] =
      LayoutInspectorComposeProtocol.GetParameterDetailsResponse.newBuilder()
        .apply {
          rootViewId = 1L
          addAllStrings(expandedStrings)
          parameter = expandedParameter
        }
=======
        }
        .build()] =
      LayoutInspectorComposeProtocol.GetParameterDetailsResponse.newBuilder()
        .apply {
          rootViewId = 1L
          addAllStrings(expandedStrings)
          parameter = expandedParameter
        }
>>>>>>> 0d09370c
        .build()

    parameterDetailsCommands[
      GetParameterDetailsCommand.newBuilder()
        .apply {
          rootViewId = 1L
          referenceBuilder.apply {
            generation = 2
            composableId = -5L
            anchorHash = 105
            kind = LayoutInspectorComposeProtocol.ParameterReference.Kind.NORMAL
            parameterIndex = 1
            addAllCompositeIndex(listOf(11, 3))
          }
          startIndex = 4
          maxElements = 2
<<<<<<< HEAD
        }
        .build()] =
      LayoutInspectorComposeProtocol.GetParameterDetailsResponse.newBuilder()
        .apply {
          rootViewId = 1L
          addAllStrings(firstExpandedListStrings)
          parameter = firstExpandedListParameter
        }
=======
        }
        .build()] =
      LayoutInspectorComposeProtocol.GetParameterDetailsResponse.newBuilder()
        .apply {
          rootViewId = 1L
          addAllStrings(firstExpandedListStrings)
          parameter = firstExpandedListParameter
        }
>>>>>>> 0d09370c
        .build()

    parameterDetailsCommands[
      GetParameterDetailsCommand.newBuilder()
        .apply {
          generation = 2
          rootViewId = 1L
          referenceBuilder.apply {
            composableId = -5L
            anchorHash = 105
            kind = LayoutInspectorComposeProtocol.ParameterReference.Kind.NORMAL
            parameterIndex = 1
            addAllCompositeIndex(listOf(11, 3))
          }
          startIndex = 7
          maxElements = 4
<<<<<<< HEAD
        }
        .build()] =
      LayoutInspectorComposeProtocol.GetParameterDetailsResponse.newBuilder()
        .apply {
          rootViewId = 1L
          addAllStrings(secondExpandedListStrings)
          parameter = secondExpandedListParameter
        }
=======
        }
        .build()] =
      LayoutInspectorComposeProtocol.GetParameterDetailsResponse.newBuilder()
        .apply {
          rootViewId = 1L
          addAllStrings(secondExpandedListStrings)
          parameter = secondExpandedListParameter
        }
>>>>>>> 0d09370c
        .build()
  }

  fun createAllResponses() {
    createFakeViewTree()
    createFakeViewAttributes()

    createFakeComposeTree()
    createFakeComposeGetParameterResponse()
    createFakeComposeGetAllParameterResponse()
    createFakeComposeGetParameterDetailResponses()
  }

  fun createFakeViewTree() {
    viewInspector.interceptWhen({ it.hasStartFetchCommand() }) { command ->
      // Send all root IDs, which always happens before we send our first layout capture
      viewInspector.connection.sendEvent {
        rootsEventBuilder.apply { layoutTrees.forEach { tree -> addIds(tree.id) } }
      }

      layoutTrees.forEach { tree ->
        triggerLayoutCapture(
          rootId = tree.id,
<<<<<<< HEAD
          isLastCapture = !command.startFetchCommand.continuous
=======
          isLastCapture = !command.startFetchCommand.continuous,
>>>>>>> 0d09370c
        )
      }

      LayoutInspectorViewProtocol.Response.newBuilder()
        .setStartFetchResponse(LayoutInspectorViewProtocol.StartFetchResponse.getDefaultInstance())
        .build()
    }
  }

  fun createFakeViewTreeAsSnapshot() {
    viewInspector.interceptWhen({ it.hasCaptureSnapshotCommand() }) { _ ->
      LayoutInspectorViewProtocol.Response.newBuilder()
        .apply {
          captureSnapshotResponseBuilder
            .apply {
              windowRootsBuilder.apply { addAllIds(layoutTrees.map { it.id }) }.build()
              layoutTrees.forEach { rootNode ->
                addWindowSnapshots(
                  WindowSnapshot.newBuilder()
                    .apply {
                      layoutBuilder
                        .apply {
                          addAllStrings(viewStrings)
                          this.rootView = rootNode
                          configurationBuilder.apply {
                            density = Density.HIGH.dpiValue
                            fontScale = 1.5f
                          }
                          appContextBuilder.apply {
                            theme = ViewResource(208, 210, 223)
                            mainDisplayWidth = 800
                            mainDisplayHeight = 1600
                          }
                          propertiesBuilder.apply {
                            for (id in propertyGroups.keys) {
                              addPropertyGroupsBuilder().apply {
                                rootId = rootNode.id
                                addAllStrings(viewStrings)
                                addAllPropertyGroups(propertyGroups[rootNode.id])
                              }
                            }
                          }
                        }
                        .build()
                    }
                    .build()
                )
              }
            }
            .build()
        }
        .build()
    }
  }

  fun createFakeViewAttributes() {
    viewInspector.interceptWhen({ it.hasGetPropertiesCommand() }) { command ->
      getPropertiesRequestCount.compute(command.getPropertiesCommand.viewId) { _, prev ->
        (prev ?: 0) + 1
      }

      val propertyGroup =
        propertyGroups[command.getPropertiesCommand.rootViewId]!!.firstOrNull {
          it.viewId == command.getPropertiesCommand.viewId
        }
          // As this test data is hand defined, treat undefined view IDs as views with an empty
          // properties group
          ?: PropertyGroup { viewId = command.getPropertiesCommand.viewId }
      LayoutInspectorViewProtocol.Response.newBuilder()
        .setGetPropertiesResponse(
          LayoutInspectorViewProtocol.GetPropertiesResponse.newBuilder().apply {
            addAllStrings(viewStrings)
            this.propertyGroup = propertyGroup
          }
        )
        .build()
    }
  }

  fun changePropertyValue(rootId: Long, viewId: Long, name: String) {
    val propertyGroupIndex = propertyGroups[rootId]!!.indexOfFirst { it.viewId == viewId }
    val propertyGroup = propertyGroups[rootId]!![propertyGroupIndex].toBuilder()
    val nameId = viewStrings.first { it.str == name }.id
    val propertyIndex = propertyGroup.propertyList.indexOfFirst { it.name == nameId }
    val property = propertyGroup.propertyList[propertyIndex].toBuilder()
    val secondaryId = viewStrings.first { it.str == "secondaryValue" }.id
    val tertiaryId = viewStrings.first { it.str == "tertiaryValue" }.id
    when (property.type) {
      LayoutInspectorViewProtocol.Property.Type.STRING ->
        property.int32Value = if (property.int32Value == secondaryId) tertiaryId else secondaryId
      LayoutInspectorViewProtocol.Property.Type.FLOAT ->
        property.floatValue = if (property.floatValue == 4.0f) 6.7f else 4.0f
      LayoutInspectorViewProtocol.Property.Type.BOOLEAN ->
        property.int32Value = if (property.int32Value == 0) 1 else 0
      LayoutInspectorViewProtocol.Property.Type.INT32 ->
        property.int32Value = if (property.int32Value == 500) 100 else 500
      else -> {}
    }
    propertyGroup.setProperty(propertyIndex, property)
    propertyGroups[rootId]!![propertyGroupIndex] = propertyGroup.build()
  }

  fun createFakeComposeTree(withSemantics: Boolean = true, latch: CommandLatch? = null) {
    composeInspector.interceptWhen({ it.hasGetComposablesCommand() }) { command ->
      latch?.incomingCommand()
      LayoutInspectorComposeProtocol.Response.newBuilder()
        .apply {
          getComposablesResponseBuilder.apply {
            if (command.getComposablesCommand.rootViewId == layoutTrees[0].id) {
              addAllStrings(composeStrings)
              addRoots(if (withSemantics) composableRoot else composableRootWithoutSemantics)
            }
          }
        }
        .build()
    }
  }

  fun createFakeLargeComposeTree(latch: CommandLatch? = null) {
    composeInspector.interceptWhen({ it.hasGetComposablesCommand() }) { command ->
      latch?.incomingCommand()
      LayoutInspectorComposeProtocol.Response.newBuilder()
        .apply {
          getComposablesResponseBuilder.apply {
            if (command.getComposablesCommand.rootViewId == layoutTrees[0].id) {
              addAllStrings(composeStrings)
              val idValue = -300L
              var node: ComposableNode? = null
              for (i in 0..125) {
                node =
                  ComposableNode.newBuilder()
                    .apply {
                      id = idValue - i
                      name = 8
                      packageHash = 1
                      filename = 3
                      if (node != null) {
                        addChildren(node)
                      }
                    }
                    .build()
              }
              addRootsBuilder().apply {
                viewId = 6
                addNodes(node)
              }
            }
          }
        }
        .build()
    }
  }

  fun createFakeComposeGetParameterResponse() {
    composeInspector.interceptWhen({ it.hasGetParametersCommand() }) { command ->
      getParametersRequestCount.compute(command.getParametersCommand.composableId) { _, prev ->
        (prev ?: 0) + 1
      }
      LayoutInspectorComposeProtocol.Response.newBuilder()
        .apply {
          getParametersResponseBuilder.apply {
            parameterGroups
              .firstOrNull { it.composableId == command.getParametersCommand.composableId }
              ?.let { group ->
                assertThat(100L - command.getParametersCommand.anchorHash)
                  .isEqualTo(command.getParametersCommand.composableId)
                addAllStrings(composeStrings)
                parameterGroup = group
              }
          }
        }
        .build()
    }
  }

  fun createFakeComposeGetAllParameterResponse() {
    composeInspector.interceptWhen({ it.hasGetAllParametersCommand() }) { command ->
      LayoutInspectorComposeProtocol.Response.newBuilder()
        .apply {
          getAllParametersResponseBuilder.apply {
            rootViewId = command.getAllParametersCommand.rootViewId
            if (command.getAllParametersCommand.rootViewId == layoutTrees[0].id) {
              addAllStrings(composeStrings)
              addAllParameterGroups(parameterGroups)
            }
          }
        }
        .build()
    }
  }

  fun createFakeComposeGetParameterDetailResponses() {
    composeInspector.interceptWhen({ it.hasGetParameterDetailsCommand() }) { command ->
      LayoutInspectorComposeProtocol.Response.newBuilder()
        .apply {
          getParameterDetailsResponse =
            parameterDetailsCommands[command.getParameterDetailsCommand]
              ?: error("Unexpected command")
        }
        .build()
    }
  }

  fun simulateComposeVersionWithoutUpdateSettingsCommand() {
    composeInspector.interceptWhen({ it.hasUpdateSettingsCommand() }) {
      LayoutInspectorComposeProtocol.Response.newBuilder()
        .apply {
          unknownCommandResponse =
            LayoutInspectorComposeProtocol.UnknownCommandResponse.getDefaultInstance()
        }
        .build()
    }
  }

  fun simulateNoHardwareAccelerationErrorFromStartCapturing() {
    viewInspector.interceptWhen({ it.hasStartFetchCommand() }) {
      LayoutInspectorViewProtocol.Response.newBuilder()
        .apply {
          startFetchResponseBuilder.apply {
            error = "Activity must be hardware accelerated for live inspection"

            code = LayoutInspectorViewProtocol.ErrorCode.NO_HARDWARE_ACCELERATION
          }
        }
        .build()
    }
  }

  fun getPropertiesRequestCountFor(viewId: Long): Int {
    return getPropertiesRequestCount[viewId] ?: 0
  }

  fun getParametersRequestCountFor(composableId: Long): Int {
    return getParametersRequestCount[composableId] ?: 0
  }

  /**
   * The real inspector triggers occasional captures as the UI changes, but for tests, we'll expose
   * this method so it can be triggered manually.
   */
  fun triggerLayoutCapture(
    rootId: Long,
    isLastCapture: Boolean = false,
<<<<<<< HEAD
    excludeConfiguration: Boolean = false
=======
    excludeConfiguration: Boolean = false,
>>>>>>> 0d09370c
  ) {
    val rootView = layoutTrees.first { it.id == rootId }
    viewInspector.connection.sendEvent {
      layoutEventBuilder.apply {
        addAllStrings(viewStrings)
        this.rootView = rootView
        if (!excludeConfiguration) {
          configurationBuilder.apply {
            density = Density.HIGH.dpiValue
            fontScale = 1.5f
          }
          appContextBuilder.apply {
            theme = ViewResource(208, 210, 223)
            mainDisplayWidth = 800
            mainDisplayHeight = 1600
          }
        }
      }
    }
    if (isLastCapture) {
      viewInspector.connection.sendEvent {
        propertiesEventBuilder.apply {
          this.rootId = rootId
          addAllStrings(viewStrings)
          addAllPropertyGroups(propertyGroups[rootId])
        }
      }
    }
  }
}<|MERGE_RESOLUTION|>--- conflicted
+++ resolved
@@ -92,13 +92,8 @@
       // placeholder for ANIM property
       ViewString(118, "stateListAnimator"), // ANIMATOR
       // placeholder for INTERPOLATOR property
-<<<<<<< HEAD
-      // placeholder for DIMENSION property
-      ViewString(119, "backgroundTint"), // COLOR
-=======
       ViewString(119, "backgroundTint"), // COLOR
       ViewString(120, "width"), // DIMENSION
->>>>>>> 0d09370c
 
       // property values
       ViewString(201, "Next"),
@@ -131,13 +126,10 @@
       ViewString(228, "Widget.AppCompat.TextView"),
       ViewString(229, "Base.Widget.AppCompat.TextView"),
       ViewString(230, "Widget.Material.TextView"),
-<<<<<<< HEAD
-=======
       ViewString(231, "secondaryValue"),
       ViewString(232, "tertiaryValue"),
       ViewString(233, "bottomText"),
       ViewString(234, "Previous"),
->>>>>>> 0d09370c
 
       // class names
       ViewString(301, "android.graphics.drawable.VectorDrawable"),
@@ -170,22 +162,18 @@
             packageName = 9
             className = 10
             resource = ViewResource(206, 209, 211)
-<<<<<<< HEAD
-=======
           }
           ViewNode {
             id = 11
             packageName = 5
             className = 6
             resource = ViewResource(206, 209, 233)
->>>>>>> 0d09370c
           }
         }
         ViewNode {
           id = 6
           packageName = 17
           className = 13
-<<<<<<< HEAD
           ViewNode {
             id = 7
             packageName = 17
@@ -198,20 +186,6 @@
             }
           }
           ViewNode {
-=======
-          ViewNode {
-            id = 7
-            packageName = 17
-            className = 18
-            ViewNode {
-              id = 8
-              packageName = 5
-              className = 6
-              resource = ViewResource(206, 209, 225)
-            }
-          }
-          ViewNode {
->>>>>>> 0d09370c
             id = 9
             packageName = 14
             className = 15
@@ -227,15 +201,6 @@
         id = 101
         packageName = 11
         className = 12
-<<<<<<< HEAD
-      }
-    )
-
-  private val propertyGroups =
-    mutableMapOf<Long, List<LayoutInspectorViewProtocol.PropertyGroup>>().apply {
-      this[layoutTrees[0].id] =
-        listOf(
-=======
       },
     )
 
@@ -243,7 +208,6 @@
     mutableMapOf<Long, MutableList<LayoutInspectorViewProtocol.PropertyGroup>>().apply {
       this[layoutTrees[0].id] =
         mutableListOf(
->>>>>>> 0d09370c
           PropertyGroup {
             viewId = 3
             Property {
@@ -270,15 +234,12 @@
               type = LayoutInspectorViewProtocol.Property.Type.FLOAT
               floatValue = 1.0f
             }
-<<<<<<< HEAD
-=======
             Property {
               name = 120
               namespace = 100
               type = LayoutInspectorViewProtocol.Property.Type.INT32
               int32Value = 200
             }
->>>>>>> 0d09370c
           },
           PropertyGroup {
             viewId = 4
@@ -386,13 +347,6 @@
                 )
               )
             }
-<<<<<<< HEAD
-          }
-        )
-      // As tests don't need them, just skip defining properties for anything in the second layout
-      // tree
-      this[layoutTrees[1].id] = emptyList()
-=======
           },
           PropertyGroup {
             viewId = 11
@@ -431,7 +385,6 @@
       // As tests don't need them, just skip defining properties for anything in the second layout
       // tree
       this[layoutTrees[1].id] = mutableListOf()
->>>>>>> 0d09370c
     }
 
   private val composeStrings =
@@ -552,21 +505,12 @@
           type = LayoutInspectorComposeProtocol.Parameter.Type.STRING
           name = 101
           int32Value = 201
-<<<<<<< HEAD
         }
         Parameter {
           type = LayoutInspectorComposeProtocol.Parameter.Type.BOOLEAN
           name = 102
           int32Value = 1
         }
-=======
-        }
-        Parameter {
-          type = LayoutInspectorComposeProtocol.Parameter.Type.BOOLEAN
-          name = 102
-          int32Value = 1
-        }
->>>>>>> 0d09370c
       },
       ParameterGroup {
         composableId = -3
@@ -597,7 +541,6 @@
           type = LayoutInspectorComposeProtocol.Parameter.Type.DIMENSION_EM
           name = 111
           floatValue = 2f
-<<<<<<< HEAD
         }
       },
       ParameterGroup {
@@ -613,23 +556,6 @@
             endLineNumber = 21
           }
         }
-=======
-        }
-      },
-      ParameterGroup {
-        composableId = -5
-        Parameter {
-          type = LayoutInspectorComposeProtocol.Parameter.Type.LAMBDA
-          name = 112
-          lambdaValueBuilder.apply {
-            packageName = 1
-            fileName = 3
-            lambdaName = 202
-            startLineNumber = 20
-            endLineNumber = 21
-          }
-        }
->>>>>>> 0d09370c
         Parameter {
           type = LayoutInspectorComposeProtocol.Parameter.Type.STRING
           name = 114
@@ -666,11 +592,7 @@
             }
           }
         }
-<<<<<<< HEAD
-      }
-=======
       },
->>>>>>> 0d09370c
     )
 
   private val expandedStrings =
@@ -772,7 +694,6 @@
       name = 3
       int32Value = 23
       index = 6
-<<<<<<< HEAD
     }
   }
 
@@ -815,50 +736,6 @@
       index = 11
     }
   }
-=======
-    }
-  }
-
-  private val secondExpandedListStrings =
-    listOf(
-      // parameter names
-      ComposableString(1, "list"),
-      ComposableString(2, "[7]"),
-      ComposableString(3, "[10]"),
-      ComposableString(4, "[11]"),
-
-      // String values
-      ComposableString(21, "List[12]"),
-      ComposableString(22, "e"),
-      ComposableString(23, "f"),
-      ComposableString(24, "g"),
-    )
-
-  private val secondExpandedListParameter = ExpandedParameter {
-    type = LayoutInspectorComposeProtocol.Parameter.Type.ITERABLE
-    name = 1
-    int32Value = 21
-    index = 3
-    Element {
-      type = LayoutInspectorComposeProtocol.Parameter.Type.STRING
-      name = 2
-      int32Value = 22
-      index = 7
-    }
-    Element {
-      type = LayoutInspectorComposeProtocol.Parameter.Type.STRING
-      name = 3
-      int32Value = 23
-      index = 10
-    }
-    Element {
-      type = LayoutInspectorComposeProtocol.Parameter.Type.STRING
-      name = 4
-      int32Value = 24
-      index = 11
-    }
-  }
->>>>>>> 0d09370c
 
   /**
    * Map of "view ID" to number of times properties were requested for it.
@@ -873,12 +750,8 @@
   /** Map of responses to expected [GetParameterDetailsCommand]s. */
   private val parameterDetailsCommands =
     mutableMapOf<
-<<<<<<< HEAD
-      GetParameterDetailsCommand, LayoutInspectorComposeProtocol.GetParameterDetailsResponse
-=======
       GetParameterDetailsCommand,
       LayoutInspectorComposeProtocol.GetParameterDetailsResponse,
->>>>>>> 0d09370c
     >()
 
   init {
@@ -895,7 +768,6 @@
             addCompositeIndex(11)
           }
           maxElements = 5
-<<<<<<< HEAD
         }
         .build()] =
       LayoutInspectorComposeProtocol.GetParameterDetailsResponse.newBuilder()
@@ -904,16 +776,6 @@
           addAllStrings(expandedStrings)
           parameter = expandedParameter
         }
-=======
-        }
-        .build()] =
-      LayoutInspectorComposeProtocol.GetParameterDetailsResponse.newBuilder()
-        .apply {
-          rootViewId = 1L
-          addAllStrings(expandedStrings)
-          parameter = expandedParameter
-        }
->>>>>>> 0d09370c
         .build()
 
     parameterDetailsCommands[
@@ -930,7 +792,6 @@
           }
           startIndex = 4
           maxElements = 2
-<<<<<<< HEAD
         }
         .build()] =
       LayoutInspectorComposeProtocol.GetParameterDetailsResponse.newBuilder()
@@ -939,16 +800,6 @@
           addAllStrings(firstExpandedListStrings)
           parameter = firstExpandedListParameter
         }
-=======
-        }
-        .build()] =
-      LayoutInspectorComposeProtocol.GetParameterDetailsResponse.newBuilder()
-        .apply {
-          rootViewId = 1L
-          addAllStrings(firstExpandedListStrings)
-          parameter = firstExpandedListParameter
-        }
->>>>>>> 0d09370c
         .build()
 
     parameterDetailsCommands[
@@ -965,7 +816,6 @@
           }
           startIndex = 7
           maxElements = 4
-<<<<<<< HEAD
         }
         .build()] =
       LayoutInspectorComposeProtocol.GetParameterDetailsResponse.newBuilder()
@@ -974,16 +824,6 @@
           addAllStrings(secondExpandedListStrings)
           parameter = secondExpandedListParameter
         }
-=======
-        }
-        .build()] =
-      LayoutInspectorComposeProtocol.GetParameterDetailsResponse.newBuilder()
-        .apply {
-          rootViewId = 1L
-          addAllStrings(secondExpandedListStrings)
-          parameter = secondExpandedListParameter
-        }
->>>>>>> 0d09370c
         .build()
   }
 
@@ -1007,11 +847,7 @@
       layoutTrees.forEach { tree ->
         triggerLayoutCapture(
           rootId = tree.id,
-<<<<<<< HEAD
-          isLastCapture = !command.startFetchCommand.continuous
-=======
           isLastCapture = !command.startFetchCommand.continuous,
->>>>>>> 0d09370c
         )
       }
 
@@ -1255,11 +1091,7 @@
   fun triggerLayoutCapture(
     rootId: Long,
     isLastCapture: Boolean = false,
-<<<<<<< HEAD
-    excludeConfiguration: Boolean = false
-=======
     excludeConfiguration: Boolean = false,
->>>>>>> 0d09370c
   ) {
     val rootView = layoutTrees.first { it.id == rootId }
     viewInspector.connection.sendEvent {
