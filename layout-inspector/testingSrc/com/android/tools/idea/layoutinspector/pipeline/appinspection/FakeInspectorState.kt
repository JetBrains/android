/*
 * Copyright (C) 2021 The Android Open Source Project
 *
 * Licensed under the Apache License, Version 2.0 (the "License");
 * you may not use this file except in compliance with the License.
 * You may obtain a copy of the License at
 *
 *      http://www.apache.org/licenses/LICENSE-2.0
 *
 * Unless required by applicable law or agreed to in writing, software
 * distributed under the License is distributed on an "AS IS" BASIS,
 * WITHOUT WARRANTIES OR CONDITIONS OF ANY KIND, either express or implied.
 * See the License for the specific language governing permissions and
 * limitations under the License.
 */
package com.android.tools.idea.layoutinspector.pipeline.appinspection

import com.android.resources.Density
import com.android.tools.idea.layoutinspector.model.FLAG_HAS_MERGED_SEMANTICS
import com.android.tools.idea.layoutinspector.model.FLAG_HAS_UNMERGED_SEMANTICS
import com.android.tools.idea.layoutinspector.pipeline.appinspection.dsl.ComposableNode
import com.android.tools.idea.layoutinspector.pipeline.appinspection.dsl.ComposableRoot
import com.android.tools.idea.layoutinspector.pipeline.appinspection.dsl.ComposableString
import com.android.tools.idea.layoutinspector.pipeline.appinspection.dsl.Element
import com.android.tools.idea.layoutinspector.pipeline.appinspection.dsl.ExpandedParameter
import com.android.tools.idea.layoutinspector.pipeline.appinspection.dsl.Parameter
import com.android.tools.idea.layoutinspector.pipeline.appinspection.dsl.ParameterGroup
import com.android.tools.idea.layoutinspector.pipeline.appinspection.dsl.Property
import com.android.tools.idea.layoutinspector.pipeline.appinspection.dsl.PropertyGroup
import com.android.tools.idea.layoutinspector.pipeline.appinspection.dsl.Reference
import com.android.tools.idea.layoutinspector.pipeline.appinspection.dsl.ViewNode
import com.android.tools.idea.layoutinspector.pipeline.appinspection.dsl.ViewResource
import com.android.tools.idea.layoutinspector.pipeline.appinspection.dsl.ViewString
import com.android.tools.idea.layoutinspector.pipeline.appinspection.inspectors.FakeComposeLayoutInspector
import com.android.tools.idea.layoutinspector.pipeline.appinspection.inspectors.FakeViewLayoutInspector
import com.android.tools.idea.layoutinspector.pipeline.appinspection.inspectors.sendEvent
import com.android.tools.idea.layoutinspector.view.inspection.LayoutInspectorViewProtocol
import com.android.tools.idea.layoutinspector.view.inspection.LayoutInspectorViewProtocol.CaptureSnapshotResponse.WindowSnapshot
import com.google.common.truth.Truth.assertThat
import layoutinspector.compose.inspection.LayoutInspectorComposeProtocol
import layoutinspector.compose.inspection.LayoutInspectorComposeProtocol.ComposableNode
import layoutinspector.compose.inspection.LayoutInspectorComposeProtocol.GetParameterDetailsCommand

// Hand-crafted state loosely based on new basic activity app. Real data would look a lot more
// scattered.
class FakeInspectorState(
  private val viewInspector: FakeViewLayoutInspector,
  private val composeInspector: FakeComposeLayoutInspector,
) {

  private val viewStrings =
    listOf(
      // layout strings
      ViewString(1, "androidx.constraintlayout.widget"),
      ViewString(2, "ConstraintLayout"),
      ViewString(3, "androidx.fragment.app"),
      ViewString(4, "FragmentContainerView"),
      ViewString(5, "com.google.android.material.textview"),
      ViewString(6, "MaterialTextView"),
      ViewString(7, "com.google.android.material.button"),
      ViewString(8, "MaterialButton"),
      ViewString(9, "com.google.android.material.floatingactionbutton"),
      ViewString(10, "FloatingActionButton"),
      ViewString(11, "android.view"),
      ViewString(12, "View"),
      ViewString(13, "ComposeView"),
      ViewString(14, "androidx.compose.material.ripple"),
      ViewString(15, "RippleContainer"),
      ViewString(16, "RippleHostView"),
      ViewString(17, "androidx.compose.ui.platform"),
      ViewString(18, "AndroidViewsHandler"),

      // property names
      // TODO(b/177231212): Test remaining property types
      ViewString(100, "android"), // STRING
      ViewString(101, "text"), // STRING
      ViewString(102, "clickable"), // BOOLEAN
      // placeholder for BYTE property
      // placeholder for CHAR property
      // placeholder for DOUBLE property
      ViewString(106, "alpha"), // FLOAT
      // placeholder for INT16 property
      ViewString(108, "minWidth"), // INT32
      // placeholder for INT64 property
      // placeholder for OBJECT property
      ViewString(111, "background"), // COLOR
      ViewString(112, "gravity"), // GRAVITY
      ViewString(113, "orientation"), // INT_ENUM
      ViewString(114, "imeOptions"), // INT_FLAG
      ViewString(115, "id"), // RESOURCE
      ViewString(116, "src"), // DRAWABLE
      // placeholder for ANIM property
      ViewString(118, "stateListAnimator"), // ANIMATOR
      // placeholder for INTERPOLATOR property
      // placeholder for DIMENSION property
      ViewString(119, "backgroundTint"), // COLOR

      // property values
      ViewString(201, "Next"),
      ViewString(202, "top"),
      ViewString(203, "start"),
      ViewString(204, "normal"),
      ViewString(205, "actionUnspecified"),
      ViewString(206, "id"),
      ViewString(207, "layout"),
      ViewString(208, "style"),
      ViewString(209, "android"),
      ViewString(210, "com.example"),
      ViewString(211, "fab"),
      ViewString(212, "activity_main"),
      ViewString(213, "fragment_first"),
      ViewString(214, "Widget.MaterialComponents.FloatingActionButton"),
      ViewString(215, "Widget.Design.FloatingActionButton"),
      ViewString(216, "Widget.MaterialComponents.Button"),
      ViewString(217, "Widget.AppCompat.Button"),
      ViewString(218, "Base.Widget.AppCompat.Button"),
      ViewString(219, "Widget.Material.Button"),
      ViewString(220, "vertical"),
      ViewString(221, "color"),
      ViewString(222, "textBlue"),
      ViewString(223, "Theme.Example.NoActionBar"),
      ViewString(224, "topText"),
      ViewString(225, "blueText"),
      ViewString(226, "Widget.MaterialComponents.TextView"),
      ViewString(227, "Base.Widget.MaterialComponents.TextView"),
      ViewString(228, "Widget.AppCompat.TextView"),
      ViewString(229, "Base.Widget.AppCompat.TextView"),
      ViewString(230, "Widget.Material.TextView"),

      // class names
      ViewString(301, "android.graphics.drawable.VectorDrawable"),
      ViewString(302, "android.animation.StateListAnimator"),
    )

  private val layoutTrees =
    listOf(
      ViewNode {
        id = 1
        packageName = 1
        className = 2
        ViewNode {
          id = 2
          packageName = 3
          className = 4
          ViewNode {
            id = 3
            packageName = 5
            className = 6
            resource = ViewResource(206, 209, 224)
          }
          ViewNode {
            id = 4
            packageName = 7
            className = 8
          }
          ViewNode {
            id = 5
            packageName = 9
            className = 10
            resource = ViewResource(206, 209, 211)
          }
        }
        ViewNode {
          id = 6
          packageName = 17
          className = 13
          ViewNode {
            id = 7
            packageName = 17
            className = 18
            ViewNode {
              id = 8
              packageName = 5
              className = 6
              resource = ViewResource(206, 209, 225)
            }
          }
          ViewNode {
            id = 9
            packageName = 14
            className = 15
            ViewNode {
              id = 10
              packageName = 14
              className = 16
            }
          }
        }
      },
      ViewNode {
        id = 101
        packageName = 11
        className = 12
      }
    )

  private val propertyGroups =
    mutableMapOf<Long, List<LayoutInspectorViewProtocol.PropertyGroup>>().apply {
      this[layoutTrees[0].id] =
        listOf(
          PropertyGroup {
            viewId = 3
            Property {
              name = 115
              namespace = 100
              type = LayoutInspectorViewProtocol.Property.Type.RESOURCE
              resourceValue = ViewResource(206, 210, 224)
            }
            Property {
              name = 101
              namespace = 100
              type = LayoutInspectorViewProtocol.Property.Type.STRING
              int32Value = 201
            }
            Property {
              name = 102
              namespace = 100
              type = LayoutInspectorViewProtocol.Property.Type.BOOLEAN
              int32Value = 1
            }
            Property {
              name = 106
              namespace = 100
              type = LayoutInspectorViewProtocol.Property.Type.FLOAT
              floatValue = 1.0f
            }
          },
          PropertyGroup {
            viewId = 4
            Property {
              name = 108
              namespace = 100
              type = LayoutInspectorViewProtocol.Property.Type.INT32
              int32Value = 200
            }
            Property {
              name = 111
              namespace = 100
              type = LayoutInspectorViewProtocol.Property.Type.COLOR
              int32Value = -13172557
            }
            Property {
              name = 112
              namespace = 100
              type = LayoutInspectorViewProtocol.Property.Type.GRAVITY
              flagValueBuilder.addAllFlag(listOf(202, 203))
            }
            Property {
              name = 113
              namespace = 100
              type = LayoutInspectorViewProtocol.Property.Type.INT_ENUM
              int32Value = 220
            }
          },
          PropertyGroup {
            viewId = 5
            Property {
              name = 114
              namespace = 100
              type = LayoutInspectorViewProtocol.Property.Type.INT_FLAG
              flagValueBuilder.addAllFlag(listOf(204, 205))
            }
            Property {
              name = 115
              namespace = 100
              type = LayoutInspectorViewProtocol.Property.Type.RESOURCE
              source = ViewResource(207, 210, 212)
              addAllResolutionStack(
                listOf(
                  ViewResource(207, 210, 212),
                  ViewResource(208, 210, 214),
                  ViewResource(208, 210, 215),
                )
              )
              resourceValue = ViewResource(206, 210, 211)
            }
            Property {
              name = 116
              namespace = 100
              type = LayoutInspectorViewProtocol.Property.Type.DRAWABLE
              source = ViewResource(207, 210, 212)
              addAllResolutionStack(
                listOf(
                  ViewResource(207, 210, 212),
                  ViewResource(208, 210, 216),
                  ViewResource(208, 210, 217),
                  ViewResource(208, 210, 218),
                  ViewResource(208, 209, 219),
                )
              )
              int32Value = 301
            }
            Property {
              name = 118
              namespace = 100
              type = LayoutInspectorViewProtocol.Property.Type.ANIMATOR
              source = ViewResource(207, 210, 212)
              addAllResolutionStack(
                listOf(
                  ViewResource(207, 210, 212),
                  ViewResource(208, 210, 216),
                  ViewResource(208, 210, 217),
                  ViewResource(208, 210, 218),
                  ViewResource(208, 209, 219),
                )
              )
              int32Value = 302
            }
          },
          PropertyGroup {
            viewId = 8
            Property {
              name = 119
              namespace = 100
              type = LayoutInspectorViewProtocol.Property.Type.COLOR
              int32Value = 0x8800FF
            }
            Property {
              name = 119
              namespace = 210
              type = LayoutInspectorViewProtocol.Property.Type.COLOR
              int32Value = 0x4422FF00
              addAllResolutionStack(
                listOf(
                  ViewResource(221, 210, 222),
                  ViewResource(208, 210, 226),
                  ViewResource(208, 210, 227),
                  ViewResource(208, 210, 228),
                  ViewResource(208, 210, 229),
                  ViewResource(208, 100, 230),
                )
              )
            }
          }
        )
      // As tests don't need them, just skip defining properties for anything in the second layout
      // tree
      this[layoutTrees[1].id] = emptyList()
    }

  private val composeStrings =
    listOf(
      // layout strings
      ComposableString(1, "com.example"),
      ComposableString(2, "File1.kt"),
      ComposableString(3, "File2.kt"),
      ComposableString(4, "Surface"),
      ComposableString(5, "Button"),
      ComposableString(6, "Text"),
      ComposableString(7, "DataObjectComposable"),
      ComposableString(8, "AndroidView"),
      ComposableString(9, "ComposeNode"),

      // parameter names
      // TODO(b/177231212): Test remaining parameter types
      ComposableString(101, "text"), // STRING
      ComposableString(102, "clickable"), // BOOLEAN
      // placeholder for DOUBLE parameter
      // placeholder for FLOAT parameter
      ComposableString(105, "maxLines"), // INT32
      // placeholder for INT64 parameter
      ComposableString(107, "color"), // COLOR
      // placeholder for RESOURCE parameter
      ComposableString(109, "elevation"), // DIMENSION_DP
      ComposableString(110, "fontSize"), // DIMENSION_SP
      ComposableString(111, "textSize"), // DIMENSION_EM
      ComposableString(112, "onTextLayout"), // LAMBDA
      // placeholder for FUNCTION_REFERENCE parameter
      ComposableString(114, "dataObject"),
      ComposableString(115, "intProperty"),
      ComposableString(116, "stringProperty"),
      ComposableString(117, "lines"),

      // parameter values
      ComposableString(201, "placeholder"),
      ComposableString(202, "lambda"),
      ComposableString(203, "PojoClass"),
      ComposableString(204, "stringValue"),
      ComposableString(205, "MyLineClass"),
    )

  // Composable tree that lives under ComposeView
  private val composableRoot = ComposableRoot {
    viewId = 6
    ComposableNode {
      id = -2 // -1 reserved by inspectorModel
      anchorHash = 102
      packageHash = 1
      filename = 2
      name = 4
      recomposeCount = 7
      recomposeSkips = 14

      ComposableNode {
        id = -3
        anchorHash = 103
        packageHash = 1
        filename = 2
        name = 5

        ComposableNode {
          id = -4
          anchorHash = 104
          packageHash = 1
          filename = 2
          name = 6
          flags = FLAG_HAS_MERGED_SEMANTICS or FLAG_HAS_UNMERGED_SEMANTICS
        }
      }

      ComposableNode {
        id = -5
        anchorHash = 105
        packageHash = 1
        filename = 3
        name = 7
      }

      ComposableNode {
        id = -6
        anchorHash = 106
        packageHash = 1
        filename = 3
        name = 8

        ComposableNode {
          id = -7
          anchorHash = 107
          packageHash = 1
          filename = 3
          name = 9
          viewId = 8
        }
      }
    }
    addViewsToSkip(9)
  }

  // Composable tree that lives under ComposeView
  private val composableRootWithoutSemantics = ComposableRoot {
    viewId = 6
    ComposableNode {
      id = -2 // -1 reserved by inspectorModel
      anchorHash = 102
      packageHash = 1
      filename = 2
      name = 4
    }
  }

  private val parameterGroups =
    listOf(
      ParameterGroup {
        composableId = -2
        Parameter {
          type = LayoutInspectorComposeProtocol.Parameter.Type.STRING
          name = 101
          int32Value = 201
        }
        Parameter {
          type = LayoutInspectorComposeProtocol.Parameter.Type.BOOLEAN
          name = 102
          int32Value = 1
        }
      },
      ParameterGroup {
        composableId = -3
        Parameter {
          type = LayoutInspectorComposeProtocol.Parameter.Type.INT32
          name = 105
          int32Value = 16
        }
        Parameter {
          type = LayoutInspectorComposeProtocol.Parameter.Type.COLOR
          name = 107
          int32Value = -13172557
        }
      },
      ParameterGroup {
        composableId = -4
        Parameter {
          type = LayoutInspectorComposeProtocol.Parameter.Type.DIMENSION_DP
          name = 109
          floatValue = 1f
        }
        Parameter {
          type = LayoutInspectorComposeProtocol.Parameter.Type.DIMENSION_SP
          name = 110
          floatValue = 16f
        }
        Parameter {
          type = LayoutInspectorComposeProtocol.Parameter.Type.DIMENSION_EM
          name = 111
          floatValue = 2f
        }
      },
      ParameterGroup {
        composableId = -5
        Parameter {
          type = LayoutInspectorComposeProtocol.Parameter.Type.LAMBDA
          name = 112
          lambdaValueBuilder.apply {
            packageName = 1
            fileName = 3
            lambdaName = 202
            startLineNumber = 20
            endLineNumber = 21
          }
        }
        Parameter {
          type = LayoutInspectorComposeProtocol.Parameter.Type.STRING
          name = 114
          int32Value = 203
          Element {
            type = LayoutInspectorComposeProtocol.Parameter.Type.STRING
            name = 116
            int32Value = 204
            index = 0
            Reference {
              composableId = -5
              anchorHash = 105
              kind = LayoutInspectorComposeProtocol.ParameterReference.Kind.NORMAL
              parameterIndex = 1
            }
          }
          Element {
            type = LayoutInspectorComposeProtocol.Parameter.Type.INT32
            name = 115
            int32Value = 812
            index = 1
          }
          Element {
            type = LayoutInspectorComposeProtocol.Parameter.Type.STRING
            name = 117
            int32Value = 205
            index = 11
            Reference {
              composableId = -5
              anchorHash = 105
              kind = LayoutInspectorComposeProtocol.ParameterReference.Kind.NORMAL
              parameterIndex = 1
              addCompositeIndex(11)
            }
          }
        }
      }
    )

  private val expandedStrings =
    listOf(
      // parameter names
      ComposableString(1, "lines"),
      ComposableString(2, "firstLine"),
      ComposableString(3, "lastLine"),
      ComposableString(4, "list"),
      ComposableString(5, "[0]"),
      ComposableString(6, "[3]"),

      // String values
      ComposableString(21, "MyLineClass"),
      ComposableString(22, "Hello World"),
      ComposableString(23, "End of Text"),
      ComposableString(24, "List[12]"),
      ComposableString(25, "a"),
      ComposableString(26, "b"),
    )

  private val expandedParameter = ExpandedParameter {
    type = LayoutInspectorComposeProtocol.Parameter.Type.INT32
    name = 1
    int32Value = 21
    index = 11
    Element {
      type = LayoutInspectorComposeProtocol.Parameter.Type.STRING
      name = 2
      int32Value = 22
      index = 0
    }
    Element {
      type = LayoutInspectorComposeProtocol.Parameter.Type.STRING
      name = 3
      int32Value = 23
      index = 1
    }
    Element {
      type = LayoutInspectorComposeProtocol.Parameter.Type.ITERABLE
      name = 4
      int32Value = 24
      index = 3
      Reference {
        composableId = -5
        anchorHash = 105
        kind = LayoutInspectorComposeProtocol.ParameterReference.Kind.NORMAL
        parameterIndex = 1
        addAllCompositeIndex(listOf(11, 3))
      }
      Element {
        type = LayoutInspectorComposeProtocol.Parameter.Type.STRING
        name = 5
        int32Value = 25
        index = 0
      }
      Element {
        type = LayoutInspectorComposeProtocol.Parameter.Type.STRING
        name = 6
        int32Value = 26
        index = 3
      }
    }
  }

  private val firstExpandedListStrings =
    listOf(
      // parameter names
      ComposableString(1, "list"),
      ComposableString(2, "[4]"),
      ComposableString(3, "[6]"),

      // String values
      ComposableString(21, "List[12]"),
      ComposableString(22, "c"),
      ComposableString(23, "d"),
    )

  private val firstExpandedListParameter = ExpandedParameter {
    type = LayoutInspectorComposeProtocol.Parameter.Type.ITERABLE
    name = 1
    int32Value = 21
    index = 3
    Reference {
      composableId = -5
      anchorHash = 105
      kind = LayoutInspectorComposeProtocol.ParameterReference.Kind.NORMAL
      parameterIndex = 1
      addAllCompositeIndex(listOf(11, 3))
    }
    Element {
      type = LayoutInspectorComposeProtocol.Parameter.Type.STRING
      name = 2
      int32Value = 22
      index = 4
    }
    Element {
      type = LayoutInspectorComposeProtocol.Parameter.Type.STRING
      name = 3
      int32Value = 23
      index = 6
    }
  }

  private val secondExpandedListStrings =
    listOf(
      // parameter names
      ComposableString(1, "list"),
      ComposableString(2, "[7]"),
      ComposableString(3, "[10]"),
      ComposableString(4, "[11]"),

      // String values
      ComposableString(21, "List[12]"),
      ComposableString(22, "e"),
      ComposableString(23, "f"),
      ComposableString(24, "g"),
    )

  private val secondExpandedListParameter = ExpandedParameter {
    type = LayoutInspectorComposeProtocol.Parameter.Type.ITERABLE
    name = 1
    int32Value = 21
    index = 3
    Element {
      type = LayoutInspectorComposeProtocol.Parameter.Type.STRING
      name = 2
      int32Value = 22
      index = 7
    }
    Element {
      type = LayoutInspectorComposeProtocol.Parameter.Type.STRING
      name = 3
      int32Value = 23
      index = 10
    }
    Element {
      type = LayoutInspectorComposeProtocol.Parameter.Type.STRING
      name = 4
      int32Value = 24
      index = 11
    }
  }

  /**
   * Map of "view ID" to number of times properties were requested for it.
   *
   * This is useful for verifying that data is being cached to avoid subsequent fetches.
   */
  private val getPropertiesRequestCount = mutableMapOf<Long, Int>()

  /** Map of "composable ID" to number of times parameters were requested for it. */
  private val getParametersRequestCount = mutableMapOf<Long, Int>()

  /** Map of responses to expected [GetParameterDetailsCommand]s. */
  private val parameterDetailsCommands =
    mutableMapOf<
      GetParameterDetailsCommand, LayoutInspectorComposeProtocol.GetParameterDetailsResponse
    >()

  init {
    parameterDetailsCommands[
      GetParameterDetailsCommand.newBuilder()
        .apply {
          rootViewId = 1L
          referenceBuilder.apply {
            generation = 2
            composableId = -5L
            anchorHash = 105
            kind = LayoutInspectorComposeProtocol.ParameterReference.Kind.NORMAL
            parameterIndex = 1
            addCompositeIndex(11)
          }
          maxElements = 5
        }
        .build()] =
      LayoutInspectorComposeProtocol.GetParameterDetailsResponse.newBuilder()
        .apply {
          rootViewId = 1L
          addAllStrings(expandedStrings)
          parameter = expandedParameter
        }
        .build()

    parameterDetailsCommands[
      GetParameterDetailsCommand.newBuilder()
        .apply {
          rootViewId = 1L
          referenceBuilder.apply {
            generation = 2
            composableId = -5L
            anchorHash = 105
            kind = LayoutInspectorComposeProtocol.ParameterReference.Kind.NORMAL
            parameterIndex = 1
            addAllCompositeIndex(listOf(11, 3))
          }
          startIndex = 4
          maxElements = 2
        }
        .build()] =
      LayoutInspectorComposeProtocol.GetParameterDetailsResponse.newBuilder()
        .apply {
          rootViewId = 1L
          addAllStrings(firstExpandedListStrings)
          parameter = firstExpandedListParameter
        }
        .build()

    parameterDetailsCommands[
      GetParameterDetailsCommand.newBuilder()
        .apply {
          generation = 2
          rootViewId = 1L
          referenceBuilder.apply {
            composableId = -5L
            anchorHash = 105
            kind = LayoutInspectorComposeProtocol.ParameterReference.Kind.NORMAL
            parameterIndex = 1
            addAllCompositeIndex(listOf(11, 3))
          }
          startIndex = 7
          maxElements = 4
        }
        .build()] =
      LayoutInspectorComposeProtocol.GetParameterDetailsResponse.newBuilder()
        .apply {
          rootViewId = 1L
          addAllStrings(secondExpandedListStrings)
          parameter = secondExpandedListParameter
        }
        .build()
  }

  fun createAllResponses() {
    createFakeViewTree()
    createFakeViewAttributes()

    createFakeComposeTree()
    createFakeComposeGetParameterResponse()
    createFakeComposeGetAllParameterResponse()
    createFakeComposeGetParameterDetailResponses()
  }

  fun createFakeViewTree() {
    viewInspector.interceptWhen({ it.hasStartFetchCommand() }) { command ->
      // Send all root IDs, which always happens before we send our first layout capture
      viewInspector.connection.sendEvent {
        rootsEventBuilder.apply { layoutTrees.forEach { tree -> addIds(tree.id) } }
      }

      layoutTrees.forEach { tree ->
        triggerLayoutCapture(
          rootId = tree.id,
          isLastCapture = !command.startFetchCommand.continuous
        )
      }

      LayoutInspectorViewProtocol.Response.newBuilder()
        .setStartFetchResponse(LayoutInspectorViewProtocol.StartFetchResponse.getDefaultInstance())
        .build()
    }
  }

  fun createFakeViewTreeAsSnapshot() {
    viewInspector.interceptWhen({ it.hasCaptureSnapshotCommand() }) { _ ->
      LayoutInspectorViewProtocol.Response.newBuilder()
        .apply {
          captureSnapshotResponseBuilder
            .apply {
              windowRootsBuilder.apply { addAllIds(layoutTrees.map { it.id }) }.build()
              layoutTrees.forEach { rootNode ->
                addWindowSnapshots(
                  WindowSnapshot.newBuilder()
                    .apply {
                      layoutBuilder
                        .apply {
                          addAllStrings(viewStrings)
                          this.rootView = rootNode
                          configurationBuilder.apply {
                            density = Density.HIGH.dpiValue
                            fontScale = 1.5f
                          }
                          appContextBuilder.apply {
                            theme = ViewResource(208, 210, 223)
                            mainDisplayWidth = 800
                            mainDisplayHeight = 1600
                          }
                          propertiesBuilder.apply {
                            for (id in propertyGroups.keys) {
                              addPropertyGroupsBuilder().apply {
                                rootId = rootNode.id
                                addAllStrings(viewStrings)
                                addAllPropertyGroups(propertyGroups[rootNode.id])
                              }
                            }
                          }
                        }
                        .build()
                    }
                    .build()
                )
              }
            }
            .build()
        }
        .build()
    }
  }

  fun createFakeViewAttributes() {
    viewInspector.interceptWhen({ it.hasGetPropertiesCommand() }) { command ->
      getPropertiesRequestCount.compute(command.getPropertiesCommand.viewId) { _, prev ->
        (prev ?: 0) + 1
      }

      val propertyGroup =
        propertyGroups[command.getPropertiesCommand.rootViewId]!!.firstOrNull {
          it.viewId == command.getPropertiesCommand.viewId
        }
<<<<<<< HEAD
        // As this test data is hand defined, treat undefined view IDs as views with an empty
        // properties group
        ?: PropertyGroup { viewId = command.getPropertiesCommand.viewId }
=======
          // As this test data is hand defined, treat undefined view IDs as views with an empty
          // properties group
          ?: PropertyGroup { viewId = command.getPropertiesCommand.viewId }
>>>>>>> 574fcae1
      LayoutInspectorViewProtocol.Response.newBuilder()
        .setGetPropertiesResponse(
          LayoutInspectorViewProtocol.GetPropertiesResponse.newBuilder().apply {
            addAllStrings(viewStrings)
            this.propertyGroup = propertyGroup
          }
        )
        .build()
    }
  }

  fun createFakeComposeTree(withSemantics: Boolean = true, latch: CommandLatch? = null) {
    composeInspector.interceptWhen({ it.hasGetComposablesCommand() }) { command ->
      latch?.incomingCommand()
      LayoutInspectorComposeProtocol.Response.newBuilder()
        .apply {
          getComposablesResponseBuilder.apply {
            if (command.getComposablesCommand.rootViewId == layoutTrees[0].id) {
              addAllStrings(composeStrings)
              addRoots(if (withSemantics) composableRoot else composableRootWithoutSemantics)
            }
          }
        }
        .build()
    }
  }

  fun createFakeLargeComposeTree(latch: CommandLatch? = null) {
    composeInspector.interceptWhen({ it.hasGetComposablesCommand() }) { command ->
      latch?.incomingCommand()
      LayoutInspectorComposeProtocol.Response.newBuilder()
        .apply {
          getComposablesResponseBuilder.apply {
            if (command.getComposablesCommand.rootViewId == layoutTrees[0].id) {
              addAllStrings(composeStrings)
              val idValue = -300L
              var node: ComposableNode? = null
              for (i in 0..125) {
                node =
                  ComposableNode.newBuilder()
                    .apply {
                      id = idValue - i
                      name = 8
                      packageHash = 1
                      filename = 3
                      if (node != null) {
                        addChildren(node)
                      }
                    }
                    .build()
              }
              addRootsBuilder().apply {
                viewId = 6
                addNodes(node)
              }
            }
          }
        }
        .build()
    }
  }

  fun createFakeComposeGetParameterResponse() {
    composeInspector.interceptWhen({ it.hasGetParametersCommand() }) { command ->
      getParametersRequestCount.compute(command.getParametersCommand.composableId) { _, prev ->
        (prev ?: 0) + 1
      }
      LayoutInspectorComposeProtocol.Response.newBuilder()
        .apply {
          getParametersResponseBuilder.apply {
            parameterGroups
              .firstOrNull { it.composableId == command.getParametersCommand.composableId }
              ?.let { group ->
                assertThat(100L - command.getParametersCommand.anchorHash)
                  .isEqualTo(command.getParametersCommand.composableId)
                addAllStrings(composeStrings)
                parameterGroup = group
              }
          }
        }
        .build()
    }
  }

  fun createFakeComposeGetAllParameterResponse() {
    composeInspector.interceptWhen({ it.hasGetAllParametersCommand() }) { command ->
      LayoutInspectorComposeProtocol.Response.newBuilder()
        .apply {
          getAllParametersResponseBuilder.apply {
            rootViewId = command.getAllParametersCommand.rootViewId
            if (command.getAllParametersCommand.rootViewId == layoutTrees[0].id) {
              addAllStrings(composeStrings)
              addAllParameterGroups(parameterGroups)
            }
          }
        }
        .build()
    }
  }

  fun createFakeComposeGetParameterDetailResponses() {
    composeInspector.interceptWhen({ it.hasGetParameterDetailsCommand() }) { command ->
      LayoutInspectorComposeProtocol.Response.newBuilder()
        .apply {
          getParameterDetailsResponse =
            parameterDetailsCommands[command.getParameterDetailsCommand]
              ?: error("Unexpected command")
        }
        .build()
    }
  }

  fun simulateComposeVersionWithoutUpdateSettingsCommand() {
    composeInspector.interceptWhen({ it.hasUpdateSettingsCommand() }) {
      LayoutInspectorComposeProtocol.Response.newBuilder()
        .apply {
          unknownCommandResponse =
            LayoutInspectorComposeProtocol.UnknownCommandResponse.getDefaultInstance()
        }
        .build()
    }
  }

  fun simulateNoHardwareAccelerationErrorFromStartCapturing() {
    viewInspector.interceptWhen({ it.hasStartFetchCommand() }) {
      LayoutInspectorViewProtocol.Response.newBuilder()
        .apply {
          startFetchResponseBuilder.apply {
            error = "Activity must be hardware accelerated for live inspection"

            code = LayoutInspectorViewProtocol.ErrorCode.NO_HARDWARE_ACCELERATION
          }
        }
        .build()
    }
  }

  fun getPropertiesRequestCountFor(viewId: Long): Int {
    return getPropertiesRequestCount[viewId] ?: 0
  }

  fun getParametersRequestCountFor(composableId: Long): Int {
    return getParametersRequestCount[composableId] ?: 0
  }

  /**
   * The real inspector triggers occasional captures as the UI changes, but for tests, we'll expose
   * this method so it can be triggered manually.
   */
  fun triggerLayoutCapture(
    rootId: Long,
    isLastCapture: Boolean = false,
    excludeConfiguration: Boolean = false
  ) {
    val rootView = layoutTrees.first { it.id == rootId }
    viewInspector.connection.sendEvent {
      layoutEventBuilder.apply {
        addAllStrings(viewStrings)
        this.rootView = rootView
        if (!excludeConfiguration) {
          configurationBuilder.apply {
            density = Density.HIGH.dpiValue
            fontScale = 1.5f
          }
          appContextBuilder.apply {
            theme = ViewResource(208, 210, 223)
            mainDisplayWidth = 800
            mainDisplayHeight = 1600
          }
        }
      }
    }
    if (isLastCapture) {
      viewInspector.connection.sendEvent {
        propertiesEventBuilder.apply {
          this.rootId = rootId
          addAllStrings(viewStrings)
          addAllPropertyGroups(propertyGroups[rootId])
        }
      }
    }
  }
}<|MERGE_RESOLUTION|>--- conflicted
+++ resolved
@@ -863,15 +863,9 @@
         propertyGroups[command.getPropertiesCommand.rootViewId]!!.firstOrNull {
           it.viewId == command.getPropertiesCommand.viewId
         }
-<<<<<<< HEAD
-        // As this test data is hand defined, treat undefined view IDs as views with an empty
-        // properties group
-        ?: PropertyGroup { viewId = command.getPropertiesCommand.viewId }
-=======
           // As this test data is hand defined, treat undefined view IDs as views with an empty
           // properties group
           ?: PropertyGroup { viewId = command.getPropertiesCommand.viewId }
->>>>>>> 574fcae1
       LayoutInspectorViewProtocol.Response.newBuilder()
         .setGetPropertiesResponse(
           LayoutInspectorViewProtocol.GetPropertiesResponse.newBuilder().apply {
