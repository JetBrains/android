/*
 * Copyright (C) 2021 The Android Open Source Project
 *
 * Licensed under the Apache License, Version 2.0 (the "License");
 * you may not use this file except in compliance with the License.
 * You may obtain a copy of the License at
 *
 *      http://www.apache.org/licenses/LICENSE-2.0
 *
 * Unless required by applicable law or agreed to in writing, software
 * distributed under the License is distributed on an "AS IS" BASIS,
 * WITHOUT WARRANTIES OR CONDITIONS OF ANY KIND, either express or implied.
 * See the License for the specific language governing permissions and
 * limitations under the License.
 */
package com.android.tools.idea.layoutinspector.pipeline.adb

import com.android.fakeadbserver.DeviceState
import com.android.fakeadbserver.FakeAdbServer
import com.android.fakeadbserver.devicecommandhandlers.DeviceCommandHandler
import kotlinx.coroutines.CoroutineScope
import java.net.Socket
<<<<<<< HEAD
import java.util.ArrayDeque
import java.util.Deque
=======
import kotlinx.coroutines.CoroutineScope
>>>>>>> 0d09370c

class SimpleCommand(val args: List<String>, val result: String?) {
  constructor(command: String, result: String?) : this(command.split(' '), result)
}

/**
 * A fake handler that intercepts ADB shell commands used at various points by the layout inspector.
 */
<<<<<<< HEAD
class FakeShellCommandHandler : DeviceCommandHandler("shell"), AdbDebugViewProperties {
  override var debugViewAttributes: String? = null
  override var debugViewAttributesApplicationPackage: String? = null
  override var debugViewAttributesChangesCount: Int = 0
=======
class FakeShellCommandHandler : DeviceCommandHandler("shell") {
>>>>>>> 0d09370c
  val extraCommands = mutableListOf<SimpleCommand>()

  override fun accept(
    server: FakeAdbServer,
    socketScope: CoroutineScope,
    socket: Socket,
    device: DeviceState,
    command: String,
<<<<<<< HEAD
    args: String
=======
    args: String,
>>>>>>> 0d09370c
  ): Boolean {
    val response =
      when (command) {
        "shell" -> handleShellCommand(args) ?: return false
        else -> return false
      }
    writeOkay(socket.getOutputStream())
    writeString(socket.getOutputStream(), response)
    return true
  }

  private fun handleShellCommand(argsAsString: String): String? {
    val args = argsAsString.split(' ')
    // DebugViewAttributes spawns a blocking subshell on a background thread in production; this
    // flow is not easily testable so just
    // treat it like a no-op.
    return when (args.firstOrNull()) {
      "sh" -> ""
      "echo" -> args.subList(1, args.size).joinToString(" ")
<<<<<<< HEAD
      "settings" -> handleSettingsCommand(ArrayDeque(args.subList(1, args.size)))
      else -> extraCommands.find { it.args == args }?.result
    }
  }

  private fun handleSettingsCommand(args: Deque<String>): String? {
    val operation = args.poll()
    if (args.poll() != "global") {
      return null
    }
    val variable =
      when (args.poll()) {
        "debug_view_attributes" -> this::debugViewAttributes
        "debug_view_attributes_application_package" -> this::debugViewAttributesApplicationPackage
        else -> return null
      }
    val argument = if (args.isEmpty()) "" else args.poll()
    if (args.isNotEmpty()) {
      return null
    }
    return when (operation) {
      "get" -> {
        variable.get().toString()
      }
      "put" -> {
        variable.set(argument)
        debugViewAttributesChangesCount++
        ""
      }
      "delete" -> {
        variable.set(null)
        debugViewAttributesChangesCount++
        ""
      }
      else -> null
=======
      else -> extraCommands.find { it.args == args }?.result
>>>>>>> 0d09370c
    }
  }
}<|MERGE_RESOLUTION|>--- conflicted
+++ resolved
@@ -18,14 +18,8 @@
 import com.android.fakeadbserver.DeviceState
 import com.android.fakeadbserver.FakeAdbServer
 import com.android.fakeadbserver.devicecommandhandlers.DeviceCommandHandler
+import java.net.Socket
 import kotlinx.coroutines.CoroutineScope
-import java.net.Socket
-<<<<<<< HEAD
-import java.util.ArrayDeque
-import java.util.Deque
-=======
-import kotlinx.coroutines.CoroutineScope
->>>>>>> 0d09370c
 
 class SimpleCommand(val args: List<String>, val result: String?) {
   constructor(command: String, result: String?) : this(command.split(' '), result)
@@ -34,14 +28,7 @@
 /**
  * A fake handler that intercepts ADB shell commands used at various points by the layout inspector.
  */
-<<<<<<< HEAD
-class FakeShellCommandHandler : DeviceCommandHandler("shell"), AdbDebugViewProperties {
-  override var debugViewAttributes: String? = null
-  override var debugViewAttributesApplicationPackage: String? = null
-  override var debugViewAttributesChangesCount: Int = 0
-=======
 class FakeShellCommandHandler : DeviceCommandHandler("shell") {
->>>>>>> 0d09370c
   val extraCommands = mutableListOf<SimpleCommand>()
 
   override fun accept(
@@ -50,11 +37,7 @@
     socket: Socket,
     device: DeviceState,
     command: String,
-<<<<<<< HEAD
-    args: String
-=======
     args: String,
->>>>>>> 0d09370c
   ): Boolean {
     val response =
       when (command) {
@@ -74,45 +57,7 @@
     return when (args.firstOrNull()) {
       "sh" -> ""
       "echo" -> args.subList(1, args.size).joinToString(" ")
-<<<<<<< HEAD
-      "settings" -> handleSettingsCommand(ArrayDeque(args.subList(1, args.size)))
       else -> extraCommands.find { it.args == args }?.result
     }
   }
-
-  private fun handleSettingsCommand(args: Deque<String>): String? {
-    val operation = args.poll()
-    if (args.poll() != "global") {
-      return null
-    }
-    val variable =
-      when (args.poll()) {
-        "debug_view_attributes" -> this::debugViewAttributes
-        "debug_view_attributes_application_package" -> this::debugViewAttributesApplicationPackage
-        else -> return null
-      }
-    val argument = if (args.isEmpty()) "" else args.poll()
-    if (args.isNotEmpty()) {
-      return null
-    }
-    return when (operation) {
-      "get" -> {
-        variable.get().toString()
-      }
-      "put" -> {
-        variable.set(argument)
-        debugViewAttributesChangesCount++
-        ""
-      }
-      "delete" -> {
-        variable.set(null)
-        debugViewAttributesChangesCount++
-        ""
-      }
-      else -> null
-=======
-      else -> extraCommands.find { it.args == args }?.result
->>>>>>> 0d09370c
-    }
-  }
 }