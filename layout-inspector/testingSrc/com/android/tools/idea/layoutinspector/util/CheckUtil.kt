/*
 * Copyright (C) 2019 The Android Open Source Project
 *
 * Licensed under the Apache License, Version 2.0 (the "License");
 * you may not use this file except in compliance with the License.
 * You may obtain a copy of the License at
 *
 *      http://www.apache.org/licenses/LICENSE-2.0
 *
 * Unless required by applicable law or agreed to in writing, software
 * distributed under the License is distributed on an "AS IS" BASIS,
 * WITHOUT WARRANTIES OR CONDITIONS OF ANY KIND, either express or implied.
 * See the License for the specific language governing permissions and
 * limitations under the License.
 */
package com.android.tools.idea.layoutinspector.util

import com.android.testutils.ImageDiffUtil
import com.android.tools.idea.layoutinspector.model.DrawViewChild
import com.android.tools.idea.layoutinspector.model.DrawViewImage
import com.android.tools.idea.layoutinspector.model.DrawViewNode
import com.android.tools.idea.layoutinspector.model.ViewNode
import com.android.tools.idea.layoutinspector.tree.TreeSettings
import com.intellij.openapi.util.text.StringUtil
import com.intellij.openapi.vfs.VirtualFile
import java.awt.image.BufferedImage
import org.junit.Assert.assertEquals
import org.junit.Assert.fail
<<<<<<< HEAD
import java.awt.image.BufferedImage
=======
>>>>>>> 0d09370c

/** Various checks for tests. */
object CheckUtil {

  const val ANY_DRAW_ID = Long.MIN_VALUE

  /** Return the line at the [offset] of the specified [file] as a string. */
  fun findLineAtOffset(file: VirtualFile, offset: Int): String {
    val text = String(file.contentsToByteArray(), Charsets.UTF_8).replace("\r\n", "\n")
    val line = StringUtil.offsetToLineColumn(text, offset)
    val lineText = text.substring(offset - line.column, text.indexOf('\n', offset))
    return lineText.trim()
  }

  /**
   * Check whether the draw tree of [actual] is the same as that of [expected]. Right now the check
   * is pretty cursory, but it can be expanded as needed.
   */
  fun assertDrawTreesEqual(
    expected: ViewNode,
    actual: ViewNode,
<<<<<<< HEAD
    treeSettings: TreeSettings = FakeTreeSettings()
=======
    treeSettings: TreeSettings = FakeTreeSettings(),
>>>>>>> 0d09370c
  ) {
    if (expected.drawId != ANY_DRAW_ID) {
      assertEquals(expected.drawId, actual.drawId)
    }
    ViewNode.readAccess {
      assertEquals(
        "for node ${expected.drawId}",
        expected.drawChildren.size,
<<<<<<< HEAD
        actual.drawChildren.size
=======
        actual.drawChildren.size,
>>>>>>> 0d09370c
      )
      expected.drawChildren.zip(actual.drawChildren).forEach { (expected, actual) ->
        checkTreesEqual(expected, actual, treeSettings)
      }
    }
  }

  private fun checkTreesEqual(
    expected: DrawViewNode,
    actual: DrawViewNode,
<<<<<<< HEAD
    treeSettings: TreeSettings
=======
    treeSettings: TreeSettings,
>>>>>>> 0d09370c
  ) {
    if (expected is DrawViewChild && actual is DrawViewChild) {
      assertDrawTreesEqual(expected.unfilteredOwner, actual.unfilteredOwner, treeSettings)
    } else if (expected is DrawViewImage && actual is DrawViewImage) {
      if (expected.image !is BufferedImage) {
        fail(
          "expected image should be a BufferedImage for id ${expected.findFilteredOwner(treeSettings)!!.drawId}"
        )
      }
      ImageDiffUtil.assertImageSimilar("image", expected.image as BufferedImage, actual.image, 0.0)
    } else {
      fail("$actual was expected to be a ${expected.javaClass.name}")
    }
  }
}<|MERGE_RESOLUTION|>--- conflicted
+++ resolved
@@ -23,13 +23,9 @@
 import com.android.tools.idea.layoutinspector.tree.TreeSettings
 import com.intellij.openapi.util.text.StringUtil
 import com.intellij.openapi.vfs.VirtualFile
-import java.awt.image.BufferedImage
 import org.junit.Assert.assertEquals
 import org.junit.Assert.fail
-<<<<<<< HEAD
 import java.awt.image.BufferedImage
-=======
->>>>>>> 0d09370c
 
 /** Various checks for tests. */
 object CheckUtil {
@@ -51,11 +47,7 @@
   fun assertDrawTreesEqual(
     expected: ViewNode,
     actual: ViewNode,
-<<<<<<< HEAD
-    treeSettings: TreeSettings = FakeTreeSettings()
-=======
     treeSettings: TreeSettings = FakeTreeSettings(),
->>>>>>> 0d09370c
   ) {
     if (expected.drawId != ANY_DRAW_ID) {
       assertEquals(expected.drawId, actual.drawId)
@@ -64,11 +56,7 @@
       assertEquals(
         "for node ${expected.drawId}",
         expected.drawChildren.size,
-<<<<<<< HEAD
-        actual.drawChildren.size
-=======
         actual.drawChildren.size,
->>>>>>> 0d09370c
       )
       expected.drawChildren.zip(actual.drawChildren).forEach { (expected, actual) ->
         checkTreesEqual(expected, actual, treeSettings)
@@ -79,11 +67,7 @@
   private fun checkTreesEqual(
     expected: DrawViewNode,
     actual: DrawViewNode,
-<<<<<<< HEAD
-    treeSettings: TreeSettings
-=======
     treeSettings: TreeSettings,
->>>>>>> 0d09370c
   ) {
     if (expected is DrawViewChild && actual is DrawViewChild) {
       assertDrawTreesEqual(expected.unfilteredOwner, actual.unfilteredOwner, treeSettings)
