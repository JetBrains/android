--- conflicted
+++ resolved
@@ -67,11 +67,7 @@
   imageType: ImageType = ImageType.BITMAP_AS_REQUESTED,
   layoutFlags: Int = 0,
   onRefreshImages: () -> Unit = {},
-<<<<<<< HEAD
-  body: InspectorViewDescriptor.() -> Unit = {}
-=======
   body: InspectorViewDescriptor.() -> Unit = {},
->>>>>>> 0d09370c
 ): AndroidWindow {
   val inspectorViewDescriptor =
     InspectorViewDescriptor(
@@ -85,11 +81,7 @@
         null,
         "",
         layoutFlags,
-<<<<<<< HEAD
-        null
-=======
         null,
->>>>>>> 0d09370c
       )
       .also(body)
       .build()
@@ -120,11 +112,7 @@
   textValue: String = "",
   layoutFlags: Int = 0,
   layout: ResourceReference? = defaultLayout,
-<<<<<<< HEAD
-  body: InspectorViewDescriptor.() -> Unit = {}
-=======
   body: InspectorViewDescriptor.() -> Unit = {},
->>>>>>> 0d09370c
 ) =
   InspectorViewDescriptor(
       drawId,
@@ -137,11 +125,7 @@
       viewId,
       textValue,
       layoutFlags,
-<<<<<<< HEAD
-      layout
-=======
       layout,
->>>>>>> 0d09370c
     )
     .also(body)
     .build()
@@ -157,11 +141,7 @@
   y: Int = 0,
   width: Int = 0,
   height: Int = 0,
-<<<<<<< HEAD
-  body: InspectorViewDescriptor.() -> Unit = {}
-=======
   body: InspectorViewDescriptor.() -> Unit = {},
->>>>>>> 0d09370c
 ) =
   InspectorViewDescriptor(
       drawId,
@@ -177,11 +157,7 @@
       composeFilename = composeFilename,
       composePackageHash = composePackageHash,
       composeOffset = composeOffset,
-<<<<<<< HEAD
-      composeLineNumber = composeLineNumber
-=======
       composeLineNumber = composeLineNumber,
->>>>>>> 0d09370c
     )
     .also(body)
 
@@ -208,11 +184,7 @@
   private val composeOffset: Int = 0,
   private val composeLineNumber: Int = 0,
   private val composeFlags: Int = 0,
-<<<<<<< HEAD
-  val imageType: ImageType = ImageType.BITMAP_AS_REQUESTED
-=======
   val imageType: ImageType = ImageType.BITMAP_AS_REQUESTED,
->>>>>>> 0d09370c
 ) : InspectorNodeDescriptor {
   private val children = mutableListOf<InspectorNodeDescriptor>()
 
@@ -232,11 +204,7 @@
     textValue: String = "",
     layoutFlags: Int = 0,
     layout: ResourceReference? = defaultLayout,
-<<<<<<< HEAD
-    body: InspectorViewDescriptor.() -> Unit = {}
-=======
     body: InspectorViewDescriptor.() -> Unit = {},
->>>>>>> 0d09370c
   ) =
     children.add(
       InspectorViewDescriptor(
@@ -250,11 +218,7 @@
           viewId,
           textValue,
           layoutFlags,
-<<<<<<< HEAD
-          layout
-=======
           layout,
->>>>>>> 0d09370c
         )
         .apply(body)
     )
@@ -266,11 +230,7 @@
     viewId: ResourceReference? = null,
     textValue: String = "",
     layout: ResourceReference? = null,
-<<<<<<< HEAD
-    body: InspectorViewDescriptor.() -> Unit = {}
-=======
     body: InspectorViewDescriptor.() -> Unit = {},
->>>>>>> 0d09370c
   ) =
     view(
       drawId,
@@ -284,11 +244,7 @@
       textValue,
       0,
       layout,
-<<<<<<< HEAD
-      body
-=======
       body,
->>>>>>> 0d09370c
     )
 
   fun compose(
@@ -305,11 +261,7 @@
     y: Int = 0,
     width: Int = 0,
     height: Int = 0,
-<<<<<<< HEAD
-    body: InspectorViewDescriptor.() -> Unit = {}
-=======
     body: InspectorViewDescriptor.() -> Unit = {},
->>>>>>> 0d09370c
   ) =
     children.add(
       InspectorViewDescriptor(
@@ -329,11 +281,7 @@
           composeLineNumber = composeLineNumber,
           composeFlags = composeFlags,
           composeCount = composeCount,
-<<<<<<< HEAD
-          composeSkips = composeSkips
-=======
           composeSkips = composeSkips,
->>>>>>> 0d09370c
         )
         .apply(body)
     )
@@ -352,11 +300,7 @@
           renderBounds,
           viewId,
           textValue,
-<<<<<<< HEAD
-          layoutFlags
-=======
           layoutFlags,
->>>>>>> 0d09370c
         )
       } else {
         ComposeViewNode(
@@ -375,11 +319,7 @@
           composeOffset,
           composeLineNumber,
           composeFlags,
-<<<<<<< HEAD
-          0
-=======
           0,
->>>>>>> 0d09370c
         )
       }
     ViewNode.writeAccess {
@@ -402,14 +342,9 @@
 }
 
 class InspectorModelDescriptor(
-<<<<<<< HEAD
-  val project: Project,
-  private val scheduler: ScheduledExecutorService?
-=======
   val disposable: Disposable,
   val project: Project,
   private val scheduler: ScheduledExecutorService?,
->>>>>>> 0d09370c
 ) {
   private var root: InspectorViewDescriptor? = null
 
@@ -426,11 +361,7 @@
     layoutFlags: Int = 0,
     layout: ResourceReference? = defaultLayout,
     imageType: ImageType = ImageType.BITMAP_AS_REQUESTED,
-<<<<<<< HEAD
-    body: InspectorViewDescriptor.() -> Unit = {}
-=======
     body: InspectorViewDescriptor.() -> Unit = {},
->>>>>>> 0d09370c
   ) {
     root =
       InspectorViewDescriptor(
@@ -445,11 +376,7 @@
           textValue,
           layoutFlags,
           layout,
-<<<<<<< HEAD
-          imageType = imageType
-=======
           imageType = imageType,
->>>>>>> 0d09370c
         )
         .apply(body)
   }
@@ -462,11 +389,7 @@
     textValue: String = "",
     imageType: ImageType = ImageType.BITMAP_AS_REQUESTED,
     layout: ResourceReference? = defaultLayout,
-<<<<<<< HEAD
-    body: InspectorViewDescriptor.() -> Unit = {}
-=======
     body: InspectorViewDescriptor.() -> Unit = {},
->>>>>>> 0d09370c
   ) =
     view(
       drawId,
@@ -481,11 +404,7 @@
       0,
       layout,
       imageType,
-<<<<<<< HEAD
-      body
-=======
       body,
->>>>>>> 0d09370c
     )
 
   fun build(treeSettings: TreeSettings): InspectorModel {
@@ -536,19 +455,11 @@
         theme,
         process,
         screenSize = context.screenSize,
-<<<<<<< HEAD
-        mainDisplayOrientation = context.mainDisplayOrientation
-      )
-    }
-    // This is usually added by DeviceViewPanel
-    model.addModificationListener { _, new, _ -> new?.refreshImages(1.0) }
-=======
         mainDisplayOrientation = context.mainDisplayOrientation,
       )
     }
     // This is usually added by DeviceViewPanel
     model.addModificationListener { _, new, _ -> runBlocking { new?.refreshImages(1.0) } }
->>>>>>> 0d09370c
 
     return model
   }
