--- conflicted
+++ resolved
@@ -19,6 +19,7 @@
     <orderEntry type="library" scope="TEST" name="kotlinx-coroutines-core" level="project" />
     <orderEntry type="library" scope="TEST" name="kotlinx-coroutines-test" level="project" />
     <orderEntry type="library" scope="TEST" name="mockito" level="project" />
+    <orderEntry type="library" scope="TEST" name="mockito-kotlin" level="project" />
     <orderEntry type="library" scope="TEST" name="protobuf" level="project" />
     <orderEntry type="library" scope="TEST" name="rd-swing" level="project" />
     <orderEntry type="library" scope="TEST" name="truth" level="project" />
@@ -46,7 +47,6 @@
     <orderEntry type="module" module-name="intellij.android.render-resources" scope="TEST" />
     <orderEntry type="module" module-name="intellij.android.streaming" scope="TEST" />
     <orderEntry type="module" module-name="intellij.android.streaming.testUtil" scope="TEST" />
-<<<<<<< HEAD
     <orderEntry type="module" module-name="intellij.android.testFramework" scope="TEST" />
     <orderEntry type="module" module-name="intellij.android.testutils" scope="TEST" />
     <orderEntry type="module" module-name="intellij.android.transport" scope="TEST" />
@@ -83,13 +83,5 @@
     <orderEntry type="module" module-name="intellij.xml.psi" scope="TEST" />
     <orderEntry type="module" module-name="kotlin.plugin" scope="TEST" />
     <orderEntry type="module" module-name="kotlin.plugin.k1" scope="TEST" />
-=======
-    <orderEntry type="module" module-name="intellij.android.render-resources" scope="TEST" />
-    <orderEntry type="module" module-name="intellij.android.layout-inspector.gradle" scope="TEST" />
-    <orderEntry type="module" module-name="intellij.android.projectSystem.gradle" scope="TEST" />
-    <orderEntry type="module" module-name="android.sdktools.adblib" scope="TEST" />
-    <orderEntry type="module" module-name="intellij.android.jps.model" scope="TEST" />
-    <orderEntry type="library" name="mockito-kotlin" level="project" />
->>>>>>> 009d25fa
   </component>
 </module>