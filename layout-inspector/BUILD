load("//tools/adt/idea/android/integration:build_defs.bzl", "INTEGRATION_TEST_GRADLE_VERSION", "INTEGRATION_TEST_SYSTEM_IMAGE")
load("//tools/adt/idea/studio:studio.bzl", "iml_studio_test")
load("//tools/base/bazel:bazel.bzl", "iml_module")
load("//tools/base/bazel:maven.bzl", "maven_repository")

config_setting(
    name = "windows",
    values = {"host_cpu": "x64_windows"},
    visibility = ["//visibility:public"],
)

config_setting(
    name = "mac",
    values = {"host_cpu": "darwin"},
    visibility = ["//visibility:public"],
)

# managed by go/iml_to_build
iml_module(
    name = "intellij.android.layout-inspector",
    srcs = ["src"],
    iml_files = ["intellij.android.layout-inspector.iml"],
    lint_baseline = "lint_baseline.xml",
    resources = ["resources"],
    test_srcs = ["testingSrc"],
    visibility = ["//visibility:public"],
    # do not sort: must match IML order
    deps = [
        "@intellij//:intellij-sdk",
        "@intellij//:com.intellij.java",
        "//tools/adt/idea/.idea/libraries:kotlin-test[test]",
        "@intellij//:org.jetbrains.kotlin",
        "//tools/base/flags:studio.android.sdktools.flags[module]",
        "//tools/adt/idea/android:intellij.android.core[module]",
        "//tools/adt/idea/adt-ui:intellij.android.adt.ui[module]",
        "//tools/adt/idea/artwork:intellij.android.artwork[module]",
        "//tools/adt/idea/adt-ui-model:intellij.android.adt.ui.model[module]",
        "//tools/adt/idea/deploy:intellij.android.deploy[module]",
        "//tools/adt/idea/android-common:intellij.android.common[module]",
        "//tools/adt/idea/layout-ui:intellij.android.layout-ui[module]",
        "//tools/base/ddmlib:studio.android.sdktools.ddmlib[module]",
        "//tools/adt/idea/android-adb:intellij.android.adb[module]",
        "//tools/adt/idea/.idea/libraries:studio-grpc",
        "//tools/adt/idea/.idea/libraries:studio-proto",
        "//tools/adt/idea/wizard:intellij.android.wizard[module]",
        "//tools/adt/idea/wizard-model:intellij.android.wizard.model[module]",
        "//tools/analytics-library/tracker:analytics-tracker[module]",
        "//tools/adt/idea/.idea/libraries:studio-analytics-proto",
        "//tools/base/dynamic-layout-inspector/common:studio.dynamic-layout-inspector.common[module]",
        "//tools/adt/idea/app-inspection/api:app-inspection.api[module]",
        "//tools/adt/idea/app-inspection/ide:app-inspection.ide[module]",
        "//tools/adt/idea/app-inspection/inspector/api:app-inspection.inspector.api[module]",
        "//tools/adt/idea/project-system:intellij.android.projectSystem[module]",
        "//tools/adt/idea/.idea/libraries:layoutinspector-skia-proto",
        "//tools/adt/idea/.idea/libraries:layoutinspector-view-proto",
        "//tools/adt/idea/android-transport:intellij.android.transport[module]",
        "//tools/adt/idea/.idea/libraries:transport-proto",
        "//tools/base/fakeadbserver:studio.android.sdktools.fakeadbserver[module, test]",
        "//tools/base/testutils:studio.android.sdktools.testutils[module, test]",
        "//tools/adt/idea/android-test-framework:intellij.android.testFramework[module, test]",
        "//tools/adt/idea/.idea/libraries:mockito[test]",
        "//tools/adt/idea/.idea/libraries:truth[test]",
        "//tools/adt/idea/execution/common:intellij.android.execution.common[module]",
        "//tools/adt/idea/streaming:intellij.android.streaming[module]",
        "//tools/adt/idea/render-resources:intellij.android.render-resources[module]",
        "//tools/adt/idea/analytics[module]",
<<<<<<< HEAD
=======
        "//tools/base/adblib:studio.android.sdktools.adblib[module]",
>>>>>>> 0d09370c
    ],
)

# managed by go/iml_to_build
iml_module(
    name = "intellij.android.layout-inspector.tests",
    iml_files = ["intellij.android.layout-inspector.tests.iml"],
    test_class = "com.android.tools.idea.layoutinspector.LayoutInspectorTestSuite",
    test_data = [
        "//prebuilts/studio/sdk:platforms/latest",
        "//tools/adt/idea/android/testData",
        "//tools/adt/idea/artwork:device-art-resources",
        "//tools/adt/idea/layout-inspector/testData",
        "//tools/base/build-system:gradle-distrib",
        "//prebuilts/studio/skiaparser/test_support",
    ],
    test_jvm_flags = select({
        "//tools/base/bazel/platforms:macos-arm64": ["-Djava.library.path=prebuilts/studio/skiaparser/test_support/mac-arm"],
        "//tools/base/bazel/platforms:macos-x86_64": ["-Djava.library.path=prebuilts/studio/skiaparser/test_support/mac"],
        "@platforms//os:windows": ["-Djava.library.path=prebuilts/studio/skiaparser/test_support/windows"],
        "@platforms//os:linux": ["-Djava.library.path=prebuilts/studio/skiaparser/test_support/linux"],
    }),
    test_resources = ["testResources"],
    test_srcs = ["testSrc"],
    test_timeout = "long",
    visibility = ["//visibility:public"],
    # do not sort: must match IML order
    deps = [
<<<<<<< HEAD
        "//prebuilts/studio/intellij-sdk:studio-sdk",
=======
        "@intellij//:intellij-sdk",
        "@intellij//:com.intellij.java",
>>>>>>> 0d09370c
        "//tools/adt/idea/.idea/libraries:jetbrains.kotlinx.coroutines.test[test]",
        "//tools/adt/idea/.idea/libraries:kotlin-test[test]",
        "@intellij//:com.intellij.gradle",
        "@intellij//:org.jetbrains.kotlin",
        "//tools/base/common:studio.android.sdktools.common[module, test]",
        "//tools/base/layoutlib-api:studio.android.sdktools.layoutlib-api[module, test]",
        "//tools/base/sdk-common:studio.android.sdktools.sdk-common[module, test]",
        "//tools/base/testutils:studio.android.sdktools.testutils[module, test]",
        "//tools/adt/idea/adt-testutils:intellij.android.adt.testutils[module, test]",
        "//tools/adt/idea/adt-ui:intellij.android.adt.ui[module, test]",
        "//tools/adt/idea/android-common:intellij.android.common[module, test]",
        "//tools/adt/idea/android:intellij.android.core[module, test]",
        "//tools/adt/idea/layout-inspector:intellij.android.layout-inspector[module, test]",
        "//tools/adt/idea/layout-ui:intellij.android.layout-ui[module, test]",
        "//tools/adt/idea/android-adb:intellij.android.adb[module, test]",
        "//tools/adt/idea/android-test-framework:intellij.android.testFramework[module, test]",
        "//tools/adt/idea/.idea/libraries:transport-proto[test]",
        "//tools/adt/idea/.idea/libraries:studio-proto[test]",
        "//tools/adt/idea/.idea/libraries:mockito[test]",
        "//tools/adt/idea/.idea/libraries:truth[test]",
        "//tools/adt/idea/android-transport:intellij.android.transport[module, test]",
        "//tools/analytics-library/testing:android.sdktools.analytics-testing[module, test]",
        "//tools/analytics-library/tracker:analytics-tracker[module, test]",
        "//tools/adt/idea/.idea/libraries:studio-analytics-proto[test]",
        "//tools/adt/idea/.idea/libraries:studio-grpc[test]",
        "//tools/adt/idea/transport-database:intellij.android.transportDatabase[module, test]",
        "//tools/base/fakeadbserver:studio.android.sdktools.fakeadbserver[module, test]",
        "//tools/adt/idea/adt-ui-model:intellij.android.adt.ui.model[module, test]",
        "//tools/base/flags:studio.android.sdktools.flags[module, test]",
        "//tools/adt/idea/artwork:intellij.android.artwork[module, test]",
        "//tools/base/dynamic-layout-inspector/common:studio.dynamic-layout-inspector.common[module]",
        "//tools/adt/idea/app-inspection/api:app-inspection.api[module, test]",
        "//tools/adt/idea/app-inspection/ide:app-inspection.ide[module, test]",
        "//tools/adt/idea/app-inspection/inspector/api:app-inspection.inspector.api[module, test]",
        "//tools/adt/idea/project-system:intellij.android.projectSystem[module]",
        "//tools/adt/idea/.idea/libraries:layoutinspector-skia-proto",
        "//tools/adt/idea/.idea/libraries:layoutinspector-view-proto",
        "//tools/adt/idea/deploy:intellij.android.deploy[module, test]",
        "//tools/adt/idea/execution/common:intellij.android.execution.common[module, test]",
        "//tools/adt/idea/project-system-gradle-models:intellij.android.projectSystem.gradle.models[module, test]",
        "//tools/adt/idea/streaming:intellij.android.streaming[module, test]",
        "//tools/adt/idea/streaming:intellij.android.streaming.testUtil[module, test]",
        "//tools/adt/idea/render-resources:intellij.android.render-resources[module, test]",
        "//tools/adt/idea/layout-inspector:intellij.android.layout-inspector.gradle[module, test]",
        "//tools/adt/idea/project-system-gradle:intellij.android.projectSystem.gradle[module, test]",
<<<<<<< HEAD
    ],
)

cc_library(
    name = "skiaparser_test_support",
    srcs = ["testSrc/native/skia_parser_test_java_jni.cc"],
    linkstatic = 1,
    deps = [
        "//prebuilts/studio/jdk:jni_headers",
        "//tools/base/dynamic-layout-inspector/skia:skia-lib",
        "//tools/base/dynamic-layout-inspector/skia/proto:layout_inspector_skia_cc_proto",
        "@freetype_repo//:freetype",
        "@libpng_repo//:libpng",
    ],
    alwayslink = 1,
)

cc_binary(
    name = "libskiaparser-test.dylib",
    linkshared = 1,
    tags = [
        "no_linux",
        "no_windows",
    ],
    deps = [
        ":skiaparser_test_support",
    ],
)

cc_binary(
    name = "libskiaparser-test.so",
    linkshared = 1,
    tags = [
        "no_mac",
        "no_windows",
    ],
    deps = [
        ":skiaparser_test_support",
    ],
)

cc_binary(
    name = "skiaparser-test.dll",
    linkshared = 1,
    tags = [
        "no_linux",
        "no_mac",
    ],
    deps = [
        ":skiaparser_test_support",
=======
        "//tools/base/adblib:studio.android.sdktools.adblib[module, test]",
>>>>>>> 0d09370c
    ],
)

# managed by go/iml_to_build
iml_module(
    name = "intellij.android.layout-inspector.integration",
    enable_tests = False,
    iml_files = ["intellij.android.layout-inspector.integration.iml"],
    test_resources = ["integration/testData"],
    test_srcs = ["integration/testSrc"],
    visibility = ["//visibility:public"],
    # do not sort: must match IML order
    deps = [
        "//tools/adt/idea/as-driver:as-driver.utils[module, test]",
        "@intellij//:JUnit",
        "@intellij//:org.jetbrains.kotlin",
        "@intellij//:intellij-sdk",
        "@intellij//:com.intellij.java",
        "//tools/base/testutils:studio.android.sdktools.testutils[module]",
        "//tools/base/common:studio.android.sdktools.common[module, test]",
    ],
)

layout_inspector_view_data = [
    ":view_project_deps",
    "//prebuilts/studio/sdk:build-tools/34.0.0",
    "//prebuilts/studio/sdk:emulator",
    "//prebuilts/studio/sdk:platform-tools",
    "//tools/adt/idea/layout-inspector/integration/testData:emptyApplication",
    INTEGRATION_TEST_GRADLE_VERSION,
    INTEGRATION_TEST_SYSTEM_IMAGE,
]

maven_repository(
    name = "view_project_deps",
    # keep sorted: for buildifier
    artifacts = [
        "@maven//:com.android.application.com.android.application.gradle.plugin_8.2.2",
        "@maven//:com.android.library.com.android.library.gradle.plugin_8.2.2",
        "@maven//:com.android.tools.build.aapt2_8.2.2-10154469",
        "@maven//:com.android.tools.build.gradle_8.2.2",
        "@maven//:org.jetbrains.kotlinx.kotlinx-coroutines-core_1.4.1",
        "@maven//:org.jetbrains.markdown_0.2.1",
    ],
)

iml_studio_test(
    name = "LayoutInspectorViewIntegrationTest",
    timeout = "long",
    data = layout_inspector_view_data,
    module = ":intellij.android.layout-inspector.integration",
    tags_linux = ["block-network"],
    tags_windows = [
        "block-network",
        "manual",  # RBE environment doesn't allow emulation (requires nested virtualization).
    ],
    test_class = "com.android.tools.idea.layoutinspector.LayoutInspectorViewIntegrationTest",
)

<<<<<<< HEAD
=======
iml_studio_test(
    name = "EmbeddedLayoutInspectorIntegrationTest",
    timeout = "long",
    data = layout_inspector_view_data,
    module = ":intellij.android.layout-inspector.integration",
    tags_linux = ["block-network"],
    tags_windows = [
        "block-network",
        "manual",  # RBE environment doesn't allow emulation (requires nested virtualization).
    ],
    test_class = "com.android.tools.idea.layoutinspector.EmbeddedLayoutInspectorIntegrationTest",
)

>>>>>>> 0d09370c
# managed by go/iml_to_build
iml_module(
    name = "intellij.android.layout-inspector.gradle",
    srcs = ["gradle/src"],
    iml_files = ["gradle/intellij.android.layout-inspector.gradle.iml"],
    visibility = ["//visibility:public"],
    # do not sort: must match IML order
    deps = [
<<<<<<< HEAD
        "//prebuilts/studio/intellij-sdk:studio-sdk",
=======
        "@intellij//:intellij-sdk",
        "@intellij//:com.intellij.java",
>>>>>>> 0d09370c
        "//tools/adt/idea/project-system-gradle:intellij.android.projectSystem.gradle[module]",
        "//tools/adt/idea/app-inspection/inspector/api:app-inspection.inspector.api[module]",
        "//tools/adt/idea/.idea/libraries:studio-analytics-proto",
        "//tools/adt/idea/layout-inspector:intellij.android.layout-inspector[module]",
        "//tools/adt/idea/app-inspection/api:app-inspection.api[module]",
        "//tools/adt/idea/app-inspection/ide:app-inspection.ide[module]",
        "//tools/base/sdk-common/gradle:studio.android.sdktools.sdk-common.gradle[module]",
        "//tools/adt/idea/project-system:intellij.android.projectSystem[module]",
    ],
)<|MERGE_RESOLUTION|>--- conflicted
+++ resolved
@@ -64,10 +64,7 @@
         "//tools/adt/idea/streaming:intellij.android.streaming[module]",
         "//tools/adt/idea/render-resources:intellij.android.render-resources[module]",
         "//tools/adt/idea/analytics[module]",
-<<<<<<< HEAD
-=======
         "//tools/base/adblib:studio.android.sdktools.adblib[module]",
->>>>>>> 0d09370c
     ],
 )
 
@@ -96,12 +93,8 @@
     visibility = ["//visibility:public"],
     # do not sort: must match IML order
     deps = [
-<<<<<<< HEAD
-        "//prebuilts/studio/intellij-sdk:studio-sdk",
-=======
-        "@intellij//:intellij-sdk",
-        "@intellij//:com.intellij.java",
->>>>>>> 0d09370c
+        "@intellij//:intellij-sdk",
+        "@intellij//:com.intellij.java",
         "//tools/adt/idea/.idea/libraries:jetbrains.kotlinx.coroutines.test[test]",
         "//tools/adt/idea/.idea/libraries:kotlin-test[test]",
         "@intellij//:com.intellij.gradle",
@@ -147,60 +140,7 @@
         "//tools/adt/idea/render-resources:intellij.android.render-resources[module, test]",
         "//tools/adt/idea/layout-inspector:intellij.android.layout-inspector.gradle[module, test]",
         "//tools/adt/idea/project-system-gradle:intellij.android.projectSystem.gradle[module, test]",
-<<<<<<< HEAD
-    ],
-)
-
-cc_library(
-    name = "skiaparser_test_support",
-    srcs = ["testSrc/native/skia_parser_test_java_jni.cc"],
-    linkstatic = 1,
-    deps = [
-        "//prebuilts/studio/jdk:jni_headers",
-        "//tools/base/dynamic-layout-inspector/skia:skia-lib",
-        "//tools/base/dynamic-layout-inspector/skia/proto:layout_inspector_skia_cc_proto",
-        "@freetype_repo//:freetype",
-        "@libpng_repo//:libpng",
-    ],
-    alwayslink = 1,
-)
-
-cc_binary(
-    name = "libskiaparser-test.dylib",
-    linkshared = 1,
-    tags = [
-        "no_linux",
-        "no_windows",
-    ],
-    deps = [
-        ":skiaparser_test_support",
-    ],
-)
-
-cc_binary(
-    name = "libskiaparser-test.so",
-    linkshared = 1,
-    tags = [
-        "no_mac",
-        "no_windows",
-    ],
-    deps = [
-        ":skiaparser_test_support",
-    ],
-)
-
-cc_binary(
-    name = "skiaparser-test.dll",
-    linkshared = 1,
-    tags = [
-        "no_linux",
-        "no_mac",
-    ],
-    deps = [
-        ":skiaparser_test_support",
-=======
         "//tools/base/adblib:studio.android.sdktools.adblib[module, test]",
->>>>>>> 0d09370c
     ],
 )
 
@@ -260,8 +200,6 @@
     test_class = "com.android.tools.idea.layoutinspector.LayoutInspectorViewIntegrationTest",
 )
 
-<<<<<<< HEAD
-=======
 iml_studio_test(
     name = "EmbeddedLayoutInspectorIntegrationTest",
     timeout = "long",
@@ -275,7 +213,6 @@
     test_class = "com.android.tools.idea.layoutinspector.EmbeddedLayoutInspectorIntegrationTest",
 )
 
->>>>>>> 0d09370c
 # managed by go/iml_to_build
 iml_module(
     name = "intellij.android.layout-inspector.gradle",
@@ -284,12 +221,8 @@
     visibility = ["//visibility:public"],
     # do not sort: must match IML order
     deps = [
-<<<<<<< HEAD
-        "//prebuilts/studio/intellij-sdk:studio-sdk",
-=======
-        "@intellij//:intellij-sdk",
-        "@intellij//:com.intellij.java",
->>>>>>> 0d09370c
+        "@intellij//:intellij-sdk",
+        "@intellij//:com.intellij.java",
         "//tools/adt/idea/project-system-gradle:intellij.android.projectSystem.gradle[module]",
         "//tools/adt/idea/app-inspection/inspector/api:app-inspection.inspector.api[module]",
         "//tools/adt/idea/.idea/libraries:studio-analytics-proto",
