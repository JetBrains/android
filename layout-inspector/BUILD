--- conflicted
+++ resolved
@@ -19,18 +19,12 @@
     iml_files = ["intellij.android.layout-inspector.iml"],
     lint_baseline = "lint_baseline.xml",
     resources = ["resources"],
-<<<<<<< HEAD
-=======
     test_srcs = ["testingSrc"],
->>>>>>> b5f40ffd
     visibility = ["//visibility:public"],
     # do not sort: must match IML order
     deps = [
         "//prebuilts/studio/intellij-sdk:studio-sdk",
-<<<<<<< HEAD
-=======
         "//tools/adt/idea/.idea/libraries:kotlin-test[test]",
->>>>>>> b5f40ffd
         "//prebuilts/studio/intellij-sdk:studio-sdk-plugin-Kotlin",
         "//tools/base/flags:studio.android.sdktools.flags[module]",
         "//tools/adt/idea/android:intellij.android.core[module]",
@@ -53,11 +47,6 @@
         "//tools/adt/idea/app-inspection/ide:app-inspection.ide[module]",
         "//tools/adt/idea/app-inspection/inspector/api:app-inspection.inspector.api[module]",
         "//tools/adt/idea/project-system:intellij.android.projectSystem[module]",
-<<<<<<< HEAD
-        "//tools/adt/idea/android-layout-inspector[module]",
-        "//tools/adt/idea/.idea/libraries:layoutinspector-skia-proto",
-        "//tools/adt/idea/.idea/libraries:layoutinspector-view-proto",
-=======
         "//tools/adt/idea/.idea/libraries:layoutinspector-skia-proto",
         "//tools/adt/idea/.idea/libraries:layoutinspector-view-proto",
         "//tools/adt/idea/android-transport:intellij.android.transport[module]",
@@ -67,7 +56,6 @@
         "//tools/adt/idea/android-test-framework:intellij.android.testFramework[module, test]",
         "//tools/adt/idea/.idea/libraries:mockito[test]",
         "//tools/adt/idea/.idea/libraries:truth[test]",
->>>>>>> b5f40ffd
     ],
 )
 
@@ -92,10 +80,7 @@
     # do not sort: must match IML order
     deps = [
         "//prebuilts/studio/intellij-sdk:studio-sdk",
-<<<<<<< HEAD
-=======
         "//tools/adt/idea/.idea/libraries:kotlin-test[test]",
->>>>>>> b5f40ffd
         "//prebuilts/studio/intellij-sdk:studio-sdk-plugin-gradle",
         "//prebuilts/studio/intellij-sdk:studio-sdk-plugin-Kotlin",
         "//tools/base/common:studio.android.sdktools.common[module, test]",
@@ -148,11 +133,8 @@
         "//prebuilts/studio/jdk:jni_headers",
         "//tools/base/dynamic-layout-inspector/skia:skia-lib",
         "//tools/base/dynamic-layout-inspector/skia/proto:layout_inspector_skia_cc_proto",
-<<<<<<< HEAD
-=======
         "@freetype_repo//:libft2",
         "@libpng_repo//:libpng",
->>>>>>> b5f40ffd
     ],
     alwayslink = 1,
 )
