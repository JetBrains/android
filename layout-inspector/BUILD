load("//tools/base/bazel:bazel.bzl", "iml_module")

# managed by go/iml_to_build
iml_module(
    name = "intellij.android.layout-inspector",
    srcs = ["src"],
    iml_files = ["intellij.android.layout-inspector.iml"],
    lint_baseline = "//tools/base/lint:studio-checks/empty_baseline.xml",
    # do not sort: must match IML order
    test_runtime_deps = [
        "//tools/idea/uast/uast-tests:intellij.platform.uast.tests",
        "//tools/idea/jvm/jvm-analysis-java-tests:intellij.jvm.analysis.java.tests",
        "//tools/idea:intellij.java.ui.tests",
        "//tools/idea/java/manifest:intellij.java.manifest",
        "//tools/idea/plugins/java-i18n:intellij.java.i18n",
        "//tools/idea/plugins/java-decompiler/plugin:intellij.java.decompiler",
        "//tools/idea/plugins/ui-designer:intellij.java.guiForms.designer",
        "//tools/idea/java/plugin:intellij.java.plugin",
    ],
    visibility = ["//visibility:public"],
    # do not sort: must match IML order
    runtime_deps = [
        "//tools/idea/.idea/libraries:delight-rhino-sandbox",
        "//tools/idea/.idea/libraries:rhino",
        "//tools/idea/.idea/libraries:netty-handler-proxy",
<<<<<<< HEAD
        "//tools/idea/platform/tasks-platform-impl:intellij.platform.tasks.impl",
        "//tools/idea/platform/credential-store:intellij.platform.credentialStore",
=======
        "//tools/idea/platform/credential-store:intellij.platform.credentialStore",
        "//tools/idea/platform/statistics/devkit:intellij.platform.statistics.devkit",
        "//tools/idea/platform/tasks-platform-impl:intellij.platform.tasks.impl",
>>>>>>> 640ce73c
        "//tools/idea/.idea/libraries:javassist",
        "//tools/idea/platform/diagnostic:intellij.platform.diagnostic",
        "//tools/idea/.idea/libraries:error-prone-annotations",
        "//tools/idea/java/ide-resources:intellij.java.ide.resources",
<<<<<<< HEAD
        "//prebuilts/tools/common/m2/repository/com/jetbrains/intellij/documentation/tips-intellij-idea-community/193.4:jar",
=======
        "//prebuilts/tools/common/m2/repository/com/jetbrains/intellij/documentation/tips-intellij-idea-community/201.11:jar",
>>>>>>> 640ce73c
        "//tools/idea/jvm/jvm-analysis-impl:intellij.jvm.analysis.impl",
        "//tools/idea/java/compiler/instrumentation-util-8:intellij.java.compiler.instrumentationUtil.java8",
        "//tools/idea/.idea/libraries:precompiled_jshell-frontend",
        "//tools/idea/plugins/maven/error-prone-compiler:intellij.maven.errorProne.compiler",
        "//tools/idea/plugins/IntelliLang/intellilang-jps-plugin:intellij.java.langInjection.jps",
        "//tools/adt/idea/adt-branding:intellij.android.adt.branding",
    ],
    # do not sort: must match IML order
    deps = [
        "//tools/idea/.idea/libraries:kotlin-stdlib-jdk8",
        "//tools/idea/platform/platform-api:intellij.platform.ide[module]",
        "//tools/base/flags:studio.android.sdktools.flags[module]",
        "//tools/adt/idea/android:intellij.android.core[module]",
        "//tools/adt/idea/adt-ui:intellij.android.adt.ui[module]",
        "//tools/adt/idea/artwork:intellij.android.artwork[module]",
        "//tools/adt/idea/adt-ui-model:intellij.android.adt.ui.model[module]",
        "//tools/adt/idea/deploy:intellij.android.deploy[module]",
        "//tools/adt/idea/android-transport:intellij.android.transport[module]",
        "//tools/adt/idea/android-common:intellij.android.common[module]",
        "//tools/idea/java/java-psi-api:intellij.java.psi[module]",
        "//tools/idea/xml/xml-psi-api:intellij.xml.psi[module]",
        "//tools/idea/xml/xml-psi-impl:intellij.xml.psi.impl[module]",
        "//tools/idea/xml/dom-openapi:intellij.xml.dom[module]",
        "//tools/adt/idea/layout-ui:intellij.android.layout-ui[module]",
        "//tools/idea/platform/platform-impl:intellij.platform.ide.impl[module]",
        "//tools/base/ddmlib:studio.android.sdktools.ddmlib[module]",
        "//tools/adt/idea/android-adb:intellij.android.adb[module]",
        "//tools/idea/.idea/libraries:transport-proto",
        "//tools/idea/.idea/libraries:studio-grpc",
        "//tools/idea/.idea/libraries:studio-proto",
        "//tools/idea/.idea/libraries:layoutinspector-proto",
        "//tools/idea/platform/lang-api:intellij.platform.lang[module]",
        "//tools/adt/idea/wizard:intellij.android.wizard[module]",
        "//tools/adt/idea/wizard-model:intellij.android.wizard.model[module]",
        "//tools/analytics-library/tracker:analytics-tracker[module]",
        "//tools/idea/.idea/libraries:studio-analytics-proto",
        "//tools/idea/.idea/libraries:protobuf",
        "//tools/idea/platform/indexing-api:intellij.platform.indexing[module]",
        "//tools/idea/platform/indexing-impl:intellij.platform.indexing.impl[module]",
    ],
)

# managed by go/iml_to_build
iml_module(
    name = "intellij.android.layout-inspector.tests",
    iml_files = ["intellij.android.layout-inspector.tests.iml"],
    test_class = "com.android.tools.idea.layoutinspector.LayoutInspectorTestSuite",
    test_data = [
        "//prebuilts/studio/sdk:platforms/latest",
        "//tools/adt/idea/layout-inspector/testData",
    ],
    test_resources = ["testResources"],
    # do not sort: must match IML order
    test_runtime_deps = [
        "//tools/idea/platform/statistics/devkit:intellij.platform.statistics.devkit",
        "//tools/idea/platform/credential-store:intellij.platform.credentialStore",
<<<<<<< HEAD
=======
        "//tools/idea/platform/tasks-platform-impl:intellij.platform.tasks.impl",
>>>>>>> 640ce73c
        "//tools/idea/.idea/libraries:delight-rhino-sandbox",
        "//tools/idea/.idea/libraries:rhino",
        "//tools/idea/.idea/libraries:netty-handler-proxy",
        "//tools/idea/.idea/libraries:javassist",
        "//tools/idea/platform/diagnostic:intellij.platform.diagnostic",
        "//tools/idea/.idea/libraries:error-prone-annotations",
        "//tools/adt/idea/adt-branding:intellij.android.adt.branding",
        "//tools/idea/jvm/jvm-analysis-impl:intellij.jvm.analysis.impl",
        "//tools/idea/uast/uast-tests:intellij.platform.uast.tests",
        "//tools/idea/plugins/IntelliLang/intellilang-jps-plugin:intellij.java.langInjection.jps",
        "//tools/idea/jvm/jvm-analysis-java-tests:intellij.jvm.analysis.java.tests",
        "//tools/idea:intellij.java.ui.tests",
        "//tools/idea/java/manifest:intellij.java.manifest",
        "//tools/idea/plugins/java-i18n:intellij.java.i18n",
        "//tools/idea/plugins/java-decompiler/plugin:intellij.java.decompiler",
        "//tools/idea/plugins/ui-designer:intellij.java.guiForms.designer",
        "//tools/idea/java/plugin:intellij.java.plugin",
        "//tools/idea/java/ide-resources:intellij.java.ide.resources",
<<<<<<< HEAD
        "//tools/idea/plugins/ui-designer-core:intellij.uiDesigner",
        "//prebuilts/tools/common/m2/repository/com/jetbrains/intellij/documentation/tips-intellij-idea-community/193.4:jar",
=======
        "//tools/idea/java/compiler/instrumentation-util-8:intellij.java.compiler.instrumentationUtil.java8",
        "//prebuilts/tools/common/m2/repository/com/jetbrains/intellij/documentation/tips-intellij-idea-community/201.11:jar",
>>>>>>> 640ce73c
        "//tools/idea/.idea/libraries:precompiled_jshell-frontend",
        "//tools/idea/plugins/maven/error-prone-compiler:intellij.maven.errorProne.compiler",
    ],
    test_srcs = ["testSrc"],
    test_tags = ["no_test_windows"],  # local cygwin error => missing dependencies
    visibility = ["//visibility:public"],
    # do not sort: must match IML order
    deps = [
        "//tools/idea/.idea/libraries:kotlin-stdlib-jdk8[test]",
        "//tools/base/common:studio.android.sdktools.common[module, test]",
        "//tools/base/layoutlib-api:studio.android.sdktools.layoutlib-api[module, test]",
        "//tools/base/sdk-common:studio.android.sdktools.sdk-common[module, test]",
        "//tools/base/testutils:studio.android.sdktools.testutils[module, test]",
        "//tools/adt/idea/adt-testutils:intellij.android.adt.testutils[module, test]",
        "//tools/adt/idea/adt-ui:intellij.android.adt.ui[module, test]",
        "//tools/adt/idea/android-common:intellij.android.common[module, test]",
        "//tools/adt/idea/android:intellij.android.core[module, test]",
        "//tools/adt/idea/layout-inspector:intellij.android.layout-inspector[module, test]",
        "//tools/adt/idea/layout-ui:intellij.android.layout-ui[module, test]",
        "//tools/adt/idea/android-test-framework:intellij.android.testFramework[module, test]",
        "//tools/adt/idea/android-kotlin:intellij.android.kotlin.extensions[module, test]",
        "//tools/idea/platform/testFramework:intellij.platform.testFramework[module, test]",
        "//tools/idea/xml/dom-openapi:intellij.xml.dom[module, test]",
        "//tools/idea/xml/xml-psi-api:intellij.xml.psi[module, test]",
        "//tools/idea/.idea/libraries:transport-proto[test]",
        "//tools/idea/.idea/libraries:studio-proto[test]",
        "//tools/idea/.idea/libraries:layoutinspector-proto[test]",
        "//tools/idea/.idea/libraries:mockito[test]",
        "//tools/idea/.idea/libraries:truth[test]",
        "//tools/adt/idea/android-transport:intellij.android.transport[module, test]",
        "//tools/analytics-library/testing:android.sdktools.analytics-testing[module, test]",
        "//tools/analytics-library/tracker:analytics-tracker[module, test]",
        "//tools/idea/.idea/libraries:studio-analytics-proto[test]",
        "//tools/idea/.idea/libraries:protobuf[test]",
        "//tools/idea/.idea/libraries:studio-grpc[test]",
        "//tools/adt/idea/transport-database:intellij.android.transportDatabase[module, test]",
        "//tools/base/fakeadbserver:studio.android.sdktools.fakeadbserver[module, test]",
        "//tools/adt/idea/adt-ui-model:intellij.android.adt.ui.model[module, test]",
        "//tools/base/flags:studio.android.sdktools.flags[module, test]",
        "//tools/adt/idea/artwork:intellij.android.artwork[module, test]",
        "//tools/idea/platform/testFramework/core:intellij.platform.testFramework.core[module, test]",
    ],
)<|MERGE_RESOLUTION|>--- conflicted
+++ resolved
@@ -23,23 +23,14 @@
         "//tools/idea/.idea/libraries:delight-rhino-sandbox",
         "//tools/idea/.idea/libraries:rhino",
         "//tools/idea/.idea/libraries:netty-handler-proxy",
-<<<<<<< HEAD
-        "//tools/idea/platform/tasks-platform-impl:intellij.platform.tasks.impl",
-        "//tools/idea/platform/credential-store:intellij.platform.credentialStore",
-=======
         "//tools/idea/platform/credential-store:intellij.platform.credentialStore",
         "//tools/idea/platform/statistics/devkit:intellij.platform.statistics.devkit",
         "//tools/idea/platform/tasks-platform-impl:intellij.platform.tasks.impl",
->>>>>>> 640ce73c
         "//tools/idea/.idea/libraries:javassist",
         "//tools/idea/platform/diagnostic:intellij.platform.diagnostic",
         "//tools/idea/.idea/libraries:error-prone-annotations",
         "//tools/idea/java/ide-resources:intellij.java.ide.resources",
-<<<<<<< HEAD
-        "//prebuilts/tools/common/m2/repository/com/jetbrains/intellij/documentation/tips-intellij-idea-community/193.4:jar",
-=======
         "//prebuilts/tools/common/m2/repository/com/jetbrains/intellij/documentation/tips-intellij-idea-community/201.11:jar",
->>>>>>> 640ce73c
         "//tools/idea/jvm/jvm-analysis-impl:intellij.jvm.analysis.impl",
         "//tools/idea/java/compiler/instrumentation-util-8:intellij.java.compiler.instrumentationUtil.java8",
         "//tools/idea/.idea/libraries:precompiled_jshell-frontend",
@@ -96,10 +87,7 @@
     test_runtime_deps = [
         "//tools/idea/platform/statistics/devkit:intellij.platform.statistics.devkit",
         "//tools/idea/platform/credential-store:intellij.platform.credentialStore",
-<<<<<<< HEAD
-=======
         "//tools/idea/platform/tasks-platform-impl:intellij.platform.tasks.impl",
->>>>>>> 640ce73c
         "//tools/idea/.idea/libraries:delight-rhino-sandbox",
         "//tools/idea/.idea/libraries:rhino",
         "//tools/idea/.idea/libraries:netty-handler-proxy",
@@ -118,13 +106,8 @@
         "//tools/idea/plugins/ui-designer:intellij.java.guiForms.designer",
         "//tools/idea/java/plugin:intellij.java.plugin",
         "//tools/idea/java/ide-resources:intellij.java.ide.resources",
-<<<<<<< HEAD
-        "//tools/idea/plugins/ui-designer-core:intellij.uiDesigner",
-        "//prebuilts/tools/common/m2/repository/com/jetbrains/intellij/documentation/tips-intellij-idea-community/193.4:jar",
-=======
         "//tools/idea/java/compiler/instrumentation-util-8:intellij.java.compiler.instrumentationUtil.java8",
         "//prebuilts/tools/common/m2/repository/com/jetbrains/intellij/documentation/tips-intellij-idea-community/201.11:jar",
->>>>>>> 640ce73c
         "//tools/idea/.idea/libraries:precompiled_jshell-frontend",
         "//tools/idea/plugins/maven/error-prone-compiler:intellij.maven.errorProne.compiler",
     ],
