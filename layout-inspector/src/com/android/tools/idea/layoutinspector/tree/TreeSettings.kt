--- conflicted
+++ resolved
@@ -15,13 +15,10 @@
  */
 package com.android.tools.idea.layoutinspector.tree
 
-<<<<<<< HEAD
-=======
 import com.android.tools.idea.flags.StudioFlags
 import com.android.tools.idea.layoutinspector.model.ViewNode
 import com.android.tools.idea.layoutinspector.pipeline.InspectorClient
 import com.android.tools.idea.layoutinspector.pipeline.InspectorClient.Capability
->>>>>>> c1b72eda
 import com.intellij.ide.util.PropertiesComponent
 
 const val KEY_HIDE_SYSTEM_NODES = "live.layout.inspector.tree.hide.system"
@@ -30,10 +27,6 @@
 const val KEY_MERGED_SEMANTICS_TREE = "live.layout.inspector.tree.merged.semantics"
 const val DEFAULT_MERGED_SEMANTICS_TREE = false
 
-<<<<<<< HEAD
-private const val KEY_SUPPORT_LINES = "live.layout.inspector.tree.lines"
-private const val DEFAULT_SUPPORT_LINES = true
-=======
 const val KEY_UNMERGED_SEMANTICS_TREE = "live.layout.inspector.tree.unmerged.semantics"
 const val DEFAULT_UNMERGED_SEMANTICS_TREE = false
 
@@ -42,7 +35,6 @@
 
 const val KEY_SUPPORT_LINES = "live.layout.inspector.tree.lines"
 const val DEFAULT_SUPPORT_LINES = true
->>>>>>> c1b72eda
 
 /**
  * Miscellaneous tree settings.
@@ -75,13 +67,6 @@
             get(KEY_HIDE_SYSTEM_NODES, DEFAULT_HIDE_SYSTEM_NODES)
     set(value) = set(KEY_HIDE_SYSTEM_NODES, value, DEFAULT_HIDE_SYSTEM_NODES)
 
-<<<<<<< HEAD
-  var composeAsCallstack: Boolean
-    get() = get(KEY_COMPOSE_AS_CALLSTACK, DEFAULT_COMPOSE_AS_CALLSTACK)
-    set(value) = set(KEY_COMPOSE_AS_CALLSTACK, value, DEFAULT_COMPOSE_AS_CALLSTACK)
-
-  var supportLines: Boolean
-=======
   override var composeAsCallstack: Boolean
     get() = get(KEY_COMPOSE_AS_CALLSTACK, DEFAULT_COMPOSE_AS_CALLSTACK)
     set(value) = set(KEY_COMPOSE_AS_CALLSTACK, value, DEFAULT_COMPOSE_AS_CALLSTACK)
@@ -99,7 +84,6 @@
     set(value) = set(KEY_UNMERGED_SEMANTICS_TREE, value, DEFAULT_UNMERGED_SEMANTICS_TREE)
 
   override var supportLines: Boolean
->>>>>>> c1b72eda
     get() = get(KEY_SUPPORT_LINES, DEFAULT_SUPPORT_LINES)
     set(value) = set(KEY_SUPPORT_LINES, value, DEFAULT_SUPPORT_LINES)
 
