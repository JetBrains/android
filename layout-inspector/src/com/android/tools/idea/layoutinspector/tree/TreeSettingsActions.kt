--- conflicted
+++ resolved
@@ -21,10 +21,7 @@
 import com.android.tools.idea.layoutinspector.model.SelectionOrigin
 import com.android.tools.idea.layoutinspector.pipeline.InspectorClient.Capability
 import com.android.tools.idea.layoutinspector.ui.RenderModel
-<<<<<<< HEAD
-=======
 import com.intellij.openapi.actionSystem.ActionUpdateThread
->>>>>>> 574fcae1
 import com.intellij.openapi.actionSystem.AnActionEvent
 import com.intellij.openapi.actionSystem.ToggleAction
 import icons.StudioIcons
@@ -172,9 +169,4 @@
       .isConnected || // If not running, default to visible so user can modify selection when next
       // client is connected
       capabilities.all { client.capabilities.contains(it) }
-<<<<<<< HEAD
-  }
-    ?: true
-=======
-  } ?: true
->>>>>>> 574fcae1
+  } ?: true