--- conflicted
+++ resolved
@@ -22,9 +22,6 @@
 import com.android.tools.idea.layoutinspector.LayoutInspector
 import com.intellij.icons.AllIcons
 
-<<<<<<< HEAD
-class LayoutInspectorTreePanelDefinition :
-=======
 class LayoutInspectorTreePanelDefinition(
   side: Side = Side.RIGHT,
   split: Split = Split.TOP,
@@ -33,28 +30,19 @@
   showGearAction: Boolean = true,
   showHideAction: Boolean = true
 ) :
->>>>>>> 574fcae1
   ToolWindowDefinition<LayoutInspector>(
     "Component Tree",
     AllIcons.Toolwindows.ToolWindowStructure,
     "TREE",
-<<<<<<< HEAD
-    Side.LEFT,
-    Split.TOP,
-=======
     side,
     split,
->>>>>>> 574fcae1
     AutoHide.DOCKED,
     DEFAULT_SIDE_WIDTH,
     DEFAULT_BUTTON_SIZE,
     ALLOW_SPLIT_MODE,
-<<<<<<< HEAD
-=======
     showGearAction,
     showHideAction,
     overrideSide,
     overrideSplit,
->>>>>>> 574fcae1
     { LayoutInspectorTreePanel(it) }
   )