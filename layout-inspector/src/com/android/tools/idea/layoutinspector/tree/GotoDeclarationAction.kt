--- conflicted
+++ resolved
@@ -15,42 +15,21 @@
  */
 package com.android.tools.idea.layoutinspector.tree
 
-<<<<<<< HEAD
-=======
 import com.android.annotations.concurrency.Slow
 import com.android.tools.idea.concurrency.executeOnPooledThread
->>>>>>> b5f40ffd
 import com.android.tools.idea.layoutinspector.LayoutInspector
 import com.android.tools.idea.layoutinspector.model.ComposeViewNode
 import com.android.tools.idea.layoutinspector.model.InspectorModel
 import com.intellij.openapi.actionSystem.AnAction
 import com.intellij.openapi.actionSystem.AnActionEvent
-<<<<<<< HEAD
-=======
 import com.intellij.openapi.application.invokeLater
 import com.intellij.openapi.application.runReadAction
->>>>>>> b5f40ffd
 import com.intellij.pom.Navigatable
 
 /**
  * Action for navigating to the currently selected node in the layout inspector.
  */
 object GotoDeclarationAction : AnAction("Go To Declaration") {
-<<<<<<< HEAD
-  override fun actionPerformed(event: AnActionEvent) {
-    val inspector = LayoutInspector.get(event) ?: return
-    inspector.stats.gotoSourceFromTreeActionMenu(event)
-    findNavigatable(event)?.navigate(true)
-  }
-
-  override fun update(event: AnActionEvent) {
-    event.presentation.isEnabled = findNavigatable(event) != null
-  }
-
-  private fun findNavigatable(event: AnActionEvent): Navigatable? =
-    LayoutInspector.get(event)?.layoutInspectorModel?.let { findNavigatable(it) }
-
-=======
 
   override fun actionPerformed(event: AnActionEvent) {
     val inspector = LayoutInspector.get(event) ?: return
@@ -67,7 +46,6 @@
     LayoutInspector.get(event)?.layoutInspectorModel?.let { findNavigatable(it) }
 
   @Slow
->>>>>>> b5f40ffd
   fun findNavigatable(model: InspectorModel): Navigatable? {
     val resourceLookup = model.resourceLookup
     val node = model.selection ?: return null
