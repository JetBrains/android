--- conflicted
+++ resolved
@@ -27,21 +27,7 @@
 import com.intellij.psi.PsiFile
 import com.intellij.psi.search.FilenameIndex
 import com.intellij.psi.search.GlobalSearchScope
-<<<<<<< HEAD
-import com.intellij.psi.util.PsiTreeUtil
-import org.jetbrains.kotlin.idea.core.util.getLineStartOffset
-import org.jetbrains.kotlin.idea.debugger.SourceLineKind
-import org.jetbrains.kotlin.idea.debugger.evaluate.KotlinDebuggerCaches
-import org.jetbrains.kotlin.idea.debugger.mapStacktraceLineToSource
-import org.jetbrains.kotlin.psi.KtCallExpression
-import org.jetbrains.kotlin.psi.KtFile
-import org.jetbrains.kotlin.psi.KtNamedFunction
-import org.jetbrains.kotlin.psi.psiUtil.startOffset
-import org.jetbrains.kotlin.resolve.jvm.JvmClassName
-import java.util.regex.Pattern
-=======
 import kotlin.math.absoluteValue
->>>>>>> 799703f0
 
 /**
  * Action for navigating to the currently selected node in the layout inspector.
@@ -68,47 +54,7 @@
 
   private fun findNavigatableFromComposable(model: InspectorModel, node: ComposeViewNode): Navigatable? {
     val project = model.project
-<<<<<<< HEAD
-    val ktFile = findKotlinFile(project, node.composeFilename, node.composeMethod) ?: return null
-    return findNavigatableFromDebugInfo(project, ktFile, node.composeMethod, node.composeLineNumber) ?:
-           findNavigatableFromPsi(project, ktFile, node.composeMethod, node.unqualifiedName)
-  }
-
-  /**
-   * Use the debug information created for the class to map the found line number.
-   *
-   * The line number found in the Compose tooling API is not the same as the physical line number. We can use
-   * the debug information to map it back to the real line number.
-   */
-  private fun findNavigatableFromDebugInfo(project: Project, ktFile: KtFile, composeName: String, lineNumber: Int): Navigatable? {
-    val vFile = ktFile.getVirtualFile() ?: return null
-    val internalClassName = JvmClassName.byInternalName(composeName.substringBeforeLast(".invoke").replace(".", "/"))
-    val smap = KotlinDebuggerCaches.getSmapCached(project, internalClassName, vFile)
-    val scope = GlobalSearchScope.allScope(project)
-    val pair = smap?.let { mapStacktraceLineToSource(it, lineNumber, project, SourceLineKind.CALL_LINE, scope) }
-    val line = pair?.second ?: return null
-    // A negative line number is a clear indication that either the given line number or the debug information is faulty.
-    // Fallback to psi.
-    if (line < 1) {
-      return null
-    }
-    val offset = (ktFile as PsiFile).getLineStartOffset(line) ?: return null
-    return PsiNavigationSupport.getInstance().createNavigatable(project, vFile, offset)
-  }
-
-  /**
-   * Attempt to find the lambda call in the kotlin psi.
-   *
-   * This method is a guess, it is not possible to make a perfect identification in all cases.
-   *
-   * <p> The approach is find the top level functions in the file that matches the method name given from the compose tooling API.
-   * Then locate the function being called matching the callee seen in the tooling API. The latter is usually found as a lambda
-   * invocation but may just be a simple function call.
-   */
-  private fun findNavigatableFromPsi(project: Project, ktFile: KtFile, composeName: String, callee: String): Navigatable? {
-=======
     val ktFile = findKotlinFile(project, node.composeFilename, node.composePackageHash) ?: return null
->>>>>>> 799703f0
     val vFile = ktFile.getVirtualFile() ?: return null
     return PsiNavigationSupport.getInstance().createNavigatable(project, vFile, node.composeOffset)
   }
