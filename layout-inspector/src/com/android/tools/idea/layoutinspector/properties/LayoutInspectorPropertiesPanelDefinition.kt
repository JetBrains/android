--- conflicted
+++ resolved
@@ -28,11 +28,7 @@
   overrideSide: Boolean = false,
   overrideSplit: Boolean = false,
   showGearAction: Boolean = true,
-<<<<<<< HEAD
-  showHideAction: Boolean = true
-=======
   showHideAction: Boolean = true,
->>>>>>> 0d09370c
 ) :
   ToolWindowDefinition<LayoutInspector>(
     "Attributes",
@@ -48,9 +44,5 @@
     showHideAction,
     overrideSide,
     overrideSplit,
-<<<<<<< HEAD
-    { LayoutInspectorProperties(it) }
-=======
     { LayoutInspectorProperties(it) },
->>>>>>> 0d09370c
   )