/*
 * Copyright (C) 2019 The Android Open Source Project
 *
 * Licensed under the Apache License, Version 2.0 (the "License");
 * you may not use this file except in compliance with the License.
 * You may obtain a copy of the License at
 *
 *      http://www.apache.org/licenses/LICENSE-2.0
 *
 * Unless required by applicable law or agreed to in writing, software
 * distributed under the License is distributed on an "AS IS" BASIS,
 * WITHOUT WARRANTIES OR CONDITIONS OF ANY KIND, either express or implied.
 * See the License for the specific language governing permissions and
 * limitations under the License.
 */
package com.android.tools.idea.layoutinspector.properties

import com.android.SdkConstants.ATTR_HEIGHT
import com.android.SdkConstants.ATTR_WIDTH
import com.android.tools.property.panel.api.ControlType
import com.android.tools.property.panel.api.ControlTypeProvider
import com.android.tools.property.panel.api.EditorProvider
import com.android.tools.property.panel.api.EnumSupport
import com.android.tools.property.panel.api.EnumSupportProvider
import com.android.tools.property.panel.api.InspectorBuilder
import com.android.tools.property.panel.api.InspectorPanel
import com.android.tools.property.panel.api.PropertiesTable
import com.android.tools.property.panel.api.TableUIProvider
import com.android.tools.property.ptable.PTableItem
import com.android.tools.property.ptable.PTableModel

/**
 * Adds the bounds of a view to the layout inspectors property table.
 *
 * Currently displayed are: x, y, width, height where the position is relative to the top left of
 * the device.
 */
object DimensionBuilder : InspectorBuilder<InspectorPropertyItem> {

  override fun attachToInspector(
    inspector: InspectorPanel,
<<<<<<< HEAD
    properties: PropertiesTable<InspectorPropertyItem>
=======
    properties: PropertiesTable<InspectorPropertyItem>,
>>>>>>> 0d09370c
  ) {
    val tableModel = DimensionTableModel(properties)
    val enumSupportProvider =
      object : EnumSupportProvider<InspectorPropertyItem> {
        // TODO: Make this a 1 liner
        override fun invoke(property: InspectorPropertyItem): EnumSupport? = null
      }
    val controlTypeProvider =
      object : ControlTypeProvider<InspectorPropertyItem> {
        // TODO: Make this a 1 liner
        override fun invoke(property: InspectorPropertyItem): ControlType = ControlType.TEXT_EDITOR
      }
    val editorProvider = EditorProvider.create(enumSupportProvider, controlTypeProvider)
    val uiProvider = TableUIProvider(controlTypeProvider, editorProvider)
    inspector.addTable(tableModel, true, uiProvider)
  }

  private class DimensionTableModel(properties: PropertiesTable<InspectorPropertyItem>) :
    PTableModel {
    override val items = createDimensionItems(properties)
    override var editedItem: PTableItem? = null

    private fun createDimensionItems(
      properties: PropertiesTable<InspectorPropertyItem>
    ): List<PTableItem> {
      return listOfNotNull(
        properties.getOrNull(NAMESPACE_INTERNAL, ATTR_X),
        properties.getOrNull(NAMESPACE_INTERNAL, ATTR_Y),
        properties.getOrNull(NAMESPACE_INTERNAL, ATTR_WIDTH),
<<<<<<< HEAD
        properties.getOrNull(NAMESPACE_INTERNAL, ATTR_HEIGHT)
=======
        properties.getOrNull(NAMESPACE_INTERNAL, ATTR_HEIGHT),
>>>>>>> 0d09370c
      )
    }

    override fun addItem(item: PTableItem): PTableItem {
      // Not supported
      return item
    }

    override fun removeItem(item: PTableItem) {
      // Not supported
    }
  }
}<|MERGE_RESOLUTION|>--- conflicted
+++ resolved
@@ -39,11 +39,7 @@
 
   override fun attachToInspector(
     inspector: InspectorPanel,
-<<<<<<< HEAD
-    properties: PropertiesTable<InspectorPropertyItem>
-=======
     properties: PropertiesTable<InspectorPropertyItem>,
->>>>>>> 0d09370c
   ) {
     val tableModel = DimensionTableModel(properties)
     val enumSupportProvider =
@@ -73,11 +69,7 @@
         properties.getOrNull(NAMESPACE_INTERNAL, ATTR_X),
         properties.getOrNull(NAMESPACE_INTERNAL, ATTR_Y),
         properties.getOrNull(NAMESPACE_INTERNAL, ATTR_WIDTH),
-<<<<<<< HEAD
-        properties.getOrNull(NAMESPACE_INTERNAL, ATTR_HEIGHT)
-=======
         properties.getOrNull(NAMESPACE_INTERNAL, ATTR_HEIGHT),
->>>>>>> 0d09370c
       )
     }
 
