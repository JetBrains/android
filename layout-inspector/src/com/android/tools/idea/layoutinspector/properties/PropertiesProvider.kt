--- conflicted
+++ resolved
@@ -77,8 +77,6 @@
   add(table, ATTR_WIDTH, Type.DIMENSION, view.width.toString(), DIMENSION, view.drawId, lookup)
   add(table, ATTR_HEIGHT, Type.DIMENSION, view.height.toString(), DIMENSION, view.drawId, lookup)
   attrId?.let { add(table, ATTR_ID, Type.STRING, it, VIEW, view.drawId, lookup) }
-<<<<<<< HEAD
-=======
 
   (view as? ComposeViewNode)?.addComposeProperties(table, lookup)
 }
@@ -90,7 +88,6 @@
     add(table, "count", Type.INT32, recompositions.count.toString(), RECOMPOSITIONS, drawId, lookup)
     add(table, "skips", Type.INT32, recompositions.skips.toString(), RECOMPOSITIONS, drawId, lookup)
   }
->>>>>>> b5f40ffd
 }
 
 private fun add(table: PropertiesTable<InspectorPropertyItem>, name: String, type: Type, value: String?, section: PropertySection, id: Long,
