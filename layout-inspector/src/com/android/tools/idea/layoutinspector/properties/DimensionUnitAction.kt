--- conflicted
+++ resolved
@@ -46,20 +46,6 @@
 
         override fun isSelected(event: AnActionEvent): Boolean =
           PropertiesSettings.dimensionUnits == DimensionUnits.PIXELS
-<<<<<<< HEAD
-
-        override fun setSelected(event: AnActionEvent, state: Boolean) {
-          if (state && PropertiesSettings.dimensionUnits != DimensionUnits.PIXELS) {
-            setUnits(event, DimensionUnits.PIXELS)
-          }
-        }
-      }
-    )
-  ) {
-
-  override fun getActionUpdateThread() = ActionUpdateThread.BGT
-
-=======
 
         override fun setSelected(event: AnActionEvent, state: Boolean) {
           if (state && PropertiesSettings.dimensionUnits != DimensionUnits.PIXELS) {
@@ -72,7 +58,6 @@
 
   override fun getActionUpdateThread() = ActionUpdateThread.BGT
 
->>>>>>> 0d09370c
   override fun update(event: AnActionEvent) {
     val model = LayoutInspector.get(event)?.inspectorModel
     event.presentation.isEnabled = model?.resourceLookup?.dpi != null
