--- conflicted
+++ resolved
@@ -63,11 +63,7 @@
   private fun findKotlinFileInScope(
     scope: GlobalSearchScope,
     fileName: String,
-<<<<<<< HEAD
-    packageNameMatcher: (String) -> Boolean
-=======
     packageNameMatcher: (String) -> Boolean,
->>>>>>> 0d09370c
   ): KtFile? {
     val files = FilenameIndex.getVirtualFilesByName(fileName, scope)
     val psiManager = PsiManager.getInstance(project)
