/*
 * Copyright (C) 2019 The Android Open Source Project
 *
 * Licensed under the Apache License, Version 2.0 (the "License");
 * you may not use this file except in compliance with the License.
 * You may obtain a copy of the License at
 *
 *      http://www.apache.org/licenses/LICENSE-2.0
 *
 * Unless required by applicable law or agreed to in writing, software
 * distributed under the License is distributed on an "AS IS" BASIS,
 * WITHOUT WARRANTIES OR CONDITIONS OF ANY KIND, either express or implied.
 * See the License for the specific language governing permissions and
 * limitations under the License.
 */
package com.android.tools.idea.layoutinspector.resource

import com.android.ide.common.rendering.api.StyleItemResourceValue
import com.android.ide.common.rendering.api.StyleResourceValue

/** A style item with a reference to the style it was found in. */
class StyleItemResourceValueWithStyleReference(
  val style: StyleResourceValue,
  private val item: StyleItemResourceValue
<<<<<<< HEAD
) : StyleItemResourceValue {

  override fun getResourceType() = item.resourceType
  override fun getLibraryName() = item.libraryName
  override fun isUserDefined() = item.isUserDefined
  override fun setValue(value: String?) {
    item.value = value
  }
  override fun getAttrName() = item.attrName
  override fun getName() = item.attrName
  override fun getNamespace() = item.namespace
  override fun isFramework() = item.isFramework
  override fun getValue() = item.value
  override fun asReference() = item.asReference()
  override fun getNamespaceResolver() = item.namespaceResolver
  override fun getAttr() = item.attr
}
=======
) : StyleItemResourceValue by item
>>>>>>> 574fcae1
<|MERGE_RESOLUTION|>--- conflicted
+++ resolved
@@ -22,24 +22,4 @@
 class StyleItemResourceValueWithStyleReference(
   val style: StyleResourceValue,
   private val item: StyleItemResourceValue
-<<<<<<< HEAD
-) : StyleItemResourceValue {
-
-  override fun getResourceType() = item.resourceType
-  override fun getLibraryName() = item.libraryName
-  override fun isUserDefined() = item.isUserDefined
-  override fun setValue(value: String?) {
-    item.value = value
-  }
-  override fun getAttrName() = item.attrName
-  override fun getName() = item.attrName
-  override fun getNamespace() = item.namespace
-  override fun isFramework() = item.isFramework
-  override fun getValue() = item.value
-  override fun asReference() = item.asReference()
-  override fun getNamespaceResolver() = item.namespaceResolver
-  override fun getAttr() = item.attr
-}
-=======
-) : StyleItemResourceValue by item
->>>>>>> 574fcae1
+) : StyleItemResourceValue by item