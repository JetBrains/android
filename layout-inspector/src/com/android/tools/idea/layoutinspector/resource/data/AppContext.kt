/*
 * Copyright (C) 2021 The Android Open Source Project
 *
 * Licensed under the Apache License, Version 2.0 (the "License");
 * you may not use this file except in compliance with the License.
 * You may obtain a copy of the License at
 *
 *      http://www.apache.org/licenses/LICENSE-2.0
 *
 * Unless required by applicable law or agreed to in writing, software
 * distributed under the License is distributed on an "AS IS" BASIS,
 * WITHOUT WARRANTIES OR CONDITIONS OF ANY KIND, either express or implied.
 * See the License for the specific language governing permissions and
 * limitations under the License.
 */
package com.android.tools.idea.layoutinspector.resource.data

import java.awt.Dimension

/**
 * Misc. context about the current running app.
 *
 * @param mainDisplayOrientation The orientation of the device main display in degrees.
 */
class AppContext(
  val theme: Resource = Resource(),
  val screenSize: Dimension? = null,
  val mainDisplayOrientation: Int,
<<<<<<< HEAD
  val isRunningInMainDisplay: Boolean
=======
  val isRunningInMainDisplay: Boolean,
>>>>>>> 0d09370c
)<|MERGE_RESOLUTION|>--- conflicted
+++ resolved
@@ -26,9 +26,5 @@
   val theme: Resource = Resource(),
   val screenSize: Dimension? = null,
   val mainDisplayOrientation: Int,
-<<<<<<< HEAD
-  val isRunningInMainDisplay: Boolean
-=======
   val isRunningInMainDisplay: Boolean,
->>>>>>> 0d09370c
 )