--- conflicted
+++ resolved
@@ -148,13 +148,7 @@
     val mgr = ConfigurationManager.getOrCreateInstance(facet.module)
     val cache = mgr.resolverCache
     val resourceResolver =
-<<<<<<< HEAD
-      ReadAction.compute<ResourceResolver, RuntimeException> {
-        cache.getResourceResolver(mgr.target, themeStyle, folderConfig, emptyList())
-      }
-=======
       cache.getResourceResolver(mgr.target, themeStyle, folderConfig, emptyList())
->>>>>>> 8b7d83e8
     return ResourceLookupResolver(project, facet, folderConfig, resourceResolver)
   }
 
