--- conflicted
+++ resolved
@@ -71,11 +71,7 @@
       selectProcessAction,
       extraActions,
     )
-<<<<<<< HEAD
   actionToolbar.layoutStrategy = ToolbarLayoutStrategy.AUTOLAYOUT_STRATEGY
-=======
-  actionToolbar.setLayoutPolicy(ActionToolbar.AUTO_LAYOUT_POLICY)
->>>>>>> 3a514de0
   actionToolbar.setReservePlaceAutoPopupIcon(false)
   actionToolbar.setOrientation(SwingConstants.HORIZONTAL)
 
@@ -157,7 +153,7 @@
     add(AlphaSliderAction { layoutInspector.renderModel })
     if (
       !layoutInspector.isSnapshot &&
-        !LayoutInspectorSettings.getInstance().embeddedLayoutInspectorEnabled
+      !LayoutInspectorSettings.getInstance().embeddedLayoutInspectorEnabled
     ) {
       add(Separator.getInstance())
       add(ToggleLiveUpdatesAction(layoutInspector))
