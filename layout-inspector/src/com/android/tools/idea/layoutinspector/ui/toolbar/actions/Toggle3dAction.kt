/*
 * Copyright (C) 2023 The Android Open Source Project
 *
 * Licensed under the Apache License, Version 2.0 (the "License");
 * you may not use this file except in compliance with the License.
 * You may obtain a copy of the License at
 *
 *      http://www.apache.org/licenses/LICENSE-2.0
 *
 * Unless required by applicable law or agreed to in writing, software
 * distributed under the License is distributed on an "AS IS" BASIS,
 * WITHOUT WARRANTIES OR CONDITIONS OF ANY KIND, either express or implied.
 * See the License for the specific language governing permissions and
 * limitations under the License.
 */
package com.android.tools.idea.layoutinspector.ui.toolbar.actions

import com.android.tools.idea.layoutinspector.LayoutInspector
import com.android.tools.idea.layoutinspector.model.AndroidWindow
import com.android.tools.idea.layoutinspector.pipeline.InspectorClient
import com.android.tools.idea.layoutinspector.ui.RenderModel
import com.intellij.ide.BrowserUtil
import com.intellij.openapi.actionSystem.ActionUpdateThread
import com.intellij.openapi.actionSystem.AnAction
import com.intellij.openapi.actionSystem.AnActionEvent
import com.intellij.openapi.actionSystem.ex.TooltipDescriptionProvider
import com.intellij.openapi.actionSystem.ex.TooltipLinkProvider
import icons.StudioIcons
import java.util.concurrent.Executors
import java.util.concurrent.TimeUnit
import javax.swing.JComponent
import org.jetbrains.annotations.VisibleForTesting

private const val ROTATION_FRAMES = 20L
private const val ROTATION_TIMEOUT = 10_000L

class Toggle3dAction(private val renderModelProvider: () -> RenderModel) :
<<<<<<< HEAD
  AnAction(StudioIcons.LayoutInspector.MODE_3D), TooltipLinkProvider, TooltipDescriptionProvider {
=======
  AnAction(StudioIcons.LayoutInspector.Toolbar.MODE_3D),
  TooltipLinkProvider,
  TooltipDescriptionProvider {
>>>>>>> 574fcae1
  @VisibleForTesting var executorFactory = { Executors.newSingleThreadScheduledExecutor() }
  @VisibleForTesting var getCurrentTimeMillis = { System.currentTimeMillis() }

  override fun actionPerformed(event: AnActionEvent) {
    val renderModel = renderModelProvider()
    val inspector = LayoutInspector.get(event)
    val client = inspector?.currentClient

    if (renderModel.isRotated) {
      renderModel.resetRotation()
    } else {
      client?.updateScreenshotType(AndroidWindow.ImageType.SKP, -1f)
      val timerStart = getCurrentTimeMillis()
      val executor = executorFactory()
      var iteration = 0
      executor.scheduleAtFixedRate(
        {
          val currentTime = getCurrentTimeMillis()
          if (currentTime - timerStart > ROTATION_TIMEOUT) {
            // We weren't able to get the SKP in a reasonable amount of time, so stop waiting.
            executor.shutdown()
            return@scheduleAtFixedRate
          }
          // Don't rotate or start the rotation timeout if we haven't received an SKP yet.
          val inspectorModel = inspector?.inspectorModel
          // Wait until we have an actual SKP (not pending)
          if (inspectorModel?.pictureType != AndroidWindow.ImageType.SKP) {
            return@scheduleAtFixedRate
          }
          iteration++
          if (iteration > ROTATION_FRAMES) {
            executor.shutdown()
            return@scheduleAtFixedRate
          }
          renderModel.xOff = iteration * 0.45 / ROTATION_FRAMES
          renderModel.yOff = iteration * 0.06 / ROTATION_FRAMES
          renderModel.refresh()
        },
        0,
        15,
        TimeUnit.MILLISECONDS
      )
    }
  }

  override fun getActionUpdateThread() = ActionUpdateThread.BGT

  override fun update(event: AnActionEvent) {
    super.update(event)
    val model = renderModelProvider()
    val inspector = LayoutInspector.get(event)
    val client = inspector?.currentClient
    val inspectorModel = inspector?.inspectorModel
    event.presentation.icon =
<<<<<<< HEAD
      if (model.isRotated) StudioIcons.LayoutInspector.RESET_VIEW
      else StudioIcons.LayoutInspector.MODE_3D
=======
      if (model.isRotated) StudioIcons.LayoutInspector.Toolbar.RESET_VIEW
      else StudioIcons.LayoutInspector.Toolbar.MODE_3D
>>>>>>> 574fcae1
    if (
      model.overlay == null &&
        client?.capabilities?.contains(InspectorClient.Capability.SUPPORTS_SKP) == true &&
        (client.isCapturing || inspectorModel?.pictureType == AndroidWindow.ImageType.SKP)
    ) {
      event.presentation.isEnabled = true
      if (model.isRotated) {
        event.presentation.text = "2D Mode"
        event.presentation.description =
          "Inspect the layout in 2D mode. Enabling this mode has less impact on your device's runtime performance."
      } else {
        event.presentation.text = "3D Mode"
        event.presentation.description =
          "Visually inspect the hierarchy by clicking and dragging to rotate the layout. Enabling this mode consumes more device " +
            "resources and might impact runtime performance."
      }
    } else {
      event.presentation.isEnabled = false
      val isLowerThenApi29 =
        client != null && client.isConnected && client.process.device.apiLevel < 29
      @Suppress("DialogTitleCapitalization")
      event.presentation.text =
        when {
          model.overlay != null -> "Rotation not available when overlay is active"
          isLowerThenApi29 -> "Rotation not available for devices below API 29"
          else -> "Error while rendering device image, rotation not available"
        }
    }
  }

  @Suppress("DialogTitleCapitalization")
  override fun getTooltipLink(owner: JComponent?) =
    TooltipLinkProvider.TooltipLink("Learn More") {
      // TODO: link for performance issue
      BrowserUtil.browse("https://d.android.com/r/studio-ui/layout-inspector-2D-3D-mode")
    }
}<|MERGE_RESOLUTION|>--- conflicted
+++ resolved
@@ -26,22 +26,18 @@
 import com.intellij.openapi.actionSystem.ex.TooltipDescriptionProvider
 import com.intellij.openapi.actionSystem.ex.TooltipLinkProvider
 import icons.StudioIcons
+import org.jetbrains.annotations.VisibleForTesting
 import java.util.concurrent.Executors
 import java.util.concurrent.TimeUnit
 import javax.swing.JComponent
-import org.jetbrains.annotations.VisibleForTesting
 
 private const val ROTATION_FRAMES = 20L
 private const val ROTATION_TIMEOUT = 10_000L
 
 class Toggle3dAction(private val renderModelProvider: () -> RenderModel) :
-<<<<<<< HEAD
-  AnAction(StudioIcons.LayoutInspector.MODE_3D), TooltipLinkProvider, TooltipDescriptionProvider {
-=======
   AnAction(StudioIcons.LayoutInspector.Toolbar.MODE_3D),
   TooltipLinkProvider,
   TooltipDescriptionProvider {
->>>>>>> 574fcae1
   @VisibleForTesting var executorFactory = { Executors.newSingleThreadScheduledExecutor() }
   @VisibleForTesting var getCurrentTimeMillis = { System.currentTimeMillis() }
 
@@ -96,13 +92,8 @@
     val client = inspector?.currentClient
     val inspectorModel = inspector?.inspectorModel
     event.presentation.icon =
-<<<<<<< HEAD
-      if (model.isRotated) StudioIcons.LayoutInspector.RESET_VIEW
-      else StudioIcons.LayoutInspector.MODE_3D
-=======
       if (model.isRotated) StudioIcons.LayoutInspector.Toolbar.RESET_VIEW
       else StudioIcons.LayoutInspector.Toolbar.MODE_3D
->>>>>>> 574fcae1
     if (
       model.overlay == null &&
         client?.capabilities?.contains(InspectorClient.Capability.SUPPORTS_SKP) == true &&
