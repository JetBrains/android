--- conflicted
+++ resolved
@@ -52,11 +52,7 @@
 class ResolutionElementEditor(
   private val model: ResolutionStackModel,
   @get:VisibleForTesting val editorModel: PropertyEditorModel,
-<<<<<<< HEAD
-  editor: JComponent
-=======
   editor: JComponent,
->>>>>>> 0d09370c
 ) : JPanel(BorderLayout()) {
 
   private val linkPanel = JPanel()
@@ -221,11 +217,7 @@
   private class SourceLocationLink(
     private val location: SourceLocation,
     isSelected: Boolean,
-<<<<<<< HEAD
-    isOverridden: Boolean
-=======
     isOverridden: Boolean,
->>>>>>> 0d09370c
   ) : JBLabel() {
 
     init {
