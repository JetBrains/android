/*
 * Copyright (C) 2019 The Android Open Source Project
 *
 * Licensed under the Apache License, Version 2.0 (the "License");
 * you may not use this file except in compliance with the License.
 * You may obtain a copy of the License at
 *
 *      http://www.apache.org/licenses/LICENSE-2.0
 *
 * Unless required by applicable law or agreed to in writing, software
 * distributed under the License is distributed on an "AS IS" BASIS,
 * WITHOUT WARRANTIES OR CONDITIONS OF ANY KIND, either express or implied.
 * See the License for the specific language governing permissions and
 * limitations under the License.
 */
package com.android.tools.idea.layoutinspector.ui

import com.android.tools.idea.layoutinspector.metrics.statistics.SessionStatistics
import com.android.tools.idea.layoutinspector.model.DrawViewNode
import com.android.tools.idea.layoutinspector.model.InspectorModel
import com.android.tools.idea.layoutinspector.model.ViewNode
import com.android.tools.idea.layoutinspector.pipeline.InspectorClient
import com.android.tools.idea.layoutinspector.tree.TreeSettings
import com.google.common.annotations.VisibleForTesting
import com.intellij.openapi.actionSystem.DataKey
import java.awt.Image
import java.awt.Rectangle
import java.awt.Shape
import java.awt.geom.AffineTransform
import java.awt.geom.Area
import kotlin.math.PI
import kotlin.math.abs
import kotlin.math.atan
import kotlin.math.hypot
import kotlin.math.min
import kotlin.math.sqrt

val DEVICE_VIEW_MODEL_KEY = DataKey.create<DeviceViewPanelModel>(DeviceViewPanelModel::class.qualifiedName!!)

data class ViewDrawInfo(
  val bounds: Shape,
  val transform: AffineTransform,
  val node: DrawViewNode,
  val hitLevel: Int,
  val isCollapsed: Boolean
)

private data class LevelListItem(val node: DrawViewNode, val isCollapsed: Boolean)

class DeviceViewPanelModel(
  private val model: InspectorModel,
  private val stats: SessionStatistics,
  val treeSettings: TreeSettings,
  private val client: (() -> InspectorClient?)? = null
) {
  /**
   * The last rendered level hovered over. This is different from [InspectorModel.hoveredNode], since this differentiates between different
   * layers owned by the same ViewNode.
   */
  var hoveredDrawInfo: ViewDrawInfo? = null
    set(value) {
      if (field != value) {
        field = value
        fireModified()
      }
    }

  @VisibleForTesting
  var xOff = 0.0
  @VisibleForTesting
  var yOff = 0.0

  private var visibleBounds: Rectangle = Rectangle()
  private var maxDepth: Int = 0

  @VisibleForTesting // was internal
  val maxWidth
    get() = hypot((maxDepth * layerSpacing).toFloat(), visibleBounds.width.toFloat()).toInt()

  @VisibleForTesting // was internal
  val maxHeight
    get() = hypot((maxDepth * layerSpacing).toFloat(), visibleBounds.height.toFloat()).toInt()

  val isRotated
    get() = xOff != 0.0 || yOff != 0.0

  @VisibleForTesting
  var hitRects = listOf<ViewDrawInfo>()

  val modificationListeners = mutableListOf<() -> Unit>()

  var overlay: Image? = null
    set(value) {
      if (value != null) {
        resetRotation()
      }
      field = value
      modificationListeners.forEach { it() }
    }

  var overlayAlpha: Float = INITIAL_ALPHA_PERCENT / 100f
    set(value) {
      field = value
      modificationListeners.forEach { it() }
    }

  var layerSpacing: Int = INITIAL_LAYER_SPACING
    set(value) {
      field = value
      refresh()
    }

  private var rootBounds = Rectangle()

  init {
    model.modificationListeners.add { _, new, _ ->
      if (new == null) {
        overlay = null
      }
      if (client?.invoke()?.capabilities?.contains(InspectorClient.Capability.SUPPORTS_SKP) != true) {
        resetRotation()
      }
    }
    refresh()
  }

  val isActive
    get() = !model.isEmpty

  /**
   * Find all the views drawn under the given point, in order from closest to farthest from the front, except
   * if the view is an image drawn by a parent at a different depth, the depth of the parent is used rather than
   * the depth of the child.
   */
  fun findViewsAt(x: Double, y: Double): Sequence<ViewNode> =
    findDrawInfoAt(x, y)
      .mapNotNull { it.node.findFilteredOwner(treeSettings) }
      .distinct()

  fun findDrawInfoAt(x: Double, y: Double): Sequence<ViewDrawInfo> =
    hitRects.asReversed()
      .asSequence()
      .filter { it.bounds.contains(x, y) }
      .sortedByDescending { it.hitLevel }
      .distinct()

  fun findTopViewAt(x: Double, y: Double): ViewNode? = findViewsAt(x, y).firstOrNull()

  fun rotate(xRotation: Double, yRotation: Double) {
    xOff = (xOff + xRotation).coerceIn(-1.0, 1.0)
    yOff = (yOff + yRotation).coerceIn(-1.0, 1.0)
    refresh()
  }

  fun refresh() {
    if (xOff == 0.0 && yOff == 0.0) {
      stats.rotation.toggledTo2D()
    }
    else {
      stats.rotation.toggledTo3D()
    }
    if (model.isEmpty) {
      visibleBounds = Rectangle()
      maxDepth = 0
      hitRects = emptyList()
      modificationListeners.forEach { it() }
      return
    }
    val root = model.root

    val levelLists = mutableListOf<MutableList<LevelListItem>>()
    // Each window should start completely above the previous window, hence level = levelLists.size
    ViewNode.readAccess {
<<<<<<< HEAD
      root.drawChildren.forEach { buildLevelLists(it, levelLists, levelLists.size, levelLists.size) }
=======
      root.drawChildren.forEach { buildLevelLists(sequenceOf(it), levelLists, levelLists.size) }
>>>>>>> b5f40ffd
    }
    maxDepth = levelLists.size

    val newHitRects = mutableListOf<ViewDrawInfo>()
    val transform = AffineTransform()
    var magnitude = 0.0
    var angle = 0.0
    if (maxDepth > 0) {
<<<<<<< HEAD
      rootBounds = levelLists[0].map { it.node.bounds.bounds }.reduce { acc, bounds -> acc.apply { add(bounds) } }
      // If nodes are visible (not explicitly hidden via right-click) but filtered out (e.g. by filter system nodes) they won't be in
      // levelLists but may still paint something. Prior to initial image generation there's no way to know if they will end up painting
      // or not, but we still need to be able to zoom to fit correctly, so include those bounds here.
      ViewNode.readAccess {
        model.root.flatten()
          .minus(model.root)
          .filter { model.isVisible(it) }
          .forEach { node -> rootBounds.add(node.layoutBounds) }
      }
=======
      // Only consider the bounds of visible nodes here, unlike model.root.transitiveBounds.
      ViewNode.readAccess {
        visibleBounds = model.root.flatten()
          .filter { model.isVisible(it) }
          .map { it.transitiveBounds.bounds }
          .reduceOrNull { acc, bounds -> acc.apply { add(bounds) } } ?: Rectangle()

        fun lowestVisible(node: ViewNode): Sequence<ViewNode> {
          return if (model.isVisible(node)) sequenceOf(node) else node.children.asSequence().flatMap { lowestVisible(it) }
        }

        rootBounds = model.root.children.flatMap { lowestVisible(it) }.map { it.transformedBounds.bounds }
          .reduceOrNull { acc, bounds -> acc.apply { add(bounds) } } ?: Rectangle()
      }

>>>>>>> b5f40ffd
      root.x = rootBounds.x
      root.y = rootBounds.y
      root.width = rootBounds.width
      root.height = rootBounds.height

      // Don't allow rotation to completely edge-on, since some rendering can have problems in that situation. See issue 158452416.
      // You might say that this is ( •_•)>⌐■-■ / (⌐■_■) an edge-case.
      magnitude = min(0.98, hypot(xOff, yOff))
      angle = if (abs(xOff) < 0.00001) PI / 2.0 else atan(yOff / xOff)

      transform.translate(-rootBounds.x.toDouble(), -rootBounds.y.toDouble())
      transform.rotate(angle)
    }
    else {
      visibleBounds = Rectangle()
    }
    rebuildRectsForLevel(transform, magnitude, angle, levelLists, newHitRects)
    hitRects = newHitRects.toList()
    modificationListeners.forEach { it() }
  }

<<<<<<< HEAD
  private fun ViewNode.ReadAccess.buildLevelLists(
    node: DrawViewNode,
    levelListCollector: MutableList<MutableList<LevelListItem>>,
    minLevel: Int,
    previousLevel: Int,
  ) {
    var newLevelIndex = minLevel
    val owner = node.findFilteredOwner(treeSettings)
    if (owner == null || model.isVisible(owner)) {
      // Starting from the highest level and going down, find the first level where something intersects with this view. We'll put this view
      // in the next level above that (that is, the last level, starting from the top, where there's space).
      val rootArea = Area(node.bounds)
      // find the last level where this node intersects with what's at that level already.
      newLevelIndex = levelListCollector
        .subList(minLevel, levelListCollector.size)
        .indexOfLast { it.map { (node, _) -> Area(node.bounds) }.any { a -> a.run { intersect(rootArea); !isEmpty } } }

      var shouldDraw = true
      var isCollapsed = false
      // If we can collapse, merge into the layer we found if it's the same as our parent node's layer
      if (node.canCollapse(treeSettings) && newLevelIndex <= previousLevel &&
          (levelListCollector.getOrNull(previousLevel)?.any {
            it.node.findFilteredOwner(treeSettings) == node.findFilteredOwner(treeSettings)
          } == true || (newLevelIndex == -1 && node.findFilteredOwner(treeSettings) == null))) {
        isCollapsed = true
        shouldDraw = node.drawWhenCollapsed
        if (newLevelIndex == -1) {
          // We didn't find anything to merge into, so just draw at the bottom.
          newLevelIndex = 0
        }
      }
      else {
        // We're not collapsing, so draw in the level above the last level with overlapping contents
        newLevelIndex++
      }
      // The list index we got was from a sublist starting at minLevel, so we have to add minLevel back in.
      newLevelIndex += minLevel

      if (shouldDraw) {
        val levelList = levelListCollector.getOrElse(newLevelIndex) {
          mutableListOf<LevelListItem>().also { levelListCollector.add(it) }
        }
        levelList.add(LevelListItem(node, isCollapsed))
      }
    }
    for (drawChild in node.children(this)) {
      buildLevelLists(drawChild, levelListCollector, 0, newLevelIndex)
    }
  }

=======
  /**
   * Figure out in what layer of the rendering the given set of sibling [nodes] should be placed.
   * The nodes will be placed in the level that is:
   * 1. At least [minLevel].
   * 2. Not overlapping with any existing nodes in [levelListCollector], except as in (4).
   * 3. If the node is non-collapsible, the same level as other sibling nodes, unless siblings themselves overlap, in which case above
   *    previous siblings.
   * 4. If the node is collapsible and the highest overlapping level is [minLevel], then at [minLevel].
   */
  private fun ViewNode.ReadAccess.buildLevelLists(
    nodes: Sequence<DrawViewNode>,
    levelListCollector: MutableList<MutableList<LevelListItem>>,
    minLevel: Int
  ) {

    if (nodes.none()) {
      return
    }

    // Nodes from this set of siblings should be in the same level, but if they overlap or there are collapsible nodes included, they may
    // not be. Collapsible nodes that aren't drawn on top of any siblings will in siblingGroups[0], which is reserved for that purpose.
    // Otherwise, any nodes that overlap with others will be in the list after the latest list with overlapping nodes. E.g. if you have
    // A, B, C, D, E, where B can merge with the parent, C overlaps A and D overlaps C, the result would be [[B], [A, E], [C], [D]].
    val siblingGroups = mutableListOf(mutableListOf<DrawViewNode>())

    for (node in nodes) {
      // first check whether this node overlaps with any already-placed sibling nodes.
      // Starting from the highest level and going down, find the first level where something intersects with this view. The target will
      // be the next level above that (that is, the last level, starting from the top, where there's space).
      // For nodes already in the list we need to consider the bounds of their children as well, since this node and a previous sibling
      // can't be drawn at the same level if the previous sibling's children will be drawn before this node.
      val reversedIndex = siblingGroups.reversed().indexOfFirst { it.any { sibling -> sibling.intersects(node, true) } }
      val siblingListIndex =
        if (reversedIndex == -1)
          if (node.canCollapse(treeSettings)) 0 else 1
        else siblingGroups.size - reversedIndex
      siblingGroups.getOrAddSublist(siblingListIndex).add(node)
    }

    // Add the collapsible nodes first, one at a time, since they don't need to be at the same level as each other.
    for (node in siblingGroups[0]) {
      if (node.findFilteredOwner(treeSettings).let { it != null && !model.isVisible(it) }) {
        // It's hidden, just recurse
        buildLevelLists(node.children(this), levelListCollector, minLevel)
        continue
      }
      val newLevelIndex = if (levelListCollector.isEmpty()) -1 else levelListCollector
        .subList(minLevel, levelListCollector.size)
        .indexOfLast { levelList -> levelList.any { (existing, _) -> existing.intersects(node) } }

      // Check if this node actually collapses into the parent
      if ((newLevelIndex == 0 && (levelListCollector.getOrNull(minLevel)?.any {
          it.node.findFilteredOwner(treeSettings) == node.findFilteredOwner(treeSettings)
        } == true) || (newLevelIndex == -1 && node.findFilteredOwner(treeSettings) == null))) {
        if (node.drawWhenCollapsed) {
          levelListCollector.getOrAddSublist(minLevel).add(LevelListItem(node, true))
        }
        buildLevelLists(node.children(this), levelListCollector, minLevel)
      }
      else {
        // Otherwise, add to the next available level
        levelListCollector.getOrAddSublist(newLevelIndex + minLevel + 1).add(LevelListItem(node, false))
        buildLevelLists(node.children(this), levelListCollector, newLevelIndex + minLevel + 1)
      }
    }

    for (siblingGroup in siblingGroups.subList(1, siblingGroups.size)) {
      val filteredGroup = siblingGroup.filter {
        val owner = it.findFilteredOwner(treeSettings)
        owner == null || model.isVisible(owner)
      }
      // Find the lowest level that this level can sit on the existing nodes and add them there
      val newLevelIndex = levelListCollector
        .subList(minLevel, levelListCollector.size)
        .indexOfLast { levelList -> levelList.any { (existing, _) -> filteredGroup.any { existing.intersects(it) } } } + minLevel + 1
      filteredGroup.mapTo(levelListCollector.getOrAddSublist(newLevelIndex)) { LevelListItem(it, false) }

      // recurse on each set of children (including for hidden nodes)
      for (sibling in siblingGroup) {
        val owner = sibling.findFilteredOwner(treeSettings)
        val hidden = owner != null && !model.isVisible(owner)
        buildLevelLists(sibling.children(this), levelListCollector, if (hidden) minLevel else newLevelIndex)
      }
    }
  }

  private fun <T> MutableList<MutableList<T>>.getOrAddSublist(index: Int): MutableList<T> = getOrElse(index) {
    mutableListOf<T>().also { add(it) }
  }

  private fun DrawViewNode.intersects(other: DrawViewNode, useTransitiveBounds: Boolean = false) =
    !Area(if (useTransitiveBounds) unfilteredOwner.transitiveBounds else bounds).apply { intersect(Area(other.bounds)) }.isEmpty

>>>>>>> b5f40ffd
  private fun rebuildRectsForLevel(
    transform: AffineTransform,
    magnitude: Double,
    angle: Double,
    allLevels: List<List<LevelListItem>>,
    newHitRects: MutableList<ViewDrawInfo>
  ) {
    val ownerToLevel = mutableMapOf<ViewNode?, Int>()

    allLevels.forEachIndexed { level, levelList ->
      levelList.forEach { (view, isCollapsed) ->
        val hitLevel = ownerToLevel.getOrPut(view.findFilteredOwner(treeSettings)) { level }
        val viewTransform = AffineTransform(transform)

        val sign = if (xOff < 0) -1 else 1
        viewTransform.translate(magnitude * (level - maxDepth / 2) * layerSpacing * sign, 0.0)
        viewTransform.scale(sqrt(1.0 - magnitude * magnitude), 1.0)
        viewTransform.rotate(-angle)
        viewTransform.translate(-rootBounds.width / 2.0, -rootBounds.height / 2.0)

        val rect = viewTransform.createTransformedShape(view.unfilteredOwner.transformedBounds)
        newHitRects.add(ViewDrawInfo(rect, viewTransform, view, hitLevel, isCollapsed))
      }
    }
  }

  fun resetRotation() {
    if (xOff != 0.0 || yOff != 0.0) {
      xOff = 0.0
      yOff = 0.0
      refresh()
    }
  }

  /**
   * Fire the modification listeners manually.
   */
  fun fireModified() = modificationListeners.forEach { it() }
}<|MERGE_RESOLUTION|>--- conflicted
+++ resolved
@@ -171,11 +171,7 @@
     val levelLists = mutableListOf<MutableList<LevelListItem>>()
     // Each window should start completely above the previous window, hence level = levelLists.size
     ViewNode.readAccess {
-<<<<<<< HEAD
-      root.drawChildren.forEach { buildLevelLists(it, levelLists, levelLists.size, levelLists.size) }
-=======
       root.drawChildren.forEach { buildLevelLists(sequenceOf(it), levelLists, levelLists.size) }
->>>>>>> b5f40ffd
     }
     maxDepth = levelLists.size
 
@@ -184,18 +180,6 @@
     var magnitude = 0.0
     var angle = 0.0
     if (maxDepth > 0) {
-<<<<<<< HEAD
-      rootBounds = levelLists[0].map { it.node.bounds.bounds }.reduce { acc, bounds -> acc.apply { add(bounds) } }
-      // If nodes are visible (not explicitly hidden via right-click) but filtered out (e.g. by filter system nodes) they won't be in
-      // levelLists but may still paint something. Prior to initial image generation there's no way to know if they will end up painting
-      // or not, but we still need to be able to zoom to fit correctly, so include those bounds here.
-      ViewNode.readAccess {
-        model.root.flatten()
-          .minus(model.root)
-          .filter { model.isVisible(it) }
-          .forEach { node -> rootBounds.add(node.layoutBounds) }
-      }
-=======
       // Only consider the bounds of visible nodes here, unlike model.root.transitiveBounds.
       ViewNode.readAccess {
         visibleBounds = model.root.flatten()
@@ -211,7 +195,6 @@
           .reduceOrNull { acc, bounds -> acc.apply { add(bounds) } } ?: Rectangle()
       }
 
->>>>>>> b5f40ffd
       root.x = rootBounds.x
       root.y = rootBounds.y
       root.width = rootBounds.width
@@ -233,58 +216,6 @@
     modificationListeners.forEach { it() }
   }
 
-<<<<<<< HEAD
-  private fun ViewNode.ReadAccess.buildLevelLists(
-    node: DrawViewNode,
-    levelListCollector: MutableList<MutableList<LevelListItem>>,
-    minLevel: Int,
-    previousLevel: Int,
-  ) {
-    var newLevelIndex = minLevel
-    val owner = node.findFilteredOwner(treeSettings)
-    if (owner == null || model.isVisible(owner)) {
-      // Starting from the highest level and going down, find the first level where something intersects with this view. We'll put this view
-      // in the next level above that (that is, the last level, starting from the top, where there's space).
-      val rootArea = Area(node.bounds)
-      // find the last level where this node intersects with what's at that level already.
-      newLevelIndex = levelListCollector
-        .subList(minLevel, levelListCollector.size)
-        .indexOfLast { it.map { (node, _) -> Area(node.bounds) }.any { a -> a.run { intersect(rootArea); !isEmpty } } }
-
-      var shouldDraw = true
-      var isCollapsed = false
-      // If we can collapse, merge into the layer we found if it's the same as our parent node's layer
-      if (node.canCollapse(treeSettings) && newLevelIndex <= previousLevel &&
-          (levelListCollector.getOrNull(previousLevel)?.any {
-            it.node.findFilteredOwner(treeSettings) == node.findFilteredOwner(treeSettings)
-          } == true || (newLevelIndex == -1 && node.findFilteredOwner(treeSettings) == null))) {
-        isCollapsed = true
-        shouldDraw = node.drawWhenCollapsed
-        if (newLevelIndex == -1) {
-          // We didn't find anything to merge into, so just draw at the bottom.
-          newLevelIndex = 0
-        }
-      }
-      else {
-        // We're not collapsing, so draw in the level above the last level with overlapping contents
-        newLevelIndex++
-      }
-      // The list index we got was from a sublist starting at minLevel, so we have to add minLevel back in.
-      newLevelIndex += minLevel
-
-      if (shouldDraw) {
-        val levelList = levelListCollector.getOrElse(newLevelIndex) {
-          mutableListOf<LevelListItem>().also { levelListCollector.add(it) }
-        }
-        levelList.add(LevelListItem(node, isCollapsed))
-      }
-    }
-    for (drawChild in node.children(this)) {
-      buildLevelLists(drawChild, levelListCollector, 0, newLevelIndex)
-    }
-  }
-
-=======
   /**
    * Figure out in what layer of the rendering the given set of sibling [nodes] should be placed.
    * The nodes will be placed in the level that is:
@@ -378,7 +309,6 @@
   private fun DrawViewNode.intersects(other: DrawViewNode, useTransitiveBounds: Boolean = false) =
     !Area(if (useTransitiveBounds) unfilteredOwner.transitiveBounds else bounds).apply { intersect(Area(other.bounds)) }.isEmpty
 
->>>>>>> b5f40ffd
   private fun rebuildRectsForLevel(
     transform: AffineTransform,
     magnitude: Double,
