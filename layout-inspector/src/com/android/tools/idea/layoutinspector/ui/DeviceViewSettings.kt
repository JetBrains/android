/*
 * Copyright (C) 2019 The Android Open Source Project
 *
 * Licensed under the Apache License, Version 2.0 (the "License");
 * you may not use this file except in compliance with the License.
 * You may obtain a copy of the License at
 *
 *      http://www.apache.org/licenses/LICENSE-2.0
 *
 * Unless required by applicable law or agreed to in writing, software
 * distributed under the License is distributed on an "AS IS" BASIS,
 * WITHOUT WARRANTIES OR CONDITIONS OF ANY KIND, either express or implied.
 * See the License for the specific language governing permissions and
 * limitations under the License.
 */
package com.android.tools.idea.layoutinspector.ui

import com.android.tools.idea.flags.StudioFlags
import com.intellij.ide.util.PropertiesComponent
import com.intellij.openapi.actionSystem.DataKey
import kotlin.properties.Delegates

val DEVICE_VIEW_SETTINGS_KEY = DataKey.create<DeviceViewSettings>(DeviceViewSettings::class.qualifiedName!!)

private const val DRAW_BORDERS_KEY = "live.layout.inspector.draw.borders"
private const val SHOW_LAYOUT_BOUNDS_KEY = "live.layout.inspector.draw.layout"
private const val DRAW_LABEL_KEY = "live.layout.inspector.draw.label"
private const val DRAW_FOLD_KEY = "live.layout.inspector.draw.fold"
<<<<<<< HEAD
=======
private const val HIGHLIGHT_COLOR_KEY = "live.layout.inspector.highlight.color"
>>>>>>> b5f40ffd

interface DeviceViewSettings {
  val modificationListeners: MutableList<() -> Unit>

  /** Scale of the view in percentage: 100 = 100% */
  var scalePercent: Int

  /** Scale of the view as a fraction: 1 = 100% */
  val scaleFraction: Double
    get() = scalePercent / 100.0

  var drawBorders: Boolean

  var drawUntransformedBounds: Boolean

  var drawLabel: Boolean

  var drawFold: Boolean
<<<<<<< HEAD
=======

  var highlightColor: Int
>>>>>>> b5f40ffd
}

class EditorDeviceViewSettings(scalePercent: Int = 100): DeviceViewSettings {
  override val modificationListeners = mutableListOf<() -> Unit>()
  override var scalePercent: Int by Delegates.observable(scalePercent) { _, _, _ ->
    modificationListeners.forEach { it() }
  }

  override var drawBorders: Boolean by Delegates.observable(true) { _, _, _ ->
    modificationListeners.forEach { it() }
  }

  override var drawUntransformedBounds: Boolean by Delegates.observable(false) { _, _, _ ->
    modificationListeners.forEach { it() }
  }

  override var drawLabel by Delegates.observable(true) { _, _, _ ->
    modificationListeners.forEach { it() }
  }

  override var drawFold by Delegates.observable(true) { _, _, _ ->
    modificationListeners.forEach { it() }
  }
<<<<<<< HEAD
=======

  override var highlightColor: Int
    get() = 0xFF0000
    set(_) {}
>>>>>>> b5f40ffd
}

class InspectorDeviceViewSettings(scalePercent: Int = 100): DeviceViewSettings {
  override val modificationListeners = mutableListOf<() -> Unit>()

  /** Scale of the view in percentage: 100 = 100% */
  override var scalePercent: Int by Delegates.observable(scalePercent) {
    _, _, _ -> modificationListeners.forEach { it() }
  }

  override var drawBorders: Boolean
    get() = PropertiesComponent.getInstance().getBoolean(DRAW_BORDERS_KEY, true)
    set(value) {
      PropertiesComponent.getInstance().setValue(DRAW_BORDERS_KEY, value, true)
      modificationListeners.forEach { it() }
    }

  override var drawUntransformedBounds: Boolean
    get() = PropertiesComponent.getInstance().getBoolean(SHOW_LAYOUT_BOUNDS_KEY, false)
    set(value) {
      PropertiesComponent.getInstance().setValue(SHOW_LAYOUT_BOUNDS_KEY, value, false)
      modificationListeners.forEach { it() }
    }

  override var drawLabel: Boolean
    get() = PropertiesComponent.getInstance().getBoolean(DRAW_LABEL_KEY, true)
    set(value) {
      PropertiesComponent.getInstance().setValue(DRAW_LABEL_KEY, value, true)
      modificationListeners.forEach { it() }
    }

  override var drawFold: Boolean
    get() = PropertiesComponent.getInstance().getBoolean(DRAW_FOLD_KEY, true)
    set(value) {
      PropertiesComponent.getInstance().setValue(DRAW_FOLD_KEY, value, true)
      modificationListeners.forEach { it() }
    }
<<<<<<< HEAD
=======

  override var highlightColor: Int
    get() = if (StudioFlags.DYNAMIC_LAYOUT_INSPECTOR_ENABLE_RECOMPOSITION_HIGHLIGHTS.get())
      PropertiesComponent.getInstance().getInt(HIGHLIGHT_COLOR_KEY, 0xFF0000) else 0xFF0000
    set(value) {
      val actual = value.and(0xFFFFFF)
      val old = PropertiesComponent.getInstance().getInt(HIGHLIGHT_COLOR_KEY, 0xFF0000)
      if (old != actual) {
        PropertiesComponent.getInstance().setValue(HIGHLIGHT_COLOR_KEY, actual, 0xFF0000)
        modificationListeners.forEach { it() }
      }
    }
>>>>>>> b5f40ffd
}<|MERGE_RESOLUTION|>--- conflicted
+++ resolved
@@ -26,10 +26,7 @@
 private const val SHOW_LAYOUT_BOUNDS_KEY = "live.layout.inspector.draw.layout"
 private const val DRAW_LABEL_KEY = "live.layout.inspector.draw.label"
 private const val DRAW_FOLD_KEY = "live.layout.inspector.draw.fold"
-<<<<<<< HEAD
-=======
 private const val HIGHLIGHT_COLOR_KEY = "live.layout.inspector.highlight.color"
->>>>>>> b5f40ffd
 
 interface DeviceViewSettings {
   val modificationListeners: MutableList<() -> Unit>
@@ -48,11 +45,8 @@
   var drawLabel: Boolean
 
   var drawFold: Boolean
-<<<<<<< HEAD
-=======
 
   var highlightColor: Int
->>>>>>> b5f40ffd
 }
 
 class EditorDeviceViewSettings(scalePercent: Int = 100): DeviceViewSettings {
@@ -76,13 +70,10 @@
   override var drawFold by Delegates.observable(true) { _, _, _ ->
     modificationListeners.forEach { it() }
   }
-<<<<<<< HEAD
-=======
 
   override var highlightColor: Int
     get() = 0xFF0000
     set(_) {}
->>>>>>> b5f40ffd
 }
 
 class InspectorDeviceViewSettings(scalePercent: Int = 100): DeviceViewSettings {
@@ -120,8 +111,6 @@
       PropertiesComponent.getInstance().setValue(DRAW_FOLD_KEY, value, true)
       modificationListeners.forEach { it() }
     }
-<<<<<<< HEAD
-=======
 
   override var highlightColor: Int
     get() = if (StudioFlags.DYNAMIC_LAYOUT_INSPECTOR_ENABLE_RECOMPOSITION_HIGHLIGHTS.get())
@@ -134,5 +123,4 @@
         modificationListeners.forEach { it() }
       }
     }
->>>>>>> b5f40ffd
 }