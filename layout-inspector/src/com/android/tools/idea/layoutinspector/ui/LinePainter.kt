--- conflicted
+++ resolved
@@ -23,11 +23,11 @@
 import com.intellij.ui.scale.JBUIScale
 import com.intellij.ui.tree.ui.Control
 import com.intellij.ui.treeStructure.Tree
+import org.jetbrains.annotations.VisibleForTesting
 import java.awt.Component
 import java.awt.Graphics
 import javax.swing.tree.TreeModel
 import javax.swing.tree.TreePath
-import org.jetbrains.annotations.VisibleForTesting
 
 val LINES = LinePainter(Control.Painter.DEFAULT)
 
@@ -108,11 +108,7 @@
   fun getLastOfMultipleChildren(
     model: TreeModel,
     treeSettings: TreeSettings?,
-<<<<<<< HEAD
-    node: TreeViewNode
-=======
     node: TreeViewNode,
->>>>>>> 0d09370c
   ): TreeViewNode? {
     val count = node.children.size
     val last = if (count > 1) model.getChild(node, count - 1) as TreeViewNode else return null
