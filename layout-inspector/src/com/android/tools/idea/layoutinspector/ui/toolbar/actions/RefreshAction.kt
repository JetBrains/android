--- conflicted
+++ resolved
@@ -27,11 +27,8 @@
 object RefreshAction :
   AnAction({ "Refresh Layout" }, StudioIcons.LayoutEditor.Toolbar.REFRESH),
   TooltipDescriptionProvider {
-<<<<<<< HEAD
-=======
   override fun getActionUpdateThread(): ActionUpdateThread = ActionUpdateThread.BGT
 
->>>>>>> 0d09370c
   override fun actionPerformed(event: AnActionEvent) {
     val inspector = LayoutInspector.get(event) ?: return
     ApplicationManager.getApplication().executeOnPooledThread { inspector.currentClient.refresh() }
@@ -40,11 +37,7 @@
 
   override fun update(event: AnActionEvent) {
     val currentClient = LayoutInspector.get(event)?.currentClient
-<<<<<<< HEAD
-    event.presentation.isEnabled = currentClient?.isConnected == true && !currentClient.isCapturing
-=======
     event.presentation.isEnabled = currentClient?.isConnected == true && !currentClient.inLiveMode
->>>>>>> 0d09370c
     event.presentation.description =
       "When live updates are disabled, click to manually refresh the layout information and images."
   }
