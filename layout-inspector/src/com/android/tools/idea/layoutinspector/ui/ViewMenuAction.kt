/*
 * Copyright (C) 2019 The Android Open Source Project
 *
 * Licensed under the Apache License, Version 2.0 (the "License");
 * you may not use this file except in compliance with the License.
 * You may obtain a copy of the License at
 *
 *      http://www.apache.org/licenses/LICENSE-2.0
 *
 * Unless required by applicable law or agreed to in writing, software
 * distributed under the License is distributed on an "AS IS" BASIS,
 * WITHOUT WARRANTIES OR CONDITIONS OF ANY KIND, either express or implied.
 * See the License for the specific language governing permissions and
 * limitations under the License.
 */
package com.android.tools.idea.layoutinspector.ui

import com.android.tools.adtui.actions.DropDownAction
import com.android.tools.idea.flags.StudioFlags
import com.android.tools.idea.layoutinspector.LayoutInspector
import com.android.tools.idea.layoutinspector.pipeline.InspectorClient.Capability
import com.android.tools.idea.layoutinspector.tree.isActionVisible
import com.intellij.openapi.actionSystem.AnActionEvent
import com.intellij.openapi.actionSystem.DataContext
import com.intellij.openapi.actionSystem.DefaultActionGroup
import com.intellij.openapi.actionSystem.ToggleAction
import com.intellij.openapi.actionSystem.ex.CheckboxAction
import com.intellij.openapi.actionSystem.ex.CustomComponentAction
import icons.StudioIcons
import kotlin.reflect.KMutableProperty1
<<<<<<< HEAD

object ViewMenuAction : DropDownAction(null, "View options", StudioIcons.Common.VISIBILITY_INLINE) {
  class SettingsAction(name: String, val property: KMutableProperty1<DeviceViewSettings, Boolean>) : ToggleAction(name) {
    override fun isSelected(event: AnActionEvent) =
      event.getData(DEVICE_VIEW_SETTINGS_KEY)?.let { settings -> return property.get(settings) } ?: false

    override fun setSelected(event: AnActionEvent, state: Boolean) {
      event.getData(DEVICE_VIEW_SETTINGS_KEY)?.let { settings -> property.set(settings, state) }
    }
  }

=======

const val HIGHLIGHT_COLOR_RED = 0xFF0000
const val HIGHLIGHT_COLOR_BLUE = 0x4F9EE3
const val HIGHLIGHT_COLOR_GREEN = 0x479345
const val HIGHLIGHT_COLOR_YELLOW = 0xFFC66D
const val HIGHLIGHT_COLOR_PURPLE = 0x871094
const val HIGHLIGHT_COLOR_ORANGE = 0xE1A336

object ViewMenuAction : DropDownAction(null, "View Options", StudioIcons.Common.VISIBILITY_INLINE) {
  class SettingsAction(name: String, val property: KMutableProperty1<DeviceViewSettings, Boolean>) : ToggleAction(name) {
    override fun isSelected(event: AnActionEvent) =
      event.getData(DEVICE_VIEW_SETTINGS_KEY)?.let { settings -> return property.get(settings) } ?: false

    override fun setSelected(event: AnActionEvent, state: Boolean) {
      event.getData(DEVICE_VIEW_SETTINGS_KEY)?.let { settings -> property.set(settings, state) }
    }
  }

>>>>>>> b5f40ffd
  init {
    add(SettingsAction("Show Borders", DeviceViewSettings::drawBorders))
    add(SettingsAction("Show Layout Bounds", DeviceViewSettings::drawUntransformedBounds))
    add(SettingsAction("Show View Label", DeviceViewSettings::drawLabel))
    add(SettingsAction("Show Fold Hinge and Angle", DeviceViewSettings::drawFold))
<<<<<<< HEAD
=======
    add(HighlightColorAction)
>>>>>>> b5f40ffd
  }

  override fun update(e: AnActionEvent) {
    val enabled = e.getData(DEVICE_VIEW_MODEL_KEY)?.isActive ?: return
    e.presentation.getClientProperty(CustomComponentAction.COMPONENT_KEY)?.isEnabled = enabled
  }

  override fun canBePerformed(context: DataContext) = context.getData(DEVICE_VIEW_MODEL_KEY)?.isActive == true
}

object HighlightColorAction : DefaultActionGroup("Recomposition Highlight Color", true) {

  override fun update(event: AnActionEvent) {
    super.update(event)
    val layoutInspector = LayoutInspector.get(event)
    val isConnected = layoutInspector?.currentClient?.isConnected ?: false
    event.presentation.isVisible = StudioFlags.DYNAMIC_LAYOUT_INSPECTOR_ENABLE_RECOMPOSITION_HIGHLIGHTS.get() &&
                                   StudioFlags.DYNAMIC_LAYOUT_INSPECTOR_ENABLE_RECOMPOSITION_COUNTS.get() &&
                                   StudioFlags.USE_COMPONENT_TREE_TABLE.get() &&
                                   layoutInspector?.treeSettings?.showRecompositions ?: false &&
                                   (!isConnected || isActionVisible(event, Capability.SUPPORTS_COMPOSE_RECOMPOSITION_COUNTS))
    event.presentation.isEnabled = isConnected
  }

  class ColorSettingAction(private val color: Int, name: String): CheckboxAction(name, null, null) {
    override fun isSelected(event: AnActionEvent): Boolean =
      event.getData(DEVICE_VIEW_SETTINGS_KEY)?.highlightColor == color

    override fun setSelected(event: AnActionEvent, state: Boolean) {
      event.getData(DEVICE_VIEW_SETTINGS_KEY)?.highlightColor = color
    }
  }

  init {
    add(ColorSettingAction(HIGHLIGHT_COLOR_RED, "Red"))
    add(ColorSettingAction(HIGHLIGHT_COLOR_BLUE, "Blue"))
    add(ColorSettingAction(HIGHLIGHT_COLOR_GREEN, "Green"))
    add(ColorSettingAction(HIGHLIGHT_COLOR_YELLOW, "Yellow"))
    add(ColorSettingAction(HIGHLIGHT_COLOR_PURPLE, "Purple"))
    add(ColorSettingAction(HIGHLIGHT_COLOR_ORANGE, "Orange"))
  }
}<|MERGE_RESOLUTION|>--- conflicted
+++ resolved
@@ -28,19 +28,6 @@
 import com.intellij.openapi.actionSystem.ex.CustomComponentAction
 import icons.StudioIcons
 import kotlin.reflect.KMutableProperty1
-<<<<<<< HEAD
-
-object ViewMenuAction : DropDownAction(null, "View options", StudioIcons.Common.VISIBILITY_INLINE) {
-  class SettingsAction(name: String, val property: KMutableProperty1<DeviceViewSettings, Boolean>) : ToggleAction(name) {
-    override fun isSelected(event: AnActionEvent) =
-      event.getData(DEVICE_VIEW_SETTINGS_KEY)?.let { settings -> return property.get(settings) } ?: false
-
-    override fun setSelected(event: AnActionEvent, state: Boolean) {
-      event.getData(DEVICE_VIEW_SETTINGS_KEY)?.let { settings -> property.set(settings, state) }
-    }
-  }
-
-=======
 
 const val HIGHLIGHT_COLOR_RED = 0xFF0000
 const val HIGHLIGHT_COLOR_BLUE = 0x4F9EE3
@@ -59,16 +46,12 @@
     }
   }
 
->>>>>>> b5f40ffd
   init {
     add(SettingsAction("Show Borders", DeviceViewSettings::drawBorders))
     add(SettingsAction("Show Layout Bounds", DeviceViewSettings::drawUntransformedBounds))
     add(SettingsAction("Show View Label", DeviceViewSettings::drawLabel))
     add(SettingsAction("Show Fold Hinge and Angle", DeviceViewSettings::drawFold))
-<<<<<<< HEAD
-=======
     add(HighlightColorAction)
->>>>>>> b5f40ffd
   }
 
   override fun update(e: AnActionEvent) {
