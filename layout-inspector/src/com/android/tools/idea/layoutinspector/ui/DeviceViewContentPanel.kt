--- conflicted
+++ resolved
@@ -48,11 +48,8 @@
 import com.intellij.ui.scale.JBUIScale
 import com.intellij.util.ui.StartupUiUtil
 import com.intellij.util.ui.StatusText
-<<<<<<< HEAD
 import kotlinx.coroutines.CoroutineScope
 import org.jetbrains.annotations.VisibleForTesting
-=======
->>>>>>> 574fcae1
 import java.awt.Component
 import java.awt.Dimension
 import java.awt.Graphics
@@ -66,8 +63,6 @@
 import java.awt.event.MouseEvent
 import java.awt.geom.AffineTransform
 import java.awt.geom.Point2D
-import kotlinx.coroutines.CoroutineScope
-import org.jetbrains.annotations.VisibleForTesting
 
 private const val MARGIN = 50
 
@@ -201,15 +196,9 @@
       }
     }
     isOpaque = true
-<<<<<<< HEAD
-    inspectorModel.selectionListeners.add { _, _, origin -> autoScrollAndRepaint(origin) }
-    inspectorModel.hoverListeners.add { _, _ -> repaint() }
-    inspectorModel.connectionListeners.add { renderModel.resetRotation() }
-=======
     inspectorModel.addSelectionListener { _, _, origin -> autoScrollAndRepaint(origin) }
     inspectorModel.addHoverListener { _, _ -> repaint() }
     inspectorModel.addConnectionListener { renderModel.resetRotation() }
->>>>>>> 574fcae1
     addComponentListener(
       object : ComponentAdapter() {
         override fun componentResized(e: ComponentEvent?) {
@@ -307,11 +296,7 @@
     renderSettings.modificationListeners.add { repaint() }
     // If we get three consecutive pictures where SKPs aren't needed, reset to bitmap.
     var toResetCount = 0
-<<<<<<< HEAD
-    inspectorModel.modificationListeners.add { _, _, _ ->
-=======
     inspectorModel.addModificationListener { _, _, _ ->
->>>>>>> 574fcae1
       // SKP is needed if the view is rotated or if anything is hidden. We have to check on each
       // update, since previously-hidden nodes
       // may have been removed.
