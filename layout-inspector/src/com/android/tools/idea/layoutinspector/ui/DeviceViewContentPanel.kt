--- conflicted
+++ resolved
@@ -16,14 +16,6 @@
 package com.android.tools.idea.layoutinspector.ui
 
 import com.android.tools.adtui.Pannable
-<<<<<<< HEAD
-import com.android.tools.adtui.common.AdtPrimaryPanel
-import com.android.tools.adtui.common.primaryPanelBackground
-import com.android.tools.idea.appinspection.ide.ui.SelectProcessAction
-import com.android.tools.idea.layoutinspector.common.showViewContextMenu
-import com.android.tools.idea.layoutinspector.metrics.statistics.SessionStatistics
-import com.android.tools.idea.layoutinspector.model.AndroidWindow
-=======
 import com.android.tools.adtui.actions.DropDownAction
 import com.android.tools.adtui.common.AdtPrimaryPanel
 import com.android.tools.adtui.common.primaryPanelBackground
@@ -31,7 +23,6 @@
 import com.android.tools.idea.layoutinspector.metrics.statistics.SessionStatistics
 import com.android.tools.idea.layoutinspector.model.AndroidWindow
 import com.android.tools.idea.layoutinspector.model.ComposeViewNode
->>>>>>> b5f40ffd
 import com.android.tools.idea.layoutinspector.model.DrawViewChild
 import com.android.tools.idea.layoutinspector.model.InspectorModel
 import com.android.tools.idea.layoutinspector.model.SelectionOrigin
@@ -39,11 +30,8 @@
 import com.android.tools.idea.layoutinspector.model.getEmphasizedBorderOutlineThickness
 import com.android.tools.idea.layoutinspector.model.getFoldStroke
 import com.android.tools.idea.layoutinspector.model.getLabelFontSize
-<<<<<<< HEAD
-=======
 import com.android.tools.idea.layoutinspector.pipeline.DeviceModel
 import com.android.tools.idea.layoutinspector.pipeline.ForegroundProcessDetection
->>>>>>> b5f40ffd
 import com.android.tools.idea.layoutinspector.pipeline.InspectorClient
 import com.android.tools.idea.layoutinspector.tree.TreeSettings
 import com.intellij.icons.AllIcons
@@ -80,10 +68,7 @@
 import java.awt.geom.AffineTransform
 import java.awt.geom.Line2D
 import java.awt.geom.Point2D
-<<<<<<< HEAD
-=======
 import javax.swing.JComponent
->>>>>>> b5f40ffd
 
 private const val MARGIN = 50
 
@@ -91,32 +76,13 @@
 
 private val HQ_RENDERING_HINTS = mapOf(
   RenderingHints.KEY_ANTIALIASING to RenderingHints.VALUE_ANTIALIAS_ON,
-<<<<<<< HEAD
-=======
   RenderingHints.KEY_TEXT_ANTIALIASING to RenderingHints.VALUE_TEXT_ANTIALIAS_ON,
   RenderingHints.KEY_FRACTIONALMETRICS to RenderingHints.VALUE_FRACTIONALMETRICS_ON,
->>>>>>> b5f40ffd
   RenderingHints.KEY_RENDERING to RenderingHints.VALUE_RENDER_QUALITY,
   RenderingHints.KEY_INTERPOLATION to RenderingHints.VALUE_INTERPOLATION_BILINEAR,
   RenderingHints.KEY_STROKE_CONTROL to RenderingHints.VALUE_STROKE_PURE
 )
 
-<<<<<<< HEAD
-class DeviceViewContentPanel(
-  val inspectorModel: InspectorModel,
-  val stats: SessionStatistics,
-  val treeSettings: TreeSettings,
-  val viewSettings: DeviceViewSettings,
-  val currentClient: () -> InspectorClient?,
-  val pannable: Pannable,
-  @VisibleForTesting val selectProcessAction: SelectProcessAction?,
-  disposableParent: Disposable
-) : AdtPrimaryPanel() {
-
-  @VisibleForTesting
-  var showEmptyText = true
-
-=======
 // We use a generic DropDownAction container because actions can be [SelectDeviceAction] or [SelectProcessAction].
 data class DropDownActionWithButton(val dropDownAction: DropDownAction, val button: JComponent?)
 
@@ -135,7 +101,6 @@
   var showEmptyText = true
   var showProcessNotDebuggableText = false
 
->>>>>>> b5f40ffd
   val model = DeviceViewPanelModel(inspectorModel, stats, treeSettings, currentClient)
 
   val rootLocation: Point?
@@ -146,13 +111,6 @@
     }
 
   private val emptyText: StatusText = object : StatusText(this) {
-<<<<<<< HEAD
-    override fun isStatusVisible() = !model.isActive && showEmptyText
-  }
-
-  init {
-    selectProcessAction?.let { selectProcessAction ->
-=======
     override fun isStatusVisible() = !model.isActive && showEmptyText && deviceModel?.selectedDevice == null
   }
 
@@ -165,27 +123,17 @@
     processNotDebuggableText.appendLine("Switch to a debuggable application on your device to inspect.")
 
     selectTargetAction?.let { selectDeviceAction ->
->>>>>>> b5f40ffd
       emptyText.appendLine("No process connected")
 
       emptyText.appendLine("Deploy your app or ")
       @Suppress("DialogTitleCapitalization")
       emptyText.appendText("select a process", SimpleTextAttributes.LINK_ATTRIBUTES) {
-<<<<<<< HEAD
-        val button = selectProcessAction.button
-        val dataContext = DataManager.getInstance().getDataContext(button)
-        selectProcessAction.templatePresentation.putClientProperty(CustomComponentAction.COMPONENT_KEY, button)
-        val event = AnActionEvent.createFromDataContext(ActionPlaces.TOOLWINDOW_CONTENT, selectProcessAction.templatePresentation,
-                                                        dataContext)
-        selectProcessAction.actionPerformed(event)
-=======
         val button = selectDeviceAction.button
         val dataContext = DataManager.getInstance().getDataContext(button)
         selectDeviceAction.dropDownAction.templatePresentation.putClientProperty(CustomComponentAction.COMPONENT_KEY, button)
         val event = AnActionEvent.createFromDataContext(ActionPlaces.TOOLWINDOW_CONTENT, selectDeviceAction.dropDownAction.templatePresentation,
                                                         dataContext)
         selectDeviceAction.dropDownAction.actionPerformed(event)
->>>>>>> b5f40ffd
       }
       @Suppress("DialogTitleCapitalization")
       emptyText.appendText(" to begin inspection.")
@@ -311,10 +259,7 @@
     g2d.color = primaryPanelBackground
     g2d.fillRect(0, 0, width, height)
     emptyText.paint(this, g)
-<<<<<<< HEAD
-=======
     processNotDebuggableText.paint(this, g)
->>>>>>> b5f40ffd
     g2d.translate(size.width / 2.0, size.height / 2.0)
     g2d.scale(viewSettings.scaleFraction, viewSettings.scaleFraction)
 
@@ -328,14 +273,6 @@
     }
   }
 
-<<<<<<< HEAD
-  override fun getPreferredSize() =
-    if (inspectorModel.isEmpty) Dimension(0, 0)
-    // Give twice the needed size, so we have room to move the view around a little. Otherwise things can jump around
-    // when the number of layers changes and the canvas size adjusts to smaller than the viewport size.
-    else Dimension((model.maxWidth * viewSettings.scaleFraction + JBUIScale.scale(MARGIN)).toInt() * 2,
-                   (model.maxHeight * viewSettings.scaleFraction + JBUIScale.scale(MARGIN)).toInt() * 2)
-=======
   override fun getPreferredSize(): Dimension {
     val (desiredWidth, desiredHeight) = when {
       inspectorModel.isEmpty -> Pair(0, 0)
@@ -347,7 +284,6 @@
     return Dimension((desiredWidth * viewSettings.scaleFraction).toInt() + JBUIScale.scale(MARGIN) * 2,
                      (desiredHeight * viewSettings.scaleFraction).toInt() + JBUIScale.scale(MARGIN) * 2)
   }
->>>>>>> b5f40ffd
 
   private fun autoScrollAndRepaint(origin: SelectionOrigin) {
     val selection = inspectorModel.selection
@@ -386,9 +322,13 @@
     g2.transform = g2.transform.apply { concatenate(drawInfo.transform) }
 
     if (!drawInfo.isCollapsed &&
-<<<<<<< HEAD
-        (viewSettings.drawBorders || viewSettings.drawUntransformedBounds || view == selection || view == hoveredNode)) {
-      drawView.paintBorder(g2, view == selection, view == hoveredNode, viewSettings, treeSettings)
+        (viewSettings.drawBorders || viewSettings.drawUntransformedBounds || view == selection || view == hoveredNode ||
+         (treeSettings.showRecompositions &&
+          (view as? ComposeViewNode)?.recompositions?.hasHighlight == true &&
+          inspectorModel.maxHighlight != 0f)
+        )
+    ) {
+      drawView.paintBorder(g2, view == selection, view == hoveredNode, inspectorModel, viewSettings, treeSettings)
     }
     if (viewSettings.drawFold && model.hitRects.isNotEmpty() && (
         // nothing is selected or hovered: draw on the root
@@ -400,26 +340,6 @@
         (model.hoveredDrawInfo == null && view != null && inspectorModel.selection == view && drawView is DrawViewChild))) {
       drawFold(g2)
     }
-=======
-        (viewSettings.drawBorders || viewSettings.drawUntransformedBounds || view == selection || view == hoveredNode ||
-         (treeSettings.showRecompositions &&
-          (view as? ComposeViewNode)?.recompositions?.hasHighlight == true &&
-          inspectorModel.maxHighlight != 0f)
-        )
-    ) {
-      drawView.paintBorder(g2, view == selection, view == hoveredNode, inspectorModel, viewSettings, treeSettings)
-    }
-    if (viewSettings.drawFold && model.hitRects.isNotEmpty() && (
-        // nothing is selected or hovered: draw on the root
-        (model.hoveredDrawInfo == null && inspectorModel.selection == null && drawInfo == model.hitRects.first()) ||
-        // We're hovering over this node
-        model.hoveredDrawInfo == drawInfo ||
-        // We're not hovering but there is a selection. If the selected ViewNode corresponds to multiple DrawViewNodes (that is, both
-        // a structural DrawViewChild and one or more image-containing DrawViewImage), only draw on the bottom one (the DrawViewChild).
-        (model.hoveredDrawInfo == null && view != null && inspectorModel.selection == view && drawView is DrawViewChild))) {
-      drawFold(g2)
-    }
->>>>>>> b5f40ffd
   }
 
   private fun drawFold(g2: Graphics2D) {
