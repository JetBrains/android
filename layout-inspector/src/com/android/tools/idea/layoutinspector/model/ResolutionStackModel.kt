--- conflicted
+++ resolved
@@ -50,13 +50,10 @@
     propertiesModel.addListener(listener)
   }
 
-<<<<<<< HEAD
-=======
   override fun dispose() {
     propertiesModel.removeListener(listener)
   }
 
->>>>>>> 574fcae1
   fun isExpanded(property: InspectorPropertyItem): Boolean = expandedItems.contains(property)
 
   fun toggle(property: InspectorPropertyItem) {
