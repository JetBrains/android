/*
 * Copyright (C) 2020 The Android Open Source Project
 *
 * Licensed under the Apache License, Version 2.0 (the "License");
 * you may not use this file except in compliance with the License.
 * You may obtain a copy of the License at
 *
 *      http://www.apache.org/licenses/LICENSE-2.0
 *
 * Unless required by applicable law or agreed to in writing, software
 * distributed under the License is distributed on an "AS IS" BASIS,
 * WITHOUT WARRANTIES OR CONDITIONS OF ANY KIND, either express or implied.
 * See the License for the specific language governing permissions and
 * limitations under the License.
 */
package com.android.tools.idea.layoutinspector.model

import com.android.tools.idea.layoutinspector.tree.TreeSettings
import com.android.tools.idea.layoutinspector.ui.RenderSettings
import com.google.common.annotations.VisibleForTesting
import com.intellij.ui.Gray
import com.intellij.ui.scale.JBUIScale
import com.intellij.util.ui.UIUtil
import java.awt.BasicStroke
import java.awt.BasicStroke.CAP_BUTT
import java.awt.BasicStroke.JOIN_MITER
import java.awt.Color
import java.awt.GradientPaint
import java.awt.Graphics2D
import java.awt.Image
import java.awt.Rectangle
import java.awt.Shape
import java.awt.geom.Rectangle2D
import kotlin.math.abs
import kotlin.math.max
import kotlin.math.min

private fun getNormalBorderThickness(scale: Double) = 1f.scale(scale)

fun getEmphasizedBorderThickness(scale: Double) = 2f.scale(scale)

fun getFoldThickness(scale: Double) = 2f.scale(scale)

fun getEmphasizedBorderOutlineThickness(scale: Double) = 4f.scale(scale)

fun getLabelFontSize(scale: Double) = 12f.scale(scale)

private fun getDash(scale: Double) = floatArrayOf(10f.scale(scale), 10f.scale(scale))

private val EMPHASIZED_LINE_COLOR = Color(106, 161, 211)
private val SELECTED_LINE_COLOR = Color(24, 134, 247)
private val NORMAL_LINE_COLOR = Gray.get(128, 128)
private val FAINT_LINE_COLOR = Gray.get(212, 128)
private val EMPHASIZED_LINE_OUTLINE_COLOR = Color.white

fun getDashedStroke(thickness: (Double) -> Float, scale: Double) =
  BasicStroke(thickness(scale), CAP_BUTT, JOIN_MITER, 10.0f, getDash(scale), 0f)

private fun getEmphasizedLineStroke(scale: Double) =
  BasicStroke(getEmphasizedBorderThickness(scale))

private fun getEmphasizedImageLineStroke(scale: Double) =
  getDashedStroke(::getEmphasizedBorderThickness, scale)

private fun getEmphasizedLineOutlineStroke(scale: Double) =
  BasicStroke(getEmphasizedBorderOutlineThickness(scale))

private fun getEmphasizedImageLineOutlineStroke(scale: Double) =
  getDashedStroke(::getEmphasizedBorderOutlineThickness, scale)

private fun getSelectedLineStroke(scale: Double) = getEmphasizedLineStroke(scale)

private fun getSelectedImageLineStroke(scale: Double) =
  getDashedStroke(::getEmphasizedBorderThickness, scale)

fun getFoldStroke(scale: Double) = getDashedStroke(::getFoldThickness, scale)

private fun getNormalLineStroke(scale: Double) = BasicStroke(getNormalBorderThickness(scale))

private fun getNormalImageLineStroke(scale: Double) =
  getDashedStroke(::getNormalBorderThickness, scale)

fun getDrawNodeLabelHeight(scale: Double) =
  getLabelFontSize(scale) * 1.6f + 2 * getNormalBorderThickness(scale)

/**
 * A node in the hierarchy used to paint the device view. This is separate from the basic hierarchy
 * ([ViewNode.children]) since views can do their own painting interleaved with painting their
 * children, and we need to keep track of the order in which the operations happen.
 */
sealed class DrawViewNode(owner: ViewNode) {
  val unfilteredOwner = owner

  fun findFilteredOwner(treeSettings: TreeSettings): ViewNode? =
    unfilteredOwner.findClosestUnfilteredNode(treeSettings)

  val bounds: Shape
    get() = unfilteredOwner.renderBounds

  // Children at the start of the child list that have canCollapse = true will be drawn as part of
  // the parent rather than as separate nodes.
  abstract fun canCollapse(treeSettings: TreeSettings): Boolean

  open val drawWhenCollapsed: Boolean
    get() = true

  abstract fun paint(g2: Graphics2D, model: InspectorModel)
<<<<<<< HEAD
=======

>>>>>>> 574fcae1
  abstract fun paintBorder(
    g2: Graphics2D,
    isSelected: Boolean,
    isHovered: Boolean,
    model: InspectorModel,
    viewSettings: RenderSettings,
    treeSettings: TreeSettings
  )

  open fun children(access: ViewNode.ReadAccess): Sequence<DrawViewNode> = sequenceOf()
}

/** A draw view corresponding directly to a ViewNode. Is responsible for painting the border. */
class DrawViewChild(owner: ViewNode) : DrawViewNode(owner) {
  override fun canCollapse(treeSettings: TreeSettings): Boolean =
    !unfilteredOwner.isInComponentTree(treeSettings)

  override val drawWhenCollapsed: Boolean
    get() = false

  override fun paint(g2: Graphics2D, model: InspectorModel) {}

  override fun paintBorder(
    g2: Graphics2D,
    isSelected: Boolean,
    isHovered: Boolean,
    model: InspectorModel,
    viewSettings: RenderSettings,
    treeSettings: TreeSettings
  ) {
    val owner = findFilteredOwner(treeSettings) ?: return
    // Draw the outline of the border (the white border around the main view border) if necessary.
    if (isSelected || isHovered) {
      g2.color = EMPHASIZED_LINE_OUTLINE_COLOR
      g2.stroke = getEmphasizedLineOutlineStroke(viewSettings.scaleFraction)
      if (viewSettings.drawBorders) {
        g2.draw(bounds)
      }
      if (viewSettings.drawUntransformedBounds) {
        g2.draw(owner.layoutBounds)
      }
    }

    var labelX = 0f
    var countX = 0f
    var labelY = 0f
    var borderWidth = 0f
    val composeView = owner as? ComposeViewNode
    val composeCount = composeView?.recompositions?.count ?: 0
    val highlightCount = composeView?.recompositions?.highlightCount ?: 0f
    var showCount = isSelected && treeSettings.showRecompositions && composeCount > 0
    val showHighlight =
      treeSettings.showRecompositions && highlightCount > 0f && model.maxHighlight != 0f

    // Draw the label background if necessary (the white border of the label and the label
    // background).
    if (isSelected && viewSettings.drawLabel) {
      g2.font = g2.font.deriveFont(getLabelFontSize(viewSettings.scaleFraction))
      val fontMetrics = g2.fontMetrics
      val textWidth = fontMetrics.stringWidth(owner.unqualifiedName).toFloat()
      val countWidth =
        if (showCount) fontMetrics.stringWidth(composeCount.toString()).toFloat() else 0f

      val border =
        if (viewSettings.drawBorders || !viewSettings.drawUntransformedBounds) {
          bounds
        } else {
          owner.layoutBounds
        }

      val textHeight = (fontMetrics.maxAscent).toFloat()
      borderWidth = textHeight * 0.3f

      val position = computeLabelPosition(border, textWidth)
      labelX = position.first
      countX = position.second - countWidth - 2f * borderWidth
      labelY = position.third

      // Only draw the recomposition count if there is room and at least 2 * borderWidth between the
      // label and the count:
      showCount = showCount && labelX + textWidth + 2f * borderWidth < countX - 2f * borderWidth

      g2.draw(
        Rectangle2D.Float(
          labelX,
          labelY - textHeight - 2f * borderWidth,
          textWidth + 2f * borderWidth,
          textHeight + 2f * borderWidth
        )
      )
      if (showCount) {
        g2.draw(
          Rectangle2D.Float(
            countX,
            labelY - textHeight - 2f * borderWidth,
            countWidth + 2f * borderWidth,
            textHeight + 2f * borderWidth
          )
        )
      }

      g2.color = SELECTED_LINE_COLOR
      val emphasizedBorderThickness = getEmphasizedBorderThickness(viewSettings.scaleFraction)
      g2.fill(
        Rectangle2D.Float(
          labelX - emphasizedBorderThickness / 2f,
          labelY - textHeight - 2f * borderWidth - emphasizedBorderThickness / 2f,
          textWidth + 2f * borderWidth + emphasizedBorderThickness,
          textHeight + 2f * borderWidth + emphasizedBorderThickness
        )
      )
      if (showCount) {
        g2.fill(
          Rectangle2D.Float(
            countX - emphasizedBorderThickness / 2f,
            labelY - textHeight - 2f * borderWidth - emphasizedBorderThickness / 2f,
            countWidth + 2f * borderWidth + emphasizedBorderThickness,
            textHeight + 2f * borderWidth + emphasizedBorderThickness
          )
        )
      }
    }

    // Draw the border
    when {
      isSelected -> {
        g2.color = SELECTED_LINE_COLOR
        g2.stroke = getSelectedLineStroke(viewSettings.scaleFraction)
      }
      isHovered -> {
        g2.color = EMPHASIZED_LINE_COLOR
        g2.stroke = getEmphasizedLineStroke(viewSettings.scaleFraction)
      }
      showHighlight -> {
        g2.color = highlightColor(model, highlightCount, viewSettings)
        g2.stroke = getNormalLineStroke(viewSettings.scaleFraction)
      }
      else -> {
        g2.color = if (treeSettings.showRecompositions) FAINT_LINE_COLOR else NORMAL_LINE_COLOR
        g2.stroke = getNormalLineStroke(viewSettings.scaleFraction)
      }
    }
    if (
      viewSettings.drawBorders ||
        isHovered ||
        showHighlight ||
        (isSelected && !viewSettings.drawUntransformedBounds)
    ) {
      g2.draw(bounds)
    }
    if (viewSettings.drawUntransformedBounds) {
      g2.draw(owner.layoutBounds)
    }

    // Draw the text of the label if necessary.
    if (isSelected && viewSettings.drawLabel) {
      g2.color = Color.WHITE
      g2.drawString(
        owner.unqualifiedName,
        labelX + borderWidth,
        labelY - borderWidth - getEmphasizedBorderThickness(viewSettings.scaleFraction) / 2f
      )

      if (showCount) {
        g2.drawString(
          composeCount.toString(),
          countX + borderWidth,
          labelY - borderWidth - getEmphasizedBorderThickness(viewSettings.scaleFraction) / 2f
        )
      }
    }

    // Draw gradient for recomposition highlights
    if (showHighlight) {
      val rect = bounds.bounds2D
      g2.paint =
        GradientPaint(
          rect.x.toFloat(),
          rect.y.toFloat(),
          heatmapColor(model, highlightCount, viewSettings),
          (rect.x + rect.width).toFloat(),
          (rect.y + rect.height).toFloat(),
          heatmapColor(model, 0f, viewSettings)
        )
      g2.fill(bounds)
    }
  }

  private fun highlightColor(
    model: InspectorModel,
    highlightCount: Float,
    viewSettings: RenderSettings
  ): Color {
    val baseColor = Color(viewSettings.highlightColor)
    val alpha = ((highlightCount * 255f) / model.maxHighlight).toInt().coerceIn(32, 255)
    return Color(baseColor.red, baseColor.green, baseColor.blue, alpha)
  }

  private fun heatmapColor(
    model: InspectorModel,
    highlightCount: Float,
    viewSettings: RenderSettings
  ): Color {
    val baseColor = Color(viewSettings.highlightColor)
    val alpha = ((highlightCount * 192f) / model.maxHighlight).toInt().coerceIn(8, 192)
    return Color(baseColor.red, baseColor.green, baseColor.blue, alpha)
  }

  /**
   * Compute the position of the label and recomposition count:
   * - find the edge with the least slope where one of the ends is at the minimum y. This is the
   *   "top".
   * - find the left side of that segment. The x coordinate of that is the x coordinate of the
   *   label.
   * - find the right side of that segment. The x coordinate of that is the right x coordinate of
   *   the recomposition count.
   * - find where the bottom edge of the label should meet the edge of the border: This is the
   *   minimum of halfway across the edge and halfway across the label.
   * - find the y coordinate of that using the slope of the line.
   *
   * @return (xLeft, xRight, yTop)
   */
  private fun computeLabelPosition(border: Shape, textWidth: Float): Triple<Float, Float, Float> {
    val minY = border.bounds.minY.toFloat()
    var minSlope = Float.MAX_VALUE
    val nextPoint = FloatArray(6)
    val pathIter = border.getPathIterator(null)
    pathIter.currentSegment(nextPoint)
    var prevX: Float
    var prevY: Float
    var leastSlopedSideWidth = 0f
    var topLeftY = 0f
    var xLeft = 0f
    var xRight = 0f
    while (true) {
      prevX = nextPoint[0]
      prevY = nextPoint[1]
      pathIter.next()
      if (pathIter.isDone) {
        break
      }
      pathIter.currentSegment(nextPoint)
      if (prevY == minY || nextPoint[1] == minY) {
        if (abs(prevX - nextPoint[0]) < 0.001) {
          continue
        }
        val slope = (nextPoint[1] - prevY) / (nextPoint[0] - prevX)
        if (abs(slope) < abs(minSlope)) {
          xLeft = min(nextPoint[0], prevX)
          xRight = max(nextPoint[0], prevX)
          minSlope = slope
          leastSlopedSideWidth = abs(nextPoint[0] - prevX)
          topLeftY = if (nextPoint[0] < prevX) nextPoint[1] else prevY
        }
      }
    }
    val connectionWidth = min(leastSlopedSideWidth, textWidth) / 2f
    return Triple(xLeft, xRight, minSlope * connectionWidth + topLeftY)
  }

  override fun children(access: ViewNode.ReadAccess): Sequence<DrawViewNode> =
    access.run { unfilteredOwner.drawChildren.asSequence() }
}

/**
 * A draw view that paints an image. The `owner` should be the view that does the painting, and is
 * also the "draw parent" of this node.
 */
class DrawViewImage(
  @get:VisibleForTesting val image: Image,
  owner: ViewNode,
  private val deviceClip: Shape? = null
) : DrawViewNode(owner) {
  override fun canCollapse(treeSettings: TreeSettings) = true

  override fun paint(g2: Graphics2D, model: InspectorModel) {
    deviceClip?.let { g2.clip(deviceClip) }
    val bounds = bounds.bounds
    UIUtil.drawImage(
      g2,
      image,
      Rectangle(
        max(bounds.x, 0),
        max(bounds.y, 0),
        bounds.width + min(bounds.x, 0),
        bounds.height + min(bounds.y, 0)
      ),
      Rectangle(0, 0, image.getWidth(null), image.getHeight(null)),
      null
    )
  }

  override fun paintBorder(
    g2: Graphics2D,
    isSelected: Boolean,
    isHovered: Boolean,
    model: InspectorModel,
    viewSettings: RenderSettings,
    treeSettings: TreeSettings
  ) {
    if (isSelected || isHovered) {
      g2.color = EMPHASIZED_LINE_OUTLINE_COLOR
      g2.stroke = getEmphasizedImageLineOutlineStroke(viewSettings.scaleFraction)
      g2.draw(bounds)
    }
    when {
      isSelected -> {
        g2.color = SELECTED_LINE_COLOR
        g2.stroke = getSelectedImageLineStroke(viewSettings.scaleFraction)
      }
      isHovered -> {
        g2.color = EMPHASIZED_LINE_COLOR
        g2.stroke = getEmphasizedImageLineStroke(viewSettings.scaleFraction)
      }
      else -> {
        g2.color = NORMAL_LINE_COLOR
        g2.stroke = getNormalImageLineStroke(viewSettings.scaleFraction)
      }
    }
    g2.draw(bounds)
  }
}

/**
 * A draw view that draw a semi-transparent grey rectangle. Shown when a window has DIM_BEHIND set
 * and is drawn over another window (e.g. a dialog box).
 */
class Dimmer(val root: ViewNode) : DrawViewNode(root) {
  override fun canCollapse(treeSettings: TreeSettings) = false

  override fun paint(g2: Graphics2D, model: InspectorModel) {
    if (root.layoutBounds.width > 0 && root.layoutBounds.height > 0) {
      val color = g2.color
      g2.color = Color(0.2f, 0.2f, 0.2f, 0.5f)
      g2.fillRect(0, 0, root.layoutBounds.width, root.layoutBounds.height)
      g2.color = color
    }
  }

  override fun paintBorder(
    g2: Graphics2D,
    isSelected: Boolean,
    isHovered: Boolean,
    model: InspectorModel,
    viewSettings: RenderSettings,
    treeSettings: TreeSettings
  ) {
    if (root.layoutBounds.width > 0 && root.layoutBounds.height > 0) {
      g2.color = NORMAL_LINE_COLOR
      g2.stroke = getNormalImageLineStroke(viewSettings.scaleFraction)
      g2.drawRect(0, 0, root.layoutBounds.width, root.layoutBounds.height)
    }
  }
}

private fun Float.scale(scale: Double): Float = JBUIScale.scale(this) / scale.toFloat()<|MERGE_RESOLUTION|>--- conflicted
+++ resolved
@@ -105,10 +105,7 @@
     get() = true
 
   abstract fun paint(g2: Graphics2D, model: InspectorModel)
-<<<<<<< HEAD
-=======
-
->>>>>>> 574fcae1
+
   abstract fun paintBorder(
     g2: Graphics2D,
     isSelected: Boolean,
