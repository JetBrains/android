/*
 * Copyright (C) 2020 The Android Open Source Project
 *
 * Licensed under the Apache License, Version 2.0 (the "License");
 * you may not use this file except in compliance with the License.
 * You may obtain a copy of the License at
 *
 *      http://www.apache.org/licenses/LICENSE-2.0
 *
 * Unless required by applicable law or agreed to in writing, software
 * distributed under the License is distributed on an "AS IS" BASIS,
 * WITHOUT WARRANTIES OR CONDITIONS OF ANY KIND, either express or implied.
 * See the License for the specific language governing permissions and
 * limitations under the License.
 */
package com.android.tools.idea.layoutinspector.model

import com.android.tools.idea.layoutinspector.view.inspection.LayoutInspectorViewProtocol
<<<<<<< HEAD
//import com.google.errorprone.annotations.OverridingMethodsMustInvokeSuper
=======
>>>>>>> 0d09370c
import java.awt.Shape

/**
 * Container for window-level information in the layout inspector. [refreshImages] should be called
 * when e.g. the zoom level changes, to regenerate the images associated with this window's view
 * tree, if necessary.
 *
 * @param root The root view node associated with this layout tree.
 * @param id An arbitrary ID, which can be any unique value, the details of which are left up to
 *   each implementing class.
 * @param imageType The type of image backing this window's screenshot. Note that this value is
 *   mutable and may change after receiving new layout events.
 */
// TODO(b/177374701): Investigate separating the response parsing logic from the window model data
abstract class AndroidWindow(val root: ViewNode, val id: Any, imageType: ImageType) {
  var imageType: ImageType = imageType
    private set

  enum class ImageType(val protoType: LayoutInspectorViewProtocol.Screenshot.Type) {
    UNKNOWN(LayoutInspectorViewProtocol.Screenshot.Type.UNKNOWN),

    /** We received a SKP with this window but haven't parsed it yet */
    SKP_PENDING(LayoutInspectorViewProtocol.Screenshot.Type.SKP),

    /** The SKP associated with this window has been parsed and the images merged in. */
    SKP(LayoutInspectorViewProtocol.Screenshot.Type.SKP),

    /** The image associated with this window is a PNG (which we requested) */
    BITMAP_AS_REQUESTED(LayoutInspectorViewProtocol.Screenshot.Type.BITMAP),
  }

  val isDimBehind: Boolean
    get() = root.isDimBehind

  val width: Int
    get() = root.layoutBounds.width

  val height: Int
    get() = root.layoutBounds.height

  open val deviceClip: Shape? = null

<<<<<<< HEAD
  //@OverridingMethodsMustInvokeSuper
=======
>>>>>>> 0d09370c
  open fun copyFrom(other: AndroidWindow) {
    if (other.imageType == ImageType.SKP_PENDING && imageType == ImageType.SKP) {
      // we already have an skp merged in, don't go back to pending when we get a new one
    } else {
      imageType = other.imageType
    }
  }

  /**
   * Method triggered whenever the rendering of the window should change, for example because of a
   * change in scale or because a new screenshot is ready.
   *
   * Subclasses are expected to respect this window's [imageType] and call
   * [ViewNode.writeDrawChildren] to generate draw results into [ViewNode.drawChildren].
   */
  abstract suspend fun refreshImages(scale: Double)

  fun skpLoadingComplete() {
    imageType = ImageType.SKP
  }
}<|MERGE_RESOLUTION|>--- conflicted
+++ resolved
@@ -16,10 +16,6 @@
 package com.android.tools.idea.layoutinspector.model
 
 import com.android.tools.idea.layoutinspector.view.inspection.LayoutInspectorViewProtocol
-<<<<<<< HEAD
-//import com.google.errorprone.annotations.OverridingMethodsMustInvokeSuper
-=======
->>>>>>> 0d09370c
 import java.awt.Shape
 
 /**
@@ -62,10 +58,6 @@
 
   open val deviceClip: Shape? = null
 
-<<<<<<< HEAD
-  //@OverridingMethodsMustInvokeSuper
-=======
->>>>>>> 0d09370c
   open fun copyFrom(other: AndroidWindow) {
     if (other.imageType == ImageType.SKP_PENDING && imageType == ImageType.SKP) {
       // we already have an skp merged in, don't go back to pending when we get a new one
