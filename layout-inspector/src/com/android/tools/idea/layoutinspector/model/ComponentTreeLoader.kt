--- conflicted
+++ resolved
@@ -30,10 +30,7 @@
 import com.android.tools.layoutinspector.proto.LayoutInspectorProto.ComponentTreeEvent.PayloadType.PNG_SKP_TOO_LARGE
 import com.android.tools.layoutinspector.proto.LayoutInspectorProto.ComponentTreeEvent.PayloadType.SKP
 import com.google.common.annotations.VisibleForTesting
-<<<<<<< HEAD
-=======
 import com.google.wireless.android.sdk.stats.DynamicLayoutInspectorEvent.DynamicLayoutInspectorEventType
->>>>>>> 640ce73c
 import com.intellij.openapi.diagnostic.Logger
 import com.intellij.openapi.project.Project
 import com.intellij.openapi.util.LowMemoryWatcher
@@ -86,10 +83,7 @@
       isInterrupted = true
     }, LowMemoryWatcher.LowMemoryWatcherType.ONLY_AFTER_GC)
 
-<<<<<<< HEAD
-=======
   @Slow
->>>>>>> 640ce73c
   fun loadComponentTree(client: InspectorClient, skiaParser: SkiaParserService, project: Project): ViewNode? {
     val defaultClient = client as? DefaultInspectorClient ?: throw UnsupportedOperationException(
       "ComponentTreeLoaderImpl requires a DefaultClient")
@@ -104,15 +98,9 @@
       if (bytes.isNotEmpty()) {
         try {
           when (tree.payloadType) {
-<<<<<<< HEAD
-            PNG_AS_REQUESTED, PNG_SKP_TOO_LARGE -> processPng(bytes, rootView, defaultClient)
-            SKP -> processSkp(bytes, skiaParser, project, defaultClient, rootView)
-            else -> defaultClient.logInitialRender(false) // Shouldn't happen
-=======
             PNG_AS_REQUESTED, PNG_SKP_TOO_LARGE -> processPng(bytes, rootView, client)
             SKP -> processSkp(bytes, skiaParser, project, client, rootView)
             else -> client.logEvent(DynamicLayoutInspectorEventType.INITIAL_RENDER_NO_PICTURE) // Shouldn't happen
->>>>>>> 640ce73c
           }
         }
         catch (ex: Exception) {
@@ -142,30 +130,18 @@
       // metrics will be logged when we come back with a bitmap
     }
     else {
-<<<<<<< HEAD
-      client.logInitialRender(true)
-=======
       client.logEvent(DynamicLayoutInspectorEventType.INITIAL_RENDER)
->>>>>>> 640ce73c
       ComponentImageLoader(rootView, rootViewFromSkiaImage).loadImages()
     }
   }
 
   private fun processPng(bytes: ByteArray,
                          rootView: ViewNode,
-<<<<<<< HEAD
-                         client: DefaultInspectorClient) {
-    ImageIO.read(ByteArrayInputStream(bytes))?.let {
-      rootView.imageBottom = it
-    }
-    client.logInitialRender(true)
-=======
                          client: InspectorClient) {
     ImageIO.read(ByteArrayInputStream(bytes))?.let {
       rootView.imageBottom = it
     }
     client.logEvent(DynamicLayoutInspectorEventType.INITIAL_RENDER_BITMAPS)
->>>>>>> 640ce73c
   }
 
   private fun getViewTree(bytes: ByteArray, skiaParser: SkiaParserService): Pair<InspectorView?, String?> {
@@ -182,13 +158,10 @@
       errorMessage = "No renderer supporting SKP version ${ex.version} found. Rotation disabled."
       null
     }
-<<<<<<< HEAD
-=======
     catch (ex: Exception) {
       errorMessage = "Problem launching renderer. Rotation disabled."
       null
     }
->>>>>>> 640ce73c
     return Pair(inspectorView, errorMessage)
   }
 
@@ -196,11 +169,7 @@
     resourceLookup?.updateConfiguration(tree.resources, stringTable)
     if (tree.hasRoot()) {
       try {
-<<<<<<< HEAD
-        return loadView(tree.root, null)
-=======
         return loadView(tree.root)
->>>>>>> 640ce73c
       }
       catch (interrupted: InterruptedException) {
         return null
@@ -209,13 +178,6 @@
     return null
   }
 
-<<<<<<< HEAD
-  private fun loadView(view: LayoutInspectorProto.View, parent: ViewNode?): ViewNode {
-    if (isInterrupted) {
-      throw InterruptedException()
-    }
-    val qualifiedName = "${stringTable[view.packageName]}.${stringTable[view.className]}"
-=======
   private fun loadView(view: LayoutInspectorProto.View): ViewNode {
     if (isInterrupted) {
       throw InterruptedException()
@@ -223,7 +185,6 @@
     val qualifiedName = packagePrefix(stringTable[view.packageName]) + stringTable[view.className]
     val methodName = packagePrefix(stringTable[view.composePackage]) + stringTable[view.composeInvocation]
     val composeFileName = stringTable[view.composeFilename]
->>>>>>> 640ce73c
     val viewId = stringTable[view.viewId]
     val textValue = stringTable[view.textValue]
     val layout = stringTable[view.layout]
