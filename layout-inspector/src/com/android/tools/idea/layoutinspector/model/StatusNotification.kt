/*
 * Copyright (C) 2020 The Android Open Source Project
 *
 * Licensed under the Apache License, Version 2.0 (the "License");
 * you may not use this file except in compliance with the License.
 * You may obtain a copy of the License at
 *
 *      http://www.apache.org/licenses/LICENSE-2.0
 *
 * Unless required by applicable law or agreed to in writing, software
 * distributed under the License is distributed on an "AS IS" BASIS,
 * WITHOUT WARRANTIES OR CONDITIONS OF ANY KIND, either express or implied.
 * See the License for the specific language governing permissions and
 * limitations under the License.
 */
package com.android.tools.idea.layoutinspector.model

import com.intellij.ui.EditorNotificationPanel

/** A notification to be shown on top of the Inspector. */
class StatusNotification(
  val status: EditorNotificationPanel.Status,
  val id: String,
  val message: String,
  val sticky: Boolean,
<<<<<<< HEAD
  val actions: List<StatusNotificationAction>
=======
  val actions: List<StatusNotificationAction>,
>>>>>>> 0d09370c
)

/** A notification action with a name. */
class StatusNotificationAction(val name: String, val invoke: (StatusNotification) -> Unit)<|MERGE_RESOLUTION|>--- conflicted
+++ resolved
@@ -23,11 +23,7 @@
   val id: String,
   val message: String,
   val sticky: Boolean,
-<<<<<<< HEAD
-  val actions: List<StatusNotificationAction>
-=======
   val actions: List<StatusNotificationAction>,
->>>>>>> 0d09370c
 )
 
 /** A notification action with a name. */
