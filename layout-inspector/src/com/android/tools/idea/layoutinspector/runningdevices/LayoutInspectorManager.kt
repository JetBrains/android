/*
 * Copyright (C) 2023 The Android Open Source Project
 *
 * Licensed under the Apache License, Version 2.0 (the "License");
 * you may not use this file except in compliance with the License.
 * You may obtain a copy of the License at
 *
 *      http://www.apache.org/licenses/LICENSE-2.0
 *
 * Unless required by applicable law or agreed to in writing, software
 * distributed under the License is distributed on an "AS IS" BASIS,
 * WITHOUT WARRANTIES OR CONDITIONS OF ANY KIND, either express or implied.
 * See the License for the specific language governing permissions and
 * limitations under the License.
 */
package com.android.tools.idea.layoutinspector.runningdevices

import com.android.annotations.concurrency.UiThread
import com.android.tools.idea.layoutinspector.LayoutInspector
import com.android.tools.idea.layoutinspector.LayoutInspectorProjectService
import com.android.tools.idea.layoutinspector.runningdevices.ui.SelectedTabState
import com.android.tools.idea.layoutinspector.runningdevices.ui.TabComponents
<<<<<<< HEAD
import com.android.tools.idea.layoutinspector.settings.LayoutInspectorSettings
=======
>>>>>>> 8b7d83e8
import com.android.tools.idea.streaming.RUNNING_DEVICES_TOOL_WINDOW_ID
import com.android.tools.idea.streaming.core.DISPLAY_VIEW_KEY
import com.android.tools.idea.streaming.core.DeviceId
import com.android.tools.idea.streaming.core.STREAMING_CONTENT_PANEL_KEY
<<<<<<< HEAD
import com.intellij.ide.DataManager
import com.intellij.openapi.Disposable
import com.intellij.openapi.actionSystem.DataContext
=======
import com.intellij.ide.ui.IdeUiService
import com.intellij.openapi.Disposable
import com.intellij.openapi.actionSystem.DataContext
import com.intellij.openapi.actionSystem.DataSink
import com.intellij.openapi.actionSystem.EdtNoGetDataProvider
import com.intellij.openapi.application.ApplicationManager
>>>>>>> 8b7d83e8
import com.intellij.openapi.project.Project
import com.intellij.openapi.util.Disposer
import com.intellij.openapi.wm.ToolWindowManager
import com.intellij.openapi.wm.ex.ToolWindowEx
import com.intellij.ui.scale.JBUIScale
<<<<<<< HEAD
import com.intellij.util.concurrency.ThreadingAssertions
=======
>>>>>>> 8b7d83e8

const val SPLITTER_KEY =
  "com.android.tools.idea.layoutinspector.runningdevices.LayoutInspectorManager.Splitter"

private const val DEFAULT_WINDOW_WIDTH = 800

/**
 * Object used to track tabs that have Layout Inspector enabled across multiple projects. Layout
 * Inspector should be enabled only once for each tab, across projects. Multiple projects connecting
 * to the same process is not a supported use case by Layout Inspector.
 */
object LayoutInspectorManagerGlobalState {
  val tabsWithLayoutInspector = mutableSetOf<DeviceId>()
}

/** Responsible for managing Layout Inspector in Running Devices Tool Window. */
interface LayoutInspectorManager : Disposable {
  companion object {
    @JvmStatic
    fun getInstance(project: Project): LayoutInspectorManager {
      return project.getService(LayoutInspectorManager::class.java)
    }
  }

  fun interface StateListener {
    /**
     * Called each time the state of [LayoutInspectorManager] changes. Which happens each time
     * Layout Inspector is enabled or disabled for a tab.
     */
    fun onStateUpdate(state: Set<DeviceId>)
  }

  fun addStateListener(listener: StateListener)

  /** Injects or removes Layout Inspector in the tab associated to [deviceId]. */
  fun enableLayoutInspector(deviceId: DeviceId, enable: Boolean)

  /** Returns true if Layout Inspector is enabled for [deviceId], false otherwise. */
  fun isEnabled(deviceId: DeviceId): Boolean

  /** Returns true if Layout Inspector can be enabled for [deviceId], false otherwise. */
  fun isSupported(deviceId: DeviceId): Boolean

  /** Disable embedded Layout Inspector by removing the injected UI from all tabs */
  fun disable()
}

/** This class is meant to be used on the UI thread, to avoid concurrency issues. */
@UiThread
private class LayoutInspectorManagerImpl(private val project: Project) : LayoutInspectorManager {

  /** Tabs on which Layout Inspector is enabled. */
  private var tabsWithLayoutInspector = setOf<DeviceId>()
    set(value) {
      ThreadingAssertions.assertEventDispatchThread()
      if (value == field) {
        return
      }

      val tabsAdded = value - field
      val tabsRemoved = field - value

      // check if the selected tab was removed
      if (tabsRemoved.contains(selectedTab?.deviceId)) {
        selectedTab = null
      }

      field = value

      LayoutInspectorManagerGlobalState.tabsWithLayoutInspector.addAll(tabsAdded)
      LayoutInspectorManagerGlobalState.tabsWithLayoutInspector.removeAll(tabsRemoved)

      updateListeners()
    }

  /** The tab on which Layout Inspector is running */
  private var selectedTab: SelectedTabState? = null
    set(value) {
      ThreadingAssertions.assertEventDispatchThread()
      if (field == value) {
        return
      }

      val previousTab = field
      if (previousTab != null) {
        // Dispose to trigger clean up.
        Disposer.dispose(previousTab.tabComponents)
        previousTab.layoutInspector.stopInspector()
        previousTab.layoutInspector.deviceModel?.forcedDeviceSerialNumber = null
        // Calling foregroundProcessDetection.start and stop from LayoutInspectorManager is a
        // workaround used to prevent foreground process detection from running in the background
        // even when embedded LI is not enabled on any device. This won't be necessary when we will
        // be able to create a new instance of LayoutInspector for each tab in Running Devices,
        // instead of having a single global instance of LayoutInspector shared by all the tabs. See
        // b/304540563
        previousTab.layoutInspector.foregroundProcessDetection?.stop()
      }

      field = value

      if (value == null) {
        return
      }

      // lock device model to only allow connections to this device
      value.layoutInspector.deviceModel?.forcedDeviceSerialNumber = value.deviceId.serialNumber
      value.layoutInspector.foregroundProcessDetection?.start()

      val selectedDevice =
        value.layoutInspector.deviceModel?.devices?.find {
          it.serial == value.deviceId.serialNumber
        }
      // the device might not be available yet in app inspection
      if (selectedDevice != null) {
        // start polling
        value.layoutInspector.foregroundProcessDetection?.startPollingDevice(
          selectedDevice,
          // only stop polling if the previous tab is still open.
          previousTab?.deviceId in existingRunningDevicesTabs,
        )
      }

      // inject Layout Inspector UI
      value.enableLayoutInspector()
    }

  private val stateListeners = mutableListOf<LayoutInspectorManager.StateListener>()

  /**
   * The list of tabs currently open in Running Devices, with or without Layout Inspector enabled.
   */
  private var existingRunningDevicesTabs: List<DeviceId> = emptyList()

  init {
    RunningDevicesStateObserver.getInstance(project)
      .addListener(
        object : RunningDevicesStateObserver.Listener {
          override fun onVisibleTabsChanged(visibleTabs: List<DeviceId>) {
            val visibleTabsWithLayoutInspector =
              visibleTabs.filter {
                // Keep only tabs that have layout inspector enabled on them.
                tabsWithLayoutInspector.contains(it)
              }

            if (visibleTabsWithLayoutInspector.size > 1) {
              // If there is more than one visible tab with Layout Inspector, remove Layout
              // Inspector from all tabs except for the current selected tab.
              // This can happen if multiple tabs have Layout Inspector enabled and the user splits
              // them into separate tool windows.
              // We don't want multiple selected tabs with Layout Inspector enabled because we
              // support running only one instance of Layout Inspector at a time.
              tabsWithLayoutInspector = selectedTab?.deviceId?.let { setOf(it) } ?: emptySet()
              return
            }

            val newSelectedTab = visibleTabsWithLayoutInspector.firstOrNull()

            if (newSelectedTab == selectedTab?.deviceId) {
              // The new selected tab is the same as the currently selected tab.
              return
            }

            selectedTab =
              if (newSelectedTab != null) {
                createTabState(newSelectedTab)
              } else {
                null
              }
          }

          override fun onExistingTabsChanged(existingTabs: List<DeviceId>) {
            existingRunningDevicesTabs = existingTabs
            // If the Running Devices Tool Window is collapsed, all tabs are removed.
            // We don't want to update our state when this happens, because it means we would lose
            // track of which tabs had Layout Inspector.
            // So instead we keep the tab state forever.
            // So if an emulator is disconnected with Layout Inspector turned on and later
            // restarted, Layout Inspector will be on again.
          }
        }
      )
  }

  private fun createTabState(deviceId: DeviceId): SelectedTabState {
    ThreadingAssertions.assertEventDispatchThread()
    val selectedTabContent = RunningDevicesStateObserver.getInstance(project).getTabContent(deviceId)

<<<<<<< HEAD
    val selectedTabDataProvider = checkNotNull(selectedTabContent?.component).let {
      DataManager.getInstance().customizeDataContext(DataContext.EMPTY_CONTEXT, it)
    }

    val streamingContentPanel =
      STREAMING_CONTENT_PANEL_KEY.getData(selectedTabDataProvider)
    val displayView =
      DISPLAY_VIEW_KEY.getData(selectedTabDataProvider)
=======
    val selectedTabContent =
      RunningDevicesStateObserver.getInstance(project).getTabContent(deviceId)
    val selectedDataContext =
      IdeUiService.getInstance().createCustomizedDataContext(DataContext.EMPTY_CONTEXT, EdtNoGetDataProvider { sink -> DataSink.uiDataSnapshot(sink, selectedTabContent!!.component) })

    val streamingContentPanel = selectedDataContext.getData(STREAMING_CONTENT_PANEL_KEY)!!
    val displayView = selectedDataContext.getData(DISPLAY_VIEW_KEY)!!
>>>>>>> 8b7d83e8

    checkNotNull(selectedTabContent)
    checkNotNull(streamingContentPanel)

    val tabComponents = TabComponents(
        disposable = selectedTabContent,
        tabContentPanel = streamingContentPanel,
        tabContentPanelContainer = streamingContentPanel.parent,
        displayView = displayView,
      )

    return SelectedTabState(project, deviceId, tabComponents, project.getLayoutInspector())
  }

  override fun addStateListener(listener: LayoutInspectorManager.StateListener) {
    ThreadingAssertions.assertEventDispatchThread()
    updateListeners(listOf(listener))
    stateListeners.add(listener)
  }

  override fun enableLayoutInspector(deviceId: DeviceId, enable: Boolean) {
    ThreadingAssertions.assertEventDispatchThread()

    if (enable) {
      val toolWindow =
        ToolWindowManager.getInstance(project).getToolWindow(RUNNING_DEVICES_TOOL_WINDOW_ID)
          as? ToolWindowEx
      toolWindow?.let {
        // When Running Devices tabs are in split mode, there can be multiple components.
        val currentWidth =
          toolWindow.contentManager.contentsRecursively.maxOfOrNull { it.component.width }
        val desiredWidth = JBUIScale.scale(DEFAULT_WINDOW_WIDTH)
        // Resize only if the tool window is currently smaller than the desired width.
        if (currentWidth != null && currentWidth < desiredWidth) {
          // Resize the tool window width, to be equal to DEFAULT_WINDOW_WIDTH.
          // stretchWidth resizes relatively to the current width of the tool window.
          toolWindow.stretchWidth(desiredWidth - currentWidth)
        }
      }

      selectedTab?.let {
        // We are enabling Layout Inspector on a new tab, but there is already a tab with Layout
        // Inspector enabled.
        // Layout Inspector does not support concurrent sessions, so we disable it in the previous
        // tab, before enabling in the new tab.
        // This can happen if Running Devices is running in split mode and multiple tabs are
        // visible at the same time.
        tabsWithLayoutInspector -= it.deviceId
      }

      if (tabsWithLayoutInspector.contains(deviceId)) {
        // do nothing if Layout Inspector is already enabled
        return
      }

      tabsWithLayoutInspector = tabsWithLayoutInspector + deviceId
      selectedTab = createTabState(deviceId)
    } else {
      if (!tabsWithLayoutInspector.contains(deviceId)) {
        // do nothing if Layout Inspector is not enabled
        return
      }

      tabsWithLayoutInspector = tabsWithLayoutInspector - deviceId
      if (selectedTab?.deviceId == deviceId) {
        selectedTab = null
      }
    }
  }

  override fun isEnabled(deviceId: DeviceId): Boolean {
    ThreadingAssertions.assertEventDispatchThread()
    return selectedTab?.deviceId == deviceId
  }

  override fun isSupported(deviceId: DeviceId): Boolean {
    return RunningDevicesStateObserver.getInstance(project).hasDevice(deviceId)
  }

  override fun dispose() {
    selectedTab = null
    tabsWithLayoutInspector = emptySet()
  }

  override fun disable() {
    selectedTab = null
    tabsWithLayoutInspector = emptySet()
  }

  private fun updateListeners(
    listenersToUpdate: List<LayoutInspectorManager.StateListener> = stateListeners
  ) {
    ThreadingAssertions.assertEventDispatchThread()
    listenersToUpdate.forEach { listener -> listener.onStateUpdate(tabsWithLayoutInspector) }
  }
}

/**
 * Utility function to get [LayoutInspector] from a [Project] Call this only when LayoutInspector
 * needs to be used, see [LayoutInspectorProjectService.getLayoutInspector].
 */
private fun Project.getLayoutInspector(): LayoutInspector {
  return LayoutInspectorProjectService.getInstance(this).getLayoutInspector()
}<|MERGE_RESOLUTION|>--- conflicted
+++ resolved
@@ -20,35 +20,21 @@
 import com.android.tools.idea.layoutinspector.LayoutInspectorProjectService
 import com.android.tools.idea.layoutinspector.runningdevices.ui.SelectedTabState
 import com.android.tools.idea.layoutinspector.runningdevices.ui.TabComponents
-<<<<<<< HEAD
-import com.android.tools.idea.layoutinspector.settings.LayoutInspectorSettings
-=======
->>>>>>> 8b7d83e8
 import com.android.tools.idea.streaming.RUNNING_DEVICES_TOOL_WINDOW_ID
 import com.android.tools.idea.streaming.core.DISPLAY_VIEW_KEY
 import com.android.tools.idea.streaming.core.DeviceId
 import com.android.tools.idea.streaming.core.STREAMING_CONTENT_PANEL_KEY
-<<<<<<< HEAD
-import com.intellij.ide.DataManager
-import com.intellij.openapi.Disposable
-import com.intellij.openapi.actionSystem.DataContext
-=======
 import com.intellij.ide.ui.IdeUiService
 import com.intellij.openapi.Disposable
 import com.intellij.openapi.actionSystem.DataContext
 import com.intellij.openapi.actionSystem.DataSink
 import com.intellij.openapi.actionSystem.EdtNoGetDataProvider
 import com.intellij.openapi.application.ApplicationManager
->>>>>>> 8b7d83e8
 import com.intellij.openapi.project.Project
 import com.intellij.openapi.util.Disposer
 import com.intellij.openapi.wm.ToolWindowManager
 import com.intellij.openapi.wm.ex.ToolWindowEx
 import com.intellij.ui.scale.JBUIScale
-<<<<<<< HEAD
-import com.intellij.util.concurrency.ThreadingAssertions
-=======
->>>>>>> 8b7d83e8
 
 const val SPLITTER_KEY =
   "com.android.tools.idea.layoutinspector.runningdevices.LayoutInspectorManager.Splitter"
@@ -103,7 +89,7 @@
   /** Tabs on which Layout Inspector is enabled. */
   private var tabsWithLayoutInspector = setOf<DeviceId>()
     set(value) {
-      ThreadingAssertions.assertEventDispatchThread()
+      ApplicationManager.getApplication().assertIsDispatchThread()
       if (value == field) {
         return
       }
@@ -127,7 +113,7 @@
   /** The tab on which Layout Inspector is running */
   private var selectedTab: SelectedTabState? = null
     set(value) {
-      ThreadingAssertions.assertEventDispatchThread()
+      ApplicationManager.getApplication().assertIsDispatchThread()
       if (field == value) {
         return
       }
@@ -233,19 +219,8 @@
   }
 
   private fun createTabState(deviceId: DeviceId): SelectedTabState {
-    ThreadingAssertions.assertEventDispatchThread()
-    val selectedTabContent = RunningDevicesStateObserver.getInstance(project).getTabContent(deviceId)
-
-<<<<<<< HEAD
-    val selectedTabDataProvider = checkNotNull(selectedTabContent?.component).let {
-      DataManager.getInstance().customizeDataContext(DataContext.EMPTY_CONTEXT, it)
-    }
-
-    val streamingContentPanel =
-      STREAMING_CONTENT_PANEL_KEY.getData(selectedTabDataProvider)
-    val displayView =
-      DISPLAY_VIEW_KEY.getData(selectedTabDataProvider)
-=======
+    ApplicationManager.getApplication().assertIsDispatchThread()
+
     val selectedTabContent =
       RunningDevicesStateObserver.getInstance(project).getTabContent(deviceId)
     val selectedDataContext =
@@ -253,12 +228,12 @@
 
     val streamingContentPanel = selectedDataContext.getData(STREAMING_CONTENT_PANEL_KEY)!!
     val displayView = selectedDataContext.getData(DISPLAY_VIEW_KEY)!!
->>>>>>> 8b7d83e8
 
     checkNotNull(selectedTabContent)
     checkNotNull(streamingContentPanel)
 
-    val tabComponents = TabComponents(
+    val tabComponents =
+      TabComponents(
         disposable = selectedTabContent,
         tabContentPanel = streamingContentPanel,
         tabContentPanelContainer = streamingContentPanel.parent,
@@ -269,13 +244,13 @@
   }
 
   override fun addStateListener(listener: LayoutInspectorManager.StateListener) {
-    ThreadingAssertions.assertEventDispatchThread()
+    ApplicationManager.getApplication().assertIsDispatchThread()
     updateListeners(listOf(listener))
     stateListeners.add(listener)
   }
 
   override fun enableLayoutInspector(deviceId: DeviceId, enable: Boolean) {
-    ThreadingAssertions.assertEventDispatchThread()
+    ApplicationManager.getApplication().assertIsDispatchThread()
 
     if (enable) {
       val toolWindow =
@@ -325,7 +300,7 @@
   }
 
   override fun isEnabled(deviceId: DeviceId): Boolean {
-    ThreadingAssertions.assertEventDispatchThread()
+    ApplicationManager.getApplication().assertIsDispatchThread()
     return selectedTab?.deviceId == deviceId
   }
 
@@ -346,7 +321,7 @@
   private fun updateListeners(
     listenersToUpdate: List<LayoutInspectorManager.StateListener> = stateListeners
   ) {
-    ThreadingAssertions.assertEventDispatchThread()
+    ApplicationManager.getApplication().assertIsDispatchThread()
     listenersToUpdate.forEach { listener -> listener.onStateUpdate(tabsWithLayoutInspector) }
   }
 }
