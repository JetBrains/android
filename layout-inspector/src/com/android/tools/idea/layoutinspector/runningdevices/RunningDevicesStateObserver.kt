/*
 * Copyright (C) 2023 The Android Open Source Project
 *
 * Licensed under the Apache License, Version 2.0 (the "License");
 * you may not use this file except in compliance with the License.
 * You may obtain a copy of the License at
 *
 *      http://www.apache.org/licenses/LICENSE-2.0
 *
 * Unless required by applicable law or agreed to in writing, software
 * distributed under the License is distributed on an "AS IS" BASIS,
 * WITHOUT WARRANTIES OR CONDITIONS OF ANY KIND, either express or implied.
 * See the License for the specific language governing permissions and
 * limitations under the License.
 */
package com.android.tools.idea.layoutinspector.runningdevices

import com.android.annotations.concurrency.UiThread
import com.android.tools.adtui.toolwindow.ContentManagerHierarchyAdapter
import com.android.tools.idea.streaming.RUNNING_DEVICES_TOOL_WINDOW_ID
import com.android.tools.idea.streaming.core.DEVICE_ID_KEY
import com.android.tools.idea.streaming.core.DeviceId
<<<<<<< HEAD
import com.intellij.ide.ui.IdeUiService
import com.intellij.openapi.Disposable
import com.intellij.openapi.actionSystem.DataContext
import com.intellij.openapi.actionSystem.DataSink
import com.intellij.openapi.actionSystem.EdtNoGetDataProvider
import com.intellij.openapi.application.ApplicationManager
=======
import com.intellij.ide.DataManager
import com.intellij.openapi.Disposable
import com.intellij.openapi.actionSystem.DataContext
import com.intellij.openapi.actionSystem.UiDataProvider
>>>>>>> 3a514de0
import com.intellij.openapi.application.invokeLater
import com.intellij.openapi.components.Service
import com.intellij.openapi.project.Project
import com.intellij.openapi.util.Disposer
import com.intellij.openapi.wm.ToolWindow
import com.intellij.openapi.wm.ToolWindowManager
import com.intellij.openapi.wm.ex.ToolWindowManagerListener
import com.intellij.ui.content.Content
import com.intellij.ui.content.ContentManagerEvent
import com.intellij.ui.content.ContentManagerListener
import com.intellij.util.concurrency.ThreadingAssertions
import kotlinx.coroutines.CoroutineScope
import kotlinx.coroutines.Dispatchers
import kotlinx.coroutines.launch

/**
 * Class responsible for observing the state of Running Devices tabs. Can be used by other classes
 * as source for Running Devices state.
 */
@UiThread
@Service(Service.Level.PROJECT)
class RunningDevicesStateObserver(
  private val project: Project,
  private val scope: CoroutineScope
) : Disposable {

  interface Listener {
    /**
     * Called when the visible tabs in Running Devices change. There can be more than one visible
     * tab if Running Deices is running in split window mode.
     */
    fun onVisibleTabsChanged(visibleTabs: List<DeviceId>)

    /** Called when a tab is added or removed to Running Devices */
    fun onExistingTabsChanged(existingTabs: List<DeviceId>)
  }

  companion object {
    @JvmStatic
    fun getInstance(project: Project): RunningDevicesStateObserver {
      return project.getService(RunningDevicesStateObserver::class.java)
    }
  }

  private val listeners = mutableListOf<Listener>()

  private var visibleTabs: List<DeviceId> = emptyList()
    set(value) {
      ThreadingAssertions.assertEventDispatchThread()
      if (value == field) {
        return
      }

      field = value
      listeners.forEach { it.onVisibleTabsChanged(value) }
    }

  private var existingTabs = emptyList<DeviceId>()
    set(value) {
      if (value == field) {
        return
      }

      field = value
      listeners.forEach { it.onExistingTabsChanged(value) }
    }

  init {
    var toolWindowListener: RunningDevicesContentManagerListener? = null

    // Listen for changes to RD Tool Window state.
    val messageBusConnection = project.messageBus.connect(this)
    messageBusConnection.subscribe(
      ToolWindowManagerListener.TOPIC,
      object : ToolWindowManagerListener {

        override fun stateChanged(toolWindowManager: ToolWindowManager) {
          val toolWindow = toolWindowManager.getToolWindow(RUNNING_DEVICES_TOOL_WINDOW_ID) ?: return

          if (toolWindowListener == null) {
            // Register the listener only once.
            toolWindowListener =
              RunningDevicesContentManagerListener(toolWindow).also {
                Disposer.register(this@RunningDevicesStateObserver, it)
              }
          }

          toolWindowManager.invokeLater {
            if (!toolWindow.isDisposed) {
              if (toolWindow.isVisible) {
                // Restore visible tabs that were removed when the tool window was hidden.
                updateVisibleTabs()
              } else {
                visibleTabs = emptyList()
              }
            }
          }
        }
      },
    )
  }

  override fun dispose() {}

  fun addListener(listener: Listener) {
    scope.launch(Dispatchers.Main.immediate) {
      listener.onVisibleTabsChanged(visibleTabs)
      listener.onExistingTabsChanged(existingTabs)

      listeners.add(listener)
    }
  }

  /** Returns a list of all content from Running Devices, across all existing ContentManagers. */
  private fun getAllContents(): List<Content> {
    val toolWindow =
      project
        .getServiceIfCreated(ToolWindowManager::class.java)
        ?.getToolWindow(RUNNING_DEVICES_TOOL_WINDOW_ID) ?: return emptyList()
    return toolWindow.contentManagerIfCreated?.contentsRecursively ?: emptyList()
  }

  fun getTabContent(deviceId: DeviceId): Content? {
    return getAllContents().find { it.deviceId == deviceId }
  }

  private fun updateVisibleTabs() {
    val deviceIds = getRunningDevicesVisibleTabs()
    visibleTabs = deviceIds
  }

  private fun updateExistingTabs() {
    val deviceIds = getAllTabsDeviceIds()
    existingTabs = deviceIds
  }

  /** [ContentManagerListener] used to observe the content of the Running Devices Tool Window. */
  private inner class RunningDevicesContentManagerListener(toolWindow: ToolWindow) :
    ContentManagerHierarchyAdapter(toolWindow) {
    override fun contentAdded(event: ContentManagerEvent) {
      // listeners are executed in order, if listeners before this one launched calls using
      // invokeLater, they should be executed first.
      invokeLater { updateExistingTabs() }
    }

    override fun contentRemoveQuery(event: ContentManagerEvent) {
      // listeners are executed in order, if listeners before this one launched calls using
      // invokeLater, they should be executed first.
      invokeLater { updateExistingTabs() }
    }

    override fun selectionChanged(event: ContentManagerEvent) {
      // listeners are executed in order, if listeners before this one launched calls using
      // invokeLater, they should be executed first.
      invokeLater { updateVisibleTabs() }
    }
  }

  /** Returns [DeviceId] of the visible tabs in the Running Devices Tool Window. */
  private fun getRunningDevicesVisibleTabs(): List<DeviceId> {
    val selectedContent = getAllContents().filter { it.isSelected }
    return selectedContent.mapNotNull { it.deviceId }
  }

  /** Returns the list of [DeviceId]s for every tab in the Running Devices Tool Window. */
  private fun getAllTabsDeviceIds(): List<DeviceId> {
    val contents = getAllContents()
    val tabIds =
      contents
<<<<<<< HEAD
        .mapNotNull { it.deviceId }
=======
        .map { it.component }
        .filterIsInstance<UiDataProvider>()
        .mapNotNull { dataProvider ->
          val dataContext = DataManager.getInstance().customizeDataContext(DataContext.EMPTY_CONTEXT, dataProvider)
          DEVICE_ID_KEY.getData(dataContext)
        }
>>>>>>> 3a514de0

    return tabIds
  }

  /**
   * Returns true if Running Devices has a tab containing a device with the desired serial number.
   */
  private fun hasDeviceWithSerialNumber(desiredSerialNumber: String): Boolean {
    val devicesIds = getAllTabsDeviceIds()
    return devicesIds.map { it.serialNumber }.contains(desiredSerialNumber)
  }

  /** Returns true if Running Devices has a tab containing a device associated with [deviceId]. */
  fun hasDevice(deviceId: DeviceId): Boolean {
    return hasDeviceWithSerialNumber(deviceId.serialNumber)
  }
}

private val Content.deviceId: DeviceId?
  get() {
<<<<<<< HEAD
    return IdeUiService.getInstance().createCustomizedDataContext(
      DataContext.EMPTY_CONTEXT, EdtNoGetDataProvider { sink -> DataSink.Companion.uiDataSnapshot(sink, component) }).getData(DEVICE_ID_KEY)
=======
    val dataContext = DataManager.getInstance().customizeDataContext(DataContext.EMPTY_CONTEXT, component)
    return DEVICE_ID_KEY.getData(dataContext)
>>>>>>> 3a514de0
  }<|MERGE_RESOLUTION|>--- conflicted
+++ resolved
@@ -20,21 +20,13 @@
 import com.android.tools.idea.streaming.RUNNING_DEVICES_TOOL_WINDOW_ID
 import com.android.tools.idea.streaming.core.DEVICE_ID_KEY
 import com.android.tools.idea.streaming.core.DeviceId
-<<<<<<< HEAD
 import com.intellij.ide.ui.IdeUiService
 import com.intellij.openapi.Disposable
 import com.intellij.openapi.actionSystem.DataContext
 import com.intellij.openapi.actionSystem.DataSink
 import com.intellij.openapi.actionSystem.EdtNoGetDataProvider
 import com.intellij.openapi.application.ApplicationManager
-=======
-import com.intellij.ide.DataManager
-import com.intellij.openapi.Disposable
-import com.intellij.openapi.actionSystem.DataContext
-import com.intellij.openapi.actionSystem.UiDataProvider
->>>>>>> 3a514de0
 import com.intellij.openapi.application.invokeLater
-import com.intellij.openapi.components.Service
 import com.intellij.openapi.project.Project
 import com.intellij.openapi.util.Disposer
 import com.intellij.openapi.wm.ToolWindow
@@ -43,21 +35,13 @@
 import com.intellij.ui.content.Content
 import com.intellij.ui.content.ContentManagerEvent
 import com.intellij.ui.content.ContentManagerListener
-import com.intellij.util.concurrency.ThreadingAssertions
-import kotlinx.coroutines.CoroutineScope
-import kotlinx.coroutines.Dispatchers
-import kotlinx.coroutines.launch
 
 /**
  * Class responsible for observing the state of Running Devices tabs. Can be used by other classes
  * as source for Running Devices state.
  */
 @UiThread
-@Service(Service.Level.PROJECT)
-class RunningDevicesStateObserver(
-  private val project: Project,
-  private val scope: CoroutineScope
-) : Disposable {
+class RunningDevicesStateObserver(private val project: Project) : Disposable {
 
   interface Listener {
     /**
@@ -81,7 +65,7 @@
 
   private var visibleTabs: List<DeviceId> = emptyList()
     set(value) {
-      ThreadingAssertions.assertEventDispatchThread()
+      ApplicationManager.getApplication().assertIsDispatchThread()
       if (value == field) {
         return
       }
@@ -138,12 +122,12 @@
   override fun dispose() {}
 
   fun addListener(listener: Listener) {
-    scope.launch(Dispatchers.Main.immediate) {
-      listener.onVisibleTabsChanged(visibleTabs)
-      listener.onExistingTabsChanged(existingTabs)
-
-      listeners.add(listener)
-    }
+    ApplicationManager.getApplication().assertIsDispatchThread()
+
+    listener.onVisibleTabsChanged(visibleTabs)
+    listener.onExistingTabsChanged(existingTabs)
+
+    listeners.add(listener)
   }
 
   /** Returns a list of all content from Running Devices, across all existing ContentManagers. */
@@ -202,16 +186,7 @@
     val contents = getAllContents()
     val tabIds =
       contents
-<<<<<<< HEAD
         .mapNotNull { it.deviceId }
-=======
-        .map { it.component }
-        .filterIsInstance<UiDataProvider>()
-        .mapNotNull { dataProvider ->
-          val dataContext = DataManager.getInstance().customizeDataContext(DataContext.EMPTY_CONTEXT, dataProvider)
-          DEVICE_ID_KEY.getData(dataContext)
-        }
->>>>>>> 3a514de0
 
     return tabIds
   }
@@ -232,11 +207,6 @@
 
 private val Content.deviceId: DeviceId?
   get() {
-<<<<<<< HEAD
     return IdeUiService.getInstance().createCustomizedDataContext(
       DataContext.EMPTY_CONTEXT, EdtNoGetDataProvider { sink -> DataSink.Companion.uiDataSnapshot(sink, component) }).getData(DEVICE_ID_KEY)
-=======
-    val dataContext = DataManager.getInstance().customizeDataContext(DataContext.EMPTY_CONTEXT, component)
-    return DEVICE_ID_KEY.getData(dataContext)
->>>>>>> 3a514de0
   }