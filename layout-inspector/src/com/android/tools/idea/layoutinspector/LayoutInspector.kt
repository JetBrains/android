--- conflicted
+++ resolved
@@ -214,12 +214,6 @@
   }
 
   private fun updateConnection(client: InspectorClient) {
-<<<<<<< HEAD
-    layoutInspectorModel.updateConnection(client)
-    client.stats.currentModeIsLive = client.isCapturing
-    client.stats.hideSystemNodes = treeSettings.hideSystemNodes
-    client.stats.showRecompositions = treeSettings.showRecompositions
-=======
     inspectorModel.updateConnection(client)
     client.stats.currentModeIsLive = client.isCapturing
     client.stats.hideSystemNodes = treeSettings.hideSystemNodes
@@ -233,7 +227,6 @@
         inspectorModel.update(null, roots, 0)
       }
     }
->>>>>>> de127946
   }
 
   private fun loadComponentTree(event: Any) {
@@ -294,16 +287,10 @@
     if (message != null) {
       InspectorBannerService.getInstance(inspectorModel.project)?.addNotification(message)
 
-<<<<<<< HEAD
-    if (SHOW_ERROR_MESSAGES_IN_DIALOG) {
-      ApplicationManager.getApplication().invokeLater {
-        Messages.showErrorDialog(layoutInspectorModel.project, error, "Inspector Error")
-=======
       if (SHOW_ERROR_MESSAGES_IN_DIALOG) {
         ApplicationManager.getApplication().invokeLater {
           Messages.showErrorDialog(inspectorModel.project, message, "Inspector Error")
         }
->>>>>>> de127946
       }
     }
   }
