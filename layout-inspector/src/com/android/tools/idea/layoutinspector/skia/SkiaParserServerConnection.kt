/*
 * Copyright (C) 2021 The Android Open Source Project
 *
 * Licensed under the Apache License, Version 2.0 (the "License");
 * you may not use this file except in compliance with the License.
 * You may obtain a copy of the License at
 *
 *      http://www.apache.org/licenses/LICENSE-2.0
 *
 * Unless required by applicable law or agreed to in writing, software
 * distributed under the License is distributed on an "AS IS" BASIS,
 * WITHOUT WARRANTIES OR CONDITIONS OF ANY KIND, either express or implied.
 * See the License for the specific language governing permissions and
 * limitations under the License.
 */
package com.android.tools.idea.layoutinspector.skia

import com.android.annotations.concurrency.Slow
import com.android.annotations.concurrency.WorkerThread
import com.android.tools.idea.io.grpc.ManagedChannel
import com.android.tools.idea.io.grpc.Status
import com.android.tools.idea.io.grpc.StatusRuntimeException
import com.android.tools.idea.io.grpc.netty.NettyChannelBuilder
import com.android.tools.idea.io.grpc.stub.StreamObserver
import com.android.tools.idea.layoutinspector.proto.SkiaParser.GetViewTreeRequest
import com.android.tools.idea.layoutinspector.proto.SkiaParser.GetViewTreeResponse
import com.android.tools.idea.layoutinspector.proto.SkiaParser.InspectorView
import com.android.tools.idea.layoutinspector.proto.SkiaParser.RequestedNodeInfo
import com.android.tools.idea.layoutinspector.proto.SkiaParserServiceGrpc
import com.android.tools.idea.protobuf.ByteString
import com.android.tools.idea.protobuf.Empty
import com.google.common.annotations.VisibleForTesting
import com.intellij.execution.configurations.GeneralCommandLine
import com.intellij.execution.process.OSProcessHandler
import com.intellij.execution.process.ProcessAdapter
import com.intellij.execution.process.ProcessEvent
import com.intellij.openapi.diagnostic.Logger
import com.intellij.openapi.util.Key
import com.intellij.util.net.NetUtils
import java.nio.file.Path
import java.util.concurrent.CompletableFuture
import java.util.concurrent.CountDownLatch
import java.util.concurrent.ExecutionException
import java.util.concurrent.TimeUnit
import java.util.concurrent.TimeoutException
import kotlin.math.min

private const val INITIAL_DELAY_MILLI_SECONDS = 10L
private const val MAX_DELAY_MILLI_SECONDS = 1000L
private const val MAX_TIMES_TO_RETRY = 10
// TODO: optimize
private const val CHUNK_SIZE = 1024 * 1024

class SkiaParserServerConnection(private val serverPath: Path) {
  lateinit var client: SkiaParserServiceGrpc.SkiaParserServiceStub
  private lateinit var channel: ManagedChannel
  private var handler: OSProcessHandler? = null

  /**
   * Start the server if it isn't already running. This must be run before any other operations on
   * this object.
   *
   * If the server is killed by another process we detect it with process.isAlive. Note that this
   * will be a sub process of Android Studio and will terminate when Android Studio process is
   * terminated.
   */
  fun runServer() {
    val localPort = createGrpcClient()
    handler =
      OSProcessHandler.Silent(
          GeneralCommandLine(serverPath.toAbsolutePath().toString(), localPort.toString())
        )
        .apply {
          addProcessListener(
            object : ProcessAdapter() {
              override fun processTerminated(event: ProcessEvent) {
                if (event.exitCode == 0) {
                  Logger.getInstance(SkiaParserServerConnection::class.java)
                    .info("SkiaServer terminated successfully")
                } else {
                  Logger.getInstance(SkiaParserServerConnection::class.java)
                    .warn("SkiaServer terminated exitCode: ${event.exitCode}  text: ${event.text}")
                }
              }

              override fun processWillTerminate(event: ProcessEvent, willBeDestroyed: Boolean) {
                Logger.getInstance(SkiaParserServerConnection::class.java)
                  .debug("SkiaServer willTerminate")
              }

              override fun onTextAvailable(event: ProcessEvent, outputType: Key<*>) {
                Logger.getInstance(SkiaParserServerConnection::class.java)
                  .info("SkiaServer Message: ${event.text}")
              }
            }
          )
          startNotify()
        }
  }

  @VisibleForTesting
  @WorkerThread
  fun createGrpcClient(): Int {
    // TODO: actually find and (re-)launch the server, and reconnect here if necessary.
    val localPort = NetUtils.findAvailableSocketPort()
    if (localPort < 0) {
      throw Exception("Unable to find available socket port")
    }

    channel =
      NettyChannelBuilder.forAddress("localhost", localPort)
        .usePlaintext()
        // TODO: chunk incoming images
        .maxInboundMessageSize(512 * 1024 * 1024 - 1)
        .build()
    client = SkiaParserServiceGrpc.newStub(channel).withWaitForReady()
    return localPort
  }

  @Slow
  fun shutdown() {
    val lock = CountDownLatch(1)
    client.shutdown(
      Empty.getDefaultInstance(),
      object : StreamObserver<Empty> {
        override fun onNext(ignore: Empty?) {
          lock.countDown()
        }
<<<<<<< HEAD

        override fun onError(error: Throwable?) {}

        override fun onCompleted() {}
      }
=======

        override fun onError(error: Throwable?) {}

        override fun onCompleted() {}
      },
>>>>>>> 0d09370c
    )
    if (!lock.await(10, TimeUnit.SECONDS)) {
      Logger.getInstance(SkiaParserServerConnection::class.java)
        .warn(
          "Timed out waiting for skia parser shutdown. A skia-grpc-server process could have been orphaned."
        )
    }
    channel.shutdownNow()
    channel.awaitTermination(1, TimeUnit.SECONDS)
    handler?.destroyProcess()
  }

  @Slow
  @Throws(ParsingFailedException::class, UnsupportedPictureVersionException::class)
  fun getViewTree(
    data: ByteArray,
    requestedNodes: Iterable<RequestedNodeInfo>,
<<<<<<< HEAD
    scale: Double
=======
    scale: Double,
>>>>>>> 0d09370c
  ): Pair<InspectorView, Map<Int, ByteString>> {
    ping()
    return getViewTreeImpl(data, requestedNodes, scale)
  }

  @Slow
  fun ping() {
    var tries = 0
    var delay = INITIAL_DELAY_MILLI_SECONDS
    var lastException: Throwable? = null
    while (tries < MAX_TIMES_TO_RETRY) {
      try {
        val lock = CountDownLatch(1)
        client.ping(
          Empty.getDefaultInstance(),
          object : StreamObserver<Empty> {
            override fun onNext(ignore: Empty?) {
              lock.countDown()
            }

            override fun onError(error: Throwable?) {
              error?.printStackTrace()
              lastException = error
            }

            override fun onCompleted() {}
<<<<<<< HEAD
          }
=======
          },
>>>>>>> 0d09370c
        )

        if (lock.await(1, TimeUnit.SECONDS)) {
          return
        }
      } catch (ignore: TimeoutException) {
        // try again
        lastException = ignore
      } catch (ex: StatusRuntimeException) {
        if (ex.status.code != Status.Code.UNAVAILABLE) {
          throw ex
        }
        lastException = ex
      }
      Thread.sleep(delay)
      tries++
      delay = min(2 * delay, MAX_DELAY_MILLI_SECONDS)
    }
    throw lastException!!
  }

  private fun getViewTreeImpl(
    data: ByteArray,
    requestedNodes: Iterable<RequestedNodeInfo>,
    scale: Double,
  ): Pair<InspectorView, Map<Int, ByteString>> {
    val responseFuture = CompletableFuture<InspectorView>()
    val images = mutableMapOf<Int, ByteString>()

    val requestObserver =
      client.getViewTree2(
        object : StreamObserver<GetViewTreeResponse> {
          private var lastResponse: GetViewTreeResponse? = null

          override fun onNext(response: GetViewTreeResponse) {
            lastResponse = response
            if (response.imageId > 0) {
              images[response.imageId] = response.image
            }
          }

          override fun onError(error: Throwable?) {
            error?.printStackTrace()
            responseFuture.completeExceptionally(error)
          }

          override fun onCompleted() {
            val root = lastResponse?.root
            if (root != null) {
              responseFuture.complete(root)
            } else {
              responseFuture.completeExceptionally(ParsingFailedException())
            }
          }
        }
      )!!

    for (offset in data.indices step CHUNK_SIZE) {
      val size = min(CHUNK_SIZE, data.size - offset)
      val requestBuilder =
        GetViewTreeRequest.newBuilder()
          .setVersion(2)
          .setTotalSize(data.size)
          .setSkp(ByteString.copyFrom(data, offset, size))
      if (offset + size == data.size) {
        // this is the last request, add the rest of the data
        requestBuilder.addAllRequestedNodes(requestedNodes).scale = scale.toFloat()
        requestObserver.onNext(requestBuilder.build())
        requestObserver.onCompleted()
      } else {
        requestObserver.onNext(requestBuilder.build())
      }
    }

    val root =
      try {
        responseFuture.get()
      } catch (executionException: ExecutionException) {
        throw executionException.cause ?: executionException
      }
    return Pair(root, images)
  }
}<|MERGE_RESOLUTION|>--- conflicted
+++ resolved
@@ -126,19 +126,11 @@
         override fun onNext(ignore: Empty?) {
           lock.countDown()
         }
-<<<<<<< HEAD
-
-        override fun onError(error: Throwable?) {}
-
-        override fun onCompleted() {}
-      }
-=======
 
         override fun onError(error: Throwable?) {}
 
         override fun onCompleted() {}
       },
->>>>>>> 0d09370c
     )
     if (!lock.await(10, TimeUnit.SECONDS)) {
       Logger.getInstance(SkiaParserServerConnection::class.java)
@@ -156,11 +148,7 @@
   fun getViewTree(
     data: ByteArray,
     requestedNodes: Iterable<RequestedNodeInfo>,
-<<<<<<< HEAD
-    scale: Double
-=======
     scale: Double,
->>>>>>> 0d09370c
   ): Pair<InspectorView, Map<Int, ByteString>> {
     ping()
     return getViewTreeImpl(data, requestedNodes, scale)
@@ -187,11 +175,7 @@
             }
 
             override fun onCompleted() {}
-<<<<<<< HEAD
-          }
-=======
           },
->>>>>>> 0d09370c
         )
 
         if (lock.await(1, TimeUnit.SECONDS)) {
