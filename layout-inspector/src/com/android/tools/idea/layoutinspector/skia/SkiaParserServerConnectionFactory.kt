--- conflicted
+++ resolved
@@ -146,12 +146,7 @@
       var result = false
       invokeAndWaitIfNeeded {
         SdkQuickfixUtils.createDialogForPackages(null, listOf(updatablePackage), listOf(), false)
-<<<<<<< HEAD
-          ?.show()
-          ?: return@invokeAndWaitIfNeeded
-=======
           ?.show() ?: return@invokeAndWaitIfNeeded
->>>>>>> 574fcae1
         sdkManager.reloadLocalIfNeeded(progressIndicator)
         val newPackage =
           sdkManager.packages.consolidatedPkgs[packagePath] ?: return@invokeAndWaitIfNeeded
