/*
 * Copyright (C) 2019 The Android Open Source Project
 *
 * Licensed under the Apache License, Version 2.0 (the "License");
 * you may not use this file except in compliance with the License.
 * You may obtain a copy of the License at
 *
 *      http://www.apache.org/licenses/LICENSE-2.0
 *
 * Unless required by applicable law or agreed to in writing, software
 * distributed under the License is distributed on an "AS IS" BASIS,
 * WITHOUT WARRANTIES OR CONDITIONS OF ANY KIND, either express or implied.
 * See the License for the specific language governing permissions and
 * limitations under the License.
 */
package com.android.tools.idea.layoutinspector

import com.android.tools.adtui.workbench.WorkBench
<<<<<<< HEAD
=======
import com.android.tools.idea.flags.ExperimentalSettingsConfigurable
>>>>>>> 574fcae1
import com.android.tools.idea.layoutinspector.metrics.LayoutInspectorMetrics
import com.android.tools.idea.layoutinspector.model.NotificationModel
import com.android.tools.idea.layoutinspector.model.StatusNotificationAction
import com.android.tools.idea.layoutinspector.pipeline.InspectorClient
import com.android.tools.idea.layoutinspector.pipeline.InspectorClientLauncher
import com.android.tools.idea.layoutinspector.properties.LayoutInspectorPropertiesPanelDefinition
<<<<<<< HEAD
=======
import com.android.tools.idea.layoutinspector.runningdevices.actions.EMBEDDED_LAYOUT_INSPECTOR_MIN_API
import com.android.tools.idea.layoutinspector.runningdevices.getRunningDevicesExistingTabsDeviceSerialNumber
>>>>>>> 574fcae1
import com.android.tools.idea.layoutinspector.settings.LayoutInspectorSettings
import com.android.tools.idea.layoutinspector.tree.LayoutInspectorTreePanelDefinition
import com.android.tools.idea.layoutinspector.ui.DeviceViewPanel
import com.android.tools.idea.layoutinspector.ui.InspectorBanner
import com.google.common.annotations.VisibleForTesting
import com.google.wireless.android.sdk.stats.DynamicLayoutInspectorEvent.DynamicLayoutInspectorEventType
import com.intellij.ide.DataManager
import com.intellij.ide.util.PropertiesComponent
import com.intellij.openapi.Disposable
import com.intellij.openapi.options.ShowSettingsUtil
import com.intellij.openapi.project.Project
import com.intellij.openapi.ui.MessageType
import com.intellij.openapi.wm.ToolWindow
import com.intellij.openapi.wm.ToolWindowFactory
import com.intellij.openapi.wm.ToolWindowManager
import com.intellij.openapi.wm.ex.ToolWindowManagerListener
import com.intellij.ui.EditorNotificationPanel
import java.awt.BorderLayout
import javax.swing.JPanel
import javax.swing.event.HyperlinkEvent

const val LAYOUT_INSPECTOR_TOOL_WINDOW_ID = "Layout Inspector"

/** ToolWindowFactory: For creating a layout inspector tool window for the project. */
class LayoutInspectorToolWindowFactory : ToolWindowFactory {

  override fun isApplicable(project: Project): Boolean {
    return !LayoutInspectorSettings.getInstance().embeddedLayoutInspectorEnabled
  }

  override fun createToolWindowContent(project: Project, toolWindow: ToolWindow) {
    val disposable = toolWindow.disposable
    val layoutInspector = LayoutInspectorProjectService.getInstance(project).getLayoutInspector()
    val devicePanel = createDevicePanel(disposable, layoutInspector)

<<<<<<< HEAD
    val workbench =
      WorkBench<LayoutInspector>(project, LAYOUT_INSPECTOR_TOOL_WINDOW_ID, null, disposable).apply {
        init(
          devicePanel,
          layoutInspector,
          listOf(LayoutInspectorTreePanelDefinition(), LayoutInspectorPropertiesPanelDefinition()),
          false
        )
      }
=======
    layoutInspector.inspectorModel.addConnectionListener { client ->
      if (client != null) {
        showTryEmbeddedLayoutInspectorBanner(
          layoutInspector.inspectorModel.project,
          layoutInspector.notificationModel,
          client
        )
      }
    }
>>>>>>> 574fcae1

    val workbench =
      WorkBench<LayoutInspector>(project, LAYOUT_INSPECTOR_TOOL_WINDOW_ID, null, disposable).apply {
        init(
          devicePanel,
          layoutInspector,
          listOf(LayoutInspectorTreePanelDefinition(), LayoutInspectorPropertiesPanelDefinition()),
          false
        )
      }

    DataManager.registerDataProvider(workbench, dataProviderForLayoutInspector(layoutInspector))

    val contentPanel =
      JPanel(BorderLayout()).apply {
        add(InspectorBanner(disposable, layoutInspector.notificationModel), BorderLayout.NORTH)
        add(workbench, BorderLayout.CENTER)
      }

    val content = toolWindow.contentManager.factory.createContent(contentPanel, "", true)
    toolWindow.contentManager.addContent(content)

    project.messageBus
      .connect(toolWindow.disposable)
      .subscribe(
        ToolWindowManagerListener.TOPIC,
        LayoutInspectorToolWindowManagerListener(
          project,
          toolWindow,
          layoutInspector,
          layoutInspector.launcher!!
        )
      )
  }

  private fun createDevicePanel(
    disposable: Disposable,
    layoutInspector: LayoutInspector
  ): DeviceViewPanel {
    val deviceViewPanel =
      DeviceViewPanel(layoutInspector = layoutInspector, disposableParent = disposable)

    // notify DeviceViewPanel that a new foreground process showed up
    layoutInspector.foregroundProcessDetection?.addForegroundProcessListener { _, _, isDebuggable ->
      deviceViewPanel.onNewForegroundProcess(isDebuggable)
    }

    return deviceViewPanel
  }
}

/** Listen to state changes for the create layout inspector tool window. */
class LayoutInspectorToolWindowManagerListener
@VisibleForTesting
constructor(
  private val project: Project,
  private val clientLauncher: InspectorClientLauncher,
  private val stopInspectors: () -> Unit = {},
  private var wasWindowVisible: Boolean = false,
) : ToolWindowManagerListener {

  internal constructor(
    project: Project,
    toolWindow: ToolWindow,
    layoutInspector: LayoutInspector,
    clientLauncher: InspectorClientLauncher,
  ) : this(project, clientLauncher, { layoutInspector.stopInspector() }, toolWindow.isVisible)

  override fun stateChanged(toolWindowManager: ToolWindowManager) {
    val window = toolWindowManager.getToolWindow(LAYOUT_INSPECTOR_TOOL_WINDOW_ID) ?: return
    val isWindowVisible = window.isVisible // Layout Inspector tool window is expanded.
    val windowVisibilityChanged = isWindowVisible != wasWindowVisible
    wasWindowVisible = isWindowVisible
    if (windowVisibilityChanged) {
      if (isWindowVisible) {
        LayoutInspectorMetrics.logEvent(DynamicLayoutInspectorEventType.OPEN)
      } else if (clientLauncher.activeClient.isConnected) {
        toolWindowManager.notifyByBalloon(
          LAYOUT_INSPECTOR_TOOL_WINDOW_ID,
          MessageType.INFO,
          """
          <b>Layout Inspection</b> is running in the background.<br>
          You can either <a href="stop">stop</a> it, or leave it running and resume your session later.
        """
            .trimIndent(),
          null
        ) { hyperlinkEvent ->
          if (hyperlinkEvent.eventType == HyperlinkEvent.EventType.ACTIVATED) {
            stopInspectors()
          }
        }
      }
      clientLauncher.enabled = isWindowVisible
    }
  }
}

private const val SHOW_TRY_EMBEDDED_INSPECTOR_KEY =
  "com.android.tools.idea.layoutinspector.try.embedded.layout.inspector.key"
const val TRY_EMBEDDED_INSPECTOR_BANNER_ID = "try.embedded.layout.inspector"

private fun showTryEmbeddedLayoutInspectorBanner(
  project: Project,
  notificationModel: NotificationModel,
  client: InspectorClient
) {
  val defaultValue = true
  val shouldShowBanner = {
    PropertiesComponent.getInstance().getBoolean(SHOW_TRY_EMBEDDED_INSPECTOR_KEY, defaultValue)
  }
  val setValue: (Boolean) -> Unit = {
    PropertiesComponent.getInstance().setValue(SHOW_TRY_EMBEDDED_INSPECTOR_KEY, it, defaultValue)
  }

  val deviceSerialNumber = client.process.device.serial
  val deviceApiLevel = client.process.device.apiLevel

  if (
    shouldShowBanner() &&
      isDeviceInRunningDevicesToolWindow(project, deviceSerialNumber) &&
      deviceApiLevel >= EMBEDDED_LAYOUT_INSPECTOR_MIN_API
  ) {
    notificationModel.addNotification(
      id = TRY_EMBEDDED_INSPECTOR_BANNER_ID,
      text = LayoutInspectorBundle.message(TRY_EMBEDDED_INSPECTOR_BANNER_ID),
      status = EditorNotificationPanel.Status.Info,
      actions =
        listOf(
          StatusNotificationAction(LayoutInspectorBundle.message("do.not.show.again")) {
            notification ->
            setValue(false)
            notificationModel.removeNotification(notification.id)
          },
          StatusNotificationAction(LayoutInspectorBundle.message("turn.on")) {
            ShowSettingsUtil.getInstance()
              .showSettingsDialog(project, ExperimentalSettingsConfigurable::class.java)
          }
        )
    )
  }
}

private fun isDeviceInRunningDevicesToolWindow(
  project: Project,
  requiredDeviceId: String
): Boolean {
  val devicesIds = project.getRunningDevicesExistingTabsDeviceSerialNumber()
  return devicesIds.map { it.serialNumber }.contains(requiredDeviceId)
}<|MERGE_RESOLUTION|>--- conflicted
+++ resolved
@@ -16,21 +16,15 @@
 package com.android.tools.idea.layoutinspector
 
 import com.android.tools.adtui.workbench.WorkBench
-<<<<<<< HEAD
-=======
 import com.android.tools.idea.flags.ExperimentalSettingsConfigurable
->>>>>>> 574fcae1
 import com.android.tools.idea.layoutinspector.metrics.LayoutInspectorMetrics
 import com.android.tools.idea.layoutinspector.model.NotificationModel
 import com.android.tools.idea.layoutinspector.model.StatusNotificationAction
 import com.android.tools.idea.layoutinspector.pipeline.InspectorClient
 import com.android.tools.idea.layoutinspector.pipeline.InspectorClientLauncher
 import com.android.tools.idea.layoutinspector.properties.LayoutInspectorPropertiesPanelDefinition
-<<<<<<< HEAD
-=======
 import com.android.tools.idea.layoutinspector.runningdevices.actions.EMBEDDED_LAYOUT_INSPECTOR_MIN_API
 import com.android.tools.idea.layoutinspector.runningdevices.getRunningDevicesExistingTabsDeviceSerialNumber
->>>>>>> 574fcae1
 import com.android.tools.idea.layoutinspector.settings.LayoutInspectorSettings
 import com.android.tools.idea.layoutinspector.tree.LayoutInspectorTreePanelDefinition
 import com.android.tools.idea.layoutinspector.ui.DeviceViewPanel
@@ -66,17 +60,6 @@
     val layoutInspector = LayoutInspectorProjectService.getInstance(project).getLayoutInspector()
     val devicePanel = createDevicePanel(disposable, layoutInspector)
 
-<<<<<<< HEAD
-    val workbench =
-      WorkBench<LayoutInspector>(project, LAYOUT_INSPECTOR_TOOL_WINDOW_ID, null, disposable).apply {
-        init(
-          devicePanel,
-          layoutInspector,
-          listOf(LayoutInspectorTreePanelDefinition(), LayoutInspectorPropertiesPanelDefinition()),
-          false
-        )
-      }
-=======
     layoutInspector.inspectorModel.addConnectionListener { client ->
       if (client != null) {
         showTryEmbeddedLayoutInspectorBanner(
@@ -86,7 +69,6 @@
         )
       }
     }
->>>>>>> 574fcae1
 
     val workbench =
       WorkBench<LayoutInspector>(project, LAYOUT_INSPECTOR_TOOL_WINDOW_ID, null, disposable).apply {
