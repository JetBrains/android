--- conflicted
+++ resolved
@@ -71,9 +71,6 @@
     >()
 
   var launchMonitor: InspectorClientLaunchMonitor =
-<<<<<<< HEAD
-    InspectorClientLaunchMonitor(project, notificationModel, attachStateListeners, stats)
-=======
     InspectorClientLaunchMonitor(
       project,
       notificationModel,
@@ -81,7 +78,6 @@
       stats,
       coroutineScope
     )
->>>>>>> 574fcae1
     @TestOnly set
 
   override fun dispose() {
@@ -148,16 +144,6 @@
     } catch (t: Throwable) {
       launchMonitor.stop()
       disconnect()
-<<<<<<< HEAD
-      Logger.getInstance(AbstractInspectorClient::class.java)
-        .warn(
-          "Connection failure with " +
-            "'use.dev.jar=${StudioFlags.APP_INSPECTION_USE_DEV_JAR.get()}' " +
-            "'use.snapshot.jar=${StudioFlags.APP_INSPECTION_USE_SNAPSHOT_JAR.get()}' " +
-            "cause:",
-          t
-        )
-=======
       if (t !is CancellationException) {
         Logger.getInstance(AbstractInspectorClient::class.java)
           .warn(
@@ -168,7 +154,6 @@
             t
           )
       }
->>>>>>> 574fcae1
     }
   }
 
