--- conflicted
+++ resolved
@@ -29,7 +29,6 @@
 import com.android.tools.idea.layoutinspector.snapshots.APP_INSPECTION_SNAPSHOT_VERSION
 import com.android.tools.idea.layoutinspector.snapshots.SnapshotMetadata
 import com.android.tools.idea.layoutinspector.snapshots.saveAppInspectorSnapshot
-import com.android.tools.idea.layoutinspector.tree.TreeSettings
 import com.google.wireless.android.sdk.stats.DynamicLayoutInspectorErrorInfo.AttachErrorState
 import com.google.wireless.android.sdk.stats.DynamicLayoutInspectorEvent
 import com.intellij.openapi.application.ApplicationInfo
@@ -199,13 +198,12 @@
 
   suspend fun startFetching(continuous: Boolean) {
     isFetchingContinuously = continuous
+    launchMonitor.updateProgress(AttachErrorState.START_REQUEST_SENT)
     val response = messenger.sendCommand {
       startFetchCommand = StartFetchCommand.newBuilder().apply {
         this.continuous = continuous
-        skipSystemViews = TreeSettings.skipSystemNodesInAgent
       }.build()
     }
-    launchMonitor.updateProgress(AttachErrorState.START_REQUEST_SENT)
     if (!response.startFetchResponse.error.isNullOrEmpty()) {
       throw ConnectionFailedException(response.startFetchResponse.error)
     }
@@ -267,19 +265,11 @@
     propertiesCache.clearFor(layoutEvent.rootView.id)
     composeInspector?.parametersCache?.clearFor(layoutEvent.rootView.id)
 
-<<<<<<< HEAD
     val composablesResponse = if (composeInspector != null) {
-      launchMonitor.updateProgress(AttachErrorState.COMPOSE_REQUEST_SENT)
-      composeInspector.getComposeables(layoutEvent.rootView.id, generation).also {
-        launchMonitor.updateProgress(AttachErrorState.COMPOSE_RESPONSE_RECEIVED)
-      }
+      composeInspector.getComposeables(layoutEvent.rootView.id, generation)
     } else null
 
     val data = Data(
-=======
-    val composablesResponse = composeInspector?.getComposeables(layoutEvent.rootView.id, generation)
-    fireTreeEvent(Data(
->>>>>>> 44b500f2
       generation,
       currRoots,
       layoutEvent,
@@ -320,30 +310,30 @@
       fetchAndSaveSnapshot(path, snapshotMetadata)
     }
     else {
-      saveAppInspectorSnapshot(path, lastData, lastProperties, lastComposeParameters, snapshotMetadata, model.foldInfo)
+      saveNonLiveSnapshot(path, snapshotMetadata)
     }
     return snapshotMetadata
+  }
+
+  private fun saveNonLiveSnapshot(path: Path, snapshotMetadata: SnapshotMetadata) {
+    // If we just switched to snapshot mode we may not have received data from the device yet. Wait until we have.
+    try {
+      launchWithProgress {
+        while (lastData.isEmpty() || lastProperties.isEmpty() || (composeInspector != null && lastComposeParameters.isEmpty())) {
+          delay(200)
+        }
+      }
+    }
+    catch (ignore: CancellationException) {
+      return
+    }
+    saveAppInspectorSnapshot(path, lastData, lastProperties, lastComposeParameters, snapshotMetadata, model.foldInfo)
   }
 
   private fun fetchAndSaveSnapshot(path: Path, snapshotMetadata: SnapshotMetadata) {
     val start = System.currentTimeMillis()
     try {
-      val job = scope.launch { fetchAndSaveSnapshotAsync(path, snapshotMetadata) } // TODO: error handling
-      // Watch for the progress indicator to be canceled and cancel the fetchAndSave job if so.
-      val progress = ProgressManager.getInstance().progressIndicator
-      scope.launch {
-        while (true) {
-          delay(300)
-          if (progress?.isCanceled == true) {
-            job.cancel()
-            break
-          }
-          if (!job.isActive) {
-            break
-          }
-        }
-      }
-      job.asCompletableFuture().get()
+      launchWithProgress { fetchAndSaveSnapshotAsync(path, snapshotMetadata) }
     }
     catch (cancellationException: CancellationException) {
       snapshotMetadata.saveDuration = System.currentTimeMillis() - start
@@ -352,6 +342,25 @@
       // Delete the file in case we wrote out partial data
       Files.delete(path)
     }
+  }
+
+  private fun launchWithProgress(runnable: suspend CoroutineScope.() -> Unit) {
+    val job = scope.launch(block = runnable) // TODO: error handling
+    // Watch for the progress indicator to be canceled and cancel the job if so.
+    val progress = ProgressManager.getInstance().progressIndicator
+    scope.launch {
+      while (true) {
+        delay(300)
+        if (progress?.isCanceled == true) {
+          job.cancel()
+          break
+        }
+        if (!job.isActive) {
+          break
+        }
+      }
+    }
+    job.asCompletableFuture().get()
   }
 
   private suspend fun fetchAndSaveSnapshotAsync(path: Path, snapshotMetadata: SnapshotMetadata) {
