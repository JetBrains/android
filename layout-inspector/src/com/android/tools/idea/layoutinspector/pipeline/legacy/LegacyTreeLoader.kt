/*
 * Copyright (C) 2020 The Android Open Source Project
 *
 * Licensed under the Apache License, Version 2.0 (the "License");
 * you may not use this file except in compliance with the License.
 * You may obtain a copy of the License at
 *
 *      http://www.apache.org/licenses/LICENSE-2.0
 *
 * Unless required by applicable law or agreed to in writing, software
 * distributed under the License is distributed on an "AS IS" BASIS,
 * WITHOUT WARRANTIES OR CONDITIONS OF ANY KIND, either express or implied.
 * See the License for the specific language governing permissions and
 * limitations under the License.
 */
package com.android.tools.idea.layoutinspector.pipeline.legacy

import com.android.annotations.concurrency.Slow
import com.android.ddmlib.AndroidDebugBridge
import com.android.ddmlib.Client
import com.android.ddmlib.DebugViewDumpHandler
import com.android.ide.common.rendering.api.ResourceReference
import com.android.ide.common.resources.configuration.FolderConfiguration
import com.android.tools.idea.appinspection.inspector.api.process.ProcessDescriptor
import com.android.tools.idea.configurations.getAppThemeName
import com.android.tools.idea.configurations.getThemeNameForActivity
import com.android.tools.idea.layoutinspector.model.AndroidWindow
import com.android.tools.idea.layoutinspector.model.ViewNode
import com.android.tools.idea.layoutinspector.pipeline.ComponentTreeData
import com.android.tools.idea.layoutinspector.pipeline.TreeLoader
import com.android.tools.idea.layoutinspector.pipeline.adb.AdbUtils
import com.android.tools.idea.layoutinspector.pipeline.adb.executeShellCommand
import com.android.tools.idea.layoutinspector.pipeline.adb.findClient
import com.android.tools.idea.layoutinspector.resource.ResourceLookup
import com.android.tools.idea.layoutinspector.resource.data.createReference
import com.android.tools.idea.projectsystem.isMainModule
import com.google.common.annotations.VisibleForTesting
import com.google.common.collect.Lists
import com.google.wireless.android.sdk.stats.DynamicLayoutInspectorErrorInfo.AttachErrorState
import com.intellij.openapi.project.modules
<<<<<<< HEAD
import org.jetbrains.kotlin.idea.base.util.isAndroidModule
=======
>>>>>>> 0d09370c
import java.io.IOException
import java.nio.ByteBuffer
import java.util.concurrent.TimeUnit
import java.util.concurrent.atomic.AtomicReference
import org.jetbrains.kotlin.idea.base.util.isAndroidModule

private val CONFIGURATION_REGEX = Regex("config: (.*)")
private val ACTIVITY_REGEX = Regex("mFocusedActivity: ActivityRecord\\{[^ ]+ [^ ]+ ([^ ]+) [^ ]+}")

private val CONFIGURATION_REGEX = Regex("config: (.*)")
private val ACTIVITY_REGEX = Regex("mFocusedActivity: ActivityRecord\\{[^ ]+ [^ ]+ ([^ ]+) [^ ]+}")

/**
 * A [TreeLoader] that can handle pre-api 29 devices. Loads the view hierarchy and screenshot using
 * DDM, and parses it into [ViewNode]s
 */
class LegacyTreeLoader(private val client: LegacyClient) : TreeLoader {
  private val LegacyClient.selectedDdmClient: Client?
    get() =
      ddmClientOverride ?: AdbUtils.getAdbFuture(client.model.project).get()?.findClient(process)

  @VisibleForTesting var ddmClientOverride: Client? = null

  override fun loadComponentTree(
    data: Any?,
    resourceLookup: ResourceLookup,
<<<<<<< HEAD
    process: ProcessDescriptor
=======
    process: ProcessDescriptor,
>>>>>>> 0d09370c
  ): ComponentTreeData? {
    val (windowName, updater, _) = data as? LegacyEvent ?: return null
    return capture(windowName, updater)?.let { ComponentTreeData(it, 0, emptySet()) }
  }

  override fun getAllWindowIds(data: Any?): List<String>? {
    client.launchMonitor.updateProgress(AttachErrorState.LEGACY_WINDOW_LIST_REQUESTED)
    val ddmClient = client.selectedDdmClient ?: return null
    val result =
      if (data is LegacyEvent) {
        data.allWindows
      } else {
        ListViewRootsHandler().getWindows(ddmClient, 5, TimeUnit.SECONDS)
      }
    client.latestScreenshots.keys.retainAll(result)
    client.latestData.keys.retainAll(result)
    client.launchMonitor.updateProgress(AttachErrorState.LEGACY_WINDOW_LIST_RECEIVED)
    return result
  }

  @Slow
  private fun capture(
    windowName: String,
<<<<<<< HEAD
    propertiesUpdater: LegacyPropertiesProvider.Updater
=======
    propertiesUpdater: LegacyPropertiesProvider.Updater,
>>>>>>> 0d09370c
  ): AndroidWindow? {
    client.launchMonitor.updateProgress(AttachErrorState.LEGACY_HIERARCHY_REQUESTED)
    val ddmClient = client.selectedDdmClient ?: return null
    val hierarchyHandler = CaptureByteArrayHandler()
    ddmClient.dumpViewHierarchy(windowName, false, true, false, hierarchyHandler)
    updateConfiguration(ddmClient)
    val hierarchyData = hierarchyHandler.getData() ?: return null
    client.launchMonitor.updateProgress(AttachErrorState.LEGACY_HIERARCHY_RECEIVED)
    client.latestData[windowName] = hierarchyData
    if (!client.isConnected) {
      // The hierarchy data may be cut short if the client was closed under us
      return null
    }
    val (rootNode, hash) =
      LegacyTreeParser.parseLiveViewNode(hierarchyData, propertiesUpdater) ?: return null
    val imageHandler = CaptureByteArrayHandler()
    client.launchMonitor.updateProgress(AttachErrorState.LEGACY_SCREENSHOT_REQUESTED)
    ddmClient.captureView(windowName, hash, imageHandler)
    try {
      imageHandler.getData()?.let { client.latestScreenshots[windowName] = it }
    } catch (e: IOException) {
      // We didn't get an image, but still return the hierarchy and properties
    }
    client.launchMonitor.updateProgress(AttachErrorState.LEGACY_SCREENSHOT_RECEIVED)

    return LegacyAndroidWindow(client, rootNode, windowName)
  }

  private fun updateConfiguration(ddmClient: Client) {
    val adb = AdbUtils.getAdbFuture(client.model.project).get()
    val folderConfiguration = adb?.let { findConfiguration(it) }
    val theme = adb?.let { findTheme(it) }
    if (folderConfiguration != null) {
      client.model.resourceLookup.updateConfiguration(
        folderConfiguration,
        theme,
        client.process,
<<<<<<< HEAD
        fontScaleFromConfig = 1f
=======
        fontScaleFromConfig = 1f,
>>>>>>> 0d09370c
      )
    } else {
      client.model.resourceLookup.updateConfiguration(ddmClient.device.density)
    }
  }

  /** Find the folder configuration for the current device. */
  private fun findConfiguration(adb: AndroidDebugBridge): FolderConfiguration? {
    client.latestConfig = ""
    val configurations = adb.executeShellCommand(client.process.device, "am get-config")
    val result = CONFIGURATION_REGEX.find(configurations) ?: return null
    if (result.groupValues.size < 2) {
      return null
    }
    val config = result.groupValues[1]
    client.latestConfig = config
    return FolderConfiguration.getConfigForQualifierString(config)
  }

  /**
   * Find the theme reference for the current activity. If this fails: fallback to the application
   * theme.
   */
  private fun findTheme(adb: AndroidDebugBridge): ResourceReference? {
    client.latestTheme = ""
    val activity = findCurrentActivity(adb)
    val module =
      client.model.project.modules.find { it.isAndroidModule() && it.isMainModule() } ?: return null
    val themeString =
      activity?.let { module.getThemeNameForActivity(it) }
        ?: module.getAppThemeName()
        ?: return null
    client.latestTheme = themeString
    return createReference(themeString, client.process.packageName)
  }

  /** Find the current activity. */
  private fun findCurrentActivity(adb: AndroidDebugBridge): String? {
    val activities = adb.executeShellCommand(client.process.device, "dumpsys activity activities")
    val result = ACTIVITY_REGEX.find(activities) ?: return null
    if (result.groupValues.size < 2) {
      return null
    }
    return result.groupValues[1].replace("/", "")
  }

  private class CaptureByteArrayHandler : DebugViewDumpHandler() {

    private val mData = AtomicReference<ByteArray>()

    override fun handleViewDebugResult(data: ByteBuffer) {
      val b = ByteArray(data.remaining())
      data.get(b)
      mData.set(b)
    }

    fun getData(): ByteArray? {
      waitForResult(15, TimeUnit.SECONDS)
      return mData.get()
    }
  }

  private class ListViewRootsHandler : DebugViewDumpHandler() {

    private val viewRoots = Lists.newCopyOnWriteArrayList<String>()

    override fun handleViewDebugResult(data: ByteBuffer) {
      val nWindows = data.int

      for (i in 0 until nWindows) {
        val len = data.int
        viewRoots.add(getString(data, len))
      }
    }

    @Slow
    @Throws(IOException::class)
    fun getWindows(c: Client, timeout: Long, unit: TimeUnit): List<String> {
      c.listViewRoots(this)
      waitForResult(timeout, unit)
      return viewRoots
    }
  }
}<|MERGE_RESOLUTION|>--- conflicted
+++ resolved
@@ -38,18 +38,11 @@
 import com.google.common.collect.Lists
 import com.google.wireless.android.sdk.stats.DynamicLayoutInspectorErrorInfo.AttachErrorState
 import com.intellij.openapi.project.modules
-<<<<<<< HEAD
 import org.jetbrains.kotlin.idea.base.util.isAndroidModule
-=======
->>>>>>> 0d09370c
 import java.io.IOException
 import java.nio.ByteBuffer
 import java.util.concurrent.TimeUnit
 import java.util.concurrent.atomic.AtomicReference
-import org.jetbrains.kotlin.idea.base.util.isAndroidModule
-
-private val CONFIGURATION_REGEX = Regex("config: (.*)")
-private val ACTIVITY_REGEX = Regex("mFocusedActivity: ActivityRecord\\{[^ ]+ [^ ]+ ([^ ]+) [^ ]+}")
 
 private val CONFIGURATION_REGEX = Regex("config: (.*)")
 private val ACTIVITY_REGEX = Regex("mFocusedActivity: ActivityRecord\\{[^ ]+ [^ ]+ ([^ ]+) [^ ]+}")
@@ -68,11 +61,7 @@
   override fun loadComponentTree(
     data: Any?,
     resourceLookup: ResourceLookup,
-<<<<<<< HEAD
-    process: ProcessDescriptor
-=======
     process: ProcessDescriptor,
->>>>>>> 0d09370c
   ): ComponentTreeData? {
     val (windowName, updater, _) = data as? LegacyEvent ?: return null
     return capture(windowName, updater)?.let { ComponentTreeData(it, 0, emptySet()) }
@@ -96,11 +85,7 @@
   @Slow
   private fun capture(
     windowName: String,
-<<<<<<< HEAD
-    propertiesUpdater: LegacyPropertiesProvider.Updater
-=======
     propertiesUpdater: LegacyPropertiesProvider.Updater,
->>>>>>> 0d09370c
   ): AndroidWindow? {
     client.launchMonitor.updateProgress(AttachErrorState.LEGACY_HIERARCHY_REQUESTED)
     val ddmClient = client.selectedDdmClient ?: return null
@@ -138,11 +123,7 @@
         folderConfiguration,
         theme,
         client.process,
-<<<<<<< HEAD
-        fontScaleFromConfig = 1f
-=======
         fontScaleFromConfig = 1f,
->>>>>>> 0d09370c
       )
     } else {
       client.model.resourceLookup.updateConfiguration(ddmClient.device.density)
