--- conflicted
+++ resolved
@@ -20,8 +20,8 @@
 import com.android.tools.idea.appinspection.inspector.api.process.ProcessDescriptor
 import com.intellij.openapi.Disposable
 import com.intellij.openapi.util.Disposer
+import org.jetbrains.annotations.TestOnly
 import java.util.concurrent.CopyOnWriteArraySet
-import org.jetbrains.annotations.TestOnly
 
 /**
  * Keeps track of the currently selected device.
@@ -127,9 +127,5 @@
    * The handshake is started but not concluded yet. So we don't know if fg process detection is
    * supported or not.
    */
-<<<<<<< HEAD
-  HANDSHAKE_IN_PROGRESS
-=======
   HANDSHAKE_IN_PROGRESS,
->>>>>>> 0d09370c
 }