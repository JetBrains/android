--- conflicted
+++ resolved
@@ -30,11 +30,7 @@
   fun loadComponentTree(
     data: Any?,
     resourceLookup: ResourceLookup,
-<<<<<<< HEAD
-    process: ProcessDescriptor
-=======
     process: ProcessDescriptor,
->>>>>>> 0d09370c
   ): ComponentTreeData?
 
   fun getAllWindowIds(data: Any?): List<*>?
@@ -51,9 +47,5 @@
   val generation: Int,
 
   /** Dynamic capabilities based on the loaded data. */
-<<<<<<< HEAD
-  val dynamicCapabilities: Set<Capability>
-=======
   val dynamicCapabilities: Set<Capability>,
->>>>>>> 0d09370c
 )