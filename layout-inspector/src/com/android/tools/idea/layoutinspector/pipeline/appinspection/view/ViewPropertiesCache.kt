/*
 * Copyright (C) 2021 The Android Open Source Project
 *
 * Licensed under the Apache License, Version 2.0 (the "License");
 * you may not use this file except in compliance with the License.
 * You may obtain a copy of the License at
 *
 *      http://www.apache.org/licenses/LICENSE-2.0
 *
 * Unless required by applicable law or agreed to in writing, software
 * distributed under the License is distributed on an "AS IS" BASIS,
 * WITHOUT WARRANTIES OR CONDITIONS OF ANY KIND, either express or implied.
 * See the License for the specific language governing permissions and
 * limitations under the License.
 */
package com.android.tools.idea.layoutinspector.pipeline.appinspection.view

import com.android.tools.idea.layoutinspector.model.InspectorModel
import com.android.tools.idea.layoutinspector.model.ViewNode
import com.android.tools.idea.layoutinspector.pipeline.appinspection.ViewNodeCache
import com.android.tools.idea.layoutinspector.view.inspection.LayoutInspectorViewProtocol.GetPropertiesResponse
import com.android.tools.idea.layoutinspector.view.inspection.LayoutInspectorViewProtocol.PropertiesEvent

/** Cache of view properties, to avoid expensive refetches when possible. */
sealed class ViewPropertiesCache(model: InspectorModel) : ViewNodeCache<ViewPropertiesData>(model) {
  fun setAllFrom(event: PropertiesEvent) {
    val stringTable = StringTableImpl(event.stringsList)
    for (propertyGroup in event.propertyGroupsList) {
      setDataFor(
        event.rootId,
        propertyGroup.viewId,
<<<<<<< HEAD
        ViewPropertiesDataGenerator(stringTable, propertyGroup, model).generate()
=======
        ViewPropertiesDataGenerator(stringTable, propertyGroup, model).generate(),
>>>>>>> 0d09370c
      )
    }
  }
}

class DisconnectedViewPropertiesCache(model: InspectorModel) : ViewPropertiesCache(model) {
  // We're not connected to anything, no way to fetch new data
  override suspend fun fetchDataFor(root: ViewNode, node: ViewNode): ViewPropertiesData? = null
}

class LiveViewPropertiesCache(
  private val client: ViewLayoutInspectorClient,
<<<<<<< HEAD
  model: InspectorModel
=======
  model: InspectorModel,
>>>>>>> 0d09370c
) : ViewPropertiesCache(model) {
  override suspend fun fetchDataFor(root: ViewNode, node: ViewNode): ViewPropertiesData? {
    val response = client.getProperties(root.drawId, node.drawId)
    return if (response != GetPropertiesResponse.getDefaultInstance()) {
      ViewPropertiesDataGenerator(
          StringTableImpl(response.stringsList),
          response.propertyGroup,
<<<<<<< HEAD
          model
=======
          model,
>>>>>>> 0d09370c
        )
        .generate()
    } else {
      null
    }
  }
}<|MERGE_RESOLUTION|>--- conflicted
+++ resolved
@@ -29,11 +29,7 @@
       setDataFor(
         event.rootId,
         propertyGroup.viewId,
-<<<<<<< HEAD
-        ViewPropertiesDataGenerator(stringTable, propertyGroup, model).generate()
-=======
         ViewPropertiesDataGenerator(stringTable, propertyGroup, model).generate(),
->>>>>>> 0d09370c
       )
     }
   }
@@ -46,11 +42,7 @@
 
 class LiveViewPropertiesCache(
   private val client: ViewLayoutInspectorClient,
-<<<<<<< HEAD
-  model: InspectorModel
-=======
   model: InspectorModel,
->>>>>>> 0d09370c
 ) : ViewPropertiesCache(model) {
   override suspend fun fetchDataFor(root: ViewNode, node: ViewNode): ViewPropertiesData? {
     val response = client.getProperties(root.drawId, node.drawId)
@@ -58,11 +50,7 @@
       ViewPropertiesDataGenerator(
           StringTableImpl(response.stringsList),
           response.propertyGroup,
-<<<<<<< HEAD
-          model
-=======
           model,
->>>>>>> 0d09370c
         )
         .generate()
     } else {
