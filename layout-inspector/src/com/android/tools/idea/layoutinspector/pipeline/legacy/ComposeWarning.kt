/*
 * Copyright (C) 2021 The Android Open Source Project
 *
 * Licensed under the Apache License, Version 2.0 (the "License");
 * you may not use this file except in compliance with the License.
 * You may obtain a copy of the License at
 *
 *      http://www.apache.org/licenses/LICENSE-2.0
 *
 * Unless required by applicable law or agreed to in writing, software
 * distributed under the License is distributed on an "AS IS" BASIS,
 * WITHOUT WARRANTIES OR CONDITIONS OF ANY KIND, either express or implied.
 * See the License for the specific language governing permissions and
 * limitations under the License.
 */
package com.android.tools.idea.layoutinspector.pipeline.legacy

import com.android.tools.idea.layoutinspector.LayoutInspectorBundle
import com.android.tools.idea.layoutinspector.model.NotificationModel
import com.android.tools.idea.layoutinspector.pipeline.InspectorClient
import com.android.tools.idea.projectsystem.getModuleSystem
import com.intellij.openapi.application.runReadAction
import com.intellij.openapi.project.Project
import com.intellij.openapi.project.modules
import com.intellij.ui.EditorNotificationPanel.Status
import org.jetbrains.android.dom.manifest.Manifest
import org.jetbrains.android.facet.AndroidFacet

private const val COMPOSE_WARNING_KEY = "compose.warning"
private const val COMPOSE_WARNING_V29_KEY = "compose.warning.v29"

/** Supply a warning banner if a LegacyClient is used for a compose application. */
class ComposeWarning(
  private val project: Project,
<<<<<<< HEAD
  private val notificationModel: NotificationModel
=======
  private val notificationModel: NotificationModel,
>>>>>>> 0d09370c
) {
  fun performCheck(client: InspectorClient) {
    if (isRunningCurrentProject(client) && isUsingCompose()) {
      val apiLevel = client.process.device.apiLevel
      val message =
        if (apiLevel < 29) {
          LayoutInspectorBundle.message(COMPOSE_WARNING_V29_KEY)
        } else {
          LayoutInspectorBundle.message(COMPOSE_WARNING_KEY)
        }
      notificationModel.addNotification(
        COMPOSE_WARNING_KEY,
        message,
        Status.Warning,
<<<<<<< HEAD
        listOf(notificationModel.dismissAction)
=======
        listOf(notificationModel.dismissAction),
>>>>>>> 0d09370c
      )
    }
  }

  // Check if this is the current project, in which case we can check if this is a compose
  // application with "isUsingCompose"
  private fun isRunningCurrentProject(client: InspectorClient): Boolean =
    project.modules.any { module ->
      val facet = AndroidFacet.getInstance(module)
      val manifest = facet?.let { Manifest.getMainManifest(it) }
      val packageName = runReadAction { manifest?.`package`?.stringValue }
      packageName == client.process.name
    }

  private fun isUsingCompose(): Boolean = project.modules.any { it.getModuleSystem().usesCompose }
}<|MERGE_RESOLUTION|>--- conflicted
+++ resolved
@@ -32,11 +32,7 @@
 /** Supply a warning banner if a LegacyClient is used for a compose application. */
 class ComposeWarning(
   private val project: Project,
-<<<<<<< HEAD
-  private val notificationModel: NotificationModel
-=======
   private val notificationModel: NotificationModel,
->>>>>>> 0d09370c
 ) {
   fun performCheck(client: InspectorClient) {
     if (isRunningCurrentProject(client) && isUsingCompose()) {
@@ -51,11 +47,7 @@
         COMPOSE_WARNING_KEY,
         message,
         Status.Warning,
-<<<<<<< HEAD
-        listOf(notificationModel.dismissAction)
-=======
         listOf(notificationModel.dismissAction),
->>>>>>> 0d09370c
       )
     }
   }
