/*
 * Copyright (C) 2020 The Android Open Source Project
 *
 * Licensed under the Apache License, Version 2.0 (the "License");
 * you may not use this file except in compliance with the License.
 * You may obtain a copy of the License at
 *
 *      http://www.apache.org/licenses/LICENSE-2.0
 *
 * Unless required by applicable law or agreed to in writing, software
 * distributed under the License is distributed on an "AS IS" BASIS,
 * WITHOUT WARRANTIES OR CONDITIONS OF ANY KIND, either express or implied.
 * See the License for the specific language governing permissions and
 * limitations under the License.
 */
package com.android.tools.idea.layoutinspector.pipeline.appinspection

import com.android.tools.idea.appinspection.inspector.api.process.ProcessDescriptor
import com.android.tools.idea.layoutinspector.model.NotificationModel
import com.android.tools.idea.layoutinspector.model.ViewNode
import com.android.tools.idea.layoutinspector.pipeline.ComponentTreeData
import com.android.tools.idea.layoutinspector.pipeline.TreeLoader
import com.android.tools.idea.layoutinspector.pipeline.appinspection.view.ViewInspectorTreeLoader
import com.android.tools.idea.layoutinspector.pipeline.appinspection.view.ViewLayoutInspectorClient
import com.android.tools.idea.layoutinspector.resource.ResourceLookup
import com.android.tools.idea.layoutinspector.skia.SkiaParser
import com.google.wireless.android.sdk.stats.DynamicLayoutInspectorEvent.DynamicLayoutInspectorEventType
import org.jetbrains.annotations.VisibleForTesting

/**
 * A [TreeLoader] that uses data from the [AppInspectionInspectorClient] to fetch a view tree from
 * an API 29+ device, and parses it into [ViewNode]s.
 */
class AppInspectionTreeLoader(
  private val notificationModel: NotificationModel,
  private val logEvent: (DynamicLayoutInspectorEventType) -> Unit,
<<<<<<< HEAD
  @VisibleForTesting var skiaParser: SkiaParser
=======
  @VisibleForTesting var skiaParser: SkiaParser,
>>>>>>> 0d09370c
) : TreeLoader {
  override fun loadComponentTree(
    data: Any?,
    resourceLookup: ResourceLookup,
<<<<<<< HEAD
    process: ProcessDescriptor
=======
    process: ProcessDescriptor,
>>>>>>> 0d09370c
  ): ComponentTreeData? {
    if (data is ViewLayoutInspectorClient.Data) {
      val treeLoader =
        ViewInspectorTreeLoader(
          notificationModel,
          skiaParser,
          data.viewEvent,
          resourceLookup,
          process,
          data.composeEvent,
<<<<<<< HEAD
          logEvent
=======
          logEvent,
>>>>>>> 0d09370c
        )
      val window = treeLoader.loadComponentTree()
      return ComponentTreeData(window, data.generation, treeLoader.dynamicCapabilities)
    }
    return null
  }

  override fun getAllWindowIds(data: Any?): List<Long>? {
    if (data is ViewLayoutInspectorClient.Data) {
      return data.rootIds
    }
    return null
  }
}<|MERGE_RESOLUTION|>--- conflicted
+++ resolved
@@ -34,20 +34,12 @@
 class AppInspectionTreeLoader(
   private val notificationModel: NotificationModel,
   private val logEvent: (DynamicLayoutInspectorEventType) -> Unit,
-<<<<<<< HEAD
-  @VisibleForTesting var skiaParser: SkiaParser
-=======
   @VisibleForTesting var skiaParser: SkiaParser,
->>>>>>> 0d09370c
 ) : TreeLoader {
   override fun loadComponentTree(
     data: Any?,
     resourceLookup: ResourceLookup,
-<<<<<<< HEAD
-    process: ProcessDescriptor
-=======
     process: ProcessDescriptor,
->>>>>>> 0d09370c
   ): ComponentTreeData? {
     if (data is ViewLayoutInspectorClient.Data) {
       val treeLoader =
@@ -58,11 +50,7 @@
           resourceLookup,
           process,
           data.composeEvent,
-<<<<<<< HEAD
-          logEvent
-=======
           logEvent,
->>>>>>> 0d09370c
         )
       val window = treeLoader.loadComponentTree()
       return ComponentTreeData(window, data.generation, treeLoader.dynamicCapabilities)
