--- conflicted
+++ resolved
@@ -40,17 +40,6 @@
 
   @VisibleForTesting
   fun getDefaultForegroundProcessListener(
-<<<<<<< HEAD
-    deviceModel: DeviceModel,
-    processModel: ProcessesModel
-  ): ForegroundProcessListener {
-    return object : ForegroundProcessListener {
-      override fun onNewProcess(
-        device: DeviceDescriptor,
-        foregroundProcess: ForegroundProcess,
-        isDebuggable: Boolean
-      ) {
-=======
     parentDisposable: Disposable,
     deviceModel: DeviceModel,
     processModel: ProcessesModel,
@@ -88,7 +77,6 @@
 
     return ForegroundProcessListener { device, foregroundProcess, isDebuggable ->
       synchronized(lock) {
->>>>>>> 0d09370c
         // There could be multiple projects open. Project1 with device1 selected, Project2 with
         // device2 selected.
         // Because every event from the Transport is dispatched to every open project,
@@ -98,19 +86,13 @@
         }
 
         if (isDebuggable) {
-<<<<<<< HEAD
-=======
           missingForegroundProcess = null
->>>>>>> 0d09370c
           logger.info(
             "Process descriptor found for foreground process \"${foregroundProcess.processName}\" " +
               "on device \"${device.manufacturer} ${device.model} API ${device.apiLevel}\""
           )
         } else {
-<<<<<<< HEAD
-=======
           missingForegroundProcess = foregroundProcess
->>>>>>> 0d09370c
           logger.info(
             "Process descriptor not found for foreground process \"${foregroundProcess.processName}\" " +
               "on device \"${device.manufacturer} ${device.model} API ${device.apiLevel}\""
@@ -139,11 +121,7 @@
     coroutineScope: CoroutineScope,
     streamManager: TransportStreamManager,
     foregroundProcessListener: ForegroundProcessListener =
-<<<<<<< HEAD
-      getDefaultForegroundProcessListener(deviceModel, processModel),
-=======
       getDefaultForegroundProcessListener(parentDisposable, deviceModel, processModel),
->>>>>>> 0d09370c
     transportClient: TransportClient = getDefaultTransportClient(),
     metrics: ForegroundProcessDetectionMetrics,
     layoutInspectorMetrics: LayoutInspectorMetrics = LayoutInspectorMetrics,
@@ -158,11 +136,7 @@
         layoutInspectorMetrics,
         metrics,
         coroutineScope,
-<<<<<<< HEAD
-        streamManager
-=======
         streamManager,
->>>>>>> 0d09370c
       )
 
     foregroundProcessDetection.addForegroundProcessListener(foregroundProcessListener)
