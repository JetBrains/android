--- conflicted
+++ resolved
@@ -88,11 +88,6 @@
   fun getAdbFuture(project: Project): ListenableFuture<AndroidDebugBridge?> {
     return AdbFileProvider.fromProject(project).get()?.let {
       AdbService.getInstance()?.getDebugBridge(it)
-<<<<<<< HEAD
-    }
-      ?: Futures.immediateFuture(null)
-=======
     } ?: Futures.immediateFuture(null)
->>>>>>> 574fcae1
   }
 }