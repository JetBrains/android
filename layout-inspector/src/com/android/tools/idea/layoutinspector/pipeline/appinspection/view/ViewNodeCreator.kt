/*
 * Copyright (C) 2021 The Android Open Source Project
 *
 * Licensed under the Apache License, Version 2.0 (the "License");
 * you may not use this file except in compliance with the License.
 * You may obtain a copy of the License at
 *
 *      http://www.apache.org/licenses/LICENSE-2.0
 *
 * Unless required by applicable law or agreed to in writing, software
 * distributed under the License is distributed on an "AS IS" BASIS,
 * WITHOUT WARRANTIES OR CONDITIONS OF ANY KIND, either express or implied.
 * See the License for the specific language governing permissions and
 * limitations under the License.
 */
package com.android.tools.idea.layoutinspector.pipeline.appinspection.view

import com.android.tools.idea.layoutinspector.common.StringTable
import com.android.tools.idea.layoutinspector.model.ComposeViewNode
import com.android.tools.idea.layoutinspector.model.ViewNode
import com.android.tools.idea.layoutinspector.pipeline.InspectorClient.Capability
import com.android.tools.idea.layoutinspector.pipeline.appinspection.compose.ComposeViewNodeCreator
import com.android.tools.idea.layoutinspector.pipeline.appinspection.compose.GetComposablesResult
import com.android.tools.idea.layoutinspector.view.inspection.LayoutInspectorViewProtocol
import java.awt.Rectangle

private const val ANDROID_VIEWS_HANDLER = "androidx.compose.ui.platform.AndroidViewsHandler"

/**
 * Helper class which handles the logic of converting a [LayoutInspectorViewProtocol.LayoutEvent]
 * into its corresponding [ViewNode]s.
 *
 * @param composeResult If passed in, and the current view being processed is an AndroidComposeView,
 *   this will be used to generate [ComposeViewNode] children.
 */
class ViewNodeCreator(
  layoutEvent: LayoutInspectorViewProtocol.LayoutEvent,
  composeResult: GetComposablesResult?
) {
  val strings: StringTable = StringTableImpl(layoutEvent.stringsList)
  private val rootView = layoutEvent.rootView
  private val composeNodeCreator = composeResult?.let { ComposeViewNodeCreator(it) }

  /** The collected capabilities based on the loaded data. */
  val dynamicCapabilities: Set<Capability>
    get() = composeNodeCreator?.dynamicCapabilities ?: emptySet()

  fun createRootViewNode(shouldInterrupt: () -> Boolean): ViewNode? {
    return try {
      ViewNode.writeAccess { rootView.convert(shouldInterrupt, this) }
    } catch (_: InterruptedException) {
      null
    }
  }

  private fun LayoutInspectorViewProtocol.ViewNode.convert(
    shouldInterrupt: () -> Boolean,
    access: ViewNode.WriteAccess
  ): ViewNode {
    if (shouldInterrupt()) {
      throw InterruptedException()
    }

    val view = this

    val qualifiedName = "${strings[view.packageName]}.${strings[view.className]}"
    val resource = view.resource.convert().createReference(strings)
    val layoutResource = view.layoutResource.convert().createReference(strings)
    val textValue = strings[view.textValue]
    val layoutBounds = view.bounds.layout.let { Rectangle(it.x, it.y, it.w, it.h) }
    val renderBounds =
      view.bounds.render
        .takeIf { it != LayoutInspectorViewProtocol.Quad.getDefaultInstance() }
<<<<<<< HEAD
        ?.toShape()
        ?: layoutBounds
=======
        ?.toShape() ?: layoutBounds
>>>>>>> 574fcae1

    val node =
      ViewNode(
        view.id,
        qualifiedName,
        layoutResource,
        layoutBounds,
        renderBounds,
        resource,
        textValue,
        view.layoutFlags
      )

    val children = view.childrenList.map { it.convert(shouldInterrupt, access) }.toMutableList()
    composeNodeCreator?.createForViewId(view.id, shouldInterrupt)?.forEach { child ->
      children.add(child)
    }
    val viewsToSkip = composeNodeCreator?.viewsToSkip?.get(view.id) ?: emptyList()
    access.apply {
      children.forEach { child ->
        if (!viewsToSkip.contains(child.drawId)) {
          node.children.add(child)
          child.parent = node
        }
      }

      // Move nodes under ANDROID_VIEWS_HANDLER to their corresponding ComposeNode if the handler is
      // present:
      val handler = node.children.singleOrNull { it.qualifiedName == ANDROID_VIEWS_HANDLER }
      if (handler != null) {
        val viewsToMove = composeNodeCreator?.androidViews?.keys ?: emptyList()
        handler.children
          .filter { it.drawId in viewsToMove }
          .forEach {
            composeNodeCreator?.androidViews?.get(it.drawId)?.let { composeParent ->
              composeParent.children.add(it)
              it.parent = composeParent
            }
            handler.children.remove(it)
          }
        // Also remove the handler if all children have been moved
        if (handler.children.isEmpty()) {
          node.children.remove(handler)
          handler.parent = null
        }
      }
    }
    return node
  }
}<|MERGE_RESOLUTION|>--- conflicted
+++ resolved
@@ -71,12 +71,7 @@
     val renderBounds =
       view.bounds.render
         .takeIf { it != LayoutInspectorViewProtocol.Quad.getDefaultInstance() }
-<<<<<<< HEAD
-        ?.toShape()
-        ?: layoutBounds
-=======
         ?.toShape() ?: layoutBounds
->>>>>>> 574fcae1
 
     val node =
       ViewNode(
