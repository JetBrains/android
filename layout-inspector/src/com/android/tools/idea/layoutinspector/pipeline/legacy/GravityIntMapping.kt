--- conflicted
+++ resolved
@@ -60,11 +60,7 @@
     intMapping.add(
       GRAVITY_FILL_VERTICAL,
       GRAVITY_FILL_VERTICAL,
-<<<<<<< HEAD
-      SdkConstants.GRAVITY_VALUE_FILL_VERTICAL
-=======
       SdkConstants.GRAVITY_VALUE_FILL_VERTICAL,
->>>>>>> 0d09370c
     )
     intMapping.add(GRAVITY_FILL_VERTICAL, GRAVITY_TOP, SdkConstants.GRAVITY_VALUE_TOP)
     intMapping.add(GRAVITY_FILL_VERTICAL, GRAVITY_BOTTOM, SdkConstants.GRAVITY_VALUE_BOTTOM)
@@ -72,11 +68,7 @@
     intMapping.add(
       GRAVITY_FILL_HORIZONTAL,
       GRAVITY_FILL_HORIZONTAL,
-<<<<<<< HEAD
-      SdkConstants.GRAVITY_VALUE_FILL_HORIZONTAL
-=======
       SdkConstants.GRAVITY_VALUE_FILL_HORIZONTAL,
->>>>>>> 0d09370c
     )
     intMapping.add(GRAVITY_FILL_HORIZONTAL, GRAVITY_LEFT, SdkConstants.GRAVITY_VALUE_LEFT)
     intMapping.add(GRAVITY_FILL_HORIZONTAL, GRAVITY_RIGHT, SdkConstants.GRAVITY_VALUE_RIGHT)
@@ -85,39 +77,23 @@
     intMapping.add(
       GRAVITY_FILL_VERTICAL,
       GRAVITY_CENTER_VERTICAL,
-<<<<<<< HEAD
-      SdkConstants.GRAVITY_VALUE_CENTER_VERTICAL
-=======
       SdkConstants.GRAVITY_VALUE_CENTER_VERTICAL,
->>>>>>> 0d09370c
     )
     intMapping.add(
       GRAVITY_FILL_HORIZONTAL,
       GRAVITY_CENTER_HORIZONTAL,
-<<<<<<< HEAD
-      SdkConstants.GRAVITY_VALUE_CENTER_HORIZONTAL
-=======
       SdkConstants.GRAVITY_VALUE_CENTER_HORIZONTAL,
->>>>>>> 0d09370c
     )
 
     intMapping.add(
       GRAVITY_CLIP_VERTICAL,
       GRAVITY_CLIP_VERTICAL,
-<<<<<<< HEAD
-      SdkConstants.GRAVITY_VALUE_CLIP_VERTICAL
-=======
       SdkConstants.GRAVITY_VALUE_CLIP_VERTICAL,
->>>>>>> 0d09370c
     )
     intMapping.add(
       GRAVITY_CLIP_HORIZONTAL,
       GRAVITY_CLIP_HORIZONTAL,
-<<<<<<< HEAD
-      SdkConstants.GRAVITY_VALUE_CLIP_HORIZONTAL
-=======
       SdkConstants.GRAVITY_VALUE_CLIP_HORIZONTAL,
->>>>>>> 0d09370c
     )
   }
 }