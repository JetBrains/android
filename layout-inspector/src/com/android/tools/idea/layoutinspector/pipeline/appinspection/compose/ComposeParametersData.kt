--- conflicted
+++ resolved
@@ -22,9 +22,9 @@
 import com.android.tools.idea.layoutinspector.properties.ViewNodeAndResourceLookup
 import com.android.tools.property.panel.api.PropertiesTable
 import com.google.common.collect.HashBasedTable
-import java.awt.Color
 import layoutinspector.compose.inspection.LayoutInspectorComposeProtocol.Parameter
 import layoutinspector.compose.inspection.LayoutInspectorComposeProtocol.ParameterGroup
+import java.awt.Color
 
 class ComposeParametersData(
   /** The parameters associated with a composable as a list. */
@@ -37,11 +37,7 @@
   val unmergedSemantics: List<ParameterItem>,
 
   /** The parameters and semantic information associated with a composable as a properties table. */
-<<<<<<< HEAD
-  val parameters: PropertiesTable<InspectorPropertyItem>
-=======
   val parameters: PropertiesTable<InspectorPropertyItem>,
->>>>>>> 0d09370c
 ) {
 
   /**
@@ -60,11 +56,7 @@
 /** Bridge between incoming proto data and classes expected by the Studio properties framework. */
 class ComposeParametersDataGenerator(
   private val stringTable: StringTableImpl,
-<<<<<<< HEAD
-  private val lookup: ViewNodeAndResourceLookup
-=======
   private val lookup: ViewNodeAndResourceLookup,
->>>>>>> 0d09370c
 ) {
 
   fun generate(rootId: Long, parameterGroup: ParameterGroup): ComposeParametersData {
@@ -89,11 +81,7 @@
       parameterList,
       mergedSemantics,
       unmergedSemantics,
-<<<<<<< HEAD
-      toPropertiesTable(all)
-=======
       toPropertiesTable(all),
->>>>>>> 0d09370c
     )
   }
 
@@ -101,11 +89,7 @@
     rootId: Long,
     composableId: Long,
     kind: ParameterKind,
-<<<<<<< HEAD
-    parameter: Parameter
-=======
     parameter: Parameter,
->>>>>>> 0d09370c
   ): ParameterGroupItem? =
     parameter.toParameterItem(rootId, composableId, kind.toPropertySection()) as? ParameterGroupItem
 
@@ -128,11 +112,7 @@
   private fun Parameter.toParameterItem(
     rootId: Long,
     composableId: Long,
-<<<<<<< HEAD
-    section: PropertySection
-=======
     section: PropertySection,
->>>>>>> 0d09370c
   ): ParameterItem {
     val name = stringTable[name]
     if (type == Parameter.Type.LAMBDA || type == Parameter.Type.FUNCTION_REFERENCE) {
@@ -180,11 +160,7 @@
         composableId,
         lookup,
         rootId,
-<<<<<<< HEAD
-        index
-=======
         index,
->>>>>>> 0d09370c
       )
     } else {
       val group =
@@ -198,11 +174,7 @@
           rootId,
           index,
           reference,
-<<<<<<< HEAD
-          elementsList.mapTo(mutableListOf()) { it.toParameterItem(rootId, composableId, section) }
-=======
           elementsList.mapTo(mutableListOf()) { it.toParameterItem(rootId, composableId, section) },
->>>>>>> 0d09370c
         )
       if (type == PropertyType.ITERABLE && reference != null && group.children.isNotEmpty()) {
         group.children.add(ShowMoreElementsItem(group))
