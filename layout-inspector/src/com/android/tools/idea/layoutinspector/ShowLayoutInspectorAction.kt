/*
 * Copyright (C) 2018 The Android Open Source Project
 *
 * Licensed under the Apache License, Version 2.0 (the "License");
 * you may not use this file except in compliance with the License.
 * You may obtain a copy of the License at
 *
 *      http://www.apache.org/licenses/LICENSE-2.0
 *
 * Unless required by applicable law or agreed to in writing, software
 * distributed under the License is distributed on an "AS IS" BASIS,
 * WITHOUT WARRANTIES OR CONDITIONS OF ANY KIND, either express or implied.
 * See the License for the specific language governing permissions and
 * limitations under the License.
 */
package com.android.tools.idea.layoutinspector

<<<<<<< HEAD
import com.android.tools.idea.ui.enableLiveLayoutInspector
=======
>>>>>>> b5f40ffd
import com.intellij.facet.ProjectFacetManager
import com.intellij.facet.ui.FacetDependentToolWindow
import com.intellij.openapi.actionSystem.AnActionEvent
import com.intellij.openapi.project.DumbAwareAction
import com.intellij.openapi.wm.ToolWindowManager
import icons.StudioIcons
import org.jetbrains.android.facet.AndroidFacet
import org.jetbrains.android.util.AndroidBundle

class ShowLayoutInspectorAction : DumbAwareAction(
  AndroidBundle.message("android.ddms.actions.layoutinspector.title"),
  AndroidBundle.message("android.ddms.actions.layoutinspector.description"),
  StudioIcons.Shell.Menu.LAYOUT_INSPECTOR
) {
  override fun update(e: AnActionEvent) {
<<<<<<< HEAD
    e.presentation.isVisible = enableLiveLayoutInspector

=======
>>>>>>> b5f40ffd
    val project = e.project
    e.presentation.isEnabled = project != null && ProjectFacetManager.getInstance(project).hasFacets(AndroidFacet.ID)
  }

  override fun actionPerformed(e: AnActionEvent) {
    val project = e.project!!
    for (windowEp in FacetDependentToolWindow.EXTENSION_POINT_NAME.extensionList) {
      if (windowEp.id == LAYOUT_INSPECTOR_TOOL_WINDOW_ID) {
        ToolWindowManager.getInstance(project).getToolWindow(LAYOUT_INSPECTOR_TOOL_WINDOW_ID)!!.activate(null)
        break
      }
    }
  }
}<|MERGE_RESOLUTION|>--- conflicted
+++ resolved
@@ -15,10 +15,6 @@
  */
 package com.android.tools.idea.layoutinspector
 
-<<<<<<< HEAD
-import com.android.tools.idea.ui.enableLiveLayoutInspector
-=======
->>>>>>> b5f40ffd
 import com.intellij.facet.ProjectFacetManager
 import com.intellij.facet.ui.FacetDependentToolWindow
 import com.intellij.openapi.actionSystem.AnActionEvent
@@ -34,11 +30,6 @@
   StudioIcons.Shell.Menu.LAYOUT_INSPECTOR
 ) {
   override fun update(e: AnActionEvent) {
-<<<<<<< HEAD
-    e.presentation.isVisible = enableLiveLayoutInspector
-
-=======
->>>>>>> b5f40ffd
     val project = e.project
     e.presentation.isEnabled = project != null && ProjectFacetManager.getInstance(project).hasFacets(AndroidFacet.ID)
   }
