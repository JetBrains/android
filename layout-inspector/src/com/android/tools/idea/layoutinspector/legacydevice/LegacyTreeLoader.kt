/*
 * Copyright (C) 2020 The Android Open Source Project
 *
 * Licensed under the Apache License, Version 2.0 (the "License");
 * you may not use this file except in compliance with the License.
 * You may obtain a copy of the License at
 *
 *      http://www.apache.org/licenses/LICENSE-2.0
 *
 * Unless required by applicable law or agreed to in writing, software
 * distributed under the License is distributed on an "AS IS" BASIS,
 * WITHOUT WARRANTIES OR CONDITIONS OF ANY KIND, either express or implied.
 * See the License for the specific language governing permissions and
 * limitations under the License.
 */
package com.android.tools.idea.layoutinspector.pipeline.legacy

import com.android.annotations.concurrency.Slow
import com.android.ddmlib.AndroidDebugBridge
import com.android.ddmlib.Client
import com.android.ddmlib.DebugViewDumpHandler
import com.android.tools.idea.layoutinspector.model.AndroidWindow
import com.android.tools.idea.layoutinspector.model.ViewNode
import com.android.tools.idea.layoutinspector.pipeline.ComponentTreeData
import com.android.tools.idea.layoutinspector.pipeline.TreeLoader
import com.android.tools.idea.layoutinspector.pipeline.adb.findClient
import com.android.tools.idea.layoutinspector.resource.ResourceLookup
import com.google.common.annotations.VisibleForTesting
import com.google.common.base.Charsets
import com.google.common.collect.Lists
import org.apache.log4j.Logger
import java.io.BufferedReader
import java.io.ByteArrayInputStream
import java.io.ByteArrayOutputStream
import java.io.IOException
import java.io.InputStreamReader
import java.nio.ByteBuffer
import java.util.Stack
import java.util.concurrent.TimeUnit
import java.util.concurrent.atomic.AtomicReference
import java.util.function.BiConsumer
import java.util.function.BinaryOperator
import java.util.function.Function
import java.util.function.Supplier
import java.util.stream.Collector
import javax.imageio.ImageIO

/**
 * A [TreeLoader] that can handle pre-api 29 devices. Loads the view hierarchy and screenshot using DDM, and parses it into [ViewNode]s
 */
class LegacyTreeLoader(private val adb: AndroidDebugBridge, private val client: LegacyClient) : TreeLoader {
  private val LegacyClient.selectedDdmClient: Client?
    get() = ddmClientOverride ?: adb.findClient(process)

  @VisibleForTesting
  var ddmClientOverride: Client? = null

  override fun loadComponentTree(data: Any?, resourceLookup: ResourceLookup): ComponentTreeData? {
    val (windowName, updater, _) = data as? LegacyEvent ?: return null
    return capture(windowName, updater)?.let { ComponentTreeData(it, 0, emptySet()) }
  }

  override fun getAllWindowIds(data: Any?): List<String>? {
    val ddmClient = client.selectedDdmClient ?: return null
    val result = if (data is LegacyEvent) {
      data.allWindows
    }
    else {
      ListViewRootsHandler().getWindows(ddmClient, 5, TimeUnit.SECONDS)
    }
    client.latestScreenshots.keys.retainAll(result)
    return result
  }

  @Slow
  private fun capture(windowName: String, propertiesUpdater: LegacyPropertiesProvider.Updater): AndroidWindow? {
    val ddmClient = client.selectedDdmClient ?: return null
    val hierarchyHandler = CaptureByteArrayHandler(DebugViewDumpHandler.CHUNK_VURT)
    ddmClient.dumpViewHierarchy(windowName, false, true, false, hierarchyHandler)
    propertiesUpdater.lookup.resourceLookup.dpi = ddmClient.device.density
    val hierarchyData = hierarchyHandler.getData() ?: return null
<<<<<<< HEAD
    val (rootNode, hash) = parseLiveViewNode(hierarchyData, propertiesUpdater) ?: return null
    val imageHandler = CaptureByteArrayHandler(DebugViewDumpHandler.CHUNK_VUOP)
    ddmClient.captureView(windowName, hash, imageHandler)
    ViewNode.writeDrawChildren { drawChildren ->
      try {
        val imageData = imageHandler.getData()
        if (imageData != null) {
          rootNode.drawChildren().add(DrawViewImage(ImageIO.read(ByteArrayInputStream(imageData)), rootNode))
        }
      }
      catch (e: IOException) {
        // We didn't get an image, but still return the hierarchy and properties
      }
      rootNode.flatten().forEach { it.children.mapTo(it.drawChildren()) { child -> DrawViewChild(child) } }
      if (rootNode.drawChildren().size != rootNode.children.size) {
        client.logEvent(DynamicLayoutInspectorEventType.COMPATIBILITY_RENDER)
      }
      else {
        client.logEvent(DynamicLayoutInspectorEventType.COMPATIBILITY_RENDER_NO_PICTURE)
      }
    }

    return AndroidWindow(rootNode, windowName, LayoutInspectorProto.ComponentTreeEvent.PayloadType.PNG_AS_REQUESTED)
=======
    val (rootNode, _) = parseLiveViewNode(hierarchyData, propertiesUpdater) ?: return null
    getScreenshotPngBytes(ddmClient)?.let { client.latestScreenshots[windowName] = it }

    return LegacyAndroidWindow(client, rootNode, windowName)
  }

  private fun getScreenshotPngBytes(ddmClient: Client): ByteArray? {
    // TODO(171901393): move back to using ddmclient so we can have windows fetched separately.
    val rawImage = try {
      ddmClient.device.getScreenshot(5, TimeUnit.SECONDS)
    }
    catch (ex: Exception) {
      Logger.getLogger(LegacyTreeLoader::class.java).warn("Couldn't get screenshot from device", ex)
      return null
    }
    val bufferedImage = rawImage.asBufferedImage()
    val baos = ByteArrayOutputStream()
    ImageIO.write(bufferedImage, "PNG", baos)
    return baos.toByteArray()
>>>>>>> cdc83e4e
  }

  private class CaptureByteArrayHandler(type: Int) : DebugViewDumpHandler(type) {

    private val mData = AtomicReference<ByteArray>()

    override fun handleViewDebugResult(data: ByteBuffer) {
      val b = ByteArray(data.remaining())
      data.get(b)
      mData.set(b)
    }

    fun getData(): ByteArray? {
      waitForResult(15, TimeUnit.SECONDS)
      return mData.get()
    }
  }

  /** Parses the flat string representation of a view node and returns the root node.  */
  @VisibleForTesting
  fun parseLiveViewNode(bytes: ByteArray, propertyUpdater: LegacyPropertiesProvider.Updater): Pair<ViewNode, String>?  {
    var rootNodeAndHash: Pair<ViewNode, String>? = null
    var lastNodeAndHash: Pair<ViewNode, String>? = null
    var lastWhitespaceCount = Integer.MIN_VALUE
    val stack = Stack<ViewNode>()

    val input = BufferedReader(
      InputStreamReader(ByteArrayInputStream(bytes), Charsets.UTF_8)
    )

    for (line in input.lines().collect(MergeNewLineCollector)) {
      if ("DONE.".equals(line, ignoreCase = true)) {
        break
      }
      // determine parent through the level of nesting by counting whitespaces
      var whitespaceCount = 0
      while (line[whitespaceCount] == ' ') {
        whitespaceCount++
      }

      if (lastWhitespaceCount < whitespaceCount) {
        stack.push(lastNodeAndHash?.first)
      }
      else if (!stack.isEmpty()) {
        val count = lastWhitespaceCount - whitespaceCount
        for (i in 0 until count) {
          stack.pop()
        }
      }

      lastWhitespaceCount = whitespaceCount
      var parent: ViewNode? = null
      if (!stack.isEmpty()) {
        parent = stack.peek()
      }
      lastNodeAndHash = createViewNode(parent, line.trim(), propertyUpdater)
      if (rootNodeAndHash == null) {
        rootNodeAndHash = lastNodeAndHash
      }
    }

    return rootNodeAndHash
  }

  private fun createViewNode(parent: ViewNode?, data: String, propertyLoader: LegacyPropertiesProvider.Updater): Pair<ViewNode, String> {
    val (name, dataWithoutName) = data.split('@', limit = 2)
    val (hash, properties) = dataWithoutName.split(' ', limit = 2)
    val hashId = hash.toLongOrNull(16) ?: 0
    val view = ViewNode(hashId, name, null, 0, 0, 0, 0, null, null, "", 0)
    view.parent = parent
    parent?.children?.add(view)
    propertyLoader.parseProperties(view, properties)
    return Pair(view, "$name@$hash")
  }

  /**
   * A custom collector that handles a special case see b/79183623
   * If a text field has text containing a new line it'll cause the view node output to be split
   * across multiple lines so the collector processes the file output and merges those back into a
   * single line so we can correctly create view nodes.
   */
  private object MergeNewLineCollector : Collector<String, MutableList<String>, List<String>> {
    override fun characteristics(): Set<Collector.Characteristics> {
      return setOf(Collector.Characteristics.CONCURRENT)
    }

    override fun supplier() = Supplier<MutableList<String>> { mutableListOf() }
    override fun finisher() = Function<MutableList<String>, List<String>> { it.toList() }
    override fun combiner() =
      BinaryOperator<MutableList<String>> { t, u -> t.apply { addAll(u) } }

    override fun accumulator() = BiConsumer<MutableList<String>, String> { stringGroup, line ->
      val newLine = line.trim()
      // add the original line because we need to keep the spacing to determine hierarchy
      if (newLine.startsWith("\\n")) {
        stringGroup[stringGroup.lastIndex] = stringGroup.last() + line
      }
      else {
        stringGroup.add(line)
      }
    }
  }

  private class ListViewRootsHandler : DebugViewDumpHandler(CHUNK_VULW) {

    private val viewRoots = Lists.newCopyOnWriteArrayList<String>()

    override fun handleViewDebugResult(data: ByteBuffer) {
      val nWindows = data.int

      for (i in 0 until nWindows) {
        val len = data.int
        viewRoots.add(getString(data, len))
      }
    }

    @Slow
    @Throws(IOException::class)
    fun getWindows(c: Client, timeout: Long, unit: TimeUnit): List<String> {
      c.listViewRoots(this)
      waitForResult(timeout, unit)
      return viewRoots
    }
  }
}<|MERGE_RESOLUTION|>--- conflicted
+++ resolved
@@ -79,31 +79,6 @@
     ddmClient.dumpViewHierarchy(windowName, false, true, false, hierarchyHandler)
     propertiesUpdater.lookup.resourceLookup.dpi = ddmClient.device.density
     val hierarchyData = hierarchyHandler.getData() ?: return null
-<<<<<<< HEAD
-    val (rootNode, hash) = parseLiveViewNode(hierarchyData, propertiesUpdater) ?: return null
-    val imageHandler = CaptureByteArrayHandler(DebugViewDumpHandler.CHUNK_VUOP)
-    ddmClient.captureView(windowName, hash, imageHandler)
-    ViewNode.writeDrawChildren { drawChildren ->
-      try {
-        val imageData = imageHandler.getData()
-        if (imageData != null) {
-          rootNode.drawChildren().add(DrawViewImage(ImageIO.read(ByteArrayInputStream(imageData)), rootNode))
-        }
-      }
-      catch (e: IOException) {
-        // We didn't get an image, but still return the hierarchy and properties
-      }
-      rootNode.flatten().forEach { it.children.mapTo(it.drawChildren()) { child -> DrawViewChild(child) } }
-      if (rootNode.drawChildren().size != rootNode.children.size) {
-        client.logEvent(DynamicLayoutInspectorEventType.COMPATIBILITY_RENDER)
-      }
-      else {
-        client.logEvent(DynamicLayoutInspectorEventType.COMPATIBILITY_RENDER_NO_PICTURE)
-      }
-    }
-
-    return AndroidWindow(rootNode, windowName, LayoutInspectorProto.ComponentTreeEvent.PayloadType.PNG_AS_REQUESTED)
-=======
     val (rootNode, _) = parseLiveViewNode(hierarchyData, propertiesUpdater) ?: return null
     getScreenshotPngBytes(ddmClient)?.let { client.latestScreenshots[windowName] = it }
 
@@ -123,7 +98,6 @@
     val baos = ByteArrayOutputStream()
     ImageIO.write(bufferedImage, "PNG", baos)
     return baos.toByteArray()
->>>>>>> cdc83e4e
   }
 
   private class CaptureByteArrayHandler(type: Int) : DebugViewDumpHandler(type) {
