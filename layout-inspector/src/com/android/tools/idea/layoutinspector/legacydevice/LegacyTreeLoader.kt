/*
 * Copyright (C) 2019 The Android Open Source Project
 *
 * Licensed under the Apache License, Version 2.0 (the "License");
 * you may not use this file except in compliance with the License.
 * You may obtain a copy of the License at
 *
 *      http://www.apache.org/licenses/LICENSE-2.0
 *
 * Unless required by applicable law or agreed to in writing, software
 * distributed under the License is distributed on an "AS IS" BASIS,
 * WITHOUT WARRANTIES OR CONDITIONS OF ANY KIND, either express or implied.
 * See the License for the specific language governing permissions and
 * limitations under the License.
 */
package com.android.tools.idea.layoutinspector.legacydevice

import com.android.annotations.concurrency.Slow
import com.android.ddmlib.Client
import com.android.ddmlib.DebugViewDumpHandler
import com.android.tools.idea.layoutinspector.model.TreeLoader
import com.android.tools.idea.layoutinspector.model.ViewNode
import com.android.tools.idea.layoutinspector.resource.ResourceLookup
import com.android.tools.idea.layoutinspector.transport.InspectorClient
import com.google.common.annotations.VisibleForTesting
import com.google.common.base.Charsets
import com.google.common.collect.Lists
<<<<<<< HEAD
=======
import com.google.wireless.android.sdk.stats.DynamicLayoutInspectorEvent.DynamicLayoutInspectorEventType
>>>>>>> e624679c
import com.intellij.openapi.project.Project
import java.io.BufferedReader
import java.io.ByteArrayInputStream
import java.io.IOException
import java.io.InputStreamReader
import java.nio.ByteBuffer
import java.util.Stack
import java.util.concurrent.TimeUnit
import java.util.concurrent.atomic.AtomicReference
import java.util.function.BiConsumer
import java.util.function.BinaryOperator
import java.util.function.Function
import java.util.function.Supplier
import java.util.stream.Collector
import javax.imageio.ImageIO

/**
 * A [TreeLoader] that can handle pre-api 29 devices. Loads the view hierarchy and screenshot using DDM, and parses it into [ViewNode]s
 */
object LegacyTreeLoader : TreeLoader {

  override fun loadComponentTree(
    data: Any?, resourceLookup: ResourceLookup, client: InspectorClient, project: Project
  ): Pair<ViewNode, String>? {
<<<<<<< HEAD
    val legacyClient = client as? LegacyClient ?: return null
    val ddmClient = legacyClient.selectedClient ?: return null
    val (windowName, updater, _) = data as? LegacyEvent ?: return null
    return capture(ddmClient, windowName, updater)?.let { Pair(it, windowName) }
  }

  override fun getAllWindowIds(data: Any?, client: InspectorClient): List<String>? {
    if (data is LegacyEvent) {
      return data.allWindows
    }
    val legacyClient = client as? LegacyClient ?: return null
    val ddmClient = legacyClient.selectedClient ?: return null
    return ListViewRootsHandler().getWindows(ddmClient, 5, TimeUnit.SECONDS)
  }

  private fun capture(client: Client, window: String, propertiesUpdater: LegacyPropertiesProvider.Updater): ViewNode? {
    val hierarchyHandler = CaptureByteArrayHandler(HandleViewDebug.CHUNK_VURT)
    HandleViewDebug.dumpViewHierarchy(client, window, false, true, false, hierarchyHandler)
    val hierarchyData = hierarchyHandler.getData() ?: return null
    val (rootNode, hash) = parseLiveViewNode(hierarchyData, propertiesUpdater) ?: return null
    val imageHandler = CaptureByteArrayHandler(HandleViewDebug.CHUNK_VUOP)
    HandleViewDebug.captureView(client, window, hash, imageHandler)
=======
    val (windowName, updater, _) = data as? LegacyEvent ?: return null
    return capture(client, windowName, updater)?.let { Pair(it, windowName) }
  }

  override fun getAllWindowIds(data: Any?, client: InspectorClient): List<String>? {
    if (data is LegacyEvent) {
      return data.allWindows
    }
    val legacyClient = client as? LegacyClient ?: return null
    val ddmClient = legacyClient.selectedClient ?: return null
    return ListViewRootsHandler().getWindows(ddmClient, 5, TimeUnit.SECONDS)
  }

  @Slow
  private fun capture(client: InspectorClient, window: String, propertiesUpdater: LegacyPropertiesProvider.Updater): ViewNode? {
    val legacyClient = client as? LegacyClient ?: return null
    val ddmClient = legacyClient.selectedClient ?: return null
    val hierarchyHandler = CaptureByteArrayHandler(DebugViewDumpHandler.CHUNK_VURT)
    ddmClient.dumpViewHierarchy(window, false, true, false, hierarchyHandler)
    propertiesUpdater.resourceLookup.dpi = ddmClient.device.density
    val hierarchyData = hierarchyHandler.getData() ?: return null
    val (rootNode, hash) = parseLiveViewNode(hierarchyData, propertiesUpdater) ?: return null
    val imageHandler = CaptureByteArrayHandler(DebugViewDumpHandler.CHUNK_VUOP)
    ddmClient.captureView(window, hash, imageHandler)
>>>>>>> e624679c
    try {
      val imageData = imageHandler.getData()
      if (imageData != null) {
        rootNode.imageBottom = ImageIO.read(ByteArrayInputStream(imageData))
      }
    }
    catch (e: IOException) {
      // We didn't get an image, but still return the hierarchy and properties
<<<<<<< HEAD
=======
    }
    if (rootNode.imageBottom != null) {
      client.logEvent(DynamicLayoutInspectorEventType.COMPATIBILITY_RENDER)
    }
    else {
      client.logEvent(DynamicLayoutInspectorEventType.COMPATIBILITY_RENDER_NO_PICTURE)
>>>>>>> e624679c
    }
    return rootNode
  }

  private class CaptureByteArrayHandler(type: Int) : DebugViewDumpHandler(type) {

    private val mData = AtomicReference<ByteArray>()

    override fun handleViewDebugResult(data: ByteBuffer) {
      val b = ByteArray(data.remaining())
      data.get(b)
      mData.set(b)
    }

    fun getData(): ByteArray? {
      waitForResult(15, TimeUnit.SECONDS)
      return mData.get()
    }
  }

  /** Parses the flat string representation of a view node and returns the root node.  */
  @VisibleForTesting
  fun parseLiveViewNode(bytes: ByteArray, propertyUpdater: LegacyPropertiesProvider.Updater): Pair<ViewNode, String>?  {
    var rootNodeAndHash: Pair<ViewNode, String>? = null
    var lastNodeAndHash: Pair<ViewNode, String>? = null
    var lastWhitespaceCount = Integer.MIN_VALUE
    val stack = Stack<ViewNode>()

    val input = BufferedReader(
      InputStreamReader(ByteArrayInputStream(bytes), Charsets.UTF_8)
    )

    for (line in input.lines().collect(MergeNewLineCollector)) {
      if ("DONE.".equals(line, ignoreCase = true)) {
        break
      }
      // determine parent through the level of nesting by counting whitespaces
      var whitespaceCount = 0
      while (line[whitespaceCount] == ' ') {
        whitespaceCount++
      }

      if (lastWhitespaceCount < whitespaceCount) {
        stack.push(lastNodeAndHash?.first)
      }
      else if (!stack.isEmpty()) {
        val count = lastWhitespaceCount - whitespaceCount
        for (i in 0 until count) {
          stack.pop()
        }
      }

      lastWhitespaceCount = whitespaceCount
      var parent: ViewNode? = null
      if (!stack.isEmpty()) {
        parent = stack.peek()
      }
      lastNodeAndHash = createViewNode(parent, line.trim(), propertyUpdater)
      if (rootNodeAndHash == null) {
        rootNodeAndHash = lastNodeAndHash
      }
    }

    return rootNodeAndHash
  }

  private fun createViewNode(parent: ViewNode?, data: String, propertyLoader: LegacyPropertiesProvider.Updater): Pair<ViewNode, String> {
    val (name, dataWithoutName) = data.split('@', limit = 2)
    val (hash, properties) = dataWithoutName.split(' ', limit = 2)
    val hashId = hash.toLongOrNull(16) ?: 0
    val view = ViewNode(hashId, name, null, 0, 0, 0, 0, null, "", 0)
    view.parent = parent
    parent?.children?.add(view)
    propertyLoader.parseProperties(view, properties)
    return Pair(view, "$name@$hash")
  }

  /**
   * A custom collector that handles a special case see b/79183623
   * If a text field has text containing a new line it'll cause the view node output to be split
   * across multiple lines so the collector processes the file output and merges those back into a
   * single line so we can correctly create view nodes.
   */
  private object MergeNewLineCollector : Collector<String, MutableList<String>, List<String>> {
    override fun characteristics(): Set<Collector.Characteristics> {
      return setOf(Collector.Characteristics.CONCURRENT)
    }

    override fun supplier() = Supplier<MutableList<String>> { mutableListOf() }
    override fun finisher() = Function<MutableList<String>, List<String>> { it.toList() }
    override fun combiner() =
      BinaryOperator<MutableList<String>> { t, u -> t.apply { addAll(u) } }

    override fun accumulator() = BiConsumer<MutableList<String>, String> { stringGroup, line ->
      val newLine = line.trim()
      // add the original line because we need to keep the spacing to determine hierarchy
      if (newLine.startsWith("\\n")) {
        stringGroup[stringGroup.lastIndex] = stringGroup.last() + line
      }
      else {
        stringGroup.add(line)
      }
    }
  }

  private class ListViewRootsHandler :
    DebugViewDumpHandler(DebugViewDumpHandler.CHUNK_VULW) {

    private val viewRoots = Lists.newCopyOnWriteArrayList<String>()

    override fun handleViewDebugResult(data: ByteBuffer) {
      val nWindows = data.int

      for (i in 0 until nWindows) {
        val len = data.int
        viewRoots.add(getString(data, len))
      }
    }

    @Slow
    @Throws(IOException::class)
    fun getWindows(c: Client, timeout: Long, unit: TimeUnit): List<String> {
      c.listViewRoots(this)
      waitForResult(timeout, unit)
      return viewRoots
    }
  }
}<|MERGE_RESOLUTION|>--- conflicted
+++ resolved
@@ -25,10 +25,7 @@
 import com.google.common.annotations.VisibleForTesting
 import com.google.common.base.Charsets
 import com.google.common.collect.Lists
-<<<<<<< HEAD
-=======
 import com.google.wireless.android.sdk.stats.DynamicLayoutInspectorEvent.DynamicLayoutInspectorEventType
->>>>>>> e624679c
 import com.intellij.openapi.project.Project
 import java.io.BufferedReader
 import java.io.ByteArrayInputStream
@@ -53,30 +50,6 @@
   override fun loadComponentTree(
     data: Any?, resourceLookup: ResourceLookup, client: InspectorClient, project: Project
   ): Pair<ViewNode, String>? {
-<<<<<<< HEAD
-    val legacyClient = client as? LegacyClient ?: return null
-    val ddmClient = legacyClient.selectedClient ?: return null
-    val (windowName, updater, _) = data as? LegacyEvent ?: return null
-    return capture(ddmClient, windowName, updater)?.let { Pair(it, windowName) }
-  }
-
-  override fun getAllWindowIds(data: Any?, client: InspectorClient): List<String>? {
-    if (data is LegacyEvent) {
-      return data.allWindows
-    }
-    val legacyClient = client as? LegacyClient ?: return null
-    val ddmClient = legacyClient.selectedClient ?: return null
-    return ListViewRootsHandler().getWindows(ddmClient, 5, TimeUnit.SECONDS)
-  }
-
-  private fun capture(client: Client, window: String, propertiesUpdater: LegacyPropertiesProvider.Updater): ViewNode? {
-    val hierarchyHandler = CaptureByteArrayHandler(HandleViewDebug.CHUNK_VURT)
-    HandleViewDebug.dumpViewHierarchy(client, window, false, true, false, hierarchyHandler)
-    val hierarchyData = hierarchyHandler.getData() ?: return null
-    val (rootNode, hash) = parseLiveViewNode(hierarchyData, propertiesUpdater) ?: return null
-    val imageHandler = CaptureByteArrayHandler(HandleViewDebug.CHUNK_VUOP)
-    HandleViewDebug.captureView(client, window, hash, imageHandler)
-=======
     val (windowName, updater, _) = data as? LegacyEvent ?: return null
     return capture(client, windowName, updater)?.let { Pair(it, windowName) }
   }
@@ -101,7 +74,6 @@
     val (rootNode, hash) = parseLiveViewNode(hierarchyData, propertiesUpdater) ?: return null
     val imageHandler = CaptureByteArrayHandler(DebugViewDumpHandler.CHUNK_VUOP)
     ddmClient.captureView(window, hash, imageHandler)
->>>>>>> e624679c
     try {
       val imageData = imageHandler.getData()
       if (imageData != null) {
@@ -110,15 +82,12 @@
     }
     catch (e: IOException) {
       // We didn't get an image, but still return the hierarchy and properties
-<<<<<<< HEAD
-=======
     }
     if (rootNode.imageBottom != null) {
       client.logEvent(DynamicLayoutInspectorEventType.COMPATIBILITY_RENDER)
     }
     else {
       client.logEvent(DynamicLayoutInspectorEventType.COMPATIBILITY_RENDER_NO_PICTURE)
->>>>>>> e624679c
     }
     return rootNode
   }
