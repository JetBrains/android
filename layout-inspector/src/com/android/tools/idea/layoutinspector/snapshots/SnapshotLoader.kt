--- conflicted
+++ resolved
@@ -44,23 +44,6 @@
             object : DeviceDescriptor {
               override val manufacturer: String
                 get() = "" // TODO
-<<<<<<< HEAD
-              override val model: String
-                get() = "" // TODO
-              override val serial: String
-                get() = "" // TODO
-              override val isEmulator: Boolean
-                get() = false // TODO
-              override val apiLevel: Int
-                get() = metadata?.apiLevel ?: 0
-              override val version: String
-                get() = "" // TODO
-              override val codename: String
-                get() = "" // TODO
-            }
-        override val abiCpuArch: String
-          get() = "" // TODO
-=======
 
               override val model: String
                 get() = "" // TODO
@@ -84,16 +67,12 @@
         override val abiCpuArch: String
           get() = "" // TODO
 
->>>>>>> 574fcae1
         override val name: String = metadata?.processName ?: "Unknown"
         override val packageName: String = metadata?.processName ?: "Unknown"
         override val isRunning: Boolean = false
         override val pid: Int
           get() = -1
-<<<<<<< HEAD
-=======
 
->>>>>>> 574fcae1
         override val streamId: Long = -1
       }
 
