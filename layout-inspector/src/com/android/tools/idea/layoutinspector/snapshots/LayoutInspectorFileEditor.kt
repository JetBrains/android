--- conflicted
+++ resolved
@@ -65,8 +65,6 @@
 
 private const val LAYOUT_INSPECTOR_SNAPSHOT_ID = "Layout Inspector Snapshot"
 
-<<<<<<< HEAD
-=======
 class FileEditorInspectorClient(
   private val model: InspectorModel,
   private val snapshotLoader: SnapshotLoader,
@@ -88,7 +86,6 @@
   override val isConnected = true
 }
 
->>>>>>> 0d09370c
 class LayoutInspectorFileEditor(val project: Project, private val path: Path) :
   UserDataHolderBase(), FileEditor {
   private var metrics: LayoutInspectorSessionMetrics? = null
@@ -99,11 +96,7 @@
   override fun dispose() {
     metrics?.logEvent(
       DynamicLayoutInspectorEvent.DynamicLayoutInspectorEventType.SESSION_DATA,
-<<<<<<< HEAD
-      stats
-=======
       stats,
->>>>>>> 0d09370c
     )
   }
 
@@ -131,36 +124,6 @@
 
       // TODO: error handling
       snapshotLoader = SnapshotLoader.createSnapshotLoader(path)
-<<<<<<< HEAD
-      val model = InspectorModel(project)
-      stats = SessionStatisticsImpl(SNAPSHOT_CLIENT)
-      metadata =
-        snapshotLoader?.loadFile(path, model, notificationModel, stats) ?: throw Exception()
-      val client =
-        object : InspectorClient by DisconnectedClient {
-          override val provider: PropertiesProvider
-            get() = snapshotLoader.propertiesProvider
-
-          override val capabilities: Set<InspectorClient.Capability>
-            get() =
-              mutableSetOf<InspectorClient.Capability>().apply {
-                if (model.pictureType == AndroidWindow.ImageType.SKP) {
-                  add(InspectorClient.Capability.SUPPORTS_SKP)
-                }
-                addAll(snapshotLoader.capabilities)
-              }
-
-          override val process = snapshotLoader.processDescriptor
-
-          override val stats: SessionStatistics
-            get() = this@LayoutInspectorFileEditor.stats
-
-          override val isConnected
-            get() = true
-        }
-
-=======
->>>>>>> 0d09370c
       val layoutInspectorCoroutineScope = AndroidCoroutineScope(this)
       val model = InspectorModel(project, layoutInspectorCoroutineScope)
       stats = SessionStatisticsImpl(SNAPSHOT_CLIENT)
@@ -178,11 +141,7 @@
           client,
           model,
           notificationModel,
-<<<<<<< HEAD
-          treeSettings
-=======
           treeSettings,
->>>>>>> 0d09370c
         )
       val deviceViewPanel =
         DeviceViewPanel(layoutInspector = layoutInspector, disposableParent = workbench)
@@ -191,11 +150,7 @@
         deviceViewPanel,
         layoutInspector,
         listOf(LayoutInspectorTreePanelDefinition(), LayoutInspectorPropertiesPanelDefinition()),
-<<<<<<< HEAD
-        false
-=======
         false,
->>>>>>> 0d09370c
       )
 
       metadata.loadDuration = System.currentTimeMillis() - startTime
@@ -212,11 +167,7 @@
         LayoutInspectorSessionMetrics(
           project,
           snapshotLoader.processDescriptor,
-<<<<<<< HEAD
-          snapshotMetadata = metadata
-=======
           snapshotMetadata = metadata,
->>>>>>> 0d09370c
         )
       metrics?.logEvent(SNAPSHOT_LOADED, stats)
     } catch (exception: Exception) {
