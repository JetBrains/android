/*
 * Copyright (C) 2021 The Android Open Source Project
 *
 * Licensed under the Apache License, Version 2.0 (the "License");
 * you may not use this file except in compliance with the License.
 * You may obtain a copy of the License at
 *
 *      http://www.apache.org/licenses/LICENSE-2.0
 *
 * Unless required by applicable law or agreed to in writing, software
 * distributed under the License is distributed on an "AS IS" BASIS,
 * WITHOUT WARRANTIES OR CONDITIONS OF ANY KIND, either express or implied.
 * See the License for the specific language governing permissions and
 * limitations under the License.
 */
package com.android.tools.idea.layoutinspector.snapshots

import com.android.tools.adtui.actions.DropDownAction
import com.android.tools.idea.layoutinspector.LAYOUT_INSPECTOR_DATA_KEY
import com.intellij.icons.AllIcons
import com.intellij.openapi.actionSystem.ActionUpdateThread
import com.intellij.openapi.actionSystem.AnAction
import com.intellij.openapi.actionSystem.AnActionEvent
import com.intellij.openapi.actionSystem.ex.TooltipDescriptionProvider
import com.intellij.openapi.application.invokeLater
import com.intellij.openapi.fileChooser.FileChooserDescriptorFactory
import com.intellij.openapi.fileChooser.FileChooserDialog
import com.intellij.openapi.fileChooser.FileChooserFactory
import com.intellij.openapi.fileChooser.FileSaverDescriptor
import com.intellij.openapi.fileChooser.FileSaverDialog
import com.intellij.openapi.fileEditor.FileEditorManager
import com.intellij.openapi.fileEditor.OpenFileDescriptor
import com.intellij.openapi.progress.ProgressManager
import com.intellij.openapi.util.SystemInfo
import com.intellij.openapi.vfs.VfsUtil
import icons.StudioIcons
import java.text.SimpleDateFormat
import java.util.Date
import java.util.Locale
import org.jetbrains.kotlin.idea.util.application.invokeLater

object SnapshotAction :
  DropDownAction(null, "Snapshot Export/Import", StudioIcons.LayoutInspector.Toolbar.SNAPSHOT),
  TooltipDescriptionProvider {
  init {
    add(ExportSnapshotAction)
    add(ImportSnapshotAction)
  }
}

object ExportSnapshotAction :
  AnAction(
    "Export Snapshot",
    "Export a snapshot of Layout inspector to share, inspect, and use offline.",
<<<<<<< HEAD
    AllIcons.ToolbarDecorator.Export
=======
    AllIcons.ToolbarDecorator.Export,
>>>>>>> 0d09370c
  ),
  TooltipDescriptionProvider {

  override fun getActionUpdateThread() = ActionUpdateThread.BGT

  override fun update(event: AnActionEvent) {
    super.update(event)
    event.presentation.isEnabled =
      event.getData(LAYOUT_INSPECTOR_DATA_KEY)?.currentClient?.isConnected ?: false
  }

  override fun actionPerformed(event: AnActionEvent) {
    val inspector = event.getData(LAYOUT_INSPECTOR_DATA_KEY) ?: return
    val project = inspector.inspectorModel.project
    val outputDir = VfsUtil.getUserHomeDir()

    // Configure title, description and extension
    val descriptor =
      FileSaverDescriptor(
        "Save Layout Snapshot",
        "Save layout inspector snapshot",
<<<<<<< HEAD
        EXT_LAYOUT_INSPECTOR
=======
        EXT_LAYOUT_INSPECTOR,
>>>>>>> 0d09370c
      )

    // Open the Dialog which returns a VirtualFileWrapper when closed
    val saveFileDialog: FileSaverDialog =
      FileChooserFactory.getInstance().createSaveFileDialog(descriptor, project)

    var fileName: String =
      inspector.currentClient.process.name +
        "_" +
        SimpleDateFormat("yyyy.MM.dd_HH.mm", Locale.US).format(Date())
    fileName = fileName.replace(Regex("[^._A-Za-z0-9]"), "")
    // Append extension manually to file name on MacOS because FileSaverDialog does not do it
    // automatically.
    fileName += if (SystemInfo.isMac) DOT_EXT_LAYOUT_INSPECTOR else ""
    val result = saveFileDialog.save(outputDir, fileName) ?: return
    val vFile = result.getVirtualFile(true)
    val path = vFile?.toNioPath() ?: return
    val saveAndOpenSnapshot = Runnable {
      inspector.currentClient.saveSnapshot(path)
      invokeLater {
        FileEditorManager.getInstance(project).openEditor(OpenFileDescriptor(project, vFile), false)
      }
    }
    ProgressManager.getInstance()
      .runProcessWithProgressSynchronously(saveAndOpenSnapshot, "Saving snapshot", true, project)
  }
}

object ImportSnapshotAction :
  AnAction(
    "Import Snapshot",
    "Import a snapshot, open into an editor.",
<<<<<<< HEAD
    AllIcons.ToolbarDecorator.Import
=======
    AllIcons.ToolbarDecorator.Import,
>>>>>>> 0d09370c
  ),
  TooltipDescriptionProvider {
  override fun actionPerformed(event: AnActionEvent) {
    val inspector = event.getData(LAYOUT_INSPECTOR_DATA_KEY) ?: return
    val project = inspector.inspectorModel.project

    // Configure title, description and extension
    val descriptor =
      FileChooserDescriptorFactory.createSingleFileDescriptor(EXT_LAYOUT_INSPECTOR)
        .withTitle("Load LayoutSnapshot")
        .withDescription("Load layout inspector snapshot")

    // Open the Dialog which returns a VirtualFileWrapper when closed
    val openFileDialog: FileChooserDialog =
      FileChooserFactory.getInstance().createFileChooser(descriptor, project, null)

    val vFiles = openFileDialog.choose(project, VfsUtil.getUserHomeDir())
    if (vFiles.isEmpty()) return
    val vFile = vFiles[0]
    val saveAndOpenSnapshot = Runnable {
      invokeLater {
        FileEditorManager.getInstance(project).openEditor(OpenFileDescriptor(project, vFile), true)
      }
    }
    ProgressManager.getInstance()
      .runProcessWithProgressSynchronously(saveAndOpenSnapshot, "Opening snapshot", true, project)
  }
}<|MERGE_RESOLUTION|>--- conflicted
+++ resolved
@@ -34,10 +34,10 @@
 import com.intellij.openapi.util.SystemInfo
 import com.intellij.openapi.vfs.VfsUtil
 import icons.StudioIcons
+import org.jetbrains.kotlin.idea.util.application.invokeLater
 import java.text.SimpleDateFormat
 import java.util.Date
 import java.util.Locale
-import org.jetbrains.kotlin.idea.util.application.invokeLater
 
 object SnapshotAction :
   DropDownAction(null, "Snapshot Export/Import", StudioIcons.LayoutInspector.Toolbar.SNAPSHOT),
@@ -52,11 +52,7 @@
   AnAction(
     "Export Snapshot",
     "Export a snapshot of Layout inspector to share, inspect, and use offline.",
-<<<<<<< HEAD
-    AllIcons.ToolbarDecorator.Export
-=======
     AllIcons.ToolbarDecorator.Export,
->>>>>>> 0d09370c
   ),
   TooltipDescriptionProvider {
 
@@ -78,11 +74,7 @@
       FileSaverDescriptor(
         "Save Layout Snapshot",
         "Save layout inspector snapshot",
-<<<<<<< HEAD
-        EXT_LAYOUT_INSPECTOR
-=======
         EXT_LAYOUT_INSPECTOR,
->>>>>>> 0d09370c
       )
 
     // Open the Dialog which returns a VirtualFileWrapper when closed
@@ -115,11 +107,7 @@
   AnAction(
     "Import Snapshot",
     "Import a snapshot, open into an editor.",
-<<<<<<< HEAD
-    AllIcons.ToolbarDecorator.Import
-=======
     AllIcons.ToolbarDecorator.Import,
->>>>>>> 0d09370c
   ),
   TooltipDescriptionProvider {
   override fun actionPerformed(event: AnActionEvent) {
