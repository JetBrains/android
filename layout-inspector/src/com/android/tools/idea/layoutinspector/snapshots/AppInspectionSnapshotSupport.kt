/*
 * Copyright (C) 2021 The Android Open Source Project
 *
 * Licensed under the Apache License, Version 2.0 (the "License");
 * you may not use this file except in compliance with the License.
 * You may obtain a copy of the License at
 *
 *      http://www.apache.org/licenses/LICENSE-2.0
 *
 * Unless required by applicable law or agreed to in writing, software
 * distributed under the License is distributed on an "AS IS" BASIS,
 * WITHOUT WARRANTIES OR CONDITIONS OF ANY KIND, either express or implied.
 * See the License for the specific language governing permissions and
 * limitations under the License.
 */
package com.android.tools.idea.layoutinspector.snapshots

import com.android.tools.idea.layoutinspector.metrics.LayoutInspectorSessionMetrics
import com.android.tools.idea.layoutinspector.metrics.statistics.SessionStatistics
import com.android.tools.idea.layoutinspector.model.InspectorModel
import com.android.tools.idea.layoutinspector.model.NotificationModel
import com.android.tools.idea.layoutinspector.pipeline.InspectorClient
import com.android.tools.idea.layoutinspector.pipeline.appinspection.AppInspectionPropertiesProvider
import com.android.tools.idea.layoutinspector.pipeline.appinspection.AppInspectionTreeLoader
import com.android.tools.idea.layoutinspector.pipeline.appinspection.compose.ComposeParametersCache
import com.android.tools.idea.layoutinspector.pipeline.appinspection.compose.GetComposablesResult
import com.android.tools.idea.layoutinspector.pipeline.appinspection.view.DisconnectedViewPropertiesCache
import com.android.tools.idea.layoutinspector.pipeline.appinspection.view.ViewLayoutInspectorClient
import com.android.tools.idea.layoutinspector.pipeline.appinspection.view.convert
import com.android.tools.idea.layoutinspector.protobuf.parseDelimitedFrom
import com.android.tools.idea.layoutinspector.skia.SkiaParserImpl
import com.android.tools.idea.layoutinspector.view.inspection.LayoutInspectorViewProtocol
import com.google.wireless.android.sdk.stats.DynamicLayoutInspectorEvent
import com.intellij.openapi.diagnostic.Logger
import com.intellij.util.io.write
import java.io.ByteArrayOutputStream
import java.io.ObjectInputStream
import java.io.ObjectOutputStream
import java.nio.file.Files
import java.nio.file.Path
import layoutinspector.compose.inspection.LayoutInspectorComposeProtocol.GetAllParametersResponse
import layoutinspector.snapshots.Metadata
import layoutinspector.snapshots.Snapshot

val APP_INSPECTION_SNAPSHOT_VERSION = ProtocolVersion.Version4

/**
 * [SnapshotLoader] that can load snapshots saved by the app inspection-based version of the layout
 * inspector.
 */
class AppInspectionSnapshotLoader : SnapshotLoader {
  override lateinit var propertiesProvider: AppInspectionPropertiesProvider
    private set

  override lateinit var metadata: SnapshotMetadata
    private set

  override val capabilities = mutableSetOf(InspectorClient.Capability.SUPPORTS_SYSTEM_NODES)

  override fun loadFile(
    file: Path,
    model: InspectorModel,
    notificationModel: NotificationModel,
<<<<<<< HEAD
    stats: SessionStatistics
=======
    stats: SessionStatistics,
>>>>>>> 0d09370c
  ): SnapshotMetadata? {
    val viewPropertiesCache = DisconnectedViewPropertiesCache(model)
    val composeParametersCache = ComposeParametersCache(null, model)
    propertiesProvider =
      AppInspectionPropertiesProvider(viewPropertiesCache, composeParametersCache, model)
    // TODO: error handling
    ObjectInputStream(Files.newInputStream(file)).use { input ->
      val options = LayoutInspectorCaptureOptions().apply { parse(input.readUTF()) }
      if (options.version != APP_INSPECTION_SNAPSHOT_VERSION) {
        val message =
          "AppInspectionSnapshotSupport only supports version ${APP_INSPECTION_SNAPSHOT_VERSION.value}, got ${options.version}."
        Logger.getInstance(AppInspectionSnapshotLoader::class.java).error(message)
        throw Exception(message)
      }
      metadata =
        parseDelimitedFrom(input, Metadata.parser())?.convert(APP_INSPECTION_SNAPSHOT_VERSION)
          ?: return null
      val snapshot = parseDelimitedFrom(input, Snapshot.parser()) ?: return null
      val response = snapshot.viewSnapshot
      val allWindows = response.windowSnapshotsList.associateBy { it.layout.rootView.id }
      val rootIds = response.windowRoots.idsList
      val allComposeInfo = snapshot.composeInfoList.associateBy { it.viewId }
      val metrics =
        LayoutInspectorSessionMetrics(model.project, processDescriptor, snapshotMetadata = metadata)
      fun logEvent(eventType: DynamicLayoutInspectorEvent.DynamicLayoutInspectorEventType) =
        metrics.logEvent(eventType, stats)
      rootIds
        .map { allWindows[it] }
        .forEach { windowInfo ->
          // should always be true
          if (windowInfo != null) {
            val composeInfo = allComposeInfo[windowInfo.layout.rootView.id]
            val composeResult = composeInfo?.let { GetComposablesResult(it.composables, false) }
            val data = ViewLayoutInspectorClient.Data(0, rootIds, windowInfo.layout, composeResult)

            val treeLoader =
              AppInspectionTreeLoader(notificationModel, ::logEvent, SkiaParserImpl({}))
            val treeData =
              treeLoader.loadComponentTree(data, model.resourceLookup, processDescriptor)
                ?: throw Exception()
            capabilities.addAll(treeData.dynamicCapabilities)
            model.update(treeData.window, rootIds, treeData.generation)
            viewPropertiesCache.setAllFrom(windowInfo.properties)
            composeInfo?.composeParameters?.let { composeParametersCache.setAllFrom(it) }
          }
        }
      if (!model.resourceLookup.hasResolver) {
        // Older snapshots may not include device information in the layout events.
        // Save the dpi, fontScale such that we can convert dimensions.
        model.resourceLookup.updateConfiguration(
          metadata.dpi,
          metadata.fontScale,
<<<<<<< HEAD
          metadata.screenDimension
=======
          metadata.screenDimension,
>>>>>>> 0d09370c
        )
      }
      snapshot.foldInfo?.let { model.foldInfo = it.convert() }
    }
    return metadata
  }
}

fun saveAppInspectorSnapshot(
  path: Path,
  data: Map<Long, ViewLayoutInspectorClient.Data>,
  properties: Map<Long, LayoutInspectorViewProtocol.PropertiesEvent>,
  composeProperties: Map<Long, GetAllParametersResponse>,
  snapshotMetadata: SnapshotMetadata,
  foldInfo: InspectorModel.FoldInfo?,
) {
  val response =
    LayoutInspectorViewProtocol.CaptureSnapshotResponse.newBuilder()
      .apply {
        val allRootIds = data.values.firstOrNull()?.rootIds
        addAllWindowSnapshots(
          allRootIds?.map { rootId ->
            LayoutInspectorViewProtocol.CaptureSnapshotResponse.WindowSnapshot.newBuilder()
              .apply {
                layout = data[rootId]?.viewEvent
                this.properties = properties[rootId]
              }
              .build()
          }
        )
        windowRoots =
          LayoutInspectorViewProtocol.WindowRootsEvent.newBuilder()
            .apply { addAllIds(allRootIds) }
            .build()
      }
      .build()
  val composeInfo =
    composeProperties.mapValues { (id, composePropertyEvent) ->
      data[id]?.composeEvent to composePropertyEvent
    }
  saveAppInspectorSnapshot(path, response, composeInfo, snapshotMetadata, foldInfo)
}

fun saveAppInspectorSnapshot(
  path: Path,
  data: LayoutInspectorViewProtocol.CaptureSnapshotResponse,
  composeInfo: Map<Long, Pair<GetComposablesResult?, GetAllParametersResponse>>,
  snapshotMetadata: SnapshotMetadata,
  foldInfo: InspectorModel.FoldInfo?,
) {
  snapshotMetadata.containsCompose = composeInfo.isNotEmpty()
  val snapshot =
    Snapshot.newBuilder()
      .apply {
        viewSnapshot = data
        addAllComposeInfo(
          composeInfo.map { (viewId, composableAndParameters) ->
            val (composables, composeParameters) = composableAndParameters
            Snapshot.ComposeInfo.newBuilder()
              .apply {
                this.viewId = viewId
                this.composables = composables?.response
                this.composeParameters = composeParameters
              }
              .build()
          }
        )
        foldInfo?.toProto()?.let { this.foldInfo = it }
      }
      .build()
  val output = ByteArrayOutputStream()
  ObjectOutputStream(output).use { objectOutput ->
    objectOutput.writeUTF(
      LayoutInspectorCaptureOptions(
          APP_INSPECTION_SNAPSHOT_VERSION,
<<<<<<< HEAD
          snapshotMetadata.processName ?: "Unknown"
=======
          snapshotMetadata.processName ?: "Unknown",
>>>>>>> 0d09370c
        )
        .toString()
    )
    snapshotMetadata.toProto().writeDelimitedTo(objectOutput)
    snapshot.writeDelimitedTo(objectOutput)
  }
  path.write(output.toByteArray())
}<|MERGE_RESOLUTION|>--- conflicted
+++ resolved
@@ -33,14 +33,14 @@
 import com.google.wireless.android.sdk.stats.DynamicLayoutInspectorEvent
 import com.intellij.openapi.diagnostic.Logger
 import com.intellij.util.io.write
+import layoutinspector.compose.inspection.LayoutInspectorComposeProtocol.GetAllParametersResponse
+import layoutinspector.snapshots.Metadata
+import layoutinspector.snapshots.Snapshot
 import java.io.ByteArrayOutputStream
 import java.io.ObjectInputStream
 import java.io.ObjectOutputStream
 import java.nio.file.Files
 import java.nio.file.Path
-import layoutinspector.compose.inspection.LayoutInspectorComposeProtocol.GetAllParametersResponse
-import layoutinspector.snapshots.Metadata
-import layoutinspector.snapshots.Snapshot
 
 val APP_INSPECTION_SNAPSHOT_VERSION = ProtocolVersion.Version4
 
@@ -61,11 +61,7 @@
     file: Path,
     model: InspectorModel,
     notificationModel: NotificationModel,
-<<<<<<< HEAD
-    stats: SessionStatistics
-=======
     stats: SessionStatistics,
->>>>>>> 0d09370c
   ): SnapshotMetadata? {
     val viewPropertiesCache = DisconnectedViewPropertiesCache(model)
     val composeParametersCache = ComposeParametersCache(null, model)
@@ -118,11 +114,7 @@
         model.resourceLookup.updateConfiguration(
           metadata.dpi,
           metadata.fontScale,
-<<<<<<< HEAD
-          metadata.screenDimension
-=======
           metadata.screenDimension,
->>>>>>> 0d09370c
         )
       }
       snapshot.foldInfo?.let { model.foldInfo = it.convert() }
@@ -198,11 +190,7 @@
     objectOutput.writeUTF(
       LayoutInspectorCaptureOptions(
           APP_INSPECTION_SNAPSHOT_VERSION,
-<<<<<<< HEAD
-          snapshotMetadata.processName ?: "Unknown"
-=======
           snapshotMetadata.processName ?: "Unknown",
->>>>>>> 0d09370c
         )
         .toString()
     )
