<!--
  ~ Copyright (C) 2019 The Android Open Source Project
  ~
  ~ Licensed under the Apache License, Version 2.0 (the "License");
  ~ you may not use this file except in compliance with the License.
  ~ You may obtain a copy of the License at
  ~
  ~      http://www.apache.org/licenses/LICENSE-2.0
  ~
  ~ Unless required by applicable law or agreed to in writing, software
  ~ distributed under the License is distributed on an "AS IS" BASIS,
  ~ WITHOUT WARRANTIES OR CONDITIONS OF ANY KIND, either express or implied.
  ~ See the License for the specific language governing permissions and
  ~ limitations under the License.
  -->
<idea-plugin>

  <actions resource-bundle="messages.LayoutInspectorBundle">
    <action id="Android.RunLayoutInspector"
            class="com.android.tools.idea.layoutinspector.ShowLayoutInspectorAction"
            icon="StudioIcons.Shell.Menu.LAYOUT_INSPECTOR">
      <add-to-group group-id="AndroidToolsGroup" />
    </action>

    <group id="ToggleLayoutInspectorActionGroup">
      <separator/>
      <add-to-group group-id="StreamingToolbarSecondary" anchor="first"/>
    </group>

    <action
        id="com.android.tools.idea.layoutinspector.toggle.layout.inspector.action"
        class="com.android.tools.idea.layoutinspector.runningdevices.actions.ToggleLayoutInspectorAction"
        text="Toggle Layout Inspector"
        description="Toggles Layout Inspection on and off for this device."
        icon="StudioIcons.Shell.ToolWindows.CAPTURES" >
      <add-to-group group-id="ToggleLayoutInspectorActionGroup" anchor="first"/>
    </action>

  </actions>

  <extensions defaultExtensionNs="com.intellij">
    <fileType name="Layout Inspector" extensions="li"
              implementationClass="com.android.tools.idea.layoutinspector.snapshots.LayoutInspectorFileType" fieldName="INSTANCE"/>

    <!--suppress PluginXmlValidity - Plugin XML files are merged into the same plugin.xml -->
<<<<<<< HEAD
    <android.toolWindow id="Layout Inspector"
=======
    <library.toolWindow id="Layout Inspector"
>>>>>>> 0d09370c
                      anchor="bottom"
                      secondary="true"
                      icon="StudioIcons.Shell.ToolWindows.CAPTURES"
                      librarySearchClass="com.android.tools.idea.sdk.AndroidProjectChecker"
                      factoryClass="com.android.tools.idea.layoutinspector.LayoutInspectorToolWindowFactory"/>

    <fileEditorProvider implementation="com.android.tools.idea.layoutinspector.snapshots.LayoutInspectorFileEditor$Provider"/>

    <applicationService serviceImplementation="com.android.tools.idea.layoutinspector.settings.LayoutInspectorSettings"/>

    <projectService serviceImplementation="com.android.tools.idea.layoutinspector.LayoutInspectorProjectService"/>
    <projectService
        serviceInterface="com.android.tools.idea.layoutinspector.runningdevices.LayoutInspectorManager"
        serviceImplementation="com.android.tools.idea.layoutinspector.runningdevices.LayoutInspectorManagerImpl"/>
    <projectService serviceImplementation="com.android.tools.idea.layoutinspector.runningdevices.RunningDevicesStateObserver" />
    <notificationGroup id="LAYOUT_INSPECTOR_DISCOVERY" displayType="TOOL_WINDOW" toolWindowId="Running Devices"/>
<<<<<<< HEAD
  </extensions>

  <extensions defaultExtensionNs="com.android.tools.idea.flags">
    <experimentalSettingsContributor implementation="com.android.tools.idea.layoutinspector.settings.LayoutInspectorConfigurableContributor"/>
  </extensions>

  <extensionPoints>
    <extensionPoint qualifiedName="com.android.tools.idea.layoutinspector.pipeline.appinspection.compose.getComposeLayoutInspectorJarToken"
                    interface="com.android.tools.idea.layoutinspector.pipeline.appinspection.compose.GetComposeLayoutInspectorJarToken"
                    area="IDEA_PROJECT"/>
  </extensionPoints>

  <projectListeners>
    <listener class="com.android.tools.idea.layoutinspector.LayoutInspectorExecutionListener"
              topic="com.intellij.execution.ExecutionListener"/>
  </projectListeners>

=======

    <applicationConfigurable groupId="tools" id="layout.inspector"
                             bundle="messages.LayoutInspectorBundle"
                             provider="com.android.tools.idea.layoutinspector.settings.LayoutInspectorConfigurableProvider"
                             key="layout.inspector"/>
  </extensions>

  <extensionPoints>
    <extensionPoint qualifiedName="com.android.tools.idea.layoutinspector.pipeline.appinspection.compose.getComposeLayoutInspectorJarToken"
                    interface="com.android.tools.idea.layoutinspector.pipeline.appinspection.compose.GetComposeLayoutInspectorJarToken"
                    area="IDEA_PROJECT"/>
  </extensionPoints>

  <extensions defaultExtensionNs="com.android.tools.idea.transport">
    <transportConfigContributor implementation="com.android.tools.idea.layoutinspector.pipeline.foregroundprocessdetection.LayoutInspectorTransportConfigContributor" />
  </extensions>
>>>>>>> 0d09370c
</idea-plugin><|MERGE_RESOLUTION|>--- conflicted
+++ resolved
@@ -43,15 +43,10 @@
               implementationClass="com.android.tools.idea.layoutinspector.snapshots.LayoutInspectorFileType" fieldName="INSTANCE"/>
 
     <!--suppress PluginXmlValidity - Plugin XML files are merged into the same plugin.xml -->
-<<<<<<< HEAD
     <android.toolWindow id="Layout Inspector"
-=======
-    <library.toolWindow id="Layout Inspector"
->>>>>>> 0d09370c
                       anchor="bottom"
                       secondary="true"
                       icon="StudioIcons.Shell.ToolWindows.CAPTURES"
-                      librarySearchClass="com.android.tools.idea.sdk.AndroidProjectChecker"
                       factoryClass="com.android.tools.idea.layoutinspector.LayoutInspectorToolWindowFactory"/>
 
     <fileEditorProvider implementation="com.android.tools.idea.layoutinspector.snapshots.LayoutInspectorFileEditor$Provider"/>
@@ -64,25 +59,6 @@
         serviceImplementation="com.android.tools.idea.layoutinspector.runningdevices.LayoutInspectorManagerImpl"/>
     <projectService serviceImplementation="com.android.tools.idea.layoutinspector.runningdevices.RunningDevicesStateObserver" />
     <notificationGroup id="LAYOUT_INSPECTOR_DISCOVERY" displayType="TOOL_WINDOW" toolWindowId="Running Devices"/>
-<<<<<<< HEAD
-  </extensions>
-
-  <extensions defaultExtensionNs="com.android.tools.idea.flags">
-    <experimentalSettingsContributor implementation="com.android.tools.idea.layoutinspector.settings.LayoutInspectorConfigurableContributor"/>
-  </extensions>
-
-  <extensionPoints>
-    <extensionPoint qualifiedName="com.android.tools.idea.layoutinspector.pipeline.appinspection.compose.getComposeLayoutInspectorJarToken"
-                    interface="com.android.tools.idea.layoutinspector.pipeline.appinspection.compose.GetComposeLayoutInspectorJarToken"
-                    area="IDEA_PROJECT"/>
-  </extensionPoints>
-
-  <projectListeners>
-    <listener class="com.android.tools.idea.layoutinspector.LayoutInspectorExecutionListener"
-              topic="com.intellij.execution.ExecutionListener"/>
-  </projectListeners>
-
-=======
 
     <applicationConfigurable groupId="tools" id="layout.inspector"
                              bundle="messages.LayoutInspectorBundle"
@@ -99,5 +75,4 @@
   <extensions defaultExtensionNs="com.android.tools.idea.transport">
     <transportConfigContributor implementation="com.android.tools.idea.layoutinspector.pipeline.foregroundprocessdetection.LayoutInspectorTransportConfigContributor" />
   </extensions>
->>>>>>> 0d09370c
 </idea-plugin>