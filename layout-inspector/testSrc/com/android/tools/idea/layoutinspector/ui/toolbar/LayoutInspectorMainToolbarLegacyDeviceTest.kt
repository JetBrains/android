/*
 * Copyright (C) 2023 The Android Open Source Project
 *
 * Licensed under the Apache License, Version 2.0 (the "License");
 * you may not use this file except in compliance with the License.
 * You may obtain a copy of the License at
 *
 *      http://www.apache.org/licenses/LICENSE-2.0
 *
 * Unless required by applicable law or agreed to in writing, software
 * distributed under the License is distributed on an "AS IS" BASIS,
 * WITHOUT WARRANTIES OR CONDITIONS OF ANY KIND, either express or implied.
 * See the License for the specific language governing permissions and
 * limitations under the License.
 */
package com.android.tools.idea.layoutinspector.ui.toolbar

import com.android.testutils.waitForCondition
import com.android.tools.adtui.swing.FakeUi
import com.android.tools.idea.appinspection.test.DEFAULT_TEST_INSPECTION_STREAM
import com.android.tools.idea.layoutinspector.LEGACY_DEVICE
import com.android.tools.idea.layoutinspector.LayoutInspectorRule
import com.android.tools.idea.layoutinspector.LegacyClientProvider
import com.android.tools.idea.layoutinspector.MODERN_DEVICE
import com.android.tools.idea.layoutinspector.createProcess
import com.android.tools.idea.layoutinspector.model.REBOOT_FOR_LIVE_INSPECTOR_MESSAGE_KEY
import com.android.tools.idea.layoutinspector.runningdevices.withEmbeddedLayoutInspector
import com.android.tools.idea.layoutinspector.ui.toolbar.actions.ToggleLiveUpdatesAction
import com.android.tools.idea.testing.AndroidProjectRule
import com.android.tools.property.panel.impl.model.util.FakeAction
import com.google.common.truth.Truth.assertThat
import com.intellij.ide.DataManager
import com.intellij.openapi.actionSystem.ActionToolbar
import com.intellij.openapi.actionSystem.ActionUiKind
import com.intellij.openapi.actionSystem.AnActionEvent
import com.intellij.openapi.actionSystem.Presentation
import com.intellij.openapi.actionSystem.impl.ActionButton
import com.intellij.testFramework.EdtRule
import com.intellij.testFramework.RunsInEdt
import java.util.concurrent.TimeUnit
import javax.swing.JPanel
import kotlin.time.Duration.Companion.seconds
import org.jetbrains.android.util.AndroidBundle
import org.junit.Rule
import org.junit.Test
import org.junit.rules.RuleChain

private val MODERN_PROCESS =
  MODERN_DEVICE.createProcess(streamId = DEFAULT_TEST_INSPECTION_STREAM.streamId)

@RunsInEdt
class LayoutInspectorMainToolbarLegacyDeviceTest {
  @get:Rule val edtRule = EdtRule()

  private val projectRule: AndroidProjectRule = AndroidProjectRule.onDisk()
  private val layoutInspectorRule =
    LayoutInspectorRule(
      listOf(LegacyClientProvider({ projectRule.testRootDisposable })),
      projectRule,
    )

  @get:Rule val ruleChain = RuleChain.outerRule(projectRule).around(layoutInspectorRule)!!

  @Test
  fun testLiveControlDisabledWithProcessFromLegacyDevice() =
    withEmbeddedLayoutInspector(false) {
      layoutInspectorRule.attachDevice(LEGACY_DEVICE)
      layoutInspectorRule.processes.selectedProcess = LEGACY_DEVICE.createProcess()
      waitForCondition(5, TimeUnit.SECONDS) { layoutInspectorRule.inspectorClient.isConnected }

      val toolbar = createToolbar()
      val toggle = toolbar.getToggleLiveUpdatesActionButton()
      assertThat(toggle.isEnabled).isFalse()
      assertThat(getPresentation(toggle).description)
        .isEqualTo("Live updates not available for devices below API 29")
    }

  @Test
  fun testLiveControlDisabledWithProcessFromModernDevice() =
    withEmbeddedLayoutInspector(false) {
      layoutInspectorRule.launchSynchronously = false
      layoutInspectorRule.startLaunch(1)

      layoutInspectorRule.processes.selectedProcess = MODERN_PROCESS
      waitForCondition(5, TimeUnit.SECONDS) { layoutInspectorRule.inspectorClient.isConnected }

      val toolbar = createToolbar()
      val toggle = toolbar.getToggleLiveUpdatesActionButton()
      assertThat(toggle.isEnabled).isFalse()
      assertThat(getPresentation(toggle).description)
        .isEqualTo(AndroidBundle.message(REBOOT_FOR_LIVE_INSPECTOR_MESSAGE_KEY))
    }

  private fun createToolbar(): ActionToolbar {
    val fakeAction = FakeAction("fake action")
    val toolbar =
      createStandaloneLayoutInspectorToolbar(
        projectRule.testRootDisposable,
        JPanel(),
        layoutInspectorRule.inspector,
        fakeAction,
      )
<<<<<<< HEAD
=======
    FakeUi(
      toolbar.component,
      createFakeWindow = true,
      parentDisposable = projectRule.testRootDisposable,
    )
>>>>>>> 8b7d83e8
    return toolbar
  }

  private fun ActionToolbar.getToggleLiveUpdatesActionButton(): ActionButton {
    waitForCondition(10.seconds) {
      component.components.any { it is ActionButton && it.action is ToggleLiveUpdatesAction }
    }
    return component.components.find { it is ActionButton && it.action is ToggleLiveUpdatesAction }
      as ActionButton
  }

  private fun getPresentation(button: ActionButton): Presentation {
    val presentation = Presentation()
    val event =
      AnActionEvent.createEvent(
        DataManager.getInstance().getDataContext(button),
        presentation,
        "LayoutInspector.MainToolbar",
        ActionUiKind.NONE,
        null,
      )
    button.action.update(event)
    return presentation
  }
}<|MERGE_RESOLUTION|>--- conflicted
+++ resolved
@@ -100,14 +100,11 @@
         layoutInspectorRule.inspector,
         fakeAction,
       )
-<<<<<<< HEAD
-=======
     FakeUi(
       toolbar.component,
       createFakeWindow = true,
       parentDisposable = projectRule.testRootDisposable,
     )
->>>>>>> 8b7d83e8
     return toolbar
   }
 
