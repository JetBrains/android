--- conflicted
+++ resolved
@@ -43,12 +43,12 @@
 import com.intellij.testFramework.ApplicationRule
 import com.intellij.testFramework.DisposableRule
 import icons.StudioIcons
-import java.util.concurrent.TimeUnit
 import org.junit.Before
 import org.junit.ClassRule
 import org.junit.Rule
 import org.junit.Test
 import org.mockito.Mockito.verify
+import java.util.concurrent.TimeUnit
 
 class Toggle3dActionTest {
 
@@ -119,11 +119,7 @@
     verify(presentation).description =
       "Visually inspect the hierarchy by clicking and dragging to rotate the layout. Enabling this " +
         "mode consumes more device resources and might impact runtime performance."
-<<<<<<< HEAD
-    verify(presentation).icon = StudioIcons.LayoutInspector.MODE_3D
-=======
     verify(presentation).icon = StudioIcons.LayoutInspector.Toolbar.MODE_3D
->>>>>>> 574fcae1
   }
 
   @Test
