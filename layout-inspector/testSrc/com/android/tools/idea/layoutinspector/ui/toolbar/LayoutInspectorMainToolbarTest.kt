--- conflicted
+++ resolved
@@ -141,13 +141,8 @@
           "Stream updates to your app's layout from your device in realtime. Enabling live updates consumes more device resources and might " +
             "impact runtime performance."
         )
-<<<<<<< HEAD
-      assertThat(commands).hasSize(2)
-      assertThat(commands[1].hasStartFetchCommand()).isTrue()
-=======
       assertThat(commands).hasSize(3)
       assertThat(commands[2].hasStartFetchCommand()).isTrue()
->>>>>>> 8b7d83e8
     }
 
   @Test
@@ -169,11 +164,7 @@
           "Stream updates to your app's layout from your device in realtime. Enabling live updates consumes more device resources and might " +
             "impact runtime performance."
         )
-<<<<<<< HEAD
-      assertThat(commands).hasSize(2)
-=======
       assertThat(commands).hasSize(3)
->>>>>>> 8b7d83e8
       assertThat(commands[0].startFetchCommand.continuous).isFalse()
     }
 
@@ -261,13 +252,8 @@
         )
 
       assertThat(latch?.await(1, TimeUnit.SECONDS)).isTrue()
-<<<<<<< HEAD
-      assertThat(commands).hasSize(4)
-      assertThat(commands[1].hasStartFetchCommand()).isTrue()
-=======
       assertThat(commands).hasSize(5)
       assertThat(commands[2].hasStartFetchCommand()).isTrue()
->>>>>>> 8b7d83e8
       // stop and update screenshot type can come in either order
       assertThat(commands.find { it.hasStopFetchCommand() }).isNotNull()
       assertThat(commands.find { it.hasUpdateScreenshotTypeCommand() }).isNotNull()
@@ -305,15 +291,9 @@
         )
 
       assertThat(latch?.await(1, TimeUnit.SECONDS)).isTrue()
-<<<<<<< HEAD
-      assertThat(commands).hasSize(3)
-      assertThat(commands[0].startFetchCommand.continuous).isFalse()
-      assertThat(commands[2].startFetchCommand.continuous).isTrue()
-=======
       assertThat(commands).hasSize(4)
       assertThat(commands[0].startFetchCommand.continuous).isFalse()
       assertThat(commands[3].startFetchCommand.continuous).isTrue()
->>>>>>> 8b7d83e8
 
       assertThat(stats.currentModeIsLive).isTrue()
     }
