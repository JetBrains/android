--- conflicted
+++ resolved
@@ -21,11 +21,7 @@
 import com.android.ide.common.rendering.api.ResourceReference
 import com.android.resources.ResourceType
 import com.android.testutils.ImageDiffUtil
-<<<<<<< HEAD
 import com.android.test.testutils.TestUtils
-=======
-import com.android.testutils.TestUtils
->>>>>>> 0d09370c
 import com.android.tools.adtui.stdui.KeyStrokes
 import com.android.tools.adtui.swing.FakeUi
 import com.android.tools.adtui.swing.IconLoaderRule
@@ -34,14 +30,8 @@
 import com.android.tools.idea.layoutinspector.model.ResolutionStackModel
 import com.android.tools.idea.layoutinspector.properties.InspectorGroupPropertyItem
 import com.android.tools.idea.layoutinspector.properties.InspectorPropertiesModel
-<<<<<<< HEAD
-import com.android.tools.idea.layoutinspector.properties.InspectorPropertyItem
-import com.android.tools.idea.layoutinspector.properties.PropertySection
-import com.android.tools.idea.layoutinspector.properties.PropertyType
-=======
 import com.android.tools.idea.layoutinspector.properties.PropertyType
 import com.android.tools.idea.layoutinspector.properties.createTestProperty
->>>>>>> 0d09370c
 import com.android.tools.idea.layoutinspector.util.DemoExample
 import com.android.tools.idea.layoutinspector.util.FakeTreeSettings
 import com.android.tools.idea.testing.AndroidProjectRule
@@ -66,14 +56,11 @@
 import javax.swing.UIManager
 import javax.swing.plaf.metal.MetalLookAndFeel
 import javax.swing.plaf.metal.MetalTheme
-<<<<<<< HEAD
-=======
 import kotlinx.coroutines.runBlocking
 import org.junit.Rule
 import org.junit.Test
 import org.junit.rules.ExternalResource
 import org.junit.rules.RuleChain
->>>>>>> 0d09370c
 
 private const val TEST_DATA_PATH = "tools/adt/idea/layout-inspector/testData/ui"
 private const val DIFF_THRESHOLD = 0.01
@@ -151,40 +138,6 @@
   }
 
   @Test
-<<<<<<< HEAD
-  fun testHasLinkPanel() {
-    val model =
-      model(
-        projectRule.project,
-        FakeTreeSettings(),
-        body = DemoExample.setUpDemo(projectRule.fixture)
-      )
-    val node = model["title"]!!
-    val item1 =
-      InspectorPropertyItem(
-        ANDROID_URI,
-        ATTR_TEXT_COLOR,
-        ATTR_TEXT_COLOR,
-        PropertyType.COLOR,
-        null,
-        PropertySection.DECLARED,
-        node.layout,
-        node.drawId,
-        model
-      )
-    val item2 =
-      InspectorPropertyItem(
-        ANDROID_URI,
-        ATTR_ELEVATION,
-        ATTR_ELEVATION,
-        PropertyType.FLOAT,
-        null,
-        PropertySection.DEFAULT,
-        null,
-        node.drawId,
-        model
-      )
-=======
   fun testHasLinkPanel() = runBlocking {
     val model = runInEdtAndGet {
       model(
@@ -207,7 +160,6 @@
       )
     val item2 =
       createTestProperty(ATTR_ELEVATION, PropertyType.FLOAT, null, null, emptyList(), node, model)
->>>>>>> 0d09370c
 
     // The "textColor" attribute is defined in the layout file, and we should have a link to the
     // layout definition
@@ -247,11 +199,7 @@
       TestUtils.resolveWorkspacePathUnchecked(TEST_DATA_PATH),
       "testResolutionEditorPaint$expected",
       generatedImage,
-<<<<<<< HEAD
-      DIFF_THRESHOLD
-=======
       DIFF_THRESHOLD,
->>>>>>> 0d09370c
     )
   }
 
@@ -263,48 +211,6 @@
     action.actionPerformed(event)
   }
 
-<<<<<<< HEAD
-  private fun createEditors(): JPanel {
-    val model =
-      model(
-        projectRule.project,
-        FakeTreeSettings(),
-        body = DemoExample.setUpDemo(projectRule.fixture)
-      )
-    val node = model["title"]!!
-    val item =
-      InspectorPropertyItem(
-        ANDROID_URI,
-        ATTR_TEXT_COLOR,
-        ATTR_TEXT_COLOR,
-        PropertyType.COLOR,
-        null,
-        PropertySection.DECLARED,
-        node.layout,
-        node.drawId,
-        model
-      )
-    val textStyleMaterial =
-      ResourceReference(ResourceNamespace.ANDROID, ResourceType.STYLE, "TextAppearance.Material")
-    val map =
-      listOf(textStyleMaterial).associateWith {
-        model.resourceLookup.findAttributeValue(item, node, it)
-      }
-    val value = model.resourceLookup.findAttributeValue(item, node, item.source!!)
-    val property =
-      InspectorGroupPropertyItem(
-        ANDROID_URI,
-        item.attrName,
-        item.type,
-        value,
-        null,
-        item.section,
-        item.source,
-        node.drawId,
-        model,
-        map
-      )
-=======
   private suspend fun createEditors(): JPanel {
     val model = runInEdtAndGet {
       model(
@@ -342,7 +248,6 @@
         )
           as InspectorGroupPropertyItem
     }
->>>>>>> 0d09370c
     val editors = JPanel()
     editors.layout = BoxLayout(editors, BoxLayout.PAGE_AXIS)
     val propertiesModel = InspectorPropertiesModel(projectRule.testRootDisposable)
@@ -352,11 +257,7 @@
       Filler(
         Dimension(0, 0),
         Dimension(Int.MAX_VALUE, Int.MAX_VALUE),
-<<<<<<< HEAD
-        Dimension(Int.MAX_VALUE, Int.MAX_VALUE)
-=======
         Dimension(Int.MAX_VALUE, Int.MAX_VALUE),
->>>>>>> 0d09370c
       )
     )
     editors.background = JBColor.WHITE
@@ -369,11 +270,7 @@
 
   private fun createEditor(
     property: PropertyItem,
-<<<<<<< HEAD
-    propertiesModel: InspectorPropertiesModel
-=======
     propertiesModel: InspectorPropertiesModel,
->>>>>>> 0d09370c
   ): ResolutionElementEditor {
     val model = ResolutionStackModel(propertiesModel)
     val editorModel = TextFieldPropertyEditorModel(property, true)
