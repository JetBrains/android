--- conflicted
+++ resolved
@@ -56,20 +56,13 @@
 import com.android.tools.layoutinspector.BitmapType
 import com.intellij.testFramework.EdtRule
 import com.intellij.testFramework.ProjectRule
-<<<<<<< HEAD
-import org.junit.Before
-import org.junit.Rule
-import org.junit.Test
-import org.junit.rules.RuleChain
-import org.junit.rules.TestName
-=======
 import com.jetbrains.rd.swing.fillRect
->>>>>>> 0d09370c
 import java.awt.Color
 import java.awt.Dimension
 import java.awt.GradientPaint
 import java.awt.Graphics2D
 import java.awt.Polygon
+import java.awt.Rectangle
 import java.awt.geom.AffineTransform
 import java.awt.image.BufferedImage
 import java.nio.file.Path
@@ -98,11 +91,7 @@
     val renderLogic: RenderLogic,
     val renderImage: BufferedImage,
     val renderDimension: Dimension,
-<<<<<<< HEAD
-    val centerTransform: AffineTransform
-=======
     val centerTransform: AffineTransform,
->>>>>>> 0d09370c
   )
 
   @Before
@@ -387,11 +376,7 @@
       InspectorModel.FoldInfo(
         97,
         InspectorModel.Posture.HALF_OPEN,
-<<<<<<< HEAD
-        InspectorModel.FoldOrientation.VERTICAL
-=======
         InspectorModel.FoldOrientation.VERTICAL,
->>>>>>> 0d09370c
       )
     renderSettings.drawFold = true
     paint(renderImage, centerTransform, renderLogic, renderDimension)
@@ -407,11 +392,7 @@
       InspectorModel.FoldInfo(
         97,
         InspectorModel.Posture.HALF_OPEN,
-<<<<<<< HEAD
-        InspectorModel.FoldOrientation.VERTICAL
-=======
         InspectorModel.FoldOrientation.VERTICAL,
->>>>>>> 0d09370c
       )
     renderSettings.drawFold = true
     renderModel.layerSpacing = 10
@@ -429,11 +410,7 @@
       InspectorModel.FoldInfo(
         97,
         InspectorModel.Posture.HALF_OPEN,
-<<<<<<< HEAD
-        InspectorModel.FoldOrientation.VERTICAL
-=======
         InspectorModel.FoldOrientation.VERTICAL,
->>>>>>> 0d09370c
       )
     renderSettings.drawFold = true
     renderModel.layerSpacing = 10
@@ -452,11 +429,7 @@
       InspectorModel.FoldInfo(
         97,
         InspectorModel.Posture.HALF_OPEN,
-<<<<<<< HEAD
-        InspectorModel.FoldOrientation.VERTICAL
-=======
         InspectorModel.FoldOrientation.VERTICAL,
->>>>>>> 0d09370c
       )
     renderSettings.drawFold = true
     renderModel.layerSpacing = 10
@@ -476,11 +449,7 @@
       InspectorModel.FoldInfo(
         97,
         InspectorModel.Posture.HALF_OPEN,
-<<<<<<< HEAD
-        InspectorModel.FoldOrientation.VERTICAL
-=======
         InspectorModel.FoldOrientation.VERTICAL,
->>>>>>> 0d09370c
       )
     renderSettings.drawFold = true
     renderModel.layerSpacing = 10
@@ -499,11 +468,7 @@
       InspectorModel.FoldInfo(
         97,
         InspectorModel.Posture.HALF_OPEN,
-<<<<<<< HEAD
-        InspectorModel.FoldOrientation.VERTICAL
-=======
         InspectorModel.FoldOrientation.VERTICAL,
->>>>>>> 0d09370c
       )
     renderSettings.drawFold = false
     paint(renderImage, centerTransform, renderLogic, renderDimension)
@@ -518,11 +483,7 @@
       InspectorModel.FoldInfo(
         97,
         InspectorModel.Posture.HALF_OPEN,
-<<<<<<< HEAD
-        InspectorModel.FoldOrientation.HORIZONTAL
-=======
         InspectorModel.FoldOrientation.HORIZONTAL,
->>>>>>> 0d09370c
       )
     renderSettings.drawFold = true
     paint(renderImage, centerTransform, renderLogic, renderDimension)
@@ -862,14 +823,6 @@
     image: BufferedImage,
     transform: AffineTransform,
     renderLogic: RenderLogic,
-<<<<<<< HEAD
-    renderDimension: Dimension
-  ) {
-    val graphics = image.createGraphics()
-    // add a gray background
-    graphics.color = Color(250, 250, 250)
-    graphics.fillRect(0, 0, renderDimension.width, renderDimension.height)
-=======
     renderDimension: Dimension,
   ) {
     val graphics = image.createGraphics()
@@ -878,7 +831,6 @@
       Rectangle(0, 0, renderDimension.width, renderDimension.height),
       Color(250, 250, 250),
     )
->>>>>>> 0d09370c
     graphics.font = ImageDiffTestUtil.getDefaultFont()
     // add transform to center render in buffered image
     graphics.transform = transform
@@ -897,22 +849,14 @@
     ImageDiffUtil.assertImageSimilar(
       TestUtils.resolveWorkspacePathUnchecked(testDataPath.resolve("$imageName.png").pathString),
       renderImage,
-<<<<<<< HEAD
-      DIFF_THRESHOLD
-=======
       DIFF_THRESHOLD,
->>>>>>> 0d09370c
     )
   }
 
   /** Re-used to generate all configs starting from an [InspectorModel] and [Dimension]. */
   private fun createPaintConfig(
     inspectorModel: InspectorModel,
-<<<<<<< HEAD
-    renderDimension: Dimension
-=======
     renderDimension: Dimension,
->>>>>>> 0d09370c
   ): TestConfig {
     val renderModel = RenderModel(inspectorModel, mock(), treeSettings) { DisconnectedClient }
     val renderLogic = RenderLogic(renderModel, renderSettings)
@@ -924,11 +868,7 @@
         // make the center of the view correspond to the center of the buffered image
         translate(
           -renderModel.model.screenDimension.width / 2.0,
-<<<<<<< HEAD
-          -renderModel.model.screenDimension.height / 2.0
-=======
           -renderModel.model.screenDimension.height / 2.0,
->>>>>>> 0d09370c
         )
       }
 
@@ -944,19 +884,12 @@
   }
 
   private fun createPaintBordersConfig(): TestConfig {
-<<<<<<< HEAD
-    val inspectorModel = model {
-      view(ROOT, 0, 0, 100, 150) {
-        view(VIEW1, 10, 15, 25, 25) { image() }
-        compose(COMPOSE1, "Text", composeCount = 15, x = 10, y = 50, width = 80, height = 50)
-=======
     val inspectorModel =
       model(projectRule.disposable) {
         view(ROOT, 0, 0, 100, 150) {
           view(VIEW1, 10, 15, 25, 25) { image() }
           compose(COMPOSE1, "Text", composeCount = 15, x = 10, y = 50, width = 80, height = 50)
         }
->>>>>>> 0d09370c
       }
 
     val renderDimension = Dimension(120, 200)
@@ -971,13 +904,6 @@
     val image3 =
       ImageIO.read(TestUtils.resolveWorkspacePathUnchecked("$TEST_DATA_PATH/image3.png").toFile())
 
-<<<<<<< HEAD
-    val inspectorModel = model {
-      view(ROOT, 0, 0, 385, 504) {
-        image(image1)
-        view(VIEW1, 0, 0, 385, 385) { image(image2) }
-        view(VIEW2, 96, 240, 193, 264) { image(image3) }
-=======
     val inspectorModel =
       model(projectRule.disposable) {
         view(ROOT, 0, 0, 385, 504) {
@@ -985,7 +911,6 @@
           view(VIEW1, 0, 0, 385, 385) { image(image2) }
           view(VIEW2, 96, 240, 193, 264) { image(image3) }
         }
->>>>>>> 0d09370c
       }
 
     val renderDimension = Dimension(500, 710)
@@ -1008,17 +933,11 @@
   }
 
   private fun createPaintWithHiddenSystemViews(): TestConfig {
-<<<<<<< HEAD
-    val inspectorModel = model {
-      view(ROOT, 0, 0, 100, 150, layout = null) {
-        view(VIEW1, 10, 15, 25, 25, layout = activityMain) { image() }
-=======
     val inspectorModel =
       model(projectRule.disposable) {
         view(ROOT, 0, 0, 100, 150, layout = null) {
           view(VIEW1, 10, 15, 25, 25, layout = activityMain) { image() }
         }
->>>>>>> 0d09370c
       }
 
     val renderDimension = Dimension(120, 200)
@@ -1026,16 +945,10 @@
   }
 
   private fun createPaintMultiWindowConfig(layoutFlag: Int = 0): TestConfig {
-<<<<<<< HEAD
-    val inspectorModel = model {
-      view(ROOT, 0, 0, 100, 200) { view(VIEW1, 0, 0, 50, 50) { image() } }
-    }
-=======
     val inspectorModel =
       model(projectRule.disposable) {
         view(ROOT, 0, 0, 100, 200) { view(VIEW1, 0, 0, 50, 50) { image() } }
       }
->>>>>>> 0d09370c
 
     // Second window. Root doesn't overlap with top of first window--verify they're on separate
     // levels in the drawing.
@@ -1065,13 +978,6 @@
       fillRect(0, 0, 20, 20)
     }
 
-<<<<<<< HEAD
-    val inspectorModel = model {
-      view(ROOT, 0, 0, 40, 40) {
-        view(VIEW1, 0, 0, 40, 40) { image(image2) }
-        image(image1)
-        view(VIEW2, 20, 20, 20, 20) { image(image3) }
-=======
     val inspectorModel =
       model(projectRule.disposable) {
         view(ROOT, 0, 0, 40, 40) {
@@ -1079,7 +985,6 @@
           image(image1)
           view(VIEW2, 20, 20, 20, 20) { image(image3) }
         }
->>>>>>> 0d09370c
       }
 
     val renderDimension = Dimension(120, 140)
@@ -1089,13 +994,6 @@
   private fun createPaintWithRootImageOnlyConfig(): TestConfig {
     val image1 =
       ImageIO.read(TestUtils.resolveWorkspacePathUnchecked("$TEST_DATA_PATH/image1.png").toFile())
-<<<<<<< HEAD
-    val inspectorModel = model {
-      view(ROOT, 0, 0, 327, 450) {
-        image(image1)
-        view(VIEW1, 0, 100, 85, 85)
-        view(VIEW2, 100, 200, 93, 202)
-=======
     val inspectorModel =
       model(projectRule.disposable) {
         view(ROOT, 0, 0, 327, 450) {
@@ -1103,7 +1001,6 @@
           view(VIEW1, 0, 100, 85, 85)
           view(VIEW2, 100, 200, 93, 202)
         }
->>>>>>> 0d09370c
       }
 
     val renderDimension = Dimension(350, 450)
@@ -1117,19 +1014,6 @@
       fill(Polygon(intArrayOf(0, 180, 220, 40), intArrayOf(40, 0, 180, 220), 4))
     }
 
-<<<<<<< HEAD
-    val inspectorModel = model {
-      view(ROOT, 0, 0, 400, 600) {
-        view(
-          VIEW1,
-          50,
-          100,
-          300,
-          300,
-          bounds = Polygon(intArrayOf(90, 270, 310, 130), intArrayOf(180, 140, 320, 360), 4)
-        ) {
-          image(image1)
-=======
     val inspectorModel =
       model(projectRule.disposable) {
         view(ROOT, 0, 0, 400, 600) {
@@ -1143,7 +1027,6 @@
           ) {
             image(image1)
           }
->>>>>>> 0d09370c
         }
       }
 
@@ -1158,19 +1041,6 @@
       fillRect(0, 0, 80, 100)
     }
 
-<<<<<<< HEAD
-    val inspectorModel = model {
-      view(ROOT, 0, 0, 100, 100) {
-        view(
-          VIEW1,
-          20,
-          20,
-          60,
-          60,
-          bounds = Polygon(intArrayOf(-20, 80, 80, -20), intArrayOf(-50, -50, 150, 150), 4)
-        ) {
-          image(image1)
-=======
     val inspectorModel =
       model(projectRule.disposable) {
         view(ROOT, 0, 0, 100, 100) {
@@ -1184,7 +1054,6 @@
           ) {
             image(image1)
           }
->>>>>>> 0d09370c
         }
       }
 
@@ -1205,11 +1074,7 @@
         }
         .build()
 
-<<<<<<< HEAD
-    val inspectorModel = model {}
-=======
     val inspectorModel = model(projectRule.disposable) {}
->>>>>>> 0d09370c
     val folderConfiguration =
       FolderConfiguration().apply {
         screenRoundQualifier = ScreenRoundQualifier(ScreenRound.ROUND)
@@ -1229,11 +1094,7 @@
         viewLayoutEvent,
         folderConfiguration,
         { false },
-<<<<<<< HEAD
-        {}
-=======
         {},
->>>>>>> 0d09370c
       )
     inspectorModel.update(window, listOf(1L), 2)
     runBlocking { inspectorModel.windows[1L]?.refreshImages(1.0) }
@@ -1258,19 +1119,12 @@
   }
 
   private fun createPaintWithChildAboveSiblingConfig(): TestConfig {
-<<<<<<< HEAD
-    val inspectorModel = model {
-      view(ROOT, 0, 0, 20, 40) {
-        view(VIEW1, 0, 0, 20, 20) { view(VIEW2, 0, 0, 20, 40) }
-        view(VIEW3, 0, 20, 20, 20)
-=======
     val inspectorModel =
       model(projectRule.disposable) {
         view(ROOT, 0, 0, 20, 40) {
           view(VIEW1, 0, 0, 20, 20) { view(VIEW2, 0, 0, 20, 40) }
           view(VIEW3, 0, 20, 20, 20)
         }
->>>>>>> 0d09370c
       }
 
     val renderDimension = Dimension(70, 70)
