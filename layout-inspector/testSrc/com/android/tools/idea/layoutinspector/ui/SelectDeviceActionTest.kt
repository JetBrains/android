/*
 * Copyright (C) 2022 The Android Open Source Project
 *
 * Licensed under the Apache License, Version 2.0 (the "License");
 * you may not use this file except in compliance with the License.
 * You may obtain a copy of the License at
 *
 *      http://www.apache.org/licenses/LICENSE-2.0
 *
 * Unless required by applicable law or agreed to in writing, software
 * distributed under the License is distributed on an "AS IS" BASIS,
 * WITHOUT WARRANTIES OR CONDITIONS OF ANY KIND, either express or implied.
 * See the License for the specific language governing permissions and
 * limitations under the License.
 */
package com.android.tools.idea.layoutinspector.ui

import com.android.sdklib.AndroidVersion
import com.android.testutils.MockitoKt
import com.android.tools.idea.appinspection.api.process.ProcessesModel
import com.android.tools.idea.appinspection.inspector.api.process.DeviceDescriptor
import com.android.tools.idea.appinspection.inspector.api.process.ProcessDescriptor
import com.android.tools.idea.appinspection.internal.process.TransportProcessDescriptor
import com.android.tools.idea.appinspection.internal.process.toDeviceDescriptor
import com.android.tools.idea.appinspection.test.TestProcessDiscovery
import com.android.tools.idea.layoutinspector.LayoutInspectorBundle
import com.android.tools.idea.layoutinspector.pipeline.foregroundprocessdetection.DeviceModel
import com.android.tools.idea.layoutinspector.ui.toolbar.actions.SelectDeviceAction
import com.android.tools.idea.testing.AndroidProjectRule
import com.android.tools.idea.transport.faketransport.FakeTransportService
import com.android.tools.profiler.proto.Common
import com.google.common.truth.Truth
import com.intellij.openapi.actionSystem.ActionGroup
import com.intellij.openapi.actionSystem.ActionManager
import com.intellij.openapi.actionSystem.AnAction
import com.intellij.openapi.actionSystem.AnActionEvent
import com.intellij.openapi.actionSystem.DataContext
import com.intellij.openapi.actionSystem.ToggleAction
import java.util.UUID
import java.util.concurrent.CountDownLatch
import java.util.concurrent.TimeUnit
import org.junit.Before
import org.junit.Rule
import org.junit.Test
import org.mockito.Mockito

class SelectDeviceActionTest {

  private val FAKE_MANUFACTURER_NAME = "FAKEMANUFACTURERNAME"

  @get:Rule val projectRule = AndroidProjectRule.inMemory()

  @Before
  fun setUp() {
    projectRule.mockService(ActionManager::class.java)
  }

  private fun createFakeDevice(
    name: String = FakeTransportService.FAKE_DEVICE_NAME
  ): Common.Device {
    return Common.Device.newBuilder()
      .setDeviceId(FakeTransportService.FAKE_DEVICE_ID)
      .setSerial(name)
      .setApiLevel(AndroidVersion.VersionCodes.O)
      .setFeatureLevel(AndroidVersion.VersionCodes.O)
      .setModel(name)
      .setCpuAbi("arm64-v8a")
      .setState(Common.Device.State.ONLINE)
      .build()
  }

  private fun createFakeStream(
    deviceName: String = FakeTransportService.FAKE_DEVICE_NAME,
    serial: String = UUID.randomUUID().toString(),
    isEmulator: Boolean = true,
  ): Common.Stream {
    val device =
      createFakeDevice(deviceName)
        .toBuilder()
        .setSerial(serial)
        .setManufacturer(FAKE_MANUFACTURER_NAME)
        .setIsEmulator(isEmulator)
        .build()

    return Common.Stream.newBuilder().setDevice(device).build()
  }

  private fun Common.Stream.createFakeProcess(
    name: String? = null,
<<<<<<< HEAD
    pid: Int = 0
=======
    pid: Int = 0,
>>>>>>> 0d09370c
  ): ProcessDescriptor {
    return TransportProcessDescriptor(
      this,
      FakeTransportService.FAKE_PROCESS.toBuilder()
        .setName(name ?: FakeTransportService.FAKE_PROCESS_NAME)
        .setPid(pid)
<<<<<<< HEAD
        .build()
=======
        .build(),
>>>>>>> 0d09370c
    )
  }

  private fun createFakeEvent(): AnActionEvent =
    AnActionEvent.createFromDataContext("", null, DataContext.EMPTY_CONTEXT)

  @Test
  fun testNoDevices() {
    val testNotifier = TestProcessDiscovery()
    val model = ProcessesModel(testNotifier)
    val deviceModel = DeviceModel(projectRule.testRootDisposable, model)
    val selectDeviceAction = SelectDeviceAction(deviceModel, {}, {})
    selectDeviceAction.updateActions(DataContext.EMPTY_CONTEXT)
    val children = selectDeviceAction.getChildren(null)
    Truth.assertThat(children).hasLength(2)
    Truth.assertThat(children[0].templateText).isEqualTo("No devices detected")
    Truth.assertThat(children[1].templateText).isEqualTo("Stop Inspector")
  }

  @Test
  fun displayTextForDevicesSetAsExpected() {
    val testNotifier = TestProcessDiscovery()
    val model = ProcessesModel(testNotifier)

    val physicalStream = createFakeStream(isEmulator = false)
    val emulatorStream = createFakeStream(isEmulator = true)

    val deviceModel =
      DeviceModel(
        projectRule.testRootDisposable,
        model,
        setOf(
          physicalStream.device.toDeviceDescriptor(),
<<<<<<< HEAD
          emulatorStream.device.toDeviceDescriptor()
        )
=======
          emulatorStream.device.toDeviceDescriptor(),
        ),
>>>>>>> 0d09370c
      )
    val selectDeviceAction = SelectDeviceAction(deviceModel, {}, {})

    testNotifier.addDevice(physicalStream.device.toDeviceDescriptor())
    testNotifier.addDevice(emulatorStream.device.toDeviceDescriptor())

    selectDeviceAction.updateActions(DataContext.EMPTY_CONTEXT)
    val children = selectDeviceAction.getChildren(null)
    Truth.assertThat(children).hasLength(3)
    // Physical devices prepend the manufacturer
    Truth.assertThat(children[0].templateText)
      .isEqualTo("$FAKE_MANUFACTURER_NAME ${FakeTransportService.FAKE_DEVICE_NAME}")
    // Virtual devices hide the manufacturer
    Truth.assertThat(children[1].templateText).isEqualTo(FakeTransportService.FAKE_DEVICE_NAME)
    // Stop button
    Truth.assertThat(children[2].templateText).isEqualTo("Stop Inspector")
  }

  @Test
  fun listsDevicesInSortedOrder() {
    val testNotifier = TestProcessDiscovery()
    val model = ProcessesModel(testNotifier)

    val fakeStream1 = createFakeStream("device3", isEmulator = true)
    val fakeStream2 = createFakeStream("device2", isEmulator = false)
    val fakeStream3 = createFakeStream("device1", isEmulator = true)
    testNotifier.addDevice(fakeStream1.device.toDeviceDescriptor())
    testNotifier.addDevice(fakeStream2.device.toDeviceDescriptor())
    testNotifier.addDevice(fakeStream3.device.toDeviceDescriptor())

    val deviceModel =
      DeviceModel(
        projectRule.testRootDisposable,
        model,
        setOf(
          fakeStream1.device.toDeviceDescriptor(),
          fakeStream2.device.toDeviceDescriptor(),
<<<<<<< HEAD
          fakeStream3.device.toDeviceDescriptor()
        )
=======
          fakeStream3.device.toDeviceDescriptor(),
        ),
>>>>>>> 0d09370c
      )
    val selectDeviceAction = SelectDeviceAction(deviceModel, {}, {})

    selectDeviceAction.updateActions(DataContext.EMPTY_CONTEXT)
    val children = selectDeviceAction.getChildren(null)
    children.forEach { it.update(createFakeEvent()) }
    Truth.assertThat(children).hasLength(4)

    // Preferred processes first, then non-preferred, but everything sorted
    Truth.assertThat(children[0].templateText).isEqualTo("$FAKE_MANUFACTURER_NAME device2")
    Truth.assertThat(children[1].templateText).isEqualTo("device1")
    Truth.assertThat(children[2].templateText).isEqualTo("device3")
  }

  @Test
  fun deadDeviceFilteredOut() {
    val testNotifier = TestProcessDiscovery()
    val model = ProcessesModel(testNotifier)

    val fakeStream = createFakeStream()
    testNotifier.addDevice(fakeStream.device.toDeviceDescriptor())

    val deviceModel =
      DeviceModel(
        projectRule.testRootDisposable,
        model,
<<<<<<< HEAD
        setOf(fakeStream.device.toDeviceDescriptor())
=======
        setOf(fakeStream.device.toDeviceDescriptor()),
>>>>>>> 0d09370c
      )
    val selectDeviceAction = SelectDeviceAction(deviceModel, {}, {})

    selectDeviceAction.updateActions(DataContext.EMPTY_CONTEXT)
    Truth.assertThat(selectDeviceAction.childrenCount).isEqualTo(2)
    val children1 = selectDeviceAction.getChildren(null)
    Truth.assertThat(children1[0].templateText).isEqualTo(FakeTransportService.FAKE_DEVICE_NAME)
    Truth.assertThat(children1[1].templateText).isEqualTo("Stop Inspector")

    testNotifier.removeDevice(fakeStream.device.toDeviceDescriptor())

    selectDeviceAction.updateActions(DataContext.EMPTY_CONTEXT)
    Truth.assertThat(selectDeviceAction.childrenCount).isEqualTo(2)
    val children2 = selectDeviceAction.getChildren(null)
    Truth.assertThat(children2[0].templateText).isEqualTo("No devices detected")
    Truth.assertThat(children2[1].templateText).isEqualTo("Stop Inspector")
  }

  @Test
  fun selectStopInspection_firesCallback() {
    val testNotifier = TestProcessDiscovery()
    val model = ProcessesModel(testNotifier) { it.name == "B" }

    val fakeStream = createFakeStream()
    val processB = fakeStream.createFakeProcess("B", 101)
    testNotifier.addDevice(processB.device)
    testNotifier.fireConnected(processB)

    val deviceModel = DeviceModel(projectRule.testRootDisposable, model, setOf(processB.device))
    deviceModel.setSelectedDevice(processB.device)
    val callbackFiredLatch = CountDownLatch(1)
    val selectDeviceAction =
      SelectDeviceAction(
        deviceModel,
        {},
        onDetachAction = { callbackFiredLatch.countDown() },
<<<<<<< HEAD
        onProcessSelected = {}
=======
        onProcessSelected = {},
>>>>>>> 0d09370c
      )

    selectDeviceAction.updateActions(DataContext.EMPTY_CONTEXT)
    val children = selectDeviceAction.getChildren(null)
    Truth.assertThat(children).hasLength(2)
    val device = children[0]
    Truth.assertThat(device.templateText).isEqualTo("FakeDevice")

    val stop = children[1]
    Truth.assertThat(stop.templateText).isEqualTo("Stop Inspector")

    stop.actionPerformed(createFakeEvent())
    callbackFiredLatch.await()
  }

  @Test
  fun selectStopInspection_changesStateBasedOnSelectedDeviceAndSelectedProcess() {
    val testNotifier = TestProcessDiscovery()
    val processesModel = ProcessesModel(testNotifier) { it.name == "B" }

    val fakeStream = createFakeStream()
    val process = fakeStream.createFakeProcess("B", 101)
    testNotifier.addDevice(process.device)
    testNotifier.fireConnected(process)

    val deviceModel =
      DeviceModel(projectRule.testRootDisposable, processesModel, setOf(process.device))
    val callbackFiredLatch = CountDownLatch(1)
    val selectDeviceAction =
      SelectDeviceAction(
        deviceModel,
        {},
        onDetachAction = {
          deviceModel.setSelectedDevice(null)
          processesModel.selectedProcess = null
          callbackFiredLatch.countDown()
        },
<<<<<<< HEAD
        onProcessSelected = {}
=======
        onProcessSelected = {},
>>>>>>> 0d09370c
      )

    // has selected device, but no selected process
    deviceModel.setSelectedDevice(process.device)

    selectDeviceAction.updateActions(DataContext.EMPTY_CONTEXT)
    val children = selectDeviceAction.getChildren(null)
    Truth.assertThat(children).hasLength(2)
    val device = children[0]
    Truth.assertThat(device.templateText).isEqualTo("FakeDevice")

    val stop = children[1]
    stop as SelectDeviceAction.DetachInspectorAction
    Truth.assertThat(stop.isEnabled()).isTrue()
    Truth.assertThat(stop.templateText).isEqualTo("Stop Inspector")

    // stop inspector
    stop.actionPerformed(createFakeEvent())
    callbackFiredLatch.await()

    selectDeviceAction.updateActions(DataContext.EMPTY_CONTEXT)
    val children2 = selectDeviceAction.getChildren(null)
    val stop2 = children2[1]
    stop2 as SelectDeviceAction.DetachInspectorAction
    Truth.assertThat(stop2.templateText).isEqualTo("Stop Inspector")
    Truth.assertThat(stop2.isEnabled()).isFalse()

    // no selected device, but has selected process
    processesModel.selectedProcess = process

    selectDeviceAction.updateActions(DataContext.EMPTY_CONTEXT)
    val children3 = selectDeviceAction.getChildren(null)
    val stop3 = children3[1]
    stop3 as SelectDeviceAction.DetachInspectorAction
    Truth.assertThat(stop3.templateText).isEqualTo("Stop Inspector")
    Truth.assertThat(stop3.isEnabled()).isTrue()

    // stop inspector
    stop.actionPerformed(createFakeEvent())
    callbackFiredLatch.await()

    selectDeviceAction.updateActions(DataContext.EMPTY_CONTEXT)
    val children4 = selectDeviceAction.getChildren(null)
    val stop4 = children4[1]
    stop4 as SelectDeviceAction.DetachInspectorAction
    Truth.assertThat(stop4.templateText).isEqualTo("Stop Inspector")
    Truth.assertThat(stop4.isEnabled()).isFalse()
  }

  @Test
  fun testCustomAttribution() {
    val testNotifier = TestProcessDiscovery()
    val model = ProcessesModel(testNotifier)

    val stream = createFakeStream()
    testNotifier.addDevice(stream.device.toDeviceDescriptor())

    val deviceModel =
      DeviceModel(projectRule.testRootDisposable, model, setOf(stream.device.toDeviceDescriptor()))

    val deviceAttribution: (DeviceDescriptor, AnActionEvent) -> Unit = MockitoKt.mock()

    val selectDeviceAction =
      SelectDeviceAction(deviceModel, {}, {}, customDeviceAttribution = deviceAttribution)

    selectDeviceAction.updateActions(DataContext.EMPTY_CONTEXT)
    val children = selectDeviceAction.getChildren(null)
    Truth.assertThat(children).hasLength(2)
    val deviceAction = children[0] as ToggleAction
    val event1 = update(deviceAction)
    Mockito.verify(deviceAttribution)
      .invoke(MockitoKt.eq(stream.device.toDeviceDescriptor()), MockitoKt.eq(event1))
  }

  @Test
  fun selectDevice_firesCallback() {
    val testNotifier = TestProcessDiscovery()
    val model = ProcessesModel(testNotifier)

    val fakeStream = createFakeStream()
    testNotifier.addDevice(fakeStream.device.toDeviceDescriptor())

    val deviceModel =
      DeviceModel(
        projectRule.testRootDisposable,
        model,
<<<<<<< HEAD
        setOf(fakeStream.device.toDeviceDescriptor())
=======
        setOf(fakeStream.device.toDeviceDescriptor()),
>>>>>>> 0d09370c
      )
    val callbackFiredLatch = CountDownLatch(1)
    var actionPerformed = false
    val selectDeviceAction =
      SelectDeviceAction(
        deviceModel,
        onDeviceSelected = {
          actionPerformed = true
          callbackFiredLatch.countDown()
        },
<<<<<<< HEAD
        onProcessSelected = {}
=======
        onProcessSelected = {},
>>>>>>> 0d09370c
      )

    selectDeviceAction.updateActions(DataContext.EMPTY_CONTEXT)
    val children = selectDeviceAction.getChildren(null)
    Truth.assertThat(children).hasLength(2)
    val device = children[0]
    Truth.assertThat(device.templateText).isEqualTo("FakeDevice")

    device.actionPerformed(createFakeEvent())

    callbackFiredLatch.await(2, TimeUnit.SECONDS)
    Truth.assertThat(actionPerformed).isTrue()
  }

  @Test
  fun deviceThatDoesNotSupportForegroundProcessDetectionShowProcessPicker() {
    val testNotifier = TestProcessDiscovery()
    val model = ProcessesModel(testNotifier)

    val physicalStream = createFakeStream(isEmulator = false)
    val emulatorStream = createFakeStream(isEmulator = true)
    val process = emulatorStream.createFakeProcess("A", 100)
    testNotifier.fireConnected(process)

    testNotifier.addDevice(physicalStream.device.toDeviceDescriptor())
    testNotifier.addDevice(emulatorStream.device.toDeviceDescriptor())

    val deviceModel =
      DeviceModel(
        projectRule.testRootDisposable,
        model,
<<<<<<< HEAD
        setOf(physicalStream.device.toDeviceDescriptor())
=======
        setOf(physicalStream.device.toDeviceDescriptor()),
>>>>>>> 0d09370c
      )
    val selectDeviceAction = SelectDeviceAction(deviceModel, {}, {})

    selectDeviceAction.updateActions(DataContext.EMPTY_CONTEXT)
    val children = selectDeviceAction.getChildren(null)
    Truth.assertThat(children).hasLength(3)
    // Physical devices prepend the manufacturer
    Truth.assertThat(children[0].templateText)
      .isEqualTo("$FAKE_MANUFACTURER_NAME ${FakeTransportService.FAKE_DEVICE_NAME}")
    // Virtual devices hide the manufacturer
    Truth.assertThat(children[1].templateText)
      .isEqualTo(
        FakeTransportService.FAKE_DEVICE_NAME +
          " " +
          LayoutInspectorBundle.message("cant.detect.foreground.process")
      )
    // Stop button
    Truth.assertThat(children[2].templateText).isEqualTo("Stop Inspector")

    run {
      val processAction = (children[1] as ActionGroup).getChildren(null)[0]
      Truth.assertThat(processAction.templateText).isEqualTo("A")
    }

    testNotifier.fireDisconnected(process)
    selectDeviceAction.updateActions(DataContext.EMPTY_CONTEXT)

    run {
      val processAction =
        (selectDeviceAction.getChildren(null)[1] as ActionGroup).getChildren(null)[0]
      Truth.assertThat(processAction.templateText).isEqualTo("No debuggable processes detected")
    }
  }

  @Test
  fun selectProcess_firesCallback() {
    val testNotifier = TestProcessDiscovery()
    val model = ProcessesModel(testNotifier)

    val physicalStream = createFakeStream(isEmulator = false)
    val emulatorStream = createFakeStream(isEmulator = true)
    val process = emulatorStream.createFakeProcess("A", 100)
    testNotifier.fireConnected(process)

    testNotifier.addDevice(physicalStream.device.toDeviceDescriptor())
    testNotifier.addDevice(emulatorStream.device.toDeviceDescriptor())

    val callbackFiredLatch = CountDownLatch(1)
    val deviceModel =
      DeviceModel(
        projectRule.testRootDisposable,
        model,
<<<<<<< HEAD
        setOf(physicalStream.device.toDeviceDescriptor())
=======
        setOf(physicalStream.device.toDeviceDescriptor()),
>>>>>>> 0d09370c
      )
    var actionPerformed = false
    val selectDeviceAction =
      SelectDeviceAction(
        deviceModel,
        {},
        {
          actionPerformed = true
          callbackFiredLatch.countDown()
<<<<<<< HEAD
        }
=======
        },
>>>>>>> 0d09370c
      )

    selectDeviceAction.updateActions(DataContext.EMPTY_CONTEXT)
    val children = selectDeviceAction.getChildren(null)

    val processAction = (children[1] as ActionGroup).getChildren(null)[0]
    Truth.assertThat(processAction.templateText).isEqualTo("A")

    processAction.actionPerformed(createFakeEvent())

    callbackFiredLatch.await(2, TimeUnit.SECONDS)
    Truth.assertThat(actionPerformed).isTrue()
  }

  private fun update(action: AnAction): AnActionEvent {
    val presentation = action.templatePresentation.clone()
    val event: AnActionEvent = MockitoKt.mock()
    Mockito.`when`(event.presentation).thenReturn(presentation)
    action.update(event)
    return event
  }
}<|MERGE_RESOLUTION|>--- conflicted
+++ resolved
@@ -36,13 +36,13 @@
 import com.intellij.openapi.actionSystem.AnActionEvent
 import com.intellij.openapi.actionSystem.DataContext
 import com.intellij.openapi.actionSystem.ToggleAction
-import java.util.UUID
-import java.util.concurrent.CountDownLatch
-import java.util.concurrent.TimeUnit
 import org.junit.Before
 import org.junit.Rule
 import org.junit.Test
 import org.mockito.Mockito
+import java.util.UUID
+import java.util.concurrent.CountDownLatch
+import java.util.concurrent.TimeUnit
 
 class SelectDeviceActionTest {
 
@@ -87,22 +87,14 @@
 
   private fun Common.Stream.createFakeProcess(
     name: String? = null,
-<<<<<<< HEAD
-    pid: Int = 0
-=======
     pid: Int = 0,
->>>>>>> 0d09370c
   ): ProcessDescriptor {
     return TransportProcessDescriptor(
       this,
       FakeTransportService.FAKE_PROCESS.toBuilder()
         .setName(name ?: FakeTransportService.FAKE_PROCESS_NAME)
         .setPid(pid)
-<<<<<<< HEAD
-        .build()
-=======
         .build(),
->>>>>>> 0d09370c
     )
   }
 
@@ -136,13 +128,8 @@
         model,
         setOf(
           physicalStream.device.toDeviceDescriptor(),
-<<<<<<< HEAD
-          emulatorStream.device.toDeviceDescriptor()
-        )
-=======
           emulatorStream.device.toDeviceDescriptor(),
         ),
->>>>>>> 0d09370c
       )
     val selectDeviceAction = SelectDeviceAction(deviceModel, {}, {})
 
@@ -180,13 +167,8 @@
         setOf(
           fakeStream1.device.toDeviceDescriptor(),
           fakeStream2.device.toDeviceDescriptor(),
-<<<<<<< HEAD
-          fakeStream3.device.toDeviceDescriptor()
-        )
-=======
           fakeStream3.device.toDeviceDescriptor(),
         ),
->>>>>>> 0d09370c
       )
     val selectDeviceAction = SelectDeviceAction(deviceModel, {}, {})
 
@@ -213,11 +195,7 @@
       DeviceModel(
         projectRule.testRootDisposable,
         model,
-<<<<<<< HEAD
-        setOf(fakeStream.device.toDeviceDescriptor())
-=======
         setOf(fakeStream.device.toDeviceDescriptor()),
->>>>>>> 0d09370c
       )
     val selectDeviceAction = SelectDeviceAction(deviceModel, {}, {})
 
@@ -254,11 +232,7 @@
         deviceModel,
         {},
         onDetachAction = { callbackFiredLatch.countDown() },
-<<<<<<< HEAD
-        onProcessSelected = {}
-=======
         onProcessSelected = {},
->>>>>>> 0d09370c
       )
 
     selectDeviceAction.updateActions(DataContext.EMPTY_CONTEXT)
@@ -296,11 +270,7 @@
           processesModel.selectedProcess = null
           callbackFiredLatch.countDown()
         },
-<<<<<<< HEAD
-        onProcessSelected = {}
-=======
         onProcessSelected = {},
->>>>>>> 0d09370c
       )
 
     // has selected device, but no selected process
@@ -387,11 +357,7 @@
       DeviceModel(
         projectRule.testRootDisposable,
         model,
-<<<<<<< HEAD
-        setOf(fakeStream.device.toDeviceDescriptor())
-=======
         setOf(fakeStream.device.toDeviceDescriptor()),
->>>>>>> 0d09370c
       )
     val callbackFiredLatch = CountDownLatch(1)
     var actionPerformed = false
@@ -402,11 +368,7 @@
           actionPerformed = true
           callbackFiredLatch.countDown()
         },
-<<<<<<< HEAD
-        onProcessSelected = {}
-=======
         onProcessSelected = {},
->>>>>>> 0d09370c
       )
 
     selectDeviceAction.updateActions(DataContext.EMPTY_CONTEXT)
@@ -438,11 +400,7 @@
       DeviceModel(
         projectRule.testRootDisposable,
         model,
-<<<<<<< HEAD
-        setOf(physicalStream.device.toDeviceDescriptor())
-=======
         setOf(physicalStream.device.toDeviceDescriptor()),
->>>>>>> 0d09370c
       )
     val selectDeviceAction = SelectDeviceAction(deviceModel, {}, {})
 
@@ -495,11 +453,7 @@
       DeviceModel(
         projectRule.testRootDisposable,
         model,
-<<<<<<< HEAD
-        setOf(physicalStream.device.toDeviceDescriptor())
-=======
         setOf(physicalStream.device.toDeviceDescriptor()),
->>>>>>> 0d09370c
       )
     var actionPerformed = false
     val selectDeviceAction =
@@ -509,11 +463,7 @@
         {
           actionPerformed = true
           callbackFiredLatch.countDown()
-<<<<<<< HEAD
-        }
-=======
         },
->>>>>>> 0d09370c
       )
 
     selectDeviceAction.updateActions(DataContext.EMPTY_CONTEXT)
