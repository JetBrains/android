--- conflicted
+++ resolved
@@ -30,12 +30,9 @@
 import com.intellij.ui.components.JBCheckBox
 import org.junit.Rule
 import org.junit.Test
-<<<<<<< HEAD
-import org.mockito.kotlin.mock
-=======
 import javax.swing.JCheckBox
 import javax.swing.JPanel
->>>>>>> 3a514de0
+import org.mockito.kotlin.mock
 
 class LayoutInspectorConfigurableProviderTest {
   @get:Rule val applicationRule = ApplicationRule()
@@ -81,11 +78,7 @@
     assertThat((component2.components[0] as JCheckBox).text)
       .isEqualTo("Enable auto connect (requires a restart of $ideName)")
     assertThat((enableEmbeddedLiPanel.components[0] as JCheckBox).text)
-<<<<<<< HEAD
       .isEqualTo("Enable embedded Layout Inspector")
-=======
-      .isEqualTo("Enable embedded Layout Inspector (requires a restart of $ideName)")
->>>>>>> 3a514de0
 
     StudioFlags.DYNAMIC_LAYOUT_INSPECTOR_IN_RUNNING_DEVICES_ENABLED.override(previous)
   }
