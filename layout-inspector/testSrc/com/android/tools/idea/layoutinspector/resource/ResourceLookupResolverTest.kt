/*
 * Copyright (C) 2019 The Android Open Source Project
 *
 * Licensed under the Apache License, Version 2.0 (the "License");
 * you may not use this file except in compliance with the License.
 * You may obtain a copy of the License at
 *
 *      http://www.apache.org/licenses/LICENSE-2.0
 *
 * Unless required by applicable law or agreed to in writing, software
 * distributed under the License is distributed on an "AS IS" BASIS,
 * WITHOUT WARRANTIES OR CONDITIONS OF ANY KIND, either express or implied.
 * See the License for the specific language governing permissions and
 * limitations under the License.
 */
package com.android.tools.idea.layoutinspector.resource

import com.android.SdkConstants.ANDROID_URI
import com.android.SdkConstants.ATTR_BACKGROUND
import com.android.SdkConstants.ATTR_BACKGROUND_TINT
import com.android.SdkConstants.ATTR_DRAWABLE_LEFT
import com.android.SdkConstants.ATTR_DRAWABLE_RIGHT
import com.android.SdkConstants.ATTR_TEXT
import com.android.SdkConstants.ATTR_TEXT_COLOR
import com.android.ide.common.rendering.api.ResourceNamespace
import com.android.ide.common.rendering.api.ResourceReference
import com.android.ide.common.resources.configuration.FolderConfiguration
import com.android.resources.ResourceType
import com.android.testutils.MockitoKt.mock
import com.android.tools.idea.concurrency.AndroidCoroutineScope
import com.android.tools.idea.configurations.ConfigurationManager
import com.android.tools.idea.layoutinspector.model.ViewNode
import com.android.tools.idea.layoutinspector.properties.InspectorPropertyItem
import com.android.tools.idea.layoutinspector.properties.PropertySection
import com.android.tools.idea.layoutinspector.properties.PropertyType
import com.android.tools.idea.layoutinspector.properties.ViewNodeAndResourceLookup
import com.android.tools.idea.layoutinspector.util.DemoExample
import com.android.tools.idea.testing.AndroidProjectRule
import com.google.common.truth.Truth.assertThat
import com.intellij.openapi.Disposable
import com.intellij.psi.xml.XmlAttributeValue
import com.intellij.psi.xml.XmlTag
import com.intellij.testFramework.EdtRule
import com.intellij.testFramework.RunsInEdt
import java.awt.Rectangle
import org.jetbrains.android.facet.AndroidFacet
import org.junit.Before
import org.junit.Rule
import org.junit.Test
import org.junit.rules.RuleChain
<<<<<<< HEAD
import java.awt.Rectangle
=======
>>>>>>> 0d09370c

@RunsInEdt
class ResourceLookupResolverTest {
  private val projectRule = AndroidProjectRule.withSdk()

  @get:Rule val ruleChain = RuleChain.outerRule(projectRule).around(EdtRule())!!

  @Before
  fun setUp() {
    DemoExample.setUpDemo(projectRule.fixture)
  }

  @Suppress("SameParameterValue")
  private fun createResourceLookupResolver(
    theme: String,
<<<<<<< HEAD
    vararg qualifiers: String
=======
    vararg qualifiers: String,
>>>>>>> 0d09370c
  ): ResourceLookupResolver {
    // We will always get qualifiers from the device.
    // In this test we are only concerned about orientation and screen width: give suitable default
    // values if they are omitted.
    val qualifierList = mutableListOf(*qualifiers)
    if (!qualifierList.contains("land") && !qualifierList.contains("port")) {
      qualifierList.add("port")
    }
    if (qualifierList.indexOfFirst { it.startsWith('w') } < 0) {
      qualifierList.add("w640")
    }
    val facet = AndroidFacet.getInstance(projectRule.module)!!
    val folderConfiguration = FolderConfiguration.getConfigFromQualifiers(listOf(*qualifiers))!!
    val mgr = ConfigurationManager.getOrCreateInstance(facet.module)
    val cache = mgr.resolverCache
    val resourceResolver = cache.getResourceResolver(mgr.target, theme, folderConfiguration)

    return ResourceLookupResolver(projectRule.project, facet, folderConfiguration, resourceResolver)
  }

  @Test
  fun testTextColorFromLayout() {
    val data = Data(projectRule.testRootDisposable)
    val resolver = createResourceLookupResolver(data.theme)
    val view = findView(data.textColor)
    val locations = mutableListOf<SourceLocation>()
    resolver.findFileLocations(data.textColor, view, data.demo, locations, 10)
    checkLocation(locations[0], "demo.xml:20", "framework:textColor=\"@color/textRedIndirect\"")
    checkLocation(
      locations[1],
      "colors.xml:6",
<<<<<<< HEAD
      "<color name=\"textRedIndirect\">@color/textRed</color>"
=======
      "<color name=\"textRedIndirect\">@color/textRed</color>",
>>>>>>> 0d09370c
    )
    checkLocation(locations[2], "colors.xml:5", "<color name=\"textRed\">#FF0000</color>")
    assertThat(locations.size).isEqualTo(3)
    assertThat(resolver.findAttributeValue(data.textColor, view, data.demo)).isEqualTo("#FF0000")
  }

  @Test
  fun testTextColorFromLayoutWithSpecialConfiguration() {
    val data = Data(projectRule.testRootDisposable)
    val resolver = createResourceLookupResolver(data.theme, "w800dp", "land")
    val view = findView(data.textColor)
    val locations = mutableListOf<SourceLocation>()
    resolver.findFileLocations(data.textColor, view, data.demo, locations, 10)
    checkLocation(locations[0], "demo.xml:14", "android:textColor=\"@color/app_text_color\"")
    checkLocation(
      locations[1],
      "app_text_color.xml:6",
<<<<<<< HEAD
      "<item android:alpha=\"0.5\"\n" + "        android:color=\"@color/textBlueIndirect\"/>"
=======
      "<item android:alpha=\"0.5\"\n" + "        android:color=\"@color/textBlueIndirect\"/>",
>>>>>>> 0d09370c
    )
    checkLocation(
      locations[2],
      "colors.xml:8",
<<<<<<< HEAD
      "<color name=\"textBlueIndirect\">@color/textBlue</color>"
=======
      "<color name=\"textBlueIndirect\">@color/textBlue</color>",
>>>>>>> 0d09370c
    )
    checkLocation(locations[3], "colors.xml:4", "<color name=\"textBlue\">#800000FF</color>")
    assertThat(locations.size).isEqualTo(4)
    assertThat(resolver.findAttributeValue(data.textColor, view, data.demo)).isEqualTo("#400000FF")
  }

  @Test
  fun testBackgroundTintFromLayoutWithThemeReference() {
    val data = Data(projectRule.testRootDisposable)
    val resolver = createResourceLookupResolver(data.theme)
    val view = findView(data.backgroundTint)
<<<<<<< HEAD
    val locations = resolver.findFileLocations(data.backgroundTint, view, data.demo, 10)
    checkLocation(
      locations[0],
      "demo.xml:17",
      "framework:backgroundTint=\"?android:attr/colorBackgroundFloating\""
=======
    val locations = mutableListOf<SourceLocation>()
    resolver.findFileLocations(data.backgroundTint, view, data.demo, locations, 10)
    checkLocation(
      locations[0],
      "demo.xml:17",
      "framework:backgroundTint=\"?android:attr/colorBackgroundFloating\"",
>>>>>>> 0d09370c
    )
    checkLocation(
      locations[1],
      "styles.xml:4",
<<<<<<< HEAD
      "<item name=\"android:colorBackgroundFloating\">@color/yellowBackground</item>"
=======
      "<item name=\"android:colorBackgroundFloating\">@color/yellowBackground</item>",
>>>>>>> 0d09370c
    )
    checkLocation(locations[2], "colors.xml:3", "<color name=\"yellowBackground\">#CCCC23</color>")
    assertThat(locations.size).isEqualTo(3)
    assertThat(resolver.findAttributeValue(data.backgroundTint, view, data.demo))
      .isEqualTo("#CCCC23")
  }

  @Test
  fun testSupportBackgroundTint() {
    val data = Data(projectRule.testRootDisposable)
    val resolver = createResourceLookupResolver(data.theme)
    val view = findView(data.supportBackgroundTint)
    val locations = mutableListOf<SourceLocation>()
    resolver.findFileLocations(data.supportBackgroundTint, view, data.demo, locations, 10)
    checkLocation(locations[0], "demo.xml:18", "app:backgroundTint=\"#330088\"")
    assertThat(locations.size).isEqualTo(1)
    assertThat(resolver.findAttributeValue(data.supportBackgroundTint, view, data.demo))
      .isEqualTo("#330088")
  }

  @Test
  fun testTextColorFromMyTextStyleExtra() {
    val data = Data(projectRule.testRootDisposable)
    val resolver = createResourceLookupResolver(data.theme)
    val view = findView(data.textColor)
    val locations = mutableListOf<SourceLocation>()
    resolver.findFileLocations(data.textColor, view, data.myTextStyleExtra, locations, 10)
    checkLocation(locations[0], "styles.xml:12", "<item name=\"android:textColor\">#888800</item>")
    assertThat(locations.size).isEqualTo(1)
    assertThat(resolver.findAttributeValue(data.textColor, view, data.myTextStyleExtra))
      .isEqualTo("#888800")
  }

  @Test
  fun testTextColorFromMyTextStyle() {
    val data = Data(projectRule.testRootDisposable)
    val resolver = createResourceLookupResolver(data.theme)
    val view = findView(data.textColor)
<<<<<<< HEAD
    val locations = resolver.findFileLocations(data.textColor, view, data.myTextStyle, 10)
    checkLocation(
      locations[0],
      "styles.xml:8",
      "<item name=\"android:textColor\">@color/textBlueIndirect</item>"
=======
    val locations = mutableListOf<SourceLocation>()
    resolver.findFileLocations(data.textColor, view, data.myTextStyle, locations, 10)
    checkLocation(
      locations[0],
      "styles.xml:8",
      "<item name=\"android:textColor\">@color/textBlueIndirect</item>",
>>>>>>> 0d09370c
    )
    checkLocation(
      locations[1],
      "colors.xml:8",
<<<<<<< HEAD
      "<color name=\"textBlueIndirect\">@color/textBlue</color>"
=======
      "<color name=\"textBlueIndirect\">@color/textBlue</color>",
>>>>>>> 0d09370c
    )
    checkLocation(locations[2], "colors.xml:7", "<color name=\"textBlue\">#2122F8</color>")
    assertThat(locations.size).isEqualTo(3)
    assertThat(resolver.findAttributeValue(data.textColor, view, data.myTextStyle))
      .isEqualTo("#2122F8")
  }

  @Test
  fun testTextColorFromMyTextStyleWithSpecialConfiguration() {
    val data = Data(projectRule.testRootDisposable)
    val resolver = createResourceLookupResolver(data.theme, "w800dp", "land")
    val view = findView(data.textColor)
<<<<<<< HEAD
    val locations = resolver.findFileLocations(data.textColor, view, data.myTextStyle, 10)
    checkLocation(
      locations[0],
      "styles.xml:4",
      "<item name=\"android:textColor\">@color/textRedIndirect</item>"
=======
    val locations = mutableListOf<SourceLocation>()
    resolver.findFileLocations(data.textColor, view, data.myTextStyle, locations, 10)
    checkLocation(
      locations[0],
      "styles.xml:4",
      "<item name=\"android:textColor\">@color/textRedIndirect</item>",
>>>>>>> 0d09370c
    )
    checkLocation(
      locations[1],
      "colors.xml:6",
<<<<<<< HEAD
      "<color name=\"textRedIndirect\">@color/textRed</color>"
=======
      "<color name=\"textRedIndirect\">@color/textRed</color>",
>>>>>>> 0d09370c
    )
    checkLocation(locations[2], "colors.xml:3", "<color name=\"textRed\">#FF0000</color>")
    assertThat(locations.size).isEqualTo(3)
    assertThat(resolver.findAttributeValue(data.textColor, view, data.myTextStyle))
      .isEqualTo("#FF0000")
  }

  @Test
  fun testColorValueFromTextStyleMaterialBody1() {
    val data = Data(projectRule.testRootDisposable)
    val resolver = createResourceLookupResolver(data.theme)
    val view = findView(data.textColor)
<<<<<<< HEAD
    val locations =
      resolver.findFileLocations(data.textColor, view, data.textStyleMaterialBody1, 10)
    checkLocation(
      locations[0],
      "styles_material.xml:230",
      "<item name=\"textColor\">?attr/textColorPrimary</item>"
=======
    val locations = mutableListOf<SourceLocation>()
    resolver.findFileLocations(data.textColor, view, data.textStyleMaterialBody1, locations, 10)
    checkLocation(
      locations[0],
      "styles_material.xml:230",
      "<item name=\"textColor\">?attr/textColorPrimary</item>",
>>>>>>> 0d09370c
    )
    checkLocation(
      locations[1],
      "themes_material.xml:434",
<<<<<<< HEAD
      "<item name=\"textColorPrimary\">@color/text_color_primary</item>"
=======
      "<item name=\"textColorPrimary\">@color/text_color_primary</item>",
>>>>>>> 0d09370c
    )
    checkLocation(
      locations[2],
      "text_color_primary.xml:21",
      "<item android:alpha=\"?attr/primaryContentAlpha\"\n" +
<<<<<<< HEAD
        "        android:color=\"?attr/colorForeground\"/>"
=======
        "        android:color=\"?attr/colorForeground\"/>",
>>>>>>> 0d09370c
    )
    checkLocation(
      locations[3],
      "themes_material.xml:416",
<<<<<<< HEAD
      "<item name=\"colorForeground\">@color/foreground_material_light</item>"
=======
      "<item name=\"colorForeground\">@color/foreground_material_light</item>",
>>>>>>> 0d09370c
    )
    checkLocation(
      locations[4],
      "colors_material.xml:20",
<<<<<<< HEAD
      "<color name=\"foreground_material_light\">@color/black</color>"
=======
      "<color name=\"foreground_material_light\">@color/black</color>",
>>>>>>> 0d09370c
    )
    checkLocation(locations[5], "colors.xml:39", "<color name=\"black\">#ff000000</color>")
    assertThat(locations.size).isEqualTo(6)
    assertThat(resolver.findAttributeValue(data.textColor, view, data.textStyleMaterialBody1))
      .isEqualTo("#DD000000")
  }

  @Test
  fun testColorValueFromTextStyleMaterialWithLimit() {
    val data = Data(projectRule.testRootDisposable)
    val resolver = createResourceLookupResolver(data.theme)
    val view = findView(data.textColor)
<<<<<<< HEAD
    val locations = resolver.findFileLocations(data.textColor, view, data.textStyleMaterial, 2)
    checkLocation(
      locations[0],
      "styles_material.xml:156",
      "<item name=\"textColor\">?attr/textColorPrimary</item>"
=======
    val locations = mutableListOf<SourceLocation>()
    resolver.findFileLocations(data.textColor, view, data.textStyleMaterial, locations, 2)
    checkLocation(
      locations[0],
      "styles_material.xml:156",
      "<item name=\"textColor\">?attr/textColorPrimary</item>",
>>>>>>> 0d09370c
    )
    checkLocation(
      locations[1],
      "themes_material.xml:434",
<<<<<<< HEAD
      "<item name=\"textColorPrimary\">@color/text_color_primary</item>"
=======
      "<item name=\"textColorPrimary\">@color/text_color_primary</item>",
>>>>>>> 0d09370c
    )
    assertThat(locations.size).isEqualTo(2) // 3 lines omitted because a limit of 2 was specified
    assertThat(resolver.findAttributeValue(data.textColor, view, data.textStyleMaterial))
      .isEqualTo("#DD000000")
  }

  @Test
  fun testDrawableFromLayoutWithVectorDrawable() {
    val data = Data(projectRule.testRootDisposable)
    val resolver = createResourceLookupResolver(data.theme)
    val view = findView(data.background)
    val locations = mutableListOf<SourceLocation>()
    resolver.findFileLocations(data.background, view, data.demo, locations, 10)
    checkLocation(locations[0], "demo.xml:14", "framework:background=\"@drawable/battery\"")
    assertThat(locations.size).isEqualTo(1)
    assertThat(resolver.findAttributeValue(data.background, view, data.demo))
      .isEqualTo("@drawable/battery")
  }

  @Test
  fun testDrawableFromLayoutWithVectorDrawableWithIndirection() {
    val data = Data(projectRule.testRootDisposable)
    val resolver = createResourceLookupResolver(data.theme)
    val view = findView(data.drawableLeft)
<<<<<<< HEAD
    val locations = resolver.findFileLocations(data.drawableLeft, view, data.demo, 10)
    checkLocation(
      locations[0],
      "demo.xml:15",
      "framework:drawableLeft=\"@drawable/background_choice\""
=======
    val locations = mutableListOf<SourceLocation>()
    resolver.findFileLocations(data.drawableLeft, view, data.demo, locations, 10)
    checkLocation(
      locations[0],
      "demo.xml:15",
      "framework:drawableLeft=\"@drawable/background_choice\"",
>>>>>>> 0d09370c
    )
    checkLocation(
      locations[1],
      "background_choice.xml:4",
<<<<<<< HEAD
      "<item android:drawable=\"@drawable/vd\"/>"
=======
      "<item android:drawable=\"@drawable/vd\"/>",
>>>>>>> 0d09370c
    )
    assertThat(locations.size).isEqualTo(2)
    assertThat(resolver.findAttributeValue(data.drawableLeft, view, data.demo))
      .isEqualTo("@drawable/vd")
  }

  @Test
  fun testAndroidDrawableFromLayoutWithTripleIndirection() {
    val data = Data(projectRule.testRootDisposable)
    val resolver = createResourceLookupResolver(data.theme)
    val view = findView(data.drawableRight)
    val locations = mutableListOf<SourceLocation>()
    resolver.findFileLocations(data.drawableRight, view, data.demo, locations, 10)
    checkLocation(locations[0], "demo.xml:16", "framework:drawableRight=\"@drawable/my_image\"")
    checkLocation(
      locations[1],
      "drawables.xml:3",
<<<<<<< HEAD
      "<item name=\"my_image\" type=\"drawable\">@drawable/old_image</item>"
=======
      "<item name=\"my_image\" type=\"drawable\">@drawable/old_image</item>",
>>>>>>> 0d09370c
    )
    checkLocation(
      locations[2],
      "drawables.xml:4",
<<<<<<< HEAD
      "<item name=\"old_image\" type=\"drawable\">@drawable/dsl1</item>"
=======
      "<item name=\"old_image\" type=\"drawable\">@drawable/dsl1</item>",
>>>>>>> 0d09370c
    )
    checkLocation(locations[3], "dsl1.xml:4", "<item android:drawable=\"@drawable/dsl2\"/>")
    checkLocation(locations[4], "dsl2.xml:4", "<item android:drawable=\"@drawable/dsl3\"/>")
    checkLocation(
      locations[5],
      "dsl3.xml:4",
<<<<<<< HEAD
      "<item android_framework:drawable=\"@android_framework:drawable/arrow_up_float\"/>"
=======
      "<item android_framework:drawable=\"@android_framework:drawable/arrow_up_float\"/>",
>>>>>>> 0d09370c
    )
    assertThat(locations.size).isEqualTo(6)
    assertThat(resolver.findAttributeValue(data.drawableRight, view, data.demo))
      .isEqualTo("@framework:drawable/arrow_up_float")
  }

  @Test
  fun testTextFromTextFieldWithoutAnId() {
    val data = Data(projectRule.testRootDisposable)
    val resolver = createResourceLookupResolver(data.theme)
    val value1 = resolver.findAttributeValue(data.text1, findView(data.text1), data.demo)
    val value2 = resolver.findAttributeValue(data.text2, findView(data.text2), data.demo)
    val value3 = resolver.findAttributeValue(data.text3, findView(data.text3), data.designText)
    // We cannot determine a view without an ID in general:
    assertThat(value1).isNull()
    // Except if this view is the only child of a parent view with an ID, then we assume we have
    // found it:
    assertThat(value2).isEqualTo("TextView without an ID")
    // or if this file only has 1 view, then we assume that view is what we are looking for:
    assertThat(value3).isEqualTo("Tab1")
  }

  @Test
  fun testButtonWithBackgroundColor() {
    val data = Data(projectRule.testRootDisposable)
    val resolver = createResourceLookupResolver(data.theme)
    val background =
      InspectorPropertyItem(
        ANDROID_URI,
        ATTR_BACKGROUND,
        ATTR_BACKGROUND,
        PropertyType.COLOR,
        "",
        PropertySection.DECLARED,
        data.demo,
        data.button.drawId,
<<<<<<< HEAD
        data.context
      )
    val locations = resolver.findFileLocations(background, data.button, data.demo, 10)
=======
        data.context,
      )
    val locations = mutableListOf<SourceLocation>()
    resolver.findFileLocations(background, data.button, data.demo, locations, 10)
>>>>>>> 0d09370c
    checkLocation(locations[0], "demo.xml:27", "framework:background=\"@color/textBlue\"")
    checkLocation(locations[1], "colors.xml:7", "<color name=\"textBlue\">#2122F8</color>")
    assertThat(locations.size).isEqualTo(2)
    assertThat(resolver.findAttributeValue(background, data.button, data.demo)).isEqualTo("#2122F8")
    assertThat(resolver.findAttributeValue(background, data.button, data.myButtonStyle))
      .isEqualTo("@framework:drawable/btn_default_material")
  }

  @Test
  fun testApproximateFileLocation() {
    val data = Data(projectRule.testRootDisposable)
    val resolver = createResourceLookupResolver(data.theme)
    val view = findView(data.text1)
<<<<<<< HEAD
    val locations = resolver.findFileLocations(data.text1, view, data.demo, 10)
    checkLocation(
      locations[0],
      "demo.xml:?",
      "<RelativeLayout\n" + "    xmlns:app=\"http://schemas.android.com/apk/res-auto\"\n" + "..."
=======
    val locations = mutableListOf<SourceLocation>()
    resolver.findFileLocations(data.text1, view, data.demo, locations, 10)
    checkLocation(
      locations[0],
      "demo.xml:?",
      "<RelativeLayout\n" + "    xmlns:app=\"http://schemas.android.com/apk/res-auto\"\n" + "...",
>>>>>>> 0d09370c
    )
    assertThat(locations.size).isEqualTo(1)
  }

  private fun checkLocation(location: SourceLocation, source: String, xml: String) {
    assertThat(location.source).isEqualTo(source)
    val actualXml =
      when (val navigatable = location.navigatable) {
        is XmlAttributeValue -> navigatable.parent.text
        is XmlTag -> navigatable.text.lines().joinToString(separator = "\n", limit = 2)
        else -> navigatable.toString()
      }
    assertThat(actualXml).isEqualTo(xml)
  }

  private fun findView(item: InspectorPropertyItem): ViewNode = item.lookup[item.viewId]!!

  private class Data(parentDisposable: Disposable) {
    val theme = "@style/AppTheme"
    val exampleNS = ResourceNamespace.fromPackageName("com.example")
    val demo = ResourceReference(exampleNS, ResourceType.LAYOUT, "demo")
    val designText = ResourceReference(exampleNS, ResourceType.LAYOUT, "design_tab_text")
    val myTextStyle = ResourceReference(exampleNS, ResourceType.STYLE, "MyTextStyle")
    val myTextStyleExtra = ResourceReference(exampleNS, ResourceType.STYLE, "MyTextStyle.Extra")
    val textStyleMaterial =
      ResourceReference(ResourceNamespace.ANDROID, ResourceType.STYLE, "TextAppearance.Material")
    val textStyleMaterialBody1 =
      ResourceReference(
        ResourceNamespace.ANDROID,
        ResourceType.STYLE,
<<<<<<< HEAD
        "TextAppearance.Material.Body1"
=======
        "TextAppearance.Material.Body1",
>>>>>>> 0d09370c
      )
    val myButtonStyle =
      ResourceReference(ResourceNamespace.ANDROID, ResourceType.STYLE, "Widget.Material.Button")
    val relativeId = ResourceReference(exampleNS, ResourceType.ID, "relativeLayout")
    val frameId = ResourceReference(exampleNS, ResourceType.ID, "frameLayout")
    val titleId = ResourceReference(exampleNS, ResourceType.ID, "title")
    val buttonId = ResourceReference(exampleNS, ResourceType.ID, "button")
    val relativeLayout =
      ViewNode(1, "RelativeLayout", demo, Rectangle(0, 0, 300, 900), relativeId, "", 0)
    val title =
      ViewNode(2, "TextView", demo, Rectangle(30, 60, 300, 100), titleId, "Hello Folks", 0)
    val frameLayout =
      ViewNode(3, "RelativeLayout", demo, Rectangle(0, 200, 300, 700), frameId, "", 0)
    val textView1 =
      ViewNode(4, "TextView", demo, Rectangle(400, 60, 300, 100), null, "TextView without an ID", 0)
    val textView2 =
      ViewNode(5, "TextView", demo, Rectangle(0, 200, 300, 700), null, "TextView without an ID", 0)
    val button = ViewNode(6, "Button", demo, Rectangle(30, 400, 300, 100), buttonId, "OK", 0)
    val singleTextView =
      ViewNode(7, "TextView", designText, Rectangle(0, 0, 400, 50), null, "Tab3", 0)
    val context =
      object : ViewNodeAndResourceLookup {
        override val resourceLookup: ResourceLookup = mock()
<<<<<<< HEAD
=======
        override val scope = AndroidCoroutineScope(parentDisposable)
>>>>>>> 0d09370c
        override val selection: ViewNode? = null

        override fun get(id: Long): ViewNode? =
          when (id) {
            1L -> relativeLayout
            2L -> title
            3L -> frameLayout
            4L -> textView1
            5L -> textView2
            6L -> button
            7L -> singleTextView
            else -> null
          }
      }
    val textColor =
      InspectorPropertyItem(
        ANDROID_URI,
        ATTR_TEXT_COLOR,
        ATTR_TEXT_COLOR,
        PropertyType.COLOR,
        "",
        PropertySection.DECLARED,
        demo,
        title.drawId,
<<<<<<< HEAD
        context
=======
        context,
>>>>>>> 0d09370c
      )
    val background =
      InspectorPropertyItem(
        ANDROID_URI,
        ATTR_BACKGROUND,
        ATTR_BACKGROUND,
        PropertyType.DRAWABLE,
        "",
        PropertySection.DECLARED,
        demo,
        title.drawId,
<<<<<<< HEAD
        context
=======
        context,
>>>>>>> 0d09370c
      )
    val backgroundTint =
      InspectorPropertyItem(
        ANDROID_URI,
        ATTR_BACKGROUND_TINT,
        ATTR_BACKGROUND_TINT,
        PropertyType.DRAWABLE,
        "",
        PropertySection.DECLARED,
        demo,
        title.drawId,
<<<<<<< HEAD
        context
=======
        context,
>>>>>>> 0d09370c
      )
    val drawableLeft =
      InspectorPropertyItem(
        ANDROID_URI,
        ATTR_DRAWABLE_LEFT,
        ATTR_DRAWABLE_LEFT,
        PropertyType.DRAWABLE,
        "",
        PropertySection.DECLARED,
        demo,
        title.drawId,
<<<<<<< HEAD
        context
=======
        context,
>>>>>>> 0d09370c
      )
    val drawableRight =
      InspectorPropertyItem(
        ANDROID_URI,
        ATTR_DRAWABLE_RIGHT,
        ATTR_DRAWABLE_RIGHT,
        PropertyType.DRAWABLE,
        "",
        PropertySection.DECLARED,
        demo,
        title.drawId,
<<<<<<< HEAD
        context
=======
        context,
>>>>>>> 0d09370c
      )
    val text1 =
      InspectorPropertyItem(
        ANDROID_URI,
        ATTR_TEXT,
        ATTR_TEXT,
        PropertyType.STRING,
        "",
        PropertySection.DECLARED,
        demo,
        textView1.drawId,
<<<<<<< HEAD
        context
=======
        context,
>>>>>>> 0d09370c
      )
    val text2 =
      InspectorPropertyItem(
        ANDROID_URI,
        ATTR_TEXT,
        ATTR_TEXT,
        PropertyType.STRING,
        "",
        PropertySection.DECLARED,
        demo,
        textView2.drawId,
<<<<<<< HEAD
        context
=======
        context,
>>>>>>> 0d09370c
      )
    val text3 =
      InspectorPropertyItem(
        ANDROID_URI,
        ATTR_TEXT,
        ATTR_TEXT,
        PropertyType.STRING,
        "",
        PropertySection.DECLARED,
        designText,
        singleTextView.drawId,
<<<<<<< HEAD
        context
=======
        context,
>>>>>>> 0d09370c
      )
    val supportBackgroundTint =
      InspectorPropertyItem(
        exampleNS.xmlNamespaceUri,
        ATTR_BACKGROUND_TINT,
        ATTR_BACKGROUND_TINT,
        PropertyType.DRAWABLE,
        "",
        PropertySection.DECLARED,
        demo,
        title.drawId,
<<<<<<< HEAD
        context
=======
        context,
>>>>>>> 0d09370c
      )

    init {
      setChildren(relativeLayout, title, textView1, frameLayout)
      setChildren(frameLayout, textView2)
    }

    private fun setChildren(parent: ViewNode, vararg views: ViewNode) {
      ViewNode.writeAccess {
        views.forEach {
          it.parent = parent
          parent.children.add(it)
        }
      }
    }
  }
}<|MERGE_RESOLUTION|>--- conflicted
+++ resolved
@@ -42,16 +42,12 @@
 import com.intellij.psi.xml.XmlTag
 import com.intellij.testFramework.EdtRule
 import com.intellij.testFramework.RunsInEdt
-import java.awt.Rectangle
 import org.jetbrains.android.facet.AndroidFacet
 import org.junit.Before
 import org.junit.Rule
 import org.junit.Test
 import org.junit.rules.RuleChain
-<<<<<<< HEAD
 import java.awt.Rectangle
-=======
->>>>>>> 0d09370c
 
 @RunsInEdt
 class ResourceLookupResolverTest {
@@ -67,11 +63,7 @@
   @Suppress("SameParameterValue")
   private fun createResourceLookupResolver(
     theme: String,
-<<<<<<< HEAD
-    vararg qualifiers: String
-=======
     vararg qualifiers: String,
->>>>>>> 0d09370c
   ): ResourceLookupResolver {
     // We will always get qualifiers from the device.
     // In this test we are only concerned about orientation and screen width: give suitable default
@@ -103,11 +95,7 @@
     checkLocation(
       locations[1],
       "colors.xml:6",
-<<<<<<< HEAD
-      "<color name=\"textRedIndirect\">@color/textRed</color>"
-=======
       "<color name=\"textRedIndirect\">@color/textRed</color>",
->>>>>>> 0d09370c
     )
     checkLocation(locations[2], "colors.xml:5", "<color name=\"textRed\">#FF0000</color>")
     assertThat(locations.size).isEqualTo(3)
@@ -125,20 +113,12 @@
     checkLocation(
       locations[1],
       "app_text_color.xml:6",
-<<<<<<< HEAD
-      "<item android:alpha=\"0.5\"\n" + "        android:color=\"@color/textBlueIndirect\"/>"
-=======
       "<item android:alpha=\"0.5\"\n" + "        android:color=\"@color/textBlueIndirect\"/>",
->>>>>>> 0d09370c
     )
     checkLocation(
       locations[2],
       "colors.xml:8",
-<<<<<<< HEAD
-      "<color name=\"textBlueIndirect\">@color/textBlue</color>"
-=======
       "<color name=\"textBlueIndirect\">@color/textBlue</color>",
->>>>>>> 0d09370c
     )
     checkLocation(locations[3], "colors.xml:4", "<color name=\"textBlue\">#800000FF</color>")
     assertThat(locations.size).isEqualTo(4)
@@ -150,29 +130,17 @@
     val data = Data(projectRule.testRootDisposable)
     val resolver = createResourceLookupResolver(data.theme)
     val view = findView(data.backgroundTint)
-<<<<<<< HEAD
-    val locations = resolver.findFileLocations(data.backgroundTint, view, data.demo, 10)
-    checkLocation(
-      locations[0],
-      "demo.xml:17",
-      "framework:backgroundTint=\"?android:attr/colorBackgroundFloating\""
-=======
     val locations = mutableListOf<SourceLocation>()
     resolver.findFileLocations(data.backgroundTint, view, data.demo, locations, 10)
     checkLocation(
       locations[0],
       "demo.xml:17",
       "framework:backgroundTint=\"?android:attr/colorBackgroundFloating\"",
->>>>>>> 0d09370c
     )
     checkLocation(
       locations[1],
       "styles.xml:4",
-<<<<<<< HEAD
-      "<item name=\"android:colorBackgroundFloating\">@color/yellowBackground</item>"
-=======
       "<item name=\"android:colorBackgroundFloating\">@color/yellowBackground</item>",
->>>>>>> 0d09370c
     )
     checkLocation(locations[2], "colors.xml:3", "<color name=\"yellowBackground\">#CCCC23</color>")
     assertThat(locations.size).isEqualTo(3)
@@ -211,29 +179,17 @@
     val data = Data(projectRule.testRootDisposable)
     val resolver = createResourceLookupResolver(data.theme)
     val view = findView(data.textColor)
-<<<<<<< HEAD
-    val locations = resolver.findFileLocations(data.textColor, view, data.myTextStyle, 10)
-    checkLocation(
-      locations[0],
-      "styles.xml:8",
-      "<item name=\"android:textColor\">@color/textBlueIndirect</item>"
-=======
     val locations = mutableListOf<SourceLocation>()
     resolver.findFileLocations(data.textColor, view, data.myTextStyle, locations, 10)
     checkLocation(
       locations[0],
       "styles.xml:8",
       "<item name=\"android:textColor\">@color/textBlueIndirect</item>",
->>>>>>> 0d09370c
     )
     checkLocation(
       locations[1],
       "colors.xml:8",
-<<<<<<< HEAD
-      "<color name=\"textBlueIndirect\">@color/textBlue</color>"
-=======
       "<color name=\"textBlueIndirect\">@color/textBlue</color>",
->>>>>>> 0d09370c
     )
     checkLocation(locations[2], "colors.xml:7", "<color name=\"textBlue\">#2122F8</color>")
     assertThat(locations.size).isEqualTo(3)
@@ -246,29 +202,17 @@
     val data = Data(projectRule.testRootDisposable)
     val resolver = createResourceLookupResolver(data.theme, "w800dp", "land")
     val view = findView(data.textColor)
-<<<<<<< HEAD
-    val locations = resolver.findFileLocations(data.textColor, view, data.myTextStyle, 10)
-    checkLocation(
-      locations[0],
-      "styles.xml:4",
-      "<item name=\"android:textColor\">@color/textRedIndirect</item>"
-=======
     val locations = mutableListOf<SourceLocation>()
     resolver.findFileLocations(data.textColor, view, data.myTextStyle, locations, 10)
     checkLocation(
       locations[0],
       "styles.xml:4",
       "<item name=\"android:textColor\">@color/textRedIndirect</item>",
->>>>>>> 0d09370c
     )
     checkLocation(
       locations[1],
       "colors.xml:6",
-<<<<<<< HEAD
-      "<color name=\"textRedIndirect\">@color/textRed</color>"
-=======
       "<color name=\"textRedIndirect\">@color/textRed</color>",
->>>>>>> 0d09370c
     )
     checkLocation(locations[2], "colors.xml:3", "<color name=\"textRed\">#FF0000</color>")
     assertThat(locations.size).isEqualTo(3)
@@ -281,58 +225,33 @@
     val data = Data(projectRule.testRootDisposable)
     val resolver = createResourceLookupResolver(data.theme)
     val view = findView(data.textColor)
-<<<<<<< HEAD
-    val locations =
-      resolver.findFileLocations(data.textColor, view, data.textStyleMaterialBody1, 10)
-    checkLocation(
-      locations[0],
-      "styles_material.xml:230",
-      "<item name=\"textColor\">?attr/textColorPrimary</item>"
-=======
     val locations = mutableListOf<SourceLocation>()
     resolver.findFileLocations(data.textColor, view, data.textStyleMaterialBody1, locations, 10)
     checkLocation(
       locations[0],
       "styles_material.xml:230",
       "<item name=\"textColor\">?attr/textColorPrimary</item>",
->>>>>>> 0d09370c
     )
     checkLocation(
       locations[1],
       "themes_material.xml:434",
-<<<<<<< HEAD
-      "<item name=\"textColorPrimary\">@color/text_color_primary</item>"
-=======
       "<item name=\"textColorPrimary\">@color/text_color_primary</item>",
->>>>>>> 0d09370c
     )
     checkLocation(
       locations[2],
       "text_color_primary.xml:21",
       "<item android:alpha=\"?attr/primaryContentAlpha\"\n" +
-<<<<<<< HEAD
-        "        android:color=\"?attr/colorForeground\"/>"
-=======
         "        android:color=\"?attr/colorForeground\"/>",
->>>>>>> 0d09370c
     )
     checkLocation(
       locations[3],
       "themes_material.xml:416",
-<<<<<<< HEAD
-      "<item name=\"colorForeground\">@color/foreground_material_light</item>"
-=======
       "<item name=\"colorForeground\">@color/foreground_material_light</item>",
->>>>>>> 0d09370c
     )
     checkLocation(
       locations[4],
       "colors_material.xml:20",
-<<<<<<< HEAD
-      "<color name=\"foreground_material_light\">@color/black</color>"
-=======
       "<color name=\"foreground_material_light\">@color/black</color>",
->>>>>>> 0d09370c
     )
     checkLocation(locations[5], "colors.xml:39", "<color name=\"black\">#ff000000</color>")
     assertThat(locations.size).isEqualTo(6)
@@ -345,29 +264,17 @@
     val data = Data(projectRule.testRootDisposable)
     val resolver = createResourceLookupResolver(data.theme)
     val view = findView(data.textColor)
-<<<<<<< HEAD
-    val locations = resolver.findFileLocations(data.textColor, view, data.textStyleMaterial, 2)
-    checkLocation(
-      locations[0],
-      "styles_material.xml:156",
-      "<item name=\"textColor\">?attr/textColorPrimary</item>"
-=======
     val locations = mutableListOf<SourceLocation>()
     resolver.findFileLocations(data.textColor, view, data.textStyleMaterial, locations, 2)
     checkLocation(
       locations[0],
       "styles_material.xml:156",
       "<item name=\"textColor\">?attr/textColorPrimary</item>",
->>>>>>> 0d09370c
     )
     checkLocation(
       locations[1],
       "themes_material.xml:434",
-<<<<<<< HEAD
-      "<item name=\"textColorPrimary\">@color/text_color_primary</item>"
-=======
       "<item name=\"textColorPrimary\">@color/text_color_primary</item>",
->>>>>>> 0d09370c
     )
     assertThat(locations.size).isEqualTo(2) // 3 lines omitted because a limit of 2 was specified
     assertThat(resolver.findAttributeValue(data.textColor, view, data.textStyleMaterial))
@@ -392,29 +299,17 @@
     val data = Data(projectRule.testRootDisposable)
     val resolver = createResourceLookupResolver(data.theme)
     val view = findView(data.drawableLeft)
-<<<<<<< HEAD
-    val locations = resolver.findFileLocations(data.drawableLeft, view, data.demo, 10)
-    checkLocation(
-      locations[0],
-      "demo.xml:15",
-      "framework:drawableLeft=\"@drawable/background_choice\""
-=======
     val locations = mutableListOf<SourceLocation>()
     resolver.findFileLocations(data.drawableLeft, view, data.demo, locations, 10)
     checkLocation(
       locations[0],
       "demo.xml:15",
       "framework:drawableLeft=\"@drawable/background_choice\"",
->>>>>>> 0d09370c
     )
     checkLocation(
       locations[1],
       "background_choice.xml:4",
-<<<<<<< HEAD
-      "<item android:drawable=\"@drawable/vd\"/>"
-=======
       "<item android:drawable=\"@drawable/vd\"/>",
->>>>>>> 0d09370c
     )
     assertThat(locations.size).isEqualTo(2)
     assertThat(resolver.findAttributeValue(data.drawableLeft, view, data.demo))
@@ -432,31 +327,19 @@
     checkLocation(
       locations[1],
       "drawables.xml:3",
-<<<<<<< HEAD
-      "<item name=\"my_image\" type=\"drawable\">@drawable/old_image</item>"
-=======
       "<item name=\"my_image\" type=\"drawable\">@drawable/old_image</item>",
->>>>>>> 0d09370c
     )
     checkLocation(
       locations[2],
       "drawables.xml:4",
-<<<<<<< HEAD
-      "<item name=\"old_image\" type=\"drawable\">@drawable/dsl1</item>"
-=======
       "<item name=\"old_image\" type=\"drawable\">@drawable/dsl1</item>",
->>>>>>> 0d09370c
     )
     checkLocation(locations[3], "dsl1.xml:4", "<item android:drawable=\"@drawable/dsl2\"/>")
     checkLocation(locations[4], "dsl2.xml:4", "<item android:drawable=\"@drawable/dsl3\"/>")
     checkLocation(
       locations[5],
       "dsl3.xml:4",
-<<<<<<< HEAD
-      "<item android_framework:drawable=\"@android_framework:drawable/arrow_up_float\"/>"
-=======
       "<item android_framework:drawable=\"@android_framework:drawable/arrow_up_float\"/>",
->>>>>>> 0d09370c
     )
     assertThat(locations.size).isEqualTo(6)
     assertThat(resolver.findAttributeValue(data.drawableRight, view, data.demo))
@@ -493,16 +376,10 @@
         PropertySection.DECLARED,
         data.demo,
         data.button.drawId,
-<<<<<<< HEAD
-        data.context
-      )
-    val locations = resolver.findFileLocations(background, data.button, data.demo, 10)
-=======
         data.context,
       )
     val locations = mutableListOf<SourceLocation>()
     resolver.findFileLocations(background, data.button, data.demo, locations, 10)
->>>>>>> 0d09370c
     checkLocation(locations[0], "demo.xml:27", "framework:background=\"@color/textBlue\"")
     checkLocation(locations[1], "colors.xml:7", "<color name=\"textBlue\">#2122F8</color>")
     assertThat(locations.size).isEqualTo(2)
@@ -516,20 +393,12 @@
     val data = Data(projectRule.testRootDisposable)
     val resolver = createResourceLookupResolver(data.theme)
     val view = findView(data.text1)
-<<<<<<< HEAD
-    val locations = resolver.findFileLocations(data.text1, view, data.demo, 10)
-    checkLocation(
-      locations[0],
-      "demo.xml:?",
-      "<RelativeLayout\n" + "    xmlns:app=\"http://schemas.android.com/apk/res-auto\"\n" + "..."
-=======
     val locations = mutableListOf<SourceLocation>()
     resolver.findFileLocations(data.text1, view, data.demo, locations, 10)
     checkLocation(
       locations[0],
       "demo.xml:?",
       "<RelativeLayout\n" + "    xmlns:app=\"http://schemas.android.com/apk/res-auto\"\n" + "...",
->>>>>>> 0d09370c
     )
     assertThat(locations.size).isEqualTo(1)
   }
@@ -560,11 +429,7 @@
       ResourceReference(
         ResourceNamespace.ANDROID,
         ResourceType.STYLE,
-<<<<<<< HEAD
-        "TextAppearance.Material.Body1"
-=======
         "TextAppearance.Material.Body1",
->>>>>>> 0d09370c
       )
     val myButtonStyle =
       ResourceReference(ResourceNamespace.ANDROID, ResourceType.STYLE, "Widget.Material.Button")
@@ -588,10 +453,7 @@
     val context =
       object : ViewNodeAndResourceLookup {
         override val resourceLookup: ResourceLookup = mock()
-<<<<<<< HEAD
-=======
         override val scope = AndroidCoroutineScope(parentDisposable)
->>>>>>> 0d09370c
         override val selection: ViewNode? = null
 
         override fun get(id: Long): ViewNode? =
@@ -616,11 +478,7 @@
         PropertySection.DECLARED,
         demo,
         title.drawId,
-<<<<<<< HEAD
-        context
-=======
-        context,
->>>>>>> 0d09370c
+        context,
       )
     val background =
       InspectorPropertyItem(
@@ -632,11 +490,7 @@
         PropertySection.DECLARED,
         demo,
         title.drawId,
-<<<<<<< HEAD
-        context
-=======
-        context,
->>>>>>> 0d09370c
+        context,
       )
     val backgroundTint =
       InspectorPropertyItem(
@@ -648,11 +502,7 @@
         PropertySection.DECLARED,
         demo,
         title.drawId,
-<<<<<<< HEAD
-        context
-=======
-        context,
->>>>>>> 0d09370c
+        context,
       )
     val drawableLeft =
       InspectorPropertyItem(
@@ -664,11 +514,7 @@
         PropertySection.DECLARED,
         demo,
         title.drawId,
-<<<<<<< HEAD
-        context
-=======
-        context,
->>>>>>> 0d09370c
+        context,
       )
     val drawableRight =
       InspectorPropertyItem(
@@ -680,11 +526,7 @@
         PropertySection.DECLARED,
         demo,
         title.drawId,
-<<<<<<< HEAD
-        context
-=======
-        context,
->>>>>>> 0d09370c
+        context,
       )
     val text1 =
       InspectorPropertyItem(
@@ -696,11 +538,7 @@
         PropertySection.DECLARED,
         demo,
         textView1.drawId,
-<<<<<<< HEAD
-        context
-=======
-        context,
->>>>>>> 0d09370c
+        context,
       )
     val text2 =
       InspectorPropertyItem(
@@ -712,11 +550,7 @@
         PropertySection.DECLARED,
         demo,
         textView2.drawId,
-<<<<<<< HEAD
-        context
-=======
-        context,
->>>>>>> 0d09370c
+        context,
       )
     val text3 =
       InspectorPropertyItem(
@@ -728,11 +562,7 @@
         PropertySection.DECLARED,
         designText,
         singleTextView.drawId,
-<<<<<<< HEAD
-        context
-=======
-        context,
->>>>>>> 0d09370c
+        context,
       )
     val supportBackgroundTint =
       InspectorPropertyItem(
@@ -744,11 +574,7 @@
         PropertySection.DECLARED,
         demo,
         title.drawId,
-<<<<<<< HEAD
-        context
-=======
-        context,
->>>>>>> 0d09370c
+        context,
       )
 
     init {
