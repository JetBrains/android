--- conflicted
+++ resolved
@@ -40,11 +40,6 @@
 import com.google.wireless.android.sdk.stats.DynamicLayoutInspectorErrorInfo.AttachErrorCode
 import com.google.wireless.android.sdk.stats.DynamicLayoutInspectorErrorInfo.AttachErrorState
 import com.google.wireless.android.sdk.stats.DynamicLayoutInspectorEvent.DynamicLayoutInspectorEventType
-<<<<<<< HEAD
-=======
-import java.util.concurrent.CountDownLatch
-import java.util.concurrent.TimeUnit
->>>>>>> 0d09370c
 import kotlinx.coroutines.ExperimentalCoroutinesApi
 import kotlinx.coroutines.test.StandardTestDispatcher
 import kotlinx.coroutines.test.TestCoroutineScheduler
@@ -54,6 +49,8 @@
 import org.junit.Test
 import org.junit.rules.RuleChain
 import org.mockito.Mockito
+import java.util.concurrent.CountDownLatch
+import java.util.concurrent.TimeUnit
 
 @OptIn(ExperimentalCoroutinesApi::class)
 class LegacyInspectorMetricsTest {
@@ -82,11 +79,7 @@
         client.stats,
         unused,
         timeoutScope,
-<<<<<<< HEAD
-        debuggerScope
-=======
         debuggerScope,
->>>>>>> 0d09370c
       )
     client
   }
