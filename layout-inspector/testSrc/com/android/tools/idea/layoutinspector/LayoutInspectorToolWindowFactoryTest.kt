/*
 * Copyright (C) 2020 The Android Open Source Project
 *
 * Licensed under the Apache License, Version 2.0 (the "License");
 * you may not use this file except in compliance with the License.
 * You may obtain a copy of the License at
 *
 *      http://www.apache.org/licenses/LICENSE-2.0
 *
 * Unless required by applicable law or agreed to in writing, software
 * distributed under the License is distributed on an "AS IS" BASIS,
 * WITHOUT WARRANTIES OR CONDITIONS OF ANY KIND, either express or implied.
 * See the License for the specific language governing permissions and
 * limitations under the License.
 */
package com.android.tools.idea.layoutinspector

import com.android.ddmlib.testing.FakeAdbRule
import com.android.testutils.MockitoKt.any
import com.android.testutils.MockitoKt.eq
import com.android.testutils.MockitoKt.mock
import com.android.testutils.MockitoKt.whenever
import com.android.tools.adtui.workbench.WorkBench
import com.android.tools.idea.appinspection.api.AppInspectionApiServices
import com.android.tools.idea.appinspection.ide.AppInspectionDiscoveryService
import com.android.tools.idea.appinspection.ide.ui.RecentProcess
import com.android.tools.idea.appinspection.internal.AppInspectionTarget
import com.android.tools.idea.appinspection.test.TestProcessDiscovery
import com.android.tools.idea.concurrency.waitForCondition
import com.android.tools.idea.flags.StudioFlags
import com.android.tools.idea.layoutinspector.pipeline.appinspection.AppInspectionInspectorRule
import com.android.tools.idea.layoutinspector.tree.InspectorTreeSettings
import com.android.tools.idea.layoutinspector.ui.DeviceViewContentPanel
import com.android.tools.idea.layoutinspector.ui.DeviceViewPanel
import com.android.tools.idea.layoutinspector.ui.InspectorRenderSettings
import com.android.tools.idea.layoutinspector.util.ReportingCountDownLatch
import com.android.tools.idea.testing.AndroidProjectRule
import com.android.tools.idea.testing.ui.flatten
import com.android.tools.idea.transport.TransportService
import com.google.common.truth.Truth.assertThat
import com.intellij.ide.DataManager
import com.intellij.ide.highlighter.ProjectFileType
import com.intellij.openapi.application.ApplicationManager
import com.intellij.openapi.project.Project
import com.intellij.openapi.project.ProjectManager
import com.intellij.openapi.project.ex.ProjectEx
import com.intellij.openapi.util.Disposer
import com.intellij.openapi.wm.ToolWindow
import com.intellij.openapi.wm.ToolWindowBalloonShowOptions
import com.intellij.openapi.wm.ex.ToolWindowManagerListener
import com.intellij.project.TestProjectManager
import com.intellij.testFramework.ApplicationRule
import com.intellij.testFramework.DisposableRule
import com.intellij.testFramework.PlatformTestUtil
import com.intellij.testFramework.TemporaryDirectory
import com.intellij.testFramework.createTestOpenProjectOptions
import com.intellij.testFramework.replaceService
import com.intellij.testFramework.runInEdtAndWait
import com.intellij.toolWindow.ToolWindowHeadlessManagerImpl
import kotlinx.coroutines.runBlocking
import org.jetbrains.kotlin.utils.addToStdlib.firstIsInstance
import org.jetbrains.kotlin.utils.addToStdlib.firstIsInstanceOrNull
import org.junit.Before
import org.junit.Ignore
import org.junit.Rule
import org.junit.Test
import org.junit.rules.RuleChain
import org.mockito.Mockito.anyString
import java.io.ByteArrayOutputStream
import java.io.PrintStream
import java.util.concurrent.TimeUnit

private val MODERN_PROCESS = MODERN_DEVICE.createProcess()
private val LEGACY_PROCESS = LEGACY_DEVICE.createProcess()

class LayoutInspectorToolWindowFactoryTest {

  private class FakeToolWindowManager(project: Project, private val toolWindow: ToolWindow) : ToolWindowHeadlessManagerImpl(project) {
    var notificationText = ""

    override fun getToolWindow(id: String?): ToolWindow {
      return toolWindow
    }

    override fun notifyByBalloon(options: ToolWindowBalloonShowOptions) {
      notificationText = options.htmlBody
    }
  }

  private class FakeToolWindow(
    project: Project,
    private val listener: ToolWindowManagerListener
  ) : ToolWindowHeadlessManagerImpl.MockToolWindow(project) {
    var shouldBeAvailable = true
    var visible = false
    val manager = FakeToolWindowManager(project, this)

    override fun setAvailable(available: Boolean, runnable: Runnable?) {
      shouldBeAvailable = available
    }

    override fun isAvailable() = shouldBeAvailable

    override fun show(runnable: Runnable?) {
      visible = true
      listener.stateChanged(manager)
    }

    override fun hide(runnable: Runnable?) {
      visible = false
      listener.stateChanged(manager)
    }

    override fun isVisible(): Boolean {
      return visible
    }
  }

<<<<<<< HEAD
  private val disposableRule = DisposableRule()

  private val projectRule = AndroidProjectRule.inMemory().initAndroid(false)
  private val inspectionRule = AppInspectionInspectorRule(disposableRule.disposable)
  private val inspectorRule = LayoutInspectorRule(listOf(LegacyClientProvider(disposableRule.disposable)), projectRule) {
=======
  private val projectRule = AndroidProjectRule.inMemory().initAndroid(false)
  private val inspectionRule = AppInspectionInspectorRule(projectRule)
  private val inspectorRule = LayoutInspectorRule(listOf(LegacyClientProvider({ projectRule.testRootDisposable })), projectRule) {
>>>>>>> de127946
    it.name == LEGACY_PROCESS.name
  }

  @get:Rule
<<<<<<< HEAD
  val ruleChain = RuleChain.outerRule(projectRule).around(inspectionRule).around(inspectorRule).around(disposableRule)!!

  @Test
  fun foregroundProcessDetectionOnlyStartsIfWindowIsNotMinimized() {
    val mockForegroundProcessDetection = mock<ForegroundProcessDetection>()
    val listener = ForegroundProcessDetectionWindowManagerListener(mockForegroundProcessDetection, false)
    val toolWindow = FakeToolWindow(inspectorRule.project, listener)

    verifyNoInteractions(mockForegroundProcessDetection)
=======
  val ruleChain = RuleChain.outerRule(projectRule).around(inspectionRule).around(inspectorRule)!!
>>>>>>> de127946

  @Before
  fun setUp() {
    val devices = listOf(MODERN_DEVICE, OLDER_LEGACY_DEVICE, LEGACY_DEVICE)
    devices.forEach { device ->
      inspectorRule.adbRule.attachDevice(device.serial, device.manufacturer, device.model, device.version, device.apiLevel.toString())
    }
  }

  @Test
  fun isApplicableReturnsFalseWhenEnabledInRunningDevices() {
    val prev = StudioFlags.DYNAMIC_LAYOUT_INSPECTOR_IN_RUNNING_DEVICES_ENABLED.get()
    StudioFlags.DYNAMIC_LAYOUT_INSPECTOR_IN_RUNNING_DEVICES_ENABLED.override(true)

    assertThat(LayoutInspectorToolWindowFactory().isApplicable(projectRule.project)).isFalse()

    StudioFlags.DYNAMIC_LAYOUT_INSPECTOR_IN_RUNNING_DEVICES_ENABLED.override(false)

    assertThat(LayoutInspectorToolWindowFactory().isApplicable(projectRule.project)).isTrue()

    StudioFlags.DYNAMIC_LAYOUT_INSPECTOR_IN_RUNNING_DEVICES_ENABLED.override(prev)
  }

  @Test
  fun clientOnlyLaunchedIfWindowIsNotMinimized() {
    val listener = LayoutInspectorToolWindowManagerListener(inspectorRule.project, inspectorRule.launcher)
    val toolWindow = FakeToolWindow(inspectorRule.project, listener)

    toolWindow.show()
    toolWindow.hide()
    assertThat(toolWindow.visible).isFalse()
    inspectorRule.processNotifier.fireConnected(LEGACY_PROCESS)
    assertThat(inspectorRule.inspectorClient.isConnected).isFalse()

    toolWindow.show()
    assertThat(inspectorRule.inspectorClient.isConnected).isTrue()
  }

  @Test
  fun testCollapseToolWindowShowsInspectionNotificationWhenInspectorIsRunning() {
    val listener = LayoutInspectorToolWindowManagerListener(inspectorRule.project, inspectorRule.launcher)

    val toolWindow = FakeToolWindow(inspectorRule.project, listener)

    // bubble isn't shown when inspection not running
    toolWindow.show()
    toolWindow.hide()
    assertThat(toolWindow.manager.notificationText).isEmpty()

    // Attach to a fake process.
    inspectorRule.processNotifier.fireConnected(LEGACY_PROCESS)

    // Check bubble is shown.
    toolWindow.show()
    toolWindow.hide()
    assertThat(toolWindow.manager.notificationText).isNotEmpty()

    // Message is shown each time.
    toolWindow.manager.notificationText = ""
    toolWindow.show()
    toolWindow.hide()
    assertThat(toolWindow.manager.notificationText).isNotEmpty()
  }

  @Test
  fun clientCanBeDisconnectedWhileMinimized() {
    inspectorRule.attachDevice(LEGACY_DEVICE)
    val listener = LayoutInspectorToolWindowManagerListener(inspectorRule.project, inspectorRule.launcher)
    val toolWindow = FakeToolWindow(inspectorRule.project, listener)

    toolWindow.show()
    inspectorRule.processNotifier.fireConnected(LEGACY_PROCESS)
    assertThat(inspectorRule.inspectorClient.isConnected).isTrue()

    toolWindow.hide()
    assertThat(inspectorRule.inspectorClient.isConnected).isTrue()

    inspectorRule.processNotifier.fireDisconnected(LEGACY_PROCESS)
    assertThat(inspectorRule.inspectorClient.isConnected).isFalse()
  }

  @Test
  fun toolWindowFactoryCreatesCorrectSettings() {
<<<<<<< HEAD
=======
    ApplicationManager.getApplication().replaceService(TransportService::class.java, mock(), projectRule.testRootDisposable)
>>>>>>> de127946
    projectRule.replaceService(AppInspectionDiscoveryService::class.java, mock())
    whenever(AppInspectionDiscoveryService.instance.apiServices).thenReturn(inspectionRule.inspectionService.apiServices)
    val toolWindow = ToolWindowHeadlessManagerImpl.MockToolWindow(inspectorRule.project)
    runInEdtAndWait {
      LayoutInspectorToolWindowFactory().createToolWindowContent(inspectorRule.project, toolWindow)
    }
    val component = toolWindow.contentManager.selectedContent?.component!!
    waitForCondition(5L, TimeUnit.SECONDS) {
      component.flatten(false).firstIsInstanceOrNull<DeviceViewPanel>() != null
    }
    val inspector = DataManager.getDataProvider(component.flatten(false).firstIsInstance<WorkBench<*>>())?.getData(
      LAYOUT_INSPECTOR_DATA_KEY.name) as LayoutInspector
    assertThat(inspector.treeSettings).isInstanceOf(InspectorTreeSettings::class.java)
    val contentPanel = component.flatten(false).firstIsInstance<DeviceViewContentPanel>()
    assertThat(inspector.renderLogic.renderSettings).isInstanceOf(InspectorRenderSettings::class.java)
  }
}

@Ignore("b/205981893")
class LayoutInspectorToolWindowFactoryDisposeTest {

  @get:Rule
  val applicationRule = ApplicationRule()

  @get:Rule
  val disposableRule = DisposableRule()

  @get:Rule
  val adbRule = FakeAdbRule()

  @Test
  fun testResetSelectedProcessAfterProjectIsClosed() = runBlocking {
    val device = MODERN_DEVICE
    adbRule.attachDevice(device.serial, device.manufacturer, device.model, device.version, device.apiLevel.toString())
    ApplicationManager.getApplication().replaceService(AppInspectionDiscoveryService::class.java, mock(), disposableRule.disposable)
    val service = AppInspectionDiscoveryService.instance
    val discovery = TestProcessDiscovery()
    val apiServices: AppInspectionApiServices = mock()
    val target: AppInspectionTarget = mock()
    whenever(service.apiServices).thenReturn(apiServices)
    whenever(service.apiServices.processDiscovery).thenReturn(discovery)
    whenever(apiServices.attachToProcess(eq(MODERN_PROCESS), anyString())).thenReturn(target)
    whenever(apiServices.launchInspector(any())).thenReturn(mock())
    whenever(target.getLibraryVersions(any())).thenReturn(emptyList())

    // In this test we want to close the project BEFORE the tear down of this test method.
    // Existing project rules do not allow this since they assume the project is closed in the tear down.
    // Create and close the project explicitly instead:
    val project = createProject()
    val defaultError = System.err
    try {
      val toolWindow = ToolWindowHeadlessManagerImpl.MockToolWindow(project)
      LayoutInspectorToolWindowFactory().createToolWindowContent(project, toolWindow)
      val component = toolWindow.contentManager.selectedContent?.component!!
      waitForCondition(25L, TimeUnit.SECONDS) {
        component.flatten(false).firstIsInstanceOrNull<DeviceViewPanel>() != null
      }
      val deviceViewPanel = component.flatten(false).firstIsInstance<DeviceViewPanel>()
      val deviceViewContentPanel = deviceViewPanel.flatten(false).firstIsInstance<DeviceViewContentPanel>()
      val processes = deviceViewPanel.layoutInspector.processModel!!
      RecentProcess.set(project, RecentProcess(adbRule.bridge.devices.first(), MODERN_PROCESS.name))

      val modelUpdatedLatch = ReportingCountDownLatch(1)
      deviceViewContentPanel.inspectorModel.modificationListeners.add { _, _, _ ->  modelUpdatedLatch.countDown() }
      discovery.fireConnected(MODERN_PROCESS)
      modelUpdatedLatch.await(1L, TimeUnit.SECONDS)

      // In this test we want to close the project BEFORE the tear down of this test method.
      // Existing project rules do not allow this since they assume the project is closed in the tear down.
      // Create and close the project explicitly instead:
      runInEdtAndWait {
        PlatformTestUtil.dispatchAllEventsInIdeEventQueue()
      }

      // Collect standard error output to look for AlreadyDisposedExceptions
      val bytes = ByteArrayOutputStream()
      System.setErr(PrintStream(bytes))

      closeProject(project)

      // This should not cause already disposed errors:
      processes.selectedProcess = null

      // The already disposed errors happens on various worker threads. Wait a tiny bit...
      Thread.sleep(20)
      val errors = bytes.toString()
      assertThat(errors).named(errors).doesNotContain("AlreadyDisposedException")
    }
    finally {
      System.setErr(defaultError)
      if (project.isOpen) {
        closeProject(project)
      }
    }
  }

  private fun createProject(): ProjectEx {
    val projectFile = TemporaryDirectory.generateTemporaryPath("project_dispose_project${ProjectFileType.DOT_DEFAULT_EXTENSION}")
    val options = createTestOpenProjectOptions(runPostStartUpActivities = false).copy(preloadServices = false)
    return (ProjectManager.getInstance() as TestProjectManager).openProject(projectFile, options) as ProjectEx
  }

  private fun closeProject(project: Project) {
    runInEdtAndWait {
      PlatformTestUtil.forceCloseProjectWithoutSaving(project)
      Disposer.dispose(project)
    }
  }
}<|MERGE_RESOLUTION|>--- conflicted
+++ resolved
@@ -116,34 +116,14 @@
     }
   }
 
-<<<<<<< HEAD
-  private val disposableRule = DisposableRule()
-
-  private val projectRule = AndroidProjectRule.inMemory().initAndroid(false)
-  private val inspectionRule = AppInspectionInspectorRule(disposableRule.disposable)
-  private val inspectorRule = LayoutInspectorRule(listOf(LegacyClientProvider(disposableRule.disposable)), projectRule) {
-=======
   private val projectRule = AndroidProjectRule.inMemory().initAndroid(false)
   private val inspectionRule = AppInspectionInspectorRule(projectRule)
   private val inspectorRule = LayoutInspectorRule(listOf(LegacyClientProvider({ projectRule.testRootDisposable })), projectRule) {
->>>>>>> de127946
     it.name == LEGACY_PROCESS.name
   }
 
   @get:Rule
-<<<<<<< HEAD
-  val ruleChain = RuleChain.outerRule(projectRule).around(inspectionRule).around(inspectorRule).around(disposableRule)!!
-
-  @Test
-  fun foregroundProcessDetectionOnlyStartsIfWindowIsNotMinimized() {
-    val mockForegroundProcessDetection = mock<ForegroundProcessDetection>()
-    val listener = ForegroundProcessDetectionWindowManagerListener(mockForegroundProcessDetection, false)
-    val toolWindow = FakeToolWindow(inspectorRule.project, listener)
-
-    verifyNoInteractions(mockForegroundProcessDetection)
-=======
   val ruleChain = RuleChain.outerRule(projectRule).around(inspectionRule).around(inspectorRule)!!
->>>>>>> de127946
 
   @Before
   fun setUp() {
@@ -227,10 +207,7 @@
 
   @Test
   fun toolWindowFactoryCreatesCorrectSettings() {
-<<<<<<< HEAD
-=======
     ApplicationManager.getApplication().replaceService(TransportService::class.java, mock(), projectRule.testRootDisposable)
->>>>>>> de127946
     projectRule.replaceService(AppInspectionDiscoveryService::class.java, mock())
     whenever(AppInspectionDiscoveryService.instance.apiServices).thenReturn(inspectionRule.inspectionService.apiServices)
     val toolWindow = ToolWindowHeadlessManagerImpl.MockToolWindow(inspectorRule.project)
