--- conflicted
+++ resolved
@@ -17,11 +17,7 @@
 
 import com.android.ddmlib.testing.FakeAdbRule
 import com.android.testutils.MockitoKt.mock
-<<<<<<< HEAD
-import com.android.testutils.MockitoKt.whenever
-=======
 import com.android.testutils.waitForCondition
->>>>>>> 0d09370c
 import com.android.tools.adtui.model.FakeTimer
 import com.android.tools.idea.appinspection.api.process.ProcessesModel
 import com.android.tools.idea.appinspection.internal.process.toDeviceDescriptor
@@ -31,7 +27,6 @@
 import com.android.tools.idea.layoutinspector.model.InspectorModel
 import com.android.tools.idea.layoutinspector.model.NotificationModel
 import com.android.tools.idea.layoutinspector.model.ROOT
-import com.android.tools.idea.layoutinspector.pipeline.DisconnectedClient
 import com.android.tools.idea.layoutinspector.pipeline.InspectorClientLauncher
 import com.android.tools.idea.layoutinspector.pipeline.InspectorClientSettings
 import com.android.tools.idea.layoutinspector.pipeline.foregroundprocessdetection.DeviceModel
@@ -53,11 +48,7 @@
 import org.junit.Rule
 import org.junit.Test
 import org.junit.rules.RuleChain
-<<<<<<< HEAD
-import org.mockito.Mockito.times
-=======
 import org.mockito.Mockito.timeout
->>>>>>> 0d09370c
 import org.mockito.Mockito.verify
 import org.mockito.Mockito.verifyNoMoreInteractions
 
@@ -81,11 +72,6 @@
   private val projectRule = ProjectRule()
 
   private val adbRule = FakeAdbRule()
-<<<<<<< HEAD
-  private val adbProperties: AdbDebugViewProperties =
-    FakeShellCommandHandler().apply { adbRule.withDeviceCommandHandler(this) }
-=======
->>>>>>> 0d09370c
   private val adbService = AdbServiceRule(projectRule::project, adbRule)
 
   private val timer = FakeTimer()
@@ -95,14 +81,7 @@
   val grpcServerRule =
     FakeGrpcServer.createFakeGrpcServer("ForegroundProcessDetectionTest", transportService)
 
-<<<<<<< HEAD
-  private val deviceToStreamMap =
-    mapOf(
-      device1 to createFakeStream(1, device1),
-    )
-=======
   private val deviceToStreamMap = mapOf(device1 to createFakeStream(1, device1))
->>>>>>> 0d09370c
 
   @get:Rule
   val ruleChain: RuleChain = RuleChain.outerRule(projectRule).around(adbRule).around(adbService)
@@ -140,11 +119,7 @@
         inspectorModel,
         NotificationModel(projectRule.project),
         mockTreeSettings,
-<<<<<<< HEAD
-        renderModel = mockRenderModel
-=======
         renderModel = mockRenderModel,
->>>>>>> 0d09370c
       )
   }
 
@@ -185,74 +160,11 @@
 
     layoutInspector.stopInspector()
 
-<<<<<<< HEAD
+    scope.coroutineContext.job.children.forEach { it.join() }
+
     verifyNoMoreInteractions(mockForegroundProcessDetection)
     assertThat(processModel.selectedProcess).isNull()
   }
-
-  @Test
-  fun testStopInspectorResetsDebugViewAttributes() =
-    runBlockingWithFlagState(true) {
-      val scope = AndroidCoroutineScope(disposableRule.disposable)
-      val (deviceModel, processModel) = createDeviceModel(device1)
-      val mockForegroundProcessDetection = mock<ForegroundProcessDetection>()
-      val mockClientSettings = mock<InspectorClientSettings>()
-      val mockLauncher = mock<InspectorClientLauncher>()
-      whenever(mockLauncher.activeClient).thenAnswer { DisconnectedClient }
-      val inspectorModel = InspectorModel(projectRule.project)
-      val mockTreeSettings = mock<TreeSettings>()
-      val layoutInspector =
-        LayoutInspector(
-          scope,
-          processModel,
-          deviceModel,
-          mockForegroundProcessDetection,
-          mockClientSettings,
-          mockLauncher,
-          inspectorModel,
-          NotificationModel(projectRule.project),
-          mockTreeSettings
-        )
-
-      val fakeProcess = device1.toDeviceDescriptor().createProcess("fake_process")
-
-      connectDevice(device1)
-
-      val debugViewAttributes = DebugViewAttributes.getInstance()
-      val changed = debugViewAttributes.set(projectRule.project, fakeProcess)
-      assertThat(changed).isTrue()
-
-      // test has device, no process
-      deviceModel.setSelectedDevice(device1.toDeviceDescriptor())
-      processModel.selectedProcess = null
-
-      layoutInspector.stopInspector()
-
-      verify(mockForegroundProcessDetection).stopPollingSelectedDevice()
-      assertThat(processModel.selectedProcess).isNull()
-
-      assertThat(adbProperties.debugViewAttributesChangesCount).isEqualTo(2)
-      assertThat(adbProperties.debugViewAttributes).isNull()
-
-      // test no device, has process
-      deviceModel.setSelectedDevice(null)
-      processModel.selectedProcess = fakeProcess
-
-      layoutInspector.stopInspector()
-
-      verifyNoMoreInteractions(mockForegroundProcessDetection)
-      assertThat(processModel.selectedProcess).isNull()
-      // the device is still connected, so the global flag should not be reset
-      assertThat(adbProperties.debugViewAttributesChangesCount).isEqualTo(2)
-      assertThat(adbProperties.debugViewAttributes).isNull()
-    }
-=======
-    scope.coroutineContext.job.children.forEach { it.join() }
-
-    verifyNoMoreInteractions(mockForegroundProcessDetection)
-    assertThat(processModel.selectedProcess).isNull()
-  }
->>>>>>> 0d09370c
 
   @Test
   fun updateRenderOnModelChanges() {
@@ -260,14 +172,8 @@
     val newWindow = window(ROOT, ROOT, onRefreshImages = { imagesRefreshed = true })
 
     inspectorModel.update(newWindow, listOf(ROOT), 0)
-<<<<<<< HEAD
-
-    assertThat(imagesRefreshed).isTrue()
-    verify(mockRenderModel, times(2)).refresh()
-=======
     waitForCondition(10.seconds) { imagesRefreshed }
     verify(mockRenderModel, timeout(TimeUnit.SECONDS.toMillis(10)).times(2)).refresh()
->>>>>>> 0d09370c
   }
 
   /** Connect a device to the transport and to adb. */
@@ -286,11 +192,7 @@
         device.manufacturer,
         device.model,
         device.version,
-<<<<<<< HEAD
-        device.apiLevel.toString()
-=======
         device.apiLevel.toString(),
->>>>>>> 0d09370c
       )
     }
   }
