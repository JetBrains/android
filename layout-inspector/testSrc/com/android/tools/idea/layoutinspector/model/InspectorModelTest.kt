/*
 * Copyright (C) 2019 The Android Open Source Project
 *
 * Licensed under the Apache License, Version 2.0 (the "License");
 * you may not use this file except in compliance with the License.
 * You may obtain a copy of the License at
 *
 *      http://www.apache.org/licenses/LICENSE-2.0
 *
 * Unless required by applicable law or agreed to in writing, software
 * distributed under the License is distributed on an "AS IS" BASIS,
 * WITHOUT WARRANTIES OR CONDITIONS OF ANY KIND, either express or implied.
 * See the License for the specific language governing permissions and
 * limitations under the License.
 */
package com.android.tools.idea.layoutinspector.model

import com.android.io.readImage
import com.android.testutils.MockitoKt.mock
import com.android.test.testutils.TestUtils
import com.android.testutils.VirtualTimeScheduler
import com.android.tools.idea.appinspection.api.process.ProcessesModel
import com.android.tools.idea.appinspection.test.TestProcessDiscovery
<<<<<<< HEAD
import com.android.tools.idea.flags.StudioFlags
=======
import com.android.tools.idea.concurrency.AndroidCoroutineScope
>>>>>>> 0d09370c
import com.android.tools.idea.layoutinspector.MODERN_DEVICE
import com.android.tools.idea.layoutinspector.createProcess
import com.android.tools.idea.layoutinspector.model
import com.android.tools.idea.layoutinspector.pipeline.DisconnectedClient
import com.android.tools.idea.layoutinspector.pipeline.InspectorClient
import com.android.tools.idea.layoutinspector.tree.TreeSettings
import com.android.tools.idea.layoutinspector.util.FakeTreeSettings
import com.android.tools.idea.layoutinspector.window
import com.google.common.truth.Truth.assertThat
import com.google.common.util.concurrent.MoreExecutors
import com.google.wireless.android.sdk.stats.DynamicLayoutInspectorErrorInfo
import com.intellij.testFramework.ApplicationRule
import com.intellij.testFramework.DisposableRule
import java.util.concurrent.CountDownLatch
import java.util.concurrent.TimeUnit
import kotlin.test.fail
import org.junit.ClassRule
import org.junit.Rule
import org.junit.Test
import org.mockito.Mockito.verify
<<<<<<< HEAD
import java.util.concurrent.CountDownLatch
import java.util.concurrent.TimeUnit
import kotlin.test.fail
=======
>>>>>>> 0d09370c

private const val TEST_DATA_PATH = "tools/adt/idea/layout-inspector/testData"

class InspectorModelTest {
  companion object {
    @JvmField @ClassRule val rule = ApplicationRule()
  }

  @get:Rule val disposableRule = DisposableRule()

  val disposable
    get() = disposableRule.disposable

  @Test
  fun testUpdatePropertiesOnly() {
    val model =
      model(disposable) {
        view(ROOT, 1, 2, 3, 4, qualifiedName = "rootType") {
          view(VIEW1, 4, 3, 2, 1, qualifiedName = "v1Type") {
            view(VIEW3, 5, 6, 7, 8, qualifiedName = "v3Type")
          }
          view(VIEW2, 8, 7, 6, 5, qualifiedName = "v2Type")
        }
      }
    val origRoot = model[ROOT]
    var isModified = false
    var newRootReported: ViewNode? = null
    model.addModificationListener { _, newWindow, structuralChange ->
      newRootReported = newWindow?.root
      isModified = structuralChange
    }

    val newWindow =
      window(ROOT, ROOT, 2, 4, 6, 8, rootViewQualifiedName = "rootType") {
        view(VIEW1, 8, 6, 4, 2, qualifiedName = "v1Type") {
          view(VIEW3, 9, 8, 7, 6, qualifiedName = "v3Type")
        }
        view(VIEW2, 6, 7, 8, 9, qualifiedName = "v2Type")
      }

    val origNodes = model.root.flattenedList().associateBy { it.drawId }

    model.update(newWindow, listOf(ROOT), 0)
    // property change doesn't count as "modified."
    // TODO: confirm this behavior is as desired
    assertThat(isModified).isFalse()

    for ((id, orig) in origNodes) {
      assertThat(model[id]).isSameAs(orig)
    }
    assertThat(model[ROOT]?.layoutBounds?.x).isEqualTo(2)
    assertThat(model[VIEW3]?.layoutBounds?.height).isEqualTo(6)
    assertThat(newRootReported).isSameAs(origRoot)
    assertSingleRoot(model, FakeTreeSettings())
  }

  @Test
  fun testChildCreated() {
    val image1 = TestUtils.resolveWorkspacePathUnchecked("${TEST_DATA_PATH}/image1.png").readImage()
<<<<<<< HEAD
    val model = model {
      view(ROOT, 1, 2, 3, 4, qualifiedName = "rootType") {
        view(VIEW1, 4, 3, 2, 1, qualifiedName = "v1Type") { image(image1) }
=======
    val model =
      model(disposable) {
        view(ROOT, 1, 2, 3, 4, qualifiedName = "rootType") {
          view(VIEW1, 4, 3, 2, 1, qualifiedName = "v1Type") { image(image1) }
        }
>>>>>>> 0d09370c
      }
    var isModified = false
    model.setSelection(model[VIEW1], SelectionOrigin.INTERNAL)
    model.hoveredNode = model[VIEW1]
    model.addModificationListener { _, _, structuralChange -> isModified = structuralChange }

    val newWindow =
      window(ROOT, 1, 2, 3, 4, rootViewQualifiedName = "rootType") {
        view(VIEW1, 4, 3, 2, 1, qualifiedName = "v1Type") {
          image(image1)
          view(VIEW3, 9, 8, 7, 6, qualifiedName = "v3Type")
        }
      }

    val origNodes = model.root.flattenedList().associateBy { it.drawId }
    // Clear the draw view children, since this test isn't concerned with them and update won't work
    // correctly with them in place.
    ViewNode.writeAccess { origNodes.values.forEach { it.drawChildren.clear() } }

    model.update(newWindow, listOf(ROOT), 0)
    assertThat(isModified).isTrue()
    val view1 = model[VIEW1]!!
    assertThat(model.selection).isSameAs(view1)
    assertThat(model.hoveredNode).isSameAs(view1)

    val newNodes = model.root.flattenedList().associateBy { it.drawId }
    assertThat(newNodes.keys).containsExactlyElementsIn(origNodes.keys.plus(VIEW3))
    assertThat(children(origNodes[VIEW1]!!)).containsExactly(newNodes[VIEW3] ?: fail())
    assertSingleRoot(model, FakeTreeSettings())
  }

  @Test
  fun testNodeDeleted() {
    val model =
      model(disposable) {
        view(ROOT, 1, 2, 3, 4, qualifiedName = "rootType") {
          view(VIEW1, 4, 3, 2, 1, qualifiedName = "v1Type") {
            view(VIEW3, 9, 8, 7, 6, qualifiedName = "v3Type")
          }
        }
      }
    var isModified = false
    model.setSelection(model[VIEW3], SelectionOrigin.INTERNAL)
    model.hoveredNode = model[VIEW3]
    model.addModificationListener { _, _, structuralChange -> isModified = structuralChange }

    val newWindow =
      window(ROOT, ROOT, 1, 2, 3, 4, rootViewQualifiedName = "rootType") {
        view(VIEW1, 4, 3, 2, 1, qualifiedName = "v1Type")
      }

    val origNodes = model.root.flattenedList().associateBy { it.drawId }

    model.update(newWindow, listOf(ROOT), 0)
    assertThat(isModified).isTrue()
    assertThat(model.selection).isNull()
    assertThat(model.hoveredNode).isNull()

    val newNodes = model.root.flattenedList().associateBy { it.drawId }
    assertThat(newNodes.keys.plus(VIEW3)).containsExactlyElementsIn(origNodes.keys)
    assertThat(children(origNodes[VIEW1]!!).isEmpty()).isTrue()
    assertSingleRoot(model, FakeTreeSettings())
  }

  @Test
  fun testNodeChanged() {
    val model =
      model(disposable) {
        view(ROOT, 2, 4, 6, 8, qualifiedName = "rootType") {
          view(VIEW1, 8, 6, 4, 2, qualifiedName = "v1Type") {
            view(VIEW3, 9, 8, 7, 6, qualifiedName = "v3Type") {
              compose(COMPOSE1, "Button", "button.kt", 123, composeCount = 15, composeSkips = 12) {
                compose(COMPOSE1, "Text", "text.kt", 234, composeCount = 5, composeSkips = 22)
              }
            }
          }
          view(VIEW2, 6, 7, 8, 9, qualifiedName = "v2Type")
        }
      }
    var isModified = false
    model.setSelection(model[VIEW1], SelectionOrigin.INTERNAL)
    model.hoveredNode = model[VIEW1]
    model.addModificationListener { _, _, structuralChange -> isModified = structuralChange }

    val newWindow =
      window(ROOT, ROOT, 2, 4, 6, 8, rootViewQualifiedName = "rootType") {
        view(VIEW4, 8, 6, 4, 2, qualifiedName = "v4Type") {
          view(VIEW3, 9, 8, 7, 6, qualifiedName = "v3Type") {
            compose(COMPOSE1, "Button", "button.kt", 123, composeCount = 16, composeSkips = 52) {
              compose(COMPOSE1, "Text", "text.kt", 234, composeCount = 35, composeSkips = 33)
            }
          }
        }
        view(VIEW2, 6, 7, 8, 9, qualifiedName = "v2Type")
      }

    val origNodes = model.root.flattenedList().associateBy { it.drawId }

    model.update(newWindow, listOf(ROOT), 0)
    assertThat(model.maxRecomposition.count).isEqualTo(35)
    assertThat(model.maxRecomposition.skips).isEqualTo(52)
    assertThat(isModified).isTrue()
    assertThat(model.selection).isNull()
    assertThat(model.hoveredNode).isNull()

    assertThat(model[ROOT]).isSameAs(origNodes[ROOT])
    assertThat(model[VIEW2]).isSameAs(origNodes[VIEW2])

    assertThat(model[VIEW4]).isNotSameAs(origNodes[VIEW1])
    assertThat(children(model[ROOT]!!).map { it.drawId }).containsExactly(VIEW4, VIEW2)
    assertThat(model[VIEW4]?.qualifiedName).isEqualTo("v4Type")
    assertThat(model[VIEW3]?.qualifiedName).isEqualTo("v3Type")
    assertThat(model[VIEW3]?.layoutBounds?.y).isEqualTo(8)
    assertSingleRoot(model, FakeTreeSettings())
  }

  @Test
  fun testWindows() {
    val model = InspectorModel(mock(), AndroidCoroutineScope(disposable))
    assertThat(model.isEmpty).isTrue()

    // add first window
    val newWindow =
      window(ROOT, ROOT, 2, 4, 6, 8, rootViewQualifiedName = "rootType") {
        view(VIEW1, 8, 6, 4, 2, qualifiedName = "v1Type")
      }
    model.update(newWindow, listOf(ROOT), 0)
    model.setSelection(model[VIEW1], SelectionOrigin.INTERNAL)
    model.hoveredNode = model[VIEW1]
    assertThat(model.isEmpty).isFalse()
    assertThat(model[VIEW1]).isNotNull()
    assertThat(children(model.root).map { it.drawId }).isEqualTo(listOf(ROOT))

    // add second window
    var window2 =
      window(VIEW2, VIEW2, 2, 4, 6, 8, rootViewQualifiedName = "root2Type") {
        view(VIEW3, 8, 6, 4, 2, qualifiedName = "v3Type")
      }
    model.update(window2, listOf(ROOT, VIEW2), 0)
    assertThat(model.isEmpty).isFalse()
    assertThat(model[VIEW1]).isNotNull()
    assertThat(model[VIEW3]).isNotNull()
    assertThat(model.selection).isSameAs(model[VIEW1])
    assertThat(model.hoveredNode).isSameAs(model[VIEW1])
    assertThat(children(model.root).map { it.drawId }).isEqualTo(listOf(ROOT, VIEW2))

    // reverse order of windows
    // same content but new instances, so model.update sees a change
    window2 =
      window(VIEW2, VIEW2, 2, 4, 6, 8, rootViewQualifiedName = "root2Type") {
        view(VIEW3, 8, 6, 4, 2, qualifiedName = "v3Type")
      }
    model.update(window2, listOf(VIEW2, ROOT), 1)
    assertThat(children(model.root).map { it.drawId }).isEqualTo(listOf(VIEW2, ROOT))

    // remove a window
    model.update(null, listOf(VIEW2), 0)
    assertThat(children(model.root).map { it.drawId }).isEqualTo(listOf(VIEW2))
    assertThat(model[VIEW1]).isNull()
    assertThat(model[VIEW3]).isNotNull()
    assertThat(model.selection).isNull()
    assertThat(model.hoveredNode).isNull()

    // clear
    model.update(null, listOf<Any>(), 0)
    assertThat(children(model.root)).isEmpty()
    assertThat(model.isEmpty).isTrue()
    assertSingleRoot(model, FakeTreeSettings())
  }

  @Test
  fun testDrawTreeOnInitialCreateAndUpdate() {
<<<<<<< HEAD
    val model = model {}
=======
    val model = model(disposable) {}
>>>>>>> 0d09370c
    val newWindow =
      window(ROOT, ROOT, 2, 4, 6, 8, rootViewQualifiedName = "rootType") {
        view(VIEW1, 8, 6, 4, 2, qualifiedName = "v1Type") {
          view(VIEW3, 9, 8, 7, 6, qualifiedName = "v3Type")
        }
        view(VIEW2, 6, 7, 8, 9, qualifiedName = "v2Type")
      }
    // Clear out the drawChildren added by the test fixture so we only get the ones generated by
    // production code
    ViewNode.writeAccess { model.root.flatten().forEach { node -> node.drawChildren.clear() } }
    model.update(newWindow, listOf(ROOT), 0)

    // Verify that drawChildren are created corresponding to the tree
    ViewNode.readAccess {
      model.root.flatten().forEach { node ->
        assertThat(node.drawChildren.map { (it as DrawViewChild).unfilteredOwner })
          .containsExactlyElementsIn(node.children)
      }
    }

    val view2 = model[VIEW2]
    val newWindow2 =
      window(ROOT, ROOT, 2, 4, 6, 8, rootViewQualifiedName = "rootType") {
        view(VIEW1, 8, 6, 4, 2, qualifiedName = "v1Type") {
          view(VIEW3, 9, 8, 7, 6, qualifiedName = "v3Type")
        }
        view(VIEW4, 10, 11, 12, 13, qualifiedName = "v4Type")
      }

    // Now update the model and verify that the draw tree is still as it was before.
    model.update(newWindow2, listOf(ROOT), 0)

    ViewNode.readAccess {
      model.root.flatten().forEach { node ->
        assertThat(node.drawChildren.map { (it as DrawViewChild).unfilteredOwner })
          .containsExactlyElementsIn(node.children.map { if (it.drawId == VIEW4) view2 else it })
      }
    }
  }

  @Test
  fun testThreadSafetyInModelLookup() {
    val model =
      model(disposable) {
        view(ROOT, x = 2, y = 4, width = 6, height = 8, qualifiedName = "root") {
          view(VIEW1, 8, 6, 4, 2, qualifiedName = "v1Type") {
            view(VIEW3, 9, 8, 7, 6, qualifiedName = "v3Type")
          }
          view(VIEW2, 6, 7, 8, 9, qualifiedName = "v2Type")
        }
      }

    val window1 =
      window(ROOT, ROOT, 2, 4, 6, 8, rootViewQualifiedName = "rootType") {
        view(VIEW4, 8, 6, 4, 2, qualifiedName = "v4Type") {
          view(VIEW3, 9, 8, 7, 6, qualifiedName = "v3Type")
        }
        view(VIEW2, 6, 7, 8, 9, qualifiedName = "v2Type")
      }

    val window2 =
      window(ROOT, ROOT, 2, 4, 6, 8, rootViewQualifiedName = "rootType") {
        view(VIEW1, 8, 6, 4, 2, qualifiedName = "v1Type") {
          view(VIEW3, 9, 8, 7, 6, qualifiedName = "v3Type")
        }
        view(VIEW2, 6, 7, 8, 9, qualifiedName = "v2Type")
      }

    var stop = false
    var modelLoops = 0
    var lookupLoops = 0

    val modelRunnable: () -> Unit = {
      while (!stop) {
        model.update(window1, listOf(ROOT), 0)
        model.update(window2, listOf(ROOT), 0)
        modelLoops++
      }
    }

    val lookupRunnable: () -> Unit = {
      while (!stop) {
        model[VIEW1]
        lookupLoops++
      }
    }

    var exception: Throwable? = null
    val handler = Thread.UncaughtExceptionHandler { _, ex -> exception = ex }
    val t1 = Thread(modelRunnable)
    val t2 = Thread(lookupRunnable)
    t1.uncaughtExceptionHandler = handler
    t2.uncaughtExceptionHandler = handler
    t1.start()
    t2.start()
    while (t1.isAlive && modelLoops < 1000 || t2.isAlive && lookupLoops < 1000) {
      Thread.sleep(10L)
    }
    stop = true
    t1.join(1000L)
    t2.join(1000L)
    exception?.let { throw it }
  }

  @Test
  fun fireAttachStateEvent() {
    val model = InspectorModel(mock(), AndroidCoroutineScope(disposable))
    val mockListener = mock<(DynamicLayoutInspectorErrorInfo.AttachErrorState) -> Unit>()
    model.addAttachStageListener(mockListener)

    model.fireAttachStateEvent(DynamicLayoutInspectorErrorInfo.AttachErrorState.ADB_PING)

    verify(mockListener).invoke(DynamicLayoutInspectorErrorInfo.AttachErrorState.ADB_PING)
  }

  @Test
  fun testHighlightCounts() {
    val virtualTimeScheduler = VirtualTimeScheduler()
    val scheduler = MoreExecutors.listeningDecorator(virtualTimeScheduler)

    val model =
<<<<<<< HEAD
      model(scheduler = scheduler) {
=======
      model(disposable, scheduler = scheduler) {
>>>>>>> 0d09370c
        view(ROOT, 2, 4, 6, 8, qualifiedName = "rootType") {
          compose(COMPOSE1, "Button", "button.kt", 123, composeCount = 0, composeSkips = 0) {
            compose(COMPOSE2, "Text", "text.kt", 234, composeCount = 0, composeSkips = 0)
          }
        }
      }
    val compose1 = model[COMPOSE1] as ComposeViewNode
    val compose2 = model[COMPOSE2] as ComposeViewNode

    // Receive an update from the device with recomposition counts:
    val window1 =
      window(ROOT, ROOT, 2, 4, 6, 8, rootViewQualifiedName = "rootType") {
        compose(COMPOSE1, "Button", "button.kt", 123, composeCount = 4, composeSkips = 0) {
          compose(COMPOSE2, "Text", "text.kt", 234, composeCount = 1, composeSkips = 0)
        }
      }
    model.update(window1, listOf(ROOT), 0)

    // Check recomposition counts and highlight counts:
    assertThat(model.maxHighlight).isEqualTo(4.0f)
    assertThat(compose1.recompositions.count).isEqualTo(4)
    assertThat(compose1.recompositions.highlightCount).isEqualTo(4.0f)
    assertThat(compose2.recompositions.count).isEqualTo(1)
    assertThat(compose2.recompositions.highlightCount).isEqualTo(1f)

    // Advance timer to the next highlight decrease:
    virtualTimeScheduler.advanceBy(DECREASE_DELAY, DECREASE_TIMEUNIT)
    assertThat(model.maxHighlight).isEqualTo(4.0f)
    assertThat(compose1.recompositions.count).isEqualTo(4)
    assertThat(compose1.recompositions.highlightCount).isWithin(0.01f).of(3.36f)
    assertThat(compose2.recompositions.count).isEqualTo(1)
    assertThat(compose2.recompositions.highlightCount).isWithin(0.01f).of(0.84f)
    virtualTimeScheduler.advanceBy(DECREASE_DELAY, DECREASE_TIMEUNIT)
    assertThat(compose1.recompositions.highlightCount).isWithin(0.01f).of(2.83f)
    assertThat(compose2.recompositions.highlightCount).isWithin(0.01f).of(0.71f)
    virtualTimeScheduler.advanceBy(DECREASE_DELAY, DECREASE_TIMEUNIT)
    assertThat(compose1.recompositions.highlightCount).isWithin(0.01f).of(2.38f)
    assertThat(compose2.recompositions.highlightCount).isEqualTo(0f)

    // Receive another update from the device:
    val window2 =
      window(ROOT, ROOT, 2, 4, 6, 8, rootViewQualifiedName = "rootType") {
        compose(COMPOSE1, "Button", "button.kt", 123, composeCount = 6, composeSkips = 2) {
          compose(COMPOSE2, "Text", "text.kt", 234, composeCount = 3, composeSkips = 2)
        }
      }
    model.update(window2, listOf(ROOT), 0)

    // Check recomposition counts and highlight counts:
    assertThat(model.maxHighlight).isWithin(0.01f).of(4.38f)
    assertThat(compose1.recompositions.count).isEqualTo(6)
    assertThat(compose1.recompositions.highlightCount).isWithin(0.01f).of(4.38f)
    assertThat(compose2.recompositions.count).isEqualTo(3)
    assertThat(compose2.recompositions.highlightCount).isEqualTo(2f)

    // Advance timer and check:
    virtualTimeScheduler.advanceBy(DECREASE_DELAY, DECREASE_TIMEUNIT)
    assertThat(model.maxHighlight).isWithin(0.01f).of(4.38f)
    assertThat(compose1.recompositions.highlightCount).isWithin(0.01f).of(3.68f)
    assertThat(compose2.recompositions.highlightCount).isWithin(0.01f).of(1.68f)
    virtualTimeScheduler.advanceBy(DECREASE_DELAY, DECREASE_TIMEUNIT)
    assertThat(compose1.recompositions.highlightCount).isWithin(0.01f).of(3.10f)
    assertThat(compose2.recompositions.highlightCount).isWithin(0.01f).of(1.41f)
    virtualTimeScheduler.advanceBy(DECREASE_DELAY, DECREASE_TIMEUNIT)
    assertThat(compose1.recompositions.highlightCount).isWithin(0.01f).of(2.60f)
    assertThat(compose2.recompositions.highlightCount).isWithin(0.01f).of(1.19f)
    virtualTimeScheduler.advanceBy(DECREASE_DELAY, DECREASE_TIMEUNIT)
    assertThat(compose1.recompositions.highlightCount).isWithin(0.01f).of(2.19f)
    assertThat(compose2.recompositions.highlightCount).isWithin(0.01f).of(1.00f)
    virtualTimeScheduler.advanceBy(DECREASE_DELAY, DECREASE_TIMEUNIT)
    assertThat(compose1.recompositions.highlightCount).isWithin(0.01f).of(1.84f)
    assertThat(compose2.recompositions.highlightCount).isWithin(0.01f).of(0.84f)
    virtualTimeScheduler.advanceBy(DECREASE_DELAY, DECREASE_TIMEUNIT)
    assertThat(compose1.recompositions.highlightCount).isWithin(0.01f).of(1.55f)
    assertThat(compose2.recompositions.highlightCount).isWithin(0.01f).of(0.71f)
    virtualTimeScheduler.advanceBy(DECREASE_DELAY, DECREASE_TIMEUNIT)
    assertThat(compose1.recompositions.highlightCount).isWithin(0.01f).of(1.30f)
    assertThat(compose2.recompositions.highlightCount).isEqualTo(0f)
    virtualTimeScheduler.advanceBy(DECREASE_DELAY, DECREASE_TIMEUNIT)
    assertThat(compose1.recompositions.highlightCount).isWithin(0.01f).of(1.09f)
    virtualTimeScheduler.advanceBy(DECREASE_DELAY, DECREASE_TIMEUNIT)
    assertThat(compose1.recompositions.highlightCount).isWithin(0.01f).of(0.92f)
    virtualTimeScheduler.advanceBy(DECREASE_DELAY, DECREASE_TIMEUNIT)
    assertThat(compose1.recompositions.highlightCount).isWithin(0.01f).of(0.77f)
    virtualTimeScheduler.advanceBy(DECREASE_DELAY, DECREASE_TIMEUNIT)
    assertThat(compose1.recompositions.highlightCount).isWithin(0.01f).of(0.65f)
    virtualTimeScheduler.advanceBy(DECREASE_DELAY, DECREASE_TIMEUNIT)
    assertThat(model.maxHighlight).isEqualTo(0f)
    assertThat(compose1.recompositions.highlightCount).isEqualTo(0f)
    assertThat(compose2.recompositions.highlightCount).isEqualTo(0f)
  }

  @Test
  fun testHighlightCountDownDoNotStop() {
    val virtualTimeScheduler = VirtualTimeScheduler()
    val scheduler = MoreExecutors.listeningDecorator(virtualTimeScheduler)
    var stop = false
    var countdownStopped = false

    val model =
<<<<<<< HEAD
      model(scheduler = scheduler) {
=======
      model(disposable, scheduler = scheduler) {
>>>>>>> 0d09370c
        view(ROOT, 2, 4, 6, 8, qualifiedName = "rootType") {
          compose(COMPOSE1, "Button", "button.kt", 123, composeCount = 0, composeSkips = 0) {
            compose(COMPOSE2, "Text", "text.kt", 234, composeCount = 0, composeSkips = 0)
          }
        }
      }
    // In this test do not spend time refreshingImages. We want to focus on the recomposition
    // countdown logic:
    model.windows.values.filterIsInstance<FakeAndroidWindow>().forEach { it.refreshImages = null }

    // Generate an update with a new number for the composeCount of COMPOSE2
    fun window1(count: Int) =
      window(ROOT, ROOT, 2, 4, 6, 8, rootViewQualifiedName = "rootType") {
        compose(COMPOSE1, "Button", "button.kt", 123, composeCount = 0, composeSkips = 0) {
          compose(COMPOSE2, "Text", "text.kt", 234, composeCount = count, composeSkips = 0)
        }
      }

    // Check that we are never in a state where neither thread can advance
    val compose2 = model[COMPOSE2] as ComposeViewNode
    val lock = Object()
    fun check() {
      synchronized(lock) {
        val running =
          ViewNode.readAccess {
            model.maxHighlight > 0f || compose2.recompositions.highlightCount < DECREASE_BREAK_OFF
          }
        if (!running) {
          stop = true
          countdownStopped = true
        }
      }
    }

    // Start a thread that constantly runs the scheduler to decrease the highlight count in COMPOSE2
    val thread1 =
      Thread {
          while (!stop) {
            Thread.yield()
            if (model.maxHighlight > 0f) {
              virtualTimeScheduler.advanceBy(DECREASE_DELAY, DECREASE_TIMEUNIT)
            } else {
              check()
            }
          }
        }
        .apply { start() }

    // Start a thread that constantly runs an update to increase the highlight count of COMPOSE2
    var count = 0
    val thread2 =
      Thread {
          while (!stop) {
            Thread.yield()
            if (compose2.recompositions.highlightCount < DECREASE_BREAK_OFF) {
              model.update(window1(++count), listOf(ROOT), 0)
            } else {
              check()
            }
          }
        }
        .apply { start() }

    // Run the 2 threads for 2 seconds:
    Thread.sleep(2000)

    // Stop both threads
    stop = true
    thread1.join(1000)
    thread2.join(1000)

    // At no time should both threads be waiting for each other:
    assertThat(countdownStopped).isFalse()
  }

  @Test
  fun testClear() {
    val model =
      model(disposable) {
        view(ROOT, 1, 2, 3, 4, qualifiedName = "rootType") {
          view(VIEW1, 4, 3, 2, 1, qualifiedName = "v1Type") {
            view(VIEW3, 5, 6, 7, 8, qualifiedName = "v3Type")
          }
          view(VIEW2, 8, 7, 6, 5, qualifiedName = "v2Type")
        }
      }

    model.foldInfo =
      InspectorModel.FoldInfo(
        97,
        InspectorModel.Posture.HALF_OPEN,
<<<<<<< HEAD
        InspectorModel.FoldOrientation.VERTICAL
=======
        InspectorModel.FoldOrientation.VERTICAL,
>>>>>>> 0d09370c
      )
    model.clear()
    assertThat(model.foldInfo).isNull()
  }

  @Test
  fun testModelIsClearedOnProcessChange() {
    val latch = CountDownLatch(1)
    val processModel = ProcessesModel(TestProcessDiscovery())
<<<<<<< HEAD
    val inspectorModel = InspectorModel(mock(), null, processModel)
=======
    val inspectorModel =
      InspectorModel(mock(), AndroidCoroutineScope(disposable), processesModel = processModel)
>>>>>>> 0d09370c
    assertThat(inspectorModel.isEmpty).isTrue()

    val observedNewWindows = mutableListOf<AndroidWindow?>()
    inspectorModel.addModificationListener { _, newWindow, _ ->
      observedNewWindows.add(newWindow)

      if (newWindow == null) {
        latch.countDown()
      }
    }

    // add first window
    val newWindow =
      window(ROOT, ROOT, 2, 4, 6, 8, rootViewQualifiedName = "rootType") {
        view(VIEW1, 8, 6, 4, 2, qualifiedName = "v1Type")
      }
    inspectorModel.update(newWindow, listOf(ROOT), 0)

    assertThat(observedNewWindows).containsExactly(newWindow)

    processModel.selectedProcess = MODERN_DEVICE.createProcess()
    latch.await(2, TimeUnit.SECONDS)

    assertThat(observedNewWindows).containsExactly(newWindow, newWindow, null)
  }

  @Test
  fun testListenersAreInvokedWithLastValue() {
<<<<<<< HEAD
    val model = model { view(ROOT, 1, 2, 3, 4, qualifiedName = "rootType") }
=======
    val model = model(disposable) { view(ROOT, 1, 2, 3, 4, qualifiedName = "rootType") }
>>>>>>> 0d09370c

    // Selection
    model.setSelection(model[ROOT], SelectionOrigin.INTERNAL)
    val observedSelectedNodes = mutableListOf<ViewNode?>()

    model.addSelectionListener { oldNode, newNode, origin ->
      assertThat(oldNode).isEqualTo(newNode)
      assertThat(origin).isEqualTo(SelectionOrigin.INTERNAL)
      observedSelectedNodes.add(newNode)
    }
    assertThat(observedSelectedNodes).containsExactly(model[ROOT])

    // Hover
    model.hoveredNode = model[ROOT]
    val observedHoverNode = mutableListOf<ViewNode?>()

    model.addHoverListener { oldNode, newNode ->
      assertThat(oldNode).isEqualTo(newNode)
      observedHoverNode.add(newNode)
    }
    assertThat(observedHoverNode).containsExactly(model[ROOT])

    // Modification
    val newWindow = window(VIEW2, ROOT, 2, 4, 6, 8, rootViewQualifiedName = "rootType")
    model.update(newWindow, listOf(ROOT), 0)

    val observedNewWindows = mutableListOf<AndroidWindow?>()
    model.addModificationListener { old, new, isStructuralChange ->
      assertThat(old).isEqualTo(new)
      assertThat(isStructuralChange).isFalse()
      observedNewWindows.add(new)
    }
    assertThat(observedNewWindows).isEqualTo(model.windows.values.toList())

    // Connection
    model.updateConnection(DisconnectedClient)
    val observedClients = mutableListOf<InspectorClient>()

    model.addConnectionListener { observedClients.add(it) }
    assertThat(observedClients).containsExactly(DisconnectedClient)

    // Attach stage
    model.fireAttachStateEvent(DynamicLayoutInspectorErrorInfo.AttachErrorState.ADB_PING)
    val observedStates = mutableListOf<DynamicLayoutInspectorErrorInfo.AttachErrorState>()
    model.addAttachStageListener { observedStates.add(it) }
    assertThat(observedStates)
      .containsExactly(DynamicLayoutInspectorErrorInfo.AttachErrorState.ADB_PING)
  }

  private fun children(view: ViewNode): List<ViewNode> = ViewNode.readAccess { view.children }

  private fun ViewNode.ReadAccess.flattenDrawChildren(node: DrawViewNode): List<DrawViewNode> =
    listOf(node).plus(node.unfilteredOwner.drawChildren.flatMap { flattenDrawChildren(it) })

  private fun assertSingleRoot(model: InspectorModel, treeSettings: TreeSettings) {
    ViewNode.readAccess {
      val allDrawChildren = model.root.drawChildren.flatMap { flattenDrawChildren(it) }
      // Check that the drawView tree contains exactly the drawChildren of every element of the view
      // tree
      assertThat(allDrawChildren)
        .containsExactlyElementsIn(
          model.root.flatten().flatMap { it.drawChildren.asSequence() }.toList()
        )
      // Check that the unfiltered owners of the drawViews are all in the view tree
      assertThat(model.root.flattenedList())
        .containsAllIn(allDrawChildren.map { it.unfilteredOwner })
      // Check that the owners of the drawViews are all in the view tree or null
      assertThat(model.root.flattenedList().plus(null).toList())
        .containsAllIn(allDrawChildren.map { it.findFilteredOwner(treeSettings) })
    }
  }
}<|MERGE_RESOLUTION|>--- conflicted
+++ resolved
@@ -17,15 +17,11 @@
 
 import com.android.io.readImage
 import com.android.testutils.MockitoKt.mock
-import com.android.test.testutils.TestUtils
+import com.android.testutils.TestUtils
 import com.android.testutils.VirtualTimeScheduler
 import com.android.tools.idea.appinspection.api.process.ProcessesModel
 import com.android.tools.idea.appinspection.test.TestProcessDiscovery
-<<<<<<< HEAD
-import com.android.tools.idea.flags.StudioFlags
-=======
 import com.android.tools.idea.concurrency.AndroidCoroutineScope
->>>>>>> 0d09370c
 import com.android.tools.idea.layoutinspector.MODERN_DEVICE
 import com.android.tools.idea.layoutinspector.createProcess
 import com.android.tools.idea.layoutinspector.model
@@ -46,12 +42,6 @@
 import org.junit.Rule
 import org.junit.Test
 import org.mockito.Mockito.verify
-<<<<<<< HEAD
-import java.util.concurrent.CountDownLatch
-import java.util.concurrent.TimeUnit
-import kotlin.test.fail
-=======
->>>>>>> 0d09370c
 
 private const val TEST_DATA_PATH = "tools/adt/idea/layout-inspector/testData"
 
@@ -111,17 +101,11 @@
   @Test
   fun testChildCreated() {
     val image1 = TestUtils.resolveWorkspacePathUnchecked("${TEST_DATA_PATH}/image1.png").readImage()
-<<<<<<< HEAD
-    val model = model {
-      view(ROOT, 1, 2, 3, 4, qualifiedName = "rootType") {
-        view(VIEW1, 4, 3, 2, 1, qualifiedName = "v1Type") { image(image1) }
-=======
     val model =
       model(disposable) {
         view(ROOT, 1, 2, 3, 4, qualifiedName = "rootType") {
           view(VIEW1, 4, 3, 2, 1, qualifiedName = "v1Type") { image(image1) }
         }
->>>>>>> 0d09370c
       }
     var isModified = false
     model.setSelection(model[VIEW1], SelectionOrigin.INTERNAL)
@@ -294,11 +278,7 @@
 
   @Test
   fun testDrawTreeOnInitialCreateAndUpdate() {
-<<<<<<< HEAD
-    val model = model {}
-=======
     val model = model(disposable) {}
->>>>>>> 0d09370c
     val newWindow =
       window(ROOT, ROOT, 2, 4, 6, 8, rootViewQualifiedName = "rootType") {
         view(VIEW1, 8, 6, 4, 2, qualifiedName = "v1Type") {
@@ -420,11 +400,7 @@
     val scheduler = MoreExecutors.listeningDecorator(virtualTimeScheduler)
 
     val model =
-<<<<<<< HEAD
-      model(scheduler = scheduler) {
-=======
       model(disposable, scheduler = scheduler) {
->>>>>>> 0d09370c
         view(ROOT, 2, 4, 6, 8, qualifiedName = "rootType") {
           compose(COMPOSE1, "Button", "button.kt", 123, composeCount = 0, composeSkips = 0) {
             compose(COMPOSE2, "Text", "text.kt", 234, composeCount = 0, composeSkips = 0)
@@ -525,11 +501,7 @@
     var countdownStopped = false
 
     val model =
-<<<<<<< HEAD
-      model(scheduler = scheduler) {
-=======
       model(disposable, scheduler = scheduler) {
->>>>>>> 0d09370c
         view(ROOT, 2, 4, 6, 8, qualifiedName = "rootType") {
           compose(COMPOSE1, "Button", "button.kt", 123, composeCount = 0, composeSkips = 0) {
             compose(COMPOSE2, "Text", "text.kt", 234, composeCount = 0, composeSkips = 0)
@@ -621,11 +593,7 @@
       InspectorModel.FoldInfo(
         97,
         InspectorModel.Posture.HALF_OPEN,
-<<<<<<< HEAD
-        InspectorModel.FoldOrientation.VERTICAL
-=======
         InspectorModel.FoldOrientation.VERTICAL,
->>>>>>> 0d09370c
       )
     model.clear()
     assertThat(model.foldInfo).isNull()
@@ -635,12 +603,8 @@
   fun testModelIsClearedOnProcessChange() {
     val latch = CountDownLatch(1)
     val processModel = ProcessesModel(TestProcessDiscovery())
-<<<<<<< HEAD
-    val inspectorModel = InspectorModel(mock(), null, processModel)
-=======
     val inspectorModel =
       InspectorModel(mock(), AndroidCoroutineScope(disposable), processesModel = processModel)
->>>>>>> 0d09370c
     assertThat(inspectorModel.isEmpty).isTrue()
 
     val observedNewWindows = mutableListOf<AndroidWindow?>()
@@ -669,11 +633,7 @@
 
   @Test
   fun testListenersAreInvokedWithLastValue() {
-<<<<<<< HEAD
-    val model = model { view(ROOT, 1, 2, 3, 4, qualifiedName = "rootType") }
-=======
     val model = model(disposable) { view(ROOT, 1, 2, 3, 4, qualifiedName = "rootType") }
->>>>>>> 0d09370c
 
     // Selection
     model.setSelection(model[ROOT], SelectionOrigin.INTERNAL)
