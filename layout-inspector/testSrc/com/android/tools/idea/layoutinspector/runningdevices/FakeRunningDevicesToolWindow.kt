/*
 * Copyright (C) 2023 The Android Open Source Project
 *
 * Licensed under the Apache License, Version 2.0 (the "License");
 * you may not use this file except in compliance with the License.
 * You may obtain a copy of the License at
 *
 *      http://www.apache.org/licenses/LICENSE-2.0
 *
 * Unless required by applicable law or agreed to in writing, software
 * distributed under the License is distributed on an "AS IS" BASIS,
 * WITHOUT WARRANTIES OR CONDITIONS OF ANY KIND, either express or implied.
 * See the License for the specific language governing permissions and
 * limitations under the License.
 */
package com.android.tools.idea.layoutinspector.runningdevices

import com.android.tools.idea.streaming.RUNNING_DEVICES_TOOL_WINDOW_ID
import com.android.tools.idea.streaming.SERIAL_NUMBER_KEY
import com.android.tools.idea.streaming.core.AbstractDisplayView
import com.android.tools.idea.streaming.core.DEVICE_ID_KEY
import com.android.tools.idea.streaming.core.DISPLAY_VIEW_KEY
import com.android.tools.idea.streaming.core.DeviceId
import com.android.tools.idea.streaming.core.STREAMING_CONTENT_PANEL_KEY
import com.intellij.openapi.Disposable
import com.intellij.openapi.actionSystem.ActionGroup
import com.intellij.openapi.actionSystem.AnAction
import com.intellij.openapi.actionSystem.DataProvider
import com.intellij.openapi.actionSystem.EmptyActionGroup
import com.intellij.openapi.application.ApplicationManager
import com.intellij.openapi.project.Project
import com.intellij.openapi.util.ActionCallback
import com.intellij.openapi.util.BusyObject
import com.intellij.openapi.util.Comparing
import com.intellij.openapi.util.Computable
import com.intellij.openapi.util.Disposer
import com.intellij.openapi.util.Key
import com.intellij.openapi.util.registry.Registry
import com.intellij.openapi.wm.ToolWindow
import com.intellij.openapi.wm.ToolWindowManager
import com.intellij.openapi.wm.ex.ToolWindowManagerListener
import com.intellij.testFramework.PlatformTestUtil
import com.intellij.toolWindow.ToolWindowHeadlessManagerImpl
import com.intellij.ui.content.AlertIcon
import com.intellij.ui.content.Content
import com.intellij.ui.content.ContentFactory
import com.intellij.ui.content.ContentManager
import com.intellij.ui.content.ContentManagerEvent
import com.intellij.ui.content.ContentManagerListener
import com.intellij.ui.content.impl.ContentImpl
import com.intellij.util.EventDispatcher
import com.intellij.util.containers.ContainerUtil
import icons.StudioIcons
import java.awt.Component
import java.awt.Container
import java.beans.PropertyChangeListener
import javax.swing.Icon
import javax.swing.JComponent
import javax.swing.JLabel
import javax.swing.JPanel

data class TabInfo(
  val deviceId: DeviceId,
  val content: Component,
  val container: Container,
<<<<<<< HEAD
  val displayView: AbstractDisplayView
=======
  val displayView: AbstractDisplayView,
>>>>>>> 0d09370c
)

class FakeToolWindowManager(project: Project, tabs: List<TabInfo>) :
  ToolWindowHeadlessManagerImpl(project) {
  var toolWindow = FakeToolWindow(project, tabs, this)

  override fun getToolWindow(id: String?): ToolWindow? {
    return if (id == RUNNING_DEVICES_TOOL_WINDOW_ID) toolWindow else super.getToolWindow(id)
  }

  fun addContent(tabInfo: TabInfo) {
    toolWindow.addContent(tabInfo)
  }

  fun removeContent(tabInfo: TabInfo) {
    toolWindow.removeContent(tabInfo)
  }

  fun setSelectedContent(tabInfo: TabInfo) {
    toolWindow.setSelectedContent(tabInfo)
  }

  override fun invokeLater(runnable: Runnable) {
    runnable.run()
  }
}

class FakeToolWindow(
  project: Project,
  tabs: List<TabInfo>,
<<<<<<< HEAD
  private val manager: ToolWindowManager
=======
  private val manager: ToolWindowManager,
>>>>>>> 0d09370c
) : ToolWindowHeadlessManagerImpl.MockToolWindow(project) {
  private val fakeContentManager = FakeContentManager()
  private var visible = false

  init {
    Disposer.register(disposable, fakeContentManager)

    val contents =
      tabs.map {
        val fakeComponent = FakeRunningDevicesComponent(it)
        FakeContent(disposable, fakeContentManager, fakeComponent)
      }

    contents.forEach {
      fakeContentManager.addContent(it)
      PlatformTestUtil.dispatchAllEventsInIdeEventQueue()
    }
  }

  override fun addContentManagerListener(listener: ContentManagerListener) {
    fakeContentManager.addContentManagerListener(listener)
  }

  override fun getContentManager(): ContentManager {
    return fakeContentManager
  }

  override fun getContentManagerIfCreated(): ContentManager? {
    return fakeContentManager
  }

  fun addContent(tabInfo: TabInfo) {
    val fakeComponent = FakeRunningDevicesComponent(tabInfo)
    val fakeContent = FakeContent(disposable, fakeContentManager, fakeComponent)
    fakeContentManager.addContent(fakeContent)
    PlatformTestUtil.dispatchAllEventsInIdeEventQueue()
  }

  fun removeContent(tabInfo: TabInfo) {
    val content = findContent(tabInfo)
    fakeContentManager.removeContent(content!!, true)
    PlatformTestUtil.dispatchAllEventsInIdeEventQueue()
  }

  fun setSelectedContent(tabInfo: TabInfo) {
    val content = findContent(tabInfo)
    fakeContentManager.setSelectedContent(content!!)
    PlatformTestUtil.dispatchAllEventsInIdeEventQueue()
  }

  private fun findContent(tabInfo: TabInfo): Content? {
    return fakeContentManager.contents.find {
      (it.component as DataProvider).getData(SERIAL_NUMBER_KEY.name) ==
        tabInfo.deviceId.serialNumber
    }
  }

  override fun show(runnable: Runnable?) {
    visible = true
    notifyStateChanged()
    runnable?.run()
  }

  override fun hide(runnable: Runnable?) {
    visible = false
    notifyStateChanged()
    runnable?.run()
  }

  override fun isVisible() = visible

  private fun notifyStateChanged() {
    project.messageBus.syncPublisher(ToolWindowManagerListener.TOPIC).stateChanged(manager)
  }
}

/**
 * Fake implementation of ContentManager taken from ToolWindowHeadlessManagerImpl#MockContentManager
 */
<<<<<<< HEAD
private class FakeContentManager : ContentManager {
=======
class FakeContentManager : ContentManager {
>>>>>>> 0d09370c
  private val myDispatcher = EventDispatcher.create(ContentManagerListener::class.java)
  private val myContents: MutableList<Content> = ArrayList()
  private var mySelected: Content? = null

  override fun getReady(requestor: Any): ActionCallback {
    return ActionCallback.DONE
  }

  override fun addContent(content: Content) {
    addContent(content, -1)
  }

  override fun addContent(content: Content, order: Int) {
    myContents.add(if (order == -1) myContents.size else order, content)
    if (content is ContentImpl && content.getManager() == null) {
      content.manager = this
    }
    Disposer.register(this, content)
    val e =
      ContentManagerEvent(
        this,
        content,
        myContents.indexOf(content),
<<<<<<< HEAD
        ContentManagerEvent.ContentOperation.add
=======
        ContentManagerEvent.ContentOperation.add,
>>>>>>> 0d09370c
      )
    myDispatcher.multicaster.contentAdded(e)
    if (mySelected == null) setSelectedContent(content)
  }

  override fun addSelectedContent(content: Content) {
    addContent(content)
    setSelectedContent(content)
  }

  override fun addContentManagerListener(l: ContentManagerListener) {
    if (Registry.`is`("ide.content.manager.listeners.order.fix")) {
      myDispatcher.listeners.add(l)
      return
    }
    myDispatcher.listeners.add(0, l)
  }

  override fun addDataProvider(provider: DataProvider) {}

  override fun canCloseAllContents(): Boolean {
    return false
  }

  override fun canCloseContents(): Boolean {
    return false
  }

  override fun findContent(displayName: String): Content? {
    for (each in myContents) {
      if (each.displayName == displayName) return each
    }
    return null
  }

  override fun getAdditionalPopupActions(content: Content): List<AnAction> {
    return emptyList()
  }

  override fun getCloseActionName(): String {
    return "close"
  }

  override fun getCloseAllButThisActionName(): String {
    return "closeallbutthis"
  }

  override fun getPreviousContentActionName(): String {
    return "previous"
  }

  override fun getNextContentActionName(): String {
    return "next"
  }

  override fun getComponent(): JComponent {
    return JLabel()
  }

  override fun getContent(component: JComponent): Content? {
    val contents = contents
    for (content in contents) {
      if (Comparing.equal(component, content.component)) {
        return content
      }
    }
    return null
  }

  override fun getContent(index: Int): Content? {
    return myContents[index]
  }

  override fun getContentCount(): Int {
    return myContents.size
  }

  override fun getContents(): Array<Content> {
    return myContents.toTypedArray()
  }

  override fun getIndexOfContent(content: Content): Int {
    return myContents.indexOf(content)
  }

  override fun getSelectedContent(): Content? {
    return mySelected
  }

  override fun getSelectedContents(): Array<Content> {
    return if (mySelected != null) arrayOf(mySelected!!) else arrayOf()
  }

  override fun isSelected(content: Content): Boolean {
    return content === mySelected
  }

  override fun removeAllContents(dispose: Boolean) {
    for (content in contents) {
      removeContent(content, dispose)
    }
  }

  override fun removeContent(content: Content, dispose: Boolean): Boolean {
    val wasSelected = mySelected === content
    val oldIndex = myContents.indexOf(content)
    if (!fireContentRemoveQuery(content, oldIndex) || !content.isValid) {
      return false
    }
    if (wasSelected) {
      removeFromSelection(content)
    }
    val result = myContents.remove(content)
    if (dispose) Disposer.dispose(content)
    val e =
      ContentManagerEvent(this, content, oldIndex, ContentManagerEvent.ContentOperation.remove)
    myDispatcher.multicaster.contentRemoved(e)
    val item = ContainerUtil.getFirstItem(myContents)
    if (item != null) {
      setSelectedContent(item)
    } else {
      mySelected = null
    }
    return result
  }

  override fun removeContent(
    content: Content,
    dispose: Boolean,
    requestFocus: Boolean,
<<<<<<< HEAD
    implicitFocus: Boolean
=======
    implicitFocus: Boolean,
>>>>>>> 0d09370c
  ): ActionCallback {
    removeContent(content, dispose)
    return ActionCallback.DONE
  }

  private fun fireContentRemoveQuery(content: Content, oldIndex: Int): Boolean {
    val event =
      ContentManagerEvent(this, content, oldIndex, ContentManagerEvent.ContentOperation.undefined)
    for (listener in myDispatcher.listeners) {
      listener.contentRemoveQuery(event)
      if (event.isConsumed) {
        return false
      }
    }
    return true
  }

  override fun removeContentManagerListener(l: ContentManagerListener) {
    myDispatcher.removeListener(l)
  }

  override fun removeFromSelection(content: Content) {
    val e =
      ContentManagerEvent(
        this,
        content,
        myContents.indexOf(mySelected),
<<<<<<< HEAD
        ContentManagerEvent.ContentOperation.remove
=======
        ContentManagerEvent.ContentOperation.remove,
>>>>>>> 0d09370c
      )
    myDispatcher.multicaster.selectionChanged(e)
  }

  override fun selectNextContent(): ActionCallback {
    return ActionCallback.DONE
  }

  override fun selectPreviousContent(): ActionCallback {
    return ActionCallback.DONE
  }

  override fun setSelectedContent(content: Content) {
    if (mySelected != null) {
      removeFromSelection(mySelected!!)
    }
    mySelected = content
    val e =
      ContentManagerEvent(
        this,
        content,
        myContents.indexOf(content),
<<<<<<< HEAD
        ContentManagerEvent.ContentOperation.add
=======
        ContentManagerEvent.ContentOperation.add,
>>>>>>> 0d09370c
      )
    myDispatcher.multicaster.selectionChanged(e)
  }

  override fun setSelectedContentCB(content: Content): ActionCallback {
    setSelectedContent(content)
    return ActionCallback.DONE
  }

  override fun setSelectedContent(content: Content, requestFocus: Boolean) {
    setSelectedContent(content)
  }

  override fun setSelectedContentCB(content: Content, requestFocus: Boolean): ActionCallback {
    return setSelectedContentCB(content)
  }

  override fun setSelectedContent(content: Content, requestFocus: Boolean, forcedFocus: Boolean) {
    setSelectedContent(content)
  }

  override fun setSelectedContentCB(
    content: Content,
    requestFocus: Boolean,
<<<<<<< HEAD
    forcedFocus: Boolean
=======
    forcedFocus: Boolean,
>>>>>>> 0d09370c
  ): ActionCallback {
    return setSelectedContentCB(content)
  }

  override fun setSelectedContent(
    content: Content,
    requestFocus: Boolean,
    forcedFocus: Boolean,
<<<<<<< HEAD
    implicit: Boolean
=======
    implicit: Boolean,
>>>>>>> 0d09370c
  ): ActionCallback {
    return setSelectedContentCB(content)
  }

  override fun requestFocus(content: Content?, forced: Boolean): ActionCallback {
    return ActionCallback.DONE
  }

  override fun dispose() {
    myContents.clear()
    mySelected = null
    myDispatcher.listeners.clear()
  }

  override fun isDisposed(): Boolean {
    return false
  }

  override fun isSingleSelection(): Boolean {
    return true
  }

  override fun getFactory(): ContentFactory {
    return ApplicationManager.getApplication().getService(ContentFactory::class.java)
  }
}

class FakeContent(
  private val disposable: Disposable,
  private val contentManager: ContentManager,
  private val fakeComponent: JComponent,
) : Content {
  init {
    Disposer.register(disposable, this)
  }

  override fun <T : Any?> getUserData(key: Key<T>): T? = null

  override fun <T : Any?> putUserData(key: Key<T>, value: T?) {}

  override fun dispose() {}

  override fun getComponent() = fakeComponent

  override fun getPreferredFocusableComponent() = fakeComponent

  override fun setComponent(component: JComponent?) {}

  override fun setPreferredFocusableComponent(component: JComponent?) {}

  override fun setPreferredFocusedComponent(computable: Computable<out JComponent>?) {}

  override fun setIcon(icon: Icon?) {}

  override fun getIcon() = StudioIcons.LayoutInspector.Toolbar.SNAPSHOT

  override fun setDisplayName(displayName: String?) {}

  override fun getDisplayName() = "Fake Content"

  override fun setTabName(tabName: String?) {}

  override fun getTabName() = "Fake Tab"

  override fun getToolwindowTitle() = "Fake Tool Window"

  override fun setToolwindowTitle(toolwindowTitle: String?) {}

  override fun getDisposer() = disposable

  override fun setDisposer(disposer: Disposable) {}

  override fun setShouldDisposeContent(value: Boolean) {}

  override fun getDescription() = "Fake description"

  override fun setDescription(description: String?) {}

  override fun addPropertyChangeListener(l: PropertyChangeListener?) {}

  override fun removePropertyChangeListener(l: PropertyChangeListener?) {}

  override fun getManager() = contentManager

<<<<<<< HEAD
  override fun isSelected() = true
=======
  override fun isSelected() = contentManager.selectedContent == this
>>>>>>> 0d09370c

  override fun release() {}

  override fun isValid() = true

  override fun setPinned(locked: Boolean) {}

  override fun isPinned() = false

  override fun setPinnable(pinnable: Boolean) {}

  override fun isPinnable() = true

  override fun isCloseable() = true

  override fun setCloseable(closeable: Boolean) {}

  override fun setActions(actions: ActionGroup?, place: String?, contextComponent: JComponent?) {}

  override fun getActions() = EmptyActionGroup()

  override fun setSearchComponent(comp: JComponent?) {}

  override fun getSearchComponent() = null

  override fun getPlace() = "fake place"

  override fun getActionsContextComponent() = JPanel()

  override fun setAlertIcon(icon: AlertIcon?) {}

  override fun getAlertIcon() = null

  override fun fireAlert() {}

  override fun getBusyObject() = null

  override fun setBusyObject(`object`: BusyObject?) {}

  override fun getSeparator() = "fake separator"

  override fun setSeparator(separator: String?) {}

  override fun setPopupIcon(icon: Icon?) {}

  override fun getPopupIcon() = StudioIcons.LayoutInspector.Toolbar.CLEAR_OVERLAY

  override fun setExecutionId(executionId: Long) {}

  override fun getExecutionId() = 1L
}

class FakeRunningDevicesComponent(private val tabInfo: TabInfo) : JPanel(), DataProvider {
  init {
    tabInfo.container.add(tabInfo.content)
  }

  override fun getData(dataId: String): Any? {
    return when (dataId) {
      SERIAL_NUMBER_KEY.name -> tabInfo.deviceId.serialNumber
      STREAMING_CONTENT_PANEL_KEY.name -> tabInfo.content
      DISPLAY_VIEW_KEY.name -> tabInfo.displayView
      DEVICE_ID_KEY.name -> tabInfo.deviceId
      else -> null
    }
  }
}<|MERGE_RESOLUTION|>--- conflicted
+++ resolved
@@ -63,11 +63,7 @@
   val deviceId: DeviceId,
   val content: Component,
   val container: Container,
-<<<<<<< HEAD
-  val displayView: AbstractDisplayView
-=======
   val displayView: AbstractDisplayView,
->>>>>>> 0d09370c
 )
 
 class FakeToolWindowManager(project: Project, tabs: List<TabInfo>) :
@@ -98,11 +94,7 @@
 class FakeToolWindow(
   project: Project,
   tabs: List<TabInfo>,
-<<<<<<< HEAD
-  private val manager: ToolWindowManager
-=======
   private val manager: ToolWindowManager,
->>>>>>> 0d09370c
 ) : ToolWindowHeadlessManagerImpl.MockToolWindow(project) {
   private val fakeContentManager = FakeContentManager()
   private var visible = false
@@ -182,11 +174,7 @@
 /**
  * Fake implementation of ContentManager taken from ToolWindowHeadlessManagerImpl#MockContentManager
  */
-<<<<<<< HEAD
-private class FakeContentManager : ContentManager {
-=======
 class FakeContentManager : ContentManager {
->>>>>>> 0d09370c
   private val myDispatcher = EventDispatcher.create(ContentManagerListener::class.java)
   private val myContents: MutableList<Content> = ArrayList()
   private var mySelected: Content? = null
@@ -210,11 +198,7 @@
         this,
         content,
         myContents.indexOf(content),
-<<<<<<< HEAD
-        ContentManagerEvent.ContentOperation.add
-=======
         ContentManagerEvent.ContentOperation.add,
->>>>>>> 0d09370c
       )
     myDispatcher.multicaster.contentAdded(e)
     if (mySelected == null) setSelectedContent(content)
@@ -345,11 +329,7 @@
     content: Content,
     dispose: Boolean,
     requestFocus: Boolean,
-<<<<<<< HEAD
-    implicitFocus: Boolean
-=======
     implicitFocus: Boolean,
->>>>>>> 0d09370c
   ): ActionCallback {
     removeContent(content, dispose)
     return ActionCallback.DONE
@@ -377,11 +357,7 @@
         this,
         content,
         myContents.indexOf(mySelected),
-<<<<<<< HEAD
-        ContentManagerEvent.ContentOperation.remove
-=======
         ContentManagerEvent.ContentOperation.remove,
->>>>>>> 0d09370c
       )
     myDispatcher.multicaster.selectionChanged(e)
   }
@@ -404,11 +380,7 @@
         this,
         content,
         myContents.indexOf(content),
-<<<<<<< HEAD
-        ContentManagerEvent.ContentOperation.add
-=======
         ContentManagerEvent.ContentOperation.add,
->>>>>>> 0d09370c
       )
     myDispatcher.multicaster.selectionChanged(e)
   }
@@ -433,11 +405,7 @@
   override fun setSelectedContentCB(
     content: Content,
     requestFocus: Boolean,
-<<<<<<< HEAD
-    forcedFocus: Boolean
-=======
     forcedFocus: Boolean,
->>>>>>> 0d09370c
   ): ActionCallback {
     return setSelectedContentCB(content)
   }
@@ -446,11 +414,7 @@
     content: Content,
     requestFocus: Boolean,
     forcedFocus: Boolean,
-<<<<<<< HEAD
-    implicit: Boolean
-=======
     implicit: Boolean,
->>>>>>> 0d09370c
   ): ActionCallback {
     return setSelectedContentCB(content)
   }
@@ -535,11 +499,7 @@
 
   override fun getManager() = contentManager
 
-<<<<<<< HEAD
-  override fun isSelected() = true
-=======
   override fun isSelected() = contentManager.selectedContent == this
->>>>>>> 0d09370c
 
   override fun release() {}
 
