--- conflicted
+++ resolved
@@ -61,25 +61,13 @@
 import org.junit.Rule
 import org.junit.Test
 import org.mockito.Mockito.spy
-<<<<<<< HEAD
-import java.util.concurrent.TimeUnit
-import javax.swing.JComponent
-import javax.swing.JPanel
-=======
->>>>>>> 0d09370c
 
 class LayoutInspectorManagerTest {
 
   @get:Rule val applicationRule = ApplicationRule()
-<<<<<<< HEAD
 
   @get:Rule val edtRule = EdtRule()
 
-=======
-
-  @get:Rule val edtRule = EdtRule()
-
->>>>>>> 0d09370c
   @get:Rule val displayViewRule = EmulatorViewRule()
 
   private lateinit var layoutInspector: LayoutInspector
@@ -98,22 +86,14 @@
         DeviceId.ofPhysicalDevice("tab1"),
         JPanel(),
         JPanel(),
-<<<<<<< HEAD
-        spy(displayViewRule.newEmulatorView())
-=======
         spy(displayViewRule.newEmulatorView()),
->>>>>>> 0d09370c
       )
     tab2 =
       TabInfo(
         DeviceId.ofPhysicalDevice("tab2"),
         JPanel(),
         JPanel(),
-<<<<<<< HEAD
-        spy(displayViewRule.newEmulatorView())
-=======
         spy(displayViewRule.newEmulatorView()),
->>>>>>> 0d09370c
       )
     fakeToolWindowManager = FakeToolWindowManager(displayViewRule.project, listOf(tab1, tab2))
 
@@ -121,11 +101,7 @@
     displayViewRule.project.replaceService(
       ToolWindowManager::class.java,
       fakeToolWindowManager,
-<<<<<<< HEAD
-      displayViewRule.disposable
-=======
       displayViewRule.disposable,
->>>>>>> 0d09370c
     )
     // Initiate state observer singleton.
     RunningDevicesStateObserver.getInstance(displayViewRule.project)
@@ -157,26 +133,16 @@
         foregroundProcessDetection = fakeForegroundProcessDetection,
         inspectorClientSettings = InspectorClientSettings(displayViewRule.project),
         launcher = launcher,
-<<<<<<< HEAD
-        layoutInspectorModel = model {},
-        notificationModel = notificationModel,
-        treeSettings = FakeTreeSettings()
-=======
         layoutInspectorModel = model(displayViewRule.disposable) {},
         notificationModel = notificationModel,
         treeSettings = FakeTreeSettings(),
->>>>>>> 0d09370c
       )
 
     whenever(mockLayoutInspectorProjectService.getLayoutInspector()).thenAnswer { layoutInspector }
     displayViewRule.project.replaceService(
       LayoutInspectorProjectService::class.java,
       mockLayoutInspectorProjectService,
-<<<<<<< HEAD
-      displayViewRule.disposable
-=======
       displayViewRule.disposable,
->>>>>>> 0d09370c
     )
 
     fakeToolWindowManager.toolWindow.show()
@@ -198,18 +164,6 @@
 
   @Test
   @RunsInEdt
-<<<<<<< HEAD
-  fun testToggleLayoutInspectorOnOff() = withEmbeddedLayoutInspector {
-    val layoutInspectorManager = LayoutInspectorManager.getInstance(displayViewRule.project)
-
-    layoutInspectorManager.enableLayoutInspector(tab1.deviceId, true)
-
-    verifyUiInjected(tab1)
-
-    layoutInspectorManager.enableLayoutInspector(tab1.deviceId, false)
-
-    verifyUiRemoved(tab1)
-=======
   fun testHideToolWindowRemovesUi() = withEmbeddedLayoutInspector {
     val layoutInspectorManager = LayoutInspectorManager.getInstance(displayViewRule.project)
 
@@ -237,38 +191,10 @@
 
     // The UI should be re-inject from scratch when the tool window is visible again.
     verifyUiInjected(tab1)
->>>>>>> 0d09370c
-  }
-
-  @Test
-  @RunsInEdt
-<<<<<<< HEAD
-  fun testHideToolWindow() = withEmbeddedLayoutInspector {
-    val layoutInspectorManager = LayoutInspectorManager.getInstance(displayViewRule.project)
-
-    fakeToolWindowManager.addContent(tab1)
-    PlatformTestUtil.dispatchAllEventsInIdeEventQueue()
-    fakeToolWindowManager.setSelectedContent(tab1)
-
-    fakeToolWindowManager.toolWindow.show()
-    waitForCondition(2, TimeUnit.SECONDS) { fakeToolWindowManager.toolWindow.isVisible }
-
-    verifyUiRemoved(tab1)
-
-    layoutInspectorManager.enableLayoutInspector(tab1.deviceId, true)
-
-    verifyUiInjected(tab1)
-
-    fakeToolWindowManager.toolWindow.hide()
-    waitForCondition(2, TimeUnit.SECONDS) { !fakeToolWindowManager.toolWindow.isVisible }
-
-    verifyUiRemoved(tab1)
-
-    fakeToolWindowManager.toolWindow.show()
-    waitForCondition(2, TimeUnit.SECONDS) { fakeToolWindowManager.toolWindow.isVisible }
-
-    verifyUiInjected(tab1)
-=======
+  }
+
+  @Test
+  @RunsInEdt
   fun testToggleLayoutInspectorOnMultipleTimesForSameTab() = withEmbeddedLayoutInspector {
     val layoutInspectorManager = LayoutInspectorManager.getInstance(displayViewRule.project)
 
@@ -280,42 +206,14 @@
     layoutInspectorManager.enableLayoutInspector(tab1.deviceId, false)
 
     verifyUiRemoved(tab1)
->>>>>>> 0d09370c
-  }
-
-  @Test
-  @RunsInEdt
-<<<<<<< HEAD
-  fun testToggleLayoutInspectorOnMultipleTimesForSameTab() = withEmbeddedLayoutInspector {
-    val layoutInspectorManager = LayoutInspectorManager.getInstance(displayViewRule.project)
-
-    layoutInspectorManager.enableLayoutInspector(tab1.deviceId, true)
-    layoutInspectorManager.enableLayoutInspector(tab1.deviceId, true)
-=======
+  }
+
+  @Test
+  @RunsInEdt
   fun testToggleLayoutInspectorOffMultipleTimesForSameTab() = withEmbeddedLayoutInspector {
     val layoutInspectorManager = LayoutInspectorManager.getInstance(displayViewRule.project)
 
     layoutInspectorManager.enableLayoutInspector(tab1.deviceId, true)
->>>>>>> 0d09370c
-
-    verifyUiInjected(tab1)
-
-    layoutInspectorManager.enableLayoutInspector(tab1.deviceId, false)
-<<<<<<< HEAD
-=======
-    layoutInspectorManager.enableLayoutInspector(tab1.deviceId, false)
->>>>>>> 0d09370c
-
-    verifyUiRemoved(tab1)
-  }
-
-  @Test
-  @RunsInEdt
-<<<<<<< HEAD
-  fun testToggleLayoutInspectorOffMultipleTimesForSameTab() = withEmbeddedLayoutInspector {
-    val layoutInspectorManager = LayoutInspectorManager.getInstance(displayViewRule.project)
-
-    layoutInspectorManager.enableLayoutInspector(tab1.deviceId, true)
 
     verifyUiInjected(tab1)
 
@@ -335,37 +233,17 @@
     verifyUiInjected(tab1)
 
     layoutInspectorManager.enableLayoutInspector(tab2.deviceId, true)
-=======
-  fun testToggleLayoutInspectorOnMultipleTabs() = withEmbeddedLayoutInspector {
-    val layoutInspectorManager = LayoutInspectorManager.getInstance(displayViewRule.project)
-
-    layoutInspectorManager.enableLayoutInspector(tab1.deviceId, true)
-
-    verifyUiInjected(tab1)
-
-    layoutInspectorManager.enableLayoutInspector(tab2.deviceId, true)
 
     verifyUiRemoved(tab1)
     verifyUiInjected(tab2)
 
     layoutInspectorManager.enableLayoutInspector(tab1.deviceId, false)
->>>>>>> 0d09370c
 
     verifyUiRemoved(tab1)
     verifyUiInjected(tab2)
 
-<<<<<<< HEAD
-    layoutInspectorManager.enableLayoutInspector(tab1.deviceId, false)
-
-    verifyUiRemoved(tab1)
-    verifyUiInjected(tab2)
-
     layoutInspectorManager.enableLayoutInspector(tab2.deviceId, false)
 
-=======
-    layoutInspectorManager.enableLayoutInspector(tab2.deviceId, false)
-
->>>>>>> 0d09370c
     verifyUiRemoved(tab2)
   }
 
@@ -483,15 +361,6 @@
 
     assertThat(layoutInspector.inspectorModel.selectionListeners.size()).isEqualTo(0)
     assertThat(layoutInspector.processModel?.selectedProcessListeners).hasSize(1)
-<<<<<<< HEAD
-  }
-
-  @Test
-  @RunsInEdt
-  fun testViewIsRefreshedOnSelectionChange() = withEmbeddedLayoutInspector {
-    val layoutInspectorManager = LayoutInspectorManager.getInstance(displayViewRule.project)
-    var refreshCount = 0
-=======
   }
 
   @Test
@@ -520,29 +389,6 @@
   @RunsInEdt
   fun testDeepInspectIsDisabledOnProcessChange() = withEmbeddedLayoutInspector {
     val layoutInspectorManager = LayoutInspectorManager.getInstance(displayViewRule.project)
->>>>>>> 0d09370c
-
-    layoutInspectorManager.enableLayoutInspector(tab1.deviceId, true)
-
-    val layoutInspectorRenderer =
-      tab1.displayView.allChildren().filterIsInstance<LayoutInspectorRenderer>().first()
-<<<<<<< HEAD
-    layoutInspectorRenderer.addListener { refreshCount += 1 }
-
-    layoutInspector.inspectorModel.setSelection(ViewNode("node1"), SelectionOrigin.COMPONENT_TREE)
-    assertThat(refreshCount).isEqualTo(1)
-
-    layoutInspectorManager.enableLayoutInspector(tab1.deviceId, false)
-
-    layoutInspector.inspectorModel.setSelection(ViewNode("node2"), SelectionOrigin.COMPONENT_TREE)
-    assertThat(refreshCount).isEqualTo(1)
-  }
-
-  @Ignore("b/287075342")
-  @Test
-  @RunsInEdt
-  fun testDeepInspectIsDisabledOnProcessChange() = withEmbeddedLayoutInspector {
-    val layoutInspectorManager = LayoutInspectorManager.getInstance(displayViewRule.project)
 
     layoutInspectorManager.enableLayoutInspector(tab1.deviceId, true)
 
@@ -554,58 +400,31 @@
     layoutInspector.processModel?.selectedProcess = MODERN_DEVICE.createProcess()
     PlatformTestUtil.dispatchAllEventsInIdeEventQueue()
 
-=======
     assertThat(layoutInspectorRenderer.interceptClicks).isFalse()
-
-    layoutInspectorRenderer.interceptClicks = true
+  }
+
+  @Test
+  @RunsInEdt
+  fun testEnableLiveUpdatesOnProcessChange() = withEmbeddedLayoutInspector {
+    val layoutInspectorManager = LayoutInspectorManager.getInstance(displayViewRule.project)
+
+    layoutInspector.inspectorClientSettings.inLiveMode = false
+    assertThat(layoutInspector.inspectorClientSettings.inLiveMode).isFalse()
+
+    layoutInspectorManager.enableLayoutInspector(tab1.deviceId, true)
+
+    assertThat(layoutInspector.inspectorClientSettings.inLiveMode).isFalse()
+
     layoutInspector.processModel?.selectedProcess = MODERN_DEVICE.createProcess()
     PlatformTestUtil.dispatchAllEventsInIdeEventQueue()
 
->>>>>>> 0d09370c
-    assertThat(layoutInspectorRenderer.interceptClicks).isFalse()
-  }
-
-  @Test
-  @RunsInEdt
-  fun testEnableLiveUpdatesOnProcessChange() = withEmbeddedLayoutInspector {
-    val layoutInspectorManager = LayoutInspectorManager.getInstance(displayViewRule.project)
-
-<<<<<<< HEAD
-    layoutInspector.inspectorClientSettings.isCapturingModeOn = false
-    assertThat(layoutInspector.inspectorClientSettings.isCapturingModeOn).isFalse()
-
-    layoutInspectorManager.enableLayoutInspector(tab1.deviceId, true)
-
-    assertThat(layoutInspector.inspectorClientSettings.isCapturingModeOn).isFalse()
-
-    layoutInspector.processModel?.selectedProcess = MODERN_DEVICE.createProcess()
-    PlatformTestUtil.dispatchAllEventsInIdeEventQueue()
-
-    assertThat(layoutInspector.inspectorClientSettings.isCapturingModeOn).isTrue()
-=======
-    layoutInspector.inspectorClientSettings.inLiveMode = false
-    assertThat(layoutInspector.inspectorClientSettings.inLiveMode).isFalse()
-
-    layoutInspectorManager.enableLayoutInspector(tab1.deviceId, true)
-
-    assertThat(layoutInspector.inspectorClientSettings.inLiveMode).isFalse()
-
-    layoutInspector.processModel?.selectedProcess = MODERN_DEVICE.createProcess()
-    PlatformTestUtil.dispatchAllEventsInIdeEventQueue()
-
     assertThat(layoutInspector.inspectorClientSettings.inLiveMode).isTrue()
->>>>>>> 0d09370c
-  }
-
-  @Test
-  @RunsInEdt
-<<<<<<< HEAD
-  fun testToggleLayoutInspectorShowsWarningFirstTime() = withEmbeddedLayoutInspector {
-    PropertiesComponent.getInstance().unsetValue(SHOW_EXPERIMENTAL_WARNING_KEY)
-=======
+  }
+
+  @Test
+  @RunsInEdt
   fun testToggleLayoutInspectorShowsOptOutFirstTime() = withEmbeddedLayoutInspector {
     PropertiesComponent.getInstance().unsetValue(SHOW_EMBEDDED_LI_BANNER_KEY)
->>>>>>> 0d09370c
 
     val layoutInspectorManager = LayoutInspectorManager.getInstance(displayViewRule.project)
 
@@ -616,13 +435,7 @@
     assertThat(notifications1).hasSize(1)
     val firstNotification = notifications1.single()
     assertThat(firstNotification.message)
-<<<<<<< HEAD
-      .isEqualTo(
-        "(Experimental) Layout Inspector is now embedded within the Running Devices window"
-      )
-=======
       .isEqualTo("Layout Inspector is now embedded within the Running Devices window")
->>>>>>> 0d09370c
     assertThat(firstNotification.actions[0].name).isEqualTo("Don't Show Again")
     assertThat(firstNotification.actions[1].name).isEqualTo("Opt-out")
 
@@ -714,7 +527,6 @@
 
     verifyUiRemoved(tab1)
     assertThat(LayoutInspectorManagerGlobalState.tabsWithLayoutInspector).isEmpty()
-<<<<<<< HEAD
   }
 
   @Test
@@ -775,67 +587,6 @@
     assertThat(fakeForegroundProcessDetection.startInvokeCounter).isEqualTo(4)
     assertThat(fakeForegroundProcessDetection.stopInvokeCounter).isEqualTo(4)
   }
-=======
-  }
-
-  @Test
-  @RunsInEdt
-  fun testWorkbenchIsDisposedWhenLIIsDisabled() = withEmbeddedLayoutInspector {
-    val layoutInspectorManager = LayoutInspectorManager.getInstance(displayViewRule.project)
-
-    layoutInspectorManager.enableLayoutInspector(tab1.deviceId, true)
-
-    var isWorkbenchDisposed = false
-    val workbench =
-      tab1.container.allChildren().filterIsInstance<WorkBench<LayoutInspector>>().first()
-    Disposer.register(workbench) { isWorkbenchDisposed = true }
-    var isRendererDisposed = false
-    val renderer =
-      tab1.displayView.allChildren().filterIsInstance<LayoutInspectorRenderer>().first()
-    Disposer.register(renderer) { isRendererDisposed = true }
-
-    layoutInspectorManager.enableLayoutInspector(tab1.deviceId, false)
-
-    assertThat(isWorkbenchDisposed).isTrue()
-    assertThat(isRendererDisposed).isTrue()
-  }
-
-  @Test
-  @RunsInEdt
-  fun testAssertStartStopForegroundProcessDetection() = withEmbeddedLayoutInspector {
-    val layoutInspectorManager = LayoutInspectorManager.getInstance(displayViewRule.project)
-
-    fakeToolWindowManager.setSelectedContent(tab1)
-    layoutInspectorManager.enableLayoutInspector(tab1.deviceId, true)
-
-    assertThat(fakeForegroundProcessDetection.startInvokeCounter).isEqualTo(1)
-    assertThat(fakeForegroundProcessDetection.stopInvokeCounter).isEqualTo(0)
-
-    fakeToolWindowManager.setSelectedContent(tab2)
-
-    assertThat(fakeForegroundProcessDetection.startInvokeCounter).isEqualTo(1)
-    assertThat(fakeForegroundProcessDetection.stopInvokeCounter).isEqualTo(1)
-
-    layoutInspectorManager.enableLayoutInspector(tab2.deviceId, true)
-
-    assertThat(fakeForegroundProcessDetection.startInvokeCounter).isEqualTo(2)
-    assertThat(fakeForegroundProcessDetection.stopInvokeCounter).isEqualTo(1)
-
-    fakeToolWindowManager.setSelectedContent(tab1)
-
-    assertThat(fakeForegroundProcessDetection.startInvokeCounter).isEqualTo(3)
-    assertThat(fakeForegroundProcessDetection.stopInvokeCounter).isEqualTo(2)
-
-    fakeToolWindowManager.removeContent(tab1)
-
-    assertThat(fakeForegroundProcessDetection.startInvokeCounter).isEqualTo(4)
-    assertThat(fakeForegroundProcessDetection.stopInvokeCounter).isEqualTo(3)
-
-    fakeToolWindowManager.removeContent(tab2)
-
-    assertThat(fakeForegroundProcessDetection.startInvokeCounter).isEqualTo(4)
-    assertThat(fakeForegroundProcessDetection.stopInvokeCounter).isEqualTo(4)
-  }
 
   @Test
   @RunsInEdt
@@ -864,7 +615,6 @@
     verifyUiRemoved(tab1)
     verifyUiInjected(tab2)
   }
->>>>>>> 0d09370c
 }
 
 private fun verifyUiInjected(tabInfo: TabInfo) {
