--- conflicted
+++ resolved
@@ -27,17 +27,11 @@
 import com.android.testutils.TestUtils
 import com.android.tools.adtui.swing.FakeKeyboardFocusManager
 import com.android.tools.adtui.swing.FakeUi
-<<<<<<< HEAD
-import com.android.tools.adtui.swing.laf.HeadlessTreeUI
-import com.android.tools.adtui.workbench.PropertiesComponentMock
-import com.android.tools.adtui.workbench.ToolWindowCallback
-=======
 import com.android.tools.adtui.swing.laf.HeadlessTableUI
 import com.android.tools.adtui.swing.laf.HeadlessTreeUI
 import com.android.tools.adtui.workbench.PropertiesComponentMock
 import com.android.tools.adtui.workbench.ToolWindowCallback
 import com.android.tools.componenttree.treetable.TreeTableModelImplAdapter
->>>>>>> b5f40ffd
 import com.android.tools.idea.appinspection.test.DEFAULT_TEST_INSPECTION_STREAM
 import com.android.tools.idea.concurrency.waitForCondition
 import com.android.tools.idea.flags.StudioFlags
@@ -46,12 +40,9 @@
 import com.android.tools.idea.layoutinspector.MODERN_DEVICE
 import com.android.tools.idea.layoutinspector.compose
 import com.android.tools.idea.layoutinspector.createProcess
-<<<<<<< HEAD
-=======
 import com.android.tools.idea.layoutinspector.model.COMPOSE1
 import com.android.tools.idea.layoutinspector.model.COMPOSE2
 import com.android.tools.idea.layoutinspector.model.ComposeViewNode
->>>>>>> b5f40ffd
 import com.android.tools.idea.layoutinspector.model.FLAG_HAS_MERGED_SEMANTICS
 import com.android.tools.idea.layoutinspector.model.FLAG_HAS_UNMERGED_SEMANTICS
 import com.android.tools.idea.layoutinspector.model.InspectorModel
@@ -65,12 +56,9 @@
 import com.android.tools.idea.layoutinspector.model.WINDOW_MANAGER_FLAG_DIM_BEHIND
 import com.android.tools.idea.layoutinspector.pipeline.InspectorClientLauncher
 import com.android.tools.idea.layoutinspector.pipeline.appinspection.AppInspectionInspectorRule
-<<<<<<< HEAD
-=======
 import com.android.tools.idea.layoutinspector.pipeline.appinspection.dsl.ComposableNode
 import com.android.tools.idea.layoutinspector.pipeline.appinspection.dsl.ComposableRoot
 import com.android.tools.idea.layoutinspector.pipeline.appinspection.dsl.ComposableString
->>>>>>> b5f40ffd
 import com.android.tools.idea.layoutinspector.pipeline.appinspection.dsl.Root
 import com.android.tools.idea.layoutinspector.pipeline.appinspection.dsl.ViewNode
 import com.android.tools.idea.layoutinspector.pipeline.appinspection.dsl.ViewResource
@@ -79,11 +67,8 @@
 import com.android.tools.idea.layoutinspector.util.DECOR_VIEW
 import com.android.tools.idea.layoutinspector.util.FakeTreeSettings
 import com.android.tools.idea.layoutinspector.util.FileOpenCaptureRule
-<<<<<<< HEAD
-=======
 import com.android.tools.idea.layoutinspector.util.ReportingCountDownLatch
 import com.android.tools.idea.layoutinspector.view.inspection.LayoutInspectorViewProtocol
->>>>>>> b5f40ffd
 import com.android.tools.idea.layoutinspector.window
 import com.android.tools.idea.testing.AndroidProjectRule
 import com.google.common.truth.Truth.assertThat
@@ -99,40 +84,13 @@
 import com.intellij.ui.components.JBScrollPane
 import com.intellij.util.ui.UIUtil
 import com.intellij.util.ui.tree.TreeUtil
-<<<<<<< HEAD
-import layoutinspector.view.inspection.LayoutInspectorViewProtocol
-=======
 import layoutinspector.compose.inspection.LayoutInspectorComposeProtocol
 import layoutinspector.compose.inspection.LayoutInspectorComposeProtocol.UpdateSettingsCommand
->>>>>>> b5f40ffd
 import org.junit.Before
 import org.junit.Rule
 import org.junit.Test
 import org.junit.rules.RuleChain
 import org.mockito.Mockito.verify
-<<<<<<< HEAD
-import java.awt.event.KeyEvent
-import java.util.concurrent.TimeUnit
-import javax.swing.JPanel
-import javax.swing.JTree
-
-private const val SYSTEM_PKG = -1
-private const val USER_PKG = 123
-
-private val PROCESS = MODERN_DEVICE.createProcess(streamId = DEFAULT_TEST_INSPECTION_STREAM.streamId)
-
-@RunsInEdt
-class LayoutInspectorTreePanelTest {
-  private val disposableRule = DisposableRule()
-  private val projectRule = AndroidProjectRule.withSdk()
-  private val appInspectorRule = AppInspectionInspectorRule(disposableRule.disposable)
-  private val inspectorRule = LayoutInspectorRule(listOf(appInspectorRule.createInspectorClientProvider()), projectRule) { it.name == PROCESS.name }
-  private val setFlagRule = SetFlagRule(StudioFlags.DYNAMIC_LAYOUT_INSPECTOR_SHOW_SEMANTICS, true)
-  private val fileOpenCaptureRule = FileOpenCaptureRule(projectRule)
-
-  @get:Rule
-  val ruleChain = RuleChain.outerRule(appInspectorRule).around(inspectorRule).around(fileOpenCaptureRule).around(setFlagRule)
-=======
 import java.awt.Dimension
 import java.awt.event.KeyEvent
 import java.util.concurrent.TimeUnit
@@ -165,7 +123,6 @@
 
   @get:Rule
   val ruleChain = RuleChain.outerRule(appInspectorRule).around(inspectorRule).around(fileOpenCaptureRule).around(treeRule)
->>>>>>> b5f40ffd
     .around(EdtRule()).around(disposableRule)!!
 
   @Before
@@ -176,7 +133,8 @@
     projectRule.fixture.copyFileToProject(SdkConstants.FN_ANDROID_MANIFEST_XML)
     projectRule.fixture.copyFileToProject("res/layout/demo.xml")
 
-<<<<<<< HEAD
+    inspectorRule.inspector.treeSettings.showRecompositions = true
+
     appInspectorRule.viewInspector.interceptWhen({ it.hasStartFetchCommand() }) {
       appInspectorRule.viewInspector.connection.sendEvent {
         rootsEventBuilder.apply {
@@ -200,33 +158,6 @@
           ViewString(12, "http://schemas.android.com/apk/res/myapp")
           ViewString(13, "style")
 
-=======
-    inspectorRule.inspector.treeSettings.showRecompositions = true
-
-    appInspectorRule.viewInspector.interceptWhen({ it.hasStartFetchCommand() }) {
-      appInspectorRule.viewInspector.connection.sendEvent {
-        rootsEventBuilder.apply {
-          addIds(1L)
-        }
-      }
-
-      appInspectorRule.viewInspector.connection.sendEvent {
-        layoutEventBuilder.apply {
-          ViewString(1, "com.android.internal.policy")
-          ViewString(2, "DecorView")
-          ViewString(3, "demo")
-          ViewString(4, "layout")
-          ViewString(5, "android.widget")
-          ViewString(6, "RelativeLayout")
-          ViewString(7, "TextView")
-          ViewString(8, "id")
-          ViewString(9, "title")
-          ViewString(10, "android")
-          ViewString(11, "AppTheme")
-          ViewString(12, "http://schemas.android.com/apk/res/myapp")
-          ViewString(13, "style")
-
->>>>>>> b5f40ffd
           Root {
             id = ROOT
             packageName = 1
@@ -272,12 +203,6 @@
         LayoutInspectorViewProtocol.StartFetchResponse.getDefaultInstance()).build()
     }
 
-<<<<<<< HEAD
-    inspectorRule.attachDevice(MODERN_DEVICE)
-    inspectorRule.processNotifier.fireConnected(PROCESS)
-    inspectorRule.processes.selectedProcess = PROCESS
-    waitForCondition(20, TimeUnit.SECONDS) { inspectorRule.inspectorModel.windows.isNotEmpty() }
-=======
     appInspectorRule.composeInspector.interceptWhen({ it.hasGetComposablesCommand() }) { _ ->
       LayoutInspectorComposeProtocol.Response.newBuilder().apply {
         getComposablesResponseBuilder.apply {
@@ -325,29 +250,10 @@
     waitForCondition(TIMEOUT, TIMEOUT_UNIT) { inspectorRule.inspectorModel.windows.isNotEmpty() }
     updateSettingsLatch?.await(TIMEOUT, TIMEOUT_UNIT)
     updateSettingsLatch = null
->>>>>>> b5f40ffd
   }
 
   @Test
   fun testGotoDeclaration() {
-<<<<<<< HEAD
-    val disposable = projectRule.fixture.testRootDisposable
-    val tree = LayoutInspectorTreePanel(disposable)
-    val model = inspectorRule.inspectorModel
-    val inspector = inspectorRule.inspector
-    setToolContext(tree, inspector)
-
-    model.setSelection(model["title"], SelectionOrigin.INTERNAL)
-
-    val focusManager = FakeKeyboardFocusManager(disposable)
-    focusManager.focusOwner = tree.component
-
-    val dispatcher = IdeKeyEventDispatcher(null)
-    val modifier = if (SystemInfo.isMac) KeyEvent.META_DOWN_MASK else KeyEvent.CTRL_DOWN_MASK
-    dispatcher.dispatchKeyEvent(KeyEvent(tree.component, KeyEvent.KEY_PRESSED, 0, modifier, KeyEvent.VK_B, 'B'))
-
-    fileOpenCaptureRule.checkEditor("demo.xml", 9, "<TextView")
-=======
     runInEdtAndWait {
       val disposable = projectRule.fixture.testRootDisposable
       val tree = LayoutInspectorTreePanel(disposable)
@@ -501,42 +407,13 @@
     assertThat(selectionOrigin).isEqualTo(SelectionOrigin.COMPONENT_TREE)
     assertThat(selectedView?.drawId).isEqualTo(VIEW2)
     assertThat(selectedView?.qualifiedName).isEqualTo(FQCN_TEXT_VIEW)
->>>>>>> b5f40ffd
-  }
-
-  @RunsInEdt
-  @Test
-<<<<<<< HEAD
-  fun testGotoDeclarationByDoubleClick() {
-    val panel = LayoutInspectorTreePanel(projectRule.fixture.testRootDisposable)
-    val inspector = inspectorRule.inspector
-    setToolContext(panel, inspector)
-
-    val tree = panel.tree!!
-    tree.setUI(HeadlessTreeUI())
-    tree.setBounds(0, 0, 500, 1000)
-    val ui = FakeUi(tree)
-    UIUtil.dispatchAllInvocationEvents()
-    TreeUtil.expandAll(tree)
-    val bounds = tree.getRowBounds(1)
-    ui.mouse.doubleClick(bounds.x + bounds.width / 2, bounds.y + bounds.height / 2)
-
-    fileOpenCaptureRule.checkEditor("demo.xml", 9, "<TextView")
-
-    val data = DynamicLayoutInspectorSession.newBuilder()
-    inspector.stats.save(data)
-    assertThat(data.gotoDeclaration.doubleClicks).isEqualTo(1)
-  }
-
-  @Test
-  fun testMultiWindowWithVisibleSystemNodes() {
-    val demo = ResourceReference(ResourceNamespace.RES_AUTO, ResourceType.LAYOUT, "demo")
-    val tree = LayoutInspectorTreePanel(projectRule.fixture.testRootDisposable)
-=======
+  }
+
+  @RunsInEdt
+  @Test
   fun testFiltering() {
     val tree = LayoutInspectorTreePanel(projectRule.fixture.testRootDisposable)
     val inspector = inspectorRule.inspector
->>>>>>> b5f40ffd
     val model = inspectorRule.inspectorModel
     inspector.treeSettings.hideSystemNodes = false
     setToolContext(tree, inspector)
@@ -855,393 +732,6 @@
     }
     val tree = LayoutInspectorTreePanel(projectRule.fixture.testRootDisposable)
     val inspector = inspectorRule.inspector
-<<<<<<< HEAD
-    inspector.treeSettings.hideSystemNodes = false
-    setToolContext(tree, inspector)
-    val jtree = UIUtil.findComponentOfType(tree.component, JTree::class.java) as JTree
-    UIUtil.dispatchAllInvocationEvents()
-    assertThat(jtree.rowCount).isEqualTo(1)
-    assertThat(jtree.getPathForRow(0).lastPathComponent).isEqualTo(model[ROOT]!!.treeNode)
-    assertThat(model[ROOT]!!.qualifiedName).isEqualTo(DECOR_VIEW)
-
-    model.update(window(ROOT, ROOT) { view(VIEW4) { view(VIEW1, layout = demo) } }, listOf(ROOT), 0)
-    UIUtil.dispatchAllInvocationEvents()
-    TreeUtil.promiseExpandAll(jtree).blockingGet(1, TimeUnit.SECONDS)
-    assertThat(jtree.rowCount).isEqualTo(3)
-    assertThat(jtree.getPathForRow(0).lastPathComponent).isEqualTo(model[ROOT]!!.treeNode)
-    assertThat(jtree.getPathForRow(1).lastPathComponent).isEqualTo(model[VIEW4]!!.treeNode)
-    assertThat(jtree.getPathForRow(2).lastPathComponent).isEqualTo(model[VIEW1]!!.treeNode)
-
-    model.update(window(VIEW2, VIEW2) { view(VIEW3) }, listOf(ROOT, VIEW2), 0)
-    UIUtil.dispatchAllInvocationEvents()
-    TreeUtil.promiseExpandAll(jtree).blockingGet(1, TimeUnit.SECONDS)
-    assertThat(jtree.rowCount).isEqualTo(5)
-    assertThat(jtree.getPathForRow(0).lastPathComponent).isEqualTo(model[ROOT]!!.treeNode)
-    assertThat(jtree.getPathForRow(1).lastPathComponent).isEqualTo(model[VIEW4]!!.treeNode)
-    assertThat(jtree.getPathForRow(2).lastPathComponent).isEqualTo(model[VIEW1]!!.treeNode)
-    assertThat(jtree.getPathForRow(3).lastPathComponent).isEqualTo(model[VIEW2]!!.treeNode)
-    assertThat(jtree.getPathForRow(4).lastPathComponent).isEqualTo(model[VIEW3]!!.treeNode)
-
-    model.update(window(VIEW2, VIEW2, layoutFlags = WINDOW_MANAGER_FLAG_DIM_BEHIND) { view(VIEW3) }, listOf(ROOT, VIEW2), 0)
-    UIUtil.dispatchAllInvocationEvents()
-    // Still 5: the dimmer is drawn but isn't in the tree
-    assertThat(jtree.rowCount).isEqualTo(5)
-  }
-
-  @Test
-  fun testMultiWindowWithHiddenSystemNodes() {
-    val android = ResourceReference(ResourceNamespace.ANDROID, ResourceType.LAYOUT, "simple_screen")
-    val demo = ResourceReference(ResourceNamespace.RES_AUTO, ResourceType.LAYOUT, "demo")
-    val tree = LayoutInspectorTreePanel(projectRule.fixture.testRootDisposable)
-    val model = inspectorRule.inspectorModel
-    val inspector = inspectorRule.inspector
-    inspector.treeSettings.hideSystemNodes = true
-    setToolContext(tree, inspector)
-    val jtree = UIUtil.findComponentOfType(tree.component, JTree::class.java) as JTree
-    UIUtil.dispatchAllInvocationEvents()
-    assertThat(jtree.rowCount).isEqualTo(1)
-    assertThat(jtree.getPathForRow(0).lastPathComponent).isEqualTo(model[VIEW1]!!.treeNode)
-    assertThat(model[VIEW1]!!.qualifiedName).isEqualTo(FQCN_RELATIVE_LAYOUT)
-
-    // ROOT & VIEW4 are system views (no layout, android layout)
-    model.update(
-      window(ROOT, ROOT) {
-        view(VIEW4, layout = android) {
-          view(VIEW1, layout = demo)
-        }
-      }, listOf(ROOT), 0)
-    UIUtil.dispatchAllInvocationEvents()
-    TreeUtil.promiseExpandAll(jtree).blockingGet(1, TimeUnit.SECONDS)
-    assertThat(jtree.rowCount).isEqualTo(1)
-    assertThat(jtree.getPathForRow(0).lastPathComponent).isEqualTo(model[VIEW1]!!.treeNode)
-
-    model.update(window(VIEW2, VIEW2) { view(VIEW3, layout = demo) }, listOf(ROOT, VIEW2), 0)
-    UIUtil.dispatchAllInvocationEvents()
-    TreeUtil.promiseExpandAll(jtree).blockingGet(1, TimeUnit.SECONDS)
-    assertThat(jtree.rowCount).isEqualTo(2)
-    assertThat(jtree.getPathForRow(0).lastPathComponent).isEqualTo(model[VIEW1]!!.treeNode)
-    assertThat(jtree.getPathForRow(1).lastPathComponent).isEqualTo(model[VIEW3]!!.treeNode)
-
-    model.update(window(VIEW2, VIEW2, layoutFlags = WINDOW_MANAGER_FLAG_DIM_BEHIND) { view(VIEW3, layout = demo) }, listOf(ROOT, VIEW2), 0)
-    UIUtil.dispatchAllInvocationEvents()
-    // Still 2: the dimmer is drawn but isn't in the tree
-    assertThat(jtree.rowCount).isEqualTo(2)
-  }
-
-  @RunsInEdt
-  @Test
-  fun testSelectFromComponentTree() {
-    val tree = LayoutInspectorTreePanel(projectRule.fixture.testRootDisposable)
-    val model = inspectorRule.inspectorModel
-    val inspector = inspectorRule.inspector
-    inspector.treeSettings.hideSystemNodes = false
-    setToolContext(tree, inspector)
-    val jtree = tree.tree!!
-    UIUtil.dispatchAllInvocationEvents()
-    TreeUtil.promiseExpandAll(jtree).blockingGet(10, TimeUnit.SECONDS)
-
-    var selectedView: ViewNode? = null
-    var selectionOrigin = SelectionOrigin.INTERNAL
-    model.selectionListeners.add { _, newSelection, origin ->
-      selectedView = newSelection
-      selectionOrigin = origin
-    }
-
-    jtree.setSelectionRow(2)
-    assertThat(selectionOrigin).isEqualTo(SelectionOrigin.COMPONENT_TREE)
-    assertThat(selectedView?.drawId).isEqualTo(VIEW2)
-    assertThat(selectedView?.qualifiedName).isEqualTo(FQCN_TEXT_VIEW)
-  }
-
-  @RunsInEdt
-  @Test
-  fun testFiltering() {
-    val tree = LayoutInspectorTreePanel(projectRule.fixture.testRootDisposable)
-    val inspector = inspectorRule.inspector
-    val model = inspectorRule.inspectorModel
-    inspector.treeSettings.hideSystemNodes = false
-    setToolContext(tree, inspector)
-    UIUtil.dispatchAllInvocationEvents()
-
-    // The component tree is now collapsed with the top element: DecorView
-    // Demo has 5 views: DecorView(ROOT), RelativeLayout(VIEW1), TextView(VIEW2), RelativeLayout(VIEW3), TextView(VIEW4).
-    // We should be able to find views even if they are currently collapsed:
-    tree.setFilter("View")
-    UIUtil.dispatchAllInvocationEvents()
-    var selection = tree.tree?.lastSelectedPathComponent as? TreeViewNode
-    assertThat(tree.tree?.selectionRows?.asList()).containsExactly(0)
-    assertThat(selection?.view?.qualifiedName).isEqualTo(DECOR_VIEW)
-    assertThat(selection?.view?.viewId?.name).isNull()
-    assertThat(selection?.view?.drawId).isEqualTo(ROOT)
-    assertThat(model.selection).isSameAs(selection?.view)
-
-    // Simulate a down arrow keyboard event in the search field: the next match should be found (TextView(VIEW2))
-    val searchField = JPanel()
-    searchField.addKeyListener(tree.filterKeyListener)
-    val ui = FakeUi(searchField)
-    ui.keyboard.setFocus(searchField)
-    ui.keyboard.pressAndRelease(KeyEvent.VK_DOWN)
-    selection = tree.tree?.lastSelectedPathComponent as? TreeViewNode
-    assertThat(tree.tree?.selectionRows?.asList()).containsExactly(2)
-    assertThat(selection?.view?.qualifiedName).isEqualTo(FQCN_TEXT_VIEW)
-    assertThat(selection?.view?.viewId?.name).isEqualTo("title")
-    assertThat(selection?.view?.drawId).isEqualTo(VIEW2)
-    assertThat(model.selection).isSameAs(selection?.view)
-
-    // Simulate another down arrow keyboard event in the search field: the next match should be found (TextView(VIEW4))
-    ui.keyboard.pressAndRelease(KeyEvent.VK_DOWN)
-    selection = tree.tree?.lastSelectedPathComponent as? TreeViewNode
-    assertThat(tree.tree?.selectionRows?.asList()).containsExactly(4)
-    assertThat(selection?.view?.qualifiedName).isEqualTo(FQCN_TEXT_VIEW)
-    assertThat(selection?.view?.viewId?.name).isNull()
-    assertThat(selection?.view?.drawId).isEqualTo(VIEW4)
-    assertThat(model.selection).isSameAs(selection?.view)
-
-    // Simulate another down arrow keyboard event in the search field: the next match should be found (back to DecorView)
-    ui.keyboard.pressAndRelease(KeyEvent.VK_DOWN)
-    selection = tree.tree?.lastSelectedPathComponent as? TreeViewNode
-    assertThat(tree.tree?.selectionRows?.asList()).containsExactly(0)
-    assertThat(selection?.view?.qualifiedName).isEqualTo(DECOR_VIEW)
-    assertThat(selection?.view?.viewId?.name).isNull()
-    assertThat(selection?.view?.drawId).isEqualTo(ROOT)
-    assertThat(model.selection).isSameAs(selection?.view)
-
-    // Now hide TextView(VIEW2)
-    model.hideSubtree(model[VIEW2]!!)
-
-    // Simulate another down arrow keyboard event in the search field: the next match should be found (TextView(VIEW4))
-    // Because TextView(VIEW2) is skipped when hidden
-    ui.keyboard.pressAndRelease(KeyEvent.VK_DOWN)
-    selection = tree.tree?.lastSelectedPathComponent as? TreeViewNode
-    assertThat(tree.tree?.selectionRows?.asList()).containsExactly(4)
-    assertThat(selection?.view?.qualifiedName).isEqualTo(FQCN_TEXT_VIEW)
-    assertThat(selection?.view?.viewId?.name).isNull()
-    assertThat(selection?.view?.drawId).isEqualTo(VIEW4)
-    assertThat(model.selection).isSameAs(selection?.view)
-
-    // Simulate another down arrow keyboard event in the search field: the next match should be found (back to DecorView)
-    ui.keyboard.pressAndRelease(KeyEvent.VK_DOWN)
-    selection = tree.tree?.lastSelectedPathComponent as? TreeViewNode
-    assertThat(tree.tree?.selectionRows?.asList()).containsExactly(0)
-    assertThat(selection?.view?.qualifiedName).isEqualTo(DECOR_VIEW)
-    assertThat(selection?.view?.viewId?.name).isNull()
-    assertThat(selection?.view?.drawId).isEqualTo(ROOT)
-    assertThat(model.selection).isSameAs(selection?.view)
-
-    // Simulate an up arrow keyboard event in the search field: the previous match should be found (TextView(VIEW4))
-    ui.keyboard.pressAndRelease(KeyEvent.VK_UP)
-    selection = tree.tree?.lastSelectedPathComponent as? TreeViewNode
-    assertThat(tree.tree?.selectionRows?.asList()).containsExactly(4)
-    assertThat(selection?.view?.qualifiedName).isEqualTo(FQCN_TEXT_VIEW)
-    assertThat(selection?.view?.viewId?.name).isNull()
-    assertThat(selection?.view?.drawId).isEqualTo(VIEW4)
-    assertThat(model.selection).isSameAs(selection?.view)
-
-    // Simulate another up arrow keyboard event in the search field: the next match should be found (back to DecorView)
-    // (skipping TextView(VIEW2))
-    ui.keyboard.pressAndRelease(KeyEvent.VK_DOWN)
-    selection = tree.tree?.lastSelectedPathComponent as? TreeViewNode
-    assertThat(tree.tree?.selectionRows?.asList()).containsExactly(0)
-    assertThat(selection?.view?.qualifiedName).isEqualTo(DECOR_VIEW)
-    assertThat(selection?.view?.viewId?.name).isNull()
-    assertThat(selection?.view?.drawId).isEqualTo(ROOT)
-    assertThat(model.selection).isSameAs(selection?.view)
-
-    // Accepting a matched value, should close the search field
-    val callbacks: ToolWindowCallback = mock()
-    tree.registerCallbacks(callbacks)
-    ui.keyboard.pressAndRelease(KeyEvent.VK_ENTER)
-    verify(callbacks).stopFiltering()
-  }
-
-  @RunsInEdt
-  @Test
-  fun navigationAfterUpdateUI() {
-    val tree = LayoutInspectorTreePanel(projectRule.fixture.testRootDisposable)
-    val jTree = tree.tree!!
-    val inspector = inspectorRule.inspector
-    inspector.treeSettings.hideSystemNodes = false
-    setToolContext(tree, inspector)
-    UIUtil.dispatchAllInvocationEvents()
-    TreeUtil.promiseExpandAll(jTree).blockingGet(5, TimeUnit.SECONDS)
-    jTree.addSelectionRow(0)
-    assertThat(jTree.rowCount).isEqualTo(5)
-    assertThat(jTree.leadSelectionRow).isEqualTo(0)
-
-    val ui = FakeUi(jTree)
-    ui.keyboard.setFocus(jTree)
-    ui.keyboard.pressAndRelease(KeyEvent.VK_DOWN)
-    assertThat(jTree.leadSelectionRow).isEqualTo(1)
-
-    // Imitate a theme change which requires a new UI, and setup of action maps:
-    jTree.updateUI()
-    ui.keyboard.pressAndRelease(KeyEvent.VK_DOWN)
-    assertThat(jTree.leadSelectionRow).isEqualTo(2)
-  }
-
-  @RunsInEdt
-  @Test
-  fun keyTypedStartsFiltering() {
-    val tree = LayoutInspectorTreePanel(projectRule.fixture.testRootDisposable)
-    val inspector = inspectorRule.inspector
-    inspector.treeSettings.hideSystemNodes = false
-    setToolContext(tree, inspector)
-    UIUtil.dispatchAllInvocationEvents()
-
-    val callbacks: ToolWindowCallback = mock()
-    tree.registerCallbacks(callbacks)
-    val ui = FakeUi(tree.tree!!)
-    ui.keyboard.setFocus(tree.tree!!)
-    ui.keyboard.type('T'.toInt())
-    verify(callbacks).startFiltering("T")
-  }
-
-  @Test
-  fun testTreeNavigationWithUpDownKeys() {
-    val tree = LayoutInspectorTreePanel(projectRule.fixture.testRootDisposable)
-    val inspector = inspectorRule.inspector
-    inspector.treeSettings.hideSystemNodes = false
-    setToolContext(tree, inspector)
-    UIUtil.dispatchAllInvocationEvents()
-
-    TreeUtil.promiseExpand(tree.tree!!, 2).blockingGet(1, TimeUnit.SECONDS)
-    assertThat(tree.tree!!.rowCount).isEqualTo(2)
-    tree.tree!!.addSelectionRow(0)
-    assertThat(tree.tree!!.selectionRows!!.asList()).containsExactly(0)
-    val ui = FakeUi(tree.tree!!)
-    ui.keyboard.setFocus(tree.tree!!)
-    ui.keyboard.pressAndRelease(KeyEvent.VK_DOWN)
-    assertThat(tree.tree!!.selectionRows!!.asList()).containsExactly(1)
-    ui.keyboard.pressAndRelease(KeyEvent.VK_DOWN)
-    assertThat(tree.tree!!.selectionRows!!.asList()).containsExactly(1)
-    ui.keyboard.pressAndRelease(KeyEvent.VK_UP)
-    assertThat(tree.tree!!.selectionRows!!.asList()).containsExactly(0)
-    ui.keyboard.pressAndRelease(KeyEvent.VK_UP)
-    assertThat(tree.tree!!.selectionRows!!.asList()).containsExactly(0)
-  }
-
-  @RunsInEdt
-  @Test
-  fun testSystemNodeWithMultipleChildren() {
-    val launcher: InspectorClientLauncher = mock()
-    val model = InspectorModel(projectRule.project)
-    val inspector = LayoutInspector(launcher, model, mock(), FakeTreeSettings(), MoreExecutors.directExecutor ())
-    val treePanel = LayoutInspectorTreePanel(projectRule.fixture.testRootDisposable)
-    inspector.treeSettings.hideSystemNodes = true
-    inspector.treeSettings.composeAsCallstack = true
-    setToolContext(treePanel, inspector)
-    val window = window(ROOT, ROOT) {
-      compose(2, "App", composePackageHash = USER_PKG) {
-        compose(3, "Column", composePackageHash = USER_PKG) {
-          compose(4, "Layout", composePackageHash = SYSTEM_PKG) {
-            compose(5, "Text", composePackageHash = USER_PKG)
-            compose(6, "Box", composePackageHash = USER_PKG)
-            compose(7, "Button", composePackageHash = USER_PKG)
-          }
-        }
-      }
-    }
-    model.update(window, listOf(ROOT), 1)
-
-    // Verify that "Layout" is omitted from the component tree, and that "Column" has 3 children:
-    val root = treePanel.tree?.model?.root as TreeViewNode
-    val expected =
-      compose(2, "App", composePackageHash = USER_PKG) {
-        compose(3, "Column", composePackageHash = USER_PKG) {
-          compose(5, "Text", composePackageHash = USER_PKG)
-          compose(6, "Box", composePackageHash = USER_PKG)
-          compose(7, "Button", composePackageHash = USER_PKG)
-        }
-      }.build()
-    assertTreeStructure(root.children.single(), expected)
-  }
-
-  @RunsInEdt
-  @Test
-  fun testSemanticTrees() {
-    val launcher: InspectorClientLauncher = mock()
-    val model = InspectorModel(projectRule.project)
-    val inspector = LayoutInspector(launcher, model, mock(), FakeTreeSettings(), MoreExecutors.directExecutor())
-    val treePanel = LayoutInspectorTreePanel(projectRule.fixture.testRootDisposable)
-    val tree = treePanel.tree!!
-    inspector.treeSettings.hideSystemNodes = false
-    setToolContext(treePanel, inspector)
-    val window = window(ROOT, ROOT) {
-      compose(2, "App") {
-        compose(3, "MaterialTheme")
-        compose(4, "Text", composeFlags = FLAG_HAS_MERGED_SEMANTICS or FLAG_HAS_UNMERGED_SEMANTICS)
-        compose(5, "Column", composeFlags = FLAG_HAS_MERGED_SEMANTICS) {
-          compose(6, "Row") {
-            compose(7, "Layout") {
-              compose(8, "Text", composeFlags = FLAG_HAS_UNMERGED_SEMANTICS)
-              compose(9, "Box")
-              compose(10, "Button", composeFlags = FLAG_HAS_UNMERGED_SEMANTICS)
-            }
-          }
-        }
-      }
-    }
-    model.update(window, listOf(ROOT), 1)
-
-    // Turn on highlightSemantics
-    inspector.treeSettings.highlightSemantics = true
-    treePanel.updateSemanticsFiltering()
-
-    // Test de-emphasis
-    val viewType = treePanel.nodeViewType
-    assertThat(viewType.isDeEmphasized(model[2]!!.treeNode)).isTrue()
-    assertThat(viewType.isDeEmphasized(model[3]!!.treeNode)).isTrue()
-    assertThat(viewType.isDeEmphasized(model[4]!!.treeNode)).isFalse()
-    assertThat(viewType.isDeEmphasized(model[5]!!.treeNode)).isFalse()
-    assertThat(viewType.isDeEmphasized(model[6]!!.treeNode)).isTrue()
-    assertThat(viewType.isDeEmphasized(model[7]!!.treeNode)).isTrue()
-    assertThat(viewType.isDeEmphasized(model[8]!!.treeNode)).isFalse()
-    assertThat(viewType.isDeEmphasized(model[9]!!.treeNode)).isTrue()
-    assertThat(viewType.isDeEmphasized(model[10]!!.treeNode)).isFalse()
-
-    // The first node with semantics should have been selected
-    var selection = tree.lastSelectedPathComponent as? TreeViewNode
-    assertThat(selection?.view?.qualifiedName).isEqualTo("Text")
-    assertThat(selection?.view?.drawId).isEqualTo(4)
-    assertThat(model.selection).isSameAs(selection?.view)
-
-    // Simulate a down arrow keyboard event in the tree: the next node with semantic information should be selected
-    val ui = FakeUi(tree)
-    ui.keyboard.setFocus(tree)
-    ui.keyboard.pressAndRelease(KeyEvent.VK_DOWN)
-    selection = tree.lastSelectedPathComponent as? TreeViewNode
-    assertThat(selection?.view?.qualifiedName).isEqualTo("Column")
-    assertThat(selection?.view?.drawId).isEqualTo(5)
-    assertThat(model.selection).isSameAs(selection?.view)
-
-    // Simulate another down arrow keyboard event in the tree: expect to skip Row and Layout since these don't have semantic information
-    ui.keyboard.pressAndRelease(KeyEvent.VK_DOWN)
-    selection = tree.lastSelectedPathComponent as? TreeViewNode
-    assertThat(selection?.view?.qualifiedName).isEqualTo("Text")
-    assertThat(selection?.view?.drawId).isEqualTo(8)
-    assertThat(model.selection).isSameAs(selection?.view)
-
-    // Simulate another down arrow keyboard event in the tree: expect to skip Box since it doesn't have semantic information
-    ui.keyboard.pressAndRelease(KeyEvent.VK_DOWN)
-    selection = tree.lastSelectedPathComponent as? TreeViewNode
-    assertThat(selection?.view?.qualifiedName).isEqualTo("Button")
-    assertThat(selection?.view?.drawId).isEqualTo(10)
-    assertThat(model.selection).isSameAs(selection?.view)
-
-    // Simulate another down arrow keyboard event in the tree: wrap and find the first node with semantics
-    ui.keyboard.pressAndRelease(KeyEvent.VK_DOWN)
-    selection = tree.lastSelectedPathComponent as? TreeViewNode
-    assertThat(selection?.view?.qualifiedName).isEqualTo("Text")
-    assertThat(selection?.view?.drawId).isEqualTo(4)
-    assertThat(model.selection).isSameAs(selection?.view)
-
-    // Simulate an up arrow keyboard event in the tree: wrap and find the last node with semantics
-    ui.keyboard.pressAndRelease(KeyEvent.VK_UP)
-    selection = tree.lastSelectedPathComponent as? TreeViewNode
-    assertThat(selection?.view?.qualifiedName).isEqualTo("Button")
-    assertThat(selection?.view?.drawId).isEqualTo(10)
-    assertThat(model.selection).isSameAs(selection?.view)
-=======
     tree.setToolContext(inspector)
     runInEdtAndWait { UIUtil.dispatchAllInvocationEvents() }
     assertThat((tree.focusComponent as JTable).columnModel.getColumn(1).maxWidth).isGreaterThan(0)
@@ -1355,7 +845,6 @@
     inspector.stats.save(data)
     assertThat(data.compose.maxRecompositionCount).isEqualTo(9)
     assertThat(data.compose.maxRecompositionSkips).isEqualTo(33)
->>>>>>> b5f40ffd
   }
 
   private fun setToolContext(tree: LayoutInspectorTreePanel, inspector: LayoutInspector) {
