/*
 * Copyright (C) 2020 The Android Open Source Project
 *
 * Licensed under the Apache License, Version 2.0 (the "License");
 * you may not use this file except in compliance with the License.
 * You may obtain a copy of the License at
 *
 *      http://www.apache.org/licenses/LICENSE-2.0
 *
 * Unless required by applicable law or agreed to in writing, software
 * distributed under the License is distributed on an "AS IS" BASIS,
 * WITHOUT WARRANTIES OR CONDITIONS OF ANY KIND, either express or implied.
 * See the License for the specific language governing permissions and
 * limitations under the License.
 */
package com.android.tools.idea.layoutinspector.tree

import com.android.ide.common.rendering.api.ResourceNamespace
import com.android.ide.common.rendering.api.ResourceReference
import com.android.resources.ResourceType
import com.android.tools.adtui.workbench.ToolContent
import com.android.tools.idea.layoutinspector.LAYOUT_INSPECTOR_DATA_KEY
import com.android.tools.idea.layoutinspector.LayoutInspector
import com.android.tools.idea.layoutinspector.metrics.statistics.SessionStatisticsImpl
import com.android.tools.idea.layoutinspector.model
import com.android.tools.idea.layoutinspector.model.InspectorModel
import com.android.tools.idea.layoutinspector.model.ROOT
import com.android.tools.idea.layoutinspector.model.SelectionOrigin
import com.android.tools.idea.layoutinspector.model.VIEW1
import com.android.tools.idea.layoutinspector.model.VIEW2
import com.android.tools.idea.layoutinspector.model.VIEW3
import com.android.tools.idea.layoutinspector.pipeline.InspectorClient
import com.android.tools.idea.layoutinspector.pipeline.InspectorClient.Capability
import com.android.tools.idea.layoutinspector.pipeline.appinspection.AppInspectionInspectorClient
import com.android.tools.idea.layoutinspector.snapshots.FileEditorInspectorClient
import com.android.tools.idea.layoutinspector.util.FakeTreeSettings
import com.google.common.truth.Truth.assertThat
import com.google.wireless.android.sdk.stats.DynamicLayoutInspectorAttachToProcess.ClientType.APP_INSPECTION_CLIENT
import com.intellij.openapi.actionSystem.AnAction
import com.intellij.openapi.actionSystem.AnActionEvent
import com.intellij.openapi.actionSystem.PlatformCoreDataKeys
import com.intellij.openapi.actionSystem.ToggleAction
import com.intellij.openapi.actionSystem.impl.SimpleDataContext
import com.intellij.testFramework.ApplicationRule
import com.intellij.testFramework.DisposableRule
import com.intellij.testFramework.TestActionEvent
import com.intellij.testFramework.runInEdtAndGet
import com.intellij.ui.treeStructure.Tree
import java.util.EnumSet
import javax.swing.JComponent
import javax.swing.JPanel
import org.junit.ClassRule
import org.junit.Rule
import org.junit.Test
import org.mockito.Mockito
import org.mockito.Mockito.times
import org.mockito.Mockito.verify
import org.mockito.kotlin.mock
import org.mockito.kotlin.whenever

private val DO_NOT_CARE: () -> Boolean = { false }

class TreeSettingsActionsTest {
  companion object {
    @JvmField @ClassRule val rule = ApplicationRule()
  }

  @get:Rule val disposableRule = DisposableRule()

  private val treeSettings = FakeTreeSettings()
  private val model = createModel()
  private val stats = SessionStatisticsImpl(APP_INSPECTION_CLIENT)
  private val capabilities = EnumSet.noneOf(Capability::class.java)
  private var isConnected = false
  private var inLiveMode = true
  private val appClient: AppInspectionInspectorClient = mock()
  private val snapshotClient: FileEditorInspectorClient = mock()
  private var currentClient: InspectorClient? = appClient
<<<<<<< HEAD
=======
  private val panel: JPanel = JPanel()
>>>>>>> 8b7d83e8

  @Test
  fun testFilterSystemNodeAction() {
    val systemNodeFilterAction = SystemNodeFilterAction { null }
    val event = createEvent()
    systemNodeFilterAction.testActionVisibility(event, Capability.SUPPORTS_SYSTEM_NODES)
    systemNodeFilterAction.testToggleAction(event, statsValue = { stats.hideSystemNodes }) {
      treeSettings.hideSystemNodes
    }
  }

  @Test
  fun testHighlightSemanticsFilterAction() {
    val event = createEvent()
    HighlightSemanticsAction.testActionVisibility(event, Capability.SUPPORTS_SEMANTICS)
    HighlightSemanticsAction.testToggleAction(
      event,
      LayoutInspectorTreePanel::updateSemanticsFiltering,
    ) {
      treeSettings.highlightSemantics
    }
  }

  @Test
  fun testCallstackAction() {
    val event = createEvent()
    CallstackAction.testActionVisibility(event, Capability.SUPPORTS_COMPOSE)
    CallstackAction.testToggleAction(event) { treeSettings.composeAsCallstack }
  }

  @Test
  fun testSupportLines() {
    val event = createEvent()
    val defaultValue = treeSettings.supportLines
    assertThat(SupportLines.isSelected(event)).isEqualTo(defaultValue)
    SupportLines.setSelected(event, !defaultValue)
    assertThat(treeSettings.supportLines).isEqualTo(!defaultValue)
    verify(event.treePanel()?.component)!!.repaint()
    SupportLines.setSelected(event, defaultValue)
    assertThat(treeSettings.supportLines).isEqualTo(defaultValue)
    verify(event.treePanel()?.component, times(2))!!.repaint()
  }

  @Test
  fun testAddingFilterRemovesSystemSelectedAndHoveredNodes() {
    val systemNodeFilterAction = SystemNodeFilterAction { null }
    treeSettings.hideSystemNodes = false
    val event = createEvent()
    model.setSelection(model[VIEW3]!!, SelectionOrigin.INTERNAL)
    model.hoveredNode = model[VIEW2]!!
    systemNodeFilterAction.setSelected(event, true)

    assertThat(model.selection).isSameAs(model[VIEW1]!!)
    assertThat(model.hoveredNode).isNull()
  }

  @Test
  fun testAddingFilterKeepsUserSelectedAndHoveredNode() {
    val systemNodeFilterAction = SystemNodeFilterAction { null }
    treeSettings.hideSystemNodes = false
    val event = createEvent()
    model.setSelection(model[VIEW1]!!, SelectionOrigin.INTERNAL)
    model.hoveredNode = model[VIEW1]!!
    systemNodeFilterAction.setSelected(event, true)

    assertThat(model.selection).isSameAs(model[VIEW1]!!)
    assertThat(model.hoveredNode).isSameAs(model[VIEW1]!!)
  }

  @Test
  fun testRecompositionCounts() {
    val event = createEvent()
    assertThat(RecompositionCounts.isSelected(event)).isEqualTo(DEFAULT_RECOMPOSITIONS)

    RecompositionCounts.testActionVisibility(event, Capability.SUPPORTS_COMPOSE)
    capabilities.add(Capability.HAS_LINE_NUMBER_INFORMATION)
    RecompositionCounts.update(event)

    // Check recomposition not supported in compose inspector:
    assertThat(event.presentation.isEnabled).isFalse()
    assertThat(event.presentation.text)
      .isEqualTo("Show Recomposition Counts (Needs Compose 1.2.1+)")

    capabilities.remove(Capability.HAS_LINE_NUMBER_INFORMATION)
    capabilities.add(Capability.SUPPORTS_COMPOSE_RECOMPOSITION_COUNTS)
    RecompositionCounts.update(event)

    // Check recomposition no source information:
    assertThat(event.presentation.isEnabled).isFalse()
    assertThat(event.presentation.text)
      .isEqualTo("Show Recomposition Counts (No Source Information Found)")

    capabilities.add(Capability.HAS_LINE_NUMBER_INFORMATION)
    currentClient = snapshotClient
    RecompositionCounts.update(event)
    assertThat(event.presentation.isVisible).isFalse()

    currentClient = appClient
    RecompositionCounts.update(event)
    assertThat(event.presentation.isVisible).isTrue()
    assertThat(event.presentation.isEnabled).isTrue()
    assertThat(event.presentation.text).isEqualTo("Show Recomposition Counts")

    RecompositionCounts.setSelected(event, true)
    assertThat(treeSettings.showRecompositions).isEqualTo(true)
    verify(event.treePanel())!!.updateRecompositionColumnVisibility()
    verify(event.treePanel())!!.resetRecompositionCounts()

    RecompositionCounts.setSelected(event, false)
    assertThat(treeSettings.showRecompositions).isEqualTo(false)
    verify(event.treePanel(), times(2))!!.updateRecompositionColumnVisibility()
    verify(event.treePanel(), times(2))!!.resetRecompositionCounts()

    // Disconnect and check modifying setting:
    isConnected = false
    inLiveMode = false
    assertThat(RecompositionCounts.isSelected(event)).isFalse()
    RecompositionCounts.setSelected(event, true)
    assertThat(RecompositionCounts.isSelected(event)).isTrue()
    RecompositionCounts.setSelected(event, false)
    assertThat(RecompositionCounts.isSelected(event)).isFalse()
  }

  private fun AnAction.testActionVisibility(
    event: AnActionEvent,
    vararg controllingCapabilities: Capability,
  ) {
    // All actions should be visible when not connected; no matter the controlling capability:
    isConnected = false
    capabilities.clear()
    update(event)
    assertThat(event.presentation.isVisible).isTrue()

    for (excluded in controllingCapabilities) {
      capabilities.addAll(controllingCapabilities)
      capabilities.remove(excluded)
      update(event)
      assertThat(event.presentation.isVisible).isTrue()
    }

    capabilities.addAll(controllingCapabilities)
    update(event)
    assertThat(event.presentation.isVisible).isTrue()

    // All actions should be hidden when connected and their controlling capability is off:
    isConnected = true
    capabilities.clear()
    update(event)
    assertThat(event.presentation.isVisible).isFalse()

    // If any capability is missing the action is hidden:
    for (excluded in controllingCapabilities) {
      capabilities.addAll(controllingCapabilities)
      capabilities.remove(excluded)
      update(event)
      assertThat(event.presentation.isVisible).isFalse()
    }

    // All actions should be visible when connected and their controlling capability is on:
    capabilities.addAll(controllingCapabilities)
    update(event)
    assertThat(event.presentation.isVisible).isTrue()
  }

  private fun ToggleAction.testToggleAction(
    event: AnActionEvent,
    update: (LayoutInspectorTreePanel) -> Unit = LayoutInspectorTreePanel::refresh,
    statsValue: () -> Boolean = DO_NOT_CARE,
    value: () -> Boolean,
  ) {
    val defaultValue = value()
    assertThat(isSelected(event)).isEqualTo(defaultValue)
    setSelected(event, !defaultValue)
    assertThat(value()).isEqualTo(!defaultValue)
    if (statsValue != DO_NOT_CARE) {
      assertThat(statsValue()).isEqualTo(!defaultValue)
    }
    update(verify(event.treePanel())!!)
    setSelected(event, defaultValue)
    assertThat(value()).isEqualTo(defaultValue)
    if (statsValue != DO_NOT_CARE) {
      assertThat(statsValue()).isEqualTo(defaultValue)
    }
    update(verify(event.treePanel(), times(2))!!)
  }

  private fun createEvent(): AnActionEvent {
    val tree: Tree = mock()
    val component: JComponent = mock()
    val treePanel: LayoutInspectorTreePanel = mock()
    panel.putClientProperty(ToolContent.TOOL_CONTENT_KEY, treePanel)
    val inspector: LayoutInspector = mock()
    whenever(treePanel.tree).thenReturn(tree)
    whenever(treePanel.component).thenReturn(component)
    whenever(inspector.inspectorModel).thenReturn(model)
    whenever(inspector.treeSettings).thenReturn(treeSettings)
    whenever(appClient.stats).thenReturn(stats)
    whenever(snapshotClient.stats).thenReturn(stats)
    Mockito.doAnswer { currentClient }.whenever(inspector).currentClient
    Mockito.doAnswer { capabilities }.whenever(appClient).capabilities
    Mockito.doAnswer { capabilities }.whenever(snapshotClient).capabilities
    Mockito.doAnswer { isConnected }.whenever(appClient).isConnected
    Mockito.doAnswer { isConnected }.whenever(snapshotClient).isConnected
    Mockito.doAnswer { inLiveMode }.whenever(appClient).inLiveMode
    Mockito.doAnswer { inLiveMode }.whenever(snapshotClient).inLiveMode

<<<<<<< HEAD
    val dataContext =
      object : DataContext {
        override fun getData(dataId: String): Any? {
          return null
        }

        override fun <T> getData(key: DataKey<T>): T? {
          @Suppress("UNCHECKED_CAST")
          return when (key) {
            PlatformCoreDataKeys.CONTEXT_COMPONENT -> panel as T
            LAYOUT_INSPECTOR_DATA_KEY -> inspector as T
            else -> null
          }
        }
      }
    val actionManager: ActionManager = mock()
    return AnActionEvent(null, dataContext, ActionPlaces.UNKNOWN, Presentation(), actionManager, 0)
=======
    return runInEdtAndGet {
      val dataContext =
        SimpleDataContext.builder()
          .add(PlatformCoreDataKeys.CONTEXT_COMPONENT, panel)
          .add(LAYOUT_INSPECTOR_DATA_KEY, inspector)
          .build()
      TestActionEvent.createTestEvent(dataContext)
    }
>>>>>>> 8b7d83e8
  }

  private fun createModel(): InspectorModel {
    val screenSimple =
      ResourceReference(ResourceNamespace.ANDROID, ResourceType.LAYOUT, "screen_simple")
    val appcompatScreenSimple =
      ResourceReference(ResourceNamespace.APPCOMPAT, ResourceType.LAYOUT, "abc_screen_simple")
    val mainLayout =
      ResourceReference(ResourceNamespace.RES_AUTO, ResourceType.LAYOUT, "activity_main")
    return model(disposableRule.disposable) {
      view(ROOT) {
        view(VIEW1, layout = mainLayout) {
          view(VIEW2, layout = screenSimple) { view(VIEW3, layout = appcompatScreenSimple) }
        }
      }
    }
  }
}<|MERGE_RESOLUTION|>--- conflicted
+++ resolved
@@ -76,10 +76,7 @@
   private val appClient: AppInspectionInspectorClient = mock()
   private val snapshotClient: FileEditorInspectorClient = mock()
   private var currentClient: InspectorClient? = appClient
-<<<<<<< HEAD
-=======
   private val panel: JPanel = JPanel()
->>>>>>> 8b7d83e8
 
   @Test
   fun testFilterSystemNodeAction() {
@@ -286,25 +283,6 @@
     Mockito.doAnswer { inLiveMode }.whenever(appClient).inLiveMode
     Mockito.doAnswer { inLiveMode }.whenever(snapshotClient).inLiveMode
 
-<<<<<<< HEAD
-    val dataContext =
-      object : DataContext {
-        override fun getData(dataId: String): Any? {
-          return null
-        }
-
-        override fun <T> getData(key: DataKey<T>): T? {
-          @Suppress("UNCHECKED_CAST")
-          return when (key) {
-            PlatformCoreDataKeys.CONTEXT_COMPONENT -> panel as T
-            LAYOUT_INSPECTOR_DATA_KEY -> inspector as T
-            else -> null
-          }
-        }
-      }
-    val actionManager: ActionManager = mock()
-    return AnActionEvent(null, dataContext, ActionPlaces.UNKNOWN, Presentation(), actionManager, 0)
-=======
     return runInEdtAndGet {
       val dataContext =
         SimpleDataContext.builder()
@@ -313,7 +291,6 @@
           .build()
       TestActionEvent.createTestEvent(dataContext)
     }
->>>>>>> 8b7d83e8
   }
 
   private fun createModel(): InspectorModel {
