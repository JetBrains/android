/*
 * Copyright (C) 2020 The Android Open Source Project
 *
 * Licensed under the Apache License, Version 2.0 (the "License");
 * you may not use this file except in compliance with the License.
 * You may obtain a copy of the License at
 *
 *      http://www.apache.org/licenses/LICENSE-2.0
 *
 * Unless required by applicable law or agreed to in writing, software
 * distributed under the License is distributed on an "AS IS" BASIS,
 * WITHOUT WARRANTIES OR CONDITIONS OF ANY KIND, either express or implied.
 * See the License for the specific language governing permissions and
 * limitations under the License.
 */
package com.android.tools.idea.layoutinspector

import com.android.tools.idea.layoutinspector.model.NotificationModel
import com.android.tools.idea.layoutinspector.ui.InspectorBanner
import com.android.tools.idea.testing.ui.flatten
import com.google.common.truth.Truth.assertThat
import com.intellij.openapi.application.invokeAndWaitIfNeeded
import com.intellij.openapi.util.Disposer
import com.intellij.testFramework.DisposableRule
import com.intellij.testFramework.ProjectRule
import com.intellij.ui.EditorNotificationPanel.Status
import com.intellij.util.ui.UIUtil
import javax.swing.JLabel
import org.junit.Rule
import org.junit.Test
<<<<<<< HEAD
import javax.swing.JLabel
=======
>>>>>>> 0d09370c

class InspectorBannerTest {

  @get:Rule val projectRule = ProjectRule()

  @get:Rule val disposableRule = DisposableRule()

  @Test
  fun testInitiallyHidden() {
    val notificationModel = NotificationModel(projectRule.project)
    val banner = InspectorBanner(disposableRule.disposable, notificationModel)
    assertThat(banner.isVisible).isFalse()
  }

  @Test
  fun testVisibleWithStatus() {
    val notificationModel = NotificationModel(projectRule.project)
    val banner = InspectorBanner(disposableRule.disposable, notificationModel)
    notificationModel.addNotification(
      "key1",
      "There is an error somewhere <a>",
      Status.Error,
<<<<<<< HEAD
      emptyList()
=======
      emptyList(),
>>>>>>> 0d09370c
    )
    invokeAndWaitIfNeeded { UIUtil.dispatchAllInvocationEvents() }
    assertThat(banner.isVisible).isTrue()
    val label = banner.flatten().filterIsInstance<JLabel>().first()
    assertThat(label.text).isEqualTo("<html>There is an error somewhere &lt;a&gt;</html>")
  }

  @Test
  fun testInvisibleAfterEmptyStatus() {
    val notificationModel = NotificationModel(projectRule.project)
    val banner = InspectorBanner(disposableRule.disposable, notificationModel)
    notificationModel.addNotification(
      "key1",
      "There is an error somewhere",
      Status.Error,
<<<<<<< HEAD
      emptyList()
=======
      emptyList(),
>>>>>>> 0d09370c
    )
    notificationModel.clear()
    invokeAndWaitIfNeeded { UIUtil.dispatchAllInvocationEvents() }
    assertThat(banner.isVisible).isFalse()
  }

  @Test
  fun testListenersRemovedOnDispose() {
    val notificationModel = NotificationModel(projectRule.project)
    val banner = InspectorBanner(disposableRule.disposable, notificationModel)
    notificationModel.addNotification(
      "key1",
      "There is an error somewhere",
      Status.Error,
<<<<<<< HEAD
      emptyList()
=======
      emptyList(),
>>>>>>> 0d09370c
    )

    assertThat(notificationModel.notificationListeners).hasSize(1)

    Disposer.dispose(disposableRule.disposable)

    assertThat(notificationModel.notificationListeners).hasSize(0)
  }
}<|MERGE_RESOLUTION|>--- conflicted
+++ resolved
@@ -25,13 +25,9 @@
 import com.intellij.testFramework.ProjectRule
 import com.intellij.ui.EditorNotificationPanel.Status
 import com.intellij.util.ui.UIUtil
-import javax.swing.JLabel
 import org.junit.Rule
 import org.junit.Test
-<<<<<<< HEAD
 import javax.swing.JLabel
-=======
->>>>>>> 0d09370c
 
 class InspectorBannerTest {
 
@@ -54,11 +50,7 @@
       "key1",
       "There is an error somewhere <a>",
       Status.Error,
-<<<<<<< HEAD
-      emptyList()
-=======
       emptyList(),
->>>>>>> 0d09370c
     )
     invokeAndWaitIfNeeded { UIUtil.dispatchAllInvocationEvents() }
     assertThat(banner.isVisible).isTrue()
@@ -74,11 +66,7 @@
       "key1",
       "There is an error somewhere",
       Status.Error,
-<<<<<<< HEAD
-      emptyList()
-=======
       emptyList(),
->>>>>>> 0d09370c
     )
     notificationModel.clear()
     invokeAndWaitIfNeeded { UIUtil.dispatchAllInvocationEvents() }
@@ -93,11 +81,7 @@
       "key1",
       "There is an error somewhere",
       Status.Error,
-<<<<<<< HEAD
-      emptyList()
-=======
       emptyList(),
->>>>>>> 0d09370c
     )
 
     assertThat(notificationModel.notificationListeners).hasSize(1)
