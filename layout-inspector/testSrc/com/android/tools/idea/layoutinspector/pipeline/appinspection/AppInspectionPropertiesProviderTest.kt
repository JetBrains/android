--- conflicted
+++ resolved
@@ -23,12 +23,8 @@
 import com.android.testutils.MockitoKt.any
 import com.android.testutils.MockitoKt.mock
 import com.android.testutils.MockitoKt.whenever
-<<<<<<< HEAD
 import com.android.test.testutils.TestUtils
-=======
-import com.android.testutils.TestUtils
 import com.android.testutils.waitForCondition
->>>>>>> 0d09370c
 import com.android.tools.adtui.workbench.PropertiesComponentMock
 import com.android.tools.idea.appinspection.test.DEFAULT_TEST_INSPECTION_STREAM
 import com.android.tools.idea.layoutinspector.LayoutInspectorRule
@@ -96,11 +92,7 @@
           getClientSettings = { inspectorClientSettings }
         )
       ),
-<<<<<<< HEAD
-      projectRule
-=======
       projectRule,
->>>>>>> 0d09370c
     ) {
       it.name == MODERN_PROCESS.name
     }
@@ -121,11 +113,7 @@
     // mode.
     inspectionRule.composeInspector.listenWhen({ it.hasGetComposablesCommand() }) { command ->
       assertThat(command.getComposablesCommand.extractAllParameters)
-<<<<<<< HEAD
-        .isEqualTo(!inspectorClientSettings.isCapturingModeOn)
-=======
         .isEqualTo(!inspectorClientSettings.inLiveMode)
->>>>>>> 0d09370c
     }
 
     inspectorState =
@@ -142,11 +130,7 @@
 
   @Test
   fun canQueryPropertiesForViewsWithResourceResolver() {
-<<<<<<< HEAD
-    inspectorClientSettings.isCapturingModeOn =
-=======
     inspectorClientSettings.inLiveMode =
->>>>>>> 0d09370c
       true // Enable live mode, so we only fetch properties on demand
 
     val modelUpdatedLatch =
@@ -199,22 +183,14 @@
           "id",
           PropertyType.RESOURCE,
           "@com.example:id/fab",
-<<<<<<< HEAD
-          source = layout("activity_main")
-=======
           source = layout("activity_main"),
->>>>>>> 0d09370c
         )
         assertProperty(
           "src",
           PropertyType.DRAWABLE,
           "@drawable/?",
           source = layout("activity_main"),
-<<<<<<< HEAD
-          classLocation = "android.graphics.drawable.VectorDrawable"
-=======
           classLocation = "android.graphics.drawable.VectorDrawable",
->>>>>>> 0d09370c
         )
         assertProperty(
           "stateListAnimator",
@@ -222,11 +198,7 @@
           "@animator/?",
           source = layout("activity_main"),
           resolutionStack = listOf(ResStackItem(style("Widget.Material.Button"), null)),
-<<<<<<< HEAD
-          classLocation = "android.animation.StateListAnimator"
-=======
           classLocation = "android.animation.StateListAnimator",
->>>>>>> 0d09370c
         )
       }
     }
@@ -248,11 +220,7 @@
     val facet = AndroidFacet.getInstance(projectRule.module)!!
     AndroidModel.set(facet, TestAndroidModel(applicationId = "com.nonmatching.app"))
 
-<<<<<<< HEAD
-    inspectorClientSettings.isCapturingModeOn =
-=======
     inspectorClientSettings.inLiveMode =
->>>>>>> 0d09370c
       true // Enable live mode, so we only fetch properties on demand
 
     val modelUpdatedLatch =
@@ -283,31 +251,19 @@
           "id",
           PropertyType.RESOURCE,
           "@com.example:id/fab",
-<<<<<<< HEAD
-          source = layout("activity_main")
-=======
           source = layout("activity_main"),
->>>>>>> 0d09370c
         )
         assertProperty(
           "src",
           PropertyType.DRAWABLE,
           "@drawable/?",
-<<<<<<< HEAD
-          source = layout("activity_main")
-=======
           source = layout("activity_main"),
->>>>>>> 0d09370c
         )
         assertProperty(
           "stateListAnimator",
           PropertyType.ANIMATOR,
           "@animator/?",
-<<<<<<< HEAD
-          source = layout("activity_main")
-=======
           source = layout("activity_main"),
->>>>>>> 0d09370c
         )
       }
     }
@@ -315,11 +271,7 @@
 
   @Test
   fun syntheticPropertiesAlwaysAdded() {
-<<<<<<< HEAD
-    inspectorClientSettings.isCapturingModeOn =
-=======
     inspectorClientSettings.inLiveMode =
->>>>>>> 0d09370c
       true // Enable live mode, so we only fetch properties on demand
 
     val modelUpdatedLatch =
@@ -351,55 +303,35 @@
           PropertyType.STRING,
           "androidx.constraintlayout.widget.ConstraintLayout",
           group = PropertySection.VIEW,
-<<<<<<< HEAD
-          namespace = NAMESPACE_INTERNAL
-=======
           namespace = NAMESPACE_INTERNAL,
->>>>>>> 0d09370c
         )
         assertProperty(
           "x",
           PropertyType.DIMENSION,
           "0px",
           group = PropertySection.DIMENSION,
-<<<<<<< HEAD
-          namespace = NAMESPACE_INTERNAL
-=======
           namespace = NAMESPACE_INTERNAL,
->>>>>>> 0d09370c
         )
         assertProperty(
           "y",
           PropertyType.DIMENSION,
           "0px",
           group = PropertySection.DIMENSION,
-<<<<<<< HEAD
-          namespace = NAMESPACE_INTERNAL
-=======
           namespace = NAMESPACE_INTERNAL,
->>>>>>> 0d09370c
         )
         assertProperty(
           "width",
           PropertyType.DIMENSION,
           "0px",
           group = PropertySection.DIMENSION,
-<<<<<<< HEAD
-          namespace = NAMESPACE_INTERNAL
-=======
           namespace = NAMESPACE_INTERNAL,
->>>>>>> 0d09370c
         )
         assertProperty(
           "height",
           PropertyType.DIMENSION,
           "0px",
           group = PropertySection.DIMENSION,
-<<<<<<< HEAD
-          namespace = NAMESPACE_INTERNAL
-=======
           namespace = NAMESPACE_INTERNAL,
->>>>>>> 0d09370c
         )
       }
     }
@@ -407,19 +339,11 @@
 
   @Test
   fun propertiesAreCachedUntilNextLayoutEvent() {
-<<<<<<< HEAD
-    inspectorClientSettings.isCapturingModeOn =
-      true // Enable live mode, so we only fetch properties on demand
-
-    val modelUpdatedSignal =
-      ArrayBlockingQueue<Unit>(2) // We should get no more than two updates before continuing
-=======
     inspectorClientSettings.inLiveMode =
       true // Enable live mode, so we only fetch properties on demand
 
     // We should get no more than two updates before continuing
     val modelUpdatedSignal = ArrayBlockingQueue<Unit>(2)
->>>>>>> 0d09370c
     inspectorRule.inspectorModel.addModificationListener { _, _, _ ->
       modelUpdatedSignal.offer(Unit)
     }
@@ -510,11 +434,7 @@
 
   @Test
   fun canQueryParametersForComposables() {
-<<<<<<< HEAD
-    inspectorClientSettings.isCapturingModeOn =
-=======
     inspectorClientSettings.inLiveMode =
->>>>>>> 0d09370c
       true // Enable live mode, so we only fetch properties on demand
 
     val modelUpdatedLatch =
@@ -588,11 +508,7 @@
             groupItem.children[0],
             "stringProperty",
             PropertyType.STRING,
-<<<<<<< HEAD
-            "stringValue"
-=======
             "stringValue",
->>>>>>> 0d09370c
           )
           assertParameter(groupItem.children[1], "intProperty", PropertyType.INT32, "812")
           assertParameter(groupItem.children[2], "lines", PropertyType.STRING, "MyLineClass")
@@ -713,11 +629,7 @@
 
   @Test
   fun parametersAreCachedUntilNextLayoutEvent() {
-<<<<<<< HEAD
-    inspectorClientSettings.isCapturingModeOn =
-=======
     inspectorClientSettings.inLiveMode =
->>>>>>> 0d09370c
       true // Enable live mode, so we only fetch properties on demand
 
     val modelUpdatedSignal =
@@ -925,11 +837,7 @@
       group,
       namespace,
       classLocation,
-<<<<<<< HEAD
-      resolutionStack
-=======
       resolutionStack,
->>>>>>> 0d09370c
     )
 
   private fun assertParameter(
