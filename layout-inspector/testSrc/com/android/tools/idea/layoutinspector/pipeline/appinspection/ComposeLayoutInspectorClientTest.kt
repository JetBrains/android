/*
 * Copyright (C) 2021 The Android Open Source Project
 *
 * Licensed under the Apache License, Version 2.0 (the "License");
 * you may not use this file except in compliance with the License.
 * You may obtain a copy of the License at
 *
 *      http://www.apache.org/licenses/LICENSE-2.0
 *
 * Unless required by applicable law or agreed to in writing, software
 * distributed under the License is distributed on an "AS IS" BASIS,
 * WITHOUT WARRANTIES OR CONDITIONS OF ANY KIND, either express or implied.
 * See the License for the specific language governing permissions and
 * limitations under the License.
 */
package com.android.tools.idea.layoutinspector.pipeline.appinspection

import com.android.ddmlib.testing.FakeAdbRule
import com.android.fakeadbserver.DeviceState
import com.android.flags.junit.FlagRule
import com.android.testutils.MockitoKt.any
import com.android.testutils.MockitoKt.mock
import com.android.testutils.MockitoKt.whenever
import com.android.tools.idea.appinspection.api.AppInspectionApiServices
import com.android.tools.idea.appinspection.ide.InspectorArtifactService
import com.android.tools.idea.appinspection.inspector.api.AppInspectionArtifactNotFoundException
import com.android.tools.idea.appinspection.inspector.api.AppInspectorMessenger
import com.android.tools.idea.appinspection.inspector.api.launch.LibraryCompatibilityInfo
import com.android.tools.idea.appinspection.inspector.api.launch.LibraryCompatibilityInfo.Status
import com.android.tools.idea.appinspection.inspector.api.launch.MinimumArtifactCoordinate
import com.android.tools.idea.appinspection.inspector.api.launch.RunningArtifactCoordinate
import com.android.tools.idea.appinspection.inspector.api.process.DeviceDescriptor
import com.android.tools.idea.appinspection.inspector.api.process.ProcessDescriptor
import com.android.tools.idea.appinspection.internal.AppInspectionTarget
import com.android.tools.idea.appinspection.test.mockMinimumArtifactCoordinate
import com.android.tools.idea.flags.StudioFlags
import com.android.tools.idea.gradle.project.Info
import com.android.tools.idea.layoutinspector.LayoutInspectorBundle
import com.android.tools.idea.layoutinspector.model
import com.android.tools.idea.layoutinspector.model.NotificationModel
import com.android.tools.idea.layoutinspector.pipeline.InspectorClient
import com.android.tools.idea.layoutinspector.pipeline.appinspection.compose.COMPOSE_INSPECTION_NOT_AVAILABLE_KEY
import com.android.tools.idea.layoutinspector.pipeline.appinspection.compose.COMPOSE_JAR_FOUND_FOUND_KEY
import com.android.tools.idea.layoutinspector.pipeline.appinspection.compose.COMPOSE_MAY_CAUSE_APP_CRASH_KEY
import com.android.tools.idea.layoutinspector.pipeline.appinspection.compose.ComposeLayoutInspectorClient
import com.android.tools.idea.layoutinspector.pipeline.appinspection.compose.ComposeLayoutInspectorClient.Companion.determineArtifactCoordinate
import com.android.tools.idea.layoutinspector.pipeline.appinspection.compose.ComposeLayoutInspectorClient.Companion.resolveFolder
import com.android.tools.idea.layoutinspector.pipeline.appinspection.compose.INCOMPATIBLE_LIBRARY_MESSAGE_KEY
import com.android.tools.idea.layoutinspector.pipeline.appinspection.compose.INSPECTOR_NOT_FOUND_USE_SNAPSHOT_KEY
import com.android.tools.idea.layoutinspector.pipeline.appinspection.compose.MAVEN_DOWNLOAD_PROBLEM
import com.android.tools.idea.layoutinspector.pipeline.appinspection.compose.PROGUARDED_LIBRARY_MESSAGE_KEY
import com.android.tools.idea.layoutinspector.pipeline.appinspection.compose.VERSION_MISSING_MESSAGE_KEY
import com.android.tools.idea.projectsystem.ProjectSystemService
import com.android.tools.idea.projectsystem.gradle.GradleProjectSystem
import com.android.tools.idea.testing.AndroidProjectRule
import com.android.tools.idea.transport.TransportNonExistingFileException
import com.google.common.truth.Truth.assertThat
import com.google.wireless.android.sdk.stats.DynamicLayoutInspectorErrorInfo.AttachErrorCode
import com.intellij.openapi.application.ApplicationManager
import com.intellij.openapi.application.invokeAndWaitIfNeeded
import com.intellij.openapi.project.Project
import com.intellij.testFramework.registerServiceInstance
import com.intellij.util.ui.UIUtil
import java.net.UnknownHostException
import java.nio.file.Path
import java.nio.file.Paths
import java.util.EnumSet
import kotlinx.coroutines.runBlocking
import layoutinspector.compose.inspection.LayoutInspectorComposeProtocol.UnknownCommandResponse
import org.junit.Before
import org.junit.Rule
import org.junit.Test
import org.junit.rules.RuleChain
<<<<<<< HEAD
import java.io.File
import java.net.UnknownHostException
import java.nio.file.Path
import java.nio.file.Paths
import java.util.EnumSet
=======
>>>>>>> 0d09370c

class ComposeLayoutInspectorClientTest {
  private val processDescriptor =
    object : ProcessDescriptor {
      override val device =
        object : DeviceDescriptor {
          override val manufacturer = "mfg"
          override val model = "model"
          override val serial = "emulator-1234"
          override val isEmulator = true
          override val apiLevel = 30
          override val version = "10.0.0"
          override val codename: String? = null
        }
      override val abiCpuArch = "x86_64"
      override val name = "my name"
      override val packageName = "my package name"
      override val isRunning = true
      override val pid = 1234
      override val streamId = 4321L
    }

  private val projectRule = AndroidProjectRule.inMemory()
  private val adbRule = FakeAdbRule()
  private val devFlagRule = FlagRule(StudioFlags.APP_INSPECTION_USE_DEV_JAR)
  private val devFolderFlagRule =
    FlagRule(StudioFlags.DYNAMIC_LAYOUT_INSPECTOR_COMPOSE_UI_INSPECTION_DEVELOPMENT_FOLDER)

  @get:Rule
  val rule =
    RuleChain.outerRule(projectRule).around(adbRule).around(devFlagRule).around(devFolderFlagRule)!!

  @Before
  fun before() {
    adbRule.attachDevice(
      processDescriptor.device.serial,
      processDescriptor.device.manufacturer,
      processDescriptor.device.model,
      processDescriptor.device.version,
      processDescriptor.device.apiLevel.toString(),
      "arm64-v8a",
      emptyMap(),
      DeviceState.HostConnectionType.LOCAL,
      "myAvd",
<<<<<<< HEAD
      "/android/avds/myAvd"
=======
      "/android/avds/myAvd",
>>>>>>> 0d09370c
    )
    ProjectSystemService.getInstance(projectRule.project)
      .replaceProjectSystemForTests(GradleProjectSystem(projectRule.project))
  }

  @Test
  fun testClientCreation() = runBlocking {
    val artifactService = mock<InspectorArtifactService>()
    val messenger = mock<AppInspectorMessenger>()
    whenever(artifactService.getOrResolveInspectorArtifact(any(), any()))
      .thenReturn(Paths.get("/foo/bar"))
    ApplicationManager.getApplication()
      .registerServiceInstance(InspectorArtifactService::class.java, artifactService)
    val apiServices = mock<AppInspectionApiServices>()
    whenever(apiServices.launchInspector(any())).thenReturn(messenger)
    val target = mock<AppInspectionTarget>()
    whenever(messenger.sendRawCommand(any()))
      .thenReturn(UnknownCommandResponse.getDefaultInstance().toByteArray())
    whenever(target.getLibraryVersions(any()))
      .thenReturn(listOf(LibraryCompatibilityInfo(mock(), Status.COMPATIBLE, "1.3.0", "")))
    whenever(apiServices.attachToProcess(processDescriptor, projectRule.project.name))
      .thenReturn(target)

    checkLaunch(apiServices, "", AttachErrorCode.UNKNOWN_ERROR_CODE, expectClient = true)
  }

  @Test
  fun inspectorArtifactNotFound_showUseSnapshotBanner() = runBlocking {
    val artifactService =
      object : InspectorArtifactService {
        override suspend fun getOrResolveInspectorArtifact(
          artifactCoordinate: RunningArtifactCoordinate,
<<<<<<< HEAD
          project: Project
=======
          project: Project,
>>>>>>> 0d09370c
        ): Path {
          throw AppInspectionArtifactNotFoundException(
            "not found",
            RunningArtifactCoordinate(
              mockMinimumArtifactCoordinate("group", "id", "1.3.0-SNAPSHOT"),
<<<<<<< HEAD
              "1.3.0-SNAPSHOT"
            )
=======
              "1.3.0-SNAPSHOT",
            ),
>>>>>>> 0d09370c
          )
        }
      }
    ApplicationManager.getApplication()
      .registerServiceInstance(InspectorArtifactService::class.java, artifactService)
    val target = mock<AppInspectionTarget>()
    whenever(target.getLibraryVersions(any()))
      .thenReturn(listOf(LibraryCompatibilityInfo(mock(), Status.COMPATIBLE, "1.3.0-SNAPSHOT", "")))
    val apiServices = mock<AppInspectionApiServices>()
    whenever(apiServices.attachToProcess(processDescriptor, projectRule.project.name))
      .thenReturn(target)

    checkLaunch(
      apiServices,
      LayoutInspectorBundle.message(INSPECTOR_NOT_FOUND_USE_SNAPSHOT_KEY),
<<<<<<< HEAD
      AttachErrorCode.APP_INSPECTION_SNAPSHOT_NOT_SPECIFIED
=======
      AttachErrorCode.APP_INSPECTION_SNAPSHOT_NOT_SPECIFIED,
>>>>>>> 0d09370c
    )
  }

  @Test
  fun inspectorArtifactNotFound_showComposeInspectionNotAvailableBanner() = runBlocking {
    val artifactService =
      object : InspectorArtifactService {
        override suspend fun getOrResolveInspectorArtifact(
          artifactCoordinate: RunningArtifactCoordinate,
<<<<<<< HEAD
          project: Project
=======
          project: Project,
>>>>>>> 0d09370c
        ): Path {
          throw AppInspectionArtifactNotFoundException(
            "not found",
            RunningArtifactCoordinate(
              mockMinimumArtifactCoordinate("androidx.compose.ui", "ui", "1.3.0"),
<<<<<<< HEAD
              "1.3.0"
            )
=======
              "1.3.0",
            ),
>>>>>>> 0d09370c
          )
        }
      }
    ApplicationManager.getApplication()
      .registerServiceInstance(InspectorArtifactService::class.java, artifactService)
    val target = mock<AppInspectionTarget>()
    whenever(target.getLibraryVersions(any()))
      .thenReturn(listOf(LibraryCompatibilityInfo(mock(), Status.COMPATIBLE, "1.3.0", "")))
    val apiServices = mock<AppInspectionApiServices>()
    whenever(apiServices.attachToProcess(processDescriptor, projectRule.project.name))
      .thenReturn(target)

    checkLaunch(
      apiServices,
      LayoutInspectorBundle.message(COMPOSE_INSPECTION_NOT_AVAILABLE_KEY),
<<<<<<< HEAD
      AttachErrorCode.APP_INSPECTION_COMPOSE_INSPECTOR_NOT_FOUND
=======
      AttachErrorCode.APP_INSPECTION_COMPOSE_INSPECTOR_NOT_FOUND,
>>>>>>> 0d09370c
    )
  }

  @Test
  fun inspectorArtifactNotFound_showComposeInspectionNotAvailableBanner_UiAndroid() = runBlocking {
    val artifactService =
      object : InspectorArtifactService {
        override suspend fun getOrResolveInspectorArtifact(
          artifactCoordinate: RunningArtifactCoordinate,
<<<<<<< HEAD
          project: Project
=======
          project: Project,
>>>>>>> 0d09370c
        ): Path {
          throw AppInspectionArtifactNotFoundException(
            "not found",
            RunningArtifactCoordinate(
              mockMinimumArtifactCoordinate("androidx.compose.ui", "ui-android", "1.5.0"),
<<<<<<< HEAD
              "1.5.0"
            )
=======
              "1.5.0",
            ),
>>>>>>> 0d09370c
          )
        }
      }
    ApplicationManager.getApplication()
      .registerServiceInstance(InspectorArtifactService::class.java, artifactService)
    val target = mock<AppInspectionTarget>()
    whenever(target.getLibraryVersions(any()))
      .thenReturn(listOf(LibraryCompatibilityInfo(mock(), Status.COMPATIBLE, "1.5.0", "")))
    val apiServices = mock<AppInspectionApiServices>()
    whenever(apiServices.attachToProcess(processDescriptor, projectRule.project.name))
      .thenReturn(target)

    checkLaunch(
      apiServices,
      LayoutInspectorBundle.message(COMPOSE_INSPECTION_NOT_AVAILABLE_KEY),
<<<<<<< HEAD
      AttachErrorCode.APP_INSPECTION_COMPOSE_INSPECTOR_NOT_FOUND
=======
      AttachErrorCode.APP_INSPECTION_COMPOSE_INSPECTOR_NOT_FOUND,
>>>>>>> 0d09370c
    )
  }

  @Test
  fun inspectorArtifactVersionMissing_showBanner() = runBlocking {
    val target = mock<AppInspectionTarget>()
    whenever(target.getLibraryVersions(any()))
      .thenReturn(listOf(LibraryCompatibilityInfo(mock(), Status.VERSION_MISSING, "", "error")))
    val apiServices = mock<AppInspectionApiServices>()
    whenever(apiServices.attachToProcess(processDescriptor, projectRule.project.name))
      .thenReturn(target)

    checkLaunch(
      apiServices,
      LayoutInspectorBundle.message(VERSION_MISSING_MESSAGE_KEY),
<<<<<<< HEAD
      AttachErrorCode.APP_INSPECTION_VERSION_FILE_NOT_FOUND
=======
      AttachErrorCode.APP_INSPECTION_VERSION_FILE_NOT_FOUND,
>>>>>>> 0d09370c
    )
  }

  @Test
  fun inspectorArtifactProguarded_showBanner() = runBlocking {
    val target = mock<AppInspectionTarget>()
    whenever(target.getLibraryVersions(any()))
      .thenReturn(listOf(LibraryCompatibilityInfo(mock(), Status.APP_PROGUARDED, "", "error")))
    val apiServices = mock<AppInspectionApiServices>()
    whenever(apiServices.attachToProcess(processDescriptor, projectRule.project.name))
      .thenReturn(target)

    checkLaunch(
      apiServices,
      LayoutInspectorBundle.message(PROGUARDED_LIBRARY_MESSAGE_KEY),
<<<<<<< HEAD
      AttachErrorCode.APP_INSPECTION_PROGUARDED_APP
=======
      AttachErrorCode.APP_INSPECTION_PROGUARDED_APP,
>>>>>>> 0d09370c
    )
  }

  @Test
  fun inspectorArtifactIncompatible_showBanner() = runBlocking {
    val target = mock<AppInspectionTarget>()
    whenever(target.getLibraryVersions(any()))
      .thenReturn(
        listOf(LibraryCompatibilityInfo(mock(), Status.INCOMPATIBLE, "garbage version", "error"))
      )
    val apiServices = mock<AppInspectionApiServices>()
    whenever(apiServices.attachToProcess(processDescriptor, projectRule.project.name))
      .thenReturn(target)

    checkLaunch(
      apiServices,
      LayoutInspectorBundle.message(INCOMPATIBLE_LIBRARY_MESSAGE_KEY),
<<<<<<< HEAD
      AttachErrorCode.APP_INSPECTION_INCOMPATIBLE_VERSION
=======
      AttachErrorCode.APP_INSPECTION_INCOMPATIBLE_VERSION,
>>>>>>> 0d09370c
    )
  }

  @Test
  fun inspectorCouldNotDownloadArtifact_showBanner() = runBlocking {
    val artifact =
      RunningArtifactCoordinate(
        mockMinimumArtifactCoordinate("androidx.compose.ui", "ui", "1.3.0"),
<<<<<<< HEAD
        "1.3.0"
=======
        "1.3.0",
>>>>>>> 0d09370c
      )
    val artifactService =
      object : InspectorArtifactService {
        override suspend fun getOrResolveInspectorArtifact(
          artifactCoordinate: RunningArtifactCoordinate,
<<<<<<< HEAD
          project: Project
=======
          project: Project,
>>>>>>> 0d09370c
        ): Path {
          throw AppInspectionArtifactNotFoundException(
            "Artifact $artifactCoordinate could not be resolved on $GMAVEN_HOSTNAME.",
            artifact,
<<<<<<< HEAD
            UnknownHostException(GMAVEN_HOSTNAME)
=======
            UnknownHostException(GMAVEN_HOSTNAME),
>>>>>>> 0d09370c
          )
        }
      }
    ApplicationManager.getApplication()
      .registerServiceInstance(InspectorArtifactService::class.java, artifactService)
    val target = mock<AppInspectionTarget>()
    whenever(target.getLibraryVersions(any()))
      .thenReturn(listOf(LibraryCompatibilityInfo(mock(), Status.COMPATIBLE, "1.3.0", "")))
    val apiServices = mock<AppInspectionApiServices>()
    whenever(apiServices.attachToProcess(processDescriptor, projectRule.project.name))
      .thenReturn(target)

    checkLaunch(
      apiServices,
      LayoutInspectorBundle.message(MAVEN_DOWNLOAD_PROBLEM, artifact.toString()),
<<<<<<< HEAD
      AttachErrorCode.APP_INSPECTION_FAILED_MAVEN_DOWNLOAD
=======
      AttachErrorCode.APP_INSPECTION_FAILED_MAVEN_DOWNLOAD,
>>>>>>> 0d09370c
    )
  }

  @Test
  fun inspectorCouldNotFindComposeInspectorJarWithDevFlag() = runBlocking {
    val folder = "/non-existing-folder/other/folder"
    val file = "$folder/compose-ui-inspection.jar"
    StudioFlags.APP_INSPECTION_USE_DEV_JAR.override(true)
    StudioFlags.DYNAMIC_LAYOUT_INSPECTOR_COMPOSE_UI_INSPECTION_DEVELOPMENT_FOLDER.override(folder)
    val artifactService = mock<InspectorArtifactService>()
    whenever(artifactService.getOrResolveInspectorArtifact(any(), any()))
      .thenReturn(Paths.get("/foo/bar"))
    ApplicationManager.getApplication()
      .registerServiceInstance(InspectorArtifactService::class.java, artifactService)
    val apiServices = mock<AppInspectionApiServices>()
    whenever(apiServices.launchInspector(any()))
      .thenThrow(
        TransportNonExistingFileException(
          "File $file could not be found for device emulator-123",
<<<<<<< HEAD
          file
=======
          file,
>>>>>>> 0d09370c
        )
      )
    val target = mock<AppInspectionTarget>()
    whenever(target.getLibraryVersions(any()))
      .thenReturn(listOf(LibraryCompatibilityInfo(mock(), mock(), "1.3.0", "")))
    whenever(apiServices.attachToProcess(processDescriptor, projectRule.project.name))
      .thenReturn(target)

    checkLaunch(
      apiServices,
      LayoutInspectorBundle.message(
        COMPOSE_JAR_FOUND_FOUND_KEY,
        file,
<<<<<<< HEAD
        StudioFlags.DYNAMIC_LAYOUT_INSPECTOR_COMPOSE_UI_INSPECTION_DEVELOPMENT_FOLDER.id
      ),
      AttachErrorCode.TRANSPORT_PUSH_FAILED_FILE_NOT_FOUND
=======
        StudioFlags.DYNAMIC_LAYOUT_INSPECTOR_COMPOSE_UI_INSPECTION_DEVELOPMENT_FOLDER.id,
      ),
      AttachErrorCode.TRANSPORT_PUSH_FAILED_FILE_NOT_FOUND,
>>>>>>> 0d09370c
    )
  }

  @Test
  fun inspectorCouldNotFindComposeInspectorJarWithReleaseFlag() = runBlocking {
    val folder = "/non-existing-folder"
    val file = "$folder/compose-ui-inspection.jar"
    StudioFlags.APP_INSPECTION_USE_DEV_JAR.override(true)
    StudioFlags.DYNAMIC_LAYOUT_INSPECTOR_COMPOSE_UI_INSPECTION_RELEASE_FOLDER.override(folder)
    val artifactService = mock<InspectorArtifactService>()
    whenever(artifactService.getOrResolveInspectorArtifact(any(), any()))
      .thenReturn(Paths.get("/foo/bar"))
    ApplicationManager.getApplication()
      .registerServiceInstance(InspectorArtifactService::class.java, artifactService)
    val apiServices = mock<AppInspectionApiServices>()
    whenever(apiServices.launchInspector(any()))
      .thenThrow(
        TransportNonExistingFileException(
          "File $file could not be found for device emulator-123",
<<<<<<< HEAD
          file
=======
          file,
>>>>>>> 0d09370c
        )
      )
    val target = mock<AppInspectionTarget>()
    whenever(target.getLibraryVersions(any()))
      .thenReturn(listOf(LibraryCompatibilityInfo(mock(), mock(), "1.3.0", "")))
    whenever(apiServices.attachToProcess(processDescriptor, projectRule.project.name))
      .thenReturn(target)

    checkLaunch(
      apiServices,
      LayoutInspectorBundle.message(
        COMPOSE_JAR_FOUND_FOUND_KEY,
        file,
<<<<<<< HEAD
        StudioFlags.DYNAMIC_LAYOUT_INSPECTOR_COMPOSE_UI_INSPECTION_RELEASE_FOLDER.id
      ),
      AttachErrorCode.TRANSPORT_PUSH_FAILED_FILE_NOT_FOUND,
      isRunningFromSources = false
=======
        StudioFlags.DYNAMIC_LAYOUT_INSPECTOR_COMPOSE_UI_INSPECTION_RELEASE_FOLDER.id,
      ),
      AttachErrorCode.TRANSPORT_PUSH_FAILED_FILE_NOT_FOUND,
      isRunningFromSources = false,
>>>>>>> 0d09370c
    )
  }

  @Test
  fun inspectorArtifactLibraryMissing_showNoBanner() = runBlocking {
    val target = mock<AppInspectionTarget>()
    whenever(target.getLibraryVersions(any()))
      .thenReturn(listOf(LibraryCompatibilityInfo(mock(), Status.LIBRARY_MISSING, "", "error")))
    val apiServices = mock<AppInspectionApiServices>()
    whenever(apiServices.attachToProcess(processDescriptor, projectRule.project.name))
      .thenReturn(target)

    checkLaunch(apiServices, "", AttachErrorCode.UNKNOWN_ERROR_CODE)
  }

  @Test
  fun inspectorVersionWarning() = runBlocking {
    val target = mock<AppInspectionTarget>()
    whenever(target.getLibraryVersions(any()))
      .thenReturn(comp("1.1.0-beta05"))
      .thenReturn(comp("1.2.1"))
      .thenReturn(comp("1.2.0"))
      .thenReturn(comp("1.3.0"))
      .thenReturn(comp("1.3.0-alpha01"))
    val messenger = mock<AppInspectorMessenger>()
    whenever(messenger.sendRawCommand(any()))
      .thenReturn(UnknownCommandResponse.getDefaultInstance().toByteArray())
    val apiServices = mock<AppInspectionApiServices>()
    whenever(apiServices.attachToProcess(processDescriptor, projectRule.project.name))
      .thenReturn(target)
    whenever(apiServices.launchInspector(any())).thenReturn(messenger)
    val artifactService = mock<InspectorArtifactService>()
    whenever(artifactService.getOrResolveInspectorArtifact(any(), any()))
      .thenReturn(Paths.get("/foo/bar"))
    ApplicationManager.getApplication()
      .registerServiceInstance(InspectorArtifactService::class.java, artifactService)
    projectRule.mockProjectService(Info::class.java)
    whenever(Info.getInstance(projectRule.project).isBuildWithGradle).thenReturn(true)

    checkLaunch(
      apiServices,
      LayoutInspectorBundle.message(COMPOSE_MAY_CAUSE_APP_CRASH_KEY, "1.1.0-beta05", "1.2.1"),
<<<<<<< HEAD
      expectClient = true
=======
      expectClient = true,
>>>>>>> 0d09370c
    )
    checkLaunch(apiServices, "", expectClient = true)
    checkLaunch(
      apiServices,
      LayoutInspectorBundle.message(COMPOSE_MAY_CAUSE_APP_CRASH_KEY, "1.2.0", "1.2.1"),
<<<<<<< HEAD
      expectClient = true
=======
      expectClient = true,
>>>>>>> 0d09370c
    )
    checkLaunch(apiServices, "", expectClient = true)
    checkLaunch(
      apiServices,
      LayoutInspectorBundle.message(COMPOSE_MAY_CAUSE_APP_CRASH_KEY, "1.3.0-alpha01", "1.3.0"),
<<<<<<< HEAD
      expectClient = true
=======
      expectClient = true,
>>>>>>> 0d09370c
    )
  }

  private fun comp(version: String): List<LibraryCompatibilityInfo> =
    listOf(
      LibraryCompatibilityInfo(MinimumArtifactCoordinate.COMPOSE_UI, Status.COMPATIBLE, version, "")
    )

  @Test
  fun testResolveFolder() {
    assertThat(
        resolveFolder(
          "/Volumes/android/studio-main/tools/adt/idea",
<<<<<<< HEAD
          "#tools/../prebuilts/studio/sdk"
=======
          "#tools/../prebuilts/studio/sdk",
>>>>>>> 0d09370c
        )
      )
      .isEqualTo("../../../prebuilts/studio/sdk".replace("/", File.separator))
    assertThat(resolveFolder("/Volumes/android/studio-main/tools/adt/idea", "#idea/../data"))
      .isEqualTo("../data".replace("/", File.separator))
    assertThat(resolveFolder("/Volumes/android/studio-main/tools/adt/idea", "#Volumes/data"))
      .isEqualTo("../../../../../data".replace("/", File.separator))
    assertThat(resolveFolder("/Volumes/android/studio-main/tools/adt/idea", "#not-here/data"))
      .isEqualTo("data")
    assertThat(resolveFolder("/Volumes/android", "../relative/extra"))
      .isEqualTo("../relative/extra")
    assertThat(
        resolveFolder(
          "/Volumes/android/androidx-main/frameworks/support/studio/android-studio-2022.2.1.5-mac/Android Studio Preview.app/Contents",
<<<<<<< HEAD
          "#studio/../../../out/some-folder"
=======
          "#studio/../../../out/some-folder",
>>>>>>> 0d09370c
        )
      )
      .isEqualTo("../../../../../../out/some-folder".replace("/", File.separator))
    assertThat(
        resolveFolder(
          "/usr/local/google/home/jlauridsen/internal/androidx-main/frameworks/support/studio/android-studio-2022.2.1.5-linux/android-studio",
<<<<<<< HEAD
          "#studio/../../../out/some-folder"
=======
          "#studio/../../../out/some-folder",
>>>>>>> 0d09370c
        )
      )
      .isEqualTo("../../../../../out/some-folder".replace("/", File.separator))
  }

  @Test
  fun `determine artifact id of compose coordinates around kmp migration version`() {
    assertThat(determineArtifactCoordinate("0.9.9"))
      .isEqualTo(RunningArtifactCoordinate(MinimumArtifactCoordinate.COMPOSE_UI, "0.9.9"))
    assertThat(determineArtifactCoordinate("1.4.0-alpha01"))
      .isEqualTo(RunningArtifactCoordinate(MinimumArtifactCoordinate.COMPOSE_UI, "1.4.0-alpha01"))
    assertThat(determineArtifactCoordinate("1.4.0"))
      .isEqualTo(RunningArtifactCoordinate(MinimumArtifactCoordinate.COMPOSE_UI, "1.4.0"))
    assertThat(determineArtifactCoordinate("1.5.0-alpha01"))
      .isEqualTo(RunningArtifactCoordinate(MinimumArtifactCoordinate.COMPOSE_UI, "1.5.0-alpha01"))
    assertThat(determineArtifactCoordinate("1.5.0-beta01"))
      .isEqualTo(
        RunningArtifactCoordinate(MinimumArtifactCoordinate.COMPOSE_UI_ANDROID, "1.5.0-beta01")
      )
    assertThat(determineArtifactCoordinate("1.5.0-beta02"))
      .isEqualTo(
        RunningArtifactCoordinate(MinimumArtifactCoordinate.COMPOSE_UI_ANDROID, "1.5.0-beta02")
      )
    assertThat(determineArtifactCoordinate("1.5.0-rc01"))
      .isEqualTo(
        RunningArtifactCoordinate(MinimumArtifactCoordinate.COMPOSE_UI_ANDROID, "1.5.0-rc01")
      )
    assertThat(determineArtifactCoordinate("1.5.0"))
      .isEqualTo(RunningArtifactCoordinate(MinimumArtifactCoordinate.COMPOSE_UI_ANDROID, "1.5.0"))
    assertThat(determineArtifactCoordinate("1.5.1-alpha01"))
      .isEqualTo(
        RunningArtifactCoordinate(MinimumArtifactCoordinate.COMPOSE_UI_ANDROID, "1.5.1-alpha01")
      )
    assertThat(determineArtifactCoordinate("1.5.1"))
      .isEqualTo(RunningArtifactCoordinate(MinimumArtifactCoordinate.COMPOSE_UI_ANDROID, "1.5.1"))
    assertThat(determineArtifactCoordinate("2.0.0-alpha01"))
      .isEqualTo(
        RunningArtifactCoordinate(MinimumArtifactCoordinate.COMPOSE_UI_ANDROID, "2.0.0-alpha01")
      )
  }

  private suspend fun checkLaunch(
    apiServices: AppInspectionApiServices,
    expectedMessage: String,
    expectedError: AttachErrorCode = AttachErrorCode.UNKNOWN_ERROR_CODE,
    expectClient: Boolean = false,
    isRunningFromSources: Boolean = true,
  ) {
    var errorCode = AttachErrorCode.UNKNOWN_ERROR_CODE
    val capabilities = EnumSet.noneOf(InspectorClient.Capability::class.java)
<<<<<<< HEAD
    val model = model(projectRule.project) {}
=======
    val model = model(projectRule.testRootDisposable, projectRule.project) {}
>>>>>>> 0d09370c
    val notificationModel = NotificationModel(projectRule.project)
    val client =
      ComposeLayoutInspectorClient.launch(
        apiServices,
        processDescriptor,
        model,
        notificationModel,
        mock(),
        capabilities,
        mock(),
        { errorCode = it },
<<<<<<< HEAD
        isRunningFromSources
=======
        isRunningFromSources,
>>>>>>> 0d09370c
      )
    if (expectClient) {
      assertThat(client).isNotNull()
    } else {
      assertThat(client).isNull()
    }

    invokeAndWaitIfNeeded { UIUtil.dispatchAllInvocationEvents() }
    if (expectedMessage.isEmpty()) {
      assertThat(notificationModel.notifications)
        .named(
          "expected to be empty but has: ${notificationModel.notifications.firstOrNull()?.message}"
        )
        .isEmpty()
    } else {
      val notification1 = notificationModel.notifications.single()
      assertThat(notification1.message).isEqualTo(expectedMessage)
      assertThat(errorCode).isEqualTo(expectedError)

      // Clear the banner for the next invocation:
      notificationModel.clear()
    }
  }
}<|MERGE_RESOLUTION|>--- conflicted
+++ resolved
@@ -61,24 +61,17 @@
 import com.intellij.openapi.project.Project
 import com.intellij.testFramework.registerServiceInstance
 import com.intellij.util.ui.UIUtil
-import java.net.UnknownHostException
-import java.nio.file.Path
-import java.nio.file.Paths
-import java.util.EnumSet
 import kotlinx.coroutines.runBlocking
 import layoutinspector.compose.inspection.LayoutInspectorComposeProtocol.UnknownCommandResponse
 import org.junit.Before
 import org.junit.Rule
 import org.junit.Test
 import org.junit.rules.RuleChain
-<<<<<<< HEAD
 import java.io.File
 import java.net.UnknownHostException
 import java.nio.file.Path
 import java.nio.file.Paths
 import java.util.EnumSet
-=======
->>>>>>> 0d09370c
 
 class ComposeLayoutInspectorClientTest {
   private val processDescriptor =
@@ -123,11 +116,7 @@
       emptyMap(),
       DeviceState.HostConnectionType.LOCAL,
       "myAvd",
-<<<<<<< HEAD
-      "/android/avds/myAvd"
-=======
       "/android/avds/myAvd",
->>>>>>> 0d09370c
     )
     ProjectSystemService.getInstance(projectRule.project)
       .replaceProjectSystemForTests(GradleProjectSystem(projectRule.project))
@@ -160,23 +149,14 @@
       object : InspectorArtifactService {
         override suspend fun getOrResolveInspectorArtifact(
           artifactCoordinate: RunningArtifactCoordinate,
-<<<<<<< HEAD
-          project: Project
-=======
           project: Project,
->>>>>>> 0d09370c
         ): Path {
           throw AppInspectionArtifactNotFoundException(
             "not found",
             RunningArtifactCoordinate(
               mockMinimumArtifactCoordinate("group", "id", "1.3.0-SNAPSHOT"),
-<<<<<<< HEAD
-              "1.3.0-SNAPSHOT"
-            )
-=======
               "1.3.0-SNAPSHOT",
             ),
->>>>>>> 0d09370c
           )
         }
       }
@@ -192,11 +172,7 @@
     checkLaunch(
       apiServices,
       LayoutInspectorBundle.message(INSPECTOR_NOT_FOUND_USE_SNAPSHOT_KEY),
-<<<<<<< HEAD
-      AttachErrorCode.APP_INSPECTION_SNAPSHOT_NOT_SPECIFIED
-=======
       AttachErrorCode.APP_INSPECTION_SNAPSHOT_NOT_SPECIFIED,
->>>>>>> 0d09370c
     )
   }
 
@@ -206,23 +182,14 @@
       object : InspectorArtifactService {
         override suspend fun getOrResolveInspectorArtifact(
           artifactCoordinate: RunningArtifactCoordinate,
-<<<<<<< HEAD
-          project: Project
-=======
           project: Project,
->>>>>>> 0d09370c
         ): Path {
           throw AppInspectionArtifactNotFoundException(
             "not found",
             RunningArtifactCoordinate(
               mockMinimumArtifactCoordinate("androidx.compose.ui", "ui", "1.3.0"),
-<<<<<<< HEAD
-              "1.3.0"
-            )
-=======
               "1.3.0",
             ),
->>>>>>> 0d09370c
           )
         }
       }
@@ -238,11 +205,7 @@
     checkLaunch(
       apiServices,
       LayoutInspectorBundle.message(COMPOSE_INSPECTION_NOT_AVAILABLE_KEY),
-<<<<<<< HEAD
-      AttachErrorCode.APP_INSPECTION_COMPOSE_INSPECTOR_NOT_FOUND
-=======
       AttachErrorCode.APP_INSPECTION_COMPOSE_INSPECTOR_NOT_FOUND,
->>>>>>> 0d09370c
     )
   }
 
@@ -252,23 +215,14 @@
       object : InspectorArtifactService {
         override suspend fun getOrResolveInspectorArtifact(
           artifactCoordinate: RunningArtifactCoordinate,
-<<<<<<< HEAD
-          project: Project
-=======
           project: Project,
->>>>>>> 0d09370c
         ): Path {
           throw AppInspectionArtifactNotFoundException(
             "not found",
             RunningArtifactCoordinate(
               mockMinimumArtifactCoordinate("androidx.compose.ui", "ui-android", "1.5.0"),
-<<<<<<< HEAD
-              "1.5.0"
-            )
-=======
               "1.5.0",
             ),
->>>>>>> 0d09370c
           )
         }
       }
@@ -284,11 +238,7 @@
     checkLaunch(
       apiServices,
       LayoutInspectorBundle.message(COMPOSE_INSPECTION_NOT_AVAILABLE_KEY),
-<<<<<<< HEAD
-      AttachErrorCode.APP_INSPECTION_COMPOSE_INSPECTOR_NOT_FOUND
-=======
       AttachErrorCode.APP_INSPECTION_COMPOSE_INSPECTOR_NOT_FOUND,
->>>>>>> 0d09370c
     )
   }
 
@@ -304,11 +254,7 @@
     checkLaunch(
       apiServices,
       LayoutInspectorBundle.message(VERSION_MISSING_MESSAGE_KEY),
-<<<<<<< HEAD
-      AttachErrorCode.APP_INSPECTION_VERSION_FILE_NOT_FOUND
-=======
       AttachErrorCode.APP_INSPECTION_VERSION_FILE_NOT_FOUND,
->>>>>>> 0d09370c
     )
   }
 
@@ -324,11 +270,7 @@
     checkLaunch(
       apiServices,
       LayoutInspectorBundle.message(PROGUARDED_LIBRARY_MESSAGE_KEY),
-<<<<<<< HEAD
-      AttachErrorCode.APP_INSPECTION_PROGUARDED_APP
-=======
       AttachErrorCode.APP_INSPECTION_PROGUARDED_APP,
->>>>>>> 0d09370c
     )
   }
 
@@ -346,11 +288,7 @@
     checkLaunch(
       apiServices,
       LayoutInspectorBundle.message(INCOMPATIBLE_LIBRARY_MESSAGE_KEY),
-<<<<<<< HEAD
-      AttachErrorCode.APP_INSPECTION_INCOMPATIBLE_VERSION
-=======
       AttachErrorCode.APP_INSPECTION_INCOMPATIBLE_VERSION,
->>>>>>> 0d09370c
     )
   }
 
@@ -359,30 +297,18 @@
     val artifact =
       RunningArtifactCoordinate(
         mockMinimumArtifactCoordinate("androidx.compose.ui", "ui", "1.3.0"),
-<<<<<<< HEAD
-        "1.3.0"
-=======
         "1.3.0",
->>>>>>> 0d09370c
       )
     val artifactService =
       object : InspectorArtifactService {
         override suspend fun getOrResolveInspectorArtifact(
           artifactCoordinate: RunningArtifactCoordinate,
-<<<<<<< HEAD
-          project: Project
-=======
           project: Project,
->>>>>>> 0d09370c
         ): Path {
           throw AppInspectionArtifactNotFoundException(
             "Artifact $artifactCoordinate could not be resolved on $GMAVEN_HOSTNAME.",
             artifact,
-<<<<<<< HEAD
-            UnknownHostException(GMAVEN_HOSTNAME)
-=======
             UnknownHostException(GMAVEN_HOSTNAME),
->>>>>>> 0d09370c
           )
         }
       }
@@ -398,11 +324,7 @@
     checkLaunch(
       apiServices,
       LayoutInspectorBundle.message(MAVEN_DOWNLOAD_PROBLEM, artifact.toString()),
-<<<<<<< HEAD
-      AttachErrorCode.APP_INSPECTION_FAILED_MAVEN_DOWNLOAD
-=======
       AttachErrorCode.APP_INSPECTION_FAILED_MAVEN_DOWNLOAD,
->>>>>>> 0d09370c
     )
   }
 
@@ -422,11 +344,7 @@
       .thenThrow(
         TransportNonExistingFileException(
           "File $file could not be found for device emulator-123",
-<<<<<<< HEAD
-          file
-=======
           file,
->>>>>>> 0d09370c
         )
       )
     val target = mock<AppInspectionTarget>()
@@ -440,15 +358,9 @@
       LayoutInspectorBundle.message(
         COMPOSE_JAR_FOUND_FOUND_KEY,
         file,
-<<<<<<< HEAD
-        StudioFlags.DYNAMIC_LAYOUT_INSPECTOR_COMPOSE_UI_INSPECTION_DEVELOPMENT_FOLDER.id
-      ),
-      AttachErrorCode.TRANSPORT_PUSH_FAILED_FILE_NOT_FOUND
-=======
         StudioFlags.DYNAMIC_LAYOUT_INSPECTOR_COMPOSE_UI_INSPECTION_DEVELOPMENT_FOLDER.id,
       ),
       AttachErrorCode.TRANSPORT_PUSH_FAILED_FILE_NOT_FOUND,
->>>>>>> 0d09370c
     )
   }
 
@@ -468,11 +380,7 @@
       .thenThrow(
         TransportNonExistingFileException(
           "File $file could not be found for device emulator-123",
-<<<<<<< HEAD
-          file
-=======
           file,
->>>>>>> 0d09370c
         )
       )
     val target = mock<AppInspectionTarget>()
@@ -486,17 +394,10 @@
       LayoutInspectorBundle.message(
         COMPOSE_JAR_FOUND_FOUND_KEY,
         file,
-<<<<<<< HEAD
-        StudioFlags.DYNAMIC_LAYOUT_INSPECTOR_COMPOSE_UI_INSPECTION_RELEASE_FOLDER.id
-      ),
-      AttachErrorCode.TRANSPORT_PUSH_FAILED_FILE_NOT_FOUND,
-      isRunningFromSources = false
-=======
         StudioFlags.DYNAMIC_LAYOUT_INSPECTOR_COMPOSE_UI_INSPECTION_RELEASE_FOLDER.id,
       ),
       AttachErrorCode.TRANSPORT_PUSH_FAILED_FILE_NOT_FOUND,
       isRunningFromSources = false,
->>>>>>> 0d09370c
     )
   }
 
@@ -539,31 +440,19 @@
     checkLaunch(
       apiServices,
       LayoutInspectorBundle.message(COMPOSE_MAY_CAUSE_APP_CRASH_KEY, "1.1.0-beta05", "1.2.1"),
-<<<<<<< HEAD
-      expectClient = true
-=======
       expectClient = true,
->>>>>>> 0d09370c
     )
     checkLaunch(apiServices, "", expectClient = true)
     checkLaunch(
       apiServices,
       LayoutInspectorBundle.message(COMPOSE_MAY_CAUSE_APP_CRASH_KEY, "1.2.0", "1.2.1"),
-<<<<<<< HEAD
-      expectClient = true
-=======
       expectClient = true,
->>>>>>> 0d09370c
     )
     checkLaunch(apiServices, "", expectClient = true)
     checkLaunch(
       apiServices,
       LayoutInspectorBundle.message(COMPOSE_MAY_CAUSE_APP_CRASH_KEY, "1.3.0-alpha01", "1.3.0"),
-<<<<<<< HEAD
-      expectClient = true
-=======
       expectClient = true,
->>>>>>> 0d09370c
     )
   }
 
@@ -577,11 +466,7 @@
     assertThat(
         resolveFolder(
           "/Volumes/android/studio-main/tools/adt/idea",
-<<<<<<< HEAD
-          "#tools/../prebuilts/studio/sdk"
-=======
           "#tools/../prebuilts/studio/sdk",
->>>>>>> 0d09370c
         )
       )
       .isEqualTo("../../../prebuilts/studio/sdk".replace("/", File.separator))
@@ -596,22 +481,14 @@
     assertThat(
         resolveFolder(
           "/Volumes/android/androidx-main/frameworks/support/studio/android-studio-2022.2.1.5-mac/Android Studio Preview.app/Contents",
-<<<<<<< HEAD
-          "#studio/../../../out/some-folder"
-=======
           "#studio/../../../out/some-folder",
->>>>>>> 0d09370c
         )
       )
       .isEqualTo("../../../../../../out/some-folder".replace("/", File.separator))
     assertThat(
         resolveFolder(
           "/usr/local/google/home/jlauridsen/internal/androidx-main/frameworks/support/studio/android-studio-2022.2.1.5-linux/android-studio",
-<<<<<<< HEAD
-          "#studio/../../../out/some-folder"
-=======
           "#studio/../../../out/some-folder",
->>>>>>> 0d09370c
         )
       )
       .isEqualTo("../../../../../out/some-folder".replace("/", File.separator))
@@ -662,11 +539,7 @@
   ) {
     var errorCode = AttachErrorCode.UNKNOWN_ERROR_CODE
     val capabilities = EnumSet.noneOf(InspectorClient.Capability::class.java)
-<<<<<<< HEAD
-    val model = model(projectRule.project) {}
-=======
     val model = model(projectRule.testRootDisposable, projectRule.project) {}
->>>>>>> 0d09370c
     val notificationModel = NotificationModel(projectRule.project)
     val client =
       ComposeLayoutInspectorClient.launch(
@@ -678,11 +551,7 @@
         capabilities,
         mock(),
         { errorCode = it },
-<<<<<<< HEAD
-        isRunningFromSources
-=======
         isRunningFromSources,
->>>>>>> 0d09370c
       )
     if (expectClient) {
       assertThat(client).isNotNull()
