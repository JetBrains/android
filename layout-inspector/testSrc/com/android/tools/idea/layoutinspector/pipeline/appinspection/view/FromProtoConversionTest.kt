--- conflicted
+++ resolved
@@ -31,9 +31,9 @@
 import com.android.tools.idea.layoutinspector.resource.UI_MODE_TYPE_NORMAL
 import com.android.tools.idea.layoutinspector.view.inspection.LayoutInspectorViewProtocol
 import com.google.common.truth.Truth.assertThat
-import java.lang.String.join
 import org.junit.After
 import org.junit.Test
+import java.lang.String.join
 
 class FromProtoConversionTest {
   private var stringIndex = 0
@@ -66,11 +66,7 @@
           navigationHidden = NAVIGATIONHIDDEN_NO
           uiMode = UI_MODE_TYPE_NORMAL or UI_MODE_NIGHT_NO
           smallestScreenWidthDp = 200
-<<<<<<< HEAD
-          density = 0
-=======
           density = 345
->>>>>>> 574fcae1
           orientation = ORIENTATION_PORTRAIT
           screenWidthDp = 480
           screenHeightDp = 800
@@ -98,10 +94,7 @@
           "highdr",
           "port",
           "notnight",
-<<<<<<< HEAD
-=======
           "345dpi",
->>>>>>> 574fcae1
           "stylus",
           "keysexposed",
           "qwerty",
