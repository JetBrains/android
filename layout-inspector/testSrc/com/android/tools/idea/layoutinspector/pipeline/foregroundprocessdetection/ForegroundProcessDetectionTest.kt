--- conflicted
+++ resolved
@@ -44,8 +44,6 @@
 import com.intellij.openapi.util.Disposer
 import com.intellij.testFramework.ProjectRule
 import com.intellij.util.containers.reverse
-import java.util.concurrent.atomic.AtomicLong
-import kotlin.test.fail
 import kotlinx.coroutines.CoroutineDispatcher
 import kotlinx.coroutines.CoroutineScope
 import kotlinx.coroutines.channels.Channel
@@ -62,25 +60,15 @@
 import org.junit.rules.RuleChain
 import org.mockito.Mockito.verify
 import org.mockito.Mockito.verifyNoMoreInteractions
+import java.util.concurrent.atomic.AtomicLong
+import kotlin.test.fail
 
 class ForegroundProcessDetectionTest {
-<<<<<<< HEAD
-  @get:Rule val disposableRule = DisposableRule()
-
-=======
->>>>>>> 574fcae1
   private val projectRule = ProjectRule()
   private val adbRule = FakeAdbRule()
   private val adbProperties: AdbDebugViewProperties =
     FakeShellCommandHandler().apply { adbRule.withDeviceCommandHandler(this) }
   private val adbService = AdbServiceRule(projectRule::project, adbRule)
-<<<<<<< HEAD
-
-  @get:Rule
-  val ruleChain: RuleChain = RuleChain.outerRule(projectRule).around(adbRule).around(adbService)
-
-=======
->>>>>>> 574fcae1
   private val timer = FakeTimer()
   private val transportService = FakeTransportService(timer, false)
   private val grpcServerRule =
@@ -88,17 +76,12 @@
   private val streamManagerRule = TransportStreamManagerRule(grpcServerRule)
 
   @get:Rule
-<<<<<<< HEAD
-  val grpcServerRule =
-    FakeGrpcServer.createFakeGrpcServer("ForegroundProcessDetectionTest", transportService)
-=======
   val ruleChain: RuleChain =
     RuleChain.outerRule(projectRule)
       .around(adbRule)
       .around(adbService)
       .around(grpcServerRule)
       .around(streamManagerRule)
->>>>>>> 574fcae1
 
   private val timestampGenerator = AtomicLong()
 
@@ -239,10 +222,7 @@
     val (deviceModel, processModel) = createDeviceModel(device1)
     val foregroundProcessDetection =
       ForegroundProcessDetectionImpl(
-<<<<<<< HEAD
-=======
         projectRule.disposable,
->>>>>>> 574fcae1
         projectRule.project,
         deviceModel,
         processModel,
@@ -250,18 +230,12 @@
         mock(),
         mock(),
         coroutineScope,
-<<<<<<< HEAD
-=======
         streamManagerRule.streamManager,
->>>>>>> 574fcae1
         workDispatcher,
         onDeviceDisconnected = {},
         pollingIntervalMs = 500L
       )
-<<<<<<< HEAD
-=======
     foregroundProcessDetection.start()
->>>>>>> 574fcae1
 
     val foregroundProcessSyncChannel = Channel<NewForegroundProcess>()
     foregroundProcessDetection.addForegroundProcessListener { device, foregroundProcess, _ ->
@@ -307,10 +281,7 @@
     // studio1
     val foregroundProcessDetection1 =
       ForegroundProcessDetectionImpl(
-<<<<<<< HEAD
-=======
         projectRule.disposable,
->>>>>>> 574fcae1
         projectRule.project,
         deviceModel1,
         processModel1,
@@ -318,26 +289,17 @@
         mock(),
         mock(),
         coroutineScope1,
-<<<<<<< HEAD
-=======
         streamManagerRule.streamManager,
->>>>>>> 574fcae1
         workDispatcher,
         onDeviceDisconnected = {},
         pollingIntervalMs = 500L
       )
-<<<<<<< HEAD
-=======
     foregroundProcessDetection1.start()
->>>>>>> 574fcae1
 
     // studio2
     val foregroundProcessDetection2 =
       ForegroundProcessDetectionImpl(
-<<<<<<< HEAD
-=======
         projectRule.disposable,
->>>>>>> 574fcae1
         projectRule.project,
         deviceModel2,
         processModel2,
@@ -345,18 +307,12 @@
         mock(),
         mock(),
         coroutineScope2,
-<<<<<<< HEAD
-=======
         streamManagerRule.streamManager,
->>>>>>> 574fcae1
         workDispatcher,
         onDeviceDisconnected = {},
         pollingIntervalMs = 500L
       )
-<<<<<<< HEAD
-=======
     foregroundProcessDetection2.start()
->>>>>>> 574fcae1
 
     val foregroundProcessSyncChannel = Channel<NewForegroundProcess>()
     foregroundProcessDetection1.addForegroundProcessListener { device, foregroundProcess, _ ->
@@ -407,10 +363,7 @@
     val (deviceModel, processModel) = createDeviceModel(device1, device2)
     val foregroundProcessDetection =
       ForegroundProcessDetectionImpl(
-<<<<<<< HEAD
-=======
         projectRule.disposable,
->>>>>>> 574fcae1
         projectRule.project,
         deviceModel,
         processModel,
@@ -418,18 +371,12 @@
         mock(),
         mock(),
         coroutineScope,
-<<<<<<< HEAD
-=======
         streamManagerRule.streamManager,
->>>>>>> 574fcae1
         workDispatcher,
         onDeviceDisconnected = {},
         pollingIntervalMs = 500L
       )
-<<<<<<< HEAD
-=======
     foregroundProcessDetection.start()
->>>>>>> 574fcae1
 
     val foregroundProcessSyncChannel = Channel<NewForegroundProcess>()
     foregroundProcessDetection.addForegroundProcessListener { device, foregroundProcess, _ ->
@@ -474,10 +421,7 @@
     val (deviceModel, processModel) = createDeviceModel(device3)
     val foregroundProcessDetection =
       ForegroundProcessDetectionImpl(
-<<<<<<< HEAD
-=======
         projectRule.disposable,
->>>>>>> 574fcae1
         projectRule.project,
         deviceModel,
         processModel,
@@ -485,18 +429,12 @@
         mock(),
         mock(),
         coroutineScope,
-<<<<<<< HEAD
-=======
         streamManagerRule.streamManager,
->>>>>>> 574fcae1
         workDispatcher,
         onDeviceDisconnected = {},
         pollingIntervalMs = 500L
       )
-<<<<<<< HEAD
-=======
     foregroundProcessDetection.start()
->>>>>>> 574fcae1
 
     val foregroundProcessSyncChannel = Channel<NewForegroundProcess>()
     foregroundProcessDetection.addForegroundProcessListener { device, foregroundProcess, _ ->
@@ -530,10 +468,7 @@
     val (deviceModel, processModel) = createDeviceModel(device1, device2)
     val foregroundProcessDetection =
       ForegroundProcessDetectionImpl(
-<<<<<<< HEAD
-=======
         projectRule.disposable,
->>>>>>> 574fcae1
         projectRule.project,
         deviceModel,
         processModel,
@@ -541,18 +476,12 @@
         mock(),
         mock(),
         coroutineScope,
-<<<<<<< HEAD
-=======
         streamManagerRule.streamManager,
->>>>>>> 574fcae1
         workDispatcher,
         onDeviceDisconnected = {},
         pollingIntervalMs = 500L
       )
-<<<<<<< HEAD
-=======
     foregroundProcessDetection.start()
->>>>>>> 574fcae1
 
     val foregroundProcessSyncChannel = Channel<NewForegroundProcess>()
     foregroundProcessDetection.addForegroundProcessListener { device, foregroundProcess, _ ->
@@ -633,23 +562,6 @@
       val onDeviceDisconnected: (DeviceDescriptor) -> Unit = {
         coroutineScope.launch { onDeviceDisconnectedSyncChannel.send(it) }
       }
-<<<<<<< HEAD
-
-      val (deviceModel, processModel) = createDeviceModel(device1)
-      ForegroundProcessDetectionImpl(
-        projectRule.project,
-        deviceModel,
-        processModel,
-        transportClient,
-        mock(),
-        mock(),
-        coroutineScope,
-        workDispatcher,
-        onDeviceDisconnected,
-        pollingIntervalMs = 500L
-      )
-
-=======
 
       val (deviceModel, processModel) = createDeviceModel(device1)
       val foregroundProcessDetection =
@@ -669,7 +581,6 @@
         )
       foregroundProcessDetection.start()
 
->>>>>>> 574fcae1
       connectDevice(device1)
       handshakeSyncChannel.receive()
       startTrackingSyncChannel.receive()
@@ -697,10 +608,7 @@
 
     val foregroundProcessDetection =
       ForegroundProcessDetectionImpl(
-<<<<<<< HEAD
-=======
         projectRule.disposable,
->>>>>>> 574fcae1
         projectRule.project,
         deviceModel1,
         processModel1,
@@ -708,18 +616,12 @@
         mock(),
         mock(),
         coroutineScope,
-<<<<<<< HEAD
-=======
         streamManagerRule.streamManager,
->>>>>>> 574fcae1
         workDispatcher,
         onDeviceDisconnected = {},
         pollingIntervalMs = 500L
       )
-<<<<<<< HEAD
-=======
     foregroundProcessDetection.start()
->>>>>>> 574fcae1
 
     val foregroundProcessSyncChannel = Channel<NewForegroundProcess>()
     foregroundProcessDetection.addForegroundProcessListener { device, foregroundProcess, _ ->
@@ -800,10 +702,7 @@
     val (deviceModel, processModel) = createDeviceModel(device1)
     val foregroundProcessDetection =
       ForegroundProcessDetectionImpl(
-<<<<<<< HEAD
-=======
         projectRule.disposable,
->>>>>>> 574fcae1
         projectRule.project,
         deviceModel,
         processModel,
@@ -811,18 +710,12 @@
         mock(),
         mock(),
         coroutineScope,
-<<<<<<< HEAD
-=======
         streamManagerRule.streamManager,
->>>>>>> 574fcae1
         workDispatcher,
         onDeviceDisconnected = {},
         pollingIntervalMs = 500L
       )
-<<<<<<< HEAD
-=======
     foregroundProcessDetection.start()
->>>>>>> 574fcae1
 
     val foregroundProcessSyncChannel = Channel<NewForegroundProcess>()
     foregroundProcessDetection.addForegroundProcessListener { device, foregroundProcess, _ ->
@@ -892,10 +785,7 @@
     val (deviceModel, processModel) = createDeviceModel(device1)
     val foregroundProcessDetection =
       ForegroundProcessDetectionImpl(
-<<<<<<< HEAD
-=======
         projectRule.disposable,
->>>>>>> 574fcae1
         projectRule.project,
         deviceModel,
         processModel,
@@ -903,18 +793,12 @@
         mock(),
         mock(),
         coroutineScope,
-<<<<<<< HEAD
-=======
         streamManagerRule.streamManager,
->>>>>>> 574fcae1
         workDispatcher,
         onDeviceDisconnected = {},
         pollingIntervalMs = 500L
       )
-<<<<<<< HEAD
-=======
     foregroundProcessDetection.start()
->>>>>>> 574fcae1
 
     val foregroundProcessSyncChannel = Channel<NewForegroundProcess>()
     foregroundProcessDetection.addForegroundProcessListener { device, foregroundProcess, _ ->
@@ -944,20 +828,6 @@
   fun testSelectedProcessOnUnknownSupportDeviceDoesNotCreateSimultaneousHandshake(): Unit =
     runBlocking {
       val (deviceModel, processModel) = createDeviceModel(device4)
-<<<<<<< HEAD
-      ForegroundProcessDetectionImpl(
-        projectRule.project,
-        deviceModel,
-        processModel,
-        transportClient,
-        mock(),
-        mock(),
-        coroutineScope,
-        workDispatcher,
-        onDeviceDisconnected = {},
-        pollingIntervalMs = 500L
-      )
-=======
       val foregroundProcessDetection =
         ForegroundProcessDetectionImpl(
           projectRule.disposable,
@@ -974,13 +844,11 @@
           pollingIntervalMs = 500L
         )
       foregroundProcessDetection.start()
->>>>>>> 574fcae1
 
       connectDevice(device4)
       val (handshakeDevice1, supportType1) = handshakeSyncChannel.receive()
       assertThat(handshakeDevice1).isEqualTo(device4)
       assertThat(supportType1).isEqualTo(SupportType.UNKNOWN)
-<<<<<<< HEAD
 
       withTimeoutOrNull<Nothing>(500) {
         val unexpectedDevice = startTrackingSyncChannel.receive()
@@ -1015,42 +883,6 @@
       deviceToHandshakeSupportTypeMap[device4] = SupportType.UNKNOWN
     }
 
-=======
-
-      withTimeoutOrNull<Nothing>(500) {
-        val unexpectedDevice = startTrackingSyncChannel.receive()
-        fail("Unexpectedly started tracking device \"${unexpectedDevice.deviceId}\"")
-      }
-
-      val (handshakeDevice2, supportType2) = handshakeSyncChannel.receive()
-      assertThat(handshakeDevice2).isEqualTo(device4)
-      assertThat(supportType2).isEqualTo(SupportType.UNKNOWN)
-
-      // this should not trigger the initiation of a new handshake
-      processModel.selectedProcess =
-        device4.toDeviceDescriptor().createProcess("fake_process", isRunning = true)
-
-      val (handshakeDevice3, supportType3) = handshakeSyncChannel.receive()
-      assertThat(handshakeDevice3).isEqualTo(device4)
-      assertThat(supportType3).isEqualTo(SupportType.UNKNOWN)
-
-      // stop handshake
-      deviceToHandshakeSupportTypeMap[device4] = SupportType.NOT_SUPPORTED
-
-      val (handshakeDevice4, supportType4) = handshakeSyncChannel.receive()
-      assertThat(handshakeDevice4).isEqualTo(device4)
-      assertThat(supportType4).isEqualTo(SupportType.NOT_SUPPORTED)
-
-      withTimeoutOrNull<Nothing>(500) {
-        val (unexpectedDevice, _) = handshakeSyncChannel.receive()
-        fail("Unexpected handshake with device \"${unexpectedDevice.deviceId}\"")
-      }
-
-      // restore to UNKNOWN
-      deviceToHandshakeSupportTypeMap[device4] = SupportType.UNKNOWN
-    }
-
->>>>>>> 574fcae1
   @Test
   // TODO(b/260847188) re-enable
   @Ignore("b/260847188")
@@ -1064,20 +896,6 @@
     val layoutInspectorMetrics = mock<LayoutInspectorMetrics>()
 
     val (deviceModel, processModel) = createDeviceModel(device1)
-<<<<<<< HEAD
-    ForegroundProcessDetectionImpl(
-      projectRule.project,
-      deviceModel,
-      processModel,
-      transportClient,
-      layoutInspectorMetrics,
-      mock(),
-      coroutineScope,
-      workDispatcher,
-      onDeviceDisconnected = onDeviceDisconnected,
-      pollingIntervalMs = 500L
-    )
-=======
     val foregroundProcessDetection =
       ForegroundProcessDetectionImpl(
         projectRule.disposable,
@@ -1094,7 +912,6 @@
         pollingIntervalMs = 500L
       )
     foregroundProcessDetection.start()
->>>>>>> 574fcae1
 
     connectDevice(device1, 2)
     val (handshakeDevice1, _) = handshakeSyncChannel.receive()
@@ -1149,10 +966,7 @@
     val (deviceModel, processModel) = createDeviceModel(device1, device2)
     val foregroundProcessDetection =
       ForegroundProcessDetectionImpl(
-<<<<<<< HEAD
-=======
         projectRule.disposable,
->>>>>>> 574fcae1
         projectRule.project,
         deviceModel,
         processModel,
@@ -1160,18 +974,12 @@
         mock(),
         mock(),
         coroutineScope,
-<<<<<<< HEAD
-=======
         streamManagerRule.streamManager,
->>>>>>> 574fcae1
         workDispatcher,
         onDeviceDisconnected = {},
         pollingIntervalMs = 500L
       )
-<<<<<<< HEAD
-=======
     foregroundProcessDetection.start()
->>>>>>> 574fcae1
 
     connectDevice(device1)
     handshakeSyncChannel.receive()
@@ -1206,10 +1014,7 @@
     val (deviceModel, processModel) = createDeviceModel(listOf(device1), processDiscovery)
     val foregroundProcessDetection =
       ForegroundProcessDetectionImpl(
-<<<<<<< HEAD
-=======
         projectRule.disposable,
->>>>>>> 574fcae1
         projectRule.project,
         deviceModel,
         processModel,
@@ -1217,18 +1022,12 @@
         mock(),
         mock(),
         coroutineScope,
-<<<<<<< HEAD
-=======
         streamManagerRule.streamManager,
->>>>>>> 574fcae1
         workDispatcher,
         onDeviceDisconnected = {},
         pollingIntervalMs = 500L
       )
-<<<<<<< HEAD
-=======
     foregroundProcessDetection.start()
->>>>>>> 574fcae1
 
     val foregroundProcessSyncChannel = Channel<Pair<NewForegroundProcess, Boolean>>()
     foregroundProcessDetection.addForegroundProcessListener {
@@ -1270,8 +1069,6 @@
     assertThat(stopTrackingDevice).isEqualTo(device1)
   }
 
-<<<<<<< HEAD
-=======
   @Test
   fun testDispose() {
     val processDiscovery = TestProcessDiscovery()
@@ -1388,7 +1185,6 @@
     foregroundProcessDetection.removeForegroundProcessListener(listener)
   }
 
->>>>>>> 574fcae1
   /** Assert that [newForegroundProcess] contains the expected [device] and [foregroundProcess]. */
   private fun assertEqual(
     newForegroundProcess: NewForegroundProcess,
