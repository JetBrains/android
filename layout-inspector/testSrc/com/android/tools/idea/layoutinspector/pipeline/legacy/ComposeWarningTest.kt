/*
 * Copyright (C) 2021 The Android Open Source Project
 *
 * Licensed under the Apache License, Version 2.0 (the "License");
 * you may not use this file except in compliance with the License.
 * You may obtain a copy of the License at
 *
 *      http://www.apache.org/licenses/LICENSE-2.0
 *
 * Unless required by applicable law or agreed to in writing, software
 * distributed under the License is distributed on an "AS IS" BASIS,
 * WITHOUT WARRANTIES OR CONDITIONS OF ANY KIND, either express or implied.
 * See the License for the specific language governing permissions and
 * limitations under the License.
 */
package com.android.tools.idea.layoutinspector.pipeline.legacy

import com.android.testutils.MockitoKt.mock
import com.android.testutils.MockitoKt.whenever
import com.android.tools.idea.appinspection.inspector.api.process.DeviceDescriptor
import com.android.tools.idea.layoutinspector.LEGACY_DEVICE
import com.android.tools.idea.layoutinspector.MODERN_DEVICE
import com.android.tools.idea.layoutinspector.createProcess
import com.android.tools.idea.layoutinspector.model
import com.android.tools.idea.layoutinspector.model.InspectorModel
import com.android.tools.idea.layoutinspector.model.NotificationModel
import com.android.tools.idea.layoutinspector.model.StatusNotification
import com.android.tools.idea.project.DefaultModuleSystem
import com.android.tools.idea.project.DefaultProjectSystem
import com.android.tools.idea.projectsystem.getModuleSystem
import com.android.tools.idea.projectsystem.getProjectSystem
import com.android.tools.idea.testing.AndroidProjectRule
import com.google.common.truth.Truth.assertThat
import org.junit.Before
import org.junit.Rule
import org.junit.Test
import org.mockito.Mockito

class ComposeWarningTest {
  private lateinit var model: InspectorModel

  @get:Rule val projectRule = AndroidProjectRule.inMemory().initAndroid(true)

  private val moduleSystem: DefaultModuleSystem
    get() = projectRule.module.getModuleSystem() as DefaultModuleSystem

  private var lastNotification: StatusNotification? = null
  private lateinit var composeWarning: ComposeWarning

  @Before
  fun before() {
    model = model(projectRule.project) {}
    projectRule.fixture.addFileToProject(
      "/AndroidManifest.xml",
      """
      <?xml version="1.0" encoding="utf-8"?>
      <manifest xmlns:android="http://schemas.android.com/apk/res/android" package="com.example.app">
        <application />
      </manifest>
    """
<<<<<<< HEAD
        .trimIndent()
=======
        .trimIndent(),
>>>>>>> 0d09370c
    )
    val projectSystem = projectRule.project.getProjectSystem() as DefaultProjectSystem
    val moduleSystem = Mockito.spy(DefaultModuleSystem(projectRule.module))
    projectSystem.setModuleSystem(moduleSystem.module, moduleSystem)
    moduleSystem.usesCompose = true
    val notificationModel = NotificationModel(projectRule.project)
    notificationModel.notificationListeners.add {
      lastNotification = notificationModel.notifications.lastOrNull()
    }
    composeWarning = ComposeWarning(projectRule.project, notificationModel)
  }

  @Test
  fun testNonComposeApp() {
    moduleSystem.usesCompose = false
    composeWarning.performCheck(createClientFor(LEGACY_DEVICE, "com.example.app"))
    // We are not using compose so do NOT show a warning:
    assertThat(lastNotification).isNull()
  }

  @Test
  fun testComposeFromDifferentApp() {
    composeWarning.performCheck(createClientFor(LEGACY_DEVICE, "com.example.other"))
    // We cannot tell if the other app is a compose app so do NOT show warning:
    assertThat(lastNotification).isNull()
  }

  @Test
  fun testComposeAppWithLegacyApiLevel() {
    composeWarning.performCheck(createClientFor(LEGACY_DEVICE, "com.example.app"))
    assertThat(lastNotification?.message)
      .isEqualTo("To see compose nodes in the inspector please use a device with API >= 29")
  }

  @Test
  fun testComposeAppWithLegacyDeviceWithModernApiLevel() {
    composeWarning.performCheck(createClientFor(MODERN_DEVICE, "com.example.app"))
    assertThat(lastNotification?.message)
      .isEqualTo("Cannot display compose nodes, try restarting the application")
  }

  private fun createClientFor(device: DeviceDescriptor, appName: String): LegacyClient {
    val client: LegacyClient = mock()
    whenever(client.process).thenReturn(device.createProcess(appName))
    return client
  }
}<|MERGE_RESOLUTION|>--- conflicted
+++ resolved
@@ -58,11 +58,7 @@
         <application />
       </manifest>
     """
-<<<<<<< HEAD
-        .trimIndent()
-=======
         .trimIndent(),
->>>>>>> 0d09370c
     )
     val projectSystem = projectRule.project.getProjectSystem() as DefaultProjectSystem
     val moduleSystem = Mockito.spy(DefaultModuleSystem(projectRule.module))
