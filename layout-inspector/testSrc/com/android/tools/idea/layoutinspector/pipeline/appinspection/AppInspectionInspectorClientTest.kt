--- conflicted
+++ resolved
@@ -131,13 +131,6 @@
   private val monitor = mock<InspectorClientLaunchMonitor>()
   private var preferredProcess: ProcessDescriptor? = MODERN_PROCESS
 
-<<<<<<< HEAD
-  private val disposableRule = DisposableRule()
-  private val treeRule = SetFlagRule(StudioFlags.USE_COMPONENT_TREE_TABLE, true)
-  private val projectRule: AndroidProjectRule = AndroidProjectRule.onDisk()
-  private val inspectionRule = AppInspectionInspectorRule(disposableRule.disposable)
-  private val inspectorRule = LayoutInspectorRule(listOf(inspectionRule.createInspectorClientProvider(monitor)), projectRule) {
-=======
   private lateinit var inspectorClientSettings: InspectorClientSettings
 
   private val projectRule: AndroidProjectRule = AndroidProjectRule.onDisk()
@@ -145,7 +138,6 @@
   private val inspectorRule = LayoutInspectorRule(
     listOf(inspectionRule.createInspectorClientProvider({ monitor }, { inspectorClientSettings })), projectRule
   ) {
->>>>>>> de127946
     it == preferredProcess
   }
   private val usageRule = MetricsTrackerRule()
@@ -154,20 +146,11 @@
   val ruleChain = RuleChain.outerRule(projectRule)
     .around(inspectionRule)
     .around(inspectorRule)
-<<<<<<< HEAD
-    .around(treeRule)
-    .around(usageRule)
-    .around(disposableRule)!!
-
-  @Before
-  fun before() {
-=======
     .around(usageRule)!!
 
   @Before
   fun before() {
     inspectorClientSettings = InspectorClientSettings(projectRule.project)
->>>>>>> de127946
     inspectorRule.attachDevice(MODERN_DEVICE)
   }
 
@@ -339,8 +322,6 @@
   }
 
   @Test
-<<<<<<< HEAD
-=======
   fun disableBitmapCapturingTrueWhenInRunningDevices(): Unit = runBlocking {
     val originalState = StudioFlags.DYNAMIC_LAYOUT_INSPECTOR_IN_RUNNING_DEVICES_ENABLED.get()
     StudioFlags.DYNAMIC_LAYOUT_INSPECTOR_IN_RUNNING_DEVICES_ENABLED.override(true)
@@ -358,23 +339,13 @@
   }
 
   @Test
->>>>>>> de127946
   fun statsInitializedWhenConnectedA() {
     inspectorRule.inspector.treeSettings.hideSystemNodes = true
     inspectorRule.inspector.treeSettings.showRecompositions = false
 
-<<<<<<< HEAD
-    val modelUpdatedLatch = ReportingCountDownLatch(1)
-    inspectorRule.inspectorModel.modificationListeners.add { _, _, _ ->
-      modelUpdatedLatch.countDown()
-    }
-    inspectorRule.processNotifier.fireConnected(MODERN_PROCESS)
-    modelUpdatedLatch.await(TIMEOUT, TIMEOUT_UNIT)
-=======
     inspectorRule.processNotifier.fireConnected(MODERN_PROCESS)
     waitForCondition(TIMEOUT, TIMEOUT_UNIT) { inspectorRule.inspectorClient.stats.hideSystemNodes }
 
->>>>>>> de127946
     inspectorRule.inspectorClient.stats.selectionMadeFromImage(null)
     inspectorRule.inspectorClient.stats.frameReceived()
     inspectorRule.launcher.disconnectActiveClient()
@@ -393,18 +364,9 @@
     inspectorRule.inspector.treeSettings.hideSystemNodes = false
     inspectorRule.inspector.treeSettings.showRecompositions = true
 
-<<<<<<< HEAD
-    val modelUpdatedLatch = ReportingCountDownLatch(1)
-    inspectorRule.inspectorModel.modificationListeners.add { _, _, _ ->
-      modelUpdatedLatch.countDown()
-    }
-    inspectorRule.processNotifier.fireConnected(MODERN_PROCESS)
-    modelUpdatedLatch.await(TIMEOUT, TIMEOUT_UNIT)
-=======
     inspectorRule.processNotifier.fireConnected(MODERN_PROCESS)
     waitForCondition(TIMEOUT, TIMEOUT_UNIT) { inspectorRule.inspectorClient.stats.showRecompositions }
 
->>>>>>> de127946
     inspectorRule.inspectorClient.stats.selectionMadeFromImage(null)
     inspectorRule.inspectorClient.stats.frameReceived()
     inspectorRule.launcher.disconnectActiveClient()
@@ -1057,11 +1019,7 @@
 
   private fun setUpRunConfiguration(enableInspectionWithoutRestart: Boolean = false) {
     addManifest(projectRule.fixture)
-<<<<<<< HEAD
-    AndroidRunConfigurations.getInstance().createRunConfiguration(AndroidFacet.getInstance(projectRule.module)!!)
-=======
     AndroidRunConfigurations.instance.createRunConfiguration(AndroidFacet.getInstance(projectRule.module)!!)
->>>>>>> de127946
     if (enableInspectionWithoutRestart) {
       val runManager = RunManager.getInstance(inspectorRule.project)
       val config = runManager.allConfigurationsList.filterIsInstance<AndroidRunConfiguration>().firstOrNull { it.name == "app" }
@@ -1096,22 +1054,12 @@
 }
 
 class AppInspectionInspectorClientWithUnsupportedApi29 {
-<<<<<<< HEAD
-  private val disposableRule = DisposableRule()
-  private val projectRule: AndroidProjectRule = AndroidProjectRule.onDisk()
-  private val inspectionRule = AppInspectionInspectorRule(disposableRule.disposable)
-  private val inspectorRule = LayoutInspectorRule(listOf(mock()), projectRule) { false }
-
-  @get:Rule
-  val ruleChain = RuleChain.outerRule(projectRule).around(inspectionRule).around(inspectorRule).around(disposableRule)!!
-=======
   private val projectRule: AndroidProjectRule = AndroidProjectRule.onDisk()
   private val inspectionRule = AppInspectionInspectorRule(projectRule)
   private val inspectorRule = LayoutInspectorRule(listOf(mock()), projectRule) { false }
 
   @get:Rule
   val ruleChain = RuleChain.outerRule(projectRule).around(inspectionRule).around(inspectorRule)!!
->>>>>>> de127946
 
   @Test
   fun testApi29VersionBanner() = runBlocking {
@@ -1296,14 +1244,8 @@
 
 class AppInspectionInspectorClientWithFailingClientTest {
   private val usageTrackerRule = MetricsTrackerRule()
-<<<<<<< HEAD
-  private val disposableRule = DisposableRule()
-  private val projectRule: AndroidProjectRule = AndroidProjectRule.onDisk()
-  private val inspectionRule = AppInspectionInspectorRule(disposableRule.disposable)
-=======
   private val projectRule: AndroidProjectRule = AndroidProjectRule.onDisk()
   private val inspectionRule = AppInspectionInspectorRule(projectRule)
->>>>>>> de127946
   private var throwOnState: AttachErrorState = AttachErrorState.UNKNOWN_ATTACH_ERROR_STATE
   private var exceptionToThrow: Exception = RuntimeException("expected")
   private val getMonitor: (AbstractInspectorClient) -> InspectorClientLaunchMonitor = { client ->
@@ -1318,30 +1260,22 @@
     }
   }
 
-<<<<<<< HEAD
-  private val inspectorRule = LayoutInspectorRule(listOf(inspectionRule.createInspectorClientProvider(monitor)), projectRule) {
-=======
   private lateinit var inspectorClientSettings: InspectorClientSettings
 
   private val inspectorRule = LayoutInspectorRule(
     listOf(inspectionRule.createInspectorClientProvider(getMonitor, { inspectorClientSettings })),
     projectRule
   ) {
->>>>>>> de127946
     it.name == MODERN_PROCESS.name
   }
 
   @get:Rule
-<<<<<<< HEAD
-  val ruleChain = RuleChain.outerRule(projectRule).around(inspectionRule).around(inspectorRule).around(usageTrackerRule).around(disposableRule)!!
-=======
   val ruleChain = RuleChain.outerRule(projectRule).around(inspectionRule).around(inspectorRule).around(usageTrackerRule)!!
 
   @Before
   fun setUp() {
     inspectorClientSettings = InspectorClientSettings(projectRule.project)
   }
->>>>>>> de127946
 
   @Test
   fun errorShownOnStartRequest() {
