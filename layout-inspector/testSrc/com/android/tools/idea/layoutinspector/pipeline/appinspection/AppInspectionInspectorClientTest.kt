/*
 * Copyright (C) 2020 The Android Open Source Project
 *
 * Licensed under the Apache License, Version 2.0 (the "License");
 * you may not use this file except in compliance with the License.
 * You may obtain a copy of the License at
 *
 *      http://www.apache.org/licenses/LICENSE-2.0
 *
 * Unless required by applicable law or agreed to in writing, software
 * distributed under the License is distributed on an "AS IS" BASIS,
 * WITHOUT WARRANTIES OR CONDITIONS OF ANY KIND, either express or implied.
 * See the License for the specific language governing permissions and
 * limitations under the License.
 */
package com.android.tools.idea.layoutinspector.pipeline.appinspection

import com.android.adblib.DeviceSelector
import com.android.fakeadbserver.DeviceState
import com.android.repository.Revision
import com.android.repository.api.LocalPackage
import com.android.repository.impl.meta.RepositoryPackages
import com.android.repository.impl.meta.TypeDetails
import com.android.repository.testframework.FakePackage
import com.android.repository.testframework.FakeRepoManager
import com.android.resources.Density
import com.android.sdklib.SystemImageTags.PLAY_STORE_TAG
import com.android.sdklib.internal.avd.AvdInfo
import com.android.sdklib.internal.avd.ConfigKey
import com.android.sdklib.repository.AndroidSdkHandler
import com.android.sdklib.repository.IdDisplay
import com.android.sdklib.repository.targets.SystemImage
import com.android.testutils.file.createInMemoryFileSystemAndFolder
import com.android.testutils.file.someRoot
import com.android.testutils.waitForCondition
import com.android.tools.adtui.swing.FakeUi
import com.android.tools.adtui.workbench.ToolWindowCallback
import com.android.tools.app.inspection.AppInspection
import com.android.tools.componenttree.treetable.TreeTableHeader
import com.android.tools.idea.appinspection.api.AppInspectionApiServices
import com.android.tools.idea.appinspection.inspector.api.AppInspectionAppProguardedException
import com.android.tools.idea.appinspection.inspector.api.AppInspectionArtifactNotFoundException
import com.android.tools.idea.appinspection.inspector.api.AppInspectionCannotFindAdbDeviceException
import com.android.tools.idea.appinspection.inspector.api.AppInspectionCrashException
import com.android.tools.idea.appinspection.inspector.api.AppInspectionLibraryMissingException
import com.android.tools.idea.appinspection.inspector.api.AppInspectionProcessNoLongerExistsException
import com.android.tools.idea.appinspection.inspector.api.AppInspectionServiceException
import com.android.tools.idea.appinspection.inspector.api.AppInspectionVersionIncompatibleException
import com.android.tools.idea.appinspection.inspector.api.launch.LaunchParameters
import com.android.tools.idea.appinspection.inspector.api.launch.RunningArtifactCoordinate
import com.android.tools.idea.appinspection.inspector.api.process.DeviceDescriptor
import com.android.tools.idea.appinspection.inspector.api.process.ProcessDescriptor
import com.android.tools.idea.appinspection.test.DEFAULT_TEST_INSPECTION_STREAM
import com.android.tools.idea.appinspection.test.mockMinimumArtifactCoordinate
import com.android.tools.idea.avdmanager.AvdManagerConnection
import com.android.tools.idea.concurrency.AndroidCoroutineScope
import com.android.tools.idea.flags.StudioFlags
import com.android.tools.idea.layoutinspector.LayoutInspectorBundle
import com.android.tools.idea.layoutinspector.LayoutInspectorRule
import com.android.tools.idea.layoutinspector.MODERN_DEVICE
import com.android.tools.idea.layoutinspector.createProcess
import com.android.tools.idea.layoutinspector.model
import com.android.tools.idea.layoutinspector.model.AndroidWindow
import com.android.tools.idea.layoutinspector.model.ComposeViewNode
import com.android.tools.idea.layoutinspector.model.NotificationModel
import com.android.tools.idea.layoutinspector.model.ViewNode
import com.android.tools.idea.layoutinspector.pipeline.AbstractInspectorClient
import com.android.tools.idea.layoutinspector.pipeline.InspectorClient
import com.android.tools.idea.layoutinspector.pipeline.InspectorClient.Capability
import com.android.tools.idea.layoutinspector.pipeline.InspectorClientLaunchMonitor
import com.android.tools.idea.layoutinspector.pipeline.InspectorClientSettings
import com.android.tools.idea.layoutinspector.pipeline.appinspection.compose.INCOMPATIBLE_LIBRARY_MESSAGE_KEY
import com.android.tools.idea.layoutinspector.pipeline.appinspection.compose.PROGUARDED_LIBRARY_MESSAGE_KEY
import com.android.tools.idea.layoutinspector.pipeline.appinspection.compose.VERSION_MISSING_MESSAGE_KEY
import com.android.tools.idea.layoutinspector.pipeline.appinspection.inspectors.sendEvent
import com.android.tools.idea.layoutinspector.pipeline.appinspection.view.ViewLayoutInspectorClient
import com.android.tools.idea.layoutinspector.runningdevices.withEmbeddedLayoutInspector
import com.android.tools.idea.layoutinspector.tree.LayoutInspectorTreePanel
import com.android.tools.idea.layoutinspector.ui.InspectorBanner
import com.android.tools.idea.layoutinspector.util.ReportingCountDownLatch
import com.android.tools.idea.layoutinspector.view.inspection.LayoutInspectorViewProtocol
import com.android.tools.idea.metrics.MetricsTrackerRule
import com.android.tools.idea.protobuf.ByteString
import com.android.tools.idea.sdk.IdeAvdManagers
import com.android.tools.idea.testing.AndroidProjectRule
import com.android.tools.idea.testing.ui.flatten
import com.android.tools.idea.util.ListenerCollection
import com.google.common.truth.Truth.assertThat
import com.google.wireless.android.sdk.stats.AndroidStudioEvent
import com.google.wireless.android.sdk.stats.DynamicLayoutInspectorErrorInfo.AttachErrorCode
import com.google.wireless.android.sdk.stats.DynamicLayoutInspectorErrorInfo.AttachErrorState
import com.google.wireless.android.sdk.stats.DynamicLayoutInspectorEvent.DynamicLayoutInspectorEventType
import com.intellij.openapi.actionSystem.AnActionEvent
import com.intellij.openapi.application.invokeAndWaitIfNeeded
import com.intellij.testFramework.runInEdtAndWait
import com.intellij.util.ui.UIUtil
import java.net.UnknownHostException
import java.nio.file.Path
import java.nio.file.Paths
import java.util.Collections
import java.util.concurrent.ArrayBlockingQueue
import java.util.concurrent.TimeUnit
import javax.swing.JTable
import kotlinx.coroutines.CancellationException
import kotlinx.coroutines.CompletableDeferred
import kotlinx.coroutines.Dispatchers
import kotlinx.coroutines.runBlocking
import layoutinspector.compose.inspection.LayoutInspectorComposeProtocol
import org.junit.Before
import org.junit.Rule
import org.junit.Test
import org.junit.rules.RuleChain
import org.mockito.Mockito.doAnswer
import org.mockito.Mockito.inOrder
import org.mockito.Mockito.spy
import org.mockito.Mockito.`when`
import org.mockito.kotlin.any
import org.mockito.kotlin.mock
import org.mockito.kotlin.whenever

private val MODERN_PROCESS =
  MODERN_DEVICE.createProcess(streamId = DEFAULT_TEST_INSPECTION_STREAM.streamId)
private val OTHER_MODERN_PROCESS =
  MODERN_DEVICE.createProcess(
    name = "com.other",
    streamId = DEFAULT_TEST_INSPECTION_STREAM.streamId,
  )

/** Timeout used in this test. While debugging, you may want to extend the timeout */
private const val TIMEOUT = 10L
private val TIMEOUT_UNIT = TimeUnit.SECONDS

class AppInspectionInspectorClientTest {
  private var preferredProcess: ProcessDescriptor? = MODERN_PROCESS

  private lateinit var inspectorClientSettings: InspectorClientSettings

  /** When true makes the client fail during attach */
  private var shouldFailDuringAttach = false

  private val projectRule: AndroidProjectRule = AndroidProjectRule.onDisk()
  private val inspectionRule = AppInspectionInspectorRule(projectRule)
  private val clientProviders =
    listOf(
      inspectionRule.createInspectorClientProvider(
        getMonitor = { spy(inspectionRule.defaultMonitor(it)) },
        getClientSettings = { inspectorClientSettings },
        apiServicesProvider = {
          if (shouldFailDuringAttach) failingApiServices
          else inspectionRule.inspectionService.apiServices
        },
      )
    )

  private val inspectorRule =
    LayoutInspectorRule(clientProviders, projectRule) { it == preferredProcess }

  private val usageRule = MetricsTrackerRule()

  @get:Rule
  val ruleChain =
    RuleChain.outerRule(projectRule)
      .around(inspectionRule)
      .around(inspectorRule)
      .around(usageRule)!!

  @Before
  fun before() {
    shouldFailDuringAttach = false
    inspectorClientSettings = InspectorClientSettings(projectRule.project)
    inspectorRule.attachDevice(MODERN_DEVICE)
    setUpAdbForDebugViewAttributes(
      MODERN_DEVICE.serial,
      debugViewAttributesPreviouslyEnabled = true,
    )
  }

  @Test
  fun clientCanConnectDisconnectAndReconnect() {
    inspectorRule.processNotifier.fireConnected(MODERN_PROCESS)
    assertThat(inspectorRule.inspectorClient.isConnected).isTrue()

    inspectorRule.processNotifier.fireDisconnected(MODERN_PROCESS)
    assertThat(inspectorRule.inspectorClient.isConnected).isFalse()

    inspectorRule.processNotifier.fireConnected(MODERN_PROCESS)
    assertThat(inspectorRule.inspectorClient.isConnected).isTrue()
  }

  @Test
  fun failingClientLogsAttachErrorToMetrics() {
    shouldFailDuringAttach = true

    inspectorRule.processNotifier.fireConnected(MODERN_PROCESS)

    assertThat(inspectorRule.inspectorClient.isConnected).isFalse()

    val usages =
      usageRule.testTracker.usages.filter {
        it.studioEvent.kind == AndroidStudioEvent.EventKind.DYNAMIC_LAYOUT_INSPECTOR_EVENT
      }

    assertThat(usages).hasSize(3)
    assertThat(usages[0].studioEvent.dynamicLayoutInspectorEvent.type)
      .isEqualTo(DynamicLayoutInspectorEventType.ATTACH_REQUEST)
    assertThat(usages[1].studioEvent.dynamicLayoutInspectorEvent.type)
      .isEqualTo(DynamicLayoutInspectorEventType.ATTACH_ERROR)
    assertThat(usages[2].studioEvent.dynamicLayoutInspectorEvent.type)
      .isEqualTo(DynamicLayoutInspectorEventType.SESSION_DATA)
  }

  @Test
  fun crashedInspectorShowsNotification() {
    shouldFailDuringAttach = true
    failingApiServices.exception =
      CancellationException(
        "",
        cause = CancellationException("", cause = AppInspectionCrashException("")),
      )

    inspectorRule.processNotifier.fireConnected(MODERN_PROCESS)

    assertThat(inspectorRule.inspectorClient.isConnected).isFalse()

    val usages =
      usageRule.testTracker.usages.filter {
        it.studioEvent.kind == AndroidStudioEvent.EventKind.DYNAMIC_LAYOUT_INSPECTOR_EVENT
      }

    val notification1 = inspectorRule.notificationModel.notifications.single()
    assertThat(notification1.message).isEqualTo("Layout Inspector crashed on the device.")
  }

  @Test
  fun clientCanConnectTolockedDevice() {
    inspectionRule.viewInspector.interceptWhen({ it.hasStartFetchCommand() }) {
      sendProgress(LayoutInspectorViewProtocol.ProgressEvent.ProgressCheckpoint.START_RECEIVED)
      sendProgress(LayoutInspectorViewProtocol.ProgressEvent.ProgressCheckpoint.STARTED)
      sendProgress(LayoutInspectorViewProtocol.ProgressEvent.ProgressCheckpoint.RESPONSE_SENT)
      inspectionRule.viewInspector.connection.sendEvent {
        // A locked device sends an empty LayoutEvent:
        layoutEvent = LayoutInspectorViewProtocol.LayoutEvent.getDefaultInstance()
      }
      LayoutInspectorViewProtocol.Response.newBuilder()
        .setStartFetchResponse(LayoutInspectorViewProtocol.StartFetchResponse.getDefaultInstance())
        .build()
    }
    inspectorRule.processNotifier.fireConnected(MODERN_PROCESS)
    assertThat(inspectorRule.inspectorClient.isConnected).isTrue()
  }

  private fun sendProgress(progress: LayoutInspectorViewProtocol.ProgressEvent.ProgressCheckpoint) {
    inspectionRule.viewInspector.connection.sendEvent {
      progressEvent =
        LayoutInspectorViewProtocol.ProgressEvent.newBuilder()
          .apply { checkpoint = progress }
          .build()
    }
  }

  @org.junit.Ignore("b/244336884")
  @Test
  fun treeRecompositionVisibilitySetAtConnectTime() {
    val panel = LayoutInspectorTreePanel(projectRule.testRootDisposable)
    var updateActionsCalled = 0
    var enabledActions = 0
    panel.registerCallbacks(
      object : ToolWindowCallback {
        override fun updateActions() {
          enabledActions = 0
          panel.additionalActions.forEach {
            val event: AnActionEvent = mock()
            val presentation = it.templatePresentation.clone()
            `when`(event.presentation).thenReturn(presentation)
            it.update(event)
            if (event.presentation.isEnabled) {
              enabledActions++
            }
          }
          updateActionsCalled++
        }
      }
    )
    panel.setToolContext(inspectorRule.inspector)
    FakeUi(panel.component, createFakeWindow = true)
    inspectorRule.inspector.treeSettings.showRecompositions = true
    inspectorRule.inspector.treeSettings.hideSystemNodes = false

    inspectorRule.processNotifier.fireConnected(MODERN_PROCESS)

    // Wait for client to be connected
    waitForCondition(TIMEOUT, TIMEOUT_UNIT) { inspectorRule.inspectorClient.isConnected }

    // Wait for the tool window to update its actions.
    // There is nothing we directly can rely on to be sure of the table column visibility update.
    // The code below is a hack since the check relies on toolWindowCallback.updateActions is
    // called (delayed) to the UI thread. Because of that we ensure that
    // LayoutInspector.updateConnection
    // will have finished processing after the state is set to CONNECTED.
    waitForCondition(TIMEOUT, TIMEOUT_UNIT) { updateActionsCalled > 0 }

    // Make sure all UI events are done
    runInEdtAndWait { UIUtil.dispatchAllInvocationEvents() }

    // Check that the table header for showing recompositions are shown initially:
    val header = panel.component.flatten(false).filterIsInstance<TreeTableHeader>().single()
    val table = panel.focusComponent as JTable
    assertThat(header.isVisible).isTrue()
    assertThat(table.columnCount).isEqualTo(3)
    assertThat(table.getColumn(table.getColumnName(1)).maxWidth).isGreaterThan(0)
    assertThat(table.getColumn(table.getColumnName(2)).maxWidth).isGreaterThan(0)

    // Check that all 3 actions were enabled initially:
    assertThat(updateActionsCalled).isEqualTo(1)
    assertThat(enabledActions).isEqualTo(3)
  }

  @Test
  fun allStatesReachedDuringConnect() {
    // Validate all the progress events happen in order. Note that those generated on the device
    // side are synthetic, since we're not
    // using the real agent in this test.
    // TODO(b/203712328): Because of a problem with the test framework, this test will pass even
    // without the fix included in the same commit

    val modelUpdatedLatch = ReportingCountDownLatch(1)
    inspectorRule.inspectorModel.addModificationListener { _, _, _ ->
      modelUpdatedLatch.countDown()
    }

    inspectorRule.processNotifier.fireConnected(MODERN_PROCESS)
    modelUpdatedLatch.await(TIMEOUT, TIMEOUT_UNIT)

    assertThat(inspectorRule.inspectorClient.isConnected).isTrue()
    val monitor = (inspectorRule.inspectorClient as AppInspectionInspectorClient).launchMonitor
    val inOrder = inOrder(monitor)
    inOrder.verify(monitor).updateProgress(AttachErrorState.ADB_PING)
    inOrder.verify(monitor).updateProgress(AttachErrorState.ATTACH_SUCCESS)
    inOrder.verify(monitor).updateProgress(AttachErrorState.START_REQUEST_SENT)
    inOrder.verify(monitor).updateProgress(AttachErrorState.START_RECEIVED)
    inOrder.verify(monitor).updateProgress(AttachErrorState.ROOTS_EVENT_SENT)
    inOrder.verify(monitor).updateProgress(AttachErrorState.ROOTS_EVENT_RECEIVED)
    inOrder.verify(monitor).updateProgress(AttachErrorState.VIEW_INVALIDATION_CALLBACK)
    inOrder.verify(monitor).updateProgress(AttachErrorState.SCREENSHOT_CAPTURED)
    inOrder.verify(monitor).updateProgress(AttachErrorState.VIEW_HIERARCHY_CAPTURED)
    inOrder.verify(monitor).updateProgress(AttachErrorState.RESPONSE_SENT)
    inOrder.verify(monitor).updateProgress(AttachErrorState.LAYOUT_EVENT_RECEIVED)
    inOrder.verify(monitor).updateProgress(AttachErrorState.COMPOSE_REQUEST_SENT)
    inOrder.verify(monitor).updateProgress(AttachErrorState.COMPOSE_RESPONSE_RECEIVED)
    inOrder.verify(monitor).updateProgress(AttachErrorState.PARSED_COMPONENT_TREE)
    inOrder.verify(monitor).updateProgress(AttachErrorState.MODEL_UPDATED)
  }

  @Test
  fun inspectorStartsFetchingContinuouslyOnConnectIfLiveMode() = runBlocking {
    inspectorClientSettings.inLiveMode = true

    val startFetchReceived = ReportingCountDownLatch(1)
    inspectionRule.viewInspector.listenWhen({ it.hasStartFetchCommand() }) { command ->
      assertThat(command.startFetchCommand.continuous).isTrue()
      startFetchReceived.countDown()
    }

    // Initial fetch additionally triggers requests for composables
    val composeCommands = ArrayBlockingQueue<LayoutInspectorComposeProtocol.Command>(2)
    inspectionRule.composeInspector.listenWhen({ true }) { command -> composeCommands.add(command) }

    inspectorRule.processNotifier.fireConnected(MODERN_PROCESS)
    startFetchReceived.await(
      TIMEOUT,
      TIMEOUT_UNIT,
    ) // If here, we already successfully connected (and sent an initial command)
    assertThat(inspectorRule.inspectorClient).isInstanceOf(AppInspectionInspectorClient::class.java)
    assertThat(inspectorRule.inspectorClient.capabilities)
      .contains(Capability.SUPPORTS_COMPOSE_RECOMPOSITION_COUNTS)

    // View Inspector layout event -> Compose Inspector update settings command
    composeCommands.take().let { command ->
      assertThat(command.specializedCase)
        .isEqualTo(LayoutInspectorComposeProtocol.Command.SpecializedCase.UPDATE_SETTINGS_COMMAND)
      assertThat(command.updateSettingsCommand.delayParameterExtractions).isTrue()
    }
    // View Inspector layout event -> Compose Inspector get composables commands
    composeCommands.take().let { command ->
      assertThat(command.specializedCase)
        .isEqualTo(LayoutInspectorComposeProtocol.Command.SpecializedCase.GET_COMPOSABLES_COMMAND)
    }

    (inspectorRule.inspectorClient as AppInspectionInspectorClient)
      .updateRecompositionCountSettings()

    composeCommands.take().let { command ->
      assertThat(command.specializedCase)
        .isEqualTo(LayoutInspectorComposeProtocol.Command.SpecializedCase.UPDATE_SETTINGS_COMMAND)
      assertThat(command.updateSettingsCommand.delayParameterExtractions).isTrue()
    }
  }

  @Test
  fun enableBitmapCapturingTrueWhenInStandalone() =
    withEmbeddedLayoutInspector(false) {
      runBlocking {
        val enableBitmapScreenshotReceived = ReportingCountDownLatch(1)
        inspectionRule.viewInspector.listenWhen({ it.hasEnableBitmapScreenshotCommand() }) { command
          ->
          assertThat(command.enableBitmapScreenshotCommand.enable).isTrue()
          enableBitmapScreenshotReceived.countDown()
        }
<<<<<<< HEAD

        inspectorRule.processNotifier.fireConnected(MODERN_PROCESS)
        enableBitmapScreenshotReceived.await(TIMEOUT, TIMEOUT_UNIT)
      }
    }
=======

        inspectorRule.processNotifier.fireConnected(MODERN_PROCESS)
        enableBitmapScreenshotReceived.await(TIMEOUT, TIMEOUT_UNIT)
      }
    }

  @Test
  fun enableXrInspectionTrueWhenFlagEnabled() {
    val prev = StudioFlags.DYNAMIC_LAYOUT_INSPECTOR_XR_INSPECTION.get()
    StudioFlags.DYNAMIC_LAYOUT_INSPECTOR_XR_INSPECTION.override(true)

    runBlocking {
      val latch = ReportingCountDownLatch(1)
      inspectionRule.viewInspector.listenWhen({ it.hasEnableXrInspectionCommand() }) { command ->
        assertThat(command.enableXrInspectionCommand.enable).isTrue()
        latch.countDown()
      }

      inspectorRule.processNotifier.fireConnected(MODERN_PROCESS)
      latch.await(TIMEOUT, TIMEOUT_UNIT)
    }

    StudioFlags.DYNAMIC_LAYOUT_INSPECTOR_XR_INSPECTION.override(prev)
  }

  @Test
  fun enableXrInspectionFalseWhenFlagDisabled() {
    val prev = StudioFlags.DYNAMIC_LAYOUT_INSPECTOR_XR_INSPECTION.get()
    StudioFlags.DYNAMIC_LAYOUT_INSPECTOR_XR_INSPECTION.override(false)

    runBlocking {
      val latch = ReportingCountDownLatch(1)
      inspectionRule.viewInspector.listenWhen({ it.hasEnableXrInspectionCommand() }) { command ->
        throw IllegalStateException("EnableXrInspection command should not be sent.")
      }
      inspectionRule.viewInspector.listenWhen({ it.hasStartFetchCommand() }) { latch.countDown() }

      inspectorRule.processNotifier.fireConnected(MODERN_PROCESS)
      latch.await(TIMEOUT, TIMEOUT_UNIT)
    }

    StudioFlags.DYNAMIC_LAYOUT_INSPECTOR_XR_INSPECTION.override(prev)
  }
>>>>>>> 8b7d83e8

  @Test
  fun statsInitializedWhenConnectedA() {
    inspectorRule.inspector.treeSettings.hideSystemNodes = true
    inspectorRule.inspector.treeSettings.showRecompositions = false

    inspectorRule.processNotifier.fireConnected(MODERN_PROCESS)
    waitForCondition(TIMEOUT, TIMEOUT_UNIT) { inspectorRule.inspectorClient.stats.hideSystemNodes }

    inspectorRule.inspectorClient.stats.selectionMadeFromImage(null)
    inspectorRule.inspectorClient.stats.frameReceived()
    inspectorRule.launcher.disconnectActiveClient()

    val session1 =
      usageRule.testTracker.usages
        .single {
          it.studioEvent.dynamicLayoutInspectorEvent.type ==
            DynamicLayoutInspectorEventType.SESSION_DATA
        }
        .studioEvent
        .dynamicLayoutInspectorEvent
        .session
    assertThat(session1.system.clicksWithVisibleSystemViews).isEqualTo(0)
    assertThat(session1.system.clicksWithHiddenSystemViews).isEqualTo(1)
    assertThat(session1.compose.framesWithRecompositionCountsOn).isEqualTo(0)
  }

  @Test
  fun statsInitializedWhenConnectedB() {
    // Make the start settings opposite from statsInitializedWhenConnectedA:
    inspectorRule.inspector.treeSettings.hideSystemNodes = false
    inspectorRule.inspector.treeSettings.showRecompositions = true

    inspectorRule.processNotifier.fireConnected(MODERN_PROCESS)
    waitForCondition(TIMEOUT, TIMEOUT_UNIT) {
      inspectorRule.inspectorClient.stats.showRecompositions
    }

    inspectorRule.inspectorClient.stats.selectionMadeFromImage(null)
    inspectorRule.inspectorClient.stats.frameReceived()
    inspectorRule.launcher.disconnectActiveClient()

    val session2 =
      usageRule.testTracker.usages
        .single {
          it.studioEvent.dynamicLayoutInspectorEvent.type ==
            DynamicLayoutInspectorEventType.SESSION_DATA
        }
        .studioEvent
        .dynamicLayoutInspectorEvent
        .session
    assertThat(session2.system.clicksWithVisibleSystemViews).isEqualTo(1)
    assertThat(session2.system.clicksWithHiddenSystemViews).isEqualTo(0)
    assertThat(session2.compose.framesWithRecompositionCountsOn).isEqualTo(1)
  }

  @Test
  fun recomposingNotSupported() = runBlocking {
    val inspectorState =
      FakeInspectorState(inspectionRule.viewInspector, inspectionRule.composeInspector)
    inspectorState.simulateComposeVersionWithoutUpdateSettingsCommand()

    inspectorClientSettings.inLiveMode = true
    inspectorRule.inspector.treeSettings.showRecompositions = true

    val startFetchReceived = ReportingCountDownLatch(1)
    inspectionRule.viewInspector.listenWhen({ it.hasStartFetchCommand() }) { command ->
      assertThat(command.startFetchCommand.continuous).isTrue()
      startFetchReceived.countDown()
    }

    // Initial fetch additionally triggers requests for composables
    val composeCommands = ArrayBlockingQueue<LayoutInspectorComposeProtocol.Command>(2)
    inspectionRule.composeInspector.listenWhen({ true }) { command -> composeCommands.add(command) }

    inspectorRule.processNotifier.fireConnected(MODERN_PROCESS)
    startFetchReceived.await(
      TIMEOUT,
      TIMEOUT_UNIT,
    ) // If here, we already successfully connected (and sent an initial command)
    assertThat(inspectorRule.inspectorClient).isInstanceOf(AppInspectionInspectorClient::class.java)
    assertThat(inspectorRule.inspectorClient.capabilities)
      .doesNotContain(Capability.SUPPORTS_COMPOSE_RECOMPOSITION_COUNTS)

    // View Inspector layout event -> Compose Inspector update settings command
    composeCommands.take().let { command ->
      assertThat(command.specializedCase)
        .isEqualTo(LayoutInspectorComposeProtocol.Command.SpecializedCase.UPDATE_SETTINGS_COMMAND)
      assertThat(command.updateSettingsCommand.includeRecomposeCounts).isTrue()
      assertThat(command.updateSettingsCommand.delayParameterExtractions).isTrue()
    }
    // View Inspector layout event -> Compose Inspector get composables commands
    composeCommands.take().let { command ->
      assertThat(command.specializedCase)
        .isEqualTo(LayoutInspectorComposeProtocol.Command.SpecializedCase.GET_COMPOSABLES_COMMAND)
    }
  }

  @Test
  fun inspectorRequestsSingleFetchIfSnapshotMode() = runBlocking {
    inspectorClientSettings.inLiveMode = false

    val startFetchReceived = ReportingCountDownLatch(1)
    inspectionRule.viewInspector.listenWhen({ it.hasStartFetchCommand() }) { command ->
      assertThat(command.startFetchCommand.continuous).isFalse()
      startFetchReceived.countDown()
    }

    // Initial fetch additionally triggers requests for composables
    val composeCommands = ArrayBlockingQueue<LayoutInspectorComposeProtocol.Command>(3)
    inspectionRule.composeInspector.listenWhen({ true }) { command -> composeCommands.add(command) }

    inspectorRule.processNotifier.fireConnected(MODERN_PROCESS)
    startFetchReceived.await(
      TIMEOUT,
      TIMEOUT_UNIT,
    ) // If here, we already successfully connected (and sent an initial command)
    assertThat(inspectorRule.inspectorClient).isInstanceOf(AppInspectionInspectorClient::class.java)

    // View Inspector layout event -> Compose Inspector get update settings command
    composeCommands.take().let { command ->
      assertThat(command.specializedCase)
        .isEqualTo(LayoutInspectorComposeProtocol.Command.SpecializedCase.UPDATE_SETTINGS_COMMAND)
    }
    // View Inspector layout event -> Compose Inspector get composables command
    composeCommands.take().let { command ->
      assertThat(command.specializedCase)
        .isEqualTo(LayoutInspectorComposeProtocol.Command.SpecializedCase.GET_COMPOSABLES_COMMAND)
    }
    // View Inspector properties event -> Compose Inspector get all parameters
    composeCommands.take().let { command ->
      assertThat(command.specializedCase)
        .isEqualTo(
          LayoutInspectorComposeProtocol.Command.SpecializedCase.GET_ALL_PARAMETERS_COMMAND
        )
    }
  }

  @Test
  fun testPerDeviceViewDebugAttributesUntouchedIfAlreadySet() {
    setUpAdbForDebugViewAttributes(
      MODERN_PROCESS.device.serial,
      debugViewAttributesPreviouslyEnabled = true,
    )

    inspectorRule.attachDevice(MODERN_DEVICE)
    inspectorRule.processNotifier.fireConnected(MODERN_PROCESS)
    assertThat(inspectionRule.adbSession.deviceServices.shellV2Requests.size).isEqualTo(1)
    assertThat(inspectionRule.adbSession.deviceServices.shellV2Requests.poll().command)
      .isEqualTo("settings get global debug_view_attributes")
  }

  @Test
  fun inspectorSendsStopFetchCommand() = runBlocking {
    val stopFetchReceived = CompletableDeferred<Unit>()
    inspectionRule.viewInspector.listenWhen({ it.hasStopFetchCommand() }) {
      stopFetchReceived.complete(Unit)
    }

    inspectorRule.processNotifier.fireConnected(MODERN_PROCESS)
    inspectorRule.inspectorClient.stopFetching()
    stopFetchReceived.await()
  }

  @Test
  fun inspectorFiresErrorOnErrorEvent() = runBlocking {
    setUpAdbForDebugViewAttributes(MODERN_PROCESS.device.serial)

    val startFetchError = "Failed to start fetching or whatever"

    inspectionRule.viewInspector.listenWhen({ it.hasStartFetchCommand() }) {
      inspectionRule.viewInspector.connection.sendEvent {
        errorEventBuilder.apply { message = startFetchError }
      }

      LayoutInspectorViewProtocol.Response.newBuilder()
        .setStartFetchResponse(LayoutInspectorViewProtocol.StartFetchResponse.getDefaultInstance())
        .build()
    }

    val error = CompletableDeferred<String>()
    inspectorRule.launcher.addClientChangedListener { client ->
      client.registerErrorCallback({ message -> error.complete(message) })
    }
    inspectorRule.processNotifier.fireConnected(MODERN_PROCESS)
    assertThat(error.await()).isEqualTo(startFetchError)
    val notification1 = inspectorRule.notificationModel.notifications[1]
    assertThat(notification1.message).isEqualTo("Failed to start fetching or whatever")
  }

  @Test
  fun composeClientShowsMessageIfOlderComposeUiLibrary() {
    setUpAdbForDebugViewAttributes(MODERN_PROCESS.device.serial)

    inspectionRule.composeInspector.createResponseStatus =
      AppInspection.CreateInspectorResponse.Status.VERSION_INCOMPATIBLE
    inspectorRule.processNotifier.fireConnected(MODERN_PROCESS)
    invokeAndWaitIfNeeded { UIUtil.dispatchAllInvocationEvents() }

    val notification1 = inspectorRule.notificationModel.notifications.first()
    assertThat(notification1.message)
      .isEqualTo(
        LayoutInspectorBundle.message(
          INCOMPATIBLE_LIBRARY_MESSAGE_KEY,
          "androidx.compose.ui:ui:1.0.0-beta02",
        )
      )
  }

  @Test
  fun composeClientShowsMessageIfProguardedComposeUiLibrary() {
    setUpAdbForDebugViewAttributes(MODERN_PROCESS.device.serial)

    inspectionRule.composeInspector.createResponseStatus =
      AppInspection.CreateInspectorResponse.Status.APP_PROGUARDED
    inspectorRule.processNotifier.fireConnected(MODERN_PROCESS)
    invokeAndWaitIfNeeded { UIUtil.dispatchAllInvocationEvents() }

    val notification1 = inspectorRule.notificationModel.notifications.first()
    assertThat(notification1.message)
      .isEqualTo(LayoutInspectorBundle.message(PROGUARDED_LIBRARY_MESSAGE_KEY))
  }

  @Test
  fun composeClientShowsMessageIfLibraryVersionNotFound() {
    setUpAdbForDebugViewAttributes(MODERN_PROCESS.device.serial)

    inspectionRule.composeInspector.createResponseStatus =
      AppInspection.CreateInspectorResponse.Status.VERSION_MISSING
    inspectorRule.processNotifier.fireConnected(MODERN_PROCESS)
    invokeAndWaitIfNeeded { UIUtil.dispatchAllInvocationEvents() }

    val notification1 = inspectorRule.notificationModel.notifications.first()
    assertThat(notification1.message)
      .isEqualTo(LayoutInspectorBundle.message(VERSION_MISSING_MESSAGE_KEY))

    inspectorRule.launcher.disconnectActiveClient()

    val session =
      usageRule.testTracker.usages
        .single {
          it.studioEvent.dynamicLayoutInspectorEvent.type ==
            DynamicLayoutInspectorEventType.SESSION_DATA
        }
        .studioEvent
        .dynamicLayoutInspectorEvent
        .session
    assertThat(session.attach.composeErrorCode)
      .isEqualTo(AttachErrorCode.APP_INSPECTION_VERSION_FILE_NOT_FOUND)
  }

  @Test
  fun inspectorTreeEventIncludesUpdateScreenshotTypeCallback() {
    val screenshotTypeUpdated = ReportingCountDownLatch(1)
    inspectionRule.viewInspector.listenWhen({ it.hasUpdateScreenshotTypeCommand() }) { command ->
      assertThat(command.updateScreenshotTypeCommand.type)
        .isEqualTo(LayoutInspectorViewProtocol.Screenshot.Type.BITMAP)
      assertThat(command.updateScreenshotTypeCommand.scale).isEqualTo(1.0f)
      screenshotTypeUpdated.countDown()
    }

    inspectorRule.launcher.addClientChangedListener { client ->
      client.registerTreeEventCallback {
        (client as AppInspectionInspectorClient).updateScreenshotType(
          AndroidWindow.ImageType.BITMAP_AS_REQUESTED
        )
      }
    }

    inspectorRule.processNotifier.fireConnected(MODERN_PROCESS)
    screenshotTypeUpdated.await(TIMEOUT, TIMEOUT_UNIT)
  }

  @Test
  fun viewClientOnlyHandlesMostRecentLayoutEvent() {
    // This test will send two batches of layout events, to verify that we not only process the last
    // event of a
    // batch, but that once processed, new events can be handled afterwards.
    var handlingFirstBatch = true

    inspectionRule.viewInspector.interceptWhen({ it.hasStartFetchCommand() }) {
      inspectionRule.viewInspector.connection.sendEvent {
        // We must always send roots at least once before the very first layout event
        rootsEventBuilder.apply { addIds(1) }
      }

      for (i in 0..10) {
        inspectionRule.viewInspector.connection.sendEvent {
          layoutEventBuilder.apply {
            rootViewBuilder.apply { id = 1 }
            screenshotBuilder.apply { bytes = ByteString.copyFrom(byteArrayOf(i.toByte())) }
          }
        }
      }

      LayoutInspectorViewProtocol.Response.newBuilder()
        .setStartFetchResponse(LayoutInspectorViewProtocol.StartFetchResponse.getDefaultInstance())
        .build()
    }

    inspectionRule.viewInspector.interceptWhen({ it.hasStopFetchCommand() }) {
      // Note: We don't normally spam a bunch of layout events when you stop fetching, but we do it
      // here for convenience, as stopFetching is easy to trigger in the test.
      for (i in 11..20) {
        inspectionRule.viewInspector.connection.sendEvent {
          layoutEventBuilder.apply {
            rootViewBuilder.apply { id = 1 }
            screenshotBuilder.apply { bytes = ByteString.copyFrom(byteArrayOf(i.toByte())) }
          }
        }
      }

      LayoutInspectorViewProtocol.Response.newBuilder()
        .setStopFetchResponse(LayoutInspectorViewProtocol.StopFetchResponse.getDefaultInstance())
        .build()
    }

    var sawInitialFirstBatchEvent = false
    var sawInitialSecondBatchEvent = false
    val treeEventsHandled = ReportingCountDownLatch(1)
    inspectorRule.launcher.addClientChangedListener { client ->
      client.registerTreeEventCallback { data ->
        (data as ViewLayoutInspectorClient.Data).viewEvent.let { viewEvent ->
          assertThat(viewEvent.rootView.id).isEqualTo(1)

          if (handlingFirstBatch) {
            if (!sawInitialFirstBatchEvent && viewEvent.screenshot.bytes.byteAt(0) < 10) {
              // This will get called at some point between when we start generating events and
              // after we get to event 10.
              // If we haven't gotten to event 10 yet, wait a little until the rest can be ready for
              // us. After this we should expect the
              // next available event to be 10.
              sawInitialFirstBatchEvent = true
              Thread.sleep(100)
            } else {
              handlingFirstBatch = false
              assertThat(viewEvent.screenshot.bytes.byteAt(0)).isEqualTo(10.toByte())
              runBlocking { client.stopFetching() } // Triggers second batch of layout events
            }
          } else {
            if (!sawInitialSecondBatchEvent && viewEvent.screenshot.bytes.byteAt(0) < 20) {
              // Same as above with the second batch of events, up to event 20.
              sawInitialSecondBatchEvent = true
              Thread.sleep(100)
            } else {
              assertThat(viewEvent.screenshot.bytes.byteAt(0)).isEqualTo(20.toByte())
              treeEventsHandled.countDown()
            }
          }
        }
      }
    }

    inspectorRule.processNotifier.fireConnected(
      MODERN_PROCESS
    ) // Triggers first batch of layout events
    treeEventsHandled.await(TIMEOUT, TIMEOUT_UNIT)
  }

  @Test
  fun testCapabilitiesUpdateWithoutComposeNodes() {
    val inspectorState =
      FakeInspectorState(inspectionRule.viewInspector, inspectionRule.composeInspector)
    inspectorState.createFakeViewTree()

    val modelUpdatedLatch =
      ReportingCountDownLatch(2) // We'll get two tree layout events on start fetch
    inspectorRule.inspectorModel.addModificationListener { _, _, _ ->
      modelUpdatedLatch.countDown()
    }

    inspectorRule.processNotifier.fireConnected(MODERN_PROCESS)
    modelUpdatedLatch.await(TIMEOUT, TIMEOUT_UNIT)
    assertThat(inspectorRule.inspectorClient.capabilities)
      .containsNoneOf(Capability.SUPPORTS_COMPOSE, Capability.SUPPORTS_SEMANTICS)
  }

  @Test
  fun testCapabilitiesUpdateWithComposeNodes() {
    val inspectorState =
      FakeInspectorState(inspectionRule.viewInspector, inspectionRule.composeInspector)
    inspectorState.createFakeViewTree()
    inspectorState.createFakeComposeTree(withSemantics = false)

    val modelUpdatedLatch =
      ReportingCountDownLatch(2) // We'll get two tree layout events on start fetch
    inspectorRule.inspectorModel.addModificationListener { _, _, _ ->
      modelUpdatedLatch.countDown()
    }

    inspectorRule.processNotifier.fireConnected(MODERN_PROCESS)
    modelUpdatedLatch.await(TIMEOUT, TIMEOUT_UNIT)
    assertThat(inspectorRule.inspectorClient.capabilities).contains(Capability.SUPPORTS_COMPOSE)
    assertThat(inspectorRule.inspectorClient.capabilities)
      .doesNotContain(Capability.SUPPORTS_SEMANTICS)
  }

  @Test
  fun testCapabilitiesUpdateWithComposeNodesWithSemantics() {
    val inspectorState =
      FakeInspectorState(inspectionRule.viewInspector, inspectionRule.composeInspector)
    inspectorState.createFakeViewTree()
    inspectorState.createFakeComposeTree(withSemantics = true)

    val modelUpdatedLatch =
      ReportingCountDownLatch(2) // We'll get two tree layout events on start fetch
    inspectorRule.inspectorModel.addModificationListener { _, _, _ ->
      modelUpdatedLatch.countDown()
    }

    inspectorRule.processNotifier.fireConnected(MODERN_PROCESS)
    modelUpdatedLatch.await(TIMEOUT, TIMEOUT_UNIT)
    assertThat(inspectorRule.inspectorClient.capabilities)
      .containsAllOf(Capability.SUPPORTS_COMPOSE, Capability.SUPPORTS_SEMANTICS)
  }

  @Test
  fun testTextViewUnderComposeNode() {
    val inspectorState =
      FakeInspectorState(inspectionRule.viewInspector, inspectionRule.composeInspector)
    inspectorState.createFakeViewTree()
    inspectorState.createFakeComposeTree()
    val modelUpdatedLatch =
      ReportingCountDownLatch(2) // We'll get two tree layout events on start fetch
    inspectorRule.inspectorModel.addModificationListener { _, _, _ ->
      modelUpdatedLatch.countDown()
    }

    inspectorRule.processNotifier.fireConnected(MODERN_PROCESS)
    modelUpdatedLatch.await(TIMEOUT, TIMEOUT_UNIT)

    // Verify that missing source code warning is not given
    assertThat(inspectorRule.notificationModel.notifications).isEmpty()

    // Verify that the MaterialTextView from the views were placed under the ComposeViewNode:
    // "ComposeNode" with id of -7
    val composeNode = inspectorRule.inspectorModel[-7]!!
    ViewNode.readAccess {
      assertThat(composeNode.parent?.qualifiedName).isEqualTo("AndroidView")
      assertThat(composeNode.qualifiedName).isEqualTo("ComposeNode")
      assertThat(composeNode.children.single().qualifiedName)
        .isEqualTo("com.google.android.material.textview.MaterialTextView")

      // Also verify that the ComposeView do not contain the MaterialTextView nor the
      // RippleContainer in its children:
      val composeView = inspectorRule.inspectorModel[6]!!
      assertThat(composeView.qualifiedName).isEqualTo("androidx.compose.ui.platform.ComposeView")
      val surface = composeView.children.single() as ComposeViewNode
      assertThat(surface.qualifiedName).isEqualTo("Surface")
      assertThat(surface.recompositions.count).isEqualTo(7)
      assertThat(surface.recompositions.skips).isEqualTo(14)
    }
  }

  @Test
  fun testComposeNoSourceInformationWarningGivenOnce() {
    val inspectorState =
      FakeInspectorState(inspectionRule.viewInspector, inspectionRule.composeInspector)
    inspectorState.createFakeViewTree()
    inspectorState.createFakeComposeTree(withSourceInformation = false)
    var modelUpdatedLatch =
      ReportingCountDownLatch(2) // We'll get two tree layout events on start fetch
    inspectorRule.inspectorModel.addModificationListener { _, _, _ ->
      modelUpdatedLatch.countDown()
    }

    inspectorRule.processNotifier.fireConnected(MODERN_PROCESS)
    modelUpdatedLatch.await(TIMEOUT, TIMEOUT_UNIT)

    // Verify missing source code notification given
    val notification = inspectorRule.notificationModel.notifications.single()
    assertThat(notification.message)
      .isEqualTo(
        "No compose source information found. For full inspector functionality: Make sure that sourceInformation is turned on for the Kotlin compiler plugin and the app code is not obfuscated."
      )
    inspectorRule.notificationModel.clear()

    // Trigger a GetComposables command to be sent.
    modelUpdatedLatch = ReportingCountDownLatch(1)
    inspectorState.triggerLayoutCapture(rootId = 1)

    // Check that the notification is not sent again:
    assertThat(inspectorRule.notificationModel.notifications).isEmpty()
  }

  @Test
  fun testDeepNestedComposeNodes() {
    val inspectorState =
      FakeInspectorState(inspectionRule.viewInspector, inspectionRule.composeInspector)
    inspectorState.createFakeViewTree()
    inspectorState.createFakeLargeComposeTree()
    val modelUpdatedLatch =
      ReportingCountDownLatch(2) // We'll get two tree layout events on start fetch
    inspectorRule.inspectorModel.addModificationListener { _, _, _ ->
      modelUpdatedLatch.countDown()
    }

    inspectorRule.processNotifier.fireConnected(MODERN_PROCESS)
    modelUpdatedLatch.await(TIMEOUT, TIMEOUT_UNIT)

    // Verify we have all 126 composables
    for (id in -300L downTo -425L) {
      assertThat(inspectorRule.inspectorModel[id]).isNotNull()
    }
  }

  @Test
  fun errorShownOnConnectException() {
    setUpAdbForDebugViewAttributes(MODERN_PROCESS.device.serial)

    inspectorClientSettings.inLiveMode = true
    inspectionRule.viewInspector.interceptWhen({ it.hasStartFetchCommand() }) {
      com.android.tools.idea.layoutinspector.view.inspection.LayoutInspectorViewProtocol.Response
        .newBuilder()
        .apply { startFetchResponseBuilder.error = "here's my error" }
        .build()
    }
    inspectorRule.processNotifier.fireConnected(MODERN_PROCESS)
    invokeAndWaitIfNeeded { UIUtil.dispatchAllInvocationEvents() }
    val notification1 = inspectorRule.notificationModel.notifications[1]
    assertThat(notification1.message).isEqualTo("here's my error")
    assertThat(inspectorRule.inspectorClient.isConnected).isFalse()
  }

  @Test
  fun errorShownOnRefreshException() {
    setUpAdbForDebugViewAttributes(MODERN_PROCESS.device.serial)

    inspectorClientSettings.inLiveMode = false
    inspectionRule.viewInspector.interceptWhen({ it.hasStartFetchCommand() }) {
      com.android.tools.idea.layoutinspector.view.inspection.LayoutInspectorViewProtocol.Response
        .newBuilder()
        .apply { startFetchResponseBuilder.error = "here's my error" }
        .build()
    }

    inspectorRule.processNotifier.fireConnected(MODERN_PROCESS)
    invokeAndWaitIfNeeded { UIUtil.dispatchAllInvocationEvents() }
    val notification1 = inspectorRule.notificationModel.notifications[1]
    assertThat(notification1.message).isEqualTo("here's my error")
    assertThat(inspectorRule.inspectorClient.isConnected).isFalse()
  }

  @Test
  fun testActivityRestartBannerShown() {
    setUpAdbForDebugViewAttributes(MODERN_PROCESS.device.serial)

    preferredProcess = null
    inspectorRule.attachDevice(MODERN_PROCESS.device)
    inspectorRule.processNotifier.fireConnected(MODERN_PROCESS)
    inspectorRule.processes.selectedProcess = MODERN_PROCESS
    verifyActivityRestartBanner()
  }

  @Test
  fun testNoActivityRestartBannerShownWhenDebugAttributesAreAlreadySet() {
    setUpAdbForDebugViewAttributes(
      MODERN_PROCESS.device.serial,
      debugViewAttributesPreviouslyEnabled = true,
    )

    preferredProcess = null
    inspectorRule.attachDevice(MODERN_PROCESS.device)
    val banner = InspectorBanner(projectRule.testRootDisposable, inspectorRule.notificationModel)
    inspectorRule.processNotifier.fireConnected(MODERN_PROCESS)
    inspectorRule.processes.selectedProcess = MODERN_PROCESS
    invokeAndWaitIfNeeded { UIUtil.dispatchAllInvocationEvents() }

    assertThat(banner.isVisible).isFalse()
  }

  @Test
  fun testFailureToSetDebugViewAttributesShowsBanner() {
    setUpAdbForDebugViewAttributes(MODERN_PROCESS.device.serial, shouldFail = true)

    preferredProcess = null
    inspectorRule.attachDevice(MODERN_PROCESS.device)
    inspectorRule.processNotifier.fireConnected(MODERN_PROCESS)
    inspectorRule.processes.selectedProcess = MODERN_PROCESS
    verifyFailToEnableDebugViewAttributesBanner()
  }

  @Test
  fun testConfigurationUpdates() {
    assertThat(inspectorRule.inspectorModel.resourceLookup.dpi).isNull()
    assertThat(inspectorRule.inspectorModel.resourceLookup.fontScale).isNull()

    val inspectorState =
      FakeInspectorState(inspectionRule.viewInspector, inspectionRule.composeInspector)
    inspectorState.createFakeViewTree()

    var modelUpdatedLatch =
      ReportingCountDownLatch(2) // We'll get two tree layout events on start fetch
    inspectorRule.inspectorModel.addModificationListener() { _, _, _ ->
      modelUpdatedLatch.countDown()
    }

    inspectorRule.processNotifier.fireConnected(MODERN_PROCESS)
    modelUpdatedLatch.await(TIMEOUT, TIMEOUT_UNIT)

    assertThat(inspectorRule.inspectorModel.resourceLookup.dpi).isEqualTo(Density.HIGH.dpiValue)
    assertThat(inspectorRule.inspectorModel.resourceLookup.fontScale).isEqualTo(1.5f)

    modelUpdatedLatch = ReportingCountDownLatch(1)
    inspectorState.triggerLayoutCapture(rootId = 1L, excludeConfiguration = false)
    modelUpdatedLatch.await(TIMEOUT, TIMEOUT_UNIT)

    assertThat(inspectorRule.inspectorModel.resourceLookup.dpi).isEqualTo(Density.HIGH.dpiValue)
    assertThat(inspectorRule.inspectorModel.resourceLookup.fontScale).isEqualTo(1.5f)
  }

  @Test
  fun testResetOnPendingCommand() {
    val commandLatch = CommandLatch(TIMEOUT, TIMEOUT_UNIT)
    val inspectorState =
      FakeInspectorState(inspectionRule.viewInspector, inspectionRule.composeInspector)
    inspectorState.createFakeViewTree()
    inspectorState.createFakeComposeTree(withSemantics = true, latch = commandLatch)

    var modelUpdatedLatch =
      ReportingCountDownLatch(2) // We'll get two tree layout events on start fetch
    inspectorRule.inspectorModel.addModificationListener { _, _, _ ->
      modelUpdatedLatch.countDown()
    }

    inspectorRule.processNotifier.fireConnected(MODERN_PROCESS)
    modelUpdatedLatch.await(TIMEOUT, TIMEOUT_UNIT)

    var node = inspectorRule.inspectorModel[-2] as ComposeViewNode
    assertThat(node.recompositions.count).isEqualTo(7)
    assertThat(node.recompositions.skips).isEqualTo(14)

    // Enable the latch such that the GetComposables response is delayed below.
    commandLatch.enabled = true

    // Trigger a GetComposables command to be sent.
    modelUpdatedLatch = ReportingCountDownLatch(1)
    inspectorState.triggerLayoutCapture(rootId = 1)

    // While waiting for the GetComposables response: send a reset recompose counts command
    commandLatch.waitForCommand {
      val client = inspectorRule.inspectorClient as AppInspectionInspectorClient
      client.updateRecompositionCountSettings()
    }

    // Wait to receive the composables from the command sent before the reset
    modelUpdatedLatch.await(TIMEOUT, TIMEOUT_UNIT)

    // The recomposition counts should be 0 even if the counts were read as non-zero.
    node = inspectorRule.inspectorModel[-2] as ComposeViewNode
    assertThat(node.recompositions.count).isEqualTo(0)
    assertThat(node.recompositions.skips).isEqualTo(0)
  }

  private fun verifyActivityRestartBanner() {
    invokeAndWaitIfNeeded { UIUtil.dispatchAllInvocationEvents() }
    val notification = inspectorRule.notificationModel.notifications.single()
    assertThat(notification.message)
      .isEqualTo(
        "The Activity was restarted in order to enable view attributes inspection. This won't happen again until the setting is disabled from Developer Options."
      )
  }

  private fun verifyFailToEnableDebugViewAttributesBanner() {
    invokeAndWaitIfNeeded { UIUtil.dispatchAllInvocationEvents() }
    val notification = inspectorRule.notificationModel.notifications.single()
    assertThat(notification.message)
      .isEqualTo(
        "Failed to enable view attribute inspection. Compose inspection capabilities will be restricted until enabled."
      )
  }

  private fun setUpAdbForDebugViewAttributes(
    deviceSerialNumber: String,
    debugViewAttributesPreviouslyEnabled: Boolean = false,
    shouldFail: Boolean = false,
  ) {
    val deviceSelector = DeviceSelector.fromSerialNumber(deviceSerialNumber)
    inspectionRule.adbSession.deviceServices.configureShellCommand(
      deviceSelector,
      "settings get global debug_view_attributes",
      stdout = if (debugViewAttributesPreviouslyEnabled) "1" else "0",
    )
    inspectionRule.adbSession.deviceServices.configureShellCommand(
      deviceSelector,
      "settings put global debug_view_attributes 1",
      stdout = "",
      stderr = if (shouldFail) "error" else "",
    )
  }
}

// TODO: Move to separate file or integrate with main test class
class AppInspectionInspectorClientWithUnsupportedApi29 {
  private val projectRule: AndroidProjectRule = AndroidProjectRule.onDisk()
  private val inspectionRule = AppInspectionInspectorRule(projectRule)
  private val inspectorRule = LayoutInspectorRule(listOf(mock()), projectRule) { false }

  @get:Rule
  val ruleChain = RuleChain.outerRule(projectRule).around(inspectionRule).around(inspectorRule)!!

  @Test
  fun testApi29VersionBanner() = runBlocking {
    val processDescriptor = setUpDevice(29)
    val sdkRoot = createInMemoryFileSystemAndFolder("sdk")

    checkBannerForTag(processDescriptor, sdkRoot, PLAY_STORE_TAG, 999)

    // Set up an API 30 device and the inspector should be created successfully
    val processDescriptor2 = setUpDevice(30)

    val sdkPackage = setUpSdkPackage(sdkRoot, 1, 30, null, false) as LocalPackage
    val avdInfo = setUpAvd(sdkPackage, null, 30)
    val packages = RepositoryPackages(listOf(sdkPackage), listOf())
    val sdkHandler = AndroidSdkHandler(sdkRoot, null, FakeRepoManager(sdkRoot, packages))
    val banner = InspectorBanner(projectRule.testRootDisposable, inspectorRule.notificationModel)
    invokeAndWaitIfNeeded { UIUtil.dispatchAllInvocationEvents() }

    assertThat(banner.isVisible).isFalse()

    setUpAvdManagerAndRun(
      sdkHandler,
      avdInfo,
      suspend {
        val client =
          AppInspectionInspectorClient(
            process = processDescriptor2,
            model = model(inspectorRule.disposable, inspectorRule.project) {},
            notificationModel = inspectorRule.notificationModel,
            metrics = mock(),
            treeSettings = mock(),
            inspectorClientSettings = InspectorClientSettings(projectRule.project),
            coroutineScope = AndroidCoroutineScope(projectRule.testRootDisposable),
            parentDisposable = projectRule.testRootDisposable,
            apiServices = inspectionRule.inspectionService.apiServices,
            sdkHandler = sdkHandler,
          )
        // shouldn't get an exception
        client.connect(inspectorRule.project)
      },
    )
  }

  private suspend fun checkBannerForTag(
    processDescriptor: ProcessDescriptor,
    sdkRoot: Path,
    tag: IdDisplay?,
    minRevision: Int,
  ) {
    // Set up an AOSP api 29 device below the required system image revision, with no update
    // available
    val sdkPackage = setUpSdkPackage(sdkRoot, minRevision - 1, 29, tag, false) as LocalPackage
    val avdInfo = setUpAvd(sdkPackage, tag, 29)
    val packages = RepositoryPackages(listOf(sdkPackage), listOf())
    val sdkHandler = AndroidSdkHandler(sdkRoot, null, FakeRepoManager(sdkRoot, packages))
    invokeAndWaitIfNeeded { UIUtil.dispatchAllInvocationEvents() }

    val notificationModel = inspectorRule.notificationModel
    assertThat(notificationModel.notifications).isEmpty()

    setUpAvdManagerAndRun(
      sdkHandler,
      avdInfo,
      suspend {
        val client =
          AppInspectionInspectorClient(
            process = processDescriptor,
            model = model(projectRule.testRootDisposable, inspectorRule.project) {},
            notificationModel = inspectorRule.notificationModel,
            metrics = mock(),
            treeSettings = mock(),
            inspectorClientSettings = InspectorClientSettings(projectRule.project),
            coroutineScope = AndroidCoroutineScope(projectRule.testRootDisposable),
            parentDisposable = projectRule.testRootDisposable,
            apiServices = inspectionRule.inspectionService.apiServices,
            sdkHandler = sdkHandler,
          )
        client.connect(inspectorRule.project)
        waitForCondition(1, TimeUnit.SECONDS) { client.state == InspectorClient.State.DISCONNECTED }
        invokeAndWaitIfNeeded { UIUtil.dispatchAllInvocationEvents() }

        val notification1 = notificationModel.notifications.single()
        if (tag == PLAY_STORE_TAG) {
          assertThat(notification1.message)
            .isEqualTo(
              "Live Inspection is not available on API 29 Google Play images. Please use a different image."
            )
        } else {
          assertThat(notification1.message).isEmpty()
        }
      },
    )
    notificationModel.clear()
  }

  private suspend fun setUpAvdManagerAndRun(
    sdkHandler: AndroidSdkHandler,
    avdInfo: AvdInfo,
    body: suspend () -> Unit,
  ) {
    val connection =
      object :
        AvdManagerConnection(
          sdkHandler,
          IdeAvdManagers.getAvdManager(
            sdkHandler,
            sdkHandler.location!!.fileSystem.someRoot.resolve("android/avds"),
          ),
          Dispatchers.Unconfined,
        ) {
        fun setFactory() {
          setConnectionFactory { _, _ -> this }
        }

        override fun findAvdWithFolder(avdFolder: Path) =
          if (avdFolder == avdInfo.dataFolderPath) avdInfo else null

        fun resetFactory() {
          resetConnectionFactory()
        }
      }
    try {
      connection.setFactory()
      body()
    } finally {
      connection.resetFactory()
    }
  }

  private fun setUpAvd(sdkPackage: LocalPackage, tag: IdDisplay?, apiLevel: Int): AvdInfo {
    val systemImage =
      SystemImage(
        sdkPackage.location,
        listOfNotNull(tag),
        null,
        Collections.singletonList("x86"),
        Collections.emptyList(),
        Collections.emptyList(),
        sdkPackage,
      )
    val properties = mutableMapOf<String, String>()
    if (tag != null) {
      properties[ConfigKey.TAG_ID] = tag.id
      properties[ConfigKey.TAG_DISPLAY] = tag.display
    }
    return AvdInfo(
      Paths.get("/android/avds/myAvd-${apiLevel}.ini"),
      Paths.get("/android/avds/myAvd-${apiLevel}.avd"),
      systemImage,
      properties,
      null,
    )
  }

  private fun setUpSdkPackage(
    sdkRoot: Path,
    revision: Int,
    apiLevel: Int,
    tag: IdDisplay?,
    isRemote: Boolean,
  ): FakePackage {
    val sdkPackage =
      if (isRemote) FakePackage.FakeRemotePackage("mySysImg-$apiLevel")
      else FakePackage.FakeLocalPackage("mySysImg-$apiLevel", sdkRoot.resolve("mySysImg"))
    sdkPackage.setRevision(Revision(revision))
    val packageDetails =
      AndroidSdkHandler.getSysImgModule().createLatestFactory().createSysImgDetailsType()
    packageDetails.apiLevel = apiLevel
    tag?.let { packageDetails.tags.add(it) }
    sdkPackage.typeDetails = packageDetails as TypeDetails
    return sdkPackage
  }

  private fun setUpDevice(apiLevel: Int): ProcessDescriptor {
    val processDescriptor =
      object : ProcessDescriptor {
        override val device =
          object : DeviceDescriptor {
            override val manufacturer = "mfg"
            override val model = "model"
            override val serial = "emulator-$apiLevel"
            override val isEmulator = true
            override val apiLevel = apiLevel
            override val version = "10.0.0"
            override val codename: String? = null
          }
        override val abiCpuArch = "x86_64"
        override val name = "my name"
        override val packageName = "my package name"
        override val isRunning = true
        override val pid = 1234
        override val streamId = 4321L
      }

    inspectorRule.adbRule.attachDevice(
      processDescriptor.device.serial,
      processDescriptor.device.manufacturer,
      processDescriptor.device.model,
      processDescriptor.device.version,
      processDescriptor.device.apiLevel.toString(),
      processDescriptor.abiCpuArch,
      emptyMap(),
      DeviceState.HostConnectionType.LOCAL,
      "myAvd-$apiLevel",
      "/android/avds/myAvd-$apiLevel.avd",
    )

    return processDescriptor
  }
}

// TODO: Move to separate file or integrate with main test class
class AppInspectionInspectorClientWithFailingClientTest {
  private val usageTrackerRule = MetricsTrackerRule()
  private val projectRule: AndroidProjectRule = AndroidProjectRule.onDisk()
  private val inspectionRule = AppInspectionInspectorRule(projectRule)
  private var throwOnState: AttachErrorState = AttachErrorState.UNKNOWN_ATTACH_ERROR_STATE
  private var exceptionToThrow: Exception =
    ConnectionFailedException("expected", AttachErrorCode.CONNECT_TIMEOUT)
  private val getMonitor: (AbstractInspectorClient) -> InspectorClientLaunchMonitor = { client ->
    spy(
        InspectorClientLaunchMonitor(
          projectRule.project,
          notificationModel,
          ListenerCollection.createWithDirectExecutor(),
          client.stats,
          client.coroutineScope,
        )
      )
      .also {
        doAnswer { invocation ->
            val state = invocation.arguments[0] as AttachErrorState
            if (state == throwOnState) {
              throw exceptionToThrow
            }
            null
          }
          .whenever(it)
          .updateProgress(any())
      }
  }

  private lateinit var inspectorClientSettings: InspectorClientSettings
  private lateinit var notificationModel: NotificationModel

  private val inspectorRule =
    LayoutInspectorRule(
      listOf(inspectionRule.createInspectorClientProvider(getMonitor, { inspectorClientSettings })),
      projectRule,
    ) {
      it.name == MODERN_PROCESS.name
    }

  @get:Rule
  val ruleChain =
    RuleChain.outerRule(projectRule)
      .around(inspectionRule)
      .around(inspectorRule)
      .around(usageTrackerRule)!!

  @Before
  fun setUp() {
    inspectorClientSettings = InspectorClientSettings(projectRule.project)
    notificationModel = NotificationModel(projectRule.project)
  }

  @Test
  fun errorShownOnStartRequest() {
    setUpAdbForDebugViewAttributes(MODERN_PROCESS.device.serial)

    throwOnState = AttachErrorState.START_REQUEST_SENT
    inspectorRule.attachDevice(MODERN_DEVICE)
    inspectorRule.processNotifier.fireConnected(MODERN_PROCESS)
    invokeAndWaitIfNeeded { UIUtil.dispatchAllInvocationEvents() }
    val notifications = inspectorRule.notificationModel.notifications
    assertThat(notifications[1].message).isEqualTo("expected")
    assertThat(inspectorRule.inspectorClient.isConnected).isFalse()
    val usages =
      usageTrackerRule.testTracker.usages.filter {
        it.studioEvent.kind == AndroidStudioEvent.EventKind.DYNAMIC_LAYOUT_INSPECTOR_EVENT
      }
    assertThat(usages).hasSize(4)
    assertThat(usages.map { it.studioEvent.dynamicLayoutInspectorEvent.type })
      .containsExactly(
        DynamicLayoutInspectorEventType.ATTACH_REQUEST,
        DynamicLayoutInspectorEventType.ATTACH_SUCCESS,
        DynamicLayoutInspectorEventType.ATTACH_ERROR,
        DynamicLayoutInspectorEventType.SESSION_DATA,
      )
      .inOrder()
  }

  @Test
  fun errorThrownOnAttachSuccess() {
    throwOnState = AttachErrorState.ATTACH_SUCCESS
    inspectorRule.attachDevice(MODERN_DEVICE)
    inspectorRule.processNotifier.fireConnected(MODERN_PROCESS)
    invokeAndWaitIfNeeded { UIUtil.dispatchAllInvocationEvents() }
    val notifications = inspectorRule.notificationModel.notifications
    assertThat(notifications).hasSize(1)
    assertThat(notifications[0].message).isEqualTo("expected")
    assertThat(inspectorRule.inspectorClient.isConnected).isFalse()
    val usages =
      usageTrackerRule.testTracker.usages.filter {
        it.studioEvent.kind == AndroidStudioEvent.EventKind.DYNAMIC_LAYOUT_INSPECTOR_EVENT
      }
    assertThat(usages).hasSize(3)
    assertThat(usages.map { it.studioEvent.dynamicLayoutInspectorEvent.type })
      .containsExactly(
        DynamicLayoutInspectorEventType.ATTACH_REQUEST,
        DynamicLayoutInspectorEventType.ATTACH_ERROR,
        DynamicLayoutInspectorEventType.SESSION_DATA,
      )
      .inOrder()
  }

  @Test
  fun noHardwareAcceleration() = runBlocking {
    throwOnState = AttachErrorState.UNKNOWN_ATTACH_ERROR_STATE // do not throw !!!

    val inspectorState =
      FakeInspectorState(inspectionRule.viewInspector, inspectionRule.composeInspector)
    inspectorState.simulateNoHardwareAccelerationErrorFromStartCapturing()

    val startFetchReceived = ReportingCountDownLatch(1)
    inspectionRule.viewInspector.listenWhen({ it.hasStartFetchCommand() }) { command ->
      assertThat(command.startFetchCommand.continuous).isTrue()
      startFetchReceived.countDown()
    }

    inspectorRule.attachDevice(MODERN_DEVICE)
    inspectorRule.processNotifier.fireConnected(MODERN_PROCESS)
    startFetchReceived.await(
      TIMEOUT,
      TIMEOUT_UNIT,
    ) // If here, we already successfully connected (and sent an initial command)

    val usages =
      usageTrackerRule.testTracker.usages.filter {
        it.studioEvent.kind == AndroidStudioEvent.EventKind.DYNAMIC_LAYOUT_INSPECTOR_EVENT
      }
    assertThat(usages).hasSize(4)
    val event2 = usages[2].studioEvent.dynamicLayoutInspectorEvent
    assertThat(event2.type).isEqualTo(DynamicLayoutInspectorEventType.ATTACH_ERROR)
    assertThat(event2.errorInfo.attachErrorCode).isEqualTo(AttachErrorCode.NO_HARDWARE_ACCELERATION)
  }

  @Test
  fun testErrorsFromAppInspection() {
    checkException(
      AppInspectionCannotFindAdbDeviceException("expected"),
      AttachErrorCode.APP_INSPECTION_CANNOT_FIND_DEVICE,
    )
    checkException(
      AppInspectionProcessNoLongerExistsException("expected"),
      AttachErrorCode.APP_INSPECTION_PROCESS_NO_LONGER_EXISTS,
    )
    checkException(
      AppInspectionVersionIncompatibleException("expected"),
      AttachErrorCode.APP_INSPECTION_INCOMPATIBLE_VERSION,
    )
    checkException(
      AppInspectionLibraryMissingException("expected"),
      AttachErrorCode.APP_INSPECTION_MISSING_LIBRARY,
    )
    checkException(
      AppInspectionAppProguardedException("expected"),
      AttachErrorCode.APP_INSPECTION_PROGUARDED_APP,
    )
    checkException(
      AppInspectionArtifactNotFoundException(
        "expected",
        RunningArtifactCoordinate(mockMinimumArtifactCoordinate("group", "id", "1.1.0"), "1.1.0"),
      ),
      AttachErrorCode.APP_INSPECTION_ARTIFACT_NOT_FOUND,
    )
    checkException(
      AppInspectionArtifactNotFoundException(
        "expected",
        RunningArtifactCoordinate(
          mockMinimumArtifactCoordinate("androidx.compose.ui", "ui", "1.3.0"),
          "1.3.0",
        ),
      ),
      AttachErrorCode.APP_INSPECTION_COMPOSE_INSPECTOR_NOT_FOUND,
    )
    checkException(
      AppInspectionArtifactNotFoundException(
        "Artifact androidx.compose.ui:ui:1.3.0 could not be resolved on $GMAVEN_HOSTNAME.",
        RunningArtifactCoordinate(
          mockMinimumArtifactCoordinate("androidx.compose.ui", "ui", "1.3.0"),
          "1.3.0",
        ),
        UnknownHostException(GMAVEN_HOSTNAME),
      ),
      AttachErrorCode.APP_INSPECTION_FAILED_MAVEN_DOWNLOAD,
    )
    checkException(
      object : AppInspectionServiceException("expected") {},
      AttachErrorCode.UNKNOWN_APP_INSPECTION_ERROR,
    )
  }

  private fun checkException(exception: Exception, expected: AttachErrorCode) {
    throwOnState = AttachErrorState.ATTACH_SUCCESS
    exceptionToThrow = exception
    inspectorRule.attachDevice(MODERN_DEVICE)
    inspectorRule.processNotifier.fireConnected(MODERN_PROCESS)
    invokeAndWaitIfNeeded { UIUtil.dispatchAllInvocationEvents() }
    assertThat(inspectorRule.inspectorClient.isConnected).isFalse()
    val usages =
      usageTrackerRule.testTracker.usages.filter {
        it.studioEvent.kind == AndroidStudioEvent.EventKind.DYNAMIC_LAYOUT_INSPECTOR_EVENT
      }
    assertThat(usages).hasSize(3)
    assertThat(usages.map { it.studioEvent.dynamicLayoutInspectorEvent.type })
      .containsExactly(
        DynamicLayoutInspectorEventType.ATTACH_REQUEST,
        DynamicLayoutInspectorEventType.ATTACH_ERROR,
        DynamicLayoutInspectorEventType.SESSION_DATA,
      )
      .inOrder()
    assertThat(usages[1].studioEvent.dynamicLayoutInspectorEvent.errorInfo.attachErrorCode)
      .isEqualTo(expected)
    inspectorRule.disconnect()
    usageTrackerRule.testTracker.usages.clear()
  }

  private fun setUpAdbForDebugViewAttributes(
    deviceSerialNumber: String,
    debugViewAttributesPreviouslyEnabled: Boolean = false,
    shouldFail: Boolean = false,
  ) {
    val deviceSelector = DeviceSelector.fromSerialNumber(deviceSerialNumber)
    inspectionRule.adbSession.deviceServices.configureShellCommand(
      deviceSelector,
      "settings get global debug_view_attributes",
      stdout = if (debugViewAttributesPreviouslyEnabled) "1" else "0",
    )
    inspectionRule.adbSession.deviceServices.configureShellCommand(
      deviceSelector,
      "settings put global debug_view_attributes 1",
      stdout = "",
      stderr = if (shouldFail) "error" else "",
    )
  }
}

private val failingApiServices =
  object : AppInspectionApiServices {
    var exception: Throwable =
      ConnectionFailedException("expected", AttachErrorCode.CONNECT_TIMEOUT)

    override val processDiscovery
      get() = throw RuntimeException()

    override suspend fun disposeClients(project: String) = throw RuntimeException()

    override suspend fun attachToProcess(process: ProcessDescriptor, projectName: String) =
      throw exception

    override suspend fun launchInspector(params: LaunchParameters) = throw RuntimeException()

    override suspend fun stopInspectors(process: ProcessDescriptor) = throw RuntimeException()
  }<|MERGE_RESOLUTION|>--- conflicted
+++ resolved
@@ -406,13 +406,6 @@
           assertThat(command.enableBitmapScreenshotCommand.enable).isTrue()
           enableBitmapScreenshotReceived.countDown()
         }
-<<<<<<< HEAD
-
-        inspectorRule.processNotifier.fireConnected(MODERN_PROCESS)
-        enableBitmapScreenshotReceived.await(TIMEOUT, TIMEOUT_UNIT)
-      }
-    }
-=======
 
         inspectorRule.processNotifier.fireConnected(MODERN_PROCESS)
         enableBitmapScreenshotReceived.await(TIMEOUT, TIMEOUT_UNIT)
@@ -456,7 +449,6 @@
 
     StudioFlags.DYNAMIC_LAYOUT_INSPECTOR_XR_INSPECTION.override(prev)
   }
->>>>>>> 8b7d83e8
 
   @Test
   fun statsInitializedWhenConnectedA() {
